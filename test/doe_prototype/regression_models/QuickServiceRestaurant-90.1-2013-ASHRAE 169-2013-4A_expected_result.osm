
OS:Version,
  {e9638ecb-d427-4e27-828b-bad489ea3776}, !- Handle
  2.7.1;                                  !- Version Identifier

OS:Site,
  {5131d4fd-bdc3-4987-b252-b00022eb6fa7}, !- Handle
  New York-John F Kennedy Intl AP_NY_USA, !- Name
  40.65,                                  !- Latitude {deg}
  -73.8,                                  !- Longitude {deg}
  -5,                                     !- Time Zone {hr}
  5,                                      !- Elevation {m}
  City;                                   !- Terrain

OS:SimulationControl,
  {7c54e0e2-3b7a-41a7-9307-fe262f4693df}, !- Handle
  Yes,                                    !- Do Zone Sizing Calculation
  Yes,                                    !- Do System Sizing Calculation
  Yes,                                    !- Do Plant Sizing Calculation
  No,                                     !- Run Simulation for Sizing Periods
  Yes,                                    !- Run Simulation for Weather File Run Periods
  0.04,                                   !- Loads Convergence Tolerance Value
  0.2,                                    !- Temperature Convergence Tolerance Value {deltaC}
  FullInteriorAndExterior,                !- Solar Distribution
  25,                                     !- Maximum Number of Warmup Days
  6;                                      !- Minimum Number of Warmup Days

OS:SubSurface,
  {4d770958-e1ac-42ab-ac14-5c96cf821de6}, !- Handle
  Dining_Wall_South_Window,               !- Name
  FixedWindow,                            !- Sub Surface Type
  ,                                       !- Construction Name
  {ea2e6ce6-6128-4151-b661-73815c44ea06}, !- Surface Name
  ,                                       !- Outside Boundary Condition Object
  ,                                       !- View Factor to Ground
  ,                                       !- Shading Control Name
  ,                                       !- Frame and Divider Name
  1,                                      !- Multiplier
  ,                                       !- Number of Vertices
  0.508, 0, 1.9817,                       !- X,Y,Z Vertex 1 {m}
  0.508, 0, 1.0671,                       !- X,Y,Z Vertex 2 {m}
  14.735, 0, 1.0671,                      !- X,Y,Z Vertex 3 {m}
  14.735, 0, 1.9817;                      !- X,Y,Z Vertex 4 {m}

OS:Surface,
  {ea2e6ce6-6128-4151-b661-73815c44ea06}, !- Handle
  Dining_Wall_South,                      !- Name
  Wall,                                   !- Surface Type
  ,                                       !- Construction Name
  {227a53df-c60f-4814-9986-7262c5ebf0b0}, !- Space Name
  Outdoors,                               !- Outside Boundary Condition
  ,                                       !- Outside Boundary Condition Object
  SunExposed,                             !- Sun Exposure
  WindExposed,                            !- Wind Exposure
  ,                                       !- View Factor to Ground
  ,                                       !- Number of Vertices
  0, 0, 3.0488,                           !- X,Y,Z Vertex 1 {m}
  0, 0, 0,                                !- X,Y,Z Vertex 2 {m}
  15.2428, 0, 0,                          !- X,Y,Z Vertex 3 {m}
  15.2428, 0, 3.0488;                     !- X,Y,Z Vertex 4 {m}

OS:Space,
  {227a53df-c60f-4814-9986-7262c5ebf0b0}, !- Handle
  Dining,                                 !- Name
  {34e15ad4-259e-4af7-9d47-f9dfb6b78bc5}, !- Space Type Name
  ,                                       !- Default Construction Set Name
  ,                                       !- Default Schedule Set Name
  0,                                      !- Direction of Relative North {deg}
  0,                                      !- X Origin {m}
  0,                                      !- Y Origin {m}
  0,                                      !- Z Origin {m}
  {123b80d5-dd69-416a-98e2-41c71a91f505}, !- Building Story Name
  {f3d806a9-56fb-4b9e-ba7c-48c77b995e56}, !- Thermal Zone Name
  Yes,                                    !- Part of Total Floor Area
  ;                                       !- Design Specification Outdoor Air Object Name

OS:Surface,
  {e6173982-c332-4cd4-8e85-d9c6d4cb0930}, !- Handle
  Kitchen_Wall_East,                      !- Name
  Wall,                                   !- Surface Type
  ,                                       !- Construction Name
  {ca5649c5-cc8d-4b71-9941-b893da8ba6a1}, !- Space Name
  Outdoors,                               !- Outside Boundary Condition
  ,                                       !- Outside Boundary Condition Object
  SunExposed,                             !- Sun Exposure
  WindExposed,                            !- Wind Exposure
  ,                                       !- View Factor to Ground
  ,                                       !- Number of Vertices
  15.2428, 7.6214, 3.0488,                !- X,Y,Z Vertex 1 {m}
  15.2428, 7.6214, 0,                     !- X,Y,Z Vertex 2 {m}
  15.2428, 15.2428, 0,                    !- X,Y,Z Vertex 3 {m}
  15.2428, 15.2428, 3.0488;               !- X,Y,Z Vertex 4 {m}

OS:Space,
  {ca5649c5-cc8d-4b71-9941-b893da8ba6a1}, !- Handle
  Kitchen,                                !- Name
  {b561fd0f-55af-433e-86cc-3619d4454fba}, !- Space Type Name
  ,                                       !- Default Construction Set Name
  ,                                       !- Default Schedule Set Name
  0,                                      !- Direction of Relative North {deg}
  0,                                      !- X Origin {m}
  0,                                      !- Y Origin {m}
  0,                                      !- Z Origin {m}
  {123b80d5-dd69-416a-98e2-41c71a91f505}, !- Building Story Name
  {b764a0b4-5924-41b3-8174-2988baaa0651}, !- Thermal Zone Name
  Yes;                                    !- Part of Total Floor Area

OS:SubSurface,
  {f744d345-23bf-4a04-a9c7-9534f2277765}, !- Handle
  Dining_Wall_West_Window,                !- Name
  FixedWindow,                            !- Sub Surface Type
  ,                                       !- Construction Name
  {ca26efc0-2f1e-498e-99e2-2fc5e3f319dd}, !- Surface Name
  ,                                       !- Outside Boundary Condition Object
  ,                                       !- View Factor to Ground
  ,                                       !- Shading Control Name
  ,                                       !- Frame and Divider Name
  1,                                      !- Multiplier
  ,                                       !- Number of Vertices
  0, 7.3673, 1.9817,                      !- X,Y,Z Vertex 1 {m}
  0, 7.3673, 1.0671,                      !- X,Y,Z Vertex 2 {m}
  0, 0.254, 1.0671,                       !- X,Y,Z Vertex 3 {m}
  0, 0.254, 1.9817;                       !- X,Y,Z Vertex 4 {m}

OS:Surface,
  {ca26efc0-2f1e-498e-99e2-2fc5e3f319dd}, !- Handle
  Dining_Wall_West,                       !- Name
  Wall,                                   !- Surface Type
  ,                                       !- Construction Name
  {227a53df-c60f-4814-9986-7262c5ebf0b0}, !- Space Name
  Outdoors,                               !- Outside Boundary Condition
  ,                                       !- Outside Boundary Condition Object
  SunExposed,                             !- Sun Exposure
  WindExposed,                            !- Wind Exposure
  ,                                       !- View Factor to Ground
  ,                                       !- Number of Vertices
  0, 7.6214, 3.0488,                      !- X,Y,Z Vertex 1 {m}
  0, 7.6214, 0,                           !- X,Y,Z Vertex 2 {m}
  0, 0, 0,                                !- X,Y,Z Vertex 3 {m}
  0, 0, 3.0488;                           !- X,Y,Z Vertex 4 {m}

OS:Surface,
  {7ae35256-3ec9-4852-b5d2-007b50623dbd}, !- Handle
  Kitchen_Floor,                          !- Name
  Floor,                                  !- Surface Type
  ,                                       !- Construction Name
  {ca5649c5-cc8d-4b71-9941-b893da8ba6a1}, !- Space Name
  Ground,                                 !- Outside Boundary Condition
  ,                                       !- Outside Boundary Condition Object
  NoSun,                                  !- Sun Exposure
  NoWind,                                 !- Wind Exposure
  ,                                       !- View Factor to Ground
  ,                                       !- Number of Vertices
  15.2428, 15.2428, 0,                    !- X,Y,Z Vertex 1 {m}
  15.2428, 7.6214, 0,                     !- X,Y,Z Vertex 2 {m}
  0, 7.6214, 0,                           !- X,Y,Z Vertex 3 {m}
  0, 15.2428, 0;                          !- X,Y,Z Vertex 4 {m}

OS:Space,
  {597594ef-5c7d-4f39-88b9-691ef2d8a8eb}, !- Handle
  attic,                                  !- Name
  {5cc48ecb-1c08-4905-98b6-5558ffc91046}, !- Space Type Name
  ,                                       !- Default Construction Set Name
  ,                                       !- Default Schedule Set Name
  0,                                      !- Direction of Relative North {deg}
  0,                                      !- X Origin {m}
  0,                                      !- Y Origin {m}
  3.0488,                                 !- Z Origin {m}
  {5090125b-0d59-44b5-bedc-ceeedd108d8d}, !- Building Story Name
  {b9952eb4-81ba-454d-af45-d48950b7986e}, !- Thermal Zone Name
  No;                                     !- Part of Total Floor Area

OS:Output:Meter,
  {1d217ca0-6d2b-449e-8519-1957dc15f7a4}, !- Handle
  Gas:Facility,                           !- Name
  hourly,                                 !- Reporting Frequency
  True,                                   !- Meter File Only
  False;                                  !- Cumulative

OS:HeatBalanceAlgorithm,
  {e3daa38c-dd95-42be-9f5b-3e83aecfe210}, !- Handle
  ConductionTransferFunction,             !- Algorithm
  200;                                    !- Surface Temperature Upper Limit {C}

OS:Building,
  {2359408b-6252-42dc-81e2-5632894e0032}, !- Handle
  -QuickServiceRestaurant-ASHRAE 169-2013-4A created: 2020-03-12 14:39:08 -0700, !- Name
  ,                                       !- Building Sector Type
  0,                                      !- North Axis {deg}
  ,                                       !- Nominal Floor to Floor Height {m}
  ,                                       !- Space Type Name
  {436ba016-5036-4065-8500-a6072fb3b855}, !- Default Construction Set Name
  ,                                       !- Default Schedule Set Name
  1,                                      !- Standards Number of Stories
  1,                                      !- Standards Number of Above Ground Stories
  ,                                       !- Standards Template
  QuickServiceRestaurant;                 !- Standards Building Type

OS:Output:Meter,
  {78703274-d428-499c-a972-44dc302926ba}, !- Handle
  Electricity:Building,                   !- Name
  hourly,                                 !- Reporting Frequency
  True,                                   !- Meter File Only
  False;                                  !- Cumulative

OS:Surface,
  {23285ff9-2c6a-4cb5-9097-93028196dae1}, !- Handle
  north-roof,                             !- Name
  RoofCeiling,                            !- Surface Type
  ,                                       !- Construction Name
  {597594ef-5c7d-4f39-88b9-691ef2d8a8eb}, !- Space Name
  Outdoors,                               !- Outside Boundary Condition
  ,                                       !- Outside Boundary Condition Object
  SunExposed,                             !- Sun Exposure
  WindExposed,                            !- Wind Exposure
  ,                                       !- View Factor to Ground
  ,                                       !- Number of Vertices
  12.7023, 7.6214, 2.5405,                !- X,Y,Z Vertex 1 {m}
  15.2428, 15.2428, 0,                    !- X,Y,Z Vertex 2 {m}
  0, 15.2428, 0,                          !- X,Y,Z Vertex 3 {m}
  2.5405, 7.6214, 2.5405;                 !- X,Y,Z Vertex 4 {m}

OS:Surface,
  {2636ff31-c556-495c-b12e-5d6feddbc9cf}, !- Handle
  Dining_Wall_North-PPAutoCreateOther,    !- Name
  Wall,                                   !- Surface Type
  ,                                       !- Construction Name
  {ca5649c5-cc8d-4b71-9941-b893da8ba6a1}, !- Space Name
  Surface,                                !- Outside Boundary Condition
  {aeca9f74-baf7-4879-9ec6-6b786bd73254}, !- Outside Boundary Condition Object
  NoSun,                                  !- Sun Exposure
  NoWind,                                 !- Wind Exposure
  ,                                       !- View Factor to Ground
  ,                                       !- Number of Vertices
  0, 7.6214, 3.0488,                      !- X,Y,Z Vertex 1 {m}
  0, 7.6214, 0,                           !- X,Y,Z Vertex 2 {m}
  15.2428, 7.6214, 0,                     !- X,Y,Z Vertex 3 {m}
  15.2428, 7.6214, 3.0488;                !- X,Y,Z Vertex 4 {m}

OS:Surface,
  {a6bad208-b799-49a9-ac94-60afc3e2348c}, !- Handle
  east-roof,                              !- Name
  RoofCeiling,                            !- Surface Type
  ,                                       !- Construction Name
  {597594ef-5c7d-4f39-88b9-691ef2d8a8eb}, !- Space Name
  Outdoors,                               !- Outside Boundary Condition
  ,                                       !- Outside Boundary Condition Object
  SunExposed,                             !- Sun Exposure
  WindExposed,                            !- Wind Exposure
  ,                                       !- View Factor to Ground
  ,                                       !- Number of Vertices
  12.7023, 7.6214, 2.5405,                !- X,Y,Z Vertex 1 {m}
  15.2428, 0, -1.02093692033454e-015,     !- X,Y,Z Vertex 2 {m}
  15.2428, 15.2428, -1.02093692033454e-015; !- X,Y,Z Vertex 3 {m}

OS:Output:Meter,
  {7ae2d07a-e6f7-4bcf-a173-3d401bdd3ba1}, !- Handle
  Electricity:HVAC,                       !- Name
  hourly,                                 !- Reporting Frequency
  True,                                   !- Meter File Only
  False;                                  !- Cumulative

OS:RunPeriod,
  {896020ac-a51c-4d11-8a87-14b4cf75afe0}, !- Handle
  Run Period 1,                           !- Name
  1,                                      !- Begin Month
  1,                                      !- Begin Day of Month
  12,                                     !- End Month
  31,                                     !- End Day of Month
  No,                                     !- Use Weather File Holidays and Special Days
  No,                                     !- Use Weather File Daylight Saving Period
  No,                                     !- Apply Weekend Holiday Rule
  Yes,                                    !- Use Weather File Rain Indicators
  Yes,                                    !- Use Weather File Snow Indicators
  1;                                      !- Number of Times Runperiod to be Repeated

OS:YearDescription,
  {dc61c512-45d1-4989-9433-d7b2d7e72a86}, !- Handle
  ,                                       !- Calendar Year
  Sunday;                                 !- Day of Week for Start Day

OS:Surface,
  {1f56496f-7c9c-4b39-8d4b-bc0ec99baa9c}, !- Handle
  Dining_Floor,                           !- Name
  Floor,                                  !- Surface Type
  ,                                       !- Construction Name
  {227a53df-c60f-4814-9986-7262c5ebf0b0}, !- Space Name
  Ground,                                 !- Outside Boundary Condition
  ,                                       !- Outside Boundary Condition Object
  NoSun,                                  !- Sun Exposure
  NoWind,                                 !- Wind Exposure
  ,                                       !- View Factor to Ground
  ,                                       !- Number of Vertices
  15.2428, 7.6214, 0,                     !- X,Y,Z Vertex 1 {m}
  15.2428, 0, 0,                          !- X,Y,Z Vertex 2 {m}
  0, 0, 0,                                !- X,Y,Z Vertex 3 {m}
  0, 7.6214, 0;                           !- X,Y,Z Vertex 4 {m}

OS:Surface,
  {239e359d-98c3-4ad3-909e-507d9cdc12fd}, !- Handle
  Dining_Ceiling,                         !- Name
  RoofCeiling,                            !- Surface Type
  ,                                       !- Construction Name
  {227a53df-c60f-4814-9986-7262c5ebf0b0}, !- Space Name
  Surface,                                !- Outside Boundary Condition
  {dbb61c21-e373-4c96-b80c-9293e6b4e972}, !- Outside Boundary Condition Object
  NoSun,                                  !- Sun Exposure
  NoWind,                                 !- Wind Exposure
  ,                                       !- View Factor to Ground
  ,                                       !- Number of Vertices
  15.2428, 0, 3.0488,                     !- X,Y,Z Vertex 1 {m}
  15.2428, 7.6214, 3.0488,                !- X,Y,Z Vertex 2 {m}
  0, 7.6214, 3.0488,                      !- X,Y,Z Vertex 3 {m}
  0, 0, 3.0488;                           !- X,Y,Z Vertex 4 {m}

OS:Surface,
  {98c3e342-d789-4d0e-9013-b5820ea58e80}, !- Handle
  Kitchen_Wall_West,                      !- Name
  Wall,                                   !- Surface Type
  ,                                       !- Construction Name
  {ca5649c5-cc8d-4b71-9941-b893da8ba6a1}, !- Space Name
  Outdoors,                               !- Outside Boundary Condition
  ,                                       !- Outside Boundary Condition Object
  SunExposed,                             !- Sun Exposure
  WindExposed,                            !- Wind Exposure
  ,                                       !- View Factor to Ground
  ,                                       !- Number of Vertices
  0, 15.2428, 3.0488,                     !- X,Y,Z Vertex 1 {m}
  0, 15.2428, 0,                          !- X,Y,Z Vertex 2 {m}
  0, 7.6214, 0,                           !- X,Y,Z Vertex 3 {m}
  0, 7.6214, 3.0488;                      !- X,Y,Z Vertex 4 {m}

OS:Surface,
  {95c0bfd9-6c14-4700-b916-3da2bdc3ec3d}, !- Handle
  west-roof,                              !- Name
  RoofCeiling,                            !- Surface Type
  ,                                       !- Construction Name
  {597594ef-5c7d-4f39-88b9-691ef2d8a8eb}, !- Space Name
  Outdoors,                               !- Outside Boundary Condition
  ,                                       !- Outside Boundary Condition Object
  SunExposed,                             !- Sun Exposure
  WindExposed,                            !- Wind Exposure
  ,                                       !- View Factor to Ground
  ,                                       !- Number of Vertices
  2.5405, 7.6214, 2.5405,                 !- X,Y,Z Vertex 1 {m}
  0, 15.2428, 0,                          !- X,Y,Z Vertex 2 {m}
  0, 0, 0;                                !- X,Y,Z Vertex 3 {m}

OS:Output:Meter,
  {8cd39ffc-0617-4655-b1c8-2c94a0ab3309}, !- Handle
  Electricity:Facility,                   !- Name
  hourly,                                 !- Reporting Frequency
  True,                                   !- Meter File Only
  False;                                  !- Cumulative

OS:Timestep,
  {9063a0cc-5920-4b09-9aec-904158ca50a0}, !- Handle
  6;                                      !- Number of Timesteps per Hour

OS:Sizing:Parameters,
  {0752771b-ebe2-442b-918f-fba857f81335}, !- Handle
  1.2,                                    !- Heating Sizing Factor
  1.2,                                    !- Cooling Sizing Factor
  6;                                      !- Timesteps in Averaging Window

OS:SubSurface,
  {d143d736-245a-42f7-8084-9f92d4c6b4f4}, !- Handle
  Dining_Wall_East_Window,                !- Name
  FixedWindow,                            !- Sub Surface Type
  ,                                       !- Construction Name
  {0ce33173-4d99-4659-a3cf-f4e2f4507992}, !- Surface Name
  ,                                       !- Outside Boundary Condition Object
  ,                                       !- View Factor to Ground
  ,                                       !- Shading Control Name
  ,                                       !- Frame and Divider Name
  1,                                      !- Multiplier
  ,                                       !- Number of Vertices
  15.2428, 0.254, 1.9817,                 !- X,Y,Z Vertex 1 {m}
  15.2428, 0.254, 1.0671,                 !- X,Y,Z Vertex 2 {m}
  15.2428, 7.3673, 1.0671,                !- X,Y,Z Vertex 3 {m}
  15.2428, 7.3673, 1.9817;                !- X,Y,Z Vertex 4 {m}

OS:Surface,
  {0ce33173-4d99-4659-a3cf-f4e2f4507992}, !- Handle
  Dining_Wall_East,                       !- Name
  Wall,                                   !- Surface Type
  ,                                       !- Construction Name
  {227a53df-c60f-4814-9986-7262c5ebf0b0}, !- Space Name
  Outdoors,                               !- Outside Boundary Condition
  ,                                       !- Outside Boundary Condition Object
  SunExposed,                             !- Sun Exposure
  WindExposed,                            !- Wind Exposure
  ,                                       !- View Factor to Ground
  ,                                       !- Number of Vertices
  15.2428, 0, 3.0488,                     !- X,Y,Z Vertex 1 {m}
  15.2428, 0, 0,                          !- X,Y,Z Vertex 2 {m}
  15.2428, 7.6214, 0,                     !- X,Y,Z Vertex 3 {m}
  15.2428, 7.6214, 3.0488;                !- X,Y,Z Vertex 4 {m}

OS:Surface,
  {dbb61c21-e373-4c96-b80c-9293e6b4e972}, !- Handle
  attic-floor-dinning,                    !- Name
  Floor,                                  !- Surface Type
  ,                                       !- Construction Name
  {597594ef-5c7d-4f39-88b9-691ef2d8a8eb}, !- Space Name
  Surface,                                !- Outside Boundary Condition
  {239e359d-98c3-4ad3-909e-507d9cdc12fd}, !- Outside Boundary Condition Object
  NoSun,                                  !- Sun Exposure
  NoWind,                                 !- Wind Exposure
  ,                                       !- View Factor to Ground
  ,                                       !- Number of Vertices
  15.2428, 7.6214, 0,                     !- X,Y,Z Vertex 1 {m}
  15.2428, 0, 0,                          !- X,Y,Z Vertex 2 {m}
  0, 0, 0,                                !- X,Y,Z Vertex 3 {m}
  0, 7.6214, 0;                           !- X,Y,Z Vertex 4 {m}

OS:ShadowCalculation,
  {5f7c5ce5-d484-4da4-b18e-8193917ac323}, !- Handle
  30,                                     !- Calculation Frequency
  15000;                                  !- Maximum Figures in Shadow Overlap Calculations

OS:Surface,
  {39f6e2e0-5e68-4d9f-a51b-93c992967b4d}, !- Handle
  Kitchen_Ceiling,                        !- Name
  RoofCeiling,                            !- Surface Type
  ,                                       !- Construction Name
  {ca5649c5-cc8d-4b71-9941-b893da8ba6a1}, !- Space Name
  Surface,                                !- Outside Boundary Condition
  {4586d3be-ec21-4c3f-bdb8-2e7cc621e90a}, !- Outside Boundary Condition Object
  NoSun,                                  !- Sun Exposure
  NoWind,                                 !- Wind Exposure
  ,                                       !- View Factor to Ground
  ,                                       !- Number of Vertices
  15.2428, 7.6214, 3.0488,                !- X,Y,Z Vertex 1 {m}
  15.2428, 15.2428, 3.0488,               !- X,Y,Z Vertex 2 {m}
  0, 15.2428, 3.0488,                     !- X,Y,Z Vertex 3 {m}
  0, 7.6214, 3.0488;                      !- X,Y,Z Vertex 4 {m}

OS:Surface,
  {29502d46-e7f0-4ace-80f2-bf8c5f22399e}, !- Handle
  Kitchen_Wall_North,                     !- Name
  Wall,                                   !- Surface Type
  ,                                       !- Construction Name
  {ca5649c5-cc8d-4b71-9941-b893da8ba6a1}, !- Space Name
  Outdoors,                               !- Outside Boundary Condition
  ,                                       !- Outside Boundary Condition Object
  SunExposed,                             !- Sun Exposure
  WindExposed,                            !- Wind Exposure
  ,                                       !- View Factor to Ground
  ,                                       !- Number of Vertices
  15.2428, 15.2428, 3.0488,               !- X,Y,Z Vertex 1 {m}
  15.2428, 15.2428, 0,                    !- X,Y,Z Vertex 2 {m}
  0, 15.2428, 0,                          !- X,Y,Z Vertex 3 {m}
  0, 15.2428, 3.0488;                     !- X,Y,Z Vertex 4 {m}

OS:Surface,
  {aeca9f74-baf7-4879-9ec6-6b786bd73254}, !- Handle
  Dining_Wall_North,                      !- Name
  Wall,                                   !- Surface Type
  ,                                       !- Construction Name
  {227a53df-c60f-4814-9986-7262c5ebf0b0}, !- Space Name
  Surface,                                !- Outside Boundary Condition
  {2636ff31-c556-495c-b12e-5d6feddbc9cf}, !- Outside Boundary Condition Object
  NoSun,                                  !- Sun Exposure
  NoWind,                                 !- Wind Exposure
  ,                                       !- View Factor to Ground
  ,                                       !- Number of Vertices
  15.2428, 7.6214, 3.0488,                !- X,Y,Z Vertex 1 {m}
  15.2428, 7.6214, 0,                     !- X,Y,Z Vertex 2 {m}
  0, 7.6214, 0,                           !- X,Y,Z Vertex 3 {m}
  0, 7.6214, 3.0488;                      !- X,Y,Z Vertex 4 {m}

OS:Surface,
  {4586d3be-ec21-4c3f-bdb8-2e7cc621e90a}, !- Handle
  attic-floor-kitchen,                    !- Name
  Floor,                                  !- Surface Type
  ,                                       !- Construction Name
  {597594ef-5c7d-4f39-88b9-691ef2d8a8eb}, !- Space Name
  Surface,                                !- Outside Boundary Condition
  {39f6e2e0-5e68-4d9f-a51b-93c992967b4d}, !- Outside Boundary Condition Object
  NoSun,                                  !- Sun Exposure
  NoWind,                                 !- Wind Exposure
  ,                                       !- View Factor to Ground
  ,                                       !- Number of Vertices
  15.2428, 15.2428, 0,                    !- X,Y,Z Vertex 1 {m}
  15.2428, 7.6214, 0,                     !- X,Y,Z Vertex 2 {m}
  0, 7.6214, 0,                           !- X,Y,Z Vertex 3 {m}
  0, 15.2428, 0;                          !- X,Y,Z Vertex 4 {m}

OS:Output:Meter,
  {d2db413f-1af6-4e7f-9109-45d9423b7ea7}, !- Handle
  ElectricityNet:Facility,                !- Name
  hourly,                                 !- Reporting Frequency
  True,                                   !- Meter File Only
  False;                                  !- Cumulative

OS:Surface,
  {75eb92db-8917-4314-8e60-e78636e3d97c}, !- Handle
  south-roof,                             !- Name
  RoofCeiling,                            !- Surface Type
  ,                                       !- Construction Name
  {597594ef-5c7d-4f39-88b9-691ef2d8a8eb}, !- Space Name
  Outdoors,                               !- Outside Boundary Condition
  ,                                       !- Outside Boundary Condition Object
  SunExposed,                             !- Sun Exposure
  WindExposed,                            !- Wind Exposure
  ,                                       !- View Factor to Ground
  ,                                       !- Number of Vertices
  2.5405, 7.6214, 2.5405,                 !- X,Y,Z Vertex 1 {m}
  3.99095441431607e-034, -5.70727828200584e-017, 1.7121610194245e-016, !- X,Y,Z Vertex 2 {m}
  15.2428, -4.64136290711368e-017, 1.39239060264815e-016, !- X,Y,Z Vertex 3 {m}
  12.7023, 7.6214, 2.5405;                !- X,Y,Z Vertex 4 {m}

OS:ConvergenceLimits,
  {5a5a7ade-f107-42d1-a20e-a6392141cf91}, !- Handle
  1,                                      !- Minimum System Timestep {minutes}
  20;                                     !- Maximum HVAC Iterations

OS:Facility,
  {693dbb2e-41ae-48dc-a6f3-a7089dd1c0fe}; !- Handle

OS:BuildingStory,
  {123b80d5-dd69-416a-98e2-41c71a91f505}, !- Handle
  Building Story 1,                       !- Name
  0,                                      !- Nominal Z Coordinate {m}
  ,                                       !- Nominal Floor to Floor Height {m}
  ,                                       !- Default Construction Set Name
  ,                                       !- Default Schedule Set Name
  ;                                       !- Group Rendering Name

OS:BuildingStory,
  {5090125b-0d59-44b5-bedc-ceeedd108d8d}, !- Handle
  Building Story 2,                       !- Name
  3.0488,                                 !- Nominal Z Coordinate {m}
  ,                                       !- Nominal Floor to Floor Height {m}
  ,                                       !- Default Construction Set Name
  ,                                       !- Default Schedule Set Name
  ;                                       !- Group Rendering Name

OS:SpaceType,
  {34e15ad4-259e-4af7-9d47-f9dfb6b78bc5}, !- Handle
  QuickServiceRestaurant Dining,          !- Name
  ,                                       !- Default Construction Set Name
  {02ca0434-bfc9-4d48-93bb-caed0c27b209}, !- Default Schedule Set Name
  {070fc1c1-edc6-4f23-8470-5ab3b191d9d7}, !- Group Rendering Name
  {db8e2cba-e580-4b59-b115-f9cb6e278585}, !- Design Specification Outdoor Air Object Name
  ,                                       !- Standards Template
  QuickServiceRestaurant,                 !- Standards Building Type
  Dining;                                 !- Standards Space Type

OS:SpaceType,
  {b561fd0f-55af-433e-86cc-3619d4454fba}, !- Handle
  QuickServiceRestaurant Kitchen,         !- Name
  ,                                       !- Default Construction Set Name
  {d65d4d43-698f-4051-abb1-dab6a33c4ac6}, !- Default Schedule Set Name
  {d8558555-7dce-4fef-8868-c728bc28ad1a}, !- Group Rendering Name
  {ca2565f5-0220-4f10-a6ef-2b07beb20c8b}, !- Design Specification Outdoor Air Object Name
  ,                                       !- Standards Template
  QuickServiceRestaurant,                 !- Standards Building Type
  Kitchen;                                !- Standards Space Type

OS:SpaceType,
  {5cc48ecb-1c08-4905-98b6-5558ffc91046}, !- Handle
  QuickServiceRestaurant Attic,           !- Name
  {f61eeed8-6c81-48a2-a6af-5dee101cc4d0}, !- Default Construction Set Name
  {e14bacc6-0ad5-4bf8-8250-ae4148efcc5b}, !- Default Schedule Set Name
  {9087da49-8788-45ca-940c-f8a81ce9c59d}, !- Group Rendering Name
  {78d878a6-c357-4b55-a8c8-53a136e1625f}, !- Design Specification Outdoor Air Object Name
  ,                                       !- Standards Template
  QuickServiceRestaurant,                 !- Standards Building Type
  Attic;                                  !- Standards Space Type

OS:SubSurface,
  {f212a244-25ab-44d6-e133-b63dc5ff3c13}, !- Handle
  Kitchen_Wall_East_Door,                 !- Name
  Door,                                   !- Sub Surface Type
  ,                                       !- Construction Name
  {e6173982-c332-4cd4-8e85-d9c6d4cb0930}, !- Surface Name
  ,                                       !- Outside Boundary Condition Object
  ,                                       !- View Factor to Ground
  ,                                       !- Shading Control Name
  ,                                       !- Frame and Divider Name
  1,                                      !- Multiplier
  ,                                       !- Number of Vertices
  15.2428, 10.148690892281, 2.1336,       !- X,Y,Z Vertex 1 {m}
  15.2428, 10.148690892281, 0,            !- X,Y,Z Vertex 2 {m}
  15.2428, 11.063090892281, 0,            !- X,Y,Z Vertex 3 {m}
  15.2428, 11.063090892281, 2.1336;       !- X,Y,Z Vertex 4 {m}

OS:Rendering:Color,
  {9087da49-8788-45ca-940c-f8a81ce9c59d}, !- Handle
  QuickServiceRestaurant Attic 1,         !- Name
  120,                                    !- Rendering Red Value
  149,                                    !- Rendering Green Value
  230;                                    !- Rendering Blue Value

OS:DesignSpecification:OutdoorAir,
  {78d878a6-c357-4b55-a8c8-53a136e1625f}, !- Handle
  QuickServiceRestaurant Attic Ventilation, !- Name
  ,                                       !- Outdoor Air Method
  0,                                      !- Outdoor Air Flow per Person {m3/s-person}
  0,                                      !- Outdoor Air Flow per Floor Area {m3/s-m2}
  ,                                       !- Outdoor Air Flow Rate {m3/s}
  0,                                      !- Outdoor Air Flow Air Changes per Hour {1/hr}
  ;                                       !- Outdoor Air Flow Rate Fraction Schedule Name

OS:DefaultScheduleSet,
  {e14bacc6-0ad5-4bf8-8250-ae4148efcc5b}, !- Handle
  QuickServiceRestaurant Attic Schedule Set, !- Name
  ,                                       !- Hours of Operation Schedule Name
  ,                                       !- Number of People Schedule Name
  ,                                       !- People Activity Level Schedule Name
  ,                                       !- Lighting Schedule Name
  ,                                       !- Electric Equipment Schedule Name
  ,                                       !- Gas Equipment Schedule Name
  ,                                       !- Hot Water Equipment Schedule Name
  ,                                       !- Infiltration Schedule Name
  ,                                       !- Steam Equipment Schedule Name
  ;                                       !- Other Equipment Schedule Name

OS:ThermostatSetpoint:DualSetpoint,
  {80d0a664-06c0-44bf-8aef-eee82f942eaa}, !- Handle
  QuickServiceRestaurant Attic Thermostat; !- Name

OS:Rendering:Color,
  {070fc1c1-edc6-4f23-8470-5ab3b191d9d7}, !- Handle
  QuickServiceRestaurant Dining 1,        !- Name
  31,                                     !- Rendering Red Value
  169,                                    !- Rendering Green Value
  34;                                     !- Rendering Blue Value

OS:People:Definition,
  {24400220-2908-42f3-95dd-6c06337a5783}, !- Handle
  QuickServiceRestaurant Dining People Definition, !- Name
  People/Area,                            !- Number of People Calculation Method
  ,                                       !- Number of People {people}
  0.753473729169681,                      !- People per Space Floor Area {person/m2}
  ,                                       !- Space Floor Area per Person {m2/person}
  0.3;                                    !- Fraction Radiant

OS:People,
  {ad19af71-b2f2-41e3-a5be-9c4604f94bdf}, !- Handle
  QuickServiceRestaurant Dining People,   !- Name
  {24400220-2908-42f3-95dd-6c06337a5783}, !- People Definition Name
  {34e15ad4-259e-4af7-9d47-f9dfb6b78bc5}, !- Space or SpaceType Name
  ,                                       !- Number of People Schedule Name
  ,                                       !- Activity Level Schedule Name
  ,                                       !- Surface Name/Angle Factor List Name
  {81a358c5-ebc0-4486-9f4a-82368212a123}, !- Work Efficiency Schedule Name
  {d6626935-c095-43ae-9822-45d51d769d6f}, !- Clothing Insulation Schedule Name
  {0616f65c-68a5-41b3-99aa-588d3cba1865}, !- Air Velocity Schedule Name
  1;                                      !- Multiplier

OS:Schedule:Ruleset,
  {d6626935-c095-43ae-9822-45d51d769d6f}, !- Handle
  Clothing Schedule,                      !- Name
  {704da1f3-bd07-4938-b54d-2d73a703f3cd}, !- Schedule Type Limits Name
  {07957aa1-4276-4840-8244-b3b7b7a265e4}; !- Default Day Schedule Name

OS:Schedule:Day,
  {07957aa1-4276-4840-8244-b3b7b7a265e4}, !- Handle
  Clothing Schedule Default Winter Clothes, !- Name
  {704da1f3-bd07-4938-b54d-2d73a703f3cd}, !- Schedule Type Limits Name
  ,                                       !- Interpolate to Timestep
  24,                                     !- Hour 1
  0,                                      !- Minute 1
  1;                                      !- Value Until Time 1

OS:Schedule:Rule,
  {632e1b94-be29-488f-bcb4-7fafed180f4f}, !- Handle
  Schedule Rule 1,                        !- Name
  {d6626935-c095-43ae-9822-45d51d769d6f}, !- Schedule Ruleset Name
  0,                                      !- Rule Order
  {ad41aa00-964a-468b-91cd-e60480109c2a}, !- Day Schedule Name
  ,                                       !- Apply Sunday
  ,                                       !- Apply Monday
  ,                                       !- Apply Tuesday
  ,                                       !- Apply Wednesday
  ,                                       !- Apply Thursday
  ,                                       !- Apply Friday
  ,                                       !- Apply Saturday
  ,                                       !- Apply Holiday
  DateRange,                              !- Date Specification Type
  5,                                      !- Start Month
  1,                                      !- Start Day
  9,                                      !- End Month
  30;                                     !- End Day

OS:Schedule:Day,
  {ad41aa00-964a-468b-91cd-e60480109c2a}, !- Handle
  Clothing Schedule Summer Clothes,       !- Name
  {704da1f3-bd07-4938-b54d-2d73a703f3cd}, !- Schedule Type Limits Name
  ,                                       !- Interpolate to Timestep
  24,                                     !- Hour 1
  0,                                      !- Minute 1
  0.5;                                    !- Value Until Time 1

OS:ScheduleTypeLimits,
  {704da1f3-bd07-4938-b54d-2d73a703f3cd}, !- Handle
  ClothingInsulation,                     !- Name
  0,                                      !- Lower Limit Value
  ,                                       !- Upper Limit Value
  Continuous,                             !- Numeric Type
  ClothingInsulation;                     !- Unit Type

OS:Schedule:Ruleset,
  {0616f65c-68a5-41b3-99aa-588d3cba1865}, !- Handle
  Air Velocity Schedule,                  !- Name
  {1eee08fe-f5f7-458a-91ad-9c0f13186b15}, !- Schedule Type Limits Name
  {277143c8-e98a-47bd-95e6-7e64d89bf5c5}; !- Default Day Schedule Name

OS:Schedule:Day,
  {277143c8-e98a-47bd-95e6-7e64d89bf5c5}, !- Handle
  Air Velocity Schedule Default,          !- Name
  {1eee08fe-f5f7-458a-91ad-9c0f13186b15}, !- Schedule Type Limits Name
  ,                                       !- Interpolate to Timestep
  24,                                     !- Hour 1
  0,                                      !- Minute 1
  0.2;                                    !- Value Until Time 1

OS:ScheduleTypeLimits,
  {1eee08fe-f5f7-458a-91ad-9c0f13186b15}, !- Handle
  Velocity,                               !- Name
  0,                                      !- Lower Limit Value
  ,                                       !- Upper Limit Value
  Continuous,                             !- Numeric Type
  Velocity;                               !- Unit Type

OS:Schedule:Ruleset,
  {81a358c5-ebc0-4486-9f4a-82368212a123}, !- Handle
  Work Efficiency Schedule,               !- Name
  {41f8ca04-840e-4fe8-9e83-65ee4d481e67}, !- Schedule Type Limits Name
  {d20cf5e4-5e01-48c7-985b-9c652c09baa6}; !- Default Day Schedule Name

OS:Schedule:Day,
  {d20cf5e4-5e01-48c7-985b-9c652c09baa6}, !- Handle
  Work Efficiency Schedule Default,       !- Name
  {41f8ca04-840e-4fe8-9e83-65ee4d481e67}, !- Schedule Type Limits Name
  ,                                       !- Interpolate to Timestep
  24,                                     !- Hour 1
  0,                                      !- Minute 1
  0;                                      !- Value Until Time 1

OS:ScheduleTypeLimits,
  {41f8ca04-840e-4fe8-9e83-65ee4d481e67}, !- Handle
  Fractional,                             !- Name
  0,                                      !- Lower Limit Value
  1,                                      !- Upper Limit Value
  Continuous;                             !- Numeric Type

OS:Lights:Definition,
  {4193ae3f-c0d9-49e5-9e76-eca8fc5320ab}, !- Handle
  QuickServiceRestaurant Dining Lights Definition, !- Name
  Watts/Area,                             !- Design Level Calculation Method
  ,                                       !- Lighting Level {W}
  6.99654177086132,                       !- Watts per Space Floor Area {W/m2}
  ,                                       !- Watts per Person {W/person}
  0.37,                                   !- Fraction Radiant
  0.2,                                    !- Fraction Visible
  0;                                      !- Return Air Fraction

OS:Lights,
  {8d400bc4-1192-495f-b9c7-3566aabbf456}, !- Handle
  QuickServiceRestaurant Dining Lights,   !- Name
  {4193ae3f-c0d9-49e5-9e76-eca8fc5320ab}, !- Lights Definition Name
  {34e15ad4-259e-4af7-9d47-f9dfb6b78bc5}, !- Space or SpaceType Name
  ,                                       !- Schedule Name
  1,                                      !- Fraction Replaceable
  ,                                       !- Multiplier
  General;                                !- End-Use Subcategory

OS:AdditionalProperties,
  {f6ed3082-0b58-484d-87bc-52def6f605c2}, !- Handle
  {4193ae3f-c0d9-49e5-9e76-eca8fc5320ab}, !- Object Name
  lpd_fraction_linear_fluorescent,        !- Feature Name 1
  Double,                                 !- Feature Data Type 1
  1;                                      !- Feature Value 1

OS:ElectricEquipment:Definition,
  {58bcd861-a1c3-4d69-84a0-9384809b2c2d}, !- Handle
  QuickServiceRestaurant Dining Elec Equip Definition, !- Name
  Watts/Area,                             !- Design Level Calculation Method
  ,                                       !- Design Level {W}
  116.7884280213,                         !- Watts per Space Floor Area {W/m2}
  ,                                       !- Watts per Person {W/person}
  0.25,                                   !- Fraction Latent
  0.3,                                    !- Fraction Radiant
  0;                                      !- Fraction Lost

OS:ElectricEquipment,
  {4e25bb88-0e9e-4d24-ad23-a0bbd7c4c7dd}, !- Handle
  QuickServiceRestaurant Dining Elec Equip, !- Name
  {58bcd861-a1c3-4d69-84a0-9384809b2c2d}, !- Electric Equipment Definition Name
  {34e15ad4-259e-4af7-9d47-f9dfb6b78bc5}, !- Space or SpaceType Name
  ,                                       !- Schedule Name
  ,                                       !- Multiplier
  General;                                !- End-Use Subcategory

OS:DesignSpecification:OutdoorAir,
  {db8e2cba-e580-4b59-b115-f9cb6e278585}, !- Handle
  QuickServiceRestaurant Dining Ventilation, !- Name
  Sum,                                    !- Outdoor Air Method
  0,                                      !- Outdoor Air Flow per Person {m3/s-person}
  0.0035814,                              !- Outdoor Air Flow per Floor Area {m3/s-m2}
  0,                                      !- Outdoor Air Flow Rate {m3/s}
  0,                                      !- Outdoor Air Flow Air Changes per Hour {1/hr}
  ;                                       !- Outdoor Air Flow Rate Fraction Schedule Name

OS:ClimateZones,
  {9ce84f35-cacb-417a-ad78-0bc675f571cf}, !- Handle
  ,                                       !- Active Institution
  ,                                       !- Active Year
  ASHRAE,                                 !- Climate Zone Institution Name 1
  ANSI/ASHRAE Standard 169,               !- Climate Zone Document Name 1
  2006,                                   !- Climate Zone Document Year 1
  4A;                                     !- Climate Zone Value 1

OS:DefaultScheduleSet,
  {02ca0434-bfc9-4d48-93bb-caed0c27b209}, !- Handle
  QuickServiceRestaurant Dining Schedule Set, !- Name
  ,                                       !- Hours of Operation Schedule Name
  {48be0dbb-1726-46a0-8ff7-88b8fd04fede}, !- Number of People Schedule Name
  {aeac0743-d4d9-4315-ba48-eb4ba40a2027}, !- People Activity Level Schedule Name
  {4afa7959-51e4-4517-9428-d71376ae3e98}, !- Lighting Schedule Name
  {9c387849-b908-4cbe-856b-074c602465c5}, !- Electric Equipment Schedule Name
  ,                                       !- Gas Equipment Schedule Name
  ,                                       !- Hot Water Equipment Schedule Name
  {101c5ac0-6f0e-4091-9f10-aa1adf4e006e}, !- Infiltration Schedule Name
  ,                                       !- Steam Equipment Schedule Name
  ;                                       !- Other Equipment Schedule Name

OS:Schedule:Ruleset,
  {48be0dbb-1726-46a0-8ff7-88b8fd04fede}, !- Handle
  RestaurantFastFood BLDG_OCC_SCH,        !- Name
  {41f8ca04-840e-4fe8-9e83-65ee4d481e67}, !- Schedule Type Limits Name
  {286d89c1-15ff-4402-8b61-42da2321572c}, !- Default Day Schedule Name
  {bf9767d9-7902-48be-ab1e-d4e1d1a14540}, !- Summer Design Day Schedule Name
  {00115652-995c-493e-abd0-d6fb68cd04cd}; !- Winter Design Day Schedule Name

OS:Schedule:Day,
  {286d89c1-15ff-4402-8b61-42da2321572c}, !- Handle
  RestaurantFastFood BLDG_OCC_SCH Default, !- Name
  {41f8ca04-840e-4fe8-9e83-65ee4d481e67}, !- Schedule Type Limits Name
  ,                                       !- Interpolate to Timestep
  1,                                      !- Hour 1
  0,                                      !- Minute 1
  0.05,                                   !- Value Until Time 1
  6,                                      !- Hour 2
  0,                                      !- Minute 2
  0,                                      !- Value Until Time 2
  7,                                      !- Hour 3
  0,                                      !- Minute 3
  0.05,                                   !- Value Until Time 3
  9,                                      !- Hour 4
  0,                                      !- Minute 4
  0.5,                                    !- Value Until Time 4
  11,                                     !- Hour 5
  0,                                      !- Minute 5
  0.2,                                    !- Value Until Time 5
  12,                                     !- Hour 6
  0,                                      !- Minute 6
  0.3,                                    !- Value Until Time 6
  14,                                     !- Hour 7
  0,                                      !- Minute 7
  0.5,                                    !- Value Until Time 7
  15,                                     !- Hour 8
  0,                                      !- Minute 8
  0.3,                                    !- Value Until Time 8
  16,                                     !- Hour 9
  0,                                      !- Minute 9
  0.2,                                    !- Value Until Time 9
  17,                                     !- Hour 10
  0,                                      !- Minute 10
  0.25,                                   !- Value Until Time 10
  18,                                     !- Hour 11
  0,                                      !- Minute 11
  0.35,                                   !- Value Until Time 11
  19,                                     !- Hour 12
  0,                                      !- Minute 12
  0.55,                                   !- Value Until Time 12
  20,                                     !- Hour 13
  0,                                      !- Minute 13
  0.65,                                   !- Value Until Time 13
  21,                                     !- Hour 14
  0,                                      !- Minute 14
  0.7,                                    !- Value Until Time 14
  22,                                     !- Hour 15
  0,                                      !- Minute 15
  0.35,                                   !- Value Until Time 15
  24,                                     !- Hour 16
  0,                                      !- Minute 16
  0.2;                                    !- Value Until Time 16

OS:Schedule:Rule,
  {00fcaf6d-bfed-4945-a1e8-ceb78bb11f36}, !- Handle
  Schedule Rule 2,                        !- Name
  {48be0dbb-1726-46a0-8ff7-88b8fd04fede}, !- Schedule Ruleset Name
  1,                                      !- Rule Order
  {8cc18dee-ee08-4508-8392-811cec35dd2f}, !- Day Schedule Name
  ,                                       !- Apply Sunday
  ,                                       !- Apply Monday
  ,                                       !- Apply Tuesday
  ,                                       !- Apply Wednesday
  ,                                       !- Apply Thursday
  ,                                       !- Apply Friday
  Yes,                                    !- Apply Saturday
  ,                                       !- Apply Holiday
  DateRange,                              !- Date Specification Type
  1,                                      !- Start Month
  1,                                      !- Start Day
  12,                                     !- End Month
  31;                                     !- End Day

OS:Schedule:Day,
  {8cc18dee-ee08-4508-8392-811cec35dd2f}, !- Handle
  RestaurantFastFood BLDG_OCC_SCH Sat Day, !- Name
  {41f8ca04-840e-4fe8-9e83-65ee4d481e67}, !- Schedule Type Limits Name
  ,                                       !- Interpolate to Timestep
  1,                                      !- Hour 1
  0,                                      !- Minute 1
  0.05,                                   !- Value Until Time 1
  6,                                      !- Hour 2
  0,                                      !- Minute 2
  0,                                      !- Value Until Time 2
  7,                                      !- Hour 3
  0,                                      !- Minute 3
  0.05,                                   !- Value Until Time 3
  9,                                      !- Hour 4
  0,                                      !- Minute 4
  0.5,                                    !- Value Until Time 4
  10,                                     !- Hour 5
  0,                                      !- Minute 5
  0.4,                                    !- Value Until Time 5
  11,                                     !- Hour 6
  0,                                      !- Minute 6
  0.2,                                    !- Value Until Time 6
  12,                                     !- Hour 7
  0,                                      !- Minute 7
  0.45,                                   !- Value Until Time 7
  14,                                     !- Hour 8
  0,                                      !- Minute 8
  0.5,                                    !- Value Until Time 8
  15,                                     !- Hour 9
  0,                                      !- Minute 9
  0.35,                                   !- Value Until Time 9
  18,                                     !- Hour 10
  0,                                      !- Minute 10
  0.3,                                    !- Value Until Time 10
  19,                                     !- Hour 11
  0,                                      !- Minute 11
  0.7,                                    !- Value Until Time 11
  20,                                     !- Hour 12
  0,                                      !- Minute 12
  0.9,                                    !- Value Until Time 12
  21,                                     !- Hour 13
  0,                                      !- Minute 13
  0.7,                                    !- Value Until Time 13
  22,                                     !- Hour 14
  0,                                      !- Minute 14
  0.65,                                   !- Value Until Time 14
  23,                                     !- Hour 15
  0,                                      !- Minute 15
  0.55,                                   !- Value Until Time 15
  24,                                     !- Hour 16
  0,                                      !- Minute 16
  0.35;                                   !- Value Until Time 16

OS:Schedule:Day,
  {bf9767d9-7902-48be-ab1e-d4e1d1a14540}, !- Handle
  RestaurantFastFood BLDG_OCC_SCH Summer Design Day, !- Name
  {41f8ca04-840e-4fe8-9e83-65ee4d481e67}, !- Schedule Type Limits Name
  ,                                       !- Interpolate to Timestep
  24,                                     !- Hour 1
  0,                                      !- Minute 1
  1;                                      !- Value Until Time 1

OS:Schedule:Rule,
  {db5af536-3623-44b1-9607-679d7e376eee}, !- Handle
  Schedule Rule 3,                        !- Name
  {48be0dbb-1726-46a0-8ff7-88b8fd04fede}, !- Schedule Ruleset Name
  0,                                      !- Rule Order
  {7e69921f-c3ef-4827-a7ef-7952ebc41b7e}, !- Day Schedule Name
  ,                                       !- Apply Sunday
  Yes,                                    !- Apply Monday
  Yes,                                    !- Apply Tuesday
  Yes,                                    !- Apply Wednesday
  Yes,                                    !- Apply Thursday
  Yes,                                    !- Apply Friday
  ,                                       !- Apply Saturday
  ,                                       !- Apply Holiday
  DateRange,                              !- Date Specification Type
  1,                                      !- Start Month
  1,                                      !- Start Day
  12,                                     !- End Month
  31;                                     !- End Day

OS:Schedule:Day,
  {7e69921f-c3ef-4827-a7ef-7952ebc41b7e}, !- Handle
  RestaurantFastFood BLDG_OCC_SCH Wkdy Day, !- Name
  {41f8ca04-840e-4fe8-9e83-65ee4d481e67}, !- Schedule Type Limits Name
  ,                                       !- Interpolate to Timestep
  1,                                      !- Hour 1
  0,                                      !- Minute 1
  0.05,                                   !- Value Until Time 1
  5,                                      !- Hour 2
  0,                                      !- Minute 2
  0,                                      !- Value Until Time 2
  6,                                      !- Hour 3
  0,                                      !- Minute 3
  0.05,                                   !- Value Until Time 3
  7,                                      !- Hour 4
  0,                                      !- Minute 4
  0.1,                                    !- Value Until Time 4
  10,                                     !- Hour 5
  0,                                      !- Minute 5
  0.4,                                    !- Value Until Time 5
  11,                                     !- Hour 6
  0,                                      !- Minute 6
  0.2,                                    !- Value Until Time 6
  12,                                     !- Hour 7
  0,                                      !- Minute 7
  0.5,                                    !- Value Until Time 7
  13,                                     !- Hour 8
  0,                                      !- Minute 8
  0.8,                                    !- Value Until Time 8
  14,                                     !- Hour 9
  0,                                      !- Minute 9
  0.7,                                    !- Value Until Time 9
  15,                                     !- Hour 10
  0,                                      !- Minute 10
  0.4,                                    !- Value Until Time 10
  16,                                     !- Hour 11
  0,                                      !- Minute 11
  0.2,                                    !- Value Until Time 11
  17,                                     !- Hour 12
  0,                                      !- Minute 12
  0.25,                                   !- Value Until Time 12
  18,                                     !- Hour 13
  0,                                      !- Minute 13
  0.5,                                    !- Value Until Time 13
  21,                                     !- Hour 14
  0,                                      !- Minute 14
  0.8,                                    !- Value Until Time 14
  22,                                     !- Hour 15
  0,                                      !- Minute 15
  0.5,                                    !- Value Until Time 15
  23,                                     !- Hour 16
  0,                                      !- Minute 16
  0.35,                                   !- Value Until Time 16
  24,                                     !- Hour 17
  0,                                      !- Minute 17
  0.2;                                    !- Value Until Time 17

OS:Schedule:Day,
  {00115652-995c-493e-abd0-d6fb68cd04cd}, !- Handle
  RestaurantFastFood BLDG_OCC_SCH Winter Design Day, !- Name
  {41f8ca04-840e-4fe8-9e83-65ee4d481e67}, !- Schedule Type Limits Name
  ,                                       !- Interpolate to Timestep
  24,                                     !- Hour 1
  0,                                      !- Minute 1
  0;                                      !- Value Until Time 1

OS:Schedule:Ruleset,
  {aeac0743-d4d9-4315-ba48-eb4ba40a2027}, !- Handle
  RestaurantFastFood ACTIVITY_SCH,        !- Name
  {cc5aa42b-5948-4d9b-a890-d8dc924d22a4}, !- Schedule Type Limits Name
  {b2e9917d-a395-47ff-88ff-9185f28ee484}, !- Default Day Schedule Name
  {7605f6f4-4558-47af-b86e-3d907076e9c5}, !- Summer Design Day Schedule Name
  {cad6311e-f1da-44fd-80e8-56b001d3d504}; !- Winter Design Day Schedule Name

OS:Schedule:Day,
  {b2e9917d-a395-47ff-88ff-9185f28ee484}, !- Handle
  RestaurantFastFood ACTIVITY_SCH Default, !- Name
  {cc5aa42b-5948-4d9b-a890-d8dc924d22a4}, !- Schedule Type Limits Name
  ,                                       !- Interpolate to Timestep
  24,                                     !- Hour 1
  0,                                      !- Minute 1
  120;                                    !- Value Until Time 1

OS:Schedule:Day,
  {cad6311e-f1da-44fd-80e8-56b001d3d504}, !- Handle
  RestaurantFastFood ACTIVITY_SCH Winter Design Day, !- Name
  {cc5aa42b-5948-4d9b-a890-d8dc924d22a4}, !- Schedule Type Limits Name
  ,                                       !- Interpolate to Timestep
  24,                                     !- Hour 1
  0,                                      !- Minute 1
  120;                                    !- Value Until Time 1

OS:Schedule:Day,
  {7605f6f4-4558-47af-b86e-3d907076e9c5}, !- Handle
  RestaurantFastFood ACTIVITY_SCH Summer Design Day, !- Name
  {cc5aa42b-5948-4d9b-a890-d8dc924d22a4}, !- Schedule Type Limits Name
  ,                                       !- Interpolate to Timestep
  24,                                     !- Hour 1
  0,                                      !- Minute 1
  120;                                    !- Value Until Time 1

OS:ScheduleTypeLimits,
  {cc5aa42b-5948-4d9b-a890-d8dc924d22a4}, !- Handle
  ActivityLevel,                          !- Name
  0,                                      !- Lower Limit Value
  ,                                       !- Upper Limit Value
  Continuous,                             !- Numeric Type
  ActivityLevel;                          !- Unit Type

OS:Schedule:Ruleset,
  {4afa7959-51e4-4517-9428-d71376ae3e98}, !- Handle
  RestaurantFastFood BLDG_LIGHT_DINING_SCH_2013, !- Name
  {41f8ca04-840e-4fe8-9e83-65ee4d481e67}, !- Schedule Type Limits Name
  {9ef4d567-8e69-4299-a806-e2dd572af273}, !- Default Day Schedule Name
  {3c75832c-62b7-48fe-881c-d1fe6dcb1914}, !- Summer Design Day Schedule Name
  {3014ebc1-b7b7-444e-b3fe-3c738da5483f}; !- Winter Design Day Schedule Name

OS:Schedule:Day,
  {9ef4d567-8e69-4299-a806-e2dd572af273}, !- Handle
  RestaurantFastFood BLDG_LIGHT_DINING_SCH_2013 Default, !- Name
  {41f8ca04-840e-4fe8-9e83-65ee4d481e67}, !- Schedule Type Limits Name
  ,                                       !- Interpolate to Timestep
  1,                                      !- Hour 1
  0,                                      !- Minute 1
  0.1865,                                 !- Value Until Time 1
  6,                                      !- Hour 2
  0,                                      !- Minute 2
  0.15,                                   !- Value Until Time 2
  8,                                      !- Hour 3
  0,                                      !- Minute 3
  0.2797,                                 !- Value Until Time 3
  10,                                     !- Hour 4
  0,                                      !- Minute 4
  0.4662,                                 !- Value Until Time 4
  16,                                     !- Hour 5
  0,                                      !- Minute 5
  0.6527,                                 !- Value Until Time 5
  22,                                     !- Hour 6
  0,                                      !- Minute 6
  0.5594,                                 !- Value Until Time 6
  23,                                     !- Hour 7
  0,                                      !- Minute 7
  0.4662,                                 !- Value Until Time 7
  24,                                     !- Hour 8
  0,                                      !- Minute 8
  0.2797;                                 !- Value Until Time 8

OS:Schedule:Rule,
  {bcdf3898-88a7-4900-8068-2165250d6bf2}, !- Handle
  Schedule Rule 4,                        !- Name
  {4afa7959-51e4-4517-9428-d71376ae3e98}, !- Schedule Ruleset Name
  1,                                      !- Rule Order
  {e5c7623e-8018-4b18-b007-81d6142f217a}, !- Day Schedule Name
  ,                                       !- Apply Sunday
  ,                                       !- Apply Monday
  ,                                       !- Apply Tuesday
  ,                                       !- Apply Wednesday
  ,                                       !- Apply Thursday
  ,                                       !- Apply Friday
  Yes,                                    !- Apply Saturday
  ,                                       !- Apply Holiday
  DateRange,                              !- Date Specification Type
  1,                                      !- Start Month
  1,                                      !- Start Day
  12,                                     !- End Month
  31;                                     !- End Day

OS:Schedule:Day,
  {e5c7623e-8018-4b18-b007-81d6142f217a}, !- Handle
  RestaurantFastFood BLDG_LIGHT_DINING_SCH_2013 Sat Day, !- Name
  {41f8ca04-840e-4fe8-9e83-65ee4d481e67}, !- Schedule Type Limits Name
  ,                                       !- Interpolate to Timestep
  1,                                      !- Hour 1
  0,                                      !- Minute 1
  0.1865,                                 !- Value Until Time 1
  6,                                      !- Hour 2
  0,                                      !- Minute 2
  0.15,                                   !- Value Until Time 2
  8,                                      !- Hour 3
  0,                                      !- Minute 3
  0.2797,                                 !- Value Until Time 3
  10,                                     !- Hour 4
  0,                                      !- Minute 4
  0.5594,                                 !- Value Until Time 4
  17,                                     !- Hour 5
  0,                                      !- Minute 5
  0.7459,                                 !- Value Until Time 5
  22,                                     !- Hour 6
  0,                                      !- Minute 6
  0.8391,                                 !- Value Until Time 6
  23,                                     !- Hour 7
  0,                                      !- Minute 7
  0.4662,                                 !- Value Until Time 7
  24,                                     !- Hour 8
  0,                                      !- Minute 8
  0.2797;                                 !- Value Until Time 8

OS:Schedule:Day,
  {3c75832c-62b7-48fe-881c-d1fe6dcb1914}, !- Handle
  RestaurantFastFood BLDG_LIGHT_DINING_SCH_2013 Summer Design Day, !- Name
  {41f8ca04-840e-4fe8-9e83-65ee4d481e67}, !- Schedule Type Limits Name
  ,                                       !- Interpolate to Timestep
  24,                                     !- Hour 1
  0,                                      !- Minute 1
  1;                                      !- Value Until Time 1

OS:Schedule:Rule,
  {54386c6d-4956-43f3-9dc7-4e322d0768c6}, !- Handle
  Schedule Rule 5,                        !- Name
  {4afa7959-51e4-4517-9428-d71376ae3e98}, !- Schedule Ruleset Name
  0,                                      !- Rule Order
  {fa825a66-22e8-4bc8-b4ce-fc15b93addc5}, !- Day Schedule Name
  ,                                       !- Apply Sunday
  Yes,                                    !- Apply Monday
  Yes,                                    !- Apply Tuesday
  Yes,                                    !- Apply Wednesday
  Yes,                                    !- Apply Thursday
  Yes,                                    !- Apply Friday
  ,                                       !- Apply Saturday
  ,                                       !- Apply Holiday
  DateRange,                              !- Date Specification Type
  1,                                      !- Start Month
  1,                                      !- Start Day
  12,                                     !- End Month
  31;                                     !- End Day

OS:Schedule:Day,
  {fa825a66-22e8-4bc8-b4ce-fc15b93addc5}, !- Handle
  RestaurantFastFood BLDG_LIGHT_DINING_SCH_2013 Wkdy Day, !- Name
  {41f8ca04-840e-4fe8-9e83-65ee4d481e67}, !- Schedule Type Limits Name
  ,                                       !- Interpolate to Timestep
  1,                                      !- Hour 1
  0,                                      !- Minute 1
  0.1399,                                 !- Value Until Time 1
  5,                                      !- Hour 2
  0,                                      !- Minute 2
  0.15,                                   !- Value Until Time 2
  6,                                      !- Hour 3
  0,                                      !- Minute 3
  0.1865,                                 !- Value Until Time 3
  8,                                      !- Hour 4
  0,                                      !- Minute 4
  0.373,                                  !- Value Until Time 4
  10,                                     !- Hour 5
  0,                                      !- Minute 5
  0.5594,                                 !- Value Until Time 5
  22,                                     !- Hour 6
  0,                                      !- Minute 6
  0.8391,                                 !- Value Until Time 6
  23,                                     !- Hour 7
  0,                                      !- Minute 7
  0.4662,                                 !- Value Until Time 7
  24,                                     !- Hour 8
  0,                                      !- Minute 8
  0.2797;                                 !- Value Until Time 8

OS:Schedule:Day,
  {3014ebc1-b7b7-444e-b3fe-3c738da5483f}, !- Handle
  RestaurantFastFood BLDG_LIGHT_DINING_SCH_2013 Winter Design Day, !- Name
  {41f8ca04-840e-4fe8-9e83-65ee4d481e67}, !- Schedule Type Limits Name
  ,                                       !- Interpolate to Timestep
  24,                                     !- Hour 1
  0,                                      !- Minute 1
  0;                                      !- Value Until Time 1

OS:Schedule:Ruleset,
  {9c387849-b908-4cbe-856b-074c602465c5}, !- Handle
  RestaurantFastFood BLDG_EQUIP_SCH,      !- Name
  {41f8ca04-840e-4fe8-9e83-65ee4d481e67}, !- Schedule Type Limits Name
  {e473bfa5-1179-4cbf-a1be-f8c24915bc75}, !- Default Day Schedule Name
  {e4d72905-5141-40b7-b8d2-d46bc177040b}, !- Summer Design Day Schedule Name
  {7f6bdda2-fe17-43d5-8698-09b1a6961bec}; !- Winter Design Day Schedule Name

OS:Schedule:Day,
  {e473bfa5-1179-4cbf-a1be-f8c24915bc75}, !- Handle
  RestaurantFastFood BLDG_EQUIP_SCH Default, !- Name
  {41f8ca04-840e-4fe8-9e83-65ee4d481e67}, !- Schedule Type Limits Name
  ,                                       !- Interpolate to Timestep
  1,                                      !- Hour 1
  0,                                      !- Minute 1
  0.03,                                   !- Value Until Time 1
  2,                                      !- Hour 2
  0,                                      !- Minute 2
  0.02,                                   !- Value Until Time 2
  3,                                      !- Hour 3
  0,                                      !- Minute 3
  0.03,                                   !- Value Until Time 3
  4,                                      !- Hour 4
  0,                                      !- Minute 4
  0.02,                                   !- Value Until Time 4
  5,                                      !- Hour 5
  0,                                      !- Minute 5
  0.05,                                   !- Value Until Time 5
  6,                                      !- Hour 6
  0,                                      !- Minute 6
  0.12,                                   !- Value Until Time 6
  7,                                      !- Hour 7
  0,                                      !- Minute 7
  0.13,                                   !- Value Until Time 7
  8,                                      !- Hour 8
  0,                                      !- Minute 8
  0.15,                                   !- Value Until Time 8
  9,                                      !- Hour 9
  0,                                      !- Minute 9
  0.18,                                   !- Value Until Time 9
  10,                                     !- Hour 10
  0,                                      !- Minute 10
  0.21,                                   !- Value Until Time 10
  11,                                     !- Hour 11
  0,                                      !- Minute 11
  0.26,                                   !- Value Until Time 11
  12,                                     !- Hour 12
  0,                                      !- Minute 12
  0.29,                                   !- Value Until Time 12
  13,                                     !- Hour 13
  0,                                      !- Minute 13
  0.27,                                   !- Value Until Time 13
  14,                                     !- Hour 14
  0,                                      !- Minute 14
  0.25,                                   !- Value Until Time 14
  16,                                     !- Hour 15
  0,                                      !- Minute 15
  0.23,                                   !- Value Until Time 15
  18,                                     !- Hour 16
  0,                                      !- Minute 16
  0.26,                                   !- Value Until Time 16
  19,                                     !- Hour 17
  0,                                      !- Minute 17
  0.24,                                   !- Value Until Time 17
  20,                                     !- Hour 18
  0,                                      !- Minute 18
  0.22,                                   !- Value Until Time 18
  21,                                     !- Hour 19
  0,                                      !- Minute 19
  0.2,                                    !- Value Until Time 19
  22,                                     !- Hour 20
  0,                                      !- Minute 20
  0.18,                                   !- Value Until Time 20
  23,                                     !- Hour 21
  0,                                      !- Minute 21
  0.09,                                   !- Value Until Time 21
  24,                                     !- Hour 22
  0,                                      !- Minute 22
  0.03;                                   !- Value Until Time 22

OS:Schedule:Rule,
  {d65b12b3-c314-4c32-956a-1e90fa249296}, !- Handle
  Schedule Rule 6,                        !- Name
  {9c387849-b908-4cbe-856b-074c602465c5}, !- Schedule Ruleset Name
  0,                                      !- Rule Order
  {b6b6baec-a222-4f96-8e8b-3407fad72658}, !- Day Schedule Name
  ,                                       !- Apply Sunday
  Yes,                                    !- Apply Monday
  Yes,                                    !- Apply Tuesday
  Yes,                                    !- Apply Wednesday
  Yes,                                    !- Apply Thursday
  Yes,                                    !- Apply Friday
  Yes,                                    !- Apply Saturday
  ,                                       !- Apply Holiday
  DateRange,                              !- Date Specification Type
  1,                                      !- Start Month
  1,                                      !- Start Day
  12,                                     !- End Month
  31;                                     !- End Day

OS:Schedule:Day,
  {b6b6baec-a222-4f96-8e8b-3407fad72658}, !- Handle
  RestaurantFastFood BLDG_EQUIP_SCH Default|Sat|Wkdy Day, !- Name
  {41f8ca04-840e-4fe8-9e83-65ee4d481e67}, !- Schedule Type Limits Name
  ,                                       !- Interpolate to Timestep
  1,                                      !- Hour 1
  0,                                      !- Minute 1
  0.03,                                   !- Value Until Time 1
  2,                                      !- Hour 2
  0,                                      !- Minute 2
  0.02,                                   !- Value Until Time 2
  3,                                      !- Hour 3
  0,                                      !- Minute 3
  0.03,                                   !- Value Until Time 3
  4,                                      !- Hour 4
  0,                                      !- Minute 4
  0.02,                                   !- Value Until Time 4
  5,                                      !- Hour 5
  0,                                      !- Minute 5
  0.05,                                   !- Value Until Time 5
  6,                                      !- Hour 6
  0,                                      !- Minute 6
  0.12,                                   !- Value Until Time 6
  7,                                      !- Hour 7
  0,                                      !- Minute 7
  0.13,                                   !- Value Until Time 7
  8,                                      !- Hour 8
  0,                                      !- Minute 8
  0.15,                                   !- Value Until Time 8
  9,                                      !- Hour 9
  0,                                      !- Minute 9
  0.18,                                   !- Value Until Time 9
  10,                                     !- Hour 10
  0,                                      !- Minute 10
  0.21,                                   !- Value Until Time 10
  11,                                     !- Hour 11
  0,                                      !- Minute 11
  0.26,                                   !- Value Until Time 11
  12,                                     !- Hour 12
  0,                                      !- Minute 12
  0.29,                                   !- Value Until Time 12
  13,                                     !- Hour 13
  0,                                      !- Minute 13
  0.27,                                   !- Value Until Time 13
  14,                                     !- Hour 14
  0,                                      !- Minute 14
  0.25,                                   !- Value Until Time 14
  16,                                     !- Hour 15
  0,                                      !- Minute 15
  0.23,                                   !- Value Until Time 15
  18,                                     !- Hour 16
  0,                                      !- Minute 16
  0.26,                                   !- Value Until Time 16
  19,                                     !- Hour 17
  0,                                      !- Minute 17
  0.24,                                   !- Value Until Time 17
  20,                                     !- Hour 18
  0,                                      !- Minute 18
  0.22,                                   !- Value Until Time 18
  21,                                     !- Hour 19
  0,                                      !- Minute 19
  0.2,                                    !- Value Until Time 19
  22,                                     !- Hour 20
  0,                                      !- Minute 20
  0.18,                                   !- Value Until Time 20
  23,                                     !- Hour 21
  0,                                      !- Minute 21
  0.09,                                   !- Value Until Time 21
  24,                                     !- Hour 22
  0,                                      !- Minute 22
  0.03;                                   !- Value Until Time 22

OS:Schedule:Day,
  {e4d72905-5141-40b7-b8d2-d46bc177040b}, !- Handle
  RestaurantFastFood BLDG_EQUIP_SCH Summer Design Day, !- Name
  {41f8ca04-840e-4fe8-9e83-65ee4d481e67}, !- Schedule Type Limits Name
  ,                                       !- Interpolate to Timestep
  24,                                     !- Hour 1
  0,                                      !- Minute 1
  0.29;                                   !- Value Until Time 1

OS:Schedule:Day,
  {7f6bdda2-fe17-43d5-8698-09b1a6961bec}, !- Handle
  RestaurantFastFood BLDG_EQUIP_SCH Winter Design Day, !- Name
  {41f8ca04-840e-4fe8-9e83-65ee4d481e67}, !- Schedule Type Limits Name
  ,                                       !- Interpolate to Timestep
  24,                                     !- Hour 1
  0,                                      !- Minute 1
  0;                                      !- Value Until Time 1

OS:Schedule:Ruleset,
  {101c5ac0-6f0e-4091-9f10-aa1adf4e006e}, !- Handle
  RestaurantFastFood INFIL_SCH_PNNL,      !- Name
  {41f8ca04-840e-4fe8-9e83-65ee4d481e67}, !- Schedule Type Limits Name
  {f4180603-c6d8-4aad-9ce7-28c83ee1d2c5}, !- Default Day Schedule Name
  {e75084cf-dfd5-44b4-8755-a6406737b56c}, !- Summer Design Day Schedule Name
  {d6a3297e-8734-4550-bb47-b5491532a2c4}; !- Winter Design Day Schedule Name

OS:Schedule:Day,
  {f4180603-c6d8-4aad-9ce7-28c83ee1d2c5}, !- Handle
  RestaurantFastFood INFIL_SCH_PNNL Default, !- Name
  {41f8ca04-840e-4fe8-9e83-65ee4d481e67}, !- Schedule Type Limits Name
  ,                                       !- Interpolate to Timestep
  1,                                      !- Hour 1
  0,                                      !- Minute 1
  0.25,                                   !- Value Until Time 1
  5,                                      !- Hour 2
  0,                                      !- Minute 2
  1,                                      !- Value Until Time 2
  24,                                     !- Hour 3
  0,                                      !- Minute 3
  0.25;                                   !- Value Until Time 3

OS:Schedule:Day,
  {d6a3297e-8734-4550-bb47-b5491532a2c4}, !- Handle
  RestaurantFastFood INFIL_SCH_PNNL Winter Design Day, !- Name
  {41f8ca04-840e-4fe8-9e83-65ee4d481e67}, !- Schedule Type Limits Name
  ,                                       !- Interpolate to Timestep
  1,                                      !- Hour 1
  0,                                      !- Minute 1
  0.25,                                   !- Value Until Time 1
  5,                                      !- Hour 2
  0,                                      !- Minute 2
  1,                                      !- Value Until Time 2
  24,                                     !- Hour 3
  0,                                      !- Minute 3
  0.25;                                   !- Value Until Time 3

OS:Schedule:Day,
  {e75084cf-dfd5-44b4-8755-a6406737b56c}, !- Handle
  RestaurantFastFood INFIL_SCH_PNNL Summer Design Day, !- Name
  {41f8ca04-840e-4fe8-9e83-65ee4d481e67}, !- Schedule Type Limits Name
  ,                                       !- Interpolate to Timestep
  1,                                      !- Hour 1
  0,                                      !- Minute 1
  0.25,                                   !- Value Until Time 1
  5,                                      !- Hour 2
  0,                                      !- Minute 2
  1,                                      !- Value Until Time 2
  24,                                     !- Hour 3
  0,                                      !- Minute 3
  0.25;                                   !- Value Until Time 3

OS:Schedule:Rule,
  {8b578981-4369-4f7f-a5cf-ba8c37653a1f}, !- Handle
  Schedule Rule 7,                        !- Name
  {101c5ac0-6f0e-4091-9f10-aa1adf4e006e}, !- Schedule Ruleset Name
  0,                                      !- Rule Order
  {43008137-1d00-4993-8d2f-8f1149ca8ca8}, !- Day Schedule Name
  ,                                       !- Apply Sunday
  Yes,                                    !- Apply Monday
  Yes,                                    !- Apply Tuesday
  Yes,                                    !- Apply Wednesday
  Yes,                                    !- Apply Thursday
  Yes,                                    !- Apply Friday
  Yes,                                    !- Apply Saturday
  ,                                       !- Apply Holiday
  DateRange,                              !- Date Specification Type
  1,                                      !- Start Month
  1,                                      !- Start Day
  12,                                     !- End Month
  31;                                     !- End Day

OS:Schedule:Day,
  {43008137-1d00-4993-8d2f-8f1149ca8ca8}, !- Handle
  RestaurantFastFood INFIL_SCH_PNNL Default|WntrDsn|SmrDsn|Sat|Wkdy Day, !- Name
  {41f8ca04-840e-4fe8-9e83-65ee4d481e67}, !- Schedule Type Limits Name
  ,                                       !- Interpolate to Timestep
  1,                                      !- Hour 1
  0,                                      !- Minute 1
  0.25,                                   !- Value Until Time 1
  5,                                      !- Hour 2
  0,                                      !- Minute 2
  1,                                      !- Value Until Time 2
  24,                                     !- Hour 3
  0,                                      !- Minute 3
  0.25;                                   !- Value Until Time 3

OS:ThermostatSetpoint:DualSetpoint,
  {76bf895e-76c1-47bf-ba62-d1e8686e1f06}, !- Handle
  QuickServiceRestaurant Dining Thermostat, !- Name
  {33040fc8-dceb-430b-812d-e0fcbc9dc37c}, !- Heating Setpoint Temperature Schedule Name
  {7f102d56-9013-4713-bcf6-001e00967b48}; !- Cooling Setpoint Temperature Schedule Name

OS:Schedule:Ruleset,
  {33040fc8-dceb-430b-812d-e0fcbc9dc37c}, !- Handle
  RestaurantFastFood HTGSETP_SCH_NO_OPTIMUM, !- Name
  {22b647c6-7d13-49c3-aa06-1fc6d4e0ad7a}, !- Schedule Type Limits Name
  {51348fe0-8299-4fe3-ac1f-d80ab9d1f788}, !- Default Day Schedule Name
  {d93becc8-8d9f-4ff2-8265-31a81a5c1601}, !- Summer Design Day Schedule Name
  {53b83557-b24f-4faa-a0d3-988723d81906}; !- Winter Design Day Schedule Name

OS:Schedule:Day,
  {51348fe0-8299-4fe3-ac1f-d80ab9d1f788}, !- Handle
  RestaurantFastFood HTGSETP_SCH_NO_OPTIMUM Default, !- Name
  {22b647c6-7d13-49c3-aa06-1fc6d4e0ad7a}, !- Schedule Type Limits Name
  ,                                       !- Interpolate to Timestep
  3,                                      !- Hour 1
  0,                                      !- Minute 1
  15.56,                                  !- Value Until Time 1
  24,                                     !- Hour 2
  0,                                      !- Minute 2
  21.11;                                  !- Value Until Time 2

OS:Schedule:Rule,
  {e0f3eba8-dd46-4e4c-9f33-8ed92cf0cfa5}, !- Handle
  Schedule Rule 8,                        !- Name
  {33040fc8-dceb-430b-812d-e0fcbc9dc37c}, !- Schedule Ruleset Name
  0,                                      !- Rule Order
  {019953e5-86b7-4be0-aaa5-87c9060c3523}, !- Day Schedule Name
  ,                                       !- Apply Sunday
  Yes,                                    !- Apply Monday
  Yes,                                    !- Apply Tuesday
  Yes,                                    !- Apply Wednesday
  Yes,                                    !- Apply Thursday
  Yes,                                    !- Apply Friday
  Yes,                                    !- Apply Saturday
  ,                                       !- Apply Holiday
  DateRange,                              !- Date Specification Type
  1,                                      !- Start Month
  1,                                      !- Start Day
  12,                                     !- End Month
  31;                                     !- End Day

OS:Schedule:Day,
  {019953e5-86b7-4be0-aaa5-87c9060c3523}, !- Handle
  RestaurantFastFood HTGSETP_SCH_NO_OPTIMUM Default|Sat|Wkdy Day, !- Name
  {22b647c6-7d13-49c3-aa06-1fc6d4e0ad7a}, !- Schedule Type Limits Name
  ,                                       !- Interpolate to Timestep
  3,                                      !- Hour 1
  0,                                      !- Minute 1
  15.56,                                  !- Value Until Time 1
  24,                                     !- Hour 2
  0,                                      !- Minute 2
  21.11;                                  !- Value Until Time 2

OS:Schedule:Day,
  {d93becc8-8d9f-4ff2-8265-31a81a5c1601}, !- Handle
  RestaurantFastFood HTGSETP_SCH_NO_OPTIMUM Summer Design Day, !- Name
  {22b647c6-7d13-49c3-aa06-1fc6d4e0ad7a}, !- Schedule Type Limits Name
  ,                                       !- Interpolate to Timestep
  24,                                     !- Hour 1
  0,                                      !- Minute 1
  15.56;                                  !- Value Until Time 1

OS:Schedule:Day,
  {53b83557-b24f-4faa-a0d3-988723d81906}, !- Handle
  RestaurantFastFood HTGSETP_SCH_NO_OPTIMUM Winter Design Day, !- Name
  {22b647c6-7d13-49c3-aa06-1fc6d4e0ad7a}, !- Schedule Type Limits Name
  ,                                       !- Interpolate to Timestep
  5,                                      !- Hour 1
  0,                                      !- Minute 1
  15.56,                                  !- Value Until Time 1
  6,                                      !- Hour 2
  0,                                      !- Minute 2
  18.33,                                  !- Value Until Time 2
  24,                                     !- Hour 3
  0,                                      !- Minute 3
  21.11;                                  !- Value Until Time 3

OS:ScheduleTypeLimits,
  {22b647c6-7d13-49c3-aa06-1fc6d4e0ad7a}, !- Handle
  Temperature,                            !- Name
  ,                                       !- Lower Limit Value
  ,                                       !- Upper Limit Value
  Continuous,                             !- Numeric Type
  Temperature;                            !- Unit Type

OS:Schedule:Ruleset,
  {7f102d56-9013-4713-bcf6-001e00967b48}, !- Handle
  RestaurantFastFood CLGSETP_SCH_NO_OPTIMUM, !- Name
  {22b647c6-7d13-49c3-aa06-1fc6d4e0ad7a}, !- Schedule Type Limits Name
  {fc296701-50be-426d-913c-d245600a221c}, !- Default Day Schedule Name
  {72a73453-9936-4a09-8b61-ba8c5bcd76ec}, !- Summer Design Day Schedule Name
  {06b530ec-8e36-48da-af3c-de1c123d5d74}; !- Winter Design Day Schedule Name

OS:Schedule:Day,
  {fc296701-50be-426d-913c-d245600a221c}, !- Handle
  RestaurantFastFood CLGSETP_SCH_NO_OPTIMUM Default, !- Name
  {22b647c6-7d13-49c3-aa06-1fc6d4e0ad7a}, !- Schedule Type Limits Name
  ,                                       !- Interpolate to Timestep
  3,                                      !- Hour 1
  0,                                      !- Minute 1
  30,                                     !- Value Until Time 1
  24,                                     !- Hour 2
  0,                                      !- Minute 2
  23.89;                                  !- Value Until Time 2

OS:Schedule:Rule,
  {00222143-7413-4815-8ec1-be7c773e77ec}, !- Handle
  Schedule Rule 9,                        !- Name
  {7f102d56-9013-4713-bcf6-001e00967b48}, !- Schedule Ruleset Name
  0,                                      !- Rule Order
  {8d116f8f-e463-43be-9ef1-d211b976fe60}, !- Day Schedule Name
  ,                                       !- Apply Sunday
  Yes,                                    !- Apply Monday
  Yes,                                    !- Apply Tuesday
  Yes,                                    !- Apply Wednesday
  Yes,                                    !- Apply Thursday
  Yes,                                    !- Apply Friday
  Yes,                                    !- Apply Saturday
  ,                                       !- Apply Holiday
  DateRange,                              !- Date Specification Type
  1,                                      !- Start Month
  1,                                      !- Start Day
  12,                                     !- End Month
  31;                                     !- End Day

OS:Schedule:Day,
  {8d116f8f-e463-43be-9ef1-d211b976fe60}, !- Handle
  RestaurantFastFood CLGSETP_SCH_NO_OPTIMUM Default|Sat|Wkdy Day, !- Name
  {22b647c6-7d13-49c3-aa06-1fc6d4e0ad7a}, !- Schedule Type Limits Name
  ,                                       !- Interpolate to Timestep
  3,                                      !- Hour 1
  0,                                      !- Minute 1
  30,                                     !- Value Until Time 1
  24,                                     !- Hour 2
  0,                                      !- Minute 2
  23.89;                                  !- Value Until Time 2

OS:Schedule:Day,
  {72a73453-9936-4a09-8b61-ba8c5bcd76ec}, !- Handle
  RestaurantFastFood CLGSETP_SCH_NO_OPTIMUM Summer Design Day, !- Name
  {22b647c6-7d13-49c3-aa06-1fc6d4e0ad7a}, !- Schedule Type Limits Name
  ,                                       !- Interpolate to Timestep
  5,                                      !- Hour 1
  0,                                      !- Minute 1
  30,                                     !- Value Until Time 1
  6,                                      !- Hour 2
  0,                                      !- Minute 2
  26.67,                                  !- Value Until Time 2
  24,                                     !- Hour 3
  0,                                      !- Minute 3
  23.89;                                  !- Value Until Time 3

OS:Schedule:Day,
  {06b530ec-8e36-48da-af3c-de1c123d5d74}, !- Handle
  RestaurantFastFood CLGSETP_SCH_NO_OPTIMUM Winter Design Day, !- Name
  {22b647c6-7d13-49c3-aa06-1fc6d4e0ad7a}, !- Schedule Type Limits Name
  ,                                       !- Interpolate to Timestep
  24,                                     !- Hour 1
  0,                                      !- Minute 1
  30;                                     !- Value Until Time 1

OS:Rendering:Color,
  {d8558555-7dce-4fef-8868-c728bc28ad1a}, !- Handle
  QuickServiceRestaurant Kitchen 1,       !- Name
  78,                                     !- Rendering Red Value
  222,                                    !- Rendering Green Value
  133;                                    !- Rendering Blue Value

OS:People:Definition,
  {4743a90f-c06e-4447-a501-0cc9b5da36a0}, !- Handle
  QuickServiceRestaurant Kitchen People Definition, !- Name
  People/Area,                            !- Number of People Calculation Method
  ,                                       !- Number of People {people}
  0.0538195520835486,                     !- People per Space Floor Area {person/m2}
  ,                                       !- Space Floor Area per Person {m2/person}
  0.3;                                    !- Fraction Radiant

OS:People,
  {e73ec23c-e303-4f06-8a19-792b4e7172a5}, !- Handle
  QuickServiceRestaurant Kitchen People,  !- Name
  {4743a90f-c06e-4447-a501-0cc9b5da36a0}, !- People Definition Name
  {b561fd0f-55af-433e-86cc-3619d4454fba}, !- Space or SpaceType Name
  ,                                       !- Number of People Schedule Name
  ,                                       !- Activity Level Schedule Name
  ,                                       !- Surface Name/Angle Factor List Name
  {81a358c5-ebc0-4486-9f4a-82368212a123}, !- Work Efficiency Schedule Name
  {d6626935-c095-43ae-9822-45d51d769d6f}, !- Clothing Insulation Schedule Name
  {0616f65c-68a5-41b3-99aa-588d3cba1865}, !- Air Velocity Schedule Name
  1;                                      !- Multiplier

OS:Lights:Definition,
  {c3f74706-b81e-426b-8963-8039040133a8}, !- Handle
  QuickServiceRestaurant Kitchen Lights Definition, !- Name
  Watts/Area,                             !- Design Level Calculation Method
  ,                                       !- Lighting Level {W}
  13.0243316042188,                       !- Watts per Space Floor Area {W/m2}
  ,                                       !- Watts per Person {W/person}
  0.7,                                    !- Fraction Radiant
  0.2,                                    !- Fraction Visible
  0;                                      !- Return Air Fraction

OS:Lights,
  {659fefee-93fb-4e34-ad2a-a60b66c0c429}, !- Handle
  QuickServiceRestaurant Kitchen Lights,  !- Name
  {c3f74706-b81e-426b-8963-8039040133a8}, !- Lights Definition Name
  {b561fd0f-55af-433e-86cc-3619d4454fba}, !- Space or SpaceType Name
  ,                                       !- Schedule Name
  1,                                      !- Fraction Replaceable
  ,                                       !- Multiplier
  General;                                !- End-Use Subcategory

OS:AdditionalProperties,
  {b70e58a0-a12a-4da1-9e06-014584045692}, !- Handle
  {c3f74706-b81e-426b-8963-8039040133a8}, !- Object Name
  lpd_fraction_linear_fluorescent,        !- Feature Name 1
  Double,                                 !- Feature Data Type 1
  1;                                      !- Feature Value 1

OS:ElectricEquipment:Definition,
  {c154c288-660c-4d59-af5f-bf19f9b3e259}, !- Handle
  QuickServiceRestaurant Kitchen Elec Equip Definition, !- Name
  Watts/Area,                             !- Design Level Calculation Method
  ,                                       !- Design Level {W}
  270.884569546917,                       !- Watts per Space Floor Area {W/m2}
  ,                                       !- Watts per Person {W/person}
  0.25,                                   !- Fraction Latent
  0.3,                                    !- Fraction Radiant
  0.3;                                    !- Fraction Lost

OS:ElectricEquipment,
  {01075e8f-4563-4d2e-836c-43f6c3594228}, !- Handle
  QuickServiceRestaurant Kitchen Elec Equip, !- Name
  {c154c288-660c-4d59-af5f-bf19f9b3e259}, !- Electric Equipment Definition Name
  {b561fd0f-55af-433e-86cc-3619d4454fba}, !- Space or SpaceType Name
  ,                                       !- Schedule Name
  ,                                       !- Multiplier
  General;                                !- End-Use Subcategory

OS:GasEquipment:Definition,
  {570a46f9-d468-408a-8f5d-af92a5741c1b}, !- Handle
  QuickServiceRestaurant Kitchen Gas Equip Definition, !- Name
  Watts/Area,                             !- Design Level Calculation Method
  ,                                       !- Design Level {W}
  791.360634306516,                       !- Watts per Space Floor Area {W/m2}
  ,                                       !- Watts per Person {W/Person}
  0.1,                                    !- Fraction Latent
  0.2,                                    !- Fraction Radiant
  0.7;                                    !- Fraction Lost

OS:GasEquipment,
  {8876416b-9067-4c15-9e9c-c78d73859fee}, !- Handle
  QuickServiceRestaurant Kitchen Gas Equip, !- Name
  {570a46f9-d468-408a-8f5d-af92a5741c1b}, !- Gas Equipment Definition Name
  {b561fd0f-55af-433e-86cc-3619d4454fba}, !- Space or SpaceType Name
  ,                                       !- Schedule Name
  ,                                       !- Multiplier
  General;                                !- End-Use Subcategory

OS:DesignSpecification:OutdoorAir,
  {ca2565f5-0220-4f10-a6ef-2b07beb20c8b}, !- Handle
  QuickServiceRestaurant Kitchen Ventilation, !- Name
  Sum,                                    !- Outdoor Air Method
  0,                                      !- Outdoor Air Flow per Person {m3/s-person}
  0.00982478401829019,                    !- Outdoor Air Flow per Floor Area {m3/s-m2}
  0,                                      !- Outdoor Air Flow Rate {m3/s}
  0,                                      !- Outdoor Air Flow Air Changes per Hour {1/hr}
  ;                                       !- Outdoor Air Flow Rate Fraction Schedule Name

OS:DefaultScheduleSet,
  {d65d4d43-698f-4051-abb1-dab6a33c4ac6}, !- Handle
  QuickServiceRestaurant Kitchen Schedule Set, !- Name
  ,                                       !- Hours of Operation Schedule Name
  {48be0dbb-1726-46a0-8ff7-88b8fd04fede}, !- Number of People Schedule Name
  {aeac0743-d4d9-4315-ba48-eb4ba40a2027}, !- People Activity Level Schedule Name
  {d01d78e4-288d-4518-bf54-9e0253c2480b}, !- Lighting Schedule Name
  {9c387849-b908-4cbe-856b-074c602465c5}, !- Electric Equipment Schedule Name
  {263dd20b-ff34-45e8-82ee-43358f6d8033}, !- Gas Equipment Schedule Name
  ,                                       !- Hot Water Equipment Schedule Name
  {101c5ac0-6f0e-4091-9f10-aa1adf4e006e}, !- Infiltration Schedule Name
  ,                                       !- Steam Equipment Schedule Name
  ;                                       !- Other Equipment Schedule Name

OS:Schedule:Ruleset,
  {d01d78e4-288d-4518-bf54-9e0253c2480b}, !- Handle
  RestaurantFastFood BLDG_LIGHT_KITCHEN_SCH_2010_2013, !- Name
  {41f8ca04-840e-4fe8-9e83-65ee4d481e67}, !- Schedule Type Limits Name
  {c7ee6e0e-b954-412d-8a48-49d38d36cc65}, !- Default Day Schedule Name
  {c4650044-5f93-4456-8328-a98b4de41a98}, !- Summer Design Day Schedule Name
  {d19ac298-3f1e-4511-baeb-ce1f2858fd72}; !- Winter Design Day Schedule Name

OS:Schedule:Day,
  {c7ee6e0e-b954-412d-8a48-49d38d36cc65}, !- Handle
  RestaurantFastFood BLDG_LIGHT_KITCHEN_SCH_2010_2013 Default, !- Name
  {41f8ca04-840e-4fe8-9e83-65ee4d481e67}, !- Schedule Type Limits Name
  ,                                       !- Interpolate to Timestep
  1,                                      !- Hour 1
  0,                                      !- Minute 1
  0.17776,                                !- Value Until Time 1
  6,                                      !- Hour 2
  0,                                      !- Minute 2
  0.15,                                   !- Value Until Time 2
  8,                                      !- Hour 3
  0,                                      !- Minute 3
  0.26664,                                !- Value Until Time 3
  10,                                     !- Hour 4
  0,                                      !- Minute 4
  0.4444,                                 !- Value Until Time 4
  16,                                     !- Hour 5
  0,                                      !- Minute 5
  0.62216,                                !- Value Until Time 5
  22,                                     !- Hour 6
  0,                                      !- Minute 6
  0.53328,                                !- Value Until Time 6
  23,                                     !- Hour 7
  0,                                      !- Minute 7
  0.4444,                                 !- Value Until Time 7
  24,                                     !- Hour 8
  0,                                      !- Minute 8
  0.26664;                                !- Value Until Time 8

OS:Schedule:Rule,
  {568632b6-1f7b-47e5-bfca-b6ed341c6993}, !- Handle
  Schedule Rule 10,                       !- Name
  {d01d78e4-288d-4518-bf54-9e0253c2480b}, !- Schedule Ruleset Name
  1,                                      !- Rule Order
  {805fc5c0-f4f2-42ac-811f-91a590752f86}, !- Day Schedule Name
  ,                                       !- Apply Sunday
  ,                                       !- Apply Monday
  ,                                       !- Apply Tuesday
  ,                                       !- Apply Wednesday
  ,                                       !- Apply Thursday
  ,                                       !- Apply Friday
  Yes,                                    !- Apply Saturday
  ,                                       !- Apply Holiday
  DateRange,                              !- Date Specification Type
  1,                                      !- Start Month
  1,                                      !- Start Day
  12,                                     !- End Month
  31;                                     !- End Day

OS:Schedule:Day,
  {805fc5c0-f4f2-42ac-811f-91a590752f86}, !- Handle
  RestaurantFastFood BLDG_LIGHT_KITCHEN_SCH_2010_2013 Sat Day, !- Name
  {41f8ca04-840e-4fe8-9e83-65ee4d481e67}, !- Schedule Type Limits Name
  ,                                       !- Interpolate to Timestep
  1,                                      !- Hour 1
  0,                                      !- Minute 1
  0.17776,                                !- Value Until Time 1
  6,                                      !- Hour 2
  0,                                      !- Minute 2
  0.15,                                   !- Value Until Time 2
  8,                                      !- Hour 3
  0,                                      !- Minute 3
  0.26664,                                !- Value Until Time 3
  10,                                     !- Hour 4
  0,                                      !- Minute 4
  0.53328,                                !- Value Until Time 4
  17,                                     !- Hour 5
  0,                                      !- Minute 5
  0.71104,                                !- Value Until Time 5
  22,                                     !- Hour 6
  0,                                      !- Minute 6
  0.79992,                                !- Value Until Time 6
  23,                                     !- Hour 7
  0,                                      !- Minute 7
  0.4444,                                 !- Value Until Time 7
  24,                                     !- Hour 8
  0,                                      !- Minute 8
  0.26664;                                !- Value Until Time 8

OS:Schedule:Day,
  {c4650044-5f93-4456-8328-a98b4de41a98}, !- Handle
  RestaurantFastFood BLDG_LIGHT_KITCHEN_SCH_2010_2013 Summer Design Day, !- Name
  {41f8ca04-840e-4fe8-9e83-65ee4d481e67}, !- Schedule Type Limits Name
  ,                                       !- Interpolate to Timestep
  24,                                     !- Hour 1
  0,                                      !- Minute 1
  1;                                      !- Value Until Time 1

OS:Schedule:Rule,
  {fce30692-0104-47c6-9d3a-7b13641f353c}, !- Handle
  Schedule Rule 11,                       !- Name
  {d01d78e4-288d-4518-bf54-9e0253c2480b}, !- Schedule Ruleset Name
  0,                                      !- Rule Order
  {a34a9286-fc6b-4a12-8da4-f9836b7c0615}, !- Day Schedule Name
  ,                                       !- Apply Sunday
  Yes,                                    !- Apply Monday
  Yes,                                    !- Apply Tuesday
  Yes,                                    !- Apply Wednesday
  Yes,                                    !- Apply Thursday
  Yes,                                    !- Apply Friday
  ,                                       !- Apply Saturday
  ,                                       !- Apply Holiday
  DateRange,                              !- Date Specification Type
  1,                                      !- Start Month
  1,                                      !- Start Day
  12,                                     !- End Month
  31;                                     !- End Day

OS:Schedule:Day,
  {a34a9286-fc6b-4a12-8da4-f9836b7c0615}, !- Handle
  RestaurantFastFood BLDG_LIGHT_KITCHEN_SCH_2010_2013 Wkdy Day, !- Name
  {41f8ca04-840e-4fe8-9e83-65ee4d481e67}, !- Schedule Type Limits Name
  ,                                       !- Interpolate to Timestep
  1,                                      !- Hour 1
  0,                                      !- Minute 1
  0.13332,                                !- Value Until Time 1
  5,                                      !- Hour 2
  0,                                      !- Minute 2
  0.15,                                   !- Value Until Time 2
  6,                                      !- Hour 3
  0,                                      !- Minute 3
  0.17776,                                !- Value Until Time 3
  8,                                      !- Hour 4
  0,                                      !- Minute 4
  0.35552,                                !- Value Until Time 4
  10,                                     !- Hour 5
  0,                                      !- Minute 5
  0.53328,                                !- Value Until Time 5
  22,                                     !- Hour 6
  0,                                      !- Minute 6
  0.79992,                                !- Value Until Time 6
  23,                                     !- Hour 7
  0,                                      !- Minute 7
  0.4444,                                 !- Value Until Time 7
  24,                                     !- Hour 8
  0,                                      !- Minute 8
  0.26664;                                !- Value Until Time 8

OS:Schedule:Day,
  {d19ac298-3f1e-4511-baeb-ce1f2858fd72}, !- Handle
  RestaurantFastFood BLDG_LIGHT_KITCHEN_SCH_2010_2013 Winter Design Day, !- Name
  {41f8ca04-840e-4fe8-9e83-65ee4d481e67}, !- Schedule Type Limits Name
  ,                                       !- Interpolate to Timestep
  24,                                     !- Hour 1
  0,                                      !- Minute 1
  0;                                      !- Value Until Time 1

OS:Schedule:Ruleset,
  {263dd20b-ff34-45e8-82ee-43358f6d8033}, !- Handle
  RestaurantFastFood FF_GAS_EQUIP_SCH,    !- Name
  {41f8ca04-840e-4fe8-9e83-65ee4d481e67}, !- Schedule Type Limits Name
  {c4470082-a901-4218-916c-6279461d44f6}, !- Default Day Schedule Name
  {c7ea716e-2647-4fd7-9eba-c4d3eaee2807}, !- Summer Design Day Schedule Name
  {13a5ee77-b7f9-4abf-aafb-9d111fc5d45b}; !- Winter Design Day Schedule Name

OS:Schedule:Day,
  {c4470082-a901-4218-916c-6279461d44f6}, !- Handle
  RestaurantFastFood FF_GAS_EQUIP_SCH Default, !- Name
  {41f8ca04-840e-4fe8-9e83-65ee4d481e67}, !- Schedule Type Limits Name
  ,                                       !- Interpolate to Timestep
  1,                                      !- Hour 1
  0,                                      !- Minute 1
  0.03,                                   !- Value Until Time 1
  2,                                      !- Hour 2
  0,                                      !- Minute 2
  0.02,                                   !- Value Until Time 2
  3,                                      !- Hour 3
  0,                                      !- Minute 3
  0.03,                                   !- Value Until Time 3
  4,                                      !- Hour 4
  0,                                      !- Minute 4
  0.02,                                   !- Value Until Time 4
  5,                                      !- Hour 5
  0,                                      !- Minute 5
  0.05,                                   !- Value Until Time 5
  6,                                      !- Hour 6
  0,                                      !- Minute 6
  0.12,                                   !- Value Until Time 6
  7,                                      !- Hour 7
  0,                                      !- Minute 7
  0.13,                                   !- Value Until Time 7
  8,                                      !- Hour 8
  0,                                      !- Minute 8
  0.15,                                   !- Value Until Time 8
  9,                                      !- Hour 9
  0,                                      !- Minute 9
  0.18,                                   !- Value Until Time 9
  10,                                     !- Hour 10
  0,                                      !- Minute 10
  0.21,                                   !- Value Until Time 10
  11,                                     !- Hour 11
  0,                                      !- Minute 11
  0.26,                                   !- Value Until Time 11
  12,                                     !- Hour 12
  0,                                      !- Minute 12
  0.29,                                   !- Value Until Time 12
  13,                                     !- Hour 13
  0,                                      !- Minute 13
  0.27,                                   !- Value Until Time 13
  14,                                     !- Hour 14
  0,                                      !- Minute 14
  0.25,                                   !- Value Until Time 14
  16,                                     !- Hour 15
  0,                                      !- Minute 15
  0.23,                                   !- Value Until Time 15
  18,                                     !- Hour 16
  0,                                      !- Minute 16
  0.26,                                   !- Value Until Time 16
  19,                                     !- Hour 17
  0,                                      !- Minute 17
  0.24,                                   !- Value Until Time 17
  20,                                     !- Hour 18
  0,                                      !- Minute 18
  0.22,                                   !- Value Until Time 18
  21,                                     !- Hour 19
  0,                                      !- Minute 19
  0.2,                                    !- Value Until Time 19
  22,                                     !- Hour 20
  0,                                      !- Minute 20
  0.18,                                   !- Value Until Time 20
  23,                                     !- Hour 21
  0,                                      !- Minute 21
  0.09,                                   !- Value Until Time 21
  24,                                     !- Hour 22
  0,                                      !- Minute 22
  0.03;                                   !- Value Until Time 22

OS:Schedule:Rule,
  {17889dec-cb26-432d-9cef-d6da8dd2043d}, !- Handle
  Schedule Rule 12,                       !- Name
  {263dd20b-ff34-45e8-82ee-43358f6d8033}, !- Schedule Ruleset Name
  0,                                      !- Rule Order
  {b053e0f5-8fea-4fdf-b335-dc451be3a661}, !- Day Schedule Name
  ,                                       !- Apply Sunday
  Yes,                                    !- Apply Monday
  Yes,                                    !- Apply Tuesday
  Yes,                                    !- Apply Wednesday
  Yes,                                    !- Apply Thursday
  Yes,                                    !- Apply Friday
  Yes,                                    !- Apply Saturday
  ,                                       !- Apply Holiday
  DateRange,                              !- Date Specification Type
  1,                                      !- Start Month
  1,                                      !- Start Day
  12,                                     !- End Month
  31;                                     !- End Day

OS:Schedule:Day,
  {b053e0f5-8fea-4fdf-b335-dc451be3a661}, !- Handle
  RestaurantFastFood FF_GAS_EQUIP_SCH Default|Sat|Wkdy Day, !- Name
  {41f8ca04-840e-4fe8-9e83-65ee4d481e67}, !- Schedule Type Limits Name
  ,                                       !- Interpolate to Timestep
  1,                                      !- Hour 1
  0,                                      !- Minute 1
  0.03,                                   !- Value Until Time 1
  2,                                      !- Hour 2
  0,                                      !- Minute 2
  0.02,                                   !- Value Until Time 2
  3,                                      !- Hour 3
  0,                                      !- Minute 3
  0.03,                                   !- Value Until Time 3
  4,                                      !- Hour 4
  0,                                      !- Minute 4
  0.02,                                   !- Value Until Time 4
  5,                                      !- Hour 5
  0,                                      !- Minute 5
  0.05,                                   !- Value Until Time 5
  6,                                      !- Hour 6
  0,                                      !- Minute 6
  0.12,                                   !- Value Until Time 6
  7,                                      !- Hour 7
  0,                                      !- Minute 7
  0.13,                                   !- Value Until Time 7
  8,                                      !- Hour 8
  0,                                      !- Minute 8
  0.15,                                   !- Value Until Time 8
  9,                                      !- Hour 9
  0,                                      !- Minute 9
  0.18,                                   !- Value Until Time 9
  10,                                     !- Hour 10
  0,                                      !- Minute 10
  0.21,                                   !- Value Until Time 10
  11,                                     !- Hour 11
  0,                                      !- Minute 11
  0.26,                                   !- Value Until Time 11
  12,                                     !- Hour 12
  0,                                      !- Minute 12
  0.29,                                   !- Value Until Time 12
  13,                                     !- Hour 13
  0,                                      !- Minute 13
  0.27,                                   !- Value Until Time 13
  14,                                     !- Hour 14
  0,                                      !- Minute 14
  0.25,                                   !- Value Until Time 14
  16,                                     !- Hour 15
  0,                                      !- Minute 15
  0.23,                                   !- Value Until Time 15
  18,                                     !- Hour 16
  0,                                      !- Minute 16
  0.26,                                   !- Value Until Time 16
  19,                                     !- Hour 17
  0,                                      !- Minute 17
  0.24,                                   !- Value Until Time 17
  20,                                     !- Hour 18
  0,                                      !- Minute 18
  0.22,                                   !- Value Until Time 18
  21,                                     !- Hour 19
  0,                                      !- Minute 19
  0.2,                                    !- Value Until Time 19
  22,                                     !- Hour 20
  0,                                      !- Minute 20
  0.18,                                   !- Value Until Time 20
  23,                                     !- Hour 21
  0,                                      !- Minute 21
  0.09,                                   !- Value Until Time 21
  24,                                     !- Hour 22
  0,                                      !- Minute 22
  0.03;                                   !- Value Until Time 22

OS:Schedule:Day,
  {c7ea716e-2647-4fd7-9eba-c4d3eaee2807}, !- Handle
  RestaurantFastFood FF_GAS_EQUIP_SCH Summer Design Day, !- Name
  {41f8ca04-840e-4fe8-9e83-65ee4d481e67}, !- Schedule Type Limits Name
  ,                                       !- Interpolate to Timestep
  24,                                     !- Hour 1
  0,                                      !- Minute 1
  0.29;                                   !- Value Until Time 1

OS:Schedule:Day,
  {13a5ee77-b7f9-4abf-aafb-9d111fc5d45b}, !- Handle
  RestaurantFastFood FF_GAS_EQUIP_SCH Winter Design Day, !- Name
  {41f8ca04-840e-4fe8-9e83-65ee4d481e67}, !- Schedule Type Limits Name
  ,                                       !- Interpolate to Timestep
  24,                                     !- Hour 1
  0,                                      !- Minute 1
  0;                                      !- Value Until Time 1

OS:ThermostatSetpoint:DualSetpoint,
  {0dd16ff8-89f2-4b3c-b23e-61e65d27c59c}, !- Handle
  QuickServiceRestaurant Kitchen Thermostat, !- Name
  {424eb340-44f1-4ceb-ac7c-64f5a191d25c}, !- Heating Setpoint Temperature Schedule Name
  {da4c24bf-de2c-421d-820e-f3574122f7d3}; !- Cooling Setpoint Temperature Schedule Name

OS:Schedule:Ruleset,
  {424eb340-44f1-4ceb-ac7c-64f5a191d25c}, !- Handle
  RestaurantFastFood HTGSETP_KITCHEN_SCH_NO_OPTIMUM, !- Name
  {22b647c6-7d13-49c3-aa06-1fc6d4e0ad7a}, !- Schedule Type Limits Name
  {7f5401b7-b779-4c30-b033-b0b977c727f1}, !- Default Day Schedule Name
  {c2880e18-6b1c-4f67-9172-8fd151d61a31}, !- Summer Design Day Schedule Name
  {8de8686e-dfd6-4b51-92ea-b6019108e3eb}; !- Winter Design Day Schedule Name

OS:Schedule:Day,
  {7f5401b7-b779-4c30-b033-b0b977c727f1}, !- Handle
  RestaurantFastFood HTGSETP_KITCHEN_SCH_NO_OPTIMUM Default, !- Name
  {22b647c6-7d13-49c3-aa06-1fc6d4e0ad7a}, !- Schedule Type Limits Name
  ,                                       !- Interpolate to Timestep
  3,                                      !- Hour 1
  0,                                      !- Minute 1
  15.56,                                  !- Value Until Time 1
  24,                                     !- Hour 2
  0,                                      !- Minute 2
  18.89;                                  !- Value Until Time 2

OS:Schedule:Rule,
  {b2e161f8-eb05-4833-ac1f-191ed015c7fb}, !- Handle
  Schedule Rule 13,                       !- Name
  {424eb340-44f1-4ceb-ac7c-64f5a191d25c}, !- Schedule Ruleset Name
  0,                                      !- Rule Order
  {8f118630-9259-48f5-94ba-90b87b839fe5}, !- Day Schedule Name
  ,                                       !- Apply Sunday
  Yes,                                    !- Apply Monday
  Yes,                                    !- Apply Tuesday
  Yes,                                    !- Apply Wednesday
  Yes,                                    !- Apply Thursday
  Yes,                                    !- Apply Friday
  Yes,                                    !- Apply Saturday
  ,                                       !- Apply Holiday
  DateRange,                              !- Date Specification Type
  1,                                      !- Start Month
  1,                                      !- Start Day
  12,                                     !- End Month
  31;                                     !- End Day

OS:Schedule:Day,
  {8f118630-9259-48f5-94ba-90b87b839fe5}, !- Handle
  RestaurantFastFood HTGSETP_KITCHEN_SCH_NO_OPTIMUM Default|Sat|Wkdy Day, !- Name
  {22b647c6-7d13-49c3-aa06-1fc6d4e0ad7a}, !- Schedule Type Limits Name
  ,                                       !- Interpolate to Timestep
  3,                                      !- Hour 1
  0,                                      !- Minute 1
  15.56,                                  !- Value Until Time 1
  24,                                     !- Hour 2
  0,                                      !- Minute 2
  18.89;                                  !- Value Until Time 2

OS:Schedule:Day,
  {c2880e18-6b1c-4f67-9172-8fd151d61a31}, !- Handle
  RestaurantFastFood HTGSETP_KITCHEN_SCH_NO_OPTIMUM Summer Design Day, !- Name
  {22b647c6-7d13-49c3-aa06-1fc6d4e0ad7a}, !- Schedule Type Limits Name
  ,                                       !- Interpolate to Timestep
  24,                                     !- Hour 1
  0,                                      !- Minute 1
  15.56;                                  !- Value Until Time 1

OS:Schedule:Day,
  {8de8686e-dfd6-4b51-92ea-b6019108e3eb}, !- Handle
  RestaurantFastFood HTGSETP_KITCHEN_SCH_NO_OPTIMUM Winter Design Day, !- Name
  {22b647c6-7d13-49c3-aa06-1fc6d4e0ad7a}, !- Schedule Type Limits Name
  ,                                       !- Interpolate to Timestep
  5,                                      !- Hour 1
  0,                                      !- Minute 1
  15.56,                                  !- Value Until Time 1
  6,                                      !- Hour 2
  0,                                      !- Minute 2
  17.22,                                  !- Value Until Time 2
  24,                                     !- Hour 3
  0,                                      !- Minute 3
  18.89;                                  !- Value Until Time 3

OS:Schedule:Ruleset,
  {da4c24bf-de2c-421d-820e-f3574122f7d3}, !- Handle
  RestaurantFastFood CLGSETP_KITCHEN_SCH_NO_OPTIMUM, !- Name
  {22b647c6-7d13-49c3-aa06-1fc6d4e0ad7a}, !- Schedule Type Limits Name
  {286f1c6d-4da4-4024-b54f-3a4dd2bdc16a}, !- Default Day Schedule Name
  {1da97899-a3d9-4474-b832-98dbb927d519}, !- Summer Design Day Schedule Name
  {ffb39b31-b73a-4d87-9c2d-6a0fc57e6b27}; !- Winter Design Day Schedule Name

OS:Schedule:Day,
  {286f1c6d-4da4-4024-b54f-3a4dd2bdc16a}, !- Handle
  RestaurantFastFood CLGSETP_KITCHEN_SCH_NO_OPTIMUM Default, !- Name
  {22b647c6-7d13-49c3-aa06-1fc6d4e0ad7a}, !- Schedule Type Limits Name
  ,                                       !- Interpolate to Timestep
  3,                                      !- Hour 1
  0,                                      !- Minute 1
  30,                                     !- Value Until Time 1
  24,                                     !- Hour 2
  0,                                      !- Minute 2
  26.11;                                  !- Value Until Time 2

OS:Schedule:Rule,
  {f20a19aa-3c79-4752-862c-2582c0c76b96}, !- Handle
  Schedule Rule 14,                       !- Name
  {da4c24bf-de2c-421d-820e-f3574122f7d3}, !- Schedule Ruleset Name
  0,                                      !- Rule Order
  {f89c303a-0e26-4628-9507-ced4fb3006eb}, !- Day Schedule Name
  ,                                       !- Apply Sunday
  Yes,                                    !- Apply Monday
  Yes,                                    !- Apply Tuesday
  Yes,                                    !- Apply Wednesday
  Yes,                                    !- Apply Thursday
  Yes,                                    !- Apply Friday
  Yes,                                    !- Apply Saturday
  ,                                       !- Apply Holiday
  DateRange,                              !- Date Specification Type
  1,                                      !- Start Month
  1,                                      !- Start Day
  12,                                     !- End Month
  31;                                     !- End Day

OS:Schedule:Day,
  {f89c303a-0e26-4628-9507-ced4fb3006eb}, !- Handle
  RestaurantFastFood CLGSETP_KITCHEN_SCH_NO_OPTIMUM Default|Sat|Wkdy Day, !- Name
  {22b647c6-7d13-49c3-aa06-1fc6d4e0ad7a}, !- Schedule Type Limits Name
  ,                                       !- Interpolate to Timestep
  3,                                      !- Hour 1
  0,                                      !- Minute 1
  30,                                     !- Value Until Time 1
  24,                                     !- Hour 2
  0,                                      !- Minute 2
  26.11;                                  !- Value Until Time 2

OS:Schedule:Day,
  {1da97899-a3d9-4474-b832-98dbb927d519}, !- Handle
  RestaurantFastFood CLGSETP_KITCHEN_SCH_NO_OPTIMUM Summer Design Day, !- Name
  {22b647c6-7d13-49c3-aa06-1fc6d4e0ad7a}, !- Schedule Type Limits Name
  ,                                       !- Interpolate to Timestep
  5,                                      !- Hour 1
  0,                                      !- Minute 1
  30,                                     !- Value Until Time 1
  6,                                      !- Hour 2
  0,                                      !- Minute 2
  28.33,                                  !- Value Until Time 2
  24,                                     !- Hour 3
  0,                                      !- Minute 3
  26.11;                                  !- Value Until Time 3

OS:Schedule:Day,
  {ffb39b31-b73a-4d87-9c2d-6a0fc57e6b27}, !- Handle
  RestaurantFastFood CLGSETP_KITCHEN_SCH_NO_OPTIMUM Winter Design Day, !- Name
  {22b647c6-7d13-49c3-aa06-1fc6d4e0ad7a}, !- Schedule Type Limits Name
  ,                                       !- Interpolate to Timestep
  24,                                     !- Hour 1
  0,                                      !- Minute 1
  30;                                     !- Value Until Time 1

OS:SpaceInfiltration:DesignFlowRate,
  {41ec9335-2a17-4243-8600-34e0c6de9d2c}, !- Handle
  Dining Infiltration,                    !- Name
  {227a53df-c60f-4814-9986-7262c5ebf0b0}, !- Space or SpaceType Name
  {101c5ac0-6f0e-4091-9f10-aa1adf4e006e}, !- Schedule Name
  Flow/ExteriorArea,                      !- Design Flow Rate Calculation Method
  ,                                       !- Design Flow Rate {m3/s}
  ,                                       !- Flow per Space Floor Area {m3/s-m2}
  0.0005695733896,                        !- Flow per Exterior Surface Area {m3/s-m2}
  ,                                       !- Air Changes per Hour {1/hr}
  0,                                      !- Constant Term Coefficient
  0,                                      !- Temperature Term Coefficient
  0.224,                                  !- Velocity Term Coefficient
  0;                                      !- Velocity Squared Term Coefficient

OS:SpaceInfiltration:DesignFlowRate,
  {dd466db4-033b-496d-9ef9-c13601c537b2}, !- Handle
  Kitchen Infiltration,                   !- Name
  {ca5649c5-cc8d-4b71-9941-b893da8ba6a1}, !- Space or SpaceType Name
  {101c5ac0-6f0e-4091-9f10-aa1adf4e006e}, !- Schedule Name
  Flow/ExteriorArea,                      !- Design Flow Rate Calculation Method
  ,                                       !- Design Flow Rate {m3/s}
  ,                                       !- Flow per Space Floor Area {m3/s-m2}
  0.0005695733896,                        !- Flow per Exterior Surface Area {m3/s-m2}
  ,                                       !- Air Changes per Hour {1/hr}
  0,                                      !- Constant Term Coefficient
  0,                                      !- Temperature Term Coefficient
  0.224,                                  !- Velocity Term Coefficient
  0;                                      !- Velocity Squared Term Coefficient

OS:SurfaceConvectionAlgorithm:Inside,
  {36d3bb72-9da9-4f49-8baa-1e73a9992dc3}, !- Handle
  TARP;                                   !- Algorithm

OS:SurfaceConvectionAlgorithm:Outside,
  {d7b72e34-4abf-4171-a589-37c8a010424b}, !- Handle
  TARP;                                   !- Algorithm

OS:ThermalZone,
  {b9952eb4-81ba-454d-af45-d48950b7986e}, !- Handle
  attic ZN,                               !- Name
  ,                                       !- Multiplier
  ,                                       !- Ceiling Height {m}
  ,                                       !- Volume {m3}
  ,                                       !- Floor Area {m2}
  ,                                       !- Zone Inside Convection Algorithm
  ,                                       !- Zone Outside Convection Algorithm
  ,                                       !- Zone Conditioning Equipment List Name
  {0c9320b3-4808-46fa-83d2-3dc0c94194ed}, !- Zone Air Inlet Port List
  {f79fd9e9-c143-4556-af9e-2ad55a12d423}, !- Zone Air Exhaust Port List
  {a3cc9e8b-2dcc-4cbf-be42-5dc12998072f}, !- Zone Air Node Name
  {229c662b-ef78-45f1-8c6c-90645c84a4c1}, !- Zone Return Air Port List
  ,                                       !- Primary Daylighting Control Name
  ,                                       !- Fraction of Zone Controlled by Primary Daylighting Control
  ,                                       !- Secondary Daylighting Control Name
  ,                                       !- Fraction of Zone Controlled by Secondary Daylighting Control
  ,                                       !- Illuminance Map Name
  ,                                       !- Group Rendering Name
  {b92e7dd1-23a5-4f99-91b6-edb1c8a67a57}, !- Thermostat Name
  No;                                     !- Use Ideal Air Loads

OS:Node,
  {e72734bc-ba64-4154-80a9-3c7235343064}, !- Handle
  attic ZN Zone Air Node,                 !- Name
  {a3cc9e8b-2dcc-4cbf-be42-5dc12998072f}, !- Inlet Port
  ;                                       !- Outlet Port

OS:Connection,
  {a3cc9e8b-2dcc-4cbf-be42-5dc12998072f}, !- Handle
  {f70a70bb-76bf-4bc4-bb06-ece32c7d2cbc}, !- Name
  {b9952eb4-81ba-454d-af45-d48950b7986e}, !- Source Object
  11,                                     !- Outlet Port
  {e72734bc-ba64-4154-80a9-3c7235343064}, !- Target Object
  2;                                      !- Inlet Port

OS:PortList,
  {0c9320b3-4808-46fa-83d2-3dc0c94194ed}, !- Handle
  {a79a3902-97ee-4c4a-a1a0-c1ad6e855d0b}, !- Name
  {b9952eb4-81ba-454d-af45-d48950b7986e}; !- HVAC Component

OS:PortList,
  {f79fd9e9-c143-4556-af9e-2ad55a12d423}, !- Handle
  {5eece19d-a9c4-4163-8811-2dccb7bf4ff4}, !- Name
  {b9952eb4-81ba-454d-af45-d48950b7986e}; !- HVAC Component

OS:PortList,
  {229c662b-ef78-45f1-8c6c-90645c84a4c1}, !- Handle
  {98dcd86a-3de1-4b22-826c-c7410987ff63}, !- Name
  {b9952eb4-81ba-454d-af45-d48950b7986e}; !- HVAC Component

OS:Sizing:Zone,
  {c7613153-0644-407e-b1a8-7ef3c04dfc97}, !- Handle
  {b9952eb4-81ba-454d-af45-d48950b7986e}, !- Zone or ZoneList Name
  SupplyAirTemperature,                   !- Zone Cooling Design Supply Air Temperature Input Method
  14,                                     !- Zone Cooling Design Supply Air Temperature {C}
  11.11,                                  !- Zone Cooling Design Supply Air Temperature Difference {deltaC}
  SupplyAirTemperature,                   !- Zone Heating Design Supply Air Temperature Input Method
  40,                                     !- Zone Heating Design Supply Air Temperature {C}
  11.11,                                  !- Zone Heating Design Supply Air Temperature Difference {deltaC}
  0.0085,                                 !- Zone Cooling Design Supply Air Humidity Ratio {kg-H2O/kg-air}
  0.008,                                  !- Zone Heating Design Supply Air Humidity Ratio {kg-H2O/kg-air}
  ,                                       !- Zone Heating Sizing Factor
  ,                                       !- Zone Cooling Sizing Factor
  DesignDay,                              !- Cooling Design Air Flow Method
  ,                                       !- Cooling Design Air Flow Rate {m3/s}
  ,                                       !- Cooling Minimum Air Flow per Zone Floor Area {m3/s-m2}
  ,                                       !- Cooling Minimum Air Flow {m3/s}
  ,                                       !- Cooling Minimum Air Flow Fraction
  DesignDay,                              !- Heating Design Air Flow Method
  ,                                       !- Heating Design Air Flow Rate {m3/s}
  ,                                       !- Heating Maximum Air Flow per Zone Floor Area {m3/s-m2}
  ,                                       !- Heating Maximum Air Flow {m3/s}
  ,                                       !- Heating Maximum Air Flow Fraction
  ,                                       !- Design Zone Air Distribution Effectiveness in Cooling Mode
  ,                                       !- Design Zone Air Distribution Effectiveness in Heating Mode
  No,                                     !- Account for Dedicated Outdoor Air System
  NeutralSupplyAir,                       !- Dedicated Outdoor Air System Control Strategy
  autosize,                               !- Dedicated Outdoor Air Low Setpoint Temperature for Design {C}
  autosize;                               !- Dedicated Outdoor Air High Setpoint Temperature for Design {C}

OS:ZoneHVAC:EquipmentList,
  {c0471064-0bbd-48ae-9749-08197832709a}, !- Handle
  attic ZN Zone HVAC Equipment List,      !- Name
  {b9952eb4-81ba-454d-af45-d48950b7986e}; !- Thermal Zone

OS:ThermostatSetpoint:DualSetpoint,
  {b92e7dd1-23a5-4f99-91b6-edb1c8a67a57}, !- Handle
  QuickServiceRestaurant Attic Thermostat 1; !- Name

OS:ThermalZone,
  {f3d806a9-56fb-4b9e-ba7c-48c77b995e56}, !- Handle
  Dining ZN,                              !- Name
  ,                                       !- Multiplier
  ,                                       !- Ceiling Height {m}
  ,                                       !- Volume {m3}
  ,                                       !- Floor Area {m2}
  ,                                       !- Zone Inside Convection Algorithm
  ,                                       !- Zone Outside Convection Algorithm
  ,                                       !- Zone Conditioning Equipment List Name
  {e138033a-4ff1-4003-8a67-63afb6732876}, !- Zone Air Inlet Port List
  {28954a75-f414-43df-8324-723de6a68460}, !- Zone Air Exhaust Port List
  {bc44c96d-8961-4b04-ac82-132314aca048}, !- Zone Air Node Name
  {dafccbbd-f9f3-4981-957a-1c20fe451972}, !- Zone Return Air Port List
  {521de640-c672-4e67-be87-e32118ca0486}, !- Primary Daylighting Control Name
  0.452,                                  !- Fraction of Zone Controlled by Primary Daylighting Control
  {d6447a05-ea90-4e14-a4da-6e01f4c86c9c}, !- Secondary Daylighting Control Name
  0.317,                                  !- Fraction of Zone Controlled by Secondary Daylighting Control
  ,                                       !- Illuminance Map Name
  ,                                       !- Group Rendering Name
  {e0bf7edc-c6f6-40d0-b551-52c7c1dac640}, !- Thermostat Name
  No;                                     !- Use Ideal Air Loads

OS:Node,
  {e1cbbebe-2056-4550-8ebe-d63b47f19675}, !- Handle
  Dining ZN Zone Air Node,                !- Name
  {bc44c96d-8961-4b04-ac82-132314aca048}, !- Inlet Port
  ;                                       !- Outlet Port

OS:Connection,
  {bc44c96d-8961-4b04-ac82-132314aca048}, !- Handle
  {b05b9387-69bc-41ac-9b43-4ff2409550b2}, !- Name
  {f3d806a9-56fb-4b9e-ba7c-48c77b995e56}, !- Source Object
  11,                                     !- Outlet Port
  {e1cbbebe-2056-4550-8ebe-d63b47f19675}, !- Target Object
  2;                                      !- Inlet Port

OS:PortList,
  {e138033a-4ff1-4003-8a67-63afb6732876}, !- Handle
  {db193ef9-73cf-41d6-aedc-e9bf8c9fa764}, !- Name
  {f3d806a9-56fb-4b9e-ba7c-48c77b995e56}, !- HVAC Component
  {c9d7bd20-1791-4c4f-80ce-b36e7348dd46}; !- Port 1

OS:PortList,
  {28954a75-f414-43df-8324-723de6a68460}, !- Handle
  {e348e245-cdfb-41e0-aedd-cdde0754f7f0}, !- Name
  {f3d806a9-56fb-4b9e-ba7c-48c77b995e56}, !- HVAC Component
  {2fd1984c-5978-44b3-9e13-7c47ab9ac007}; !- Port 1

OS:PortList,
  {dafccbbd-f9f3-4981-957a-1c20fe451972}, !- Handle
  {9689354e-eaa0-46f0-8ff0-f8273f338eef}, !- Name
  {f3d806a9-56fb-4b9e-ba7c-48c77b995e56}, !- HVAC Component
  {5f6a06fe-c79c-41b6-8660-c75f832dcd4f}; !- Port 1

OS:Sizing:Zone,
  {c375f0c5-d9c6-4e34-8bd9-db936ea7bf2a}, !- Handle
  {f3d806a9-56fb-4b9e-ba7c-48c77b995e56}, !- Zone or ZoneList Name
  SupplyAirTemperature,                   !- Zone Cooling Design Supply Air Temperature Input Method
  12.7777777777778,                       !- Zone Cooling Design Supply Air Temperature {C}
  11.11,                                  !- Zone Cooling Design Supply Air Temperature Difference {deltaC}
  SupplyAirTemperature,                   !- Zone Heating Design Supply Air Temperature Input Method
  50.0000000000001,                       !- Zone Heating Design Supply Air Temperature {C}
  11.11,                                  !- Zone Heating Design Supply Air Temperature Difference {deltaC}
  0.0085,                                 !- Zone Cooling Design Supply Air Humidity Ratio {kg-H2O/kg-air}
  0.008,                                  !- Zone Heating Design Supply Air Humidity Ratio {kg-H2O/kg-air}
  ,                                       !- Zone Heating Sizing Factor
  ,                                       !- Zone Cooling Sizing Factor
  DesignDayWithLimit,                     !- Cooling Design Air Flow Method
  ,                                       !- Cooling Design Air Flow Rate {m3/s}
  0.003581176,                            !- Cooling Minimum Air Flow per Zone Floor Area {m3/s-m2}
  ,                                       !- Cooling Minimum Air Flow {m3/s}
  ,                                       !- Cooling Minimum Air Flow Fraction
  DesignDay,                              !- Heating Design Air Flow Method
  ,                                       !- Heating Design Air Flow Rate {m3/s}
  ,                                       !- Heating Maximum Air Flow per Zone Floor Area {m3/s-m2}
  ,                                       !- Heating Maximum Air Flow {m3/s}
  ,                                       !- Heating Maximum Air Flow Fraction
  ,                                       !- Design Zone Air Distribution Effectiveness in Cooling Mode
  ,                                       !- Design Zone Air Distribution Effectiveness in Heating Mode
  No,                                     !- Account for Dedicated Outdoor Air System
  NeutralSupplyAir,                       !- Dedicated Outdoor Air System Control Strategy
  autosize,                               !- Dedicated Outdoor Air Low Setpoint Temperature for Design {C}
  autosize;                               !- Dedicated Outdoor Air High Setpoint Temperature for Design {C}

OS:ZoneHVAC:EquipmentList,
  {c5f7d5f1-0c05-4f1b-b97d-752858b6a259}, !- Handle
  Dining ZN Zone HVAC Equipment List,     !- Name
  {f3d806a9-56fb-4b9e-ba7c-48c77b995e56}, !- Thermal Zone
  ,                                       !- Load Distribution Scheme
  {a0ede318-6f13-4ba3-9fa2-ab6ee1515a8f}, !- Zone Equipment 1
  1,                                      !- Zone Equipment Cooling Sequence 1
  1,                                      !- Zone Equipment Heating or No-Load Sequence 1
  {59ce8707-3765-4c57-9284-d343a4838e93}, !- Zone Equipment 2
  2,                                      !- Zone Equipment Cooling Sequence 2
  2;                                      !- Zone Equipment Heating or No-Load Sequence 2

OS:ThermostatSetpoint:DualSetpoint,
  {e0bf7edc-c6f6-40d0-b551-52c7c1dac640}, !- Handle
  QuickServiceRestaurant Dining Thermostat 1, !- Name
  {33040fc8-dceb-430b-812d-e0fcbc9dc37c}, !- Heating Setpoint Temperature Schedule Name
  {7f102d56-9013-4713-bcf6-001e00967b48}; !- Cooling Setpoint Temperature Schedule Name

OS:ThermalZone,
  {b764a0b4-5924-41b3-8174-2988baaa0651}, !- Handle
  Kitchen ZN,                             !- Name
  ,                                       !- Multiplier
  ,                                       !- Ceiling Height {m}
  ,                                       !- Volume {m3}
  ,                                       !- Floor Area {m2}
  ,                                       !- Zone Inside Convection Algorithm
  ,                                       !- Zone Outside Convection Algorithm
  ,                                       !- Zone Conditioning Equipment List Name
  {783c7d7d-436a-4f95-846f-88d618d28c10}, !- Zone Air Inlet Port List
  {ba61c23a-e055-4067-b743-0029c30b85d7}, !- Zone Air Exhaust Port List
  {28803b02-b6f0-455f-9fa0-fc33db107be4}, !- Zone Air Node Name
  {c3612548-d9f8-40c2-a657-6ddd2704d812}, !- Zone Return Air Port List
  ,                                       !- Primary Daylighting Control Name
  ,                                       !- Fraction of Zone Controlled by Primary Daylighting Control
  ,                                       !- Secondary Daylighting Control Name
  ,                                       !- Fraction of Zone Controlled by Secondary Daylighting Control
  ,                                       !- Illuminance Map Name
  ,                                       !- Group Rendering Name
  {8dc7d567-51b8-450b-9507-b3248cb20e05}, !- Thermostat Name
  No;                                     !- Use Ideal Air Loads

OS:Node,
  {2161447a-1f18-46eb-88c5-53bf20b89064}, !- Handle
  Kitchen ZN Zone Air Node,               !- Name
  {28803b02-b6f0-455f-9fa0-fc33db107be4}, !- Inlet Port
  ;                                       !- Outlet Port

OS:Connection,
  {28803b02-b6f0-455f-9fa0-fc33db107be4}, !- Handle
  {1c0e4bf1-c3a3-43c1-b7a0-372b34148f26}, !- Name
  {b764a0b4-5924-41b3-8174-2988baaa0651}, !- Source Object
  11,                                     !- Outlet Port
  {2161447a-1f18-46eb-88c5-53bf20b89064}, !- Target Object
  2;                                      !- Inlet Port

OS:PortList,
  {783c7d7d-436a-4f95-846f-88d618d28c10}, !- Handle
  {1be8d0a7-85a0-4cb3-8ffe-bf8fb208e8b1}, !- Name
  {b764a0b4-5924-41b3-8174-2988baaa0651}, !- HVAC Component
  {421ba848-421d-4024-86fa-adf262f98a1e}; !- Port 1

OS:PortList,
  {ba61c23a-e055-4067-b743-0029c30b85d7}, !- Handle
  {89f96970-c40c-4993-88c5-cd3fb21e1996}, !- Name
  {b764a0b4-5924-41b3-8174-2988baaa0651}, !- HVAC Component
  {aed5a3a1-6437-44fe-ab43-43ef285c711c}; !- Port 1

OS:PortList,
  {c3612548-d9f8-40c2-a657-6ddd2704d812}, !- Handle
  {b14a5d1a-8681-4cef-b9de-e6808927e8d6}, !- Name
  {b764a0b4-5924-41b3-8174-2988baaa0651}, !- HVAC Component
  {914d61e3-eb35-422e-9558-f2d47fc6090a}; !- Port 1

OS:Sizing:Zone,
  {cd6809be-acbc-4cb0-af0a-45c286473bbb}, !- Handle
  {b764a0b4-5924-41b3-8174-2988baaa0651}, !- Zone or ZoneList Name
  SupplyAirTemperature,                   !- Zone Cooling Design Supply Air Temperature Input Method
  12.7777777777778,                       !- Zone Cooling Design Supply Air Temperature {C}
  11.11,                                  !- Zone Cooling Design Supply Air Temperature Difference {deltaC}
  SupplyAirTemperature,                   !- Zone Heating Design Supply Air Temperature Input Method
  50.0000000000001,                       !- Zone Heating Design Supply Air Temperature {C}
  11.11,                                  !- Zone Heating Design Supply Air Temperature Difference {deltaC}
  0.0085,                                 !- Zone Cooling Design Supply Air Humidity Ratio {kg-H2O/kg-air}
  0.008,                                  !- Zone Heating Design Supply Air Humidity Ratio {kg-H2O/kg-air}
  ,                                       !- Zone Heating Sizing Factor
  ,                                       !- Zone Cooling Sizing Factor
  DesignDayWithLimit,                     !- Cooling Design Air Flow Method
  ,                                       !- Cooling Design Air Flow Rate {m3/s}
  0,                                      !- Cooling Minimum Air Flow per Zone Floor Area {m3/s-m2}
  ,                                       !- Cooling Minimum Air Flow {m3/s}
  ,                                       !- Cooling Minimum Air Flow Fraction
  DesignDay,                              !- Heating Design Air Flow Method
  ,                                       !- Heating Design Air Flow Rate {m3/s}
  ,                                       !- Heating Maximum Air Flow per Zone Floor Area {m3/s-m2}
  ,                                       !- Heating Maximum Air Flow {m3/s}
  ,                                       !- Heating Maximum Air Flow Fraction
  ,                                       !- Design Zone Air Distribution Effectiveness in Cooling Mode
  ,                                       !- Design Zone Air Distribution Effectiveness in Heating Mode
  No,                                     !- Account for Dedicated Outdoor Air System
  NeutralSupplyAir,                       !- Dedicated Outdoor Air System Control Strategy
  autosize,                               !- Dedicated Outdoor Air Low Setpoint Temperature for Design {C}
  autosize;                               !- Dedicated Outdoor Air High Setpoint Temperature for Design {C}

OS:ZoneHVAC:EquipmentList,
  {52325d8a-cc1c-4ed7-b104-8297845a100d}, !- Handle
  Kitchen ZN Zone HVAC Equipment List,    !- Name
  {b764a0b4-5924-41b3-8174-2988baaa0651}, !- Thermal Zone
  ,                                       !- Load Distribution Scheme
  {affb8f5e-3dca-4df5-bcae-ee13f06ea421}, !- Zone Equipment 1
  1,                                      !- Zone Equipment Cooling Sequence 1
  1,                                      !- Zone Equipment Heating or No-Load Sequence 1
  {a6c182c4-ab25-4d59-a5f4-4c31649c35cc}, !- Zone Equipment 2
  2,                                      !- Zone Equipment Cooling Sequence 2
  2;                                      !- Zone Equipment Heating or No-Load Sequence 2

OS:ThermostatSetpoint:DualSetpoint,
  {8dc7d567-51b8-450b-9507-b3248cb20e05}, !- Handle
  QuickServiceRestaurant Kitchen Thermostat 1, !- Name
  {424eb340-44f1-4ceb-ac7c-64f5a191d25c}, !- Heating Setpoint Temperature Schedule Name
  {da4c24bf-de2c-421d-820e-f3574122f7d3}; !- Cooling Setpoint Temperature Schedule Name

OS:Schedule:Ruleset,
  {9a930b14-e7ac-4e21-b1f1-f2ae3996fdcb}, !- Handle
  RestaurantFastFood HVACOperationSchd,   !- Name
  {e8e7d1c7-6743-4be5-b999-9c84138393ac}, !- Schedule Type Limits Name
  {85202212-8355-41a1-a57d-80601597171c}, !- Default Day Schedule Name
  {b4b7edd5-ff28-4c45-bafd-40074fa3ad06}, !- Summer Design Day Schedule Name
  {030f81af-ee6b-409f-9c7e-e2ce78120505}; !- Winter Design Day Schedule Name

OS:Schedule:Day,
  {85202212-8355-41a1-a57d-80601597171c}, !- Handle
  RestaurantFastFood HVACOperationSchd Default, !- Name
  {e8e7d1c7-6743-4be5-b999-9c84138393ac}, !- Schedule Type Limits Name
  ,                                       !- Interpolate to Timestep
  1,                                      !- Hour 1
  0,                                      !- Minute 1
  1,                                      !- Value Until Time 1
  5,                                      !- Hour 2
  0,                                      !- Minute 2
  0,                                      !- Value Until Time 2
  24,                                     !- Hour 3
  0,                                      !- Minute 3
  1;                                      !- Value Until Time 3

OS:Schedule:Day,
  {030f81af-ee6b-409f-9c7e-e2ce78120505}, !- Handle
  RestaurantFastFood HVACOperationSchd Winter Design Day, !- Name
  {e8e7d1c7-6743-4be5-b999-9c84138393ac}, !- Schedule Type Limits Name
  ,                                       !- Interpolate to Timestep
  1,                                      !- Hour 1
  0,                                      !- Minute 1
  1,                                      !- Value Until Time 1
  5,                                      !- Hour 2
  0,                                      !- Minute 2
  0,                                      !- Value Until Time 2
  24,                                     !- Hour 3
  0,                                      !- Minute 3
  1;                                      !- Value Until Time 3

OS:Schedule:Day,
  {b4b7edd5-ff28-4c45-bafd-40074fa3ad06}, !- Handle
  RestaurantFastFood HVACOperationSchd Summer Design Day, !- Name
  {e8e7d1c7-6743-4be5-b999-9c84138393ac}, !- Schedule Type Limits Name
  ,                                       !- Interpolate to Timestep
  1,                                      !- Hour 1
  0,                                      !- Minute 1
  1,                                      !- Value Until Time 1
  5,                                      !- Hour 2
  0,                                      !- Minute 2
  0,                                      !- Value Until Time 2
  24,                                     !- Hour 3
  0,                                      !- Minute 3
  1;                                      !- Value Until Time 3

OS:Schedule:Rule,
  {3c282d1b-80e4-4e6b-bc7f-fe9b2f9d8013}, !- Handle
  Schedule Rule 15,                       !- Name
  {9a930b14-e7ac-4e21-b1f1-f2ae3996fdcb}, !- Schedule Ruleset Name
  0,                                      !- Rule Order
  {52016e7d-ef2a-45b4-afda-d341597d317f}, !- Day Schedule Name
  Yes,                                    !- Apply Sunday
  Yes,                                    !- Apply Monday
  Yes,                                    !- Apply Tuesday
  Yes,                                    !- Apply Wednesday
  Yes,                                    !- Apply Thursday
  Yes,                                    !- Apply Friday
  ,                                       !- Apply Saturday
  ,                                       !- Apply Holiday
  DateRange,                              !- Date Specification Type
  1,                                      !- Start Month
  1,                                      !- Start Day
  12,                                     !- End Month
  31;                                     !- End Day

OS:Schedule:Day,
  {52016e7d-ef2a-45b4-afda-d341597d317f}, !- Handle
  RestaurantFastFood HVACOperationSchd Default|WntrDsn|SmrDsn|Sun|Wkdy Day, !- Name
  {e8e7d1c7-6743-4be5-b999-9c84138393ac}, !- Schedule Type Limits Name
  ,                                       !- Interpolate to Timestep
  1,                                      !- Hour 1
  0,                                      !- Minute 1
  1,                                      !- Value Until Time 1
  5,                                      !- Hour 2
  0,                                      !- Minute 2
  0,                                      !- Value Until Time 2
  24,                                     !- Hour 3
  0,                                      !- Minute 3
  1;                                      !- Value Until Time 3

OS:Schedule:Ruleset,
  {74bdec57-54d5-4f09-bcfa-6c7933c6b138}, !- Handle
  RestaurantFastFood MinOA_MotorizedDamper_Sched, !- Name
  {41f8ca04-840e-4fe8-9e83-65ee4d481e67}, !- Schedule Type Limits Name
  {d280bb45-c7f2-4f57-8137-085538a7a3af}, !- Default Day Schedule Name
  {0531cda3-a156-4dea-999e-f5b2fc9d3244}, !- Summer Design Day Schedule Name
  {9ac9ba12-b0e4-49fe-9ee5-023dc5ad2bf1}; !- Winter Design Day Schedule Name

OS:Schedule:Day,
  {d280bb45-c7f2-4f57-8137-085538a7a3af}, !- Handle
  RestaurantFastFood MinOA_MotorizedDamper_Sched Default, !- Name
  {41f8ca04-840e-4fe8-9e83-65ee4d481e67}, !- Schedule Type Limits Name
  ,                                       !- Interpolate to Timestep
  1,                                      !- Hour 1
  0,                                      !- Minute 1
  1,                                      !- Value Until Time 1
  6,                                      !- Hour 2
  0,                                      !- Minute 2
  0,                                      !- Value Until Time 2
  24,                                     !- Hour 3
  0,                                      !- Minute 3
  1;                                      !- Value Until Time 3

OS:Schedule:Day,
  {9ac9ba12-b0e4-49fe-9ee5-023dc5ad2bf1}, !- Handle
  RestaurantFastFood MinOA_MotorizedDamper_Sched Winter Design Day, !- Name
  {41f8ca04-840e-4fe8-9e83-65ee4d481e67}, !- Schedule Type Limits Name
  ,                                       !- Interpolate to Timestep
  1,                                      !- Hour 1
  0,                                      !- Minute 1
  1,                                      !- Value Until Time 1
  6,                                      !- Hour 2
  0,                                      !- Minute 2
  0,                                      !- Value Until Time 2
  24,                                     !- Hour 3
  0,                                      !- Minute 3
  1;                                      !- Value Until Time 3

OS:Schedule:Day,
  {0531cda3-a156-4dea-999e-f5b2fc9d3244}, !- Handle
  RestaurantFastFood MinOA_MotorizedDamper_Sched Summer Design Day, !- Name
  {41f8ca04-840e-4fe8-9e83-65ee4d481e67}, !- Schedule Type Limits Name
  ,                                       !- Interpolate to Timestep
  1,                                      !- Hour 1
  0,                                      !- Minute 1
  1,                                      !- Value Until Time 1
  6,                                      !- Hour 2
  0,                                      !- Minute 2
  0,                                      !- Value Until Time 2
  24,                                     !- Hour 3
  0,                                      !- Minute 3
  1;                                      !- Value Until Time 3

OS:Schedule:Rule,
  {5e83b5f0-2c86-468c-93a3-7d52abd862d0}, !- Handle
  Schedule Rule 16,                       !- Name
  {74bdec57-54d5-4f09-bcfa-6c7933c6b138}, !- Schedule Ruleset Name
  0,                                      !- Rule Order
  {ae71cf0e-7d78-4006-ad0f-4fe33bd5af79}, !- Day Schedule Name
  Yes,                                    !- Apply Sunday
  Yes,                                    !- Apply Monday
  Yes,                                    !- Apply Tuesday
  Yes,                                    !- Apply Wednesday
  Yes,                                    !- Apply Thursday
  Yes,                                    !- Apply Friday
  ,                                       !- Apply Saturday
  ,                                       !- Apply Holiday
  DateRange,                              !- Date Specification Type
  1,                                      !- Start Month
  1,                                      !- Start Day
  12,                                     !- End Month
  31;                                     !- End Day

OS:Schedule:Day,
  {ae71cf0e-7d78-4006-ad0f-4fe33bd5af79}, !- Handle
  RestaurantFastFood MinOA_MotorizedDamper_Sched Default|WntrDsn|SmrDsn|Sun|Wkdy Day, !- Name
  {41f8ca04-840e-4fe8-9e83-65ee4d481e67}, !- Schedule Type Limits Name
  ,                                       !- Interpolate to Timestep
  1,                                      !- Hour 1
  0,                                      !- Minute 1
  1,                                      !- Value Until Time 1
  6,                                      !- Hour 2
  0,                                      !- Minute 2
  0,                                      !- Value Until Time 2
  24,                                     !- Hour 3
  0,                                      !- Minute 3
  1;                                      !- Value Until Time 3

OS:AirLoopHVAC,
  {bbffac72-92b8-4aba-b567-9dd0d49c6949}, !- Handle
  Dining ZN PSZ-AC,                       !- Name
  ,                                       !- Controller List Name
  {9a930b14-e7ac-4e21-b1f1-f2ae3996fdcb}, !- Availability Schedule
  {69efcf8d-25b6-4a7d-8283-994689bde62c}, !- Availability Manager List Name
  AutoSize,                               !- Design Supply Air Flow Rate {m3/s}
  ,                                       !- Branch List Name
  ,                                       !- Connector List Name
  {4c570500-ab81-429d-a59f-89b2abca6fd5}, !- Supply Side Inlet Node Name
  {f87eaca7-41db-483f-a555-ce8b0d4e23cd}, !- Demand Side Outlet Node Name
  {ee70ab33-5c32-4d6b-a38f-f2392c503ec2}, !- Demand Side Inlet Node A
  {8b42e414-5ddb-439c-a961-568b1458ede9}, !- Supply Side Outlet Node A
  ,                                       !- Demand Side Inlet Node B
  ,                                       !- Supply Side Outlet Node B
  ,                                       !- Return Air Bypass Flow Temperature Setpoint Schedule Name
  {2d2357c2-68b8-4703-9347-eff8b5640e20}, !- Demand Mixer Name
  {ea622d52-4c80-4f59-9d4d-aeefa10ef0cf}, !- Demand Splitter A Name
  ,                                       !- Demand Splitter B Name
  ;                                       !- Supply Splitter Name

OS:Node,
  {7673862b-9b02-444b-8b89-ee5fa3a8f6a9}, !- Handle
  Dining ZN PSZ-AC Supply Inlet Node,     !- Name
  {4c570500-ab81-429d-a59f-89b2abca6fd5}, !- Inlet Port
  {04f8be28-131b-4c0b-8389-30d78bbb7960}; !- Outlet Port

OS:Node,
  {10fe7740-e42e-43ca-8f76-0882a8f7d5d9}, !- Handle
  Dining ZN PSZ-AC Supply Outlet Node,    !- Name
  {898f1cc3-9f70-4da5-921b-62f738646f2a}, !- Inlet Port
  {8b42e414-5ddb-439c-a961-568b1458ede9}; !- Outlet Port

OS:Connection,
  {4c570500-ab81-429d-a59f-89b2abca6fd5}, !- Handle
  {3da67e38-1dee-4053-a69e-2b77ae400c43}, !- Name
  {bbffac72-92b8-4aba-b567-9dd0d49c6949}, !- Source Object
  8,                                      !- Outlet Port
  {7673862b-9b02-444b-8b89-ee5fa3a8f6a9}, !- Target Object
  2;                                      !- Inlet Port

OS:Connection,
  {8b42e414-5ddb-439c-a961-568b1458ede9}, !- Handle
  {1442f590-e4b8-4f06-bb08-8bd4bff583a6}, !- Name
  {10fe7740-e42e-43ca-8f76-0882a8f7d5d9}, !- Source Object
  3,                                      !- Outlet Port
  {bbffac72-92b8-4aba-b567-9dd0d49c6949}, !- Target Object
  11;                                     !- Inlet Port

OS:Node,
  {f29c25b9-e352-4459-85d6-09f6d06ece8e}, !- Handle
  Dining ZN PSZ-AC Demand Inlet Node,     !- Name
  {ee70ab33-5c32-4d6b-a38f-f2392c503ec2}, !- Inlet Port
  {9e485752-112f-47cc-b358-6caa9ee7c1a4}; !- Outlet Port

OS:Node,
  {24e48dc8-15f8-4941-9e1e-1d358d8a6911}, !- Handle
  Dining ZN PSZ-AC Demand Outlet Node,    !- Name
  {2ca0b4ea-8f80-4101-87f4-b04f28d13eb7}, !- Inlet Port
  {f87eaca7-41db-483f-a555-ce8b0d4e23cd}; !- Outlet Port

OS:Node,
  {88bdc5f0-4d90-4601-baac-ad057306d4e1}, !- Handle
  Dining ZN PSZ-AC Diffuser Outlet Air Node, !- Name
  {651559fa-0924-46ca-8a8f-dc6b0e8e2793}, !- Inlet Port
  {c9d7bd20-1791-4c4f-80ce-b36e7348dd46}; !- Outlet Port

OS:Connection,
  {ee70ab33-5c32-4d6b-a38f-f2392c503ec2}, !- Handle
  {74904825-f632-4c34-a040-3d0c50170856}, !- Name
  {bbffac72-92b8-4aba-b567-9dd0d49c6949}, !- Source Object
  10,                                     !- Outlet Port
  {f29c25b9-e352-4459-85d6-09f6d06ece8e}, !- Target Object
  2;                                      !- Inlet Port

OS:Connection,
  {f87eaca7-41db-483f-a555-ce8b0d4e23cd}, !- Handle
  {f1b59907-c735-4ed5-814b-07e7c740de9e}, !- Name
  {24e48dc8-15f8-4941-9e1e-1d358d8a6911}, !- Source Object
  3,                                      !- Outlet Port
  {bbffac72-92b8-4aba-b567-9dd0d49c6949}, !- Target Object
  9;                                      !- Inlet Port

OS:AirLoopHVAC:ZoneSplitter,
  {ea622d52-4c80-4f59-9d4d-aeefa10ef0cf}, !- Handle
  Air Loop HVAC Zone Splitter 1,          !- Name
  {9e485752-112f-47cc-b358-6caa9ee7c1a4}, !- Inlet Node Name
  {117216c3-b62a-40c4-9908-7613eed9255b}; !- Outlet Node Name 1

OS:AirLoopHVAC:ZoneMixer,
  {2d2357c2-68b8-4703-9347-eff8b5640e20}, !- Handle
  Air Loop HVAC Zone Mixer 1,             !- Name
  {2ca0b4ea-8f80-4101-87f4-b04f28d13eb7}, !- Outlet Node Name
  {a34cca06-6386-4e24-9221-c78ece147131}; !- Inlet Node Name 1

OS:Connection,
  {9e485752-112f-47cc-b358-6caa9ee7c1a4}, !- Handle
  {c7837183-27ef-4fab-a290-31253dd9eaa8}, !- Name
  {f29c25b9-e352-4459-85d6-09f6d06ece8e}, !- Source Object
  3,                                      !- Outlet Port
  {ea622d52-4c80-4f59-9d4d-aeefa10ef0cf}, !- Target Object
  2;                                      !- Inlet Port

OS:Connection,
  {2ca0b4ea-8f80-4101-87f4-b04f28d13eb7}, !- Handle
  {0da8098a-4353-41d3-8ccf-54e8bbc07a87}, !- Name
  {2d2357c2-68b8-4703-9347-eff8b5640e20}, !- Source Object
  2,                                      !- Outlet Port
  {24e48dc8-15f8-4941-9e1e-1d358d8a6911}, !- Target Object
  2;                                      !- Inlet Port

OS:Sizing:System,
  {cdac41b8-177f-4e0b-b885-f2f96fd616c6}, !- Handle
  {bbffac72-92b8-4aba-b567-9dd0d49c6949}, !- AirLoop Name
  Sensible,                               !- Type of Load to Size On
  Autosize,                               !- Design Outdoor Air Flow Rate {m3/s}
  1,                                      !- Central Heating Maximum System Air Flow Ratio
  7.22222222222229,                       !- Preheat Design Temperature {C}
  0.008,                                  !- Preheat Design Humidity Ratio {kg-H2O/kg-Air}
  12.7777777777778,                       !- Precool Design Temperature {C}
  0.008,                                  !- Precool Design Humidity Ratio {kg-H2O/kg-Air}
  12.7777777777778,                       !- Central Cooling Design Supply Air Temperature {C}
  50.0000000000001,                       !- Central Heating Design Supply Air Temperature {C}
  Coincident,                             !- Sizing Option
  No,                                     !- 100% Outdoor Air in Cooling
  No,                                     !- 100% Outdoor Air in Heating
  0.0085,                                 !- Central Cooling Design Supply Air Humidity Ratio {kg-H2O/kg-Air}
  0.008,                                  !- Central Heating Design Supply Air Humidity Ratio {kg-H2O/kg-Air}
  DesignDay,                              !- Cooling Design Air Flow Method
  0,                                      !- Cooling Design Air Flow Rate {m3/s}
  DesignDay,                              !- Heating Design Air Flow Method
  0,                                      !- Heating Design Air Flow Rate {m3/s}
  ZoneSum,                                !- System Outdoor Air Method
  1,                                      !- Zone Maximum Outdoor Air Fraction {dimensionless}
  0.0099676501,                           !- Cooling Supply Air Flow Rate Per Floor Area {m3/s-m2}
  1,                                      !- Cooling Fraction of Autosized Cooling Supply Air Flow Rate
  3.9475456e-05,                          !- Cooling Supply Air Flow Rate Per Unit Cooling Capacity {m3/s-W}
  0.0099676501,                           !- Heating Supply Air Flow Rate Per Floor Area {m3/s-m2}
  1,                                      !- Heating Fraction of Autosized Heating Supply Air Flow Rate
  1,                                      !- Heating Fraction of Autosized Cooling Supply Air Flow Rate
  3.1588213e-05,                          !- Heating Supply Air Flow Rate Per Unit Heating Capacity {m3/s-W}
  CoolingDesignCapacity,                  !- Cooling Design Capacity Method
  autosize,                               !- Cooling Design Capacity {W}
  234.7,                                  !- Cooling Design Capacity Per Floor Area {W/m2}
  1,                                      !- Fraction of Autosized Cooling Design Capacity
  HeatingDesignCapacity,                  !- Heating Design Capacity Method
  autosize,                               !- Heating Design Capacity {W}
  157,                                    !- Heating Design Capacity Per Floor Area {W/m2}
  1,                                      !- Fraction of Autosized Heating Design Capacity
  OnOff;                                  !- Central Cooling Capacity Control Method

OS:Schedule:Constant,
  {64b4dc57-5922-4f96-818d-9b50895059bb}, !- Handle
  Always On Discrete,                     !- Name
  {e8e7d1c7-6743-4be5-b999-9c84138393ac}, !- Schedule Type Limits Name
  1;                                      !- Value

OS:ScheduleTypeLimits,
  {e8e7d1c7-6743-4be5-b999-9c84138393ac}, !- Handle
  OnOff,                                  !- Name
  0,                                      !- Lower Limit Value
  1,                                      !- Upper Limit Value
  Discrete,                               !- Numeric Type
  Availability;                           !- Unit Type

OS:AvailabilityManagerAssignmentList,
  {69efcf8d-25b6-4a7d-8283-994689bde62c}, !- Handle
  Air Loop HVAC 1 AvailabilityManagerAssignmentList, !- Name
  {ba4e9a87-05f3-4947-98fd-90059ad39c2f}; !- Availability Manager Name 1

OS:SetpointManager:SingleZone:Reheat,
  {74839635-8e59-4ba5-902a-e6330b6c9138}, !- Handle
  Dining ZN Setpoint Manager SZ Reheat,   !- Name
  12.7777777777778,                       !- Minimum Supply Air Temperature {C}
  50.0000000000001,                       !- Maximum Supply Air Temperature {C}
  {f3d806a9-56fb-4b9e-ba7c-48c77b995e56}, !- Control Zone Name
  {10fe7740-e42e-43ca-8f76-0882a8f7d5d9}; !- Setpoint Node or NodeList Name

OS:Fan:ConstantVolume,
  {3e3e2d41-2f93-40ce-b442-dfac559f5756}, !- Handle
  Dining ZN PSZ-AC Fan,                   !- Name
  {9a930b14-e7ac-4e21-b1f1-f2ae3996fdcb}, !- Availability Schedule Name
  0.58175,                                !- Fan Total Efficiency
  622.722275,                             !- Pressure Rise {Pa}
  AutoSize,                               !- Maximum Flow Rate {m3/s}
  0.895,                                  !- Motor Efficiency
  1,                                      !- Motor In Airstream Fraction
  {237b5cd4-fa2a-4b5a-9635-0786e92a7017}, !- Air Inlet Node Name
  {898f1cc3-9f70-4da5-921b-62f738646f2a}, !- Air Outlet Node Name
  ;                                       !- End-Use Subcategory

OS:Coil:Heating:Gas,
  {64106a4d-1919-43e7-896f-47b72068255a}, !- Handle
  Dining ZN PSZ-AC Gas Htg Coil,          !- Name
  {64b4dc57-5922-4f96-818d-9b50895059bb}, !- Availability Schedule Name
  0.8,                                    !- Gas Burner Efficiency
  AutoSize,                               !- Nominal Capacity {W}
  {b6fb8277-4045-4f9e-89f6-1a8aa947a30b}, !- Air Inlet Node Name
  {cf601e82-414f-4af2-bf44-dce374b60a44}, !- Air Outlet Node Name
  ,                                       !- Temperature Setpoint Node Name
  0,                                      !- Parasitic Electric Load {W}
  ,                                       !- Part Load Fraction Correlation Curve Name
  0;                                      !- Parasitic Gas Load {W}

OS:Schedule:Constant,
  {73a283a1-030b-4288-91aa-f76ca716ff80}, !- Handle
  Always Off Discrete,                    !- Name
  {069bbb36-60b7-4219-8ef3-b5ec09519a95}, !- Schedule Type Limits Name
  0;                                      !- Value

OS:ScheduleTypeLimits,
  {069bbb36-60b7-4219-8ef3-b5ec09519a95}, !- Handle
  OnOff 1,                                !- Name
  0,                                      !- Lower Limit Value
  1,                                      !- Upper Limit Value
  Discrete,                               !- Numeric Type
  Availability;                           !- Unit Type

OS:Coil:Heating:Electric,
  {274dc73e-4982-4741-b893-0f62e231571c}, !- Handle
  Dining ZN PSZ-AC No Heat,               !- Name
  {73a283a1-030b-4288-91aa-f76ca716ff80}, !- Availability Schedule Name
  1,                                      !- Efficiency
  0,                                      !- Nominal Capacity {W}
  {4644e309-a258-40c6-bc0c-381fbc89dd31}, !- Air Inlet Node Name
  {9af297cb-b06f-4a0a-807b-917d772c2d0e}, !- Air Outlet Node Name
  {3b9580fa-4bfb-48e8-afc6-32b18541b954}; !- Temperature Setpoint Node Name

OS:Coil:Cooling:DX:TwoSpeed,
  {3641ca8b-95f5-444f-af31-18ff48f4c8a7}, !- Handle
  Dining ZN PSZ-AC 2spd DX AC Clg Coil 137kBtu/hr 10.8EER, !- Name
  {64b4dc57-5922-4f96-818d-9b50895059bb}, !- Availability Schedule Name
  Autosize,                               !- Rated High Speed Total Cooling Capacity {W}
  Autosize,                               !- Rated High Speed Sensible Heat Ratio
  3.73224036438218,                       !- Rated High Speed COP {W/W}
  Autosize,                               !- Rated High Speed Air Flow Rate {m3/s}
  {11b0194a-fb7d-4266-b7ba-a4f2d334ea75}, !- Air Inlet Node Name
  {03009240-250b-48c6-9420-dcfb1246045a}, !- Air Outlet Node Name
  {24cbe686-5e01-409e-b4b0-4633a3310cbf}, !- Total Cooling Capacity Function of Temperature Curve Name
  {386bf773-5c33-493e-a047-cff856b52e6a}, !- Total Cooling Capacity Function of Flow Fraction Curve Name
  {b029dcec-0154-430e-bb53-ac0ec78a32b5}, !- Energy Input Ratio Function of Temperature Curve Name
  {3136464e-9d30-4217-a1d0-01d79e549a8b}, !- Energy Input Ratio Function of Flow Fraction Curve Name
  {b0464113-c795-4c58-b52d-2b29f8ce3f16}, !- Part Load Fraction Correlation Curve Name
  Autosize,                               !- Rated Low Speed Total Cooling Capacity {W}
  0.69,                                   !- Rated Low Speed Sensible Heat Ratio
  3.73224036438218,                       !- Rated Low Speed COP {W/W}
  ,                                       !- Rated Low Speed Air Flow Rate {m3/s}
  {24cbe686-5e01-409e-b4b0-4633a3310cbf}, !- Low Speed Total Cooling Capacity Function of Temperature Curve Name
  {b029dcec-0154-430e-bb53-ac0ec78a32b5}, !- Low Speed Energy Input Ratio Function of Temperature Curve Name
  ,                                       !- Condenser Air Inlet Node Name
  AirCooled,                              !- Condenser Type
  0,                                      !- High Speed Evaporative Condenser Effectiveness {dimensionless}
  Autosize,                               !- High Speed Evaporative Condenser Air Flow Rate {m3/s}
  Autosize,                               !- High Speed Evaporative Condenser Pump Rated Power Consumption {W}
  0,                                      !- Low Speed Evaporative Condenser Effectiveness {dimensionless}
  Autosize,                               !- Low Speed Evaporative Condenser Air Flow Rate {m3/s}
  Autosize,                               !- Low Speed Evaporative Condenser Pump Rated Power Consumption {W}
  ,                                       !- Supply Water Storage Tank Name
  ,                                       !- Condensate Collection Water Storage Tank Name
  10,                                     !- Basin Heater Capacity {W/K}
  2,                                      !- Basin Heater Setpoint Temperature {C}
  ;                                       !- Basin Heater Operating Schedule Name

OS:Connection,
  {898f1cc3-9f70-4da5-921b-62f738646f2a}, !- Handle
  {8e09f308-82a9-4402-ad11-a0a23e101019}, !- Name
  {3e3e2d41-2f93-40ce-b442-dfac559f5756}, !- Source Object
  9,                                      !- Outlet Port
  {10fe7740-e42e-43ca-8f76-0882a8f7d5d9}, !- Target Object
  2;                                      !- Inlet Port

OS:Node,
  {3b9580fa-4bfb-48e8-afc6-32b18541b954}, !- Handle
  Dining ZN PSZ-AC No Heat Outlet Air Node, !- Name
  {9af297cb-b06f-4a0a-807b-917d772c2d0e}, !- Inlet Port
  {237b5cd4-fa2a-4b5a-9635-0786e92a7017}; !- Outlet Port

OS:Connection,
  {9af297cb-b06f-4a0a-807b-917d772c2d0e}, !- Handle
  {c71dd522-b0ee-400c-9aa6-ced75d8fa5af}, !- Name
  {274dc73e-4982-4741-b893-0f62e231571c}, !- Source Object
  6,                                      !- Outlet Port
  {3b9580fa-4bfb-48e8-afc6-32b18541b954}, !- Target Object
  2;                                      !- Inlet Port

OS:Connection,
  {237b5cd4-fa2a-4b5a-9635-0786e92a7017}, !- Handle
  {dc7313a9-f181-4fb5-b143-abcd261033dc}, !- Name
  {3b9580fa-4bfb-48e8-afc6-32b18541b954}, !- Source Object
  3,                                      !- Outlet Port
  {3e3e2d41-2f93-40ce-b442-dfac559f5756}, !- Target Object
  8;                                      !- Inlet Port

OS:Node,
  {d46558e6-685c-4987-acb5-9f16d71a73ac}, !- Handle
  Dining ZN PSZ-AC Gas Htg Coil Outlet Air Node, !- Name
  {cf601e82-414f-4af2-bf44-dce374b60a44}, !- Inlet Port
  {4644e309-a258-40c6-bc0c-381fbc89dd31}; !- Outlet Port

OS:Connection,
  {cf601e82-414f-4af2-bf44-dce374b60a44}, !- Handle
  {c75a3c5c-2f65-4eb4-b98b-42980f766f4e}, !- Name
  {64106a4d-1919-43e7-896f-47b72068255a}, !- Source Object
  6,                                      !- Outlet Port
  {d46558e6-685c-4987-acb5-9f16d71a73ac}, !- Target Object
  2;                                      !- Inlet Port

OS:Connection,
  {4644e309-a258-40c6-bc0c-381fbc89dd31}, !- Handle
  {1fe3bc1d-4402-4201-a8eb-f0fafb21e22c}, !- Name
  {d46558e6-685c-4987-acb5-9f16d71a73ac}, !- Source Object
  3,                                      !- Outlet Port
  {274dc73e-4982-4741-b893-0f62e231571c}, !- Target Object
  5;                                      !- Inlet Port

OS:Node,
  {97c3a18c-a80a-44a5-9333-2f236871d778}, !- Handle
  Dining ZN PSZ-AC 2spd DX AC Clg Coil 137kBtu/hr 10.8EER Outlet Air Node, !- Name
  {03009240-250b-48c6-9420-dcfb1246045a}, !- Inlet Port
  {b6fb8277-4045-4f9e-89f6-1a8aa947a30b}; !- Outlet Port

OS:Connection,
  {03009240-250b-48c6-9420-dcfb1246045a}, !- Handle
  {f2353679-0504-4666-a9f7-a345e029fd97}, !- Name
  {3641ca8b-95f5-444f-af31-18ff48f4c8a7}, !- Source Object
  8,                                      !- Outlet Port
  {97c3a18c-a80a-44a5-9333-2f236871d778}, !- Target Object
  2;                                      !- Inlet Port

OS:Connection,
  {b6fb8277-4045-4f9e-89f6-1a8aa947a30b}, !- Handle
  {e641afb9-4003-43c7-a683-41ea3be54b72}, !- Name
  {97c3a18c-a80a-44a5-9333-2f236871d778}, !- Source Object
  3,                                      !- Outlet Port
  {64106a4d-1919-43e7-896f-47b72068255a}, !- Target Object
  5;                                      !- Inlet Port

OS:Controller:OutdoorAir,
  {e8b0b6b7-18bd-4aff-9611-42b17ce98d53}, !- Handle
  Dining ZN PSZ-AC OA System Controller,  !- Name
  ,                                       !- Relief Air Outlet Node Name
  ,                                       !- Return Air Node Name
  ,                                       !- Mixed Air Node Name
  ,                                       !- Actuator Node Name
  0,                                      !- Minimum Outdoor Air Flow Rate {m3/s}
  Autosize,                               !- Maximum Outdoor Air Flow Rate {m3/s}
  DifferentialEnthalpy,                   !- Economizer Control Type
  ModulateFlow,                           !- Economizer Control Action Type
  ,                                       !- Economizer Maximum Limit Dry-Bulb Temperature {C}
  ,                                       !- Economizer Maximum Limit Enthalpy {J/kg}
  ,                                       !- Economizer Maximum Limit Dewpoint Temperature {C}
  ,                                       !- Electronic Enthalpy Limit Curve Name
  ,                                       !- Economizer Minimum Limit Dry-Bulb Temperature {C}
  LockoutWithHeating,                     !- Lockout Type
  FixedMinimum,                           !- Minimum Limit Type
  {74bdec57-54d5-4f09-bcfa-6c7933c6b138}, !- Minimum Outdoor Air Schedule Name
  ,                                       !- Minimum Fraction of Outdoor Air Schedule Name
  ,                                       !- Maximum Fraction of Outdoor Air Schedule Name
  {84b5bd8b-fc85-4196-9312-9c78c964349f}, !- Controller Mechanical Ventilation
  ,                                       !- Time of Day Economizer Control Schedule Name
  No,                                     !- High Humidity Control
  ,                                       !- Humidistat Control Zone Name
  ,                                       !- High Humidity Outdoor Air Flow Ratio
  ,                                       !- Control High Indoor Humidity Based on Outdoor Humidity Ratio
  BypassWhenWithinEconomizerLimits;       !- Heat Recovery Bypass Control Type

OS:Controller:MechanicalVentilation,
  {84b5bd8b-fc85-4196-9312-9c78c964349f}, !- Handle
  Controller Mechanical Ventilation 1,    !- Name
  {64b4dc57-5922-4f96-818d-9b50895059bb}, !- Availability Schedule
  Yes,                                    !- Demand Controlled Ventilation
  ZoneSum;                                !- System Outdoor Air Method

OS:AirLoopHVAC:OutdoorAirSystem,
  {e2847193-cdc3-4725-aa45-81a4af66f1a3}, !- Handle
  Dining ZN PSZ-AC OA System,             !- Name
  {e8b0b6b7-18bd-4aff-9611-42b17ce98d53}, !- Controller Name
  ,                                       !- Outdoor Air Equipment List Name
  ,                                       !- Availability Manager List Name
  {d2eb5f91-9df0-48ec-a860-17f66f32e956}, !- Mixed Air Node Name
  {80d41bdc-29ab-4424-bca3-902f0a79f80f}, !- Outdoor Air Stream Node Name
  {a0f0dea9-7398-439c-9073-b388cef2e6b1}, !- Relief Air Stream Node Name
  {04f8be28-131b-4c0b-8389-30d78bbb7960}; !- Return Air Stream Node Name

OS:Node,
  {50ccbf5f-f0f3-4026-9ec2-196884050f88}, !- Handle
  Dining ZN PSZ-AC Outdoor Air Node,      !- Name
  ,                                       !- Inlet Port
  {80d41bdc-29ab-4424-bca3-902f0a79f80f}; !- Outlet Port

OS:Connection,
  {80d41bdc-29ab-4424-bca3-902f0a79f80f}, !- Handle
  {d3bc2a97-a46b-4d19-ac47-47b5d32434e3}, !- Name
  {50ccbf5f-f0f3-4026-9ec2-196884050f88}, !- Source Object
  3,                                      !- Outlet Port
  {e2847193-cdc3-4725-aa45-81a4af66f1a3}, !- Target Object
  6;                                      !- Inlet Port

OS:Node,
  {7c0551ef-a637-4cc1-a212-2c37ef587649}, !- Handle
  Dining ZN PSZ-AC Relief Air Node,       !- Name
  {a0f0dea9-7398-439c-9073-b388cef2e6b1}, !- Inlet Port
  ;                                       !- Outlet Port

OS:Connection,
  {a0f0dea9-7398-439c-9073-b388cef2e6b1}, !- Handle
  {cae81f87-ebc8-4738-a98f-996eb56ce031}, !- Name
  {e2847193-cdc3-4725-aa45-81a4af66f1a3}, !- Source Object
  7,                                      !- Outlet Port
  {7c0551ef-a637-4cc1-a212-2c37ef587649}, !- Target Object
  2;                                      !- Inlet Port

OS:Node,
  {b3a0fddb-02f4-447d-afef-2ce3a0e650a6}, !- Handle
  Dining ZN PSZ-AC Mixed Air Node,        !- Name
  {d2eb5f91-9df0-48ec-a860-17f66f32e956}, !- Inlet Port
  {11b0194a-fb7d-4266-b7ba-a4f2d334ea75}; !- Outlet Port

OS:Connection,
  {04f8be28-131b-4c0b-8389-30d78bbb7960}, !- Handle
  {bf04c01f-cd68-424d-a72e-e38c989f625b}, !- Name
  {7673862b-9b02-444b-8b89-ee5fa3a8f6a9}, !- Source Object
  3,                                      !- Outlet Port
  {e2847193-cdc3-4725-aa45-81a4af66f1a3}, !- Target Object
  8;                                      !- Inlet Port

OS:Connection,
  {d2eb5f91-9df0-48ec-a860-17f66f32e956}, !- Handle
  {706fb368-a79e-43c3-9509-3e721b8a7603}, !- Name
  {e2847193-cdc3-4725-aa45-81a4af66f1a3}, !- Source Object
  5,                                      !- Outlet Port
  {b3a0fddb-02f4-447d-afef-2ce3a0e650a6}, !- Target Object
  2;                                      !- Inlet Port

OS:Connection,
  {11b0194a-fb7d-4266-b7ba-a4f2d334ea75}, !- Handle
  {d5fc7f80-2176-4ce8-a122-970a5b4839e3}, !- Name
  {b3a0fddb-02f4-447d-afef-2ce3a0e650a6}, !- Source Object
  3,                                      !- Outlet Port
  {3641ca8b-95f5-444f-af31-18ff48f4c8a7}, !- Target Object
  7;                                      !- Inlet Port

OS:AvailabilityManager:NightCycle,
  {ba4e9a87-05f3-4947-98fd-90059ad39c2f}, !- Handle
  Availability Manager Night Cycle 1,     !- Name
  ,                                       !- Applicability Schedule
  ,                                       !- Fan Schedule
  CycleOnAny,                             !- Control Type
  1,                                      !- Thermostat Tolerance {deltaC}
  ,                                       !- Cycling Run Time Control Type
  1800,                                   !- Cycling Run Time {s}
  {1bd40939-6e64-4818-b521-befadf819d3f}, !- Control Zone or Zone List Name
  {6c8a0ff3-9bc1-48c1-9ad2-e4baad1ea5e7}, !- Cooling Control Zone or Zone List Name
  {4d645a8e-ccbe-4cd2-af72-17bae3d239a5}, !- Heating Control Zone or Zone List Name
  {6297dca9-98a9-4e44-b9f3-6235df4d6a73}; !- Heating Zone Fans Only Zone or Zone List Name

OS:ModelObjectList,
  {1bd40939-6e64-4818-b521-befadf819d3f}, !- Handle
  Availability Manager Night Cycle 1 Heating Zone Fans Only Zone List; !- Name

OS:ModelObjectList,
  {6c8a0ff3-9bc1-48c1-9ad2-e4baad1ea5e7}, !- Handle
  {76221336-220e-4da2-9a97-0930f64adecb}; !- Name

OS:ModelObjectList,
  {4d645a8e-ccbe-4cd2-af72-17bae3d239a5}, !- Handle
  {c25bacf1-53c6-49ab-8fbe-cc1cf1f2073c}; !- Name

OS:ModelObjectList,
  {6297dca9-98a9-4e44-b9f3-6235df4d6a73}, !- Handle
  {e63c9fd8-61ae-4b0d-9f0a-45985de0b66e}; !- Name

OS:AirTerminal:SingleDuct:ConstantVolume:NoReheat,
  {a0ede318-6f13-4ba3-9fa2-ab6ee1515a8f}, !- Handle
  Dining ZN PSZ-AC Diffuser,              !- Name
  {64b4dc57-5922-4f96-818d-9b50895059bb}, !- Availability Schedule Name
  {a4abfe30-1ca9-4b23-88aa-aa6e63a4ab8d}, !- Air Inlet Node Name
  {651559fa-0924-46ca-8a8f-dc6b0e8e2793}, !- Air Outlet Node Name
  AutoSize;                               !- Maximum Air Flow Rate {m3/s}

OS:Node,
  {58a8acd6-a6e6-40fa-a2c2-0521b91032f3}, !- Handle
  Dining ZN Return Air Node,              !- Name
  {5f6a06fe-c79c-41b6-8660-c75f832dcd4f}, !- Inlet Port
  {a34cca06-6386-4e24-9221-c78ece147131}; !- Outlet Port

OS:Connection,
  {c9d7bd20-1791-4c4f-80ce-b36e7348dd46}, !- Handle
  {11cd979a-93cb-40dd-906f-b5cfdee58fbf}, !- Name
  {88bdc5f0-4d90-4601-baac-ad057306d4e1}, !- Source Object
  3,                                      !- Outlet Port
  {e138033a-4ff1-4003-8a67-63afb6732876}, !- Target Object
  3;                                      !- Inlet Port

OS:Connection,
  {5f6a06fe-c79c-41b6-8660-c75f832dcd4f}, !- Handle
  {5fda768c-b2ba-4bbf-90b1-6e51165fec71}, !- Name
  {dafccbbd-f9f3-4981-957a-1c20fe451972}, !- Source Object
  3,                                      !- Outlet Port
  {58a8acd6-a6e6-40fa-a2c2-0521b91032f3}, !- Target Object
  2;                                      !- Inlet Port

OS:Connection,
  {a34cca06-6386-4e24-9221-c78ece147131}, !- Handle
  {90c6832c-e6e9-4938-8304-1d4dabb1d406}, !- Name
  {58a8acd6-a6e6-40fa-a2c2-0521b91032f3}, !- Source Object
  3,                                      !- Outlet Port
  {2d2357c2-68b8-4703-9347-eff8b5640e20}, !- Target Object
  3;                                      !- Inlet Port

OS:Node,
  {6a912ab7-97b3-472d-88d0-ffc855d9525e}, !- Handle
  Dining ZN PSZ-AC Diffuser Inlet Air Node, !- Name
  {117216c3-b62a-40c4-9908-7613eed9255b}, !- Inlet Port
  {a4abfe30-1ca9-4b23-88aa-aa6e63a4ab8d}; !- Outlet Port

OS:Connection,
  {117216c3-b62a-40c4-9908-7613eed9255b}, !- Handle
  {4e51c720-0aac-4c75-a2a0-a99548ccae40}, !- Name
  {ea622d52-4c80-4f59-9d4d-aeefa10ef0cf}, !- Source Object
  3,                                      !- Outlet Port
  {6a912ab7-97b3-472d-88d0-ffc855d9525e}, !- Target Object
  2;                                      !- Inlet Port

OS:Connection,
  {a4abfe30-1ca9-4b23-88aa-aa6e63a4ab8d}, !- Handle
  {339f91dc-0756-4678-bdd3-160f80aaa386}, !- Name
  {6a912ab7-97b3-472d-88d0-ffc855d9525e}, !- Source Object
  3,                                      !- Outlet Port
  {a0ede318-6f13-4ba3-9fa2-ab6ee1515a8f}, !- Target Object
  3;                                      !- Inlet Port

OS:Connection,
  {651559fa-0924-46ca-8a8f-dc6b0e8e2793}, !- Handle
  {e12a17fb-8f47-4c26-b004-ce246a427006}, !- Name
  {a0ede318-6f13-4ba3-9fa2-ab6ee1515a8f}, !- Source Object
  4,                                      !- Outlet Port
  {88bdc5f0-4d90-4601-baac-ad057306d4e1}, !- Target Object
  2;                                      !- Inlet Port

OS:AirLoopHVAC,
  {c628ed3b-da84-421c-baf4-60d8b9036251}, !- Handle
  Kitchen ZN PSZ-AC,                      !- Name
  ,                                       !- Controller List Name
  {9a930b14-e7ac-4e21-b1f1-f2ae3996fdcb}, !- Availability Schedule
  {1b3200f8-02dd-4d61-9a50-b0594cb5ee38}, !- Availability Manager List Name
  AutoSize,                               !- Design Supply Air Flow Rate {m3/s}
  ,                                       !- Branch List Name
  ,                                       !- Connector List Name
  {b40005fb-96b5-47c7-ab76-8c05a610931f}, !- Supply Side Inlet Node Name
  {71c855f0-b61c-4d49-b195-3f2501712dba}, !- Demand Side Outlet Node Name
  {ab3657eb-0610-4081-8471-a0a20bc2e0a6}, !- Demand Side Inlet Node A
  {616ea346-dfc2-4602-a668-b8447d49b87e}, !- Supply Side Outlet Node A
  ,                                       !- Demand Side Inlet Node B
  ,                                       !- Supply Side Outlet Node B
  ,                                       !- Return Air Bypass Flow Temperature Setpoint Schedule Name
  {a3d3dd87-8e29-4682-8f83-a8318e9cc62a}, !- Demand Mixer Name
  {2a33ce76-2a8c-4678-9775-c65ba8ac657b}, !- Demand Splitter A Name
  ,                                       !- Demand Splitter B Name
  ;                                       !- Supply Splitter Name

OS:Node,
  {51451f7e-cea0-4bdb-b456-41808d27040b}, !- Handle
  Kitchen ZN PSZ-AC Supply Inlet Node,    !- Name
  {b40005fb-96b5-47c7-ab76-8c05a610931f}, !- Inlet Port
  {cb3a529d-1589-47b4-b724-4e6b42bbc8d8}; !- Outlet Port

OS:Node,
  {9b35b5d8-ca3d-473c-ae7a-ea08229f081c}, !- Handle
  Kitchen ZN PSZ-AC Supply Outlet Node,   !- Name
  {0b1328b8-5b7f-49db-a1d5-75ad4f29a2b3}, !- Inlet Port
  {616ea346-dfc2-4602-a668-b8447d49b87e}; !- Outlet Port

OS:Connection,
  {b40005fb-96b5-47c7-ab76-8c05a610931f}, !- Handle
  {327177ed-7b65-4107-af92-01ecbbeb5250}, !- Name
  {c628ed3b-da84-421c-baf4-60d8b9036251}, !- Source Object
  8,                                      !- Outlet Port
  {51451f7e-cea0-4bdb-b456-41808d27040b}, !- Target Object
  2;                                      !- Inlet Port

OS:Connection,
  {616ea346-dfc2-4602-a668-b8447d49b87e}, !- Handle
  {dab8a850-98ef-4bf1-8edc-ab04e3d32f73}, !- Name
  {9b35b5d8-ca3d-473c-ae7a-ea08229f081c}, !- Source Object
  3,                                      !- Outlet Port
  {c628ed3b-da84-421c-baf4-60d8b9036251}, !- Target Object
  11;                                     !- Inlet Port

OS:Node,
  {678d46fc-9a4c-45af-b1ed-4813d1394813}, !- Handle
  Kitchen ZN PSZ-AC Demand Inlet Node,    !- Name
  {ab3657eb-0610-4081-8471-a0a20bc2e0a6}, !- Inlet Port
  {9f03c1b0-e38c-48ee-abc1-9652caf5b5b8}; !- Outlet Port

OS:Node,
  {9035381b-c3a6-4898-b190-3a5132a9a266}, !- Handle
  Kitchen ZN PSZ-AC Demand Outlet Node,   !- Name
  {9feb59ad-7853-43c1-9e41-8e3b3699d856}, !- Inlet Port
  {71c855f0-b61c-4d49-b195-3f2501712dba}; !- Outlet Port

OS:Node,
  {2b9d002a-f3f7-41d4-bf53-df966b8d44e0}, !- Handle
  Kitchen ZN PSZ-AC Diffuser Outlet Air Node, !- Name
  {1effb93b-4cb9-4cbc-be09-4d4e226b7c06}, !- Inlet Port
  {421ba848-421d-4024-86fa-adf262f98a1e}; !- Outlet Port

OS:Connection,
  {ab3657eb-0610-4081-8471-a0a20bc2e0a6}, !- Handle
  {60fb7900-b83c-44b0-979b-12b82aa945ce}, !- Name
  {c628ed3b-da84-421c-baf4-60d8b9036251}, !- Source Object
  10,                                     !- Outlet Port
  {678d46fc-9a4c-45af-b1ed-4813d1394813}, !- Target Object
  2;                                      !- Inlet Port

OS:Connection,
  {71c855f0-b61c-4d49-b195-3f2501712dba}, !- Handle
  {287c1750-3e4e-4641-b810-7e99d6fc9419}, !- Name
  {9035381b-c3a6-4898-b190-3a5132a9a266}, !- Source Object
  3,                                      !- Outlet Port
  {c628ed3b-da84-421c-baf4-60d8b9036251}, !- Target Object
  9;                                      !- Inlet Port

OS:AirLoopHVAC:ZoneSplitter,
  {2a33ce76-2a8c-4678-9775-c65ba8ac657b}, !- Handle
  Air Loop HVAC Zone Splitter 2,          !- Name
  {9f03c1b0-e38c-48ee-abc1-9652caf5b5b8}, !- Inlet Node Name
  {bab7a766-55c4-4f81-9a69-f5abca694458}; !- Outlet Node Name 1

OS:AirLoopHVAC:ZoneMixer,
  {a3d3dd87-8e29-4682-8f83-a8318e9cc62a}, !- Handle
  Air Loop HVAC Zone Mixer 2,             !- Name
  {9feb59ad-7853-43c1-9e41-8e3b3699d856}, !- Outlet Node Name
  {44796d4c-4678-4d20-8c66-458103c43454}; !- Inlet Node Name 1

OS:Connection,
  {9f03c1b0-e38c-48ee-abc1-9652caf5b5b8}, !- Handle
  {8de9cf89-6f15-48ed-b244-5c1353eb829c}, !- Name
  {678d46fc-9a4c-45af-b1ed-4813d1394813}, !- Source Object
  3,                                      !- Outlet Port
  {2a33ce76-2a8c-4678-9775-c65ba8ac657b}, !- Target Object
  2;                                      !- Inlet Port

OS:Connection,
  {9feb59ad-7853-43c1-9e41-8e3b3699d856}, !- Handle
  {ad183866-71b7-4ace-a6a9-ea5b0375fd2d}, !- Name
  {a3d3dd87-8e29-4682-8f83-a8318e9cc62a}, !- Source Object
  2,                                      !- Outlet Port
  {9035381b-c3a6-4898-b190-3a5132a9a266}, !- Target Object
  2;                                      !- Inlet Port

OS:Sizing:System,
  {d0292ad4-112e-4669-a447-31416771c1d9}, !- Handle
  {c628ed3b-da84-421c-baf4-60d8b9036251}, !- AirLoop Name
  Sensible,                               !- Type of Load to Size On
  Autosize,                               !- Design Outdoor Air Flow Rate {m3/s}
  1,                                      !- Central Heating Maximum System Air Flow Ratio
  7.22222222222229,                       !- Preheat Design Temperature {C}
  0.008,                                  !- Preheat Design Humidity Ratio {kg-H2O/kg-Air}
  12.7777777777778,                       !- Precool Design Temperature {C}
  0.008,                                  !- Precool Design Humidity Ratio {kg-H2O/kg-Air}
  12.7777777777778,                       !- Central Cooling Design Supply Air Temperature {C}
  50.0000000000001,                       !- Central Heating Design Supply Air Temperature {C}
  Coincident,                             !- Sizing Option
  No,                                     !- 100% Outdoor Air in Cooling
  No,                                     !- 100% Outdoor Air in Heating
  0.0085,                                 !- Central Cooling Design Supply Air Humidity Ratio {kg-H2O/kg-Air}
  0.008,                                  !- Central Heating Design Supply Air Humidity Ratio {kg-H2O/kg-Air}
  DesignDay,                              !- Cooling Design Air Flow Method
  0,                                      !- Cooling Design Air Flow Rate {m3/s}
  DesignDay,                              !- Heating Design Air Flow Method
  0,                                      !- Heating Design Air Flow Rate {m3/s}
  ZoneSum,                                !- System Outdoor Air Method
  1,                                      !- Zone Maximum Outdoor Air Fraction {dimensionless}
  0.0099676501,                           !- Cooling Supply Air Flow Rate Per Floor Area {m3/s-m2}
  1,                                      !- Cooling Fraction of Autosized Cooling Supply Air Flow Rate
  3.9475456e-05,                          !- Cooling Supply Air Flow Rate Per Unit Cooling Capacity {m3/s-W}
  0.0099676501,                           !- Heating Supply Air Flow Rate Per Floor Area {m3/s-m2}
  1,                                      !- Heating Fraction of Autosized Heating Supply Air Flow Rate
  1,                                      !- Heating Fraction of Autosized Cooling Supply Air Flow Rate
  3.1588213e-05,                          !- Heating Supply Air Flow Rate Per Unit Heating Capacity {m3/s-W}
  CoolingDesignCapacity,                  !- Cooling Design Capacity Method
  autosize,                               !- Cooling Design Capacity {W}
  234.7,                                  !- Cooling Design Capacity Per Floor Area {W/m2}
  1,                                      !- Fraction of Autosized Cooling Design Capacity
  HeatingDesignCapacity,                  !- Heating Design Capacity Method
  autosize,                               !- Heating Design Capacity {W}
  157,                                    !- Heating Design Capacity Per Floor Area {W/m2}
  1,                                      !- Fraction of Autosized Heating Design Capacity
  OnOff;                                  !- Central Cooling Capacity Control Method

OS:AvailabilityManagerAssignmentList,
  {1b3200f8-02dd-4d61-9a50-b0594cb5ee38}, !- Handle
  Air Loop HVAC 1 AvailabilityManagerAssignmentList 1, !- Name
  {caa64d6d-dddc-422d-b232-f26981fae92c}; !- Availability Manager Name 1

OS:SetpointManager:SingleZone:Reheat,
  {85fff128-a821-48ae-9150-620050cb5389}, !- Handle
  Kitchen ZN Setpoint Manager SZ Reheat,  !- Name
  12.7777777777778,                       !- Minimum Supply Air Temperature {C}
  50.0000000000001,                       !- Maximum Supply Air Temperature {C}
  {b764a0b4-5924-41b3-8174-2988baaa0651}, !- Control Zone Name
  {9b35b5d8-ca3d-473c-ae7a-ea08229f081c}; !- Setpoint Node or NodeList Name

OS:Fan:ConstantVolume,
  {176a2443-ade2-44e1-8bf4-b7bd0db96b10}, !- Handle
  Kitchen ZN PSZ-AC Fan,                  !- Name
  {9a930b14-e7ac-4e21-b1f1-f2ae3996fdcb}, !- Availability Schedule Name
  0.56225,                                !- Fan Total Efficiency
  622.722275,                             !- Pressure Rise {Pa}
  AutoSize,                               !- Maximum Flow Rate {m3/s}
  0.865,                                  !- Motor Efficiency
  1,                                      !- Motor In Airstream Fraction
  {d980aa7c-efe4-4383-ac7b-2c720353548c}, !- Air Inlet Node Name
  {0b1328b8-5b7f-49db-a1d5-75ad4f29a2b3}, !- Air Outlet Node Name
  ;                                       !- End-Use Subcategory

OS:Coil:Heating:Gas,
  {01d53aa5-04d2-47c3-9302-9266a80aa303}, !- Handle
  Kitchen ZN PSZ-AC Gas Htg Coil,         !- Name
  {64b4dc57-5922-4f96-818d-9b50895059bb}, !- Availability Schedule Name
  0.8,                                    !- Gas Burner Efficiency
  AutoSize,                               !- Nominal Capacity {W}
  {549331d7-6b88-4048-9e1b-3c180cd33354}, !- Air Inlet Node Name
  {828d5f7e-ec45-4187-8252-0565512f999b}, !- Air Outlet Node Name
  ,                                       !- Temperature Setpoint Node Name
  0,                                      !- Parasitic Electric Load {W}
  ,                                       !- Part Load Fraction Correlation Curve Name
  0;                                      !- Parasitic Gas Load {W}

OS:Coil:Heating:Electric,
  {39c1e5ca-faee-4759-80b9-eb1001b2d81d}, !- Handle
  Kitchen ZN PSZ-AC No Heat,              !- Name
  {73a283a1-030b-4288-91aa-f76ca716ff80}, !- Availability Schedule Name
  1,                                      !- Efficiency
  0,                                      !- Nominal Capacity {W}
  {23c437d9-4efe-4d79-9882-dd259e4595c0}, !- Air Inlet Node Name
  {75392efe-389e-41b2-87d3-e04a4e52792e}, !- Air Outlet Node Name
  {6237b8ee-e067-43b1-bb04-7b6801ef9374}; !- Temperature Setpoint Node Name

OS:Coil:Cooling:DX:TwoSpeed,
  {7ecc997b-34d1-4441-82ee-9143b51eeee4}, !- Handle
  Kitchen ZN PSZ-AC 2spd DX AC Clg Coil 97kBtu/hr 11.0EER, !- Name
  {64b4dc57-5922-4f96-818d-9b50895059bb}, !- Availability Schedule Name
  Autosize,                               !- Rated High Speed Total Cooling Capacity {W}
  Autosize,                               !- Rated High Speed Sensible Heat Ratio
  3.7988306741603,                        !- Rated High Speed COP {W/W}
  Autosize,                               !- Rated High Speed Air Flow Rate {m3/s}
  {4c21ee4c-dd25-4744-8eb9-e3b2a11161d3}, !- Air Inlet Node Name
  {dc3dbe95-1540-448f-aeef-f1bf1e746b2f}, !- Air Outlet Node Name
  {24cbe686-5e01-409e-b4b0-4633a3310cbf}, !- Total Cooling Capacity Function of Temperature Curve Name
  {386bf773-5c33-493e-a047-cff856b52e6a}, !- Total Cooling Capacity Function of Flow Fraction Curve Name
  {b029dcec-0154-430e-bb53-ac0ec78a32b5}, !- Energy Input Ratio Function of Temperature Curve Name
  {3136464e-9d30-4217-a1d0-01d79e549a8b}, !- Energy Input Ratio Function of Flow Fraction Curve Name
  {b0464113-c795-4c58-b52d-2b29f8ce3f16}, !- Part Load Fraction Correlation Curve Name
  Autosize,                               !- Rated Low Speed Total Cooling Capacity {W}
  0.69,                                   !- Rated Low Speed Sensible Heat Ratio
  3.7988306741603,                        !- Rated Low Speed COP {W/W}
  ,                                       !- Rated Low Speed Air Flow Rate {m3/s}
  {24cbe686-5e01-409e-b4b0-4633a3310cbf}, !- Low Speed Total Cooling Capacity Function of Temperature Curve Name
  {b029dcec-0154-430e-bb53-ac0ec78a32b5}, !- Low Speed Energy Input Ratio Function of Temperature Curve Name
  ,                                       !- Condenser Air Inlet Node Name
  AirCooled,                              !- Condenser Type
  0,                                      !- High Speed Evaporative Condenser Effectiveness {dimensionless}
  Autosize,                               !- High Speed Evaporative Condenser Air Flow Rate {m3/s}
  Autosize,                               !- High Speed Evaporative Condenser Pump Rated Power Consumption {W}
  0,                                      !- Low Speed Evaporative Condenser Effectiveness {dimensionless}
  Autosize,                               !- Low Speed Evaporative Condenser Air Flow Rate {m3/s}
  Autosize,                               !- Low Speed Evaporative Condenser Pump Rated Power Consumption {W}
  ,                                       !- Supply Water Storage Tank Name
  ,                                       !- Condensate Collection Water Storage Tank Name
  10,                                     !- Basin Heater Capacity {W/K}
  2,                                      !- Basin Heater Setpoint Temperature {C}
  ;                                       !- Basin Heater Operating Schedule Name

OS:Connection,
  {0b1328b8-5b7f-49db-a1d5-75ad4f29a2b3}, !- Handle
  {28dde009-e97c-4170-ba69-e4e7e6e1ba47}, !- Name
  {176a2443-ade2-44e1-8bf4-b7bd0db96b10}, !- Source Object
  9,                                      !- Outlet Port
  {9b35b5d8-ca3d-473c-ae7a-ea08229f081c}, !- Target Object
  2;                                      !- Inlet Port

OS:Node,
  {6237b8ee-e067-43b1-bb04-7b6801ef9374}, !- Handle
  Kitchen ZN PSZ-AC No Heat Outlet Air Node, !- Name
  {75392efe-389e-41b2-87d3-e04a4e52792e}, !- Inlet Port
  {d980aa7c-efe4-4383-ac7b-2c720353548c}; !- Outlet Port

OS:Connection,
  {75392efe-389e-41b2-87d3-e04a4e52792e}, !- Handle
  {510983f6-0e80-488b-b325-ce4bbd5ba614}, !- Name
  {39c1e5ca-faee-4759-80b9-eb1001b2d81d}, !- Source Object
  6,                                      !- Outlet Port
  {6237b8ee-e067-43b1-bb04-7b6801ef9374}, !- Target Object
  2;                                      !- Inlet Port

OS:Connection,
  {d980aa7c-efe4-4383-ac7b-2c720353548c}, !- Handle
  {e6cd68cd-e1aa-40e2-bf29-d50145600d39}, !- Name
  {6237b8ee-e067-43b1-bb04-7b6801ef9374}, !- Source Object
  3,                                      !- Outlet Port
  {176a2443-ade2-44e1-8bf4-b7bd0db96b10}, !- Target Object
  8;                                      !- Inlet Port

OS:Node,
  {bcc8d912-2693-4281-98b4-27b970744c0f}, !- Handle
  Kitchen ZN PSZ-AC Gas Htg Coil Outlet Air Node, !- Name
  {828d5f7e-ec45-4187-8252-0565512f999b}, !- Inlet Port
  {23c437d9-4efe-4d79-9882-dd259e4595c0}; !- Outlet Port

OS:Connection,
  {828d5f7e-ec45-4187-8252-0565512f999b}, !- Handle
  {a85ae61c-3c25-466c-8e5f-1dba954c1ad1}, !- Name
  {01d53aa5-04d2-47c3-9302-9266a80aa303}, !- Source Object
  6,                                      !- Outlet Port
  {bcc8d912-2693-4281-98b4-27b970744c0f}, !- Target Object
  2;                                      !- Inlet Port

OS:Connection,
  {23c437d9-4efe-4d79-9882-dd259e4595c0}, !- Handle
  {38eb0690-390c-4f69-961f-2f2eaf390aca}, !- Name
  {bcc8d912-2693-4281-98b4-27b970744c0f}, !- Source Object
  3,                                      !- Outlet Port
  {39c1e5ca-faee-4759-80b9-eb1001b2d81d}, !- Target Object
  5;                                      !- Inlet Port

OS:Node,
  {38711841-53a4-4a05-b73c-776cf7efa4fd}, !- Handle
  Kitchen ZN PSZ-AC 2spd DX AC Clg Coil 97kBtu/hr 11.0EER Outlet Air Node, !- Name
  {dc3dbe95-1540-448f-aeef-f1bf1e746b2f}, !- Inlet Port
  {549331d7-6b88-4048-9e1b-3c180cd33354}; !- Outlet Port

OS:Connection,
  {dc3dbe95-1540-448f-aeef-f1bf1e746b2f}, !- Handle
  {54399dcf-dad9-4505-9603-a39011c379c5}, !- Name
  {7ecc997b-34d1-4441-82ee-9143b51eeee4}, !- Source Object
  8,                                      !- Outlet Port
  {38711841-53a4-4a05-b73c-776cf7efa4fd}, !- Target Object
  2;                                      !- Inlet Port

OS:Connection,
  {549331d7-6b88-4048-9e1b-3c180cd33354}, !- Handle
  {f562c171-43c4-41ce-adda-1259dd948bb8}, !- Name
  {38711841-53a4-4a05-b73c-776cf7efa4fd}, !- Source Object
  3,                                      !- Outlet Port
  {01d53aa5-04d2-47c3-9302-9266a80aa303}, !- Target Object
  5;                                      !- Inlet Port

OS:Controller:OutdoorAir,
  {eafac7d1-12f1-40cb-84b8-251383b77345}, !- Handle
  Kitchen ZN PSZ-AC OA System Controller, !- Name
  ,                                       !- Relief Air Outlet Node Name
  ,                                       !- Return Air Node Name
  ,                                       !- Mixed Air Node Name
  ,                                       !- Actuator Node Name
  autosize,                               !- Minimum Outdoor Air Flow Rate {m3/s}
  Autosize,                               !- Maximum Outdoor Air Flow Rate {m3/s}
  DifferentialEnthalpy,                   !- Economizer Control Type
  ModulateFlow,                           !- Economizer Control Action Type
  ,                                       !- Economizer Maximum Limit Dry-Bulb Temperature {C}
  ,                                       !- Economizer Maximum Limit Enthalpy {J/kg}
  ,                                       !- Economizer Maximum Limit Dewpoint Temperature {C}
  ,                                       !- Electronic Enthalpy Limit Curve Name
  ,                                       !- Economizer Minimum Limit Dry-Bulb Temperature {C}
  LockoutWithHeating,                     !- Lockout Type
  FixedMinimum,                           !- Minimum Limit Type
  {74bdec57-54d5-4f09-bcfa-6c7933c6b138}, !- Minimum Outdoor Air Schedule Name
  ,                                       !- Minimum Fraction of Outdoor Air Schedule Name
  ,                                       !- Maximum Fraction of Outdoor Air Schedule Name
  {0e8a9dd5-ab7f-4d43-a1b4-6320f19b64bb}, !- Controller Mechanical Ventilation
  ,                                       !- Time of Day Economizer Control Schedule Name
  No,                                     !- High Humidity Control
  ,                                       !- Humidistat Control Zone Name
  ,                                       !- High Humidity Outdoor Air Flow Ratio
  ,                                       !- Control High Indoor Humidity Based on Outdoor Humidity Ratio
  BypassWhenOAFlowGreaterThanMinimum;     !- Heat Recovery Bypass Control Type

OS:Controller:MechanicalVentilation,
  {0e8a9dd5-ab7f-4d43-a1b4-6320f19b64bb}, !- Handle
  Controller Mechanical Ventilation 2,    !- Name
  {64b4dc57-5922-4f96-818d-9b50895059bb}, !- Availability Schedule
  ,                                       !- Demand Controlled Ventilation
  ZoneSum;                                !- System Outdoor Air Method

OS:AirLoopHVAC:OutdoorAirSystem,
  {8394444c-5de8-4183-b62c-3803827735b5}, !- Handle
  Kitchen ZN PSZ-AC OA System,            !- Name
  {eafac7d1-12f1-40cb-84b8-251383b77345}, !- Controller Name
  ,                                       !- Outdoor Air Equipment List Name
  ,                                       !- Availability Manager List Name
  {b2e99c60-cfc7-45b8-a280-5b2cc2117ad5}, !- Mixed Air Node Name
  {611d54ae-eca9-44cc-9312-1540430d5fd1}, !- Outdoor Air Stream Node Name
  {4df97cc4-82b4-4393-980b-e7d582de72ad}, !- Relief Air Stream Node Name
  {cb3a529d-1589-47b4-b724-4e6b42bbc8d8}; !- Return Air Stream Node Name

OS:Node,
  {77fde4f1-0c20-46f5-8ef7-8211809d600f}, !- Handle
  Kitchen ZN PSZ-AC Outdoor Air Node,     !- Name
  ,                                       !- Inlet Port
  {df10cff5-0f4d-4d99-8c82-463107881c60}; !- Outlet Port

OS:Node,
  {48e1177c-f40c-4e79-8c78-a023d9025794}, !- Handle
  Kitchen ZN PSZ-AC Relief Air Node,      !- Name
  {11ce3264-c9f4-43b2-89b8-aa0b1df81b4d}, !- Inlet Port
  ;                                       !- Outlet Port

OS:Node,
  {02d6e3ba-cd33-40c4-9aa1-4abcf660b3da}, !- Handle
  Kitchen ZN PSZ-AC Mixed Air Node,       !- Name
  {b2e99c60-cfc7-45b8-a280-5b2cc2117ad5}, !- Inlet Port
  {4c21ee4c-dd25-4744-8eb9-e3b2a11161d3}; !- Outlet Port

OS:Connection,
  {cb3a529d-1589-47b4-b724-4e6b42bbc8d8}, !- Handle
  {c4a40297-f5f2-435d-8240-cc485c17d1ac}, !- Name
  {51451f7e-cea0-4bdb-b456-41808d27040b}, !- Source Object
  3,                                      !- Outlet Port
  {8394444c-5de8-4183-b62c-3803827735b5}, !- Target Object
  8;                                      !- Inlet Port

OS:Connection,
  {b2e99c60-cfc7-45b8-a280-5b2cc2117ad5}, !- Handle
  {21622abc-61c2-4802-baa8-0f3906d791ac}, !- Name
  {8394444c-5de8-4183-b62c-3803827735b5}, !- Source Object
  5,                                      !- Outlet Port
  {02d6e3ba-cd33-40c4-9aa1-4abcf660b3da}, !- Target Object
  2;                                      !- Inlet Port

OS:Connection,
  {4c21ee4c-dd25-4744-8eb9-e3b2a11161d3}, !- Handle
  {bb921da3-8a67-4c35-8591-f7ef42544631}, !- Name
  {02d6e3ba-cd33-40c4-9aa1-4abcf660b3da}, !- Source Object
  3,                                      !- Outlet Port
  {7ecc997b-34d1-4441-82ee-9143b51eeee4}, !- Target Object
  7;                                      !- Inlet Port

OS:AvailabilityManager:NightCycle,
  {caa64d6d-dddc-422d-b232-f26981fae92c}, !- Handle
  Availability Manager Night Cycle 2,     !- Name
  ,                                       !- Applicability Schedule
  ,                                       !- Fan Schedule
  CycleOnAny,                             !- Control Type
  1,                                      !- Thermostat Tolerance {deltaC}
  ,                                       !- Cycling Run Time Control Type
  1800,                                   !- Cycling Run Time {s}
  {0e45927a-284b-4fda-94eb-f7d037cf3bac}, !- Control Zone or Zone List Name
  {226f460f-2bca-4b0c-84cd-840a2eb63eff}, !- Cooling Control Zone or Zone List Name
  {e8f2b68f-6f6f-49a8-af7c-50f907d1a724}, !- Heating Control Zone or Zone List Name
  {b53d5a9a-ac79-4e0e-a568-44995d4463df}; !- Heating Zone Fans Only Zone or Zone List Name

OS:ModelObjectList,
  {0e45927a-284b-4fda-94eb-f7d037cf3bac}, !- Handle
  Availability Manager Night Cycle 2 Heating Zone Fans Only Zone List; !- Name

OS:ModelObjectList,
  {226f460f-2bca-4b0c-84cd-840a2eb63eff}, !- Handle
  {6e728488-8f62-4bb3-810a-869c3aea32ec}; !- Name

OS:ModelObjectList,
  {e8f2b68f-6f6f-49a8-af7c-50f907d1a724}, !- Handle
  {c7ca2a9c-55d1-418a-b5e4-ed6f22fd17fd}; !- Name

OS:ModelObjectList,
  {b53d5a9a-ac79-4e0e-a568-44995d4463df}, !- Handle
  {28c043e3-d280-4421-8021-b2e79a8f9477}; !- Name

OS:AirTerminal:SingleDuct:ConstantVolume:NoReheat,
  {affb8f5e-3dca-4df5-bcae-ee13f06ea421}, !- Handle
  Kitchen ZN PSZ-AC Diffuser,             !- Name
  {64b4dc57-5922-4f96-818d-9b50895059bb}, !- Availability Schedule Name
  {e6b4bf6f-e94a-43ec-a54f-a67ddae9fb8d}, !- Air Inlet Node Name
  {1effb93b-4cb9-4cbc-be09-4d4e226b7c06}, !- Air Outlet Node Name
  AutoSize;                               !- Maximum Air Flow Rate {m3/s}

OS:Node,
  {86ad9a58-2d42-4168-8e0a-2afbe0baefa8}, !- Handle
  Kitchen ZN Return Air Node,             !- Name
  {914d61e3-eb35-422e-9558-f2d47fc6090a}, !- Inlet Port
  {44796d4c-4678-4d20-8c66-458103c43454}; !- Outlet Port

OS:Connection,
  {421ba848-421d-4024-86fa-adf262f98a1e}, !- Handle
  {9f5dd1da-fb15-46f3-9d9c-600b749d0965}, !- Name
  {2b9d002a-f3f7-41d4-bf53-df966b8d44e0}, !- Source Object
  3,                                      !- Outlet Port
  {783c7d7d-436a-4f95-846f-88d618d28c10}, !- Target Object
  3;                                      !- Inlet Port

OS:Connection,
  {914d61e3-eb35-422e-9558-f2d47fc6090a}, !- Handle
  {ceb22788-2303-4c7b-a413-ac446cda8686}, !- Name
  {c3612548-d9f8-40c2-a657-6ddd2704d812}, !- Source Object
  3,                                      !- Outlet Port
  {86ad9a58-2d42-4168-8e0a-2afbe0baefa8}, !- Target Object
  2;                                      !- Inlet Port

OS:Connection,
  {44796d4c-4678-4d20-8c66-458103c43454}, !- Handle
  {8de7c2c8-ce06-46bc-973b-152178acd2bd}, !- Name
  {86ad9a58-2d42-4168-8e0a-2afbe0baefa8}, !- Source Object
  3,                                      !- Outlet Port
  {a3d3dd87-8e29-4682-8f83-a8318e9cc62a}, !- Target Object
  3;                                      !- Inlet Port

OS:Node,
  {02022ed9-e5cd-4cce-8f1e-8000cc84bd50}, !- Handle
  Kitchen ZN PSZ-AC Diffuser Inlet Air Node, !- Name
  {bab7a766-55c4-4f81-9a69-f5abca694458}, !- Inlet Port
  {e6b4bf6f-e94a-43ec-a54f-a67ddae9fb8d}; !- Outlet Port

OS:Connection,
  {bab7a766-55c4-4f81-9a69-f5abca694458}, !- Handle
  {deab1e44-2027-458c-9a8b-0d5c56d40627}, !- Name
  {2a33ce76-2a8c-4678-9775-c65ba8ac657b}, !- Source Object
  3,                                      !- Outlet Port
  {02022ed9-e5cd-4cce-8f1e-8000cc84bd50}, !- Target Object
  2;                                      !- Inlet Port

OS:Connection,
  {e6b4bf6f-e94a-43ec-a54f-a67ddae9fb8d}, !- Handle
  {f7e89fca-285a-4bf7-8bed-f2f8c4fbd0fe}, !- Name
  {02022ed9-e5cd-4cce-8f1e-8000cc84bd50}, !- Source Object
  3,                                      !- Outlet Port
  {affb8f5e-3dca-4df5-bcae-ee13f06ea421}, !- Target Object
  3;                                      !- Inlet Port

OS:Connection,
  {1effb93b-4cb9-4cbc-be09-4d4e226b7c06}, !- Handle
  {d796631d-84be-436a-b24c-34a22f779620}, !- Name
  {affb8f5e-3dca-4df5-bcae-ee13f06ea421}, !- Source Object
  4,                                      !- Outlet Port
  {2b9d002a-f3f7-41d4-bf53-df966b8d44e0}, !- Target Object
  2;                                      !- Inlet Port

OS:Schedule:Ruleset,
  {c3d18251-bccc-49ca-936f-98ac305a1a54}, !- Handle
  RestaurantFastFood Hours_of_operation,  !- Name
  {e8e7d1c7-6743-4be5-b999-9c84138393ac}, !- Schedule Type Limits Name
  {3f20195b-d0aa-4b23-81c7-3caf107b2de7}, !- Default Day Schedule Name
  {de26a7e9-3cef-44f6-9569-b021ca09960d}, !- Summer Design Day Schedule Name
  {664c72c3-ecb8-4a7d-8eea-9dd2d7e0008a}; !- Winter Design Day Schedule Name

OS:Schedule:Day,
  {3f20195b-d0aa-4b23-81c7-3caf107b2de7}, !- Handle
  RestaurantFastFood Hours_of_operation Default, !- Name
  {e8e7d1c7-6743-4be5-b999-9c84138393ac}, !- Schedule Type Limits Name
  ,                                       !- Interpolate to Timestep
  1,                                      !- Hour 1
  0,                                      !- Minute 1
  1,                                      !- Value Until Time 1
  5,                                      !- Hour 2
  0,                                      !- Minute 2
  0,                                      !- Value Until Time 2
  24,                                     !- Hour 3
  0,                                      !- Minute 3
  1;                                      !- Value Until Time 3

OS:Schedule:Day,
  {664c72c3-ecb8-4a7d-8eea-9dd2d7e0008a}, !- Handle
  RestaurantFastFood Hours_of_operation Winter Design Day, !- Name
  {e8e7d1c7-6743-4be5-b999-9c84138393ac}, !- Schedule Type Limits Name
  ,                                       !- Interpolate to Timestep
  1,                                      !- Hour 1
  0,                                      !- Minute 1
  1,                                      !- Value Until Time 1
  5,                                      !- Hour 2
  0,                                      !- Minute 2
  0,                                      !- Value Until Time 2
  24,                                     !- Hour 3
  0,                                      !- Minute 3
  1;                                      !- Value Until Time 3

OS:Schedule:Day,
  {de26a7e9-3cef-44f6-9569-b021ca09960d}, !- Handle
  RestaurantFastFood Hours_of_operation Summer Design Day, !- Name
  {e8e7d1c7-6743-4be5-b999-9c84138393ac}, !- Schedule Type Limits Name
  ,                                       !- Interpolate to Timestep
  1,                                      !- Hour 1
  0,                                      !- Minute 1
  1,                                      !- Value Until Time 1
  5,                                      !- Hour 2
  0,                                      !- Minute 2
  0,                                      !- Value Until Time 2
  24,                                     !- Hour 3
  0,                                      !- Minute 3
  1;                                      !- Value Until Time 3

OS:Schedule:Rule,
  {0adf2ef9-4ab8-4aef-84af-68f88b7795b5}, !- Handle
  Schedule Rule 17,                       !- Name
  {c3d18251-bccc-49ca-936f-98ac305a1a54}, !- Schedule Ruleset Name
  0,                                      !- Rule Order
  {b3e76621-d00b-4f95-9538-133811892a49}, !- Day Schedule Name
  Yes,                                    !- Apply Sunday
  Yes,                                    !- Apply Monday
  Yes,                                    !- Apply Tuesday
  Yes,                                    !- Apply Wednesday
  Yes,                                    !- Apply Thursday
  Yes,                                    !- Apply Friday
  ,                                       !- Apply Saturday
  ,                                       !- Apply Holiday
  DateRange,                              !- Date Specification Type
  1,                                      !- Start Month
  1,                                      !- Start Day
  12,                                     !- End Month
  31;                                     !- End Day

OS:Schedule:Day,
  {b3e76621-d00b-4f95-9538-133811892a49}, !- Handle
  RestaurantFastFood Hours_of_operation Default|WntrDsn|SmrDsn|Sun|Wkdy Day, !- Name
  {e8e7d1c7-6743-4be5-b999-9c84138393ac}, !- Schedule Type Limits Name
  ,                                       !- Interpolate to Timestep
  1,                                      !- Hour 1
  0,                                      !- Minute 1
  1,                                      !- Value Until Time 1
  5,                                      !- Hour 2
  0,                                      !- Minute 2
  0,                                      !- Value Until Time 2
  24,                                     !- Hour 3
  0,                                      !- Minute 3
  1;                                      !- Value Until Time 3

OS:Fan:ZoneExhaust,
  {a6c182c4-ab25-4d59-a5f4-4c31649c35cc}, !- Handle
  Kitchen ZN Exhaust Fan,                 !- Name
  {c3d18251-bccc-49ca-936f-98ac305a1a54}, !- Availability Schedule Name
  0.385,                                  !- Fan Total Efficiency
  124.544455,                             !- Pressure Rise {Pa}
  1.557427,                               !- Maximum Flow Rate {m3/s}
  {02e02e14-d02c-4240-8b71-8e0f429a7aa4}, !- Air Inlet Node Name
  {d6abe97f-1293-49c0-80a4-1aa3dcfa2a60}, !- Air Outlet Node Name
  General,                                !- End-Use Subcategory
  ,                                       !- Flow Fraction Schedule Name
  Decoupled,                              !- System Availability Manager Coupling Mode
  ,                                       !- Minimum Zone Temperature Limit Schedule Name
  {578643c4-b4a8-4b65-9618-4161cee8137d}; !- Balanced Exhaust Fraction Schedule Name

OS:Schedule:Ruleset,
  {578643c4-b4a8-4b65-9618-4161cee8137d}, !- Handle
  RestaurantFastFood Kitchen Exhaust Fan Balanced Exhaust Fraction Schedule_2007_2010_2013, !- Name
  {14f9e3a2-34eb-46f8-895d-77a3bcbcdfa2}, !- Schedule Type Limits Name
  {3860b411-47c8-43d2-939b-b534798d0403}, !- Default Day Schedule Name
  {f463a056-a693-47b4-8064-476d6e101b1b}, !- Summer Design Day Schedule Name
  {8688b008-04b6-4761-8841-a45ca72ef396}; !- Winter Design Day Schedule Name

OS:Schedule:Day,
  {3860b411-47c8-43d2-939b-b534798d0403}, !- Handle
  RestaurantFastFood Kitchen Exhaust Fan Balanced Exhaust Fraction Schedule_2007_2010_2013 Default, !- Name
  {14f9e3a2-34eb-46f8-895d-77a3bcbcdfa2}, !- Schedule Type Limits Name
  ,                                       !- Interpolate to Timestep
  1,                                      !- Hour 1
  0,                                      !- Minute 1
  0.530511470386799,                      !- Value Until Time 1
  5,                                      !- Hour 2
  0,                                      !- Minute 2
  0,                                      !- Value Until Time 2
  24,                                     !- Hour 3
  0,                                      !- Minute 3
  0.530511470386799;                      !- Value Until Time 3

OS:Schedule:Day,
  {8688b008-04b6-4761-8841-a45ca72ef396}, !- Handle
  RestaurantFastFood Kitchen Exhaust Fan Balanced Exhaust Fraction Schedule_2007_2010_2013 Winter Design Day, !- Name
  {14f9e3a2-34eb-46f8-895d-77a3bcbcdfa2}, !- Schedule Type Limits Name
  ,                                       !- Interpolate to Timestep
  1,                                      !- Hour 1
  0,                                      !- Minute 1
  0.530511470386799,                      !- Value Until Time 1
  5,                                      !- Hour 2
  0,                                      !- Minute 2
  0,                                      !- Value Until Time 2
  24,                                     !- Hour 3
  0,                                      !- Minute 3
  0.530511470386799;                      !- Value Until Time 3

OS:Schedule:Day,
  {f463a056-a693-47b4-8064-476d6e101b1b}, !- Handle
  RestaurantFastFood Kitchen Exhaust Fan Balanced Exhaust Fraction Schedule_2007_2010_2013 Summer Design Day, !- Name
  {14f9e3a2-34eb-46f8-895d-77a3bcbcdfa2}, !- Schedule Type Limits Name
  ,                                       !- Interpolate to Timestep
  1,                                      !- Hour 1
  0,                                      !- Minute 1
  0.530511470386799,                      !- Value Until Time 1
  5,                                      !- Hour 2
  0,                                      !- Minute 2
  0,                                      !- Value Until Time 2
  24,                                     !- Hour 3
  0,                                      !- Minute 3
  0.530511470386799;                      !- Value Until Time 3

OS:Schedule:Rule,
  {d1d90bd8-5b57-4d73-8115-1a9d26076cc8}, !- Handle
  Schedule Rule 18,                       !- Name
  {578643c4-b4a8-4b65-9618-4161cee8137d}, !- Schedule Ruleset Name
  0,                                      !- Rule Order
  {5e95eb81-de27-48a9-b516-897898966988}, !- Day Schedule Name
  Yes,                                    !- Apply Sunday
  Yes,                                    !- Apply Monday
  Yes,                                    !- Apply Tuesday
  Yes,                                    !- Apply Wednesday
  Yes,                                    !- Apply Thursday
  Yes,                                    !- Apply Friday
  ,                                       !- Apply Saturday
  ,                                       !- Apply Holiday
  DateRange,                              !- Date Specification Type
  1,                                      !- Start Month
  1,                                      !- Start Day
  12,                                     !- End Month
  31;                                     !- End Day

OS:Schedule:Day,
  {5e95eb81-de27-48a9-b516-897898966988}, !- Handle
  RestaurantFastFood Kitchen Exhaust Fan Balanced Exhaust Fraction Schedule_2007_2010_2013 Default|WntrDsn|SmrDsn|Sun|Wkdy Day, !- Name
  {14f9e3a2-34eb-46f8-895d-77a3bcbcdfa2}, !- Schedule Type Limits Name
  ,                                       !- Interpolate to Timestep
  1,                                      !- Hour 1
  0,                                      !- Minute 1
  0.530511470386799,                      !- Value Until Time 1
  5,                                      !- Hour 2
  0,                                      !- Minute 2
  0,                                      !- Value Until Time 2
  24,                                     !- Hour 3
  0,                                      !- Minute 3
  0.530511470386799;                      !- Value Until Time 3

OS:ScheduleTypeLimits,
  {14f9e3a2-34eb-46f8-895d-77a3bcbcdfa2}, !- Handle
  Dimensionless,                          !- Name
  0,                                      !- Lower Limit Value
  1,                                      !- Upper Limit Value
  Continuous,                             !- Numeric Type
  Dimensionless;                          !- Unit Type

OS:Node,
  {38f3133e-8704-404f-a1d6-5a8f1b7b98e0}, !- Handle
  Kitchen ZN Exhaust Fan Inlet Air Node,  !- Name
  {aed5a3a1-6437-44fe-ab43-43ef285c711c}, !- Inlet Port
  {02e02e14-d02c-4240-8b71-8e0f429a7aa4}; !- Outlet Port

OS:Connection,
  {aed5a3a1-6437-44fe-ab43-43ef285c711c}, !- Handle
  {2ebdfa06-eff2-4be7-b1cf-a735f5a9bdc7}, !- Name
  {ba61c23a-e055-4067-b743-0029c30b85d7}, !- Source Object
  3,                                      !- Outlet Port
  {38f3133e-8704-404f-a1d6-5a8f1b7b98e0}, !- Target Object
  2;                                      !- Inlet Port

OS:Connection,
  {02e02e14-d02c-4240-8b71-8e0f429a7aa4}, !- Handle
  {7316b5fc-61a5-4f3a-96f2-8bf1375cc528}, !- Name
  {38f3133e-8704-404f-a1d6-5a8f1b7b98e0}, !- Source Object
  3,                                      !- Outlet Port
  {a6c182c4-ab25-4d59-a5f4-4c31649c35cc}, !- Target Object
  6;                                      !- Inlet Port

OS:Node,
  {e87912c9-55f6-44fa-b357-a459b8b5cdbe}, !- Handle
  Kitchen ZN Exhaust Fan Outlet Air Node, !- Name
  {d6abe97f-1293-49c0-80a4-1aa3dcfa2a60}, !- Inlet Port
  ;                                       !- Outlet Port

OS:Connection,
  {d6abe97f-1293-49c0-80a4-1aa3dcfa2a60}, !- Handle
  {e551397e-2add-41b3-9d97-c18c59a1b769}, !- Name
  {a6c182c4-ab25-4d59-a5f4-4c31649c35cc}, !- Source Object
  7,                                      !- Outlet Port
  {e87912c9-55f6-44fa-b357-a459b8b5cdbe}, !- Target Object
  2;                                      !- Inlet Port

OS:Fan:ZoneExhaust,
  {59ce8707-3765-4c57-9284-d343a4838e93}, !- Handle
  Dining ZN Exhaust Fan,                  !- Name
  {c3d18251-bccc-49ca-936f-98ac305a1a54}, !- Availability Schedule Name
  1,                                      !- Fan Total Efficiency
  0,                                      !- Pressure Rise {Pa}
  0.416,                                  !- Maximum Flow Rate {m3/s}
  {d39df7ad-9d64-4e11-a342-7c1fa0ea8a5a}, !- Air Inlet Node Name
  {aaa207e4-3c31-45c7-86e5-169523502ed1}, !- Air Outlet Node Name
  General,                                !- End-Use Subcategory
  ,                                       !- Flow Fraction Schedule Name
  Decoupled;                              !- System Availability Manager Coupling Mode

OS:Node,
  {7626ad44-b33f-4ff6-bf1d-193c3bf768bf}, !- Handle
  Dining ZN Exhaust Fan Inlet Air Node,   !- Name
  {2fd1984c-5978-44b3-9e13-7c47ab9ac007}, !- Inlet Port
  {d39df7ad-9d64-4e11-a342-7c1fa0ea8a5a}; !- Outlet Port

OS:Connection,
  {2fd1984c-5978-44b3-9e13-7c47ab9ac007}, !- Handle
  {a33fed57-a58a-4518-92d7-b395ffc2c1ca}, !- Name
  {28954a75-f414-43df-8324-723de6a68460}, !- Source Object
  3,                                      !- Outlet Port
  {7626ad44-b33f-4ff6-bf1d-193c3bf768bf}, !- Target Object
  2;                                      !- Inlet Port

OS:Connection,
  {d39df7ad-9d64-4e11-a342-7c1fa0ea8a5a}, !- Handle
  {9f6d5021-e846-44fc-afd9-3edee8c97cb8}, !- Name
  {7626ad44-b33f-4ff6-bf1d-193c3bf768bf}, !- Source Object
  3,                                      !- Outlet Port
  {59ce8707-3765-4c57-9284-d343a4838e93}, !- Target Object
  6;                                      !- Inlet Port

OS:Node,
  {1739d4f6-5410-4669-9d80-ac790f810f58}, !- Handle
  Dining ZN Exhaust Fan Outlet Air Node,  !- Name
  {aaa207e4-3c31-45c7-86e5-169523502ed1}, !- Inlet Port
  ;                                       !- Outlet Port

OS:Connection,
  {aaa207e4-3c31-45c7-86e5-169523502ed1}, !- Handle
  {cc6baf66-fc4b-4d6f-b5ee-6b37ee1be4ac}, !- Name
  {59ce8707-3765-4c57-9284-d343a4838e93}, !- Source Object
  7,                                      !- Outlet Port
  {1739d4f6-5410-4669-9d80-ac790f810f58}, !- Target Object
  2;                                      !- Inlet Port

OS:Refrigeration:System,
  {3a0f46c6-ac65-4e26-9b60-0e3f9cc2b9e2}, !- Handle
  RefrSystem - Quick Service Restaurant,  !- Name
  {04953c08-953b-43eb-9900-271ad8cc3a7d}, !- Refrigerated CaseAndWalkInList Name
  {0900b23d-b15f-4737-a815-6db6c807106c}, !- Refrigeration TransferLoad List Name
  {25987631-3b4e-4906-8960-91da6e1b844a}, !- Refrigeration Condenser Name
  {991951db-d484-436c-bfb5-8db850ef3294}, !- CompressorList Name
  21,                                     !- Minimum Condensing Temperature {C}
  R404a,                                  !- Refrigeration System Working Fluid Type
  ConstantSuctionTemperature,             !- Suction Temperature Control Type
  ,                                       !- Mechanical Subcooler Name
  ,                                       !- Liquid Suction Heat Exchanger Subcooler Name
  ,                                       !- Sum UA Suction Piping {W/K}
  {b764a0b4-5924-41b3-8174-2988baaa0651}, !- Suction Piping Zone Name
  ,                                       !- End-Use Subcategory
  ,                                       !- Intercooler Type
  ,                                       !- Shell-and-Coil Intercooler Effectiveness
  {16257138-7101-49b1-ba49-e79b713b4eb4}; !- High-Stage CompressorList Name

OS:ModelObjectList,
  {04953c08-953b-43eb-9900-271ad8cc3a7d}, !- Handle
  Refrigeration System 1 Case and Walkin List, !- Name
  {2e4dceb6-310d-4f74-9eff-bf9ff47d0f52}, !- Model Object 1
  {989f91fe-ebfc-4853-9cfd-ae05a0b60f68}; !- Model Object 2

OS:ModelObjectList,
  {0900b23d-b15f-4737-a815-6db6c807106c}, !- Handle
  Refrigeration System 1 Transfer Load List; !- Name

OS:ModelObjectList,
  {991951db-d484-436c-bfb5-8db850ef3294}, !- Handle
  Refrigeration System 1 Compressor List, !- Name
  {680e58a1-fd50-4b59-966d-150a002a1485}, !- Model Object 1
  {d274a032-52cf-4aea-8f22-5330d5101708}, !- Model Object 2
  {e31af97e-fcc4-42b4-a2b8-8debf115e591}, !- Model Object 3
  {0a94f5d4-d1c4-48b1-b956-cd83af6fe146}, !- Model Object 4
  {968f1281-0b98-4f68-8ebc-c404d0cc27ff}, !- Model Object 5
  {858b697a-68a7-422b-ac62-e7b612ac0c07}, !- Model Object 6
  {9f3438d9-41d4-4b35-a8e5-761821769384}, !- Model Object 7
  {0d6357d0-30f2-4bb4-905c-7d7edd942a9c}, !- Model Object 8
  {edf342e4-987c-4e27-bfef-1eb0e1b20e9d}, !- Model Object 9
  {922d2121-ce4c-4b79-a969-9f991534b963}, !- Model Object 10
  {6af541d2-e5f8-49b7-a168-36dbf5474194}, !- Model Object 11
  {69547593-f5f6-4d1a-a3dc-d6da14410153}, !- Model Object 12
  {6e655365-6234-47e4-a868-f7eacb6a58cd}, !- Model Object 13
  {59419fd0-9c8f-42c8-b3b5-8e4bc2f4a65a}, !- Model Object 14
  {fd84843b-fc40-4a95-992a-046ddabcd5dd}, !- Model Object 15
  {4f32455f-bca0-42c2-afd1-8895d9ca4dd0}, !- Model Object 16
  {aa34a061-1734-4a9d-8208-a774a1ba70ec}, !- Model Object 17
  {b0fad3ea-472e-4d76-960c-e702df6fc77d}, !- Model Object 18
  {8d89233b-4f81-4f5e-b540-a149c0d30bd3}, !- Model Object 19
  {bebd4e78-3ddb-43de-9878-b44e3bc6c2c2}; !- Model Object 20

OS:ModelObjectList,
  {16257138-7101-49b1-ba49-e79b713b4eb4}, !- Handle
  Refrigeration System 1 High Stage Compressor List; !- Name

OS:Refrigeration:Compressor,
  {680e58a1-fd50-4b59-966d-150a002a1485}, !- Handle
  Refrigeration Compressor 1,             !- Name
  {a037be4f-22b8-4b68-8859-0cc07773bb9c}, !- Refrigeration Compressor Power Curve Name
  {55c857db-5549-4ff5-8544-a5f491343ee3}, !- Refrigeration Compressor Capacity Curve Name
  ,                                       !- Rated Superheat {deltaC}
  18.3,                                   !- Rated Return Gas Temperature {C}
  ,                                       !- Rated Liquid Temperature {C}
  0;                                      !- Rated Subcooling {deltaC}

OS:Curve:Bicubic,
  {a037be4f-22b8-4b68-8859-0cc07773bb9c}, !- Handle
  New_Low_Temp_Comp_Pwr_Curve,            !- Name
  6274.9904,                              !- Coefficient1 Constant
  61.390661,                              !- Coefficient2 x
  1.6208537,                              !- Coefficient3 x**2
  129.11279,                              !- Coefficient4 y
  0.87411617,                             !- Coefficient5 y**2
  1.9581173,                              !- Coefficient6 x*y
  0.030293311,                            !- Coefficient7 x**3
  0.0057546777,                           !- Coefficient8 y**3
  0.0046539573,                           !- Coefficient9 x**2*y
  -0.00074990544,                         !- Coefficient10 x*y**2
  -40,                                    !- Minimum Value of x
  -17.8,                                  !- Maximum Value of x
  4.4,                                    !- Minimum Value of y
  54.4;                                   !- Maximum Value of y

OS:Curve:Bicubic,
  {55c857db-5549-4ff5-8544-a5f491343ee3}, !- Handle
  New_Low_Temp_Comp_Cap_Curve,            !- Name
  58336.861,                              !- Coefficient1 Constant
  1561.7435,                              !- Coefficient2 x
  6.6068129,                              !- Coefficient3 x**2
  -283.65007,                             !- Coefficient4 y
  -0.12023494,                            !- Coefficient5 y**2
  -12.495749,                             !- Coefficient6 x*y
  -0.11627856,                            !- Coefficient7 x**3
  0.0022770009,                           !- Coefficient8 y**3
  -0.11814833,                            !- Coefficient9 x**2*y
  0.032839613,                            !- Coefficient10 x*y**2
  -40,                                    !- Minimum Value of x
  -17.8,                                  !- Maximum Value of x
  4.4,                                    !- Minimum Value of y
  54.4;                                   !- Maximum Value of y

OS:Refrigeration:Compressor,
  {d274a032-52cf-4aea-8f22-5330d5101708}, !- Handle
  Refrigeration Compressor 2,             !- Name
  {a037be4f-22b8-4b68-8859-0cc07773bb9c}, !- Refrigeration Compressor Power Curve Name
  {55c857db-5549-4ff5-8544-a5f491343ee3}, !- Refrigeration Compressor Capacity Curve Name
  ,                                       !- Rated Superheat {deltaC}
  18.3,                                   !- Rated Return Gas Temperature {C}
  ,                                       !- Rated Liquid Temperature {C}
  0;                                      !- Rated Subcooling {deltaC}

OS:Refrigeration:Compressor,
  {e31af97e-fcc4-42b4-a2b8-8debf115e591}, !- Handle
  Refrigeration Compressor 3,             !- Name
  {a037be4f-22b8-4b68-8859-0cc07773bb9c}, !- Refrigeration Compressor Power Curve Name
  {55c857db-5549-4ff5-8544-a5f491343ee3}, !- Refrigeration Compressor Capacity Curve Name
  ,                                       !- Rated Superheat {deltaC}
  18.3,                                   !- Rated Return Gas Temperature {C}
  ,                                       !- Rated Liquid Temperature {C}
  0;                                      !- Rated Subcooling {deltaC}

OS:Refrigeration:Compressor,
  {0a94f5d4-d1c4-48b1-b956-cd83af6fe146}, !- Handle
  Refrigeration Compressor 4,             !- Name
  {a037be4f-22b8-4b68-8859-0cc07773bb9c}, !- Refrigeration Compressor Power Curve Name
  {55c857db-5549-4ff5-8544-a5f491343ee3}, !- Refrigeration Compressor Capacity Curve Name
  ,                                       !- Rated Superheat {deltaC}
  18.3,                                   !- Rated Return Gas Temperature {C}
  ,                                       !- Rated Liquid Temperature {C}
  0;                                      !- Rated Subcooling {deltaC}

OS:Refrigeration:Compressor,
  {968f1281-0b98-4f68-8ebc-c404d0cc27ff}, !- Handle
  Refrigeration Compressor 5,             !- Name
  {a037be4f-22b8-4b68-8859-0cc07773bb9c}, !- Refrigeration Compressor Power Curve Name
  {55c857db-5549-4ff5-8544-a5f491343ee3}, !- Refrigeration Compressor Capacity Curve Name
  ,                                       !- Rated Superheat {deltaC}
  18.3,                                   !- Rated Return Gas Temperature {C}
  ,                                       !- Rated Liquid Temperature {C}
  0;                                      !- Rated Subcooling {deltaC}

OS:Refrigeration:Compressor,
  {858b697a-68a7-422b-ac62-e7b612ac0c07}, !- Handle
  Refrigeration Compressor 6,             !- Name
  {a037be4f-22b8-4b68-8859-0cc07773bb9c}, !- Refrigeration Compressor Power Curve Name
  {55c857db-5549-4ff5-8544-a5f491343ee3}, !- Refrigeration Compressor Capacity Curve Name
  ,                                       !- Rated Superheat {deltaC}
  18.3,                                   !- Rated Return Gas Temperature {C}
  ,                                       !- Rated Liquid Temperature {C}
  0;                                      !- Rated Subcooling {deltaC}

OS:Refrigeration:Compressor,
  {9f3438d9-41d4-4b35-a8e5-761821769384}, !- Handle
  Refrigeration Compressor 7,             !- Name
  {a037be4f-22b8-4b68-8859-0cc07773bb9c}, !- Refrigeration Compressor Power Curve Name
  {55c857db-5549-4ff5-8544-a5f491343ee3}, !- Refrigeration Compressor Capacity Curve Name
  ,                                       !- Rated Superheat {deltaC}
  18.3,                                   !- Rated Return Gas Temperature {C}
  ,                                       !- Rated Liquid Temperature {C}
  0;                                      !- Rated Subcooling {deltaC}

OS:Refrigeration:Compressor,
  {0d6357d0-30f2-4bb4-905c-7d7edd942a9c}, !- Handle
  Refrigeration Compressor 8,             !- Name
  {a037be4f-22b8-4b68-8859-0cc07773bb9c}, !- Refrigeration Compressor Power Curve Name
  {55c857db-5549-4ff5-8544-a5f491343ee3}, !- Refrigeration Compressor Capacity Curve Name
  ,                                       !- Rated Superheat {deltaC}
  18.3,                                   !- Rated Return Gas Temperature {C}
  ,                                       !- Rated Liquid Temperature {C}
  0;                                      !- Rated Subcooling {deltaC}

OS:Refrigeration:Compressor,
  {edf342e4-987c-4e27-bfef-1eb0e1b20e9d}, !- Handle
  Refrigeration Compressor 9,             !- Name
  {a037be4f-22b8-4b68-8859-0cc07773bb9c}, !- Refrigeration Compressor Power Curve Name
  {55c857db-5549-4ff5-8544-a5f491343ee3}, !- Refrigeration Compressor Capacity Curve Name
  ,                                       !- Rated Superheat {deltaC}
  18.3,                                   !- Rated Return Gas Temperature {C}
  ,                                       !- Rated Liquid Temperature {C}
  0;                                      !- Rated Subcooling {deltaC}

OS:Refrigeration:Compressor,
  {922d2121-ce4c-4b79-a969-9f991534b963}, !- Handle
  Refrigeration Compressor 10,            !- Name
  {a037be4f-22b8-4b68-8859-0cc07773bb9c}, !- Refrigeration Compressor Power Curve Name
  {55c857db-5549-4ff5-8544-a5f491343ee3}, !- Refrigeration Compressor Capacity Curve Name
  ,                                       !- Rated Superheat {deltaC}
  18.3,                                   !- Rated Return Gas Temperature {C}
  ,                                       !- Rated Liquid Temperature {C}
  0;                                      !- Rated Subcooling {deltaC}

OS:Refrigeration:Compressor,
  {6af541d2-e5f8-49b7-a168-36dbf5474194}, !- Handle
  Refrigeration Compressor 11,            !- Name
  {a037be4f-22b8-4b68-8859-0cc07773bb9c}, !- Refrigeration Compressor Power Curve Name
  {55c857db-5549-4ff5-8544-a5f491343ee3}, !- Refrigeration Compressor Capacity Curve Name
  ,                                       !- Rated Superheat {deltaC}
  18.3,                                   !- Rated Return Gas Temperature {C}
  ,                                       !- Rated Liquid Temperature {C}
  0;                                      !- Rated Subcooling {deltaC}

OS:Refrigeration:Compressor,
  {69547593-f5f6-4d1a-a3dc-d6da14410153}, !- Handle
  Refrigeration Compressor 12,            !- Name
  {a037be4f-22b8-4b68-8859-0cc07773bb9c}, !- Refrigeration Compressor Power Curve Name
  {55c857db-5549-4ff5-8544-a5f491343ee3}, !- Refrigeration Compressor Capacity Curve Name
  ,                                       !- Rated Superheat {deltaC}
  18.3,                                   !- Rated Return Gas Temperature {C}
  ,                                       !- Rated Liquid Temperature {C}
  0;                                      !- Rated Subcooling {deltaC}

OS:Refrigeration:Compressor,
  {6e655365-6234-47e4-a868-f7eacb6a58cd}, !- Handle
  Refrigeration Compressor 13,            !- Name
  {a037be4f-22b8-4b68-8859-0cc07773bb9c}, !- Refrigeration Compressor Power Curve Name
  {55c857db-5549-4ff5-8544-a5f491343ee3}, !- Refrigeration Compressor Capacity Curve Name
  ,                                       !- Rated Superheat {deltaC}
  18.3,                                   !- Rated Return Gas Temperature {C}
  ,                                       !- Rated Liquid Temperature {C}
  0;                                      !- Rated Subcooling {deltaC}

OS:Refrigeration:Compressor,
  {59419fd0-9c8f-42c8-b3b5-8e4bc2f4a65a}, !- Handle
  Refrigeration Compressor 14,            !- Name
  {a037be4f-22b8-4b68-8859-0cc07773bb9c}, !- Refrigeration Compressor Power Curve Name
  {55c857db-5549-4ff5-8544-a5f491343ee3}, !- Refrigeration Compressor Capacity Curve Name
  ,                                       !- Rated Superheat {deltaC}
  18.3,                                   !- Rated Return Gas Temperature {C}
  ,                                       !- Rated Liquid Temperature {C}
  0;                                      !- Rated Subcooling {deltaC}

OS:Refrigeration:Compressor,
  {fd84843b-fc40-4a95-992a-046ddabcd5dd}, !- Handle
  Refrigeration Compressor 15,            !- Name
  {a037be4f-22b8-4b68-8859-0cc07773bb9c}, !- Refrigeration Compressor Power Curve Name
  {55c857db-5549-4ff5-8544-a5f491343ee3}, !- Refrigeration Compressor Capacity Curve Name
  ,                                       !- Rated Superheat {deltaC}
  18.3,                                   !- Rated Return Gas Temperature {C}
  ,                                       !- Rated Liquid Temperature {C}
  0;                                      !- Rated Subcooling {deltaC}

OS:Refrigeration:Compressor,
  {4f32455f-bca0-42c2-afd1-8895d9ca4dd0}, !- Handle
  Refrigeration Compressor 16,            !- Name
  {a037be4f-22b8-4b68-8859-0cc07773bb9c}, !- Refrigeration Compressor Power Curve Name
  {55c857db-5549-4ff5-8544-a5f491343ee3}, !- Refrigeration Compressor Capacity Curve Name
  ,                                       !- Rated Superheat {deltaC}
  18.3,                                   !- Rated Return Gas Temperature {C}
  ,                                       !- Rated Liquid Temperature {C}
  0;                                      !- Rated Subcooling {deltaC}

OS:Refrigeration:Compressor,
  {aa34a061-1734-4a9d-8208-a774a1ba70ec}, !- Handle
  Refrigeration Compressor 17,            !- Name
  {a037be4f-22b8-4b68-8859-0cc07773bb9c}, !- Refrigeration Compressor Power Curve Name
  {55c857db-5549-4ff5-8544-a5f491343ee3}, !- Refrigeration Compressor Capacity Curve Name
  ,                                       !- Rated Superheat {deltaC}
  18.3,                                   !- Rated Return Gas Temperature {C}
  ,                                       !- Rated Liquid Temperature {C}
  0;                                      !- Rated Subcooling {deltaC}

OS:Refrigeration:Compressor,
  {b0fad3ea-472e-4d76-960c-e702df6fc77d}, !- Handle
  Refrigeration Compressor 18,            !- Name
  {a037be4f-22b8-4b68-8859-0cc07773bb9c}, !- Refrigeration Compressor Power Curve Name
  {55c857db-5549-4ff5-8544-a5f491343ee3}, !- Refrigeration Compressor Capacity Curve Name
  ,                                       !- Rated Superheat {deltaC}
  18.3,                                   !- Rated Return Gas Temperature {C}
  ,                                       !- Rated Liquid Temperature {C}
  0;                                      !- Rated Subcooling {deltaC}

OS:Refrigeration:Compressor,
  {8d89233b-4f81-4f5e-b540-a149c0d30bd3}, !- Handle
  Refrigeration Compressor 19,            !- Name
  {a037be4f-22b8-4b68-8859-0cc07773bb9c}, !- Refrigeration Compressor Power Curve Name
  {55c857db-5549-4ff5-8544-a5f491343ee3}, !- Refrigeration Compressor Capacity Curve Name
  ,                                       !- Rated Superheat {deltaC}
  18.3,                                   !- Rated Return Gas Temperature {C}
  ,                                       !- Rated Liquid Temperature {C}
  0;                                      !- Rated Subcooling {deltaC}

OS:Refrigeration:Compressor,
  {bebd4e78-3ddb-43de-9878-b44e3bc6c2c2}, !- Handle
  Refrigeration Compressor 20,            !- Name
  {a037be4f-22b8-4b68-8859-0cc07773bb9c}, !- Refrigeration Compressor Power Curve Name
  {55c857db-5549-4ff5-8544-a5f491343ee3}, !- Refrigeration Compressor Capacity Curve Name
  ,                                       !- Rated Superheat {deltaC}
  18.3,                                   !- Rated Return Gas Temperature {C}
  ,                                       !- Rated Liquid Temperature {C}
  0;                                      !- Rated Subcooling {deltaC}

OS:Schedule:Ruleset,
  {22fdb13d-1e19-462d-9db4-adcda90a31f7}, !- Handle
  RestaurantFastFood walkin_occ_lght_SCH, !- Name
  {41f8ca04-840e-4fe8-9e83-65ee4d481e67}, !- Schedule Type Limits Name
  {b45529ab-0121-46ea-ade3-5b2e26f73831}, !- Default Day Schedule Name
  {b39ba476-5344-4fe7-b391-b5ae1f346366}, !- Summer Design Day Schedule Name
  {b342a6ff-23b9-4256-991d-f2904d6d7565}; !- Winter Design Day Schedule Name

OS:Schedule:Day,
  {b45529ab-0121-46ea-ade3-5b2e26f73831}, !- Handle
  RestaurantFastFood walkin_occ_lght_SCH Default, !- Name
  {41f8ca04-840e-4fe8-9e83-65ee4d481e67}, !- Schedule Type Limits Name
  ,                                       !- Interpolate to Timestep
  1,                                      !- Hour 1
  0,                                      !- Minute 1
  0.2,                                    !- Value Until Time 1
  6,                                      !- Hour 2
  0,                                      !- Minute 2
  0.15,                                   !- Value Until Time 2
  8,                                      !- Hour 3
  0,                                      !- Minute 3
  0.156,                                  !- Value Until Time 3
  10,                                     !- Hour 4
  0,                                      !- Minute 4
  0.26,                                   !- Value Until Time 4
  16,                                     !- Hour 5
  0,                                      !- Minute 5
  0.364,                                  !- Value Until Time 5
  22,                                     !- Hour 6
  0,                                      !- Minute 6
  0.312,                                  !- Value Until Time 6
  23,                                     !- Hour 7
  0,                                      !- Minute 7
  0.26,                                   !- Value Until Time 7
  24,                                     !- Hour 8
  0,                                      !- Minute 8
  0.156;                                  !- Value Until Time 8

OS:Schedule:Rule,
  {ae40c740-ee19-462b-8bd6-a75c715602ac}, !- Handle
  Schedule Rule 19,                       !- Name
  {22fdb13d-1e19-462d-9db4-adcda90a31f7}, !- Schedule Ruleset Name
  1,                                      !- Rule Order
  {c52a5a6c-8c64-4751-80e8-6e0767b5d4b5}, !- Day Schedule Name
  ,                                       !- Apply Sunday
  ,                                       !- Apply Monday
  ,                                       !- Apply Tuesday
  ,                                       !- Apply Wednesday
  ,                                       !- Apply Thursday
  ,                                       !- Apply Friday
  Yes,                                    !- Apply Saturday
  ,                                       !- Apply Holiday
  DateRange,                              !- Date Specification Type
  1,                                      !- Start Month
  1,                                      !- Start Day
  12,                                     !- End Month
  31;                                     !- End Day

OS:Schedule:Day,
  {c52a5a6c-8c64-4751-80e8-6e0767b5d4b5}, !- Handle
  RestaurantFastFood walkin_occ_lght_SCH Sat Day, !- Name
  {41f8ca04-840e-4fe8-9e83-65ee4d481e67}, !- Schedule Type Limits Name
  ,                                       !- Interpolate to Timestep
  1,                                      !- Hour 1
  0,                                      !- Minute 1
  0.2,                                    !- Value Until Time 1
  6,                                      !- Hour 2
  0,                                      !- Minute 2
  0.15,                                   !- Value Until Time 2
  8,                                      !- Hour 3
  0,                                      !- Minute 3
  0.156,                                  !- Value Until Time 3
  10,                                     !- Hour 4
  0,                                      !- Minute 4
  0.312,                                  !- Value Until Time 4
  17,                                     !- Hour 5
  0,                                      !- Minute 5
  0.416,                                  !- Value Until Time 5
  22,                                     !- Hour 6
  0,                                      !- Minute 6
  0.468,                                  !- Value Until Time 6
  23,                                     !- Hour 7
  0,                                      !- Minute 7
  0.26,                                   !- Value Until Time 7
  24,                                     !- Hour 8
  0,                                      !- Minute 8
  0.156;                                  !- Value Until Time 8

OS:Schedule:Day,
  {b39ba476-5344-4fe7-b391-b5ae1f346366}, !- Handle
  RestaurantFastFood walkin_occ_lght_SCH Summer Design Day, !- Name
  {41f8ca04-840e-4fe8-9e83-65ee4d481e67}, !- Schedule Type Limits Name
  ,                                       !- Interpolate to Timestep
  24,                                     !- Hour 1
  0,                                      !- Minute 1
  1;                                      !- Value Until Time 1

OS:Schedule:Rule,
  {a22cd498-6774-4096-8545-68faade93142}, !- Handle
  Schedule Rule 20,                       !- Name
  {22fdb13d-1e19-462d-9db4-adcda90a31f7}, !- Schedule Ruleset Name
  0,                                      !- Rule Order
  {f23aac3e-31cd-4d5f-8027-2677b3bff05f}, !- Day Schedule Name
  ,                                       !- Apply Sunday
  Yes,                                    !- Apply Monday
  Yes,                                    !- Apply Tuesday
  Yes,                                    !- Apply Wednesday
  Yes,                                    !- Apply Thursday
  Yes,                                    !- Apply Friday
  ,                                       !- Apply Saturday
  ,                                       !- Apply Holiday
  DateRange,                              !- Date Specification Type
  1,                                      !- Start Month
  1,                                      !- Start Day
  12,                                     !- End Month
  31;                                     !- End Day

OS:Schedule:Day,
  {f23aac3e-31cd-4d5f-8027-2677b3bff05f}, !- Handle
  RestaurantFastFood walkin_occ_lght_SCH Wkdy Day, !- Name
  {41f8ca04-840e-4fe8-9e83-65ee4d481e67}, !- Schedule Type Limits Name
  ,                                       !- Interpolate to Timestep
  5,                                      !- Hour 1
  0,                                      !- Minute 1
  0.15,                                   !- Value Until Time 1
  6,                                      !- Hour 2
  0,                                      !- Minute 2
  0.104,                                  !- Value Until Time 2
  8,                                      !- Hour 3
  0,                                      !- Minute 3
  0.208,                                  !- Value Until Time 3
  10,                                     !- Hour 4
  0,                                      !- Minute 4
  0.312,                                  !- Value Until Time 4
  22,                                     !- Hour 5
  0,                                      !- Minute 5
  0.468,                                  !- Value Until Time 5
  23,                                     !- Hour 6
  0,                                      !- Minute 6
  0.26,                                   !- Value Until Time 6
  24,                                     !- Hour 7
  0,                                      !- Minute 7
  0.156;                                  !- Value Until Time 7

OS:Schedule:Day,
  {b342a6ff-23b9-4256-991d-f2904d6d7565}, !- Handle
  RestaurantFastFood walkin_occ_lght_SCH Winter Design Day, !- Name
  {41f8ca04-840e-4fe8-9e83-65ee4d481e67}, !- Schedule Type Limits Name
  ,                                       !- Interpolate to Timestep
  24,                                     !- Hour 1
  0,                                      !- Minute 1
  0;                                      !- Value Until Time 1

OS:Curve:Cubic,
  {9e99c230-264e-4877-9619-2dcf757d8894}, !- Handle
  Refrigeration Case Latent Credit Curve, !- Name
  0.026526281,                            !- Coefficient1 Constant
  0.001078032,                            !- Coefficient2 x
  6.02558e-05,                            !- Coefficient3 x**2
  1.23732e-06,                            !- Coefficient4 x**3
  -35,                                    !- Minimum Value of x
  20;                                     !- Maximum Value of x

OS:Schedule:Ruleset,
  {6d689fd5-b177-4727-8f25-9d6850847902}, !- Handle
  RestaurantFastFood Kitchen_Case:2_SELFCONTAINEDDISPLAYCASE_CaseStockingSched, !- Name
  {e7cb777e-ad1b-4002-841c-cd8b66e5c471}, !- Schedule Type Limits Name
  {035ed095-2e23-433a-9cef-c6db2919613c}, !- Default Day Schedule Name
  {451cbbb6-afac-433c-a00a-83e17aa4c88d}, !- Summer Design Day Schedule Name
  {0c5debf3-4343-4299-a49c-1545d5a15d80}; !- Winter Design Day Schedule Name

OS:Schedule:Day,
  {035ed095-2e23-433a-9cef-c6db2919613c}, !- Handle
  RestaurantFastFood Kitchen_Case:2_SELFCONTAINEDDISPLAYCASE_CaseStockingSched Default, !- Name
  {e7cb777e-ad1b-4002-841c-cd8b66e5c471}, !- Schedule Type Limits Name
  ,                                       !- Interpolate to Timestep
  6,                                      !- Hour 1
  0,                                      !- Minute 1
  0,                                      !- Value Until Time 1
  7,                                      !- Hour 2
  0,                                      !- Minute 2
  50,                                     !- Value Until Time 2
  9,                                      !- Hour 3
  0,                                      !- Minute 3
  70,                                     !- Value Until Time 3
  10,                                     !- Hour 4
  0,                                      !- Minute 4
  80,                                     !- Value Until Time 4
  11,                                     !- Hour 5
  0,                                      !- Minute 5
  70,                                     !- Value Until Time 5
  13,                                     !- Hour 6
  0,                                      !- Minute 6
  50,                                     !- Value Until Time 6
  14,                                     !- Hour 7
  0,                                      !- Minute 7
  80,                                     !- Value Until Time 7
  15,                                     !- Hour 8
  0,                                      !- Minute 8
  90,                                     !- Value Until Time 8
  16,                                     !- Hour 9
  0,                                      !- Minute 9
  80,                                     !- Value Until Time 9
  24,                                     !- Hour 10
  0,                                      !- Minute 10
  0;                                      !- Value Until Time 10

OS:Schedule:Day,
  {0c5debf3-4343-4299-a49c-1545d5a15d80}, !- Handle
  RestaurantFastFood Kitchen_Case:2_SELFCONTAINEDDISPLAYCASE_CaseStockingSched Winter Design Day, !- Name
  {e7cb777e-ad1b-4002-841c-cd8b66e5c471}, !- Schedule Type Limits Name
  ,                                       !- Interpolate to Timestep
  6,                                      !- Hour 1
  0,                                      !- Minute 1
  0,                                      !- Value Until Time 1
  7,                                      !- Hour 2
  0,                                      !- Minute 2
  50,                                     !- Value Until Time 2
  9,                                      !- Hour 3
  0,                                      !- Minute 3
  70,                                     !- Value Until Time 3
  10,                                     !- Hour 4
  0,                                      !- Minute 4
  80,                                     !- Value Until Time 4
  11,                                     !- Hour 5
  0,                                      !- Minute 5
  70,                                     !- Value Until Time 5
  13,                                     !- Hour 6
  0,                                      !- Minute 6
  50,                                     !- Value Until Time 6
  14,                                     !- Hour 7
  0,                                      !- Minute 7
  80,                                     !- Value Until Time 7
  15,                                     !- Hour 8
  0,                                      !- Minute 8
  90,                                     !- Value Until Time 8
  16,                                     !- Hour 9
  0,                                      !- Minute 9
  80,                                     !- Value Until Time 9
  24,                                     !- Hour 10
  0,                                      !- Minute 10
  0;                                      !- Value Until Time 10

OS:Schedule:Day,
  {451cbbb6-afac-433c-a00a-83e17aa4c88d}, !- Handle
  RestaurantFastFood Kitchen_Case:2_SELFCONTAINEDDISPLAYCASE_CaseStockingSched Summer Design Day, !- Name
  {e7cb777e-ad1b-4002-841c-cd8b66e5c471}, !- Schedule Type Limits Name
  ,                                       !- Interpolate to Timestep
  6,                                      !- Hour 1
  0,                                      !- Minute 1
  0,                                      !- Value Until Time 1
  7,                                      !- Hour 2
  0,                                      !- Minute 2
  50,                                     !- Value Until Time 2
  9,                                      !- Hour 3
  0,                                      !- Minute 3
  70,                                     !- Value Until Time 3
  10,                                     !- Hour 4
  0,                                      !- Minute 4
  80,                                     !- Value Until Time 4
  11,                                     !- Hour 5
  0,                                      !- Minute 5
  70,                                     !- Value Until Time 5
  13,                                     !- Hour 6
  0,                                      !- Minute 6
  50,                                     !- Value Until Time 6
  14,                                     !- Hour 7
  0,                                      !- Minute 7
  80,                                     !- Value Until Time 7
  15,                                     !- Hour 8
  0,                                      !- Minute 8
  90,                                     !- Value Until Time 8
  16,                                     !- Hour 9
  0,                                      !- Minute 9
  80,                                     !- Value Until Time 9
  24,                                     !- Hour 10
  0,                                      !- Minute 10
  0;                                      !- Value Until Time 10

OS:Refrigeration:Case,
  {2e4dceb6-310d-4f74-9eff-bf9ff47d0f52}, !- Handle
  Case Quick Service Restaurant,          !- Name
  {64b4dc57-5922-4f96-818d-9b50895059bb}, !- Availability Schedule Name
  {b764a0b4-5924-41b3-8174-2988baaa0651}, !- Zone Name
  23.8888888888889,                       !- Rated Ambient Temperature {C}
  55,                                     !- Rated Ambient Relative Humidity {percent}
  734,                                    !- Rated Total Cooling Capacity per Unit Length {W/m}
  0.08,                                   !- Rated Latent Heat Ratio
  0.85,                                   !- Rated Runtime Fraction
  3.04999999999999,                       !- Case Length {m}
  2.00000000000006,                       !- Case Operating Temperature {C}
  CaseTemperatureMethod,                  !- Latent Case Credit Curve Type
  {9e99c230-264e-4877-9619-2dcf757d8894}, !- Latent Case Credit Curve Name
  18.85714286,                            !- Standard Case Fan Power per Unit Length {W/m}
  18.85714286,                            !- Operating Case Fan Power per Unit Length {W/m}
  33,                                     !- Standard Case Lighting Power per Unit Length {W/m}
  33,                                     !- Installed Case Lighting Power per Unit Length {W/m}
  {22fdb13d-1e19-462d-9db4-adcda90a31f7}, !- Case Lighting Schedule Name
  1,                                      !- Fraction of Lighting Energy to Case
  ,                                       !- Case Anti-Sweat Heater Power per Unit Length {W/m}
  ,                                       !- Minimum Anti-Sweat Heater Power per Unit Length {W/m}
  None,                                   !- Anti-Sweat Heater Control Type
  0,                                      !- Humidity at Zero Anti-Sweat Heater Energy {percent}
  1.5,                                    !- Case Height {m}
  0.2,                                    !- Fraction of Anti-Sweat Heater Energy to Case
  0,                                      !- Case Defrost Power per Unit Length {W/m}
  None,                                   !- Case Defrost Type
  {5f5b92a0-aa90-48b9-b4ae-9eb564148567}, !- Case Defrost Schedule Name
  {73f5c5a7-b50a-4b19-8bcd-9e9b2e9b5f8b}, !- Case Defrost Drip-Down Schedule Name
  None,                                   !- Defrost Energy Correction Curve Type
  ,                                       !- Defrost Energy Correction Curve Name
  0.05,                                   !- Under Case HVAC Return Air Fraction
  {6d689fd5-b177-4727-8f25-9d6850847902}, !- Refrigerated Case Restocking Schedule Name
  {de9e4df2-584d-47b8-9b2e-8098931c74c8}, !- Case Credit Fraction Schedule Name
  -5.56;                                  !- Design Evaporator Temperature or Brine Inlet Temperature {C}

OS:ScheduleTypeLimits,
  {e7cb777e-ad1b-4002-841c-cd8b66e5c471}, !- Handle
  LinearPowerDensity,                     !- Name
  0,                                      !- Lower Limit Value
  ,                                       !- Upper Limit Value
  Continuous,                             !- Numeric Type
  LinearPowerDensity;                     !- Unit Type

OS:AdditionalProperties,
  {ec74441e-207e-4121-ad63-c7dba5feea20}, !- Handle
  {2e4dceb6-310d-4f74-9eff-bf9ff47d0f52}, !- Object Name
  case_category,                          !- Feature Name 1
  String,                                 !- Feature Data Type 1
  Deli Cases;                             !- Feature Value 1

OS:Schedule:Ruleset,
  {5f5b92a0-aa90-48b9-b4ae-9eb564148567}, !- Handle
  Refrigeration Defrost Schedule,         !- Name
  {41f8ca04-840e-4fe8-9e83-65ee4d481e67}, !- Schedule Type Limits Name
  {ec72643d-e442-45c7-8f2a-27b4102f5b15}; !- Default Day Schedule Name

OS:Schedule:Day,
  {ec72643d-e442-45c7-8f2a-27b4102f5b15}, !- Handle
  Refrigeration Defrost Schedule Default, !- Name
  {41f8ca04-840e-4fe8-9e83-65ee4d481e67}, !- Schedule Type Limits Name
  ,                                       !- Interpolate to Timestep
  0,                                      !- Hour 1
  59,                                     !- Minute 1
  0,                                      !- Value Until Time 1
  24,                                     !- Hour 2
  0,                                      !- Minute 2
  0;                                      !- Value Until Time 2

OS:Schedule:Ruleset,
  {73f5c5a7-b50a-4b19-8bcd-9e9b2e9b5f8b}, !- Handle
  Refrigeration Defrost Schedule 1,       !- Name
  {41f8ca04-840e-4fe8-9e83-65ee4d481e67}, !- Schedule Type Limits Name
  {918d487f-d773-4dd4-9f2b-75c23f776852}; !- Default Day Schedule Name

OS:Schedule:Day,
  {918d487f-d773-4dd4-9f2b-75c23f776852}, !- Handle
  Refrigeration Defrost Schedule Default 1, !- Name
  {41f8ca04-840e-4fe8-9e83-65ee4d481e67}, !- Schedule Type Limits Name
  ,                                       !- Interpolate to Timestep
  0,                                      !- Hour 1
  59,                                     !- Minute 1
  0,                                      !- Value Until Time 1
  24,                                     !- Hour 2
  0,                                      !- Minute 2
  0;                                      !- Value Until Time 2

OS:Schedule:Ruleset,
  {de9e4df2-584d-47b8-9b2e-8098931c74c8}, !- Handle
  Refrigeration Case Credit Schedule,     !- Name
  {41f8ca04-840e-4fe8-9e83-65ee4d481e67}, !- Schedule Type Limits Name
  {75112e28-8931-45f7-a3a3-67a50d9648d1}; !- Default Day Schedule Name

OS:Schedule:Day,
  {75112e28-8931-45f7-a3a3-67a50d9648d1}, !- Handle
  Refrigeration Case Credit Schedule Default, !- Name
  {41f8ca04-840e-4fe8-9e83-65ee4d481e67}, !- Schedule Type Limits Name
  ,                                       !- Interpolate to Timestep
  7,                                      !- Hour 1
  0,                                      !- Minute 1
  0.2,                                    !- Value Until Time 1
  21,                                     !- Hour 2
  0,                                      !- Minute 2
  0.4,                                    !- Value Until Time 2
  24,                                     !- Hour 3
  0,                                      !- Minute 3
  0.2;                                    !- Value Until Time 3

OS:Refrigeration:WalkIn,
  {989f91fe-ebfc-4853-9cfd-ae05a0b60f68}, !- Handle
  Walk-In Quick Service Restaurant,       !- Name
  {64b4dc57-5922-4f96-818d-9b50895059bb}, !- Availability Schedule Name
  1678.72018042494,                       !- Rated Coil Cooling Capacity {W}
  -23,                                    !- Operating Temperature {C}
  -28.3333333333333,                      !- Rated Cooling Source Temperature {C}
  0,                                      !- Rated Total Heating Power {W}
  ,                                       !- Heating Power Schedule Name
  51.58892,                               !- Rated Cooling Coil Fan Power {W}
  0,                                      !- Rated Circulation Fan Power {W}
  80.52,                                  !- Rated Total Lighting Power {W}
  {67d7f5c6-5ae8-4361-8d5d-c140f43f46ee}, !- Lighting Schedule Name
  Electric,                               !- Defrost Type
  TimeSchedule,                           !- Defrost Control Type
  {2a37028b-0c01-47c6-99e4-4a8d977fb940}, !- Defrost Schedule Name
  {f79007ae-f9b0-4cfa-8971-0a58bccc24d1}, !- Defrost Drip-Down Schedule Name
  3151.748,                               !- Defrost Power {W}
  0.7,                                    !- Temperature Termination Defrost Fraction to Ice {dimensionless}
  {9e0ea21b-2953-4776-915e-3c9e9d1110eb}, !- Restocking Schedule Name
  ,                                       !- Average Refrigerant Charge Inventory {kg}
  7.4322432,                              !- Insulated Floor Surface Area {m2}
  0.207,                                  !- Insulated Floor U-Value {W/m2-K}
  ,                                       !- WalkIn Defrost Cycle Parameters Name
  {9ed604cc-6089-45a2-8293-e461681c5da3}; !- WalkIn Zone Boundary 1

OS:Refrigeration:WalkIn:ZoneBoundary,
  {9ed604cc-6089-45a2-8293-e461681c5da3}, !- Handle
  Refrigeration Walk In Zone Boundary 1,  !- Name
  {b764a0b4-5924-41b3-8174-2988baaa0651}, !- Zone Name
  43.4,                                   !- Total Insulated Surface Area Facing Zone {m2}
  0.235,                                  !- Insulated Surface U-Value Facing Zone {W/m2-K}
  ,                                       !- Area of Glass Reach In Doors Facing Zone {m2}
  ,                                       !- Height of Glass Reach In Doors Facing Zone {m}
  ,                                       !- Glass Reach In Door U Value Facing Zone {W/m2-K}
  ,                                       !- Glass Reach In Door Opening Schedule Name Facing Zone
  2,                                      !- Area of Stocking Doors Facing Zone {m2}
  2,                                      !- Height of Stocking Doors Facing Zone {m}
  ,                                       !- Stocking Door U Value Facing Zone {W/m2-K}
  {77eca415-1a9c-47bf-8686-5d5e0052f289}, !- Stocking Door Opening Schedule Name Facing Zone
  StripCurtain;                           !- Stocking Door Opening Protection Type Facing Zone

OS:Schedule:Ruleset,
  {9e0ea21b-2953-4776-915e-3c9e9d1110eb}, !- Handle
  RestaurantFastFood Kitchen_Case:1_WALKINFREEZER_WalkInStockingSched, !- Name
  {427a1a04-815d-4b41-a498-84c7905e9f87}, !- Schedule Type Limits Name
  {6ff575f7-49fa-447b-90ea-3d9bf8ee3bf1}, !- Default Day Schedule Name
  {65a45f12-037b-4cfc-9797-9c6d2cbe7fa6}, !- Summer Design Day Schedule Name
  {b5b97033-79b4-45dd-ae05-680d0952a126}; !- Winter Design Day Schedule Name

OS:Schedule:Day,
  {6ff575f7-49fa-447b-90ea-3d9bf8ee3bf1}, !- Handle
  RestaurantFastFood Kitchen_Case:1_WALKINFREEZER_WalkInStockingSched Default, !- Name
  {427a1a04-815d-4b41-a498-84c7905e9f87}, !- Schedule Type Limits Name
  ,                                       !- Interpolate to Timestep
  4,                                      !- Hour 1
  0,                                      !- Minute 1
  0,                                      !- Value Until Time 1
  5,                                      !- Hour 2
  0,                                      !- Minute 2
  725,                                    !- Value Until Time 2
  6,                                      !- Hour 3
  0,                                      !- Minute 3
  417,                                    !- Value Until Time 3
  7,                                      !- Hour 4
  0,                                      !- Minute 4
  290,                                    !- Value Until Time 4
  24,                                     !- Hour 5
  0,                                      !- Minute 5
  0;                                      !- Value Until Time 5

OS:Schedule:Day,
  {b5b97033-79b4-45dd-ae05-680d0952a126}, !- Handle
  RestaurantFastFood Kitchen_Case:1_WALKINFREEZER_WalkInStockingSched Winter Design Day, !- Name
  {427a1a04-815d-4b41-a498-84c7905e9f87}, !- Schedule Type Limits Name
  ,                                       !- Interpolate to Timestep
  4,                                      !- Hour 1
  0,                                      !- Minute 1
  0,                                      !- Value Until Time 1
  5,                                      !- Hour 2
  0,                                      !- Minute 2
  125,                                    !- Value Until Time 2
  6,                                      !- Hour 3
  0,                                      !- Minute 3
  117,                                    !- Value Until Time 3
  7,                                      !- Hour 4
  0,                                      !- Minute 4
  90,                                     !- Value Until Time 4
  19,                                     !- Hour 5
  0,                                      !- Minute 5
  0,                                      !- Value Until Time 5
  20,                                     !- Hour 6
  0,                                      !- Minute 6
  125,                                    !- Value Until Time 6
  21,                                     !- Hour 7
  0,                                      !- Minute 7
  117,                                    !- Value Until Time 7
  22,                                     !- Hour 8
  0,                                      !- Minute 8
  90,                                     !- Value Until Time 8
  24,                                     !- Hour 9
  0,                                      !- Minute 9
  0;                                      !- Value Until Time 9

OS:Schedule:Day,
  {65a45f12-037b-4cfc-9797-9c6d2cbe7fa6}, !- Handle
  RestaurantFastFood Kitchen_Case:1_WALKINFREEZER_WalkInStockingSched Summer Design Day, !- Name
  {427a1a04-815d-4b41-a498-84c7905e9f87}, !- Schedule Type Limits Name
  ,                                       !- Interpolate to Timestep
  4,                                      !- Hour 1
  0,                                      !- Minute 1
  0,                                      !- Value Until Time 1
  5,                                      !- Hour 2
  0,                                      !- Minute 2
  125,                                    !- Value Until Time 2
  6,                                      !- Hour 3
  0,                                      !- Minute 3
  117,                                    !- Value Until Time 3
  7,                                      !- Hour 4
  0,                                      !- Minute 4
  90,                                     !- Value Until Time 4
  19,                                     !- Hour 5
  0,                                      !- Minute 5
  0,                                      !- Value Until Time 5
  20,                                     !- Hour 6
  0,                                      !- Minute 6
  125,                                    !- Value Until Time 6
  21,                                     !- Hour 7
  0,                                      !- Minute 7
  117,                                    !- Value Until Time 7
  22,                                     !- Hour 8
  0,                                      !- Minute 8
  90,                                     !- Value Until Time 8
  24,                                     !- Hour 9
  0,                                      !- Minute 9
  0;                                      !- Value Until Time 9

OS:Schedule:Rule,
  {a85ef402-ddcc-4701-ba17-e73b94a1968a}, !- Handle
  Schedule Rule 21,                       !- Name
  {9e0ea21b-2953-4776-915e-3c9e9d1110eb}, !- Schedule Ruleset Name
  0,                                      !- Rule Order
  {1feee6ff-f157-4a80-b0e8-6586ecc91090}, !- Day Schedule Name
  Yes,                                    !- Apply Sunday
  Yes,                                    !- Apply Monday
  ,                                       !- Apply Tuesday
  Yes,                                    !- Apply Wednesday
  Yes,                                    !- Apply Thursday
  ,                                       !- Apply Friday
  Yes,                                    !- Apply Saturday
  ,                                       !- Apply Holiday
  DateRange,                              !- Date Specification Type
  1,                                      !- Start Month
  1,                                      !- Start Day
  12,                                     !- End Month
  31;                                     !- End Day

OS:Schedule:Day,
  {1feee6ff-f157-4a80-b0e8-6586ecc91090}, !- Handle
  RestaurantFastFood Kitchen_Case:1_WALKINFREEZER_WalkInStockingSched WntrDsn|SmrDsn|Wknd|Mon|Wed|Thu Day, !- Name
  {427a1a04-815d-4b41-a498-84c7905e9f87}, !- Schedule Type Limits Name
  ,                                       !- Interpolate to Timestep
  4,                                      !- Hour 1
  0,                                      !- Minute 1
  0,                                      !- Value Until Time 1
  5,                                      !- Hour 2
  0,                                      !- Minute 2
  125,                                    !- Value Until Time 2
  6,                                      !- Hour 3
  0,                                      !- Minute 3
  117,                                    !- Value Until Time 3
  7,                                      !- Hour 4
  0,                                      !- Minute 4
  90,                                     !- Value Until Time 4
  19,                                     !- Hour 5
  0,                                      !- Minute 5
  0,                                      !- Value Until Time 5
  20,                                     !- Hour 6
  0,                                      !- Minute 6
  125,                                    !- Value Until Time 6
  21,                                     !- Hour 7
  0,                                      !- Minute 7
  117,                                    !- Value Until Time 7
  22,                                     !- Hour 8
  0,                                      !- Minute 8
  90,                                     !- Value Until Time 8
  24,                                     !- Hour 9
  0,                                      !- Minute 9
  0;                                      !- Value Until Time 9

OS:ScheduleTypeLimits,
  {427a1a04-815d-4b41-a498-84c7905e9f87}, !- Handle
  Capacity,                               !- Name
  0,                                      !- Lower Limit Value
  ,                                       !- Upper Limit Value
  Continuous,                             !- Numeric Type
  Capacity;                               !- Unit Type

OS:Schedule:Ruleset,
  {67d7f5c6-5ae8-4361-8d5d-c140f43f46ee}, !- Handle
  RestaurantFastFood BLDG_LIGHT_DINING_SCH_2004_2007, !- Name
  {41f8ca04-840e-4fe8-9e83-65ee4d481e67}, !- Schedule Type Limits Name
  {6623bb02-a28c-483e-ac92-5083611e1374}, !- Default Day Schedule Name
  {bcff9c77-2f26-407a-a410-99e035a0edeb}, !- Summer Design Day Schedule Name
  {3cee96ad-6b00-4387-97a6-c95737885c0c}; !- Winter Design Day Schedule Name

OS:Schedule:Day,
  {6623bb02-a28c-483e-ac92-5083611e1374}, !- Handle
  RestaurantFastFood BLDG_LIGHT_DINING_SCH_2004_2007 Default, !- Name
  {41f8ca04-840e-4fe8-9e83-65ee4d481e67}, !- Schedule Type Limits Name
  ,                                       !- Interpolate to Timestep
  1,                                      !- Hour 1
  0,                                      !- Minute 1
  0.2,                                    !- Value Until Time 1
  6,                                      !- Hour 2
  0,                                      !- Minute 2
  0.15,                                   !- Value Until Time 2
  8,                                      !- Hour 3
  0,                                      !- Minute 3
  0.3,                                    !- Value Until Time 3
  10,                                     !- Hour 4
  0,                                      !- Minute 4
  0.5,                                    !- Value Until Time 4
  16,                                     !- Hour 5
  0,                                      !- Minute 5
  0.7,                                    !- Value Until Time 5
  22,                                     !- Hour 6
  0,                                      !- Minute 6
  0.6,                                    !- Value Until Time 6
  23,                                     !- Hour 7
  0,                                      !- Minute 7
  0.5,                                    !- Value Until Time 7
  24,                                     !- Hour 8
  0,                                      !- Minute 8
  0.3;                                    !- Value Until Time 8

OS:Schedule:Rule,
  {e6d13245-c586-4ec9-bce9-a501a295e370}, !- Handle
  Schedule Rule 22,                       !- Name
  {67d7f5c6-5ae8-4361-8d5d-c140f43f46ee}, !- Schedule Ruleset Name
  1,                                      !- Rule Order
  {cf9edd13-74a6-4075-807c-144b6c8d6092}, !- Day Schedule Name
  ,                                       !- Apply Sunday
  ,                                       !- Apply Monday
  ,                                       !- Apply Tuesday
  ,                                       !- Apply Wednesday
  ,                                       !- Apply Thursday
  ,                                       !- Apply Friday
  Yes,                                    !- Apply Saturday
  ,                                       !- Apply Holiday
  DateRange,                              !- Date Specification Type
  1,                                      !- Start Month
  1,                                      !- Start Day
  12,                                     !- End Month
  31;                                     !- End Day

OS:Schedule:Day,
  {cf9edd13-74a6-4075-807c-144b6c8d6092}, !- Handle
  RestaurantFastFood BLDG_LIGHT_DINING_SCH_2004_2007 Sat Day, !- Name
  {41f8ca04-840e-4fe8-9e83-65ee4d481e67}, !- Schedule Type Limits Name
  ,                                       !- Interpolate to Timestep
  1,                                      !- Hour 1
  0,                                      !- Minute 1
  0.2,                                    !- Value Until Time 1
  6,                                      !- Hour 2
  0,                                      !- Minute 2
  0.15,                                   !- Value Until Time 2
  8,                                      !- Hour 3
  0,                                      !- Minute 3
  0.3,                                    !- Value Until Time 3
  10,                                     !- Hour 4
  0,                                      !- Minute 4
  0.6,                                    !- Value Until Time 4
  17,                                     !- Hour 5
  0,                                      !- Minute 5
  0.8,                                    !- Value Until Time 5
  22,                                     !- Hour 6
  0,                                      !- Minute 6
  0.9,                                    !- Value Until Time 6
  23,                                     !- Hour 7
  0,                                      !- Minute 7
  0.5,                                    !- Value Until Time 7
  24,                                     !- Hour 8
  0,                                      !- Minute 8
  0.3;                                    !- Value Until Time 8

OS:Schedule:Day,
  {bcff9c77-2f26-407a-a410-99e035a0edeb}, !- Handle
  RestaurantFastFood BLDG_LIGHT_DINING_SCH_2004_2007 Summer Design Day, !- Name
  {41f8ca04-840e-4fe8-9e83-65ee4d481e67}, !- Schedule Type Limits Name
  ,                                       !- Interpolate to Timestep
  24,                                     !- Hour 1
  0,                                      !- Minute 1
  1;                                      !- Value Until Time 1

OS:Schedule:Rule,
  {15ef07f7-77e5-4e4a-bc3e-c822f7c399a0}, !- Handle
  Schedule Rule 23,                       !- Name
  {67d7f5c6-5ae8-4361-8d5d-c140f43f46ee}, !- Schedule Ruleset Name
  0,                                      !- Rule Order
  {357adc12-d822-4ad0-bbb2-bcd8cf64cd81}, !- Day Schedule Name
  ,                                       !- Apply Sunday
  Yes,                                    !- Apply Monday
  Yes,                                    !- Apply Tuesday
  Yes,                                    !- Apply Wednesday
  Yes,                                    !- Apply Thursday
  Yes,                                    !- Apply Friday
  ,                                       !- Apply Saturday
  ,                                       !- Apply Holiday
  DateRange,                              !- Date Specification Type
  1,                                      !- Start Month
  1,                                      !- Start Day
  12,                                     !- End Month
  31;                                     !- End Day

OS:Schedule:Day,
  {357adc12-d822-4ad0-bbb2-bcd8cf64cd81}, !- Handle
  RestaurantFastFood BLDG_LIGHT_DINING_SCH_2004_2007 Wkdy Day, !- Name
  {41f8ca04-840e-4fe8-9e83-65ee4d481e67}, !- Schedule Type Limits Name
  ,                                       !- Interpolate to Timestep
  5,                                      !- Hour 1
  0,                                      !- Minute 1
  0.15,                                   !- Value Until Time 1
  6,                                      !- Hour 2
  0,                                      !- Minute 2
  0.2,                                    !- Value Until Time 2
  8,                                      !- Hour 3
  0,                                      !- Minute 3
  0.4,                                    !- Value Until Time 3
  10,                                     !- Hour 4
  0,                                      !- Minute 4
  0.6,                                    !- Value Until Time 4
  22,                                     !- Hour 5
  0,                                      !- Minute 5
  0.9,                                    !- Value Until Time 5
  23,                                     !- Hour 6
  0,                                      !- Minute 6
  0.5,                                    !- Value Until Time 6
  24,                                     !- Hour 7
  0,                                      !- Minute 7
  0.3;                                    !- Value Until Time 7

OS:Schedule:Day,
  {3cee96ad-6b00-4387-97a6-c95737885c0c}, !- Handle
  RestaurantFastFood BLDG_LIGHT_DINING_SCH_2004_2007 Winter Design Day, !- Name
  {41f8ca04-840e-4fe8-9e83-65ee4d481e67}, !- Schedule Type Limits Name
  ,                                       !- Interpolate to Timestep
  24,                                     !- Hour 1
  0,                                      !- Minute 1
  0;                                      !- Value Until Time 1

OS:Schedule:Ruleset,
  {77eca415-1a9c-47bf-8686-5d5e0052f289}, !- Handle
  door_wi_sched,                          !- Name
  {41f8ca04-840e-4fe8-9e83-65ee4d481e67}, !- Schedule Type Limits Name
  {2ed10f1a-f1ac-4404-8dce-d4fba428e5fc}; !- Default Day Schedule Name

OS:Schedule:Day,
  {2ed10f1a-f1ac-4404-8dce-d4fba428e5fc}, !- Handle
  door_wi_sched Default,                  !- Name
  {41f8ca04-840e-4fe8-9e83-65ee4d481e67}, !- Schedule Type Limits Name
  ,                                       !- Interpolate to Timestep
  6,                                      !- Hour 1
  0,                                      !- Minute 1
  0,                                      !- Value Until Time 1
  22,                                     !- Hour 2
  0,                                      !- Minute 2
  0.0625,                                 !- Value Until Time 2
  24,                                     !- Hour 3
  0,                                      !- Minute 3
  0;                                      !- Value Until Time 3

OS:AdditionalProperties,
  {053f5cd2-5c22-4148-a18d-9a5e73a6fd1c}, !- Handle
  {989f91fe-ebfc-4853-9cfd-ae05a0b60f68}, !- Object Name
  motor_category,                         !- Feature Name 1
  String,                                 !- Feature Data Type 1
  SPM;                                    !- Feature Value 1

OS:Schedule:Ruleset,
  {2a37028b-0c01-47c6-99e4-4a8d977fb940}, !- Handle
  Refrigeration Defrost Schedule 2,       !- Name
  {41f8ca04-840e-4fe8-9e83-65ee4d481e67}, !- Schedule Type Limits Name
  {3136ff06-4ac1-4db8-9722-ce7bba39d361}; !- Default Day Schedule Name

OS:Schedule:Day,
  {3136ff06-4ac1-4db8-9722-ce7bba39d361}, !- Handle
  Refrigeration Defrost Schedule Default 2, !- Name
  {41f8ca04-840e-4fe8-9e83-65ee4d481e67}, !- Schedule Type Limits Name
  ,                                       !- Interpolate to Timestep
  0,                                      !- Hour 1
  59,                                     !- Minute 1
  1,                                      !- Value Until Time 1
  10,                                     !- Hour 2
  0,                                      !- Minute 2
  0,                                      !- Value Until Time 2
  10,                                     !- Hour 3
  59,                                     !- Minute 3
  1,                                      !- Value Until Time 3
  24,                                     !- Hour 4
  0,                                      !- Minute 4
  0;                                      !- Value Until Time 4

OS:Schedule:Ruleset,
  {f79007ae-f9b0-4cfa-8971-0a58bccc24d1}, !- Handle
  Refrigeration Defrost Schedule 3,       !- Name
  {41f8ca04-840e-4fe8-9e83-65ee4d481e67}, !- Schedule Type Limits Name
  {428d9907-cbd4-4891-bafd-9d9e7d16194e}; !- Default Day Schedule Name

OS:Schedule:Day,
  {428d9907-cbd4-4891-bafd-9d9e7d16194e}, !- Handle
  Refrigeration Defrost Schedule Default 3, !- Name
  {41f8ca04-840e-4fe8-9e83-65ee4d481e67}, !- Schedule Type Limits Name
  ,                                       !- Interpolate to Timestep
  0,                                      !- Hour 1
  59,                                     !- Minute 1
  1,                                      !- Value Until Time 1
  10,                                     !- Hour 2
  0,                                      !- Minute 2
  0,                                      !- Value Until Time 2
  10,                                     !- Hour 3
  59,                                     !- Minute 3
  1,                                      !- Value Until Time 3
  24,                                     !- Hour 4
  0,                                      !- Minute 4
  0;                                      !- Value Until Time 4

OS:Curve:Linear,
  {4d37e1e1-1bf1-4654-ad06-36bbb598826a}, !- Handle
  Curve Linear 1,                         !- Name
  0,                                      !- Coefficient1 Constant
  636.437870600664,                       !- Coefficient2 x
  1.4,                                    !- Minimum Value of x
  33.3;                                   !- Maximum Value of x

OS:Refrigeration:Condenser:AirCooled,
  {25987631-3b4e-4906-8960-91da6e1b844a}, !- Handle
  Refrigeration Condenser Air Cooled 1,   !- Name
  {4d37e1e1-1bf1-4654-ad06-36bbb598826a}, !- Rated Effective Total Heat Rejection Rate Curve Name
  0,                                      !- Rated Subcooling Temperature Difference {deltaC}
  Fixed,                                  !- Condenser Fan Speed Control Type
  852.17469652354,                        !- Rated Fan Power {W}
  0.1;                                    !- Minimum Fan Air Flow Ratio {dimensionless}

OS:Material:NoMass,
  {f145eb22-5906-4a03-9bba-c1d2d984820d}, !- Handle
  CP02 CARPET PAD,                        !- Name
  VeryRough,                              !- Roughness
  0.21648,                                !- Thermal Resistance {m2-K/W}
  0.9,                                    !- Thermal Absorptance
  0.7,                                    !- Solar Absorptance
  0.8;                                    !- Visible Absorptance

OS:Material,
  {a102f353-fdb1-4ae4-9b59-5a6171a35668}, !- Handle
  100mm Normalweight concrete floor,      !- Name
  MediumSmooth,                           !- Roughness
  0.1016,                                 !- Thickness {m}
  2.31,                                   !- Conductivity {W/m-K}
  2322,                                   !- Density {kg/m3}
  832;                                    !- Specific Heat {J/kg-K}

OS:Material:NoMass,
  {12b977ba-5009-4b27-a18a-4ac6d546a406}, !- Handle
  Nonres_Floor_Insulation,                !- Name
  MediumSmooth,                           !- Roughness
  2.88291975297193,                       !- Thermal Resistance {m2-K/W}
  0.9,                                    !- Thermal Absorptance
  0.7,                                    !- Solar Absorptance
  0.7;                                    !- Visible Absorptance

OS:Material,
  {9f7766db-fd9e-4d67-ab9a-7b8cedffe3fc}, !- Handle
  G01 13mm gypsum board,                  !- Name
  Smooth,                                 !- Roughness
  0.0127,                                 !- Thickness {m}
  0.16,                                   !- Conductivity {W/m-K}
  800,                                    !- Density {kg/m3}
  1090,                                   !- Specific Heat {J/kg-K}
  0.9,                                    !- Thermal Absorptance
  0.7,                                    !- Solar Absorptance
  0.5;                                    !- Visible Absorptance

OS:Material,
  {e67b78b9-e58a-4994-bd06-6052c4db807c}, !- Handle
  M10 200mm concrete block basement wall, !- Name
  MediumRough,                            !- Roughness
  0.2032,                                 !- Thickness {m}
  1.326,                                  !- Conductivity {W/m-K}
  1842,                                   !- Density {kg/m3}
  912;                                    !- Specific Heat {J/kg-K}

OS:DefaultConstructionSet,
  {436ba016-5036-4065-8500-a6072fb3b855}, !- Handle
  90.1-2013 - QckSrvRest - ASHRAE 169-2013-4A, !- Name
  {dfb5a66c-613a-4fda-8c86-b5b0012563a6}, !- Default Exterior Surface Constructions Name
  {20f24c93-76c9-48a2-a676-e98b9c68472c}, !- Default Interior Surface Constructions Name
  {28fa940d-0af0-4bc2-842c-87668d572620}, !- Default Ground Contact Surface Constructions Name
  {081529e5-8e4f-4899-8a46-6f8f890fa680}, !- Default Exterior SubSurface Constructions Name
  {82139cfe-e46d-4641-b163-fd6b78a0b26f}, !- Default Interior SubSurface Constructions Name
  {25980729-61c1-4354-9767-ace249ae93de}, !- Interior Partition Construction Name
  ,                                       !- Space Shading Construction Name
  ,                                       !- Building Shading Construction Name
  ;                                       !- Site Shading Construction Name

OS:DefaultSurfaceConstructions,
  {dfb5a66c-613a-4fda-8c86-b5b0012563a6}, !- Handle
  Default Surface Constructions 1,        !- Name
  {762f36d8-7eed-412f-9fef-70f6c80f4629}, !- Floor Construction Name
  {b01ae349-82fb-4687-8d47-360af2764e6b}, !- Wall Construction Name
  {ad203a55-255c-447a-8a59-5c70e87f3cb6}; !- Roof Ceiling Construction Name

OS:Construction,
  {762f36d8-7eed-412f-9fef-70f6c80f4629}, !- Handle
  Typical Insulated Exterior Mass Floor R-17.54, !- Name
  ,                                       !- Surface Rendering Name
  {fa17f020-894d-44b7-b01e-cbab7e3e8a97}, !- Layer 1
  {f5976a21-fe0a-4c0f-95c6-2dfc50c02bd3}, !- Layer 2
  {65945b89-2843-47ba-8e0a-2f59b641181d}; !- Layer 3

OS:StandardsInformation:Construction,
  {8fa18b17-8999-41c5-903e-3ea0e4dea335}, !- Handle
  {762f36d8-7eed-412f-9fef-70f6c80f4629}, !- Construction Name
  ExteriorFloor,                          !- Intended Surface Type
  Mass;                                   !- Standards Construction Type

OS:Material:NoMass,
  {fa17f020-894d-44b7-b01e-cbab7e3e8a97}, !- Handle
  Typical Insulation R-14.97,             !- Name
  Smooth,                                 !- Roughness
  2.63722957411194,                       !- Thermal Resistance {m2-K/W}
  0.9,                                    !- Thermal Absorptance
  0.7,                                    !- Solar Absorptance
  0.7;                                    !- Visible Absorptance

OS:Material,
  {f5976a21-fe0a-4c0f-95c6-2dfc50c02bd3}, !- Handle
  4 in. Normalweight Concrete Floor,      !- Name
  MediumRough,                            !- Roughness
  0.1016,                                 !- Thickness {m}
  2.31,                                   !- Conductivity {W/m-K}
  2321.99999999999,                       !- Density {kg/m3}
  831.999999999997,                       !- Specific Heat {J/kg-K}
  0.9,                                    !- Thermal Absorptance
  0.7,                                    !- Solar Absorptance
  0.7;                                    !- Visible Absorptance

OS:Material:NoMass,
  {65945b89-2843-47ba-8e0a-2f59b641181d}, !- Handle
  Typical Carpet Pad,                     !- Name
  Smooth,                                 !- Roughness
  0.216479986995276,                      !- Thermal Resistance {m2-K/W}
  0.9,                                    !- Thermal Absorptance
  0.7,                                    !- Solar Absorptance
  0.8;                                    !- Visible Absorptance

OS:Construction,
  {b01ae349-82fb-4687-8d47-360af2764e6b}, !- Handle
  Typical Insulated Wood Framed Exterior Wall R-15.63, !- Name
  ,                                       !- Surface Rendering Name
  {dd2119fb-6fa3-407d-af24-6497e3f327b9}, !- Layer 1
  {2111fbf3-ab9c-4204-8603-8ea2f42b3e50}, !- Layer 2
  {ddab4500-bc90-4b0c-a0d6-249f2e951721}, !- Layer 3
  {2111fbf3-ab9c-4204-8603-8ea2f42b3e50}; !- Layer 4

OS:StandardsInformation:Construction,
  {8cda98f4-1e65-43fb-bf89-829ea1f8d115}, !- Handle
  {b01ae349-82fb-4687-8d47-360af2764e6b}, !- Construction Name
  ExteriorWall,                           !- Intended Surface Type
  WoodFramed;                             !- Standards Construction Type

OS:Material,
  {dd2119fb-6fa3-407d-af24-6497e3f327b9}, !- Handle
  25mm Stucco,                            !- Name
  Smooth,                                 !- Roughness
  0.0254,                                 !- Thickness {m}
  0.719999999999999,                      !- Conductivity {W/m-K}
  1855.99999999999,                       !- Density {kg/m3}
  839.999999999997,                       !- Specific Heat {J/kg-K}
  0.9,                                    !- Thermal Absorptance
  0.7,                                    !- Solar Absorptance
  0.7;                                    !- Visible Absorptance

OS:Material,
  {2111fbf3-ab9c-4204-8603-8ea2f42b3e50}, !- Handle
  5/8 in. Gypsum Board,                   !- Name
  MediumSmooth,                           !- Roughness
  0.0159,                                 !- Thickness {m}
  0.159999999999999,                      !- Conductivity {W/m-K}
  799.999999999999,                       !- Density {kg/m3}
  1090,                                   !- Specific Heat {J/kg-K}
  0.9,                                    !- Thermal Absorptance
  0.7,                                    !- Solar Absorptance
  0.7;                                    !- Visible Absorptance

OS:Material:NoMass,
  {ddab4500-bc90-4b0c-a0d6-249f2e951721}, !- Handle
  Typical Insulation R-13.45,             !- Name
  Smooth,                                 !- Roughness
  2.36800018612829,                       !- Thermal Resistance {m2-K/W}
  0.9,                                    !- Thermal Absorptance
  0.7,                                    !- Solar Absorptance
  0.7;                                    !- Visible Absorptance

OS:Construction,
  {ad203a55-255c-447a-8a59-5c70e87f3cb6}, !- Handle
  Typical Wood Joist Attic Floor R-47.62, !- Name
  ,                                       !- Surface Rendering Name
  {2111fbf3-ab9c-4204-8603-8ea2f42b3e50}, !- Layer 1
  {c0701d2e-43a9-46ce-83d0-2595a70ad229}; !- Layer 2

OS:StandardsInformation:Construction,
  {3331b996-4f11-4d0c-b7b4-9b123b14fa8c}, !- Handle
  {ad203a55-255c-447a-8a59-5c70e87f3cb6}, !- Construction Name
  AtticFloor,                             !- Intended Surface Type
  WoodFramed;                             !- Standards Construction Type

OS:Material:NoMass,
  {c0701d2e-43a9-46ce-83d0-2595a70ad229}, !- Handle
  Typical Insulation R-45.98,             !- Name
  Smooth,                                 !- Roughness
  8.09838632642688,                       !- Thermal Resistance {m2-K/W}
  0.9,                                    !- Thermal Absorptance
  0.7,                                    !- Solar Absorptance
  0.7;                                    !- Visible Absorptance

OS:DefaultSurfaceConstructions,
  {20f24c93-76c9-48a2-a676-e98b9c68472c}, !- Handle
  Default Surface Constructions 2,        !- Name
  {d3e62abe-755e-4c67-987d-66351eb1a624}, !- Floor Construction Name
  {90bcf5f9-1845-4854-bd6a-9423c42f9a3d}, !- Wall Construction Name
  {6d2cbde7-3d37-4f05-9eeb-833a8b5971cf}; !- Roof Ceiling Construction Name

OS:Construction,
  {d3e62abe-755e-4c67-987d-66351eb1a624}, !- Handle
  Typical Interior Floor,                 !- Name
  ,                                       !- Surface Rendering Name
  {a102f353-fdb1-4ae4-9b59-5a6171a35668}, !- Layer 1
  {f145eb22-5906-4a03-9bba-c1d2d984820d}; !- Layer 2

OS:StandardsInformation:Construction,
  {6e76b786-c7af-4f30-a334-1b602a04b558}, !- Handle
  {d3e62abe-755e-4c67-987d-66351eb1a624}, !- Construction Name
  InteriorFloor,                          !- Intended Surface Type
  ;                                       !- Standards Construction Type

OS:Construction,
  {90bcf5f9-1845-4854-bd6a-9423c42f9a3d}, !- Handle
  Typical Interior Wall,                  !- Name
  ,                                       !- Surface Rendering Name
  {9f7766db-fd9e-4d67-ab9a-7b8cedffe3fc}, !- Layer 1
  {9f7766db-fd9e-4d67-ab9a-7b8cedffe3fc}; !- Layer 2

OS:StandardsInformation:Construction,
  {6978cf8e-5994-4810-a7bf-f32f5ba8ddf9}, !- Handle
  {90bcf5f9-1845-4854-bd6a-9423c42f9a3d}, !- Construction Name
  InteriorWall,                           !- Intended Surface Type
  ;                                       !- Standards Construction Type

OS:Construction,
  {6d2cbde7-3d37-4f05-9eeb-833a8b5971cf}, !- Handle
  Typical Interior Ceiling,               !- Name
  ,                                       !- Surface Rendering Name
  {f145eb22-5906-4a03-9bba-c1d2d984820d}, !- Layer 1
  {a102f353-fdb1-4ae4-9b59-5a6171a35668}; !- Layer 2

OS:StandardsInformation:Construction,
  {75ab01d6-adf2-4cd0-a568-41c2779686fd}, !- Handle
  {6d2cbde7-3d37-4f05-9eeb-833a8b5971cf}, !- Construction Name
  InteriorCeiling,                        !- Intended Surface Type
  ;                                       !- Standards Construction Type

OS:DefaultSurfaceConstructions,
  {28fa940d-0af0-4bc2-842c-87668d572620}, !- Handle
  Default Surface Constructions 3,        !- Name
  {82a31ad8-f8c2-4c0b-9bf1-86440c6c66bb}, !- Floor Construction Name
  {8cbc5c86-afe2-44f0-a3d7-4168d67cdae3}, !- Wall Construction Name
  ;                                       !- Roof Ceiling Construction Name

OS:Construction,
  {82a31ad8-f8c2-4c0b-9bf1-86440c6c66bb}, !- Handle
  Typical Insulated Carpeted 8in Slab Floor, !- Name
  ,                                       !- Surface Rendering Name
  {7faa2363-e5dd-44ec-82fd-70c8dd1aaa95}, !- Layer 1
  {65945b89-2843-47ba-8e0a-2f59b641181d}; !- Layer 2

OS:StandardsInformation:Construction,
  {64c567b2-d43c-4465-8dbf-278138e10016}, !- Handle
  {82a31ad8-f8c2-4c0b-9bf1-86440c6c66bb}, !- Construction Name
  GroundContactFloor,                     !- Intended Surface Type
  Mass;                                   !- Standards Construction Type

OS:Material:NoMass,
  {81f852c9-a83e-4dc9-a0ee-2da5a26a2cd7}, !- Handle
  Typical Insulation R-1.15,              !- Name
  Smooth,                                 !- Roughness
  0.202509043390129,                      !- Thermal Resistance {m2-K/W}
  0.9,                                    !- Thermal Absorptance
  0.7,                                    !- Solar Absorptance
  0.7;                                    !- Visible Absorptance

OS:Material,
  {7faa2363-e5dd-44ec-82fd-70c8dd1aaa95}, !- Handle
  8 in. Normalweight Concrete Floor,      !- Name
  MediumRough,                            !- Roughness
  0.2032,                                 !- Thickness {m}
  2.31,                                   !- Conductivity {W/m-K}
  2321.99999999999,                       !- Density {kg/m3}
  831.999999999997,                       !- Specific Heat {J/kg-K}
  0.9,                                    !- Thermal Absorptance
  0.7,                                    !- Solar Absorptance
  0.7;                                    !- Visible Absorptance

OS:Construction,
  {8cbc5c86-afe2-44f0-a3d7-4168d67cdae3}, !- Handle
  Typical Insulated Basement Mass Wall,   !- Name
  ,                                       !- Surface Rendering Name
  {0ce80e7c-729b-43e8-a5f2-110c67bcb62d}; !- Layer 1

OS:StandardsInformation:Construction,
  {389949e5-1639-4d98-b9fa-46be1cf0a5ee}, !- Handle
  {8cbc5c86-afe2-44f0-a3d7-4168d67cdae3}, !- Construction Name
  GroundContactWall,                      !- Intended Surface Type
  Mass;                                   !- Standards Construction Type

OS:Material,
  {0ce80e7c-729b-43e8-a5f2-110c67bcb62d}, !- Handle
  8 in. Concrete Block Basement Wall,     !- Name
  MediumRough,                            !- Roughness
  0.2032,                                 !- Thickness {m}
  1.326,                                  !- Conductivity {W/m-K}
  1841.99999999999,                       !- Density {kg/m3}
  911.999999999999,                       !- Specific Heat {J/kg-K}
  0.9,                                    !- Thermal Absorptance
  0.7,                                    !- Solar Absorptance
  0.7;                                    !- Visible Absorptance

OS:DefaultSubSurfaceConstructions,
  {081529e5-8e4f-4899-8a46-6f8f890fa680}, !- Handle
  Default Sub Surface Constructions 1,    !- Name
  {18fc49de-3048-4017-aece-d15c294d402c}, !- Fixed Window Construction Name
  {18fc49de-3048-4017-aece-d15c294d402c}, !- Operable Window Construction Name
  {ef2c30a4-fe92-48f6-85aa-514aac032a9e}, !- Door Construction Name
  {0028ec0b-d5fe-482b-b806-f46ffc6023dd}, !- Glass Door Construction Name
  {c87701c5-77d8-442c-9852-8857fdc2f9c7}, !- Overhead Door Construction Name
  {4b690abf-db19-492e-9084-89072228ef78}, !- Skylight Construction Name
  {3d872831-5d76-4d17-8ccb-5881c809478b}, !- Tubular Daylight Dome Construction Name
  {3d872831-5d76-4d17-8ccb-5881c809478b}; !- Tubular Daylight Diffuser Construction Name

OS:Construction,
  {18fc49de-3048-4017-aece-d15c294d402c}, !- Handle
  U 0.48 SHGC 0.40 Dbl Ref-D Clr 6mm/13mm, !- Name
  ,                                       !- Surface Rendering Name
  {5e23c11f-76bf-43c1-901a-b7fe20d5d38f}, !- Layer 1
  {34412fb0-8d59-4371-86b1-f305cf17103f}, !- Layer 2
  {4263f60d-fde9-454e-9988-6f12b74ec142}; !- Layer 3

OS:StandardsInformation:Construction,
  {bc44a957-cde3-4bce-9981-84b9834fa117}, !- Handle
  {18fc49de-3048-4017-aece-d15c294d402c}, !- Construction Name
  ExteriorWindow,                         !- Intended Surface Type
  Metal framing (all other),              !- Standards Construction Type
  ,                                       !- Perturbable Layer
  ,                                       !- Perturbable Layer Type
  ,                                       !- Other Perturbable Layer Type
  ,                                       !- Construction Standard
  ,                                       !- Construction Standard Source
  ,                                       !- Fenestration Type
  ,                                       !- Fenestration Assembly Context
  ,                                       !- Fenestration Number of Panes
  Metal Framing;                          !- Fenestration Frame Type

OS:WindowMaterial:Glazing,
  {5e23c11f-76bf-43c1-901a-b7fe20d5d38f}, !- Handle
  REF D CLEAR 6MM,                        !- Name
  SpectralAverage,                        !- Optical Data Type
  ,                                       !- Window Glass Spectral Data Set Name
  0.00599999999999998,                    !- Thickness {m}
  0.429,                                  !- Solar Transmittance at Normal Incidence
  0.308,                                  !- Front Side Solar Reflectance at Normal Incidence
  0.379,                                  !- Back Side Solar Reflectance at Normal Incidence
  0.334,                                  !- Visible Transmittance at Normal Incidence
  0.453,                                  !- Front Side Visible Reflectance at Normal Incidence
  0.505,                                  !- Back Side Visible Reflectance at Normal Incidence
  0,                                      !- Infrared Transmittance at Normal Incidence
  0.84,                                   !- Front Side Infrared Hemispherical Emissivity
  0.82,                                   !- Back Side Infrared Hemispherical Emissivity
  0.9,                                    !- Conductivity {W/m-K}
  1,                                      !- Dirt Correction Factor for Solar and Visible Transmittance
  No;                                     !- Solar Diffusing

OS:WindowMaterial:Gas,
  {34412fb0-8d59-4371-86b1-f305cf17103f}, !- Handle
  AIR 13MM,                               !- Name
  Air,                                    !- Gas Type
  0.0127;                                 !- Thickness {m}

OS:WindowMaterial:Glazing,
  {4263f60d-fde9-454e-9988-6f12b74ec142}, !- Handle
  CLEAR 6MM,                              !- Name
  SpectralAverage,                        !- Optical Data Type
  ,                                       !- Window Glass Spectral Data Set Name
  0.00599999999999998,                    !- Thickness {m}
  0.775,                                  !- Solar Transmittance at Normal Incidence
  0.071,                                  !- Front Side Solar Reflectance at Normal Incidence
  0.071,                                  !- Back Side Solar Reflectance at Normal Incidence
  0.881,                                  !- Visible Transmittance at Normal Incidence
  0.08,                                   !- Front Side Visible Reflectance at Normal Incidence
  0.08,                                   !- Back Side Visible Reflectance at Normal Incidence
  0,                                      !- Infrared Transmittance at Normal Incidence
  0.84,                                   !- Front Side Infrared Hemispherical Emissivity
  0.84,                                   !- Back Side Infrared Hemispherical Emissivity
  0.9,                                    !- Conductivity {W/m-K}
  1,                                      !- Dirt Correction Factor for Solar and Visible Transmittance
  No;                                     !- Solar Diffusing

OS:Construction,
  {ef2c30a4-fe92-48f6-85aa-514aac032a9e}, !- Handle
  Typical Insulated Metal Door R-2.0,     !- Name
  ,                                       !- Surface Rendering Name
  {57cd14ba-9406-45c8-b5fe-6138c3493797}, !- Layer 1
  {81f852c9-a83e-4dc9-a0ee-2da5a26a2cd7}; !- Layer 2

OS:StandardsInformation:Construction,
  {978c9119-2269-4449-8319-7d01b6709ffd}, !- Handle
  {ef2c30a4-fe92-48f6-85aa-514aac032a9e}, !- Construction Name
  ExteriorDoor,                           !- Intended Surface Type
  ;                                       !- Standards Construction Type

OS:Material,
  {57cd14ba-9406-45c8-b5fe-6138c3493797}, !- Handle
  F08 Metal surface,                      !- Name
  Smooth,                                 !- Roughness
  0.0008,                                 !- Thickness {m}
  45.2800000000001,                       !- Conductivity {W/m-K}
  7823.99999999999,                       !- Density {kg/m3}
  500,                                    !- Specific Heat {J/kg-K}
  0.9,                                    !- Thermal Absorptance
  0.7,                                    !- Solar Absorptance
  0.7;                                    !- Visible Absorptance

OS:Construction,
  {0028ec0b-d5fe-482b-b806-f46ffc6023dd}, !- Handle
  U 0.44 SHGC 0.26 Dbl Ref-B-H Clr 6mm/13mm Air, !- Name
  ,                                       !- Surface Rendering Name
  {b1ca2dc8-ad39-4f38-90f1-3d66e70839fa}, !- Layer 1
  {34412fb0-8d59-4371-86b1-f305cf17103f}, !- Layer 2
  {4263f60d-fde9-454e-9988-6f12b74ec142}; !- Layer 3

OS:StandardsInformation:Construction,
  {1cce3816-860e-4a71-89f5-246f3f49001e}, !- Handle
  {0028ec0b-d5fe-482b-b806-f46ffc6023dd}, !- Construction Name
  ExteriorWindow,                         !- Intended Surface Type
  Metal framing (all other),              !- Standards Construction Type
  ,                                       !- Perturbable Layer
  ,                                       !- Perturbable Layer Type
  ,                                       !- Other Perturbable Layer Type
  ,                                       !- Construction Standard
  ,                                       !- Construction Standard Source
  ,                                       !- Fenestration Type
  ,                                       !- Fenestration Assembly Context
  ,                                       !- Fenestration Number of Panes
  Metal Framing;                          !- Fenestration Frame Type

OS:WindowMaterial:Glazing,
  {b1ca2dc8-ad39-4f38-90f1-3d66e70839fa}, !- Handle
  REF B CLEAR HI 6MM,                     !- Name
  SpectralAverage,                        !- Optical Data Type
  ,                                       !- Window Glass Spectral Data Set Name
  0.00599999999999998,                    !- Thickness {m}
  0.24,                                   !- Solar Transmittance at Normal Incidence
  0.16,                                   !- Front Side Solar Reflectance at Normal Incidence
  0.32,                                   !- Back Side Solar Reflectance at Normal Incidence
  0.3,                                    !- Visible Transmittance at Normal Incidence
  0.16,                                   !- Front Side Visible Reflectance at Normal Incidence
  0.29,                                   !- Back Side Visible Reflectance at Normal Incidence
  0,                                      !- Infrared Transmittance at Normal Incidence
  0.84,                                   !- Front Side Infrared Hemispherical Emissivity
  0.6,                                    !- Back Side Infrared Hemispherical Emissivity
  0.9,                                    !- Conductivity {W/m-K}
  1,                                      !- Dirt Correction Factor for Solar and Visible Transmittance
  No;                                     !- Solar Diffusing

OS:Construction,
  {c87701c5-77d8-442c-9852-8857fdc2f9c7}, !- Handle
  Typical Overhead Door R-2.0,            !- Name
  ,                                       !- Surface Rendering Name
  {8b259f94-4649-4de1-832c-6d27e7d44135}; !- Layer 1

OS:StandardsInformation:Construction,
  {fa493351-0833-4113-9e03-cd3ec82a80b6}, !- Handle
  {c87701c5-77d8-442c-9852-8857fdc2f9c7}, !- Construction Name
  ExteriorDoor,                           !- Intended Surface Type
  RollUp;                                 !- Standards Construction Type

OS:Material:NoMass,
  {8b259f94-4649-4de1-832c-6d27e7d44135}, !- Handle
  Typical Insulation R-1.15 1,            !- Name
  Smooth,                                 !- Roughness
  0.202526711234652,                      !- Thermal Resistance {m2-K/W}
  0.9,                                    !- Thermal Absorptance
  0.7,                                    !- Solar Absorptance
  0.7;                                    !- Visible Absorptance

OS:Construction,
  {4b690abf-db19-492e-9084-89072228ef78}, !- Handle
  Window_U_0.50_SHGC_0.40_Skylight_Frame_Width_0.430_in, !- Name
  ,                                       !- Surface Rendering Name
  {26e0de18-28bb-4877-9e21-ccad3ec24de4}, !- Layer 1
  {ffd41f50-3fd8-48e7-96c8-6284f3c18372}, !- Layer 2
  {3bead45d-a66c-4dfc-94f5-a32c3598ad48}; !- Layer 3

OS:StandardsInformation:Construction,
  {bbf3a3ec-dbe4-415a-b1ef-3f34913e5561}, !- Handle
  {4b690abf-db19-492e-9084-89072228ef78}, !- Construction Name
  Skylight,                               !- Intended Surface Type
  ;                                       !- Standards Construction Type

OS:WindowMaterial:Glazing,
  {26e0de18-28bb-4877-9e21-ccad3ec24de4}, !- Handle
  Glass_2052_LayerAvg,                    !- Name
  SpectralAverage,                        !- Optical Data Type
  ,                                       !- Window Glass Spectral Data Set Name
  0.00837,                                !- Thickness {m}
  0.507767,                               !- Solar Transmittance at Normal Incidence
  0.05422805,                             !- Front Side Solar Reflectance at Normal Incidence
  0.05449309,                             !- Back Side Solar Reflectance at Normal Incidence
  0.586833,                               !- Visible Transmittance at Normal Incidence
  0.05805,                                !- Front Side Visible Reflectance at Normal Incidence
  0.058397,                               !- Back Side Visible Reflectance at Normal Incidence
  0,                                      !- Infrared Transmittance at Normal Incidence
  0.84,                                   !- Front Side Infrared Hemispherical Emissivity
  0.84,                                   !- Back Side Infrared Hemispherical Emissivity
  0.999999999999999,                      !- Conductivity {W/m-K}
  1,                                      !- Dirt Correction Factor for Solar and Visible Transmittance
  No;                                     !- Solar Diffusing

OS:WindowMaterial:Gas,
  {ffd41f50-3fd8-48e7-96c8-6284f3c18372}, !- Handle
  Gap_1_W_0_0038,                         !- Name
  Air,                                    !- Gas Type
  0.00379999999999999;                    !- Thickness {m}

OS:WindowMaterial:Glazing,
  {3bead45d-a66c-4dfc-94f5-a32c3598ad48}, !- Handle
  Glass_2027F_LayerAvg,                   !- Name
  SpectralAverage,                        !- Optical Data Type
  ,                                       !- Window Glass Spectral Data Set Name
  0.00399999999999998,                    !- Thickness {m}
  0.369744,                               !- Solar Transmittance at Normal Incidence
  0.4700695,                              !- Front Side Solar Reflectance at Normal Incidence
  0.340935,                               !- Back Side Solar Reflectance at Normal Incidence
  0.765222,                               !- Visible Transmittance at Normal Incidence
  0.0546,                                 !- Front Side Visible Reflectance at Normal Incidence
  0.073741,                               !- Back Side Visible Reflectance at Normal Incidence
  0,                                      !- Infrared Transmittance at Normal Incidence
  0.03675,                                !- Front Side Infrared Hemispherical Emissivity
  0.84,                                   !- Back Side Infrared Hemispherical Emissivity
  0.999999999999999,                      !- Conductivity {W/m-K}
  1,                                      !- Dirt Correction Factor for Solar and Visible Transmittance
  No;                                     !- Solar Diffusing

OS:Construction,
  {3d872831-5d76-4d17-8ccb-5881c809478b}, !- Handle
  Typical Interior Window,                !- Name
  ,                                       !- Surface Rendering Name
  {37c2d600-c4bf-44f5-9b79-1b62687d679c}; !- Layer 1

OS:StandardsInformation:Construction,
  {49091bde-b834-4e9a-8028-87cb6a035116}, !- Handle
  {3d872831-5d76-4d17-8ccb-5881c809478b}, !- Construction Name
  InteriorWindow,                         !- Intended Surface Type
  ;                                       !- Standards Construction Type

OS:WindowMaterial:Glazing,
  {37c2d600-c4bf-44f5-9b79-1b62687d679c}, !- Handle
  Clear 3mm,                              !- Name
  SpectralAverage,                        !- Optical Data Type
  ,                                       !- Window Glass Spectral Data Set Name
  0.00299999999999999,                    !- Thickness {m}
  0.837,                                  !- Solar Transmittance at Normal Incidence
  0.075,                                  !- Front Side Solar Reflectance at Normal Incidence
  0.075,                                  !- Back Side Solar Reflectance at Normal Incidence
  0.898,                                  !- Visible Transmittance at Normal Incidence
  0.081,                                  !- Front Side Visible Reflectance at Normal Incidence
  0.081,                                  !- Back Side Visible Reflectance at Normal Incidence
  0,                                      !- Infrared Transmittance at Normal Incidence
  0.84,                                   !- Front Side Infrared Hemispherical Emissivity
  0.84,                                   !- Back Side Infrared Hemispherical Emissivity
  0.9,                                    !- Conductivity {W/m-K}
  1,                                      !- Dirt Correction Factor for Solar and Visible Transmittance
  No;                                     !- Solar Diffusing

OS:DefaultSubSurfaceConstructions,
  {82139cfe-e46d-4641-b163-fd6b78a0b26f}, !- Handle
  Default Sub Surface Constructions 2,    !- Name
  {3d872831-5d76-4d17-8ccb-5881c809478b}, !- Fixed Window Construction Name
  {3d872831-5d76-4d17-8ccb-5881c809478b}, !- Operable Window Construction Name
  {143bc3ca-edc3-4c16-a5b1-84aee24cc76d}, !- Door Construction Name
  ,                                       !- Glass Door Construction Name
  ,                                       !- Overhead Door Construction Name
  ,                                       !- Skylight Construction Name
  ,                                       !- Tubular Daylight Dome Construction Name
  ;                                       !- Tubular Daylight Diffuser Construction Name

OS:Construction,
  {143bc3ca-edc3-4c16-a5b1-84aee24cc76d}, !- Handle
  Typical Interior Door,                  !- Name
  ,                                       !- Surface Rendering Name
  {8a997c4a-a779-4b13-be71-3869a5185441}; !- Layer 1

OS:StandardsInformation:Construction,
  {c4c76e6e-337d-41c1-8a9b-55276c0e8efa}, !- Handle
  {143bc3ca-edc3-4c16-a5b1-84aee24cc76d}, !- Construction Name
  InteriorDoor,                           !- Intended Surface Type
  ;                                       !- Standards Construction Type

OS:Material,
  {8a997c4a-a779-4b13-be71-3869a5185441}, !- Handle
  G05 25mm wood,                          !- Name
  MediumSmooth,                           !- Roughness
  0.0254,                                 !- Thickness {m}
  0.15,                                   !- Conductivity {W/m-K}
  608,                                    !- Density {kg/m3}
  1630,                                   !- Specific Heat {J/kg-K}
  0.9,                                    !- Thermal Absorptance
  0.5,                                    !- Solar Absorptance
  0.5;                                    !- Visible Absorptance

OS:Construction,
  {25980729-61c1-4354-9767-ace249ae93de}, !- Handle
  Typical Interior Partition,             !- Name
  ,                                       !- Surface Rendering Name
  {8a997c4a-a779-4b13-be71-3869a5185441}; !- Layer 1

OS:StandardsInformation:Construction,
  {ea6a8597-11be-4eff-a53f-9f761b528797}, !- Handle
  {25980729-61c1-4354-9767-ace249ae93de}, !- Construction Name
  InteriorPartition,                      !- Intended Surface Type
  ;                                       !- Standards Construction Type

OS:DefaultConstructionSet,
  {f61eeed8-6c81-48a2-a6af-5dee101cc4d0}, !- Handle
  90.1-2013 -  - Attic - ASHRAE 169-2013-4A, !- Name
  {65133ef9-12ea-4493-a0d4-6513c5705c11}, !- Default Exterior Surface Constructions Name
  {f017c0f3-921d-4463-8ef8-d6738bca5371}, !- Default Interior Surface Constructions Name
  {80a0ae58-16a5-4587-a3bf-46fc3cbf499a}, !- Default Ground Contact Surface Constructions Name
  {852c6909-193d-43a7-9908-63289702120d}, !- Default Exterior SubSurface Constructions Name
  {0a7b6161-bd54-45ad-a494-5dd89e1c42e9}, !- Default Interior SubSurface Constructions Name
  ,                                       !- Interior Partition Construction Name
  ,                                       !- Space Shading Construction Name
  ,                                       !- Building Shading Construction Name
  ;                                       !- Site Shading Construction Name

OS:DefaultSurfaceConstructions,
  {65133ef9-12ea-4493-a0d4-6513c5705c11}, !- Handle
  Default Surface Constructions 4,        !- Name
  {25a53bbf-981a-4a9f-95f7-bdd56feba3f4}, !- Floor Construction Name
  ,                                       !- Wall Construction Name
  {11fd64c8-d01f-4b78-b5c7-9c557aa76ec8}; !- Roof Ceiling Construction Name

OS:Construction,
  {25a53bbf-981a-4a9f-95f7-bdd56feba3f4}, !- Handle
  Typical Attic Soffit,                   !- Name
  ,                                       !- Surface Rendering Name
  {bdf7d35a-4d00-4b3c-8dfa-8c90707687e4}; !- Layer 1

OS:StandardsInformation:Construction,
  {10f36a91-2c66-4b15-8b19-8277fd1b9e97}, !- Handle
  {25a53bbf-981a-4a9f-95f7-bdd56feba3f4}, !- Construction Name
  AtticWall,                              !- Intended Surface Type
  ;                                       !- Standards Construction Type

OS:Material,
  {bdf7d35a-4d00-4b3c-8dfa-8c90707687e4}, !- Handle
  5/8 in. Plywood,                        !- Name
  Smooth,                                 !- Roughness
  0.0159,                                 !- Thickness {m}
  0.12,                                   !- Conductivity {W/m-K}
  543.999999999999,                       !- Density {kg/m3}
  1210,                                   !- Specific Heat {J/kg-K}
  0.9,                                    !- Thermal Absorptance
  0.7,                                    !- Solar Absorptance
  0.7;                                    !- Visible Absorptance

OS:Construction,
  {11fd64c8-d01f-4b78-b5c7-9c557aa76ec8}, !- Handle
  Typical Uninsulated Wood Joist Attic Roof, !- Name
  ,                                       !- Surface Rendering Name
  {ed450ebb-55c8-4551-be64-c79b758301ad}, !- Layer 1
  {bdf7d35a-4d00-4b3c-8dfa-8c90707687e4}; !- Layer 2

OS:StandardsInformation:Construction,
  {1bbf6352-4c78-4468-9e0c-4bdaa0cfe366}, !- Handle
  {11fd64c8-d01f-4b78-b5c7-9c557aa76ec8}, !- Construction Name
  AtticRoof,                              !- Intended Surface Type
  WoodFramed;                             !- Standards Construction Type

OS:Material,
  {ed450ebb-55c8-4551-be64-c79b758301ad}, !- Handle
  Asphalt Shingles,                       !- Name
  VeryRough,                              !- Roughness
  0.00319999999999998,                    !- Thickness {m}
  0.04,                                   !- Conductivity {W/m-K}
  1120,                                   !- Density {kg/m3}
  1260,                                   !- Specific Heat {J/kg-K}
  0.9,                                    !- Thermal Absorptance
  0.7,                                    !- Solar Absorptance
  0.7;                                    !- Visible Absorptance

OS:DefaultSurfaceConstructions,
  {f017c0f3-921d-4463-8ef8-d6738bca5371}, !- Handle
  Default Surface Constructions 5,        !- Name
  {6f2d1d2b-17d8-4e6c-9101-f9cd50b2b422}, !- Floor Construction Name
  ,                                       !- Wall Construction Name
  ;                                       !- Roof Ceiling Construction Name

OS:Construction,
  {6f2d1d2b-17d8-4e6c-9101-f9cd50b2b422}, !- Handle
  Typical Wood Joist Attic Floor R-47.62 1, !- Name
  ,                                       !- Surface Rendering Name
  {2111fbf3-ab9c-4204-8603-8ea2f42b3e50}, !- Layer 1
  {74cbbf1c-3739-4793-a926-2cd008be8632}; !- Layer 2

OS:StandardsInformation:Construction,
  {8e014608-d273-43d7-afc2-0e99b7a7972b}, !- Handle
  {6f2d1d2b-17d8-4e6c-9101-f9cd50b2b422}, !- Construction Name
  AtticFloor,                             !- Intended Surface Type
  WoodFramed;                             !- Standards Construction Type

OS:Material:NoMass,
  {74cbbf1c-3739-4793-a926-2cd008be8632}, !- Handle
  Typical Insulation R-45.98 1,           !- Name
  Smooth,                                 !- Roughness
  8.09838632642688,                       !- Thermal Resistance {m2-K/W}
  0.9,                                    !- Thermal Absorptance
  0.7,                                    !- Solar Absorptance
  0.7;                                    !- Visible Absorptance

OS:DefaultSurfaceConstructions,
  {80a0ae58-16a5-4587-a3bf-46fc3cbf499a}, !- Handle
  Default Surface Constructions 6,        !- Name
  ,                                       !- Floor Construction Name
  ,                                       !- Wall Construction Name
  ;                                       !- Roof Ceiling Construction Name

OS:DefaultSubSurfaceConstructions,
  {852c6909-193d-43a7-9908-63289702120d}, !- Handle
  Default Sub Surface Constructions 3,    !- Name
  ,                                       !- Fixed Window Construction Name
  ,                                       !- Operable Window Construction Name
  ,                                       !- Door Construction Name
  ,                                       !- Glass Door Construction Name
  ,                                       !- Overhead Door Construction Name
  ,                                       !- Skylight Construction Name
  ,                                       !- Tubular Daylight Dome Construction Name
  ;                                       !- Tubular Daylight Diffuser Construction Name

OS:DefaultSubSurfaceConstructions,
  {0a7b6161-bd54-45ad-a494-5dd89e1c42e9}, !- Handle
  Default Sub Surface Constructions 4,    !- Name
  ,                                       !- Fixed Window Construction Name
  ,                                       !- Operable Window Construction Name
  ,                                       !- Door Construction Name
  ,                                       !- Glass Door Construction Name
  ,                                       !- Overhead Door Construction Name
  ,                                       !- Skylight Construction Name
  ,                                       !- Tubular Daylight Dome Construction Name
  ;                                       !- Tubular Daylight Diffuser Construction Name

OS:ElectricEquipment:Definition,
  {42ef57ae-8fb0-4b86-b89b-4624d60bf7a7}, !- Handle
  Kitchen Electric Equipment Definition1, !- Name
  EquipmentLevel,                         !- Design Level Calculation Method
  457.5,                                  !- Design Level {W}
  ,                                       !- Watts per Space Floor Area {W/m2}
  ,                                       !- Watts per Person {W/person}
  0,                                      !- Fraction Latent
  0.25,                                   !- Fraction Radiant
  0;                                      !- Fraction Lost

OS:ElectricEquipment:Definition,
  {916a6325-819f-4952-b0d7-0487d159eb5b}, !- Handle
  Kitchen Electric Equipment Definition2, !- Name
  EquipmentLevel,                         !- Design Level Calculation Method
  570,                                    !- Design Level {W}
  ,                                       !- Watts per Space Floor Area {W/m2}
  ,                                       !- Watts per Person {W/person}
  0,                                      !- Fraction Latent
  0.25,                                   !- Fraction Radiant
  0;                                      !- Fraction Lost

OS:ElectricEquipment,
  {095a38c5-c03f-4244-827c-2760ab5488c6}, !- Handle
  Kitchen_Reach-in-Freezer,               !- Name
  {42ef57ae-8fb0-4b86-b89b-4624d60bf7a7}, !- Electric Equipment Definition Name
  {b561fd0f-55af-433e-86cc-3619d4454fba}, !- Space or SpaceType Name
  {f2ba765e-6fcb-4cb4-9247-20fdc9cc49ca}, !- Schedule Name
  ,                                       !- Multiplier
  General;                                !- End-Use Subcategory

OS:ElectricEquipment,
  {c4bb91e3-bd33-47fe-9a8c-ecc2a5eb873e}, !- Handle
  Kitchen_Reach-in-Refrigerator,          !- Name
  {916a6325-819f-4952-b0d7-0487d159eb5b}, !- Electric Equipment Definition Name
  {b561fd0f-55af-433e-86cc-3619d4454fba}, !- Space or SpaceType Name
  {f2ba765e-6fcb-4cb4-9247-20fdc9cc49ca}, !- Schedule Name
  ,                                       !- Multiplier
  General;                                !- End-Use Subcategory

OS:Schedule:Ruleset,
  {f2ba765e-6fcb-4cb4-9247-20fdc9cc49ca}, !- Handle
  RestaurantFastFood ALWAYS_ON,           !- Name
  {41f8ca04-840e-4fe8-9e83-65ee4d481e67}, !- Schedule Type Limits Name
  {5671903f-faf2-4e6a-bc40-63581d6c317a}, !- Default Day Schedule Name
  {eb4b0dcb-98b4-42a0-90a1-3a83aace5e6f}, !- Summer Design Day Schedule Name
  {7da383e0-d6fd-4407-9bbe-d437f6e9ac0f}; !- Winter Design Day Schedule Name

OS:Schedule:Day,
  {5671903f-faf2-4e6a-bc40-63581d6c317a}, !- Handle
  RestaurantFastFood ALWAYS_ON Default,   !- Name
  {41f8ca04-840e-4fe8-9e83-65ee4d481e67}, !- Schedule Type Limits Name
  ,                                       !- Interpolate to Timestep
  24,                                     !- Hour 1
  0,                                      !- Minute 1
  1;                                      !- Value Until Time 1

OS:Schedule:Day,
  {7da383e0-d6fd-4407-9bbe-d437f6e9ac0f}, !- Handle
  RestaurantFastFood ALWAYS_ON Winter Design Day, !- Name
  {41f8ca04-840e-4fe8-9e83-65ee4d481e67}, !- Schedule Type Limits Name
  ,                                       !- Interpolate to Timestep
  24,                                     !- Hour 1
  0,                                      !- Minute 1
  1;                                      !- Value Until Time 1

OS:Schedule:Day,
  {eb4b0dcb-98b4-42a0-90a1-3a83aace5e6f}, !- Handle
  RestaurantFastFood ALWAYS_ON Summer Design Day, !- Name
  {41f8ca04-840e-4fe8-9e83-65ee4d481e67}, !- Schedule Type Limits Name
  ,                                       !- Interpolate to Timestep
  24,                                     !- Hour 1
  0,                                      !- Minute 1
  1;                                      !- Value Until Time 1

OS:SpaceInfiltration:DesignFlowRate,
  {331c7350-9a63-4bc6-9def-af882d436492}, !- Handle
  Dining door Infiltration,               !- Name
  {227a53df-c60f-4814-9986-7262c5ebf0b0}, !- Space or SpaceType Name
  {726ef838-5ca2-4354-9cb3-fd3fc4c1e23f}, !- Schedule Name
  Flow/Space,                             !- Design Flow Rate Calculation Method
  0.583798439,                            !- Design Flow Rate {m3/s}
  ,                                       !- Flow per Space Floor Area {m3/s-m2}
  ,                                       !- Flow per Exterior Surface Area {m3/s-m2}
  ,                                       !- Air Changes per Hour {1/hr}
  ,                                       !- Constant Term Coefficient
  ,                                       !- Temperature Term Coefficient
  ,                                       !- Velocity Term Coefficient
  ;                                       !- Velocity Squared Term Coefficient

OS:SpaceInfiltration:DesignFlowRate,
  {db9e082c-814f-42a0-ad6e-8db72e836cca}, !- Handle
  Space Infiltration Design Flow Rate 2,  !- Name
  {597594ef-5c7d-4f39-88b9-691ef2d8a8eb}, !- Space or SpaceType Name
  {f8fa7323-6dd3-44ac-9f1e-a338525d0eff}, !- Schedule Name
  Flow/Space,                             !- Design Flow Rate Calculation Method
  0.0729,                                 !- Design Flow Rate {m3/s}
  ,                                       !- Flow per Space Floor Area {m3/s-m2}
  ,                                       !- Flow per Exterior Surface Area {m3/s-m2}
  ,                                       !- Air Changes per Hour {1/hr}
  ,                                       !- Constant Term Coefficient
  ,                                       !- Temperature Term Coefficient
  ,                                       !- Velocity Term Coefficient
  ;                                       !- Velocity Squared Term Coefficient

OS:Schedule:Ruleset,
  {726ef838-5ca2-4354-9cb3-fd3fc4c1e23f}, !- Handle
  RestaurantFastFood VESTIBULE_DOOR_INFIL_SCH, !- Name
  {41f8ca04-840e-4fe8-9e83-65ee4d481e67}, !- Schedule Type Limits Name
  {b0a00252-c224-4f0b-a447-cb2dc9350711}, !- Default Day Schedule Name
  {a6b1e271-0da8-4642-b94d-f2cc9567dc70}, !- Summer Design Day Schedule Name
  {9fc51857-c63f-4f38-9aad-7c03df7a8f51}; !- Winter Design Day Schedule Name

OS:Schedule:Day,
  {b0a00252-c224-4f0b-a447-cb2dc9350711}, !- Handle
  RestaurantFastFood VESTIBULE_DOOR_INFIL_SCH Default, !- Name
  {41f8ca04-840e-4fe8-9e83-65ee4d481e67}, !- Schedule Type Limits Name
  ,                                       !- Interpolate to Timestep
  6,                                      !- Hour 1
  0,                                      !- Minute 1
  0,                                      !- Value Until Time 1
  7,                                      !- Hour 2
  0,                                      !- Minute 2
  0.131,                                  !- Value Until Time 2
  9,                                      !- Hour 3
  0,                                      !- Minute 3
  0.542,                                  !- Value Until Time 3
  11,                                     !- Hour 4
  0,                                      !- Minute 4
  0.241,                                  !- Value Until Time 4
  12,                                     !- Hour 5
  0,                                      !- Minute 5
  0.345,                                  !- Value Until Time 5
  14,                                     !- Hour 6
  0,                                      !- Minute 6
  0.542,                                  !- Value Until Time 6
  15,                                     !- Hour 7
  0,                                      !- Minute 7
  0.345,                                  !- Value Until Time 7
  16,                                     !- Hour 8
  0,                                      !- Minute 8
  0.241,                                  !- Value Until Time 8
  17,                                     !- Hour 9
  0,                                      !- Minute 9
  0.345,                                  !- Value Until Time 9
  18,                                     !- Hour 10
  0,                                      !- Minute 10
  0.445,                                  !- Value Until Time 10
  19,                                     !- Hour 11
  0,                                      !- Minute 11
  0.542,                                  !- Value Until Time 11
  20,                                     !- Hour 12
  0,                                      !- Minute 12
  0.637,                                  !- Value Until Time 12
  21,                                     !- Hour 13
  0,                                      !- Minute 13
  0.73,                                   !- Value Until Time 13
  22,                                     !- Hour 14
  0,                                      !- Minute 14
  0.445,                                  !- Value Until Time 14
  24,                                     !- Hour 15
  0,                                      !- Minute 15
  0.241;                                  !- Value Until Time 15

OS:Schedule:Rule,
  {58700474-894b-49dd-b7fd-f9245455df18}, !- Handle
  Schedule Rule 24,                       !- Name
  {726ef838-5ca2-4354-9cb3-fd3fc4c1e23f}, !- Schedule Ruleset Name
  1,                                      !- Rule Order
  {e10bc8ac-9ef5-4c41-9239-afc876432a5f}, !- Day Schedule Name
  ,                                       !- Apply Sunday
  ,                                       !- Apply Monday
  ,                                       !- Apply Tuesday
  ,                                       !- Apply Wednesday
  ,                                       !- Apply Thursday
  ,                                       !- Apply Friday
  Yes,                                    !- Apply Saturday
  ,                                       !- Apply Holiday
  DateRange,                              !- Date Specification Type
  1,                                      !- Start Month
  1,                                      !- Start Day
  12,                                     !- End Month
  31;                                     !- End Day

OS:Schedule:Day,
  {e10bc8ac-9ef5-4c41-9239-afc876432a5f}, !- Handle
  RestaurantFastFood VESTIBULE_DOOR_INFIL_SCH Sat Day, !- Name
  {41f8ca04-840e-4fe8-9e83-65ee4d481e67}, !- Schedule Type Limits Name
  ,                                       !- Interpolate to Timestep
  6,                                      !- Hour 1
  0,                                      !- Minute 1
  0,                                      !- Value Until Time 1
  7,                                      !- Hour 2
  0,                                      !- Minute 2
  0.131,                                  !- Value Until Time 2
  9,                                      !- Hour 3
  0,                                      !- Minute 3
  0.542,                                  !- Value Until Time 3
  10,                                     !- Hour 4
  0,                                      !- Minute 4
  0.445,                                  !- Value Until Time 4
  11,                                     !- Hour 5
  0,                                      !- Minute 5
  0.241,                                  !- Value Until Time 5
  12,                                     !- Hour 6
  0,                                      !- Minute 6
  0.445,                                  !- Value Until Time 6
  14,                                     !- Hour 7
  0,                                      !- Minute 7
  0.542,                                  !- Value Until Time 7
  15,                                     !- Hour 8
  0,                                      !- Minute 8
  0.445,                                  !- Value Until Time 8
  18,                                     !- Hour 9
  0,                                      !- Minute 9
  0.345,                                  !- Value Until Time 9
  19,                                     !- Hour 10
  0,                                      !- Minute 10
  0.73,                                   !- Value Until Time 10
  20,                                     !- Hour 11
  0,                                      !- Minute 11
  0.911,                                  !- Value Until Time 11
  21,                                     !- Hour 12
  0,                                      !- Minute 12
  0.73,                                   !- Value Until Time 12
  22,                                     !- Hour 13
  0,                                      !- Minute 13
  0.637,                                  !- Value Until Time 13
  23,                                     !- Hour 14
  0,                                      !- Minute 14
  0.542,                                  !- Value Until Time 14
  24,                                     !- Hour 15
  0,                                      !- Minute 15
  0.345;                                  !- Value Until Time 15

OS:Schedule:Day,
  {a6b1e271-0da8-4642-b94d-f2cc9567dc70}, !- Handle
  RestaurantFastFood VESTIBULE_DOOR_INFIL_SCH Summer Design Day, !- Name
  {41f8ca04-840e-4fe8-9e83-65ee4d481e67}, !- Schedule Type Limits Name
  ,                                       !- Interpolate to Timestep
  24,                                     !- Hour 1
  0,                                      !- Minute 1
  1;                                      !- Value Until Time 1

OS:Schedule:Rule,
  {bce7ea6d-b4ca-4b41-b116-619b9ae6cada}, !- Handle
  Schedule Rule 25,                       !- Name
  {726ef838-5ca2-4354-9cb3-fd3fc4c1e23f}, !- Schedule Ruleset Name
  0,                                      !- Rule Order
  {e16bb141-e84d-43ae-a689-fe496c0cc6dd}, !- Day Schedule Name
  ,                                       !- Apply Sunday
  Yes,                                    !- Apply Monday
  Yes,                                    !- Apply Tuesday
  Yes,                                    !- Apply Wednesday
  Yes,                                    !- Apply Thursday
  Yes,                                    !- Apply Friday
  ,                                       !- Apply Saturday
  ,                                       !- Apply Holiday
  DateRange,                              !- Date Specification Type
  1,                                      !- Start Month
  1,                                      !- Start Day
  12,                                     !- End Month
  31;                                     !- End Day

OS:Schedule:Day,
  {e16bb141-e84d-43ae-a689-fe496c0cc6dd}, !- Handle
  RestaurantFastFood VESTIBULE_DOOR_INFIL_SCH Wkdy Day, !- Name
  {41f8ca04-840e-4fe8-9e83-65ee4d481e67}, !- Schedule Type Limits Name
  ,                                       !- Interpolate to Timestep
  6,                                      !- Hour 1
  0,                                      !- Minute 1
  0,                                      !- Value Until Time 1
  7,                                      !- Hour 2
  0,                                      !- Minute 2
  0.131,                                  !- Value Until Time 2
  10,                                     !- Hour 3
  0,                                      !- Minute 3
  0.445,                                  !- Value Until Time 3
  11,                                     !- Hour 4
  0,                                      !- Minute 4
  0.241,                                  !- Value Until Time 4
  12,                                     !- Hour 5
  0,                                      !- Minute 5
  0.542,                                  !- Value Until Time 5
  13,                                     !- Hour 6
  0,                                      !- Minute 6
  0.821,                                  !- Value Until Time 6
  14,                                     !- Hour 7
  0,                                      !- Minute 7
  0.73,                                   !- Value Until Time 7
  15,                                     !- Hour 8
  0,                                      !- Minute 8
  0.445,                                  !- Value Until Time 8
  16,                                     !- Hour 9
  0,                                      !- Minute 9
  0.241,                                  !- Value Until Time 9
  17,                                     !- Hour 10
  0,                                      !- Minute 10
  0.345,                                  !- Value Until Time 10
  18,                                     !- Hour 11
  0,                                      !- Minute 11
  0.542,                                  !- Value Until Time 11
  21,                                     !- Hour 12
  0,                                      !- Minute 12
  0.821,                                  !- Value Until Time 12
  22,                                     !- Hour 13
  0,                                      !- Minute 13
  0.542,                                  !- Value Until Time 13
  23,                                     !- Hour 14
  0,                                      !- Minute 14
  0.345,                                  !- Value Until Time 14
  24,                                     !- Hour 15
  0,                                      !- Minute 15
  0.241;                                  !- Value Until Time 15

OS:Schedule:Day,
  {9fc51857-c63f-4f38-9aad-7c03df7a8f51}, !- Handle
  RestaurantFastFood VESTIBULE_DOOR_INFIL_SCH Winter Design Day, !- Name
  {41f8ca04-840e-4fe8-9e83-65ee4d481e67}, !- Schedule Type Limits Name
  ,                                       !- Interpolate to Timestep
  24,                                     !- Hour 1
  0,                                      !- Minute 1
  0;                                      !- Value Until Time 1

OS:Schedule:Ruleset,
  {f8fa7323-6dd3-44ac-9f1e-a338525d0eff}, !- Handle
  Always On,                              !- Name
  {41f8ca04-840e-4fe8-9e83-65ee4d481e67}, !- Schedule Type Limits Name
  {e342aae3-05f5-41a1-bc21-14f47a80f43b}; !- Default Day Schedule Name

OS:Schedule:Day,
  {e342aae3-05f5-41a1-bc21-14f47a80f43b}, !- Handle
  Always On Default,                      !- Name
  {41f8ca04-840e-4fe8-9e83-65ee4d481e67}, !- Schedule Type Limits Name
  ,                                       !- Interpolate to Timestep
  24,                                     !- Hour 1
  0,                                      !- Minute 1
  1;                                      !- Value Until Time 1

OS:ZoneMixing,
  {78682065-efbd-4c4c-ae63-84027a733dc2}, !- Handle
  Zone Mixing 1,                          !- Name
  {b764a0b4-5924-41b3-8174-2988baaa0651}, !- Zone Name
  {c3d18251-bccc-49ca-936f-98ac305a1a54}, !- Schedule Name
  Flow/Zone,                              !- Design Flow Rate Calculation Method
  0.416067345,                            !- Design Flow Rate {m3/s}
  ,                                       !- Flow Rate per Zone Floor Area {m3/s-m2}
  ,                                       !- Flow Rate per Person {m3/s-person}
  ,                                       !- Air Changes per Hour {1/hr}
  {f3d806a9-56fb-4b9e-ba7c-48c77b995e56}, !- Source Zone Name
  0,                                      !- Delta Temperature {deltaC}
  ,                                       !- Delta Temperature Schedule Name
  ,                                       !- Minimum Zone Temperature Schedule Name
  ,                                       !- Maximum Zone Temperature Schedule Name
  ,                                       !- Minimum Source Zone Temperature Schedule Name
  ,                                       !- Maximum Source Zone Temperature Schedule Name
  ,                                       !- Minimum Outdoor Temperature Schedule Name
  ;                                       !- Maximum Outdoor Temperature Schedule Name

<<<<<<< HEAD
=======
OS:ScheduleTypeLimits,
  {641a5def-d529-4a81-a23d-edf928468213}, !- Handle
  Fractional 1,                           !- Name
  0,                                      !- Lower Limit Value
  1,                                      !- Upper Limit Value
  Continuous,                             !- Numeric Type
  ;                                       !- Unit Type

>>>>>>> 8e46b64e
OS:Material,
  {7844b780-cc01-44df-9794-a803417b7441}, !- Handle
  Std Wood 6inch,                         !- Name
  MediumSmooth,                           !- Roughness
  0.15,                                   !- Thickness {m}
  0.12,                                   !- Conductivity {W/m-K}
  540,                                    !- Density {kg/m3}
  1210,                                   !- Specific Heat {J/kg-K}
  0.9,                                    !- Thermal Absorptance
  0.7,                                    !- Solar Absorptance
  0.7;                                    !- Visible Absorptance

OS:Construction,
  {9eea556f-8a2c-4429-9439-8d631cf28853}, !- Handle
  InteriorFurnishings,                    !- Name
  ,                                       !- Surface Rendering Name
  {7844b780-cc01-44df-9794-a803417b7441}; !- Layer 1

OS:InternalMass:Definition,
  {6f7e4f08-6625-4172-93f7-0b7fff970c67}, !- Handle
  Internal Mass Definition 1,             !- Name
  {9eea556f-8a2c-4429-9439-8d631cf28853}, !- Construction Name
  SurfaceArea/Area,                       !- Design Level Calculation Method
  ,                                       !- Surface Area {m2}
  2,                                      !- Surface Area per Space Floor Area {dimensionless}
  ;                                       !- Surface Area per Person {m2/person}

OS:InternalMass,
  {30766c93-4346-4806-b3f4-8146b859097d}, !- Handle
  Kitchen Mass,                           !- Name
  {6f7e4f08-6625-4172-93f7-0b7fff970c67}, !- Internal Mass Definition Name
  {ca5649c5-cc8d-4b71-9941-b893da8ba6a1}, !- Space or SpaceType Name
  1;                                      !- Multiplier

OS:InternalMass,
  {e1feda89-94de-47e5-9a41-751781c751a7}, !- Handle
  attic Mass,                             !- Name
  {6f7e4f08-6625-4172-93f7-0b7fff970c67}, !- Internal Mass Definition Name
  {597594ef-5c7d-4f39-88b9-691ef2d8a8eb}, !- Space or SpaceType Name
  1;                                      !- Multiplier

OS:InternalMass,
  {d435e685-c9b0-4da7-b69d-63b4a87ebace}, !- Handle
  Dining Mass,                            !- Name
  {6f7e4f08-6625-4172-93f7-0b7fff970c67}, !- Internal Mass Definition Name
  {227a53df-c60f-4814-9986-7262c5ebf0b0}, !- Space or SpaceType Name
  1;                                      !- Multiplier

OS:PlantLoop,
  {0efdb1f7-985a-49e3-95f2-9f01420cb2e4}, !- Handle
  Main Service Water Loop,                !- Name
  ,                                       !- Fluid Type
  0,                                      !- Glycol Concentration
  ,                                       !- User Defined Fluid Type
  ,                                       !- Plant Equipment Operation Heating Load
  ,                                       !- Plant Equipment Operation Cooling Load
  ,                                       !- Primary Plant Equipment Operation Scheme
  {9f5fb347-ef71-4dd8-acf9-507f6dca6a5b}, !- Loop Temperature Setpoint Node Name
  60,                                     !- Maximum Loop Temperature {C}
  10,                                     !- Minimum Loop Temperature {C}
  ,                                       !- Maximum Loop Flow Rate {m3/s}
  ,                                       !- Minimum Loop Flow Rate {m3/s}
  Autocalculate,                          !- Plant Loop Volume {m3}
  {390b641f-f690-4869-9105-7649087846af}, !- Plant Side Inlet Node Name
  {b044a0e9-a1aa-4be3-aab2-55acb661b101}, !- Plant Side Outlet Node Name
  ,                                       !- Plant Side Branch List Name
  {921f3673-53eb-4962-9c84-f73efe6d1afe}, !- Demand Side Inlet Node Name
  {5fb2cb5d-850d-4ac4-b71f-05ed6fbed104}, !- Demand Side Outlet Node Name
  ,                                       !- Demand Side Branch List Name
  ,                                       !- Demand Side Connector List Name
  Optimal,                                !- Load Distribution Scheme
  {d496db62-8ccc-4c90-86a8-9fb090e15840}, !- Availability Manager List Name
  ,                                       !- Plant Loop Demand Calculation Scheme
  ,                                       !- Common Pipe Simulation
  ,                                       !- Pressure Simulation Type
  ,                                       !- Plant Equipment Operation Heating Load Schedule
  ,                                       !- Plant Equipment Operation Cooling Load Schedule
  ,                                       !- Primary Plant Equipment Operation Scheme Schedule
  ,                                       !- Component Setpoint Operation Scheme Schedule
  {93e16612-8bd7-437a-8720-cd68f3f997d7}, !- Demand Mixer Name
  {6311c228-4a27-4064-95a5-8d91b3a15af6}, !- Demand Splitter Name
  {092d50ed-4082-44b8-8857-c5ad540439bc}, !- Supply Mixer Name
  {ae6e057c-11a8-4c94-9509-ea307ce8bee9}; !- Supply Splitter Name

OS:Node,
  {b894fcfb-fa60-4a30-8532-c858f47232e2}, !- Handle
  Main Service Water Loop Supply Inlet Node, !- Name
  {390b641f-f690-4869-9105-7649087846af}, !- Inlet Port
  {a3ebeefb-8e53-45d2-814e-95a3450cae1c}; !- Outlet Port

OS:Node,
  {9f5fb347-ef71-4dd8-acf9-507f6dca6a5b}, !- Handle
  Main Service Water Loop Supply Outlet Node, !- Name
  {82210112-c346-44e1-b4f7-4ef4ebc9b9e6}, !- Inlet Port
  {b044a0e9-a1aa-4be3-aab2-55acb661b101}; !- Outlet Port

OS:Node,
  {bc7d8004-5144-4029-84bc-0cf164a4f7d0}, !- Handle
  100gal Natural Gas Water Heater - 100kBtu/hr 0.808 Therm Eff Supply Inlet Water Node, !- Name
  {17bbff84-7f12-46e8-b4be-bbe9323c7125}, !- Inlet Port
  {74fd50c4-807c-4ecd-84e1-9bbb74b07b13}; !- Outlet Port

OS:Connector:Mixer,
  {092d50ed-4082-44b8-8857-c5ad540439bc}, !- Handle
  Connector Mixer 1,                      !- Name
  {e424e543-7257-4274-afd2-526d00243397}, !- Outlet Branch Name
  {14aa1a58-2a31-417a-8659-e976c5591da4}, !- Inlet Branch Name 1
  {56cf6759-2777-4cec-9f91-8cbb21554b03}; !- Inlet Branch Name 2

OS:Connector:Splitter,
  {ae6e057c-11a8-4c94-9509-ea307ce8bee9}, !- Handle
  Connector Splitter 1,                   !- Name
  {700629fb-2520-428f-a8ce-62b8005f52dc}, !- Inlet Branch Name
  {17bbff84-7f12-46e8-b4be-bbe9323c7125}, !- Outlet Branch Name 1
  {1d2f980a-bf98-4ff2-b4d1-1d601f947d93}; !- Outlet Branch Name 2

OS:Connection,
  {390b641f-f690-4869-9105-7649087846af}, !- Handle
  {713e7750-58da-46c4-b931-0b5f952587c1}, !- Name
  {0efdb1f7-985a-49e3-95f2-9f01420cb2e4}, !- Source Object
  14,                                     !- Outlet Port
  {b894fcfb-fa60-4a30-8532-c858f47232e2}, !- Target Object
  2;                                      !- Inlet Port

OS:Connection,
  {17bbff84-7f12-46e8-b4be-bbe9323c7125}, !- Handle
  {9ae5f1b3-f219-497d-91ad-6ee46bfbd7b7}, !- Name
  {ae6e057c-11a8-4c94-9509-ea307ce8bee9}, !- Source Object
  3,                                      !- Outlet Port
  {bc7d8004-5144-4029-84bc-0cf164a4f7d0}, !- Target Object
  2;                                      !- Inlet Port

OS:Connection,
  {b044a0e9-a1aa-4be3-aab2-55acb661b101}, !- Handle
  {722f6119-070f-44d4-8bd0-546ae54ca10a}, !- Name
  {9f5fb347-ef71-4dd8-acf9-507f6dca6a5b}, !- Source Object
  3,                                      !- Outlet Port
  {0efdb1f7-985a-49e3-95f2-9f01420cb2e4}, !- Target Object
  15;                                     !- Inlet Port

OS:Node,
  {48503e45-204d-4c4d-a9f9-41d3cc78a40c}, !- Handle
  Main Service Water Loop Demand Inlet Node, !- Name
  {921f3673-53eb-4962-9c84-f73efe6d1afe}, !- Inlet Port
  {d3ee7d33-1b39-4f1b-aabe-57cb7b3eacb2}; !- Outlet Port

OS:Node,
  {597e8226-6135-406f-8f56-109447ec1b51}, !- Handle
  Main Service Water Loop Demand Outlet Node, !- Name
  {5a793324-8418-46e8-9b58-8b1fa88592d0}, !- Inlet Port
  {5fb2cb5d-850d-4ac4-b71f-05ed6fbed104}; !- Outlet Port

OS:Node,
  {06db257d-fdb5-4d5f-b4d9-763f3c593990}, !- Handle
  Pipe Adiabatic 2 Inlet Water Node,      !- Name
  {1af35458-fb53-497d-bbad-71bdc379f9f5}, !- Inlet Port
  {47914bff-6cbe-4faa-83ae-ceff09a9f112}; !- Outlet Port

OS:Connector:Mixer,
  {93e16612-8bd7-437a-8720-cd68f3f997d7}, !- Handle
  Connector Mixer 2,                      !- Name
  {0543f041-fe48-4c96-a850-2b1834a2b6b5}, !- Outlet Branch Name
  {3bb05413-417a-4e7f-b0b0-7992af345a55}, !- Inlet Branch Name 1
  {88467316-df23-4591-ab7b-04b9cc92b949}; !- Inlet Branch Name 2

OS:Connector:Splitter,
  {6311c228-4a27-4064-95a5-8d91b3a15af6}, !- Handle
  Connector Splitter 2,                   !- Name
  {d3ee7d33-1b39-4f1b-aabe-57cb7b3eacb2}, !- Inlet Branch Name
  {1af35458-fb53-497d-bbad-71bdc379f9f5}, !- Outlet Branch Name 1
  {df341cf0-437b-4606-beb0-693bb3a316e5}; !- Outlet Branch Name 2

OS:Connection,
  {921f3673-53eb-4962-9c84-f73efe6d1afe}, !- Handle
  {4509c218-af6b-4029-8089-d0b51a7295b0}, !- Name
  {0efdb1f7-985a-49e3-95f2-9f01420cb2e4}, !- Source Object
  17,                                     !- Outlet Port
  {48503e45-204d-4c4d-a9f9-41d3cc78a40c}, !- Target Object
  2;                                      !- Inlet Port

OS:Connection,
  {d3ee7d33-1b39-4f1b-aabe-57cb7b3eacb2}, !- Handle
  {56198453-5d3d-4f52-9905-8332bfbf8e05}, !- Name
  {48503e45-204d-4c4d-a9f9-41d3cc78a40c}, !- Source Object
  3,                                      !- Outlet Port
  {6311c228-4a27-4064-95a5-8d91b3a15af6}, !- Target Object
  2;                                      !- Inlet Port

OS:Connection,
  {1af35458-fb53-497d-bbad-71bdc379f9f5}, !- Handle
  {f2a5c7a2-3de3-4288-a3b2-0a20b42db72d}, !- Name
  {6311c228-4a27-4064-95a5-8d91b3a15af6}, !- Source Object
  3,                                      !- Outlet Port
  {06db257d-fdb5-4d5f-b4d9-763f3c593990}, !- Target Object
  2;                                      !- Inlet Port

OS:Connection,
  {5fb2cb5d-850d-4ac4-b71f-05ed6fbed104}, !- Handle
  {0c688fb2-92a9-4c3d-a7d5-28e15a2eb2cf}, !- Name
  {597e8226-6135-406f-8f56-109447ec1b51}, !- Source Object
  3,                                      !- Outlet Port
  {0efdb1f7-985a-49e3-95f2-9f01420cb2e4}, !- Target Object
  18;                                     !- Inlet Port

OS:Sizing:Plant,
  {1850793b-7cb0-46f2-b703-d0f77675e3fd}, !- Handle
  {0efdb1f7-985a-49e3-95f2-9f01420cb2e4}, !- Plant or Condenser Loop Name
  Heating,                                !- Loop Type
  60.0000000000001,                       !- Design Loop Exit Temperature {C}
  5,                                      !- Loop Design Temperature Difference {deltaC}
  NonCoincident,                          !- Sizing Option
  1,                                      !- Zone Timesteps in Averaging Window
  None;                                   !- Coincident Sizing Factor Mode

OS:AvailabilityManagerAssignmentList,
  {d496db62-8ccc-4c90-86a8-9fb090e15840}, !- Handle
  Plant Loop 1 AvailabilityManagerAssignmentList; !- Name

OS:ScheduleTypeLimits,
  {d1750cd2-1c85-4266-ba64-4cabd6cd29d8}, !- Handle
  Temperature Schedule Type Limits,       !- Name
  0,                                      !- Lower Limit Value
  100,                                    !- Upper Limit Value
  Continuous,                             !- Numeric Type
  Temperature;                            !- Unit Type

OS:Schedule:Ruleset,
  {6838a5ba-8259-4cfd-ab74-07d1943455ec}, !- Handle
  Service Water Loop Temp - 140F,         !- Name
  {d1750cd2-1c85-4266-ba64-4cabd6cd29d8}, !- Schedule Type Limits Name
  {ec78803f-98f0-4c00-8db0-b1fb91b16590}; !- Default Day Schedule Name

OS:Schedule:Day,
  {ec78803f-98f0-4c00-8db0-b1fb91b16590}, !- Handle
  Service Water Loop Temp - 140F Default, !- Name
  {d1750cd2-1c85-4266-ba64-4cabd6cd29d8}, !- Schedule Type Limits Name
  ,                                       !- Interpolate to Timestep
  24,                                     !- Hour 1
  0,                                      !- Minute 1
  60.0000000000001;                       !- Value Until Time 1

OS:SetpointManager:Scheduled,
  {8b5ce43e-fd14-4574-99e3-847c1000c62b}, !- Handle
  Service hot water setpoint manager,     !- Name
  Temperature,                            !- Control Variable
  {6838a5ba-8259-4cfd-ab74-07d1943455ec}, !- Schedule Name
  {9f5fb347-ef71-4dd8-acf9-507f6dca6a5b}; !- Setpoint Node or NodeList Name

OS:Pump:VariableSpeed,
  {bfb63b2d-9eb6-4484-bdb7-f97491c8feeb}, !- Handle
  Main Service Water Loop Water Mains Pressure Driven, !- Name
  {a3ebeefb-8e53-45d2-814e-95a3450cae1c}, !- Inlet Node Name
  {fc33319d-785f-4a6d-8d77-dca76ce4fefd}, !- Outlet Node Name
  ,                                       !- Rated Flow Rate {m3/s}
  0.001,                                  !- Rated Pump Head {Pa}
  ,                                       !- Rated Power Consumption {W}
  0.7,                                    !- Motor Efficiency
  ,                                       !- Fraction of Motor Inefficiencies to Fluid Stream
  ,                                       !- Coefficient 1 of the Part Load Performance Curve
  ,                                       !- Coefficient 2 of the Part Load Performance Curve
  ,                                       !- Coefficient 3 of the Part Load Performance Curve
  ,                                       !- Coefficient 4 of the Part Load Performance Curve
  ,                                       !- Minimum Flow Rate {m3/s}
  Continuous,                             !- Pump Control Type
  ,                                       !- Pump Flow Rate Schedule Name
  ,                                       !- Pump Curve Name
  ,                                       !- Impeller Diameter {m}
  ,                                       !- VFD Control Type
  ,                                       !- Pump rpm Schedule Name
  ,                                       !- Minimum Pressure Schedule {Pa}
  ,                                       !- Maximum Pressure Schedule {Pa}
  ,                                       !- Minimum RPM Schedule {Rotations Per Minute}
  ,                                       !- Maximum RPM Schedule {Rotations Per Minute}
  ,                                       !- Zone Name
  0.5,                                    !- Skin Loss Radiative Fraction
  PowerPerFlowPerPressure,                !- Design Power Sizing Method
  348701.1,                               !- Design Electric Power per Unit Flow Rate {W/(m3/s)}
  1.282051282,                            !- Design Shaft Power per Unit Flow Rate per Unit Head {W-s/m3-Pa}
  0;                                      !- Design Minimum Flow Rate Fraction

OS:Node,
  {1d02dbb2-c943-48ca-92d2-decd8443d7b7}, !- Handle
  Main Service Water Loop Water Mains Pressure Driven Outlet Water Node, !- Name
  {fc33319d-785f-4a6d-8d77-dca76ce4fefd}, !- Inlet Port
  {700629fb-2520-428f-a8ce-62b8005f52dc}; !- Outlet Port

OS:Connection,
  {a3ebeefb-8e53-45d2-814e-95a3450cae1c}, !- Handle
  {d57208f9-d17a-4578-992d-5f860141ed7b}, !- Name
  {b894fcfb-fa60-4a30-8532-c858f47232e2}, !- Source Object
  3,                                      !- Outlet Port
  {bfb63b2d-9eb6-4484-bdb7-f97491c8feeb}, !- Target Object
  2;                                      !- Inlet Port

OS:Connection,
  {fc33319d-785f-4a6d-8d77-dca76ce4fefd}, !- Handle
  {452d0d42-492a-4ce4-a7d7-3ebbf1a703fd}, !- Name
  {bfb63b2d-9eb6-4484-bdb7-f97491c8feeb}, !- Source Object
  3,                                      !- Outlet Port
  {1d02dbb2-c943-48ca-92d2-decd8443d7b7}, !- Target Object
  2;                                      !- Inlet Port

OS:Connection,
  {700629fb-2520-428f-a8ce-62b8005f52dc}, !- Handle
  {226c4004-d26a-4ccc-85a0-6b04f303956c}, !- Name
  {1d02dbb2-c943-48ca-92d2-decd8443d7b7}, !- Source Object
  3,                                      !- Outlet Port
  {ae6e057c-11a8-4c94-9509-ea307ce8bee9}, !- Target Object
  2;                                      !- Inlet Port

OS:WaterHeater:Mixed,
  {0247a642-6f6e-4d44-ae30-af9eaca9ce0b}, !- Handle
  100gal Natural Gas Water Heater - 100kBtu/hr 0.808 Therm Eff, !- Name
  0.378541178396985,                      !- Tank Volume {m3}
  {6838a5ba-8259-4cfd-ab74-07d1943455ec}, !- Setpoint Temperature Schedule Name
  2,                                      !- Deadband Temperature Difference {deltaC}
  60.0000000000001,                       !- Maximum Temperature Limit {C}
  Cycle,                                  !- Heater Control Type
  29307.1070172222,                       !- Heater Maximum Capacity {W}
  ,                                       !- Heater Minimum Capacity {W}
  ,                                       !- Heater Ignition Minimum Flow Rate {m3/s}
  ,                                       !- Heater Ignition Delay {s}
  NaturalGas,                             !- Heater Fuel Type
  0.8084525184,                           !- Heater Thermal Efficiency
  ,                                       !- Part Load Factor Curve Name
  720.000077414103,                       !- Off Cycle Parasitic Fuel Consumption Rate {W}
  NaturalGas,                             !- Off Cycle Parasitic Fuel Type
  0,                                      !- Off Cycle Parasitic Heat Fraction to Tank
  720.000077414103,                       !- On Cycle Parasitic Fuel Consumption Rate {W}
  NaturalGas,                             !- On Cycle Parasitic Fuel Type
  0,                                      !- On Cycle Parasitic Heat Fraction to Tank
  ThermalZone,                            !- Ambient Temperature Indicator
  ,                                       !- Ambient Temperature Schedule Name
  {b764a0b4-5924-41b3-8174-2988baaa0651}, !- Ambient Temperature Thermal Zone Name
  ,                                       !- Ambient Temperature Outdoor Air Node Name
  7.962391970802,                         !- Off Cycle Loss Coefficient to Ambient Temperature {W/K}
  ,                                       !- Off Cycle Loss Fraction to Thermal Zone
  7.962391970802,                         !- On Cycle Loss Coefficient to Ambient Temperature {W/K}
  ,                                       !- On Cycle Loss Fraction to Thermal Zone
  ,                                       !- Peak Use Flow Rate {m3/s}
  ,                                       !- Use Flow Rate Fraction Schedule Name
  ,                                       !- Cold Water Supply Temperature Schedule Name
  {74fd50c4-807c-4ecd-84e1-9bbb74b07b13}, !- Use Side Inlet Node Name
  {469f48ac-914f-435a-8b79-55ec1b98338b}, !- Use Side Outlet Node Name
  1,                                      !- Use Side Effectiveness
  ,                                       !- Source Side Inlet Node Name
  ,                                       !- Source Side Outlet Node Name
  1,                                      !- Source Side Effectiveness
  autosize,                               !- Use Side Design Flow Rate {m3/s}
  autosize,                               !- Source Side Design Flow Rate {m3/s}
  1.5,                                    !- Indirect Water Heating Recovery Time {hr}
  IndirectHeatPrimarySetpoint,            !- Source Side Flow Control Mode
  ,                                       !- Indirect Alternate Setpoint Temperature Schedule Name
  General;                                !- End-Use Subcategory

OS:Schedule:Day,
  {1788f906-e1f1-41b2-82e9-740a3863624e}, !- Handle
  Schedule Day 43,                        !- Name
  {22b647c6-7d13-49c3-aa06-1fc6d4e0ad7a}, !- Schedule Type Limits Name
  ,                                       !- Interpolate to Timestep
  24,                                     !- Hour 1
  0,                                      !- Minute 1
  22;                                     !- Value Until Time 1

OS:Schedule:Day,
  {505ac410-9daf-4601-bfb5-09cfa104ea6f}, !- Handle
  Schedule Day 44,                        !- Name
  {22b647c6-7d13-49c3-aa06-1fc6d4e0ad7a}, !- Schedule Type Limits Name
  ,                                       !- Interpolate to Timestep
  24,                                     !- Hour 1
  0,                                      !- Minute 1
  60;                                     !- Value Until Time 1

OS:Node,
  {ac968b35-0372-4d71-bdf4-cf000dc36067}, !- Handle
  100gal Natural Gas Water Heater - 100kBtu/hr 0.808 Therm Eff Supply Outlet Water Node, !- Name
  {469f48ac-914f-435a-8b79-55ec1b98338b}, !- Inlet Port
  {14aa1a58-2a31-417a-8659-e976c5591da4}; !- Outlet Port

OS:Connection,
  {74fd50c4-807c-4ecd-84e1-9bbb74b07b13}, !- Handle
  {031507fd-b8b4-42d6-90d2-d87d4091a137}, !- Name
  {bc7d8004-5144-4029-84bc-0cf164a4f7d0}, !- Source Object
  3,                                      !- Outlet Port
  {0247a642-6f6e-4d44-ae30-af9eaca9ce0b}, !- Target Object
  31;                                     !- Inlet Port

OS:Connection,
  {469f48ac-914f-435a-8b79-55ec1b98338b}, !- Handle
  {1956920a-34bb-4ba5-9078-782f00508b2b}, !- Name
  {0247a642-6f6e-4d44-ae30-af9eaca9ce0b}, !- Source Object
  32,                                     !- Outlet Port
  {ac968b35-0372-4d71-bdf4-cf000dc36067}, !- Target Object
  2;                                      !- Inlet Port

OS:Connection,
  {14aa1a58-2a31-417a-8659-e976c5591da4}, !- Handle
  {c89c3b0c-c5c5-4624-9089-fa0804a31a44}, !- Name
  {ac968b35-0372-4d71-bdf4-cf000dc36067}, !- Source Object
  3,                                      !- Outlet Port
  {092d50ed-4082-44b8-8857-c5ad540439bc}, !- Target Object
  3;                                      !- Inlet Port

OS:Pipe:Adiabatic,
  {d6a17935-ee9b-4b50-9263-fe5660385434}, !- Handle
  Pipe Adiabatic 1,                       !- Name
  {197a7a37-6ca1-4d90-9247-dbc325d034d4}, !- Inlet Node Name
  {eaaea62d-e8c9-4686-bf3a-f155e487391b}; !- Outlet Node Name

OS:Node,
  {4ec5ab20-881a-4bd1-8140-55916437e9b3}, !- Handle
  Pipe Adiabatic 1 Inlet Water Node,      !- Name
  {1d2f980a-bf98-4ff2-b4d1-1d601f947d93}, !- Inlet Port
  {197a7a37-6ca1-4d90-9247-dbc325d034d4}; !- Outlet Port

OS:Connection,
  {1d2f980a-bf98-4ff2-b4d1-1d601f947d93}, !- Handle
  {f24d4779-4d20-48e1-ad1f-dc06ac089931}, !- Name
  {ae6e057c-11a8-4c94-9509-ea307ce8bee9}, !- Source Object
  4,                                      !- Outlet Port
  {4ec5ab20-881a-4bd1-8140-55916437e9b3}, !- Target Object
  2;                                      !- Inlet Port

OS:Node,
  {2233af41-2377-4acc-aeb7-b5511a622a47}, !- Handle
  Pipe Adiabatic 1 Outlet Water Node,     !- Name
  {eaaea62d-e8c9-4686-bf3a-f155e487391b}, !- Inlet Port
  {56cf6759-2777-4cec-9f91-8cbb21554b03}; !- Outlet Port

OS:Connection,
  {197a7a37-6ca1-4d90-9247-dbc325d034d4}, !- Handle
  {484fe623-241f-4d6c-ba21-2f035803ef2d}, !- Name
  {4ec5ab20-881a-4bd1-8140-55916437e9b3}, !- Source Object
  3,                                      !- Outlet Port
  {d6a17935-ee9b-4b50-9263-fe5660385434}, !- Target Object
  2;                                      !- Inlet Port

OS:Connection,
  {eaaea62d-e8c9-4686-bf3a-f155e487391b}, !- Handle
  {ecda26fa-8c56-4ea0-b9fd-7219a3e09ee4}, !- Name
  {d6a17935-ee9b-4b50-9263-fe5660385434}, !- Source Object
  3,                                      !- Outlet Port
  {2233af41-2377-4acc-aeb7-b5511a622a47}, !- Target Object
  2;                                      !- Inlet Port

OS:Connection,
  {56cf6759-2777-4cec-9f91-8cbb21554b03}, !- Handle
  {cd566e6b-5b8f-44c5-bcd1-b9cc4bc04d27}, !- Name
  {2233af41-2377-4acc-aeb7-b5511a622a47}, !- Source Object
  3,                                      !- Outlet Port
  {092d50ed-4082-44b8-8857-c5ad540439bc}, !- Target Object
  4;                                      !- Inlet Port

OS:Pipe:Adiabatic,
  {e1c77ea8-cd8c-48ff-ac4f-1542fbe77fd6}, !- Handle
  Pipe Adiabatic 2,                       !- Name
  {47914bff-6cbe-4faa-83ae-ceff09a9f112}, !- Inlet Node Name
  {6470511b-8161-401c-8202-0e066e8b347d}; !- Outlet Node Name

OS:Node,
  {9f9c424d-724f-47eb-94a5-5952bf1578a5}, !- Handle
  Pipe Adiabatic 2 Outlet Water Node,     !- Name
  {6470511b-8161-401c-8202-0e066e8b347d}, !- Inlet Port
  {3bb05413-417a-4e7f-b0b0-7992af345a55}; !- Outlet Port

OS:Connection,
  {47914bff-6cbe-4faa-83ae-ceff09a9f112}, !- Handle
  {31b25f1e-27d0-43ad-b5e4-789f0b70d9b1}, !- Name
  {06db257d-fdb5-4d5f-b4d9-763f3c593990}, !- Source Object
  3,                                      !- Outlet Port
  {e1c77ea8-cd8c-48ff-ac4f-1542fbe77fd6}, !- Target Object
  2;                                      !- Inlet Port

OS:Connection,
  {6470511b-8161-401c-8202-0e066e8b347d}, !- Handle
  {1f94fadc-539d-4513-b58e-308f17f4b355}, !- Name
  {e1c77ea8-cd8c-48ff-ac4f-1542fbe77fd6}, !- Source Object
  3,                                      !- Outlet Port
  {9f9c424d-724f-47eb-94a5-5952bf1578a5}, !- Target Object
  2;                                      !- Inlet Port

OS:Connection,
  {3bb05413-417a-4e7f-b0b0-7992af345a55}, !- Handle
  {f4686464-4bc0-446b-9f9b-c235cb61a5b7}, !- Name
  {9f9c424d-724f-47eb-94a5-5952bf1578a5}, !- Source Object
  3,                                      !- Outlet Port
  {93e16612-8bd7-437a-8720-cd68f3f997d7}, !- Target Object
  3;                                      !- Inlet Port

OS:Pipe:Adiabatic,
  {992c7390-e3c7-429e-86ac-8d0689bcef58}, !- Handle
  Pipe Adiabatic 3,                       !- Name
  {2ff6e139-d02a-4ef7-b502-13ebb9f4d33a}, !- Inlet Node Name
  {82210112-c346-44e1-b4f7-4ef4ebc9b9e6}; !- Outlet Node Name

OS:Node,
  {7d1b72a0-f8c5-459e-be53-30f135b27ad2}, !- Handle
  Pipe Adiabatic 3 Inlet Water Node,      !- Name
  {e424e543-7257-4274-afd2-526d00243397}, !- Inlet Port
  {2ff6e139-d02a-4ef7-b502-13ebb9f4d33a}; !- Outlet Port

OS:Connection,
  {e424e543-7257-4274-afd2-526d00243397}, !- Handle
  {d724d359-89c4-46a1-bf09-0b2bea6678eb}, !- Name
  {092d50ed-4082-44b8-8857-c5ad540439bc}, !- Source Object
  2,                                      !- Outlet Port
  {7d1b72a0-f8c5-459e-be53-30f135b27ad2}, !- Target Object
  2;                                      !- Inlet Port

OS:Connection,
  {2ff6e139-d02a-4ef7-b502-13ebb9f4d33a}, !- Handle
  {6f6163ba-4f64-44b1-93ea-ac23ca70855c}, !- Name
  {7d1b72a0-f8c5-459e-be53-30f135b27ad2}, !- Source Object
  3,                                      !- Outlet Port
  {992c7390-e3c7-429e-86ac-8d0689bcef58}, !- Target Object
  2;                                      !- Inlet Port

OS:Connection,
  {82210112-c346-44e1-b4f7-4ef4ebc9b9e6}, !- Handle
  {70c62268-5113-45ce-885d-9d20ad147d15}, !- Name
  {992c7390-e3c7-429e-86ac-8d0689bcef58}, !- Source Object
  3,                                      !- Outlet Port
  {9f5fb347-ef71-4dd8-acf9-507f6dca6a5b}, !- Target Object
  2;                                      !- Inlet Port

OS:Pipe:Adiabatic,
  {e7d91456-5904-482f-965f-b0b06dddc285}, !- Handle
  Pipe Adiabatic 4,                       !- Name
  {e113de17-4659-46a8-86f2-ee3969348d3c}, !- Inlet Node Name
  {5a793324-8418-46e8-9b58-8b1fa88592d0}; !- Outlet Node Name

OS:Node,
  {3b83f712-69cd-44c5-8979-f65fda58aa5d}, !- Handle
  Pipe Adiabatic 4 Inlet Water Node,      !- Name
  {0543f041-fe48-4c96-a850-2b1834a2b6b5}, !- Inlet Port
  {e113de17-4659-46a8-86f2-ee3969348d3c}; !- Outlet Port

OS:Connection,
  {0543f041-fe48-4c96-a850-2b1834a2b6b5}, !- Handle
  {5232b307-fc63-43c6-96a1-e17aaa0b5239}, !- Name
  {93e16612-8bd7-437a-8720-cd68f3f997d7}, !- Source Object
  2,                                      !- Outlet Port
  {3b83f712-69cd-44c5-8979-f65fda58aa5d}, !- Target Object
  2;                                      !- Inlet Port

OS:Connection,
  {e113de17-4659-46a8-86f2-ee3969348d3c}, !- Handle
  {7b06e571-c510-49c4-85cf-70780bebf124}, !- Name
  {3b83f712-69cd-44c5-8979-f65fda58aa5d}, !- Source Object
  3,                                      !- Outlet Port
  {e7d91456-5904-482f-965f-b0b06dddc285}, !- Target Object
  2;                                      !- Inlet Port

OS:Connection,
  {5a793324-8418-46e8-9b58-8b1fa88592d0}, !- Handle
  {7008cb4f-8acb-4aa6-8cfc-c6547efa7bb1}, !- Name
  {e7d91456-5904-482f-965f-b0b06dddc285}, !- Source Object
  3,                                      !- Outlet Port
  {597e8226-6135-406f-8f56-109447ec1b51}, !- Target Object
  2;                                      !- Inlet Port

OS:WaterUse:Connections,
  {8e7a2bb6-a670-471b-98d3-b56d923f71d9}, !- Handle
  Water Use Connections 1,                !- Name
  {c6a8132c-91de-41ca-a775-d0c76a77fb3d}, !- Inlet Node Name
  {8cb8bb78-f35d-4fca-ac17-412ad6adad60}, !- Outlet Node Name
  ,                                       !- Supply Water Storage Tank Name
  ,                                       !- Reclamation Water Storage Tank Name
  ,                                       !- Hot Water Supply Temperature Schedule Name
  ,                                       !- Cold Water Supply Temperature Schedule Name
  ,                                       !- Drain Water Heat Exchanger Type
  ,                                       !- Drain Water Heat Exchanger Destination
  ,                                       !- Drain Water Heat Exchanger U-Factor Times Area {W/K}
  {3fb56ea8-409e-4c68-a993-45ca5d064f89}; !- Water Use Equipment Name 1

OS:WaterUse:Equipment:Definition,
  {1576d80e-b3ae-4376-96bf-94b6e9c90f0a}, !- Handle
  Kitchen Service Water Use Def 0.67gpm,  !- Name
  ,                                       !- End-Use Subcategory
  4.20755875189864e-05,                   !- Peak Flow Rate {m3/s}
  {70c9462e-e3b5-45bf-9f6f-f4b024e18da3}, !- Target Temperature Schedule Name
  {ec467cfd-8b79-442f-a9b4-356bb5b56d46}, !- Sensible Fraction Schedule Name
  {40b30953-52ba-4f23-9d4b-7d4c2bbf3bf6}; !- Latent Fraction Schedule Name

OS:Schedule:Ruleset,
  {ec467cfd-8b79-442f-a9b4-356bb5b56d46}, !- Handle
  Fraction Sensible - 0.2,                !- Name
  {41f8ca04-840e-4fe8-9e83-65ee4d481e67}, !- Schedule Type Limits Name
  {b43368e7-1e87-4b48-a44c-788014f108f6}; !- Default Day Schedule Name

OS:Schedule:Day,
  {b43368e7-1e87-4b48-a44c-788014f108f6}, !- Handle
  Fraction Sensible - 0.2 Default,        !- Name
  {41f8ca04-840e-4fe8-9e83-65ee4d481e67}, !- Schedule Type Limits Name
  ,                                       !- Interpolate to Timestep
  24,                                     !- Hour 1
  0,                                      !- Minute 1
  0.2;                                    !- Value Until Time 1

OS:Schedule:Ruleset,
  {40b30953-52ba-4f23-9d4b-7d4c2bbf3bf6}, !- Handle
  Fraction Latent - 0.05,                 !- Name
  {41f8ca04-840e-4fe8-9e83-65ee4d481e67}, !- Schedule Type Limits Name
  {253b0b9f-c8d2-4157-ba85-3ce57f80640e}; !- Default Day Schedule Name

OS:Schedule:Day,
  {253b0b9f-c8d2-4157-ba85-3ce57f80640e}, !- Handle
  Fraction Latent - 0.05 Default,         !- Name
  {41f8ca04-840e-4fe8-9e83-65ee4d481e67}, !- Schedule Type Limits Name
  ,                                       !- Interpolate to Timestep
  24,                                     !- Hour 1
  0,                                      !- Minute 1
  0.05;                                   !- Value Until Time 1

OS:Schedule:Ruleset,
  {70c9462e-e3b5-45bf-9f6f-f4b024e18da3}, !- Handle
  Mixed Water At Faucet Temp - 140F,      !- Name
  {22b647c6-7d13-49c3-aa06-1fc6d4e0ad7a}, !- Schedule Type Limits Name
  {c24c064a-de27-4e18-b6dd-e7c3395ceff3}; !- Default Day Schedule Name

OS:Schedule:Day,
  {c24c064a-de27-4e18-b6dd-e7c3395ceff3}, !- Handle
  Mixed Water At Faucet Temp - 140F Default, !- Name
  {22b647c6-7d13-49c3-aa06-1fc6d4e0ad7a}, !- Schedule Type Limits Name
  ,                                       !- Interpolate to Timestep
  24,                                     !- Hour 1
  0,                                      !- Minute 1
  60.0000000000001;                       !- Value Until Time 1

OS:WaterUse:Equipment,
  {3fb56ea8-409e-4c68-a993-45ca5d064f89}, !- Handle
  Kitchen Service Water Use 0.67gpm,      !- Name
  {1576d80e-b3ae-4376-96bf-94b6e9c90f0a}, !- Water Use Equipment Definition Name
  ,                                       !- Space Name
  {cfb13bbd-aa2f-4751-95c0-540ffe4fd854}; !- Flow Rate Fraction Schedule Name

OS:Schedule:Ruleset,
  {cfb13bbd-aa2f-4751-95c0-540ffe4fd854}, !- Handle
  RestaurantFastFood BLDG_SWH_SCH,        !- Name
<<<<<<< HEAD
  {44288555-7096-445e-b15d-8ce97e2caed5}, !- Schedule Type Limits Name
  {2f981a7d-43d9-4a74-b43f-8026e524583c}, !- Default Day Schedule Name
  {bd0f9cdc-e496-4502-8dfe-e2fd14eb853d}, !- Summer Design Day Schedule Name
  {012b0c6f-23e2-4b24-95c6-faefe80ab75f}; !- Winter Design Day Schedule Name
=======
  {641a5def-d529-4a81-a23d-edf928468213}, !- Schedule Type Limits Name
  {f0677b16-870b-4703-b9a2-8ebd92b72d46}, !- Default Day Schedule Name
  {02cbe6ea-50d3-441c-afa0-e8d3112678cc}, !- Summer Design Day Schedule Name
  {51fc0850-5c20-438f-beae-104898fd6062}; !- Winter Design Day Schedule Name
>>>>>>> 8e46b64e

OS:Schedule:Day,
  {f0677b16-870b-4703-b9a2-8ebd92b72d46}, !- Handle
  RestaurantFastFood BLDG_SWH_SCH Default, !- Name
<<<<<<< HEAD
  {44288555-7096-445e-b15d-8ce97e2caed5}, !- Schedule Type Limits Name
=======
  {641a5def-d529-4a81-a23d-edf928468213}, !- Schedule Type Limits Name
>>>>>>> 8e46b64e
  ,                                       !- Interpolate to Timestep
  7,                                      !- Hour 1
  0,                                      !- Minute 1
  0,                                      !- Value Until Time 1
  10,                                     !- Hour 2
  0,                                      !- Minute 2
  0.15,                                   !- Value Until Time 2
  11,                                     !- Hour 3
  0,                                      !- Minute 3
  0.1,                                    !- Value Until Time 3
  12,                                     !- Hour 4
  0,                                      !- Minute 4
  0.72,                                   !- Value Until Time 4
  13,                                     !- Hour 5
  0,                                      !- Minute 5
  0.6,                                    !- Value Until Time 5
  14,                                     !- Hour 6
  0,                                      !- Minute 6
  0.98,                                   !- Value Until Time 6
  15,                                     !- Hour 7
  0,                                      !- Minute 7
  0.92,                                   !- Value Until Time 7
  17,                                     !- Hour 8
  0,                                      !- Minute 8
  0.25,                                   !- Value Until Time 8
  18,                                     !- Hour 9
  0,                                      !- Minute 9
  0.23,                                   !- Value Until Time 9
  19,                                     !- Hour 10
  0,                                      !- Minute 10
  0.16,                                   !- Value Until Time 10
  20,                                     !- Hour 11
  0,                                      !- Minute 11
  0.1,                                    !- Value Until Time 11
  21,                                     !- Hour 12
  0,                                      !- Minute 12
  0.4,                                    !- Value Until Time 12
  22,                                     !- Hour 13
  0,                                      !- Minute 13
  0.42,                                   !- Value Until Time 13
  23,                                     !- Hour 14
  0,                                      !- Minute 14
  0.43,                                   !- Value Until Time 14
  24,                                     !- Hour 15
  0,                                      !- Minute 15
  0;                                      !- Value Until Time 15

OS:Schedule:Rule,
  {33068ff8-0e96-40f2-8091-f644ca14f9c3}, !- Handle
  Schedule Rule 26,                       !- Name
  {cfb13bbd-aa2f-4751-95c0-540ffe4fd854}, !- Schedule Ruleset Name
  0,                                      !- Rule Order
  {9cbda6e7-e84d-4ced-9e35-4f2aec2cdb15}, !- Day Schedule Name
  ,                                       !- Apply Sunday
  Yes,                                    !- Apply Monday
  Yes,                                    !- Apply Tuesday
  Yes,                                    !- Apply Wednesday
  Yes,                                    !- Apply Thursday
  Yes,                                    !- Apply Friday
  ,                                       !- Apply Saturday
  ,                                       !- Apply Holiday
  DateRange,                              !- Date Specification Type
  1,                                      !- Start Month
  1,                                      !- Start Day
  12,                                     !- End Month
  31;                                     !- End Day

OS:Schedule:Day,
  {9cbda6e7-e84d-4ced-9e35-4f2aec2cdb15}, !- Handle
  RestaurantFastFood BLDG_SWH_SCH Wkdy Day, !- Name
<<<<<<< HEAD
  {44288555-7096-445e-b15d-8ce97e2caed5}, !- Schedule Type Limits Name
=======
  {641a5def-d529-4a81-a23d-edf928468213}, !- Schedule Type Limits Name
>>>>>>> 8e46b64e
  ,                                       !- Interpolate to Timestep
  6,                                      !- Hour 1
  0,                                      !- Minute 1
  0,                                      !- Value Until Time 1
  8,                                      !- Hour 2
  0,                                      !- Minute 2
  0.15,                                   !- Value Until Time 2
  9,                                      !- Hour 3
  0,                                      !- Minute 3
  0.33,                                   !- Value Until Time 3
  10,                                     !- Hour 4
  0,                                      !- Minute 4
  0.13,                                   !- Value Until Time 4
  11,                                     !- Hour 5
  0,                                      !- Minute 5
  0.1,                                    !- Value Until Time 5
  12,                                     !- Hour 6
  0,                                      !- Minute 6
  0.72,                                   !- Value Until Time 6
  13,                                     !- Hour 7
  0,                                      !- Minute 7
  0.31,                                   !- Value Until Time 7
  14,                                     !- Hour 8
  0,                                      !- Minute 8
  0.98,                                   !- Value Until Time 8
  15,                                     !- Hour 9
  0,                                      !- Minute 9
  0.92,                                   !- Value Until Time 9
  16,                                     !- Hour 10
  0,                                      !- Minute 10
  0.22,                                   !- Value Until Time 10
  17,                                     !- Hour 11
  0,                                      !- Minute 11
  0.31,                                   !- Value Until Time 11
  18,                                     !- Hour 12
  0,                                      !- Minute 12
  0.23,                                   !- Value Until Time 12
  19,                                     !- Hour 13
  0,                                      !- Minute 13
  0.16,                                   !- Value Until Time 13
  20,                                     !- Hour 14
  0,                                      !- Minute 14
  0.1,                                    !- Value Until Time 14
  21,                                     !- Hour 15
  0,                                      !- Minute 15
  0.4,                                    !- Value Until Time 15
  22,                                     !- Hour 16
  0,                                      !- Minute 16
  0.42,                                   !- Value Until Time 16
  23,                                     !- Hour 17
  0,                                      !- Minute 17
  0.43,                                   !- Value Until Time 17
  24,                                     !- Hour 18
  0,                                      !- Minute 18
  0.15;                                   !- Value Until Time 18

OS:Schedule:Day,
  {51fc0850-5c20-438f-beae-104898fd6062}, !- Handle
  RestaurantFastFood BLDG_SWH_SCH Winter Design Day, !- Name
<<<<<<< HEAD
  {44288555-7096-445e-b15d-8ce97e2caed5}, !- Schedule Type Limits Name
=======
  {641a5def-d529-4a81-a23d-edf928468213}, !- Schedule Type Limits Name
>>>>>>> 8e46b64e
  ,                                       !- Interpolate to Timestep
  7,                                      !- Hour 1
  0,                                      !- Minute 1
  0,                                      !- Value Until Time 1
  10,                                     !- Hour 2
  0,                                      !- Minute 2
  0.15,                                   !- Value Until Time 2
  11,                                     !- Hour 3
  0,                                      !- Minute 3
  0.1,                                    !- Value Until Time 3
  12,                                     !- Hour 4
  0,                                      !- Minute 4
  0.72,                                   !- Value Until Time 4
  13,                                     !- Hour 5
  0,                                      !- Minute 5
  0.6,                                    !- Value Until Time 5
  14,                                     !- Hour 6
  0,                                      !- Minute 6
  0.98,                                   !- Value Until Time 6
  15,                                     !- Hour 7
  0,                                      !- Minute 7
  0.92,                                   !- Value Until Time 7
  17,                                     !- Hour 8
  0,                                      !- Minute 8
  0.25,                                   !- Value Until Time 8
  18,                                     !- Hour 9
  0,                                      !- Minute 9
  0.23,                                   !- Value Until Time 9
  19,                                     !- Hour 10
  0,                                      !- Minute 10
  0.16,                                   !- Value Until Time 10
  20,                                     !- Hour 11
  0,                                      !- Minute 11
  0.1,                                    !- Value Until Time 11
  21,                                     !- Hour 12
  0,                                      !- Minute 12
  0.4,                                    !- Value Until Time 12
  22,                                     !- Hour 13
  0,                                      !- Minute 13
  0.42,                                   !- Value Until Time 13
  23,                                     !- Hour 14
  0,                                      !- Minute 14
  0.43,                                   !- Value Until Time 14
  24,                                     !- Hour 15
  0,                                      !- Minute 15
  0.15;                                   !- Value Until Time 15

OS:Schedule:Day,
  {02cbe6ea-50d3-441c-afa0-e8d3112678cc}, !- Handle
  RestaurantFastFood BLDG_SWH_SCH Summer Design Day, !- Name
<<<<<<< HEAD
  {44288555-7096-445e-b15d-8ce97e2caed5}, !- Schedule Type Limits Name
=======
  {641a5def-d529-4a81-a23d-edf928468213}, !- Schedule Type Limits Name
>>>>>>> 8e46b64e
  ,                                       !- Interpolate to Timestep
  7,                                      !- Hour 1
  0,                                      !- Minute 1
  0,                                      !- Value Until Time 1
  10,                                     !- Hour 2
  0,                                      !- Minute 2
  0.15,                                   !- Value Until Time 2
  11,                                     !- Hour 3
  0,                                      !- Minute 3
  0.1,                                    !- Value Until Time 3
  12,                                     !- Hour 4
  0,                                      !- Minute 4
  0.72,                                   !- Value Until Time 4
  13,                                     !- Hour 5
  0,                                      !- Minute 5
  0.6,                                    !- Value Until Time 5
  14,                                     !- Hour 6
  0,                                      !- Minute 6
  0.98,                                   !- Value Until Time 6
  15,                                     !- Hour 7
  0,                                      !- Minute 7
  0.92,                                   !- Value Until Time 7
  17,                                     !- Hour 8
  0,                                      !- Minute 8
  0.25,                                   !- Value Until Time 8
  18,                                     !- Hour 9
  0,                                      !- Minute 9
  0.23,                                   !- Value Until Time 9
  19,                                     !- Hour 10
  0,                                      !- Minute 10
  0.16,                                   !- Value Until Time 10
  20,                                     !- Hour 11
  0,                                      !- Minute 11
  0.1,                                    !- Value Until Time 11
  21,                                     !- Hour 12
  0,                                      !- Minute 12
  0.4,                                    !- Value Until Time 12
  22,                                     !- Hour 13
  0,                                      !- Minute 13
  0.42,                                   !- Value Until Time 13
  23,                                     !- Hour 14
  0,                                      !- Minute 14
  0.43,                                   !- Value Until Time 14
  24,                                     !- Hour 15
  0,                                      !- Minute 15
  0.15;                                   !- Value Until Time 15

OS:Node,
  {04460216-325f-4258-b1b2-44d3e9e9c1b5}, !- Handle
  Water Use Connections 1 Inlet Water Node, !- Name
  {df341cf0-437b-4606-beb0-693bb3a316e5}, !- Inlet Port
  {c6a8132c-91de-41ca-a775-d0c76a77fb3d}; !- Outlet Port

OS:Connection,
  {df341cf0-437b-4606-beb0-693bb3a316e5}, !- Handle
  {a74ee72d-bdca-4dfa-b0ff-836918890b90}, !- Name
  {6311c228-4a27-4064-95a5-8d91b3a15af6}, !- Source Object
  4,                                      !- Outlet Port
  {04460216-325f-4258-b1b2-44d3e9e9c1b5}, !- Target Object
  2;                                      !- Inlet Port

OS:Node,
  {7083b83f-3ac5-4943-9b3a-d89cd27ade00}, !- Handle
  Water Use Connections 1 Outlet Water Node, !- Name
  {8cb8bb78-f35d-4fca-ac17-412ad6adad60}, !- Inlet Port
  {88467316-df23-4591-ab7b-04b9cc92b949}; !- Outlet Port

OS:Connection,
  {c6a8132c-91de-41ca-a775-d0c76a77fb3d}, !- Handle
  {92fd4668-23e9-4160-9e25-2b51e19a826a}, !- Name
  {04460216-325f-4258-b1b2-44d3e9e9c1b5}, !- Source Object
  3,                                      !- Outlet Port
  {8e7a2bb6-a670-471b-98d3-b56d923f71d9}, !- Target Object
  2;                                      !- Inlet Port

OS:Connection,
  {8cb8bb78-f35d-4fca-ac17-412ad6adad60}, !- Handle
  {4bbedfdc-34ba-4904-9b43-c8723aec7784}, !- Name
  {8e7a2bb6-a670-471b-98d3-b56d923f71d9}, !- Source Object
  3,                                      !- Outlet Port
  {7083b83f-3ac5-4943-9b3a-d89cd27ade00}, !- Target Object
  2;                                      !- Inlet Port

OS:Connection,
  {88467316-df23-4591-ab7b-04b9cc92b949}, !- Handle
  {6d02494d-5703-4d97-839e-9eb6392e01cd}, !- Name
  {7083b83f-3ac5-4943-9b3a-d89cd27ade00}, !- Source Object
  3,                                      !- Outlet Port
  {93e16612-8bd7-437a-8720-cd68f3f997d7}, !- Target Object
  4;                                      !- Inlet Port

OS:Exterior:Lights:Definition,
  {ab233c96-5f7d-45db-8f5b-81c448c070bf}, !- Handle
  Occ Sensing Exterior Lights Def,        !- Name
  1034.1;                                 !- Design Level {W}

OS:Schedule:Ruleset,
  {de244ab4-676b-4f97-81fb-8a091ec7f520}, !- Handle
  RestaurantFastFood Exterior_lighting_schedule_b, !- Name
<<<<<<< HEAD
  {44288555-7096-445e-b15d-8ce97e2caed5}, !- Schedule Type Limits Name
  {8bb9a9c9-5091-415e-9ae1-0020c2e81ff6}, !- Default Day Schedule Name
  {81ac6655-4eb3-4a40-9b47-353219879a8a}, !- Summer Design Day Schedule Name
  {122c96b9-56c2-4c39-8244-92ac693c0b80}; !- Winter Design Day Schedule Name
=======
  {641a5def-d529-4a81-a23d-edf928468213}, !- Schedule Type Limits Name
  {55d2914b-7458-4719-98a3-920ab832964c}, !- Default Day Schedule Name
  {403fd599-75ca-482f-9d65-50b38c6fbbc2}, !- Summer Design Day Schedule Name
  {67034a8b-c56d-4aa5-b419-bad5d052dd7a}; !- Winter Design Day Schedule Name
>>>>>>> 8e46b64e

OS:Schedule:Day,
  {55d2914b-7458-4719-98a3-920ab832964c}, !- Handle
  RestaurantFastFood Exterior_lighting_schedule_b Default, !- Name
<<<<<<< HEAD
  {44288555-7096-445e-b15d-8ce97e2caed5}, !- Schedule Type Limits Name
=======
  {641a5def-d529-4a81-a23d-edf928468213}, !- Schedule Type Limits Name
>>>>>>> 8e46b64e
  ,                                       !- Interpolate to Timestep
  1,                                      !- Hour 1
  0,                                      !- Minute 1
  1,                                      !- Value Until Time 1
  6,                                      !- Hour 2
  0,                                      !- Minute 2
  0.7,                                    !- Value Until Time 2
  24,                                     !- Hour 3
  0,                                      !- Minute 3
  1;                                      !- Value Until Time 3

OS:Schedule:Day,
  {67034a8b-c56d-4aa5-b419-bad5d052dd7a}, !- Handle
  RestaurantFastFood Exterior_lighting_schedule_b Winter Design Day, !- Name
<<<<<<< HEAD
  {44288555-7096-445e-b15d-8ce97e2caed5}, !- Schedule Type Limits Name
=======
  {641a5def-d529-4a81-a23d-edf928468213}, !- Schedule Type Limits Name
>>>>>>> 8e46b64e
  ,                                       !- Interpolate to Timestep
  1,                                      !- Hour 1
  0,                                      !- Minute 1
  1,                                      !- Value Until Time 1
  6,                                      !- Hour 2
  0,                                      !- Minute 2
  0.7,                                    !- Value Until Time 2
  24,                                     !- Hour 3
  0,                                      !- Minute 3
  1;                                      !- Value Until Time 3

OS:Schedule:Day,
  {403fd599-75ca-482f-9d65-50b38c6fbbc2}, !- Handle
  RestaurantFastFood Exterior_lighting_schedule_b Summer Design Day, !- Name
<<<<<<< HEAD
  {44288555-7096-445e-b15d-8ce97e2caed5}, !- Schedule Type Limits Name
=======
  {641a5def-d529-4a81-a23d-edf928468213}, !- Schedule Type Limits Name
>>>>>>> 8e46b64e
  ,                                       !- Interpolate to Timestep
  1,                                      !- Hour 1
  0,                                      !- Minute 1
  1,                                      !- Value Until Time 1
  6,                                      !- Hour 2
  0,                                      !- Minute 2
  0.7,                                    !- Value Until Time 2
  24,                                     !- Hour 3
  0,                                      !- Minute 3
  1;                                      !- Value Until Time 3

OS:Exterior:Lights,
  {e4481ee6-03b0-4207-9c65-51d21c62fb39}, !- Handle
  Occ Sensing Exterior Lights Def,        !- Name
  {ab233c96-5f7d-45db-8f5b-81c448c070bf}, !- Exterior Lights Definition Name
  {de244ab4-676b-4f97-81fb-8a091ec7f520}, !- Schedule Name
  AstronomicalClock,                      !- Control Option
  ,                                       !- Multiplier
  General;                                !- End-Use Subcategory

OS:Exterior:Lights:Definition,
  {488fa088-84ee-48f9-868c-9385aef427ec}, !- Handle
  NonDimming Exterior Lights Def,         !- Name
  122.81;                                 !- Design Level {W}

OS:Schedule:Ruleset,
  {98ddf613-aa05-4231-b9b9-5f5a7c696712}, !- Handle
  RestaurantFastFood Exterior_lighting_schedule_a, !- Name
<<<<<<< HEAD
  {44288555-7096-445e-b15d-8ce97e2caed5}, !- Schedule Type Limits Name
  {d35081ca-3d51-41f5-8253-0676f7deacc9}, !- Default Day Schedule Name
  {6fd5eba3-249e-4433-b2a3-7b5a45748f2b}, !- Summer Design Day Schedule Name
  {3ec7b7b3-2e1b-4c05-bc3f-35e65d6cee6a}; !- Winter Design Day Schedule Name
=======
  {641a5def-d529-4a81-a23d-edf928468213}, !- Schedule Type Limits Name
  {a7f3ba9f-b69d-44ac-80ef-82b313021f47}, !- Default Day Schedule Name
  {33c9cc50-ed37-45a8-ad63-68b2d4e01b09}, !- Summer Design Day Schedule Name
  {ee0c6d52-193c-49c4-bf0e-0801ba22bc29}; !- Winter Design Day Schedule Name
>>>>>>> 8e46b64e

OS:Schedule:Day,
  {a7f3ba9f-b69d-44ac-80ef-82b313021f47}, !- Handle
  RestaurantFastFood Exterior_lighting_schedule_a Default, !- Name
<<<<<<< HEAD
  {44288555-7096-445e-b15d-8ce97e2caed5}, !- Schedule Type Limits Name
=======
  {641a5def-d529-4a81-a23d-edf928468213}, !- Schedule Type Limits Name
>>>>>>> 8e46b64e
  ,                                       !- Interpolate to Timestep
  1,                                      !- Hour 1
  0,                                      !- Minute 1
  1,                                      !- Value Until Time 1
  6,                                      !- Hour 2
  0,                                      !- Minute 2
  0,                                      !- Value Until Time 2
  24,                                     !- Hour 3
  0,                                      !- Minute 3
  1;                                      !- Value Until Time 3

OS:Schedule:Day,
  {ee0c6d52-193c-49c4-bf0e-0801ba22bc29}, !- Handle
  RestaurantFastFood Exterior_lighting_schedule_a Winter Design Day, !- Name
<<<<<<< HEAD
  {44288555-7096-445e-b15d-8ce97e2caed5}, !- Schedule Type Limits Name
=======
  {641a5def-d529-4a81-a23d-edf928468213}, !- Schedule Type Limits Name
>>>>>>> 8e46b64e
  ,                                       !- Interpolate to Timestep
  1,                                      !- Hour 1
  0,                                      !- Minute 1
  1,                                      !- Value Until Time 1
  6,                                      !- Hour 2
  0,                                      !- Minute 2
  0,                                      !- Value Until Time 2
  24,                                     !- Hour 3
  0,                                      !- Minute 3
  1;                                      !- Value Until Time 3

OS:Schedule:Day,
  {33c9cc50-ed37-45a8-ad63-68b2d4e01b09}, !- Handle
  RestaurantFastFood Exterior_lighting_schedule_a Summer Design Day, !- Name
<<<<<<< HEAD
  {44288555-7096-445e-b15d-8ce97e2caed5}, !- Schedule Type Limits Name
=======
  {641a5def-d529-4a81-a23d-edf928468213}, !- Schedule Type Limits Name
>>>>>>> 8e46b64e
  ,                                       !- Interpolate to Timestep
  1,                                      !- Hour 1
  0,                                      !- Minute 1
  1,                                      !- Value Until Time 1
  6,                                      !- Hour 2
  0,                                      !- Minute 2
  0,                                      !- Value Until Time 2
  24,                                     !- Hour 3
  0,                                      !- Minute 3
  1;                                      !- Value Until Time 3

OS:Exterior:Lights,
  {3b777b2a-75a1-4d91-94d2-ad57881d08c2}, !- Handle
  NonDimming Exterior Lights Def,         !- Name
  {488fa088-84ee-48f9-868c-9385aef427ec}, !- Exterior Lights Definition Name
  {98ddf613-aa05-4231-b9b9-5f5a7c696712}, !- Schedule Name
  AstronomicalClock,                      !- Control Option
  ,                                       !- Multiplier
  General;                                !- End-Use Subcategory

OS:WeatherFile,
  {d4e6a0ac-331d-4737-8331-b9e695c4748e}, !- Handle
  New York-John F Kennedy Intl AP,        !- City
  NY,                                     !- State Province Region
  USA,                                    !- Country
  TMY3,                                   !- Data Source
  744860,                                 !- WMO Number
  40.65,                                  !- Latitude {deg}
  -73.8,                                  !- Longitude {deg}
  -5,                                     !- Time Zone {hr}
  5,                                      !- Elevation {m}
  file:///qfs/projects/bigsim/OpenStudio/FY20_T1.2_OSSTD_Align_EPLUSSTD_Enhc/OSSTD-42-Implement_new_MDP/_OSSTD/master/data/weather/USA_NY_New.York-John.F.Kennedy.Intl.AP.744860_TMY3.epw, !- Url
  29D48BBA;                               !- Checksum

OS:Site:WaterMainsTemperature,
  {32079341-a16c-4d4d-938b-2c5b7f116d78}, !- Handle
  Correlation,                            !- Calculation Method
  ,                                       !- Temperature Schedule Name
  12.4666666666667,                       !- Annual Average Outdoor Air Temperature {C}
  25.2;                                   !- Maximum Difference In Monthly Average Outdoor Air Temperatures {deltaC}

OS:SizingPeriod:DesignDay,
  {8c293c2d-b5c1-42b2-8518-841cf5b1dfe3}, !- Handle
  New.York-John.F.Kennedy.Intl.AP_NY_USA Ann Clg .4% Condns DB=>MWB, !- Name
  32.1,                                   !- Maximum Dry-Bulb Temperature {C}
  7.4,                                    !- Daily Dry-Bulb Temperature Range {deltaC}
  23.1,                                   !- Humidity Indicating Conditions at Maximum Dry-Bulb
  101241,                                 !- Barometric Pressure {Pa}
  5.6,                                    !- Wind Speed {m/s}
  230,                                    !- Wind Direction {deg}
  0,                                      !- Sky Clearness
  0,                                      !- Rain Indicator
  0,                                      !- Snow Indicator
  21,                                     !- Day of Month
  7,                                      !- Month
  SummerDesignDay,                        !- Day Type
  0,                                      !- Daylight Saving Time Indicator
  Wetbulb,                                !- Humidity Indicating Type
  ,                                       !- Humidity Indicating Day Schedule Name
  DefaultMultipliers,                     !- Dry-Bulb Temperature Range Modifier Type
  ,                                       !- Dry-Bulb Temperature Range Modifier Schedule Name
  ASHRAETau,                              !- Solar Model Indicator
  ,                                       !- Beam Solar Day Schedule Name
  ,                                       !- Diffuse Solar Day Schedule Name
  0.541,                                  !- ASHRAE Taub {dimensionless}
  1.8;                                    !- ASHRAE Taud {dimensionless}

OS:SizingPeriod:DesignDay,
  {e4cde03a-a849-4410-b429-201e1544114f}, !- Handle
  New.York-John.F.Kennedy.Intl.AP_NY_USA Ann Htg 99.6% Condns DB, !- Name
  -10.7,                                  !- Maximum Dry-Bulb Temperature {C}
  0,                                      !- Daily Dry-Bulb Temperature Range {deltaC}
  -10.7,                                  !- Humidity Indicating Conditions at Maximum Dry-Bulb
  101241,                                 !- Barometric Pressure {Pa}
  7.5,                                    !- Wind Speed {m/s}
  320,                                    !- Wind Direction {deg}
  0,                                      !- Sky Clearness
  0,                                      !- Rain Indicator
  0,                                      !- Snow Indicator
  21,                                     !- Day of Month
  1,                                      !- Month
  WinterDesignDay,                        !- Day Type
  0,                                      !- Daylight Saving Time Indicator
  Wetbulb,                                !- Humidity Indicating Type
  ,                                       !- Humidity Indicating Day Schedule Name
  DefaultMultipliers,                     !- Dry-Bulb Temperature Range Modifier Type
  ,                                       !- Dry-Bulb Temperature Range Modifier Schedule Name
  ASHRAEClearSky;                         !- Solar Model Indicator

OS:RunPeriodControl:DaylightSavingTime,
  {ad943e4a-584c-4f3b-9ab1-903daae7f6ce}, !- Handle
  2nd Sunday in March,                    !- Start Date
  1st Sunday in November;                 !- End Date

OS:Site:GroundTemperature:BuildingSurface,
  {7906eb10-535c-481f-b1c8-194442ca2211}, !- Handle
  20.29,                                  !- January Ground Temperature {C}
  20.18,                                  !- February Ground Temperature {C}
  20.19,                                  !- March Ground Temperature {C}
  20.27,                                  !- April Ground Temperature {C}
  20.39,                                  !- May Ground Temperature {C}
  22.75,                                  !- June Ground Temperature {C}
  23.18,                                  !- July Ground Temperature {C}
  23.33,                                  !- August Ground Temperature {C}
  23.36,                                  !- September Ground Temperature {C}
  21.06,                                  !- October Ground Temperature {C}
  20.67,                                  !- November Ground Temperature {C}
  20.45;                                  !- December Ground Temperature {C}

OS:Schedule:Day,
  {43b956ab-6c97-46e1-9ceb-cfb42737868d}, !- Handle
  Economizer Max OA Fraction 70 pct Default, !- Name
  ,                                       !- Schedule Type Limits Name
  ,                                       !- Interpolate to Timestep
  24,                                     !- Hour 1
  0,                                      !- Minute 1
  0.7;                                    !- Value Until Time 1

OS:HeatExchanger:AirToAir:SensibleAndLatent,
  {cce17fee-8d27-48fb-8733-0afb4de44f3a}, !- Handle
  Kitchen ZN PSZ-AC ERV,                  !- Name
  {64b4dc57-5922-4f96-818d-9b50895059bb}, !- Availability Schedule
  autosize,                               !- Nominal Supply Air Flow Rate {m3/s}
  0.7,                                    !- Sensible Effectiveness at 100% Heating Air Flow {dimensionless}
  0.6,                                    !- Latent Effectiveness at 100% Heating Air Flow {dimensionless}
  0.7,                                    !- Sensible Effectiveness at 75% Heating Air Flow {dimensionless}
  0.6,                                    !- Latent Effectiveness at 75% Heating Air Flow {dimensionless}
  0.75,                                   !- Sensible Effectiveness at 100% Cooling Air Flow {dimensionless}
  0.6,                                    !- Latent Effectiveness at 100% Cooling Air Flow {dimensionless}
  0.75,                                   !- Sensible Effectiveness at 75% Cooling Air Flow {dimensionless}
  0.6,                                    !- Latent Effectiveness at 75% Cooling Air Flow {dimensionless}
  {df10cff5-0f4d-4d99-8c82-463107881c60}, !- Supply Air Inlet Node
  {f3070f08-cf7c-463c-9852-791d88becfe2}, !- Supply Air Outlet Node
  {a5a40195-9624-441d-9e0c-563a4e7a0a24}, !- Exhaust Air Inlet Node
  {11ce3264-c9f4-43b2-89b8-aa0b1df81b4d}, !- Exhaust Air Outlet Node
  868.92555605,                           !- Nominal Electric Power {W}
  No,                                     !- Supply Air Outlet Temperature Control
  Rotary,                                 !- Heat Exchanger Type
  ExhaustOnly,                            !- Frost Control Type
  -23.3,                                  !- Threshold Temperature {C}
  0.167,                                  !- Initial Defrost Time Fraction {dimensionless}
  1.44,                                   !- Rate of Defrost Time Fraction Increase {1/K}
  Yes;                                    !- Economizer Lockout

OS:Node,
  {17cf31c1-bcb7-497e-8201-5d109a72c209}, !- Handle
  Kitchen ZN PSZ-AC ERV Primary Outlet Air Node, !- Name
  {f3070f08-cf7c-463c-9852-791d88becfe2}, !- Inlet Port
  {611d54ae-eca9-44cc-9312-1540430d5fd1}; !- Outlet Port

OS:Connection,
  {df10cff5-0f4d-4d99-8c82-463107881c60}, !- Handle
  {5d544776-a048-473b-9765-54551cd88466}, !- Name
  {77fde4f1-0c20-46f5-8ef7-8211809d600f}, !- Source Object
  3,                                      !- Outlet Port
  {cce17fee-8d27-48fb-8733-0afb4de44f3a}, !- Target Object
  12;                                     !- Inlet Port

OS:Connection,
  {f3070f08-cf7c-463c-9852-791d88becfe2}, !- Handle
  {69a09d37-f14b-41f2-8204-fbcbbc84df35}, !- Name
  {cce17fee-8d27-48fb-8733-0afb4de44f3a}, !- Source Object
  13,                                     !- Outlet Port
  {17cf31c1-bcb7-497e-8201-5d109a72c209}, !- Target Object
  2;                                      !- Inlet Port

OS:Connection,
  {611d54ae-eca9-44cc-9312-1540430d5fd1}, !- Handle
  {bc534eb8-e951-4bd0-a0d1-05bda778c949}, !- Name
  {17cf31c1-bcb7-497e-8201-5d109a72c209}, !- Source Object
  3,                                      !- Outlet Port
  {8394444c-5de8-4183-b62c-3803827735b5}, !- Target Object
  6;                                      !- Inlet Port

OS:Node,
  {f2462e26-2059-4485-b56c-67e2d69ec583}, !- Handle
  Kitchen ZN PSZ-AC ERV Secondary Inlet Air Node, !- Name
  {4df97cc4-82b4-4393-980b-e7d582de72ad}, !- Inlet Port
  {a5a40195-9624-441d-9e0c-563a4e7a0a24}; !- Outlet Port

OS:Connection,
  {4df97cc4-82b4-4393-980b-e7d582de72ad}, !- Handle
  {701f744d-9224-40c0-a8f2-62815fc2c621}, !- Name
  {8394444c-5de8-4183-b62c-3803827735b5}, !- Source Object
  7,                                      !- Outlet Port
  {f2462e26-2059-4485-b56c-67e2d69ec583}, !- Target Object
  2;                                      !- Inlet Port

OS:Connection,
  {a5a40195-9624-441d-9e0c-563a4e7a0a24}, !- Handle
  {513d3b1d-6c54-4906-8fab-7efa20a58e0c}, !- Name
  {f2462e26-2059-4485-b56c-67e2d69ec583}, !- Source Object
  3,                                      !- Outlet Port
  {cce17fee-8d27-48fb-8733-0afb4de44f3a}, !- Target Object
  14;                                     !- Inlet Port

OS:Connection,
  {11ce3264-c9f4-43b2-89b8-aa0b1df81b4d}, !- Handle
  {4836c573-2a40-4261-b8fc-e84d04578123}, !- Name
  {cce17fee-8d27-48fb-8733-0afb4de44f3a}, !- Source Object
  15,                                     !- Outlet Port
  {48e1177c-f40c-4e79-8c78-a023d9025794}, !- Target Object
  2;                                      !- Inlet Port

OS:SetpointManager:OutdoorAirPretreat,
  {ca210190-ffbb-4422-8ec4-bd0571bdc95f}, !- Handle
  Setpoint Manager Outdoor Air Pretreat 1, !- Name
  ,                                       !- Control Variable
  -99,                                    !- Minimum Setpoint Temperature {C}
  99,                                     !- Maximum Setpoint Temperature {C}
  1e-05,                                  !- Minimum Setpoint Humidity Ratio {kgWater/kgDryAir}
  1,                                      !- Maximum Setpoint Humidity Ratio {kgWater/kgDryAir}
  {02d6e3ba-cd33-40c4-9aa1-4abcf660b3da}, !- Reference Setpoint Node Name
  {02d6e3ba-cd33-40c4-9aa1-4abcf660b3da}, !- Mixed Air Stream Node Name
  {77fde4f1-0c20-46f5-8ef7-8211809d600f}, !- Outdoor Air Stream Node Name
  {51451f7e-cea0-4bdb-b456-41808d27040b}, !- Return Air Stream Node Name
  {17cf31c1-bcb7-497e-8201-5d109a72c209}; !- Setpoint Node or NodeList Name

OS:Curve:Biquadratic,
  {24cbe686-5e01-409e-b4b0-4633a3310cbf}, !- Handle
  PSZ-AC_Unitary_PackagecoolCapFT,        !- Name
  0.766956,                               !- Coefficient1 Constant
  0.0107756,                              !- Coefficient2 x
  -4.14703e-05,                           !- Coefficient3 x**2
  0.00134961,                             !- Coefficient4 y
  -0.000261144,                           !- Coefficient5 y**2
  0.000457488,                            !- Coefficient6 x*y
  12.77778,                               !- Minimum Value of x
  23.88889,                               !- Maximum Value of x
  21.11111,                               !- Minimum Value of y
  46.11111;                               !- Maximum Value of y

OS:Curve:Quadratic,
  {386bf773-5c33-493e-a047-cff856b52e6a}, !- Handle
  PSZ-AC_Unitary_PackagecoolFFF,          !- Name
  0.8,                                    !- Coefficient1 Constant
  0.2,                                    !- Coefficient2 x
  0,                                      !- Coefficient3 x**2
  0.5,                                    !- Minimum Value of x
  1.5;                                    !- Maximum Value of x

OS:Curve:Biquadratic,
  {b029dcec-0154-430e-bb53-ac0ec78a32b5}, !- Handle
  PSZ-AC DX Unitary Package EIRFT,        !- Name
  0.297145,                               !- Coefficient1 Constant
  0.0430933,                              !- Coefficient2 x
  -0.000748766,                           !- Coefficient3 x**2
  0.00597727,                             !- Coefficient4 y
  0.000482112,                            !- Coefficient5 y**2
  -0.000956448,                           !- Coefficient6 x*y
  12.77778,                               !- Minimum Value of x
  23.88889,                               !- Maximum Value of x
  21.11111,                               !- Minimum Value of y
  46.11111;                               !- Maximum Value of y

OS:Curve:Quadratic,
  {3136464e-9d30-4217-a1d0-01d79e549a8b}, !- Handle
  PSZ-AC_Unitary_PackagecoolEIRFFF,       !- Name
  1.156,                                  !- Coefficient1 Constant
  -0.1816,                                !- Coefficient2 x
  0.0256,                                 !- Coefficient3 x**2
  0.5,                                    !- Minimum Value of x
  1.5;                                    !- Maximum Value of x

OS:Curve:Quadratic,
  {b0464113-c795-4c58-b52d-2b29f8ce3f16}, !- Handle
  PSZ-AC_Unitary_PackagecoolPLR,          !- Name
  0.75,                                   !- Coefficient1 Constant
  0.25,                                   !- Coefficient2 x
  0,                                      !- Coefficient3 x**2
  0,                                      !- Minimum Value of x
  1;                                      !- Maximum Value of x

OS:AdditionalProperties,
  {4a10af65-9e8f-4b55-bfe2-6340a4100590}, !- Handle
  {0247a642-6f6e-4d44-ae30-af9eaca9ce0b}; !- Object Name

OS:Daylighting:Control,
  {521de640-c672-4e67-be87-e32118ca0486}, !- Handle
  Dining Daylt Sensor 1,                  !- Name
  {227a53df-c60f-4814-9986-7262c5ebf0b0}, !- Space Name
  7.6215,                                 !- Position X-Coordinate {m}
  1.307922,                               !- Position Y-Coordinate {m}
  0.762,                                  !- Position Z-Coordinate {m}
  ,                                       !- Psi Rotation Around X-Axis {deg}
  ,                                       !- Theta Rotation Around Y-Axis {deg}
  ,                                       !- Phi Rotation Around Z-Axis {deg}
  300,                                    !- Illuminance Setpoint {lux}
  Stepped,                                !- Lighting Control Type
  0.3,                                    !- Minimum Input Power Fraction for Continuous Dimming Control
  0.2,                                    !- Minimum Light Output Fraction for Continuous Dimming Control
  3,                                      !- Number of Stepped Control Steps
  1,                                      !- Probability Lighting will be Reset When Needed in Manual Stepped Control
  ,                                       !- Number of Daylighting Views
  22;                                     !- Maximum Allowable Discomfort Glare Index

OS:Daylighting:Control,
  {d6447a05-ea90-4e14-a4da-6e01f4c86c9c}, !- Handle
  Dining Daylt Sensor 2,                  !- Name
  {227a53df-c60f-4814-9986-7262c5ebf0b0}, !- Space Name
  7.6215,                                 !- Position X-Coordinate {m}
  2.635661,                               !- Position Y-Coordinate {m}
  0.762,                                  !- Position Z-Coordinate {m}
  ,                                       !- Psi Rotation Around X-Axis {deg}
  ,                                       !- Theta Rotation Around Y-Axis {deg}
  ,                                       !- Phi Rotation Around Z-Axis {deg}
  300,                                    !- Illuminance Setpoint {lux}
  Stepped,                                !- Lighting Control Type
  0.3,                                    !- Minimum Input Power Fraction for Continuous Dimming Control
  0.2,                                    !- Minimum Light Output Fraction for Continuous Dimming Control
  3,                                      !- Number of Stepped Control Steps
  1,                                      !- Probability Lighting will be Reset When Needed in Manual Stepped Control
  ,                                       !- Number of Daylighting Views
  22;                                     !- Maximum Allowable Discomfort Glare Index
<|MERGE_RESOLUTION|>--- conflicted
+++ resolved
@@ -6369,17 +6369,6 @@
   ,                                       !- Minimum Outdoor Temperature Schedule Name
   ;                                       !- Maximum Outdoor Temperature Schedule Name
 
-<<<<<<< HEAD
-=======
-OS:ScheduleTypeLimits,
-  {641a5def-d529-4a81-a23d-edf928468213}, !- Handle
-  Fractional 1,                           !- Name
-  0,                                      !- Lower Limit Value
-  1,                                      !- Upper Limit Value
-  Continuous,                             !- Numeric Type
-  ;                                       !- Unit Type
-
->>>>>>> 8e46b64e
 OS:Material,
   {7844b780-cc01-44df-9794-a803417b7441}, !- Handle
   Std Wood 6inch,                         !- Name
@@ -7019,26 +7008,15 @@
 OS:Schedule:Ruleset,
   {cfb13bbd-aa2f-4751-95c0-540ffe4fd854}, !- Handle
   RestaurantFastFood BLDG_SWH_SCH,        !- Name
-<<<<<<< HEAD
-  {44288555-7096-445e-b15d-8ce97e2caed5}, !- Schedule Type Limits Name
-  {2f981a7d-43d9-4a74-b43f-8026e524583c}, !- Default Day Schedule Name
-  {bd0f9cdc-e496-4502-8dfe-e2fd14eb853d}, !- Summer Design Day Schedule Name
-  {012b0c6f-23e2-4b24-95c6-faefe80ab75f}; !- Winter Design Day Schedule Name
-=======
   {641a5def-d529-4a81-a23d-edf928468213}, !- Schedule Type Limits Name
   {f0677b16-870b-4703-b9a2-8ebd92b72d46}, !- Default Day Schedule Name
   {02cbe6ea-50d3-441c-afa0-e8d3112678cc}, !- Summer Design Day Schedule Name
   {51fc0850-5c20-438f-beae-104898fd6062}; !- Winter Design Day Schedule Name
->>>>>>> 8e46b64e
 
 OS:Schedule:Day,
   {f0677b16-870b-4703-b9a2-8ebd92b72d46}, !- Handle
   RestaurantFastFood BLDG_SWH_SCH Default, !- Name
-<<<<<<< HEAD
-  {44288555-7096-445e-b15d-8ce97e2caed5}, !- Schedule Type Limits Name
-=======
   {641a5def-d529-4a81-a23d-edf928468213}, !- Schedule Type Limits Name
->>>>>>> 8e46b64e
   ,                                       !- Interpolate to Timestep
   7,                                      !- Hour 1
   0,                                      !- Minute 1
@@ -7109,11 +7087,7 @@
 OS:Schedule:Day,
   {9cbda6e7-e84d-4ced-9e35-4f2aec2cdb15}, !- Handle
   RestaurantFastFood BLDG_SWH_SCH Wkdy Day, !- Name
-<<<<<<< HEAD
-  {44288555-7096-445e-b15d-8ce97e2caed5}, !- Schedule Type Limits Name
-=======
   {641a5def-d529-4a81-a23d-edf928468213}, !- Schedule Type Limits Name
->>>>>>> 8e46b64e
   ,                                       !- Interpolate to Timestep
   6,                                      !- Hour 1
   0,                                      !- Minute 1
@@ -7173,11 +7147,7 @@
 OS:Schedule:Day,
   {51fc0850-5c20-438f-beae-104898fd6062}, !- Handle
   RestaurantFastFood BLDG_SWH_SCH Winter Design Day, !- Name
-<<<<<<< HEAD
-  {44288555-7096-445e-b15d-8ce97e2caed5}, !- Schedule Type Limits Name
-=======
   {641a5def-d529-4a81-a23d-edf928468213}, !- Schedule Type Limits Name
->>>>>>> 8e46b64e
   ,                                       !- Interpolate to Timestep
   7,                                      !- Hour 1
   0,                                      !- Minute 1
@@ -7228,11 +7198,7 @@
 OS:Schedule:Day,
   {02cbe6ea-50d3-441c-afa0-e8d3112678cc}, !- Handle
   RestaurantFastFood BLDG_SWH_SCH Summer Design Day, !- Name
-<<<<<<< HEAD
-  {44288555-7096-445e-b15d-8ce97e2caed5}, !- Schedule Type Limits Name
-=======
   {641a5def-d529-4a81-a23d-edf928468213}, !- Schedule Type Limits Name
->>>>>>> 8e46b64e
   ,                                       !- Interpolate to Timestep
   7,                                      !- Hour 1
   0,                                      !- Minute 1
@@ -7332,26 +7298,15 @@
 OS:Schedule:Ruleset,
   {de244ab4-676b-4f97-81fb-8a091ec7f520}, !- Handle
   RestaurantFastFood Exterior_lighting_schedule_b, !- Name
-<<<<<<< HEAD
-  {44288555-7096-445e-b15d-8ce97e2caed5}, !- Schedule Type Limits Name
-  {8bb9a9c9-5091-415e-9ae1-0020c2e81ff6}, !- Default Day Schedule Name
-  {81ac6655-4eb3-4a40-9b47-353219879a8a}, !- Summer Design Day Schedule Name
-  {122c96b9-56c2-4c39-8244-92ac693c0b80}; !- Winter Design Day Schedule Name
-=======
   {641a5def-d529-4a81-a23d-edf928468213}, !- Schedule Type Limits Name
   {55d2914b-7458-4719-98a3-920ab832964c}, !- Default Day Schedule Name
   {403fd599-75ca-482f-9d65-50b38c6fbbc2}, !- Summer Design Day Schedule Name
   {67034a8b-c56d-4aa5-b419-bad5d052dd7a}; !- Winter Design Day Schedule Name
->>>>>>> 8e46b64e
 
 OS:Schedule:Day,
   {55d2914b-7458-4719-98a3-920ab832964c}, !- Handle
   RestaurantFastFood Exterior_lighting_schedule_b Default, !- Name
-<<<<<<< HEAD
-  {44288555-7096-445e-b15d-8ce97e2caed5}, !- Schedule Type Limits Name
-=======
   {641a5def-d529-4a81-a23d-edf928468213}, !- Schedule Type Limits Name
->>>>>>> 8e46b64e
   ,                                       !- Interpolate to Timestep
   1,                                      !- Hour 1
   0,                                      !- Minute 1
@@ -7366,11 +7321,7 @@
 OS:Schedule:Day,
   {67034a8b-c56d-4aa5-b419-bad5d052dd7a}, !- Handle
   RestaurantFastFood Exterior_lighting_schedule_b Winter Design Day, !- Name
-<<<<<<< HEAD
-  {44288555-7096-445e-b15d-8ce97e2caed5}, !- Schedule Type Limits Name
-=======
   {641a5def-d529-4a81-a23d-edf928468213}, !- Schedule Type Limits Name
->>>>>>> 8e46b64e
   ,                                       !- Interpolate to Timestep
   1,                                      !- Hour 1
   0,                                      !- Minute 1
@@ -7385,11 +7336,7 @@
 OS:Schedule:Day,
   {403fd599-75ca-482f-9d65-50b38c6fbbc2}, !- Handle
   RestaurantFastFood Exterior_lighting_schedule_b Summer Design Day, !- Name
-<<<<<<< HEAD
-  {44288555-7096-445e-b15d-8ce97e2caed5}, !- Schedule Type Limits Name
-=======
   {641a5def-d529-4a81-a23d-edf928468213}, !- Schedule Type Limits Name
->>>>>>> 8e46b64e
   ,                                       !- Interpolate to Timestep
   1,                                      !- Hour 1
   0,                                      !- Minute 1
@@ -7418,26 +7365,15 @@
 OS:Schedule:Ruleset,
   {98ddf613-aa05-4231-b9b9-5f5a7c696712}, !- Handle
   RestaurantFastFood Exterior_lighting_schedule_a, !- Name
-<<<<<<< HEAD
-  {44288555-7096-445e-b15d-8ce97e2caed5}, !- Schedule Type Limits Name
-  {d35081ca-3d51-41f5-8253-0676f7deacc9}, !- Default Day Schedule Name
-  {6fd5eba3-249e-4433-b2a3-7b5a45748f2b}, !- Summer Design Day Schedule Name
-  {3ec7b7b3-2e1b-4c05-bc3f-35e65d6cee6a}; !- Winter Design Day Schedule Name
-=======
   {641a5def-d529-4a81-a23d-edf928468213}, !- Schedule Type Limits Name
   {a7f3ba9f-b69d-44ac-80ef-82b313021f47}, !- Default Day Schedule Name
   {33c9cc50-ed37-45a8-ad63-68b2d4e01b09}, !- Summer Design Day Schedule Name
   {ee0c6d52-193c-49c4-bf0e-0801ba22bc29}; !- Winter Design Day Schedule Name
->>>>>>> 8e46b64e
 
 OS:Schedule:Day,
   {a7f3ba9f-b69d-44ac-80ef-82b313021f47}, !- Handle
   RestaurantFastFood Exterior_lighting_schedule_a Default, !- Name
-<<<<<<< HEAD
-  {44288555-7096-445e-b15d-8ce97e2caed5}, !- Schedule Type Limits Name
-=======
   {641a5def-d529-4a81-a23d-edf928468213}, !- Schedule Type Limits Name
->>>>>>> 8e46b64e
   ,                                       !- Interpolate to Timestep
   1,                                      !- Hour 1
   0,                                      !- Minute 1
@@ -7452,11 +7388,7 @@
 OS:Schedule:Day,
   {ee0c6d52-193c-49c4-bf0e-0801ba22bc29}, !- Handle
   RestaurantFastFood Exterior_lighting_schedule_a Winter Design Day, !- Name
-<<<<<<< HEAD
-  {44288555-7096-445e-b15d-8ce97e2caed5}, !- Schedule Type Limits Name
-=======
   {641a5def-d529-4a81-a23d-edf928468213}, !- Schedule Type Limits Name
->>>>>>> 8e46b64e
   ,                                       !- Interpolate to Timestep
   1,                                      !- Hour 1
   0,                                      !- Minute 1
@@ -7471,11 +7403,7 @@
 OS:Schedule:Day,
   {33c9cc50-ed37-45a8-ad63-68b2d4e01b09}, !- Handle
   RestaurantFastFood Exterior_lighting_schedule_a Summer Design Day, !- Name
-<<<<<<< HEAD
-  {44288555-7096-445e-b15d-8ce97e2caed5}, !- Schedule Type Limits Name
-=======
   {641a5def-d529-4a81-a23d-edf928468213}, !- Schedule Type Limits Name
->>>>>>> 8e46b64e
   ,                                       !- Interpolate to Timestep
   1,                                      !- Hour 1
   0,                                      !- Minute 1
