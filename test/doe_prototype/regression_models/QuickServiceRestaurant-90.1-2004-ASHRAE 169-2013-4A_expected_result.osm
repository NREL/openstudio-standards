--- conflicted
+++ resolved
@@ -6024,17 +6024,6 @@
   ,                                       !- Minimum Outdoor Temperature Schedule Name
   ;                                       !- Maximum Outdoor Temperature Schedule Name
 
-<<<<<<< HEAD
-=======
-OS:ScheduleTypeLimits,
-  {65eda6a4-003a-419f-a350-050aba373d2f}, !- Handle
-  Fractional 1,                           !- Name
-  0,                                      !- Lower Limit Value
-  1,                                      !- Upper Limit Value
-  Continuous,                             !- Numeric Type
-  ;                                       !- Unit Type
-
->>>>>>> 8e46b64e
 OS:Material,
   {67c20872-70ab-4016-99cb-5e6e359014f4}, !- Handle
   Std Wood 6inch,                         !- Name
@@ -6674,26 +6663,15 @@
 OS:Schedule:Ruleset,
   {6b5cc2c6-f44c-41f2-ae82-0749ce71348c}, !- Handle
   RestaurantFastFood BLDG_SWH_SCH,        !- Name
-<<<<<<< HEAD
-  {5ef3c44c-3dfc-4f17-a2eb-c8115ebecd27}, !- Schedule Type Limits Name
-  {3223947d-bfd4-45a5-bb0c-aa76a9eea7f7}, !- Default Day Schedule Name
-  {bc428dd6-84e7-4bd1-ad36-45f4992a9e82}, !- Summer Design Day Schedule Name
-  {8e3ef259-9d38-4e4c-aa34-4bc9aeefa09f}; !- Winter Design Day Schedule Name
-=======
   {65eda6a4-003a-419f-a350-050aba373d2f}, !- Schedule Type Limits Name
   {8ffd2c2f-cecb-4381-abdd-bbb99b80b38d}, !- Default Day Schedule Name
   {8e572a0b-297f-48dd-9c6a-702f3c693c35}, !- Summer Design Day Schedule Name
   {45acac65-01a0-4ed6-b75e-953da1537681}; !- Winter Design Day Schedule Name
->>>>>>> 8e46b64e
 
 OS:Schedule:Day,
   {8ffd2c2f-cecb-4381-abdd-bbb99b80b38d}, !- Handle
   RestaurantFastFood BLDG_SWH_SCH Default, !- Name
-<<<<<<< HEAD
-  {5ef3c44c-3dfc-4f17-a2eb-c8115ebecd27}, !- Schedule Type Limits Name
-=======
   {65eda6a4-003a-419f-a350-050aba373d2f}, !- Schedule Type Limits Name
->>>>>>> 8e46b64e
   ,                                       !- Interpolate to Timestep
   7,                                      !- Hour 1
   0,                                      !- Minute 1
@@ -6764,11 +6742,7 @@
 OS:Schedule:Day,
   {62411d03-a2fb-4a2f-a43a-4d55d0a879e3}, !- Handle
   RestaurantFastFood BLDG_SWH_SCH Wkdy Day, !- Name
-<<<<<<< HEAD
-  {5ef3c44c-3dfc-4f17-a2eb-c8115ebecd27}, !- Schedule Type Limits Name
-=======
   {65eda6a4-003a-419f-a350-050aba373d2f}, !- Schedule Type Limits Name
->>>>>>> 8e46b64e
   ,                                       !- Interpolate to Timestep
   6,                                      !- Hour 1
   0,                                      !- Minute 1
@@ -6828,11 +6802,7 @@
 OS:Schedule:Day,
   {45acac65-01a0-4ed6-b75e-953da1537681}, !- Handle
   RestaurantFastFood BLDG_SWH_SCH Winter Design Day, !- Name
-<<<<<<< HEAD
-  {5ef3c44c-3dfc-4f17-a2eb-c8115ebecd27}, !- Schedule Type Limits Name
-=======
   {65eda6a4-003a-419f-a350-050aba373d2f}, !- Schedule Type Limits Name
->>>>>>> 8e46b64e
   ,                                       !- Interpolate to Timestep
   7,                                      !- Hour 1
   0,                                      !- Minute 1
@@ -6883,11 +6853,7 @@
 OS:Schedule:Day,
   {8e572a0b-297f-48dd-9c6a-702f3c693c35}, !- Handle
   RestaurantFastFood BLDG_SWH_SCH Summer Design Day, !- Name
-<<<<<<< HEAD
-  {5ef3c44c-3dfc-4f17-a2eb-c8115ebecd27}, !- Schedule Type Limits Name
-=======
   {65eda6a4-003a-419f-a350-050aba373d2f}, !- Schedule Type Limits Name
->>>>>>> 8e46b64e
   ,                                       !- Interpolate to Timestep
   7,                                      !- Hour 1
   0,                                      !- Minute 1
@@ -6987,26 +6953,15 @@
 OS:Schedule:Ruleset,
   {c5c82cbf-087d-4e30-8080-c175b8b8f048}, !- Handle
   RestaurantFastFood Exterior_Lgt_ALWAYS_ON, !- Name
-<<<<<<< HEAD
-  {5ef3c44c-3dfc-4f17-a2eb-c8115ebecd27}, !- Schedule Type Limits Name
-  {0f99deb2-590f-44d9-aac2-07e9bef660ae}, !- Default Day Schedule Name
-  {2d5900bd-ab9b-4faa-8d3c-c366f203c03d}, !- Summer Design Day Schedule Name
-  {de879a70-0e26-4bc9-b683-88f57c73fa1d}; !- Winter Design Day Schedule Name
-=======
   {65eda6a4-003a-419f-a350-050aba373d2f}, !- Schedule Type Limits Name
   {15c9ce86-c37b-4e1a-b687-e27c1922af46}, !- Default Day Schedule Name
   {d149dbd5-5df5-4a13-95f9-f4e246b3afd1}, !- Summer Design Day Schedule Name
   {b7078351-0e14-4118-8e1a-7b526646c020}; !- Winter Design Day Schedule Name
->>>>>>> 8e46b64e
 
 OS:Schedule:Day,
   {15c9ce86-c37b-4e1a-b687-e27c1922af46}, !- Handle
   RestaurantFastFood Exterior_Lgt_ALWAYS_ON Default, !- Name
-<<<<<<< HEAD
-  {5ef3c44c-3dfc-4f17-a2eb-c8115ebecd27}, !- Schedule Type Limits Name
-=======
   {65eda6a4-003a-419f-a350-050aba373d2f}, !- Schedule Type Limits Name
->>>>>>> 8e46b64e
   ,                                       !- Interpolate to Timestep
   24,                                     !- Hour 1
   0,                                      !- Minute 1
@@ -7015,11 +6970,7 @@
 OS:Schedule:Day,
   {b7078351-0e14-4118-8e1a-7b526646c020}, !- Handle
   RestaurantFastFood Exterior_Lgt_ALWAYS_ON Winter Design Day, !- Name
-<<<<<<< HEAD
-  {5ef3c44c-3dfc-4f17-a2eb-c8115ebecd27}, !- Schedule Type Limits Name
-=======
   {65eda6a4-003a-419f-a350-050aba373d2f}, !- Schedule Type Limits Name
->>>>>>> 8e46b64e
   ,                                       !- Interpolate to Timestep
   24,                                     !- Hour 1
   0,                                      !- Minute 1
@@ -7028,11 +6979,7 @@
 OS:Schedule:Day,
   {d149dbd5-5df5-4a13-95f9-f4e246b3afd1}, !- Handle
   RestaurantFastFood Exterior_Lgt_ALWAYS_ON Summer Design Day, !- Name
-<<<<<<< HEAD
-  {5ef3c44c-3dfc-4f17-a2eb-c8115ebecd27}, !- Schedule Type Limits Name
-=======
   {65eda6a4-003a-419f-a350-050aba373d2f}, !- Schedule Type Limits Name
->>>>>>> 8e46b64e
   ,                                       !- Interpolate to Timestep
   24,                                     !- Hour 1
   0,                                      !- Minute 1
