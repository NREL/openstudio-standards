--- conflicted
+++ resolved
@@ -5591,13 +5591,8 @@
   RollUp;                                 !- Standards Construction Type
 
 OS:Construction,
-<<<<<<< HEAD
-  {96b94a2f-2066-434f-b0b6-0a8a046ceb26}, !- Handle
-  U 1.17 SHGC 0.49 Simple Glazing,  !- Name
-=======
   {8d5b1797-3a37-404f-87aa-5458a5f3f3d1}, !- Handle
   U 1.17 SHGC 0.49 Simple Glazing Skylight, !- Name
->>>>>>> e72970f9
   ,                                       !- Surface Rendering Name
   {9750df94-59b0-4e70-bdd7-2878bc4d4a22}; !- Layer 1
 
