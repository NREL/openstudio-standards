--- conflicted
+++ resolved
@@ -6444,13 +6444,8 @@
   RollUp;                                 !- Standards Construction Type
 
 OS:Construction,
-<<<<<<< HEAD
-  {6c8ccc08-b88b-42ef-850b-bcd2effed925}, !- Handle
-  U 0.5 SHGC 0.4 Simple Glazing,  !- Name
-=======
   {4d905b6d-57cf-43a0-8fea-60100a63723e}, !- Handle
   U 0.5 SHGC 0.4 Simple Glazing Skylight, !- Name
->>>>>>> e72970f9
   ,                                       !- Surface Rendering Name
   {336c9075-3031-482a-ab85-8bab67242072}; !- Layer 1
 
