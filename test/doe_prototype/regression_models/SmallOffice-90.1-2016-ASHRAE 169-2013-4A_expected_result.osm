--- conflicted
+++ resolved
@@ -3452,15 +3452,9 @@
   {9d0014dc-2e12-46e9-a722-945cca7c80e5}; !- Setpoint Node or NodeList Name
 
 OS:Coil:Heating:DX:SingleSpeed,
-<<<<<<< HEAD
   {a7b2fa4f-8d86-4bbf-9ef5-69d3878c2d04}, !- Handle
   Perimeter_ZN_1 ZN HP Htg Coil 26 Htg kBtu/hr 8HSPF, !- Name
   {de626f8e-0685-489f-ab47-b1fc7ac4945f}, !- Availability Schedule Name
-=======
-  {9498a776-785c-49fc-8f17-45e613c98861}, !- Handle
-  Perimeter_ZN_1 ZN HP Htg Coil 26 Clg kBtu/hr 8HSPF, !- Name
-  {e2b14014-572e-49ba-8869-834ee5b2b3a0}, !- Availability Schedule Name
->>>>>>> e90cebe5
   Autosize,                               !- Rated Total Heating Capacity {W}
   3.8128,                                 !- Rated COP {W/W}
   Autosize,                               !- Rated Air Flow Rate {m3/s}
@@ -3996,15 +3990,9 @@
   {9f9bfb97-3eca-4856-bbb0-62a5c6fecd69}; !- Setpoint Node or NodeList Name
 
 OS:Coil:Heating:DX:SingleSpeed,
-<<<<<<< HEAD
   {3ce28ddb-7710-4b0d-9703-938b8cfeb20a}, !- Handle
   Perimeter_ZN_2 ZN HP Htg Coil 20 Htg kBtu/hr 8HSPF, !- Name
   {de626f8e-0685-489f-ab47-b1fc7ac4945f}, !- Availability Schedule Name
-=======
-  {bdf7c7e7-e7dd-4bdc-9cb1-ab0f06fd3a3e}, !- Handle
-  Perimeter_ZN_2 ZN HP Htg Coil 20 Clg kBtu/hr 8HSPF, !- Name
-  {e2b14014-572e-49ba-8869-834ee5b2b3a0}, !- Availability Schedule Name
->>>>>>> e90cebe5
   Autosize,                               !- Rated Total Heating Capacity {W}
   3.8128,                                 !- Rated COP {W/W}
   Autosize,                               !- Rated Air Flow Rate {m3/s}
@@ -4532,15 +4520,9 @@
   {23f4f3c9-168e-4cf1-b292-23ec0d86d698}; !- Setpoint Node or NodeList Name
 
 OS:Coil:Heating:DX:SingleSpeed,
-<<<<<<< HEAD
   {2d8fb5f7-71f1-42e6-a336-a629a9d7ae60}, !- Handle
   Perimeter_ZN_3 ZN HP Htg Coil 24 Htg kBtu/hr 8HSPF, !- Name
   {de626f8e-0685-489f-ab47-b1fc7ac4945f}, !- Availability Schedule Name
-=======
-  {a082e616-e367-4d55-9f12-ea3c0475f75f}, !- Handle
-  Perimeter_ZN_3 ZN HP Htg Coil 24 Clg kBtu/hr 8HSPF, !- Name
-  {e2b14014-572e-49ba-8869-834ee5b2b3a0}, !- Availability Schedule Name
->>>>>>> e90cebe5
   Autosize,                               !- Rated Total Heating Capacity {W}
   3.8128,                                 !- Rated COP {W/W}
   Autosize,                               !- Rated Air Flow Rate {m3/s}
@@ -5068,15 +5050,9 @@
   {c8961acb-ab4a-42e2-b1d6-e70c0c95ecea}; !- Setpoint Node or NodeList Name
 
 OS:Coil:Heating:DX:SingleSpeed,
-<<<<<<< HEAD
   {0834a07b-8476-4a01-b935-876531bc565f}, !- Handle
   Perimeter_ZN_4 ZN HP Htg Coil 22 Htg kBtu/hr 8HSPF, !- Name
   {de626f8e-0685-489f-ab47-b1fc7ac4945f}, !- Availability Schedule Name
-=======
-  {b4185597-b92a-4e4f-a663-eb6a376aceae}, !- Handle
-  Perimeter_ZN_4 ZN HP Htg Coil 22 Clg kBtu/hr 8HSPF, !- Name
-  {e2b14014-572e-49ba-8869-834ee5b2b3a0}, !- Availability Schedule Name
->>>>>>> e90cebe5
   Autosize,                               !- Rated Total Heating Capacity {W}
   3.8128,                                 !- Rated COP {W/W}
   Autosize,                               !- Rated Air Flow Rate {m3/s}
@@ -5604,15 +5580,9 @@
   {1738cd69-16a2-498b-b002-cacb2a36fc88}; !- Setpoint Node or NodeList Name
 
 OS:Coil:Heating:DX:SingleSpeed,
-<<<<<<< HEAD
   {1278f135-ef49-4bbf-b9d8-f20f44866886}, !- Handle
   Core_ZN ZN HP Htg Coil 25 Htg kBtu/hr 8HSPF, !- Name
   {de626f8e-0685-489f-ab47-b1fc7ac4945f}, !- Availability Schedule Name
-=======
-  {4fdb4891-614b-43be-b23f-f814fc32ae9a}, !- Handle
-  Core_ZN ZN HP Htg Coil 25 Clg kBtu/hr 8HSPF, !- Name
-  {e2b14014-572e-49ba-8869-834ee5b2b3a0}, !- Availability Schedule Name
->>>>>>> e90cebe5
   Autosize,                               !- Rated Total Heating Capacity {W}
   3.8128,                                 !- Rated COP {W/W}
   Autosize,                               !- Rated Air Flow Rate {m3/s}
