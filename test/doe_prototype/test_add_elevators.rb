require_relative '../helpers/minitest_helper'

class TestAddElevators < Minitest::Test


  def test_add_elevators_office

    # Load the test model
    translator = OpenStudio::OSVersion::VersionTranslator.new
    path = OpenStudio::Path.new("#{File.dirname(__FILE__)}/models/example_model_multipliers.osm")
    model = translator.loadModel(path)
    model = model.get

    # create story hash
    template = '90.1-2013'
    standard = Standard.build(template)
    elevators = standard.model_add_elevators(model)

    puts "Building floor area is #{OpenStudio.convert(model.getBuilding.floorArea,'m^2','ft^2')}"
    puts elevators

    # check recommendation
<<<<<<< HEAD
    expected_elev = 3.0
=======
    expected_elev = 2.0
>>>>>>> f36b1f1c
    assert_in_delta(expected_elev, elevators.multiplier, 0.5, "Expected ~#{expected_elev} elevators, but got #{elevators.multiplier}.}")
    model.save("output/Office.osm", true)
  end

  def test_add_elevators_small_hotel

    # Load the test model
    translator = OpenStudio::OSVersion::VersionTranslator.new
    path = OpenStudio::Path.new("#{File.dirname(__FILE__)}/models/SmallHotel_5B_2004.osm")
    model = translator.loadModel(path)
    model = model.get

    # create story hash
    template = '90.1-2004'
    standard = Standard.build(template)
    elevators = standard.model_add_elevators(model)

    puts "Building floor area is #{OpenStudio.convert(model.getBuilding.floorArea,'m^2','ft^2')}"
    puts elevators

    # check recommendation
    expected_elev = 2.0
    assert_in_delta(expected_elev, elevators.multiplier, 0.5, "Expected ~#{expected_elev} elevators, but got #{elevators.multiplier}.}")
    model.save("output/SmallHotel.osm", true)
  end

  def test_add_elevators_large_hotel

    # Load the test model
    translator = OpenStudio::OSVersion::VersionTranslator.new
    path = OpenStudio::Path.new("#{File.dirname(__FILE__)}/models/LargeHotel_3A_2010.osm")
    model = translator.loadModel(path)
    model = model.get
    # create story hash
    template = '90.1-2010'
    standard = Standard.build(template)
    elevators = standard.model_add_elevators(model)

    puts "Building floor area is #{OpenStudio.convert(model.getBuilding.floorArea,'m^2','ft^2')}"
    puts elevators

    # check recommendation
    expected_elev = 6.0
    assert_in_delta(expected_elev, elevators.multiplier, 0.5, "Expected ~#{expected_elev} elevators, but got #{elevators.multiplier}.}")
    model.save("output/LargeHotel.osm", true)
  end

  def test_add_elevators_midrise

    # Load the test model
    translator = OpenStudio::OSVersion::VersionTranslator.new
    path = OpenStudio::Path.new("#{File.dirname(__FILE__)}/models/MidriseApartment_2A_2013.osm")
    model = translator.loadModel(path)
    model = model.get

    # create story hash
    template = '90.1-2013'
    standard = Standard.build(template)
    elevators = standard.model_add_elevators(model)

    puts "Building floor area is #{OpenStudio.convert(model.getBuilding.floorArea,'m^2','ft^2')}"
    puts elevators

    # check recommendation
    expected_elev = 1.0
    assert_in_delta(expected_elev, elevators.multiplier, 0.5, "Expected ~#{expected_elev} elevators, but got #{elevators.multiplier}.}")
    model.save("output/Midrise.osm", true)
  end

  def test_add_elevators_hospital

    # Load the test model
    translator = OpenStudio::OSVersion::VersionTranslator.new
    path = OpenStudio::Path.new("#{File.dirname(__FILE__)}/models/Hospital_4B_Pre1980.osm")
    model = translator.loadModel(path)
    model = model.get

    # create story hash
    template = 'DOE Ref Pre-1980'
    standard = Standard.build(template)
    elevators = standard.model_add_elevators(model)

    puts "Building floor area is #{OpenStudio.convert(model.getBuilding.floorArea,'m^2','ft^2')}"
    puts elevators

    # check recommendation
    expected_elev = 8.0
    assert_in_delta(expected_elev, elevators.multiplier, 0.5, "Expected ~#{expected_elev} elevators, but got #{elevators.multiplier}.}")
    assert(elevators.definition.to_ElectricEquipmentDefinition.get.fractionLost == 1.0)
    model.save("output/Hospital.osm", true)
  end

  def test_add_elevators_outpatient

    # Load the test model
    translator = OpenStudio::OSVersion::VersionTranslator.new
    path = OpenStudio::Path.new("#{File.dirname(__FILE__)}/models/Outpatient_7A_2010.osm")
    model = translator.loadModel(path)
    model = model.get

    # create story hash
    template = '90.1-2010'
    standard = Standard.build(template)
    elevators = standard.model_add_elevators(model)

    puts "Building floor area is #{OpenStudio.convert(model.getBuilding.floorArea,'m^2','ft^2')}"
    puts elevators

    # check recommendation
    expected_elev = 3.0
    assert_in_delta(expected_elev, elevators.multiplier, 0.5, "Expected ~#{expected_elev} elevators, but got #{elevators.multiplier}.}")
    model.save("output/Outpatient.osm", true)
  end

  def test_add_elevators_secondary

    # Load the test model
    translator = OpenStudio::OSVersion::VersionTranslator.new
    path = OpenStudio::Path.new("#{File.dirname(__FILE__)}/models/SecondarySchool_6A_1980-2004.osm")
    model = translator.loadModel(path)
    model = model.get

    # create story hash
    template = 'DOE Ref 1980-2004'
    standard = Standard.build(template)
    elevators = standard.model_add_elevators(model)

    puts "Building floor area is #{OpenStudio.convert(model.getBuilding.floorArea,'m^2','ft^2')}"
    puts elevators

    # check recommendation
    expected_elev = 3.0
    assert_in_delta(expected_elev, elevators.multiplier, 0.5, "Expected ~#{expected_elev} elevators, but got #{elevators.multiplier}.}")
    model.save("output/SecondarySchool.osm", true)
  end

  def test_add_elevators_multi_story_retail

    # Load the test model
    translator = OpenStudio::OSVersion::VersionTranslator.new
    path = OpenStudio::Path.new("#{File.dirname(__FILE__)}/models/MultiStoryRetail.osm")
    model = translator.loadModel(path)
    model = model.get

    # create story hash
    template = 'DOE Ref 1980-2004'
    standard = Standard.build(template)
    elevators = standard.model_add_elevators(model)

    puts "Building floor area is #{OpenStudio.convert(model.getBuilding.floorArea,'m^2','ft^2')}"
    puts elevators

    # check recommendation
    expected_elev = 3.0
    assert_in_delta(expected_elev, elevators.multiplier, 0.5, "Expected ~#{expected_elev} elevators, but got #{elevators.multiplier}.}")
    model.save("output/Retail.osm", true)
  end

  def test_add_elevators_multi_story_warehouse

    # Load the test model
    translator = OpenStudio::OSVersion::VersionTranslator.new
    path = OpenStudio::Path.new("#{File.dirname(__FILE__)}/models/MultiStoryWarehouse.osm")
    model = translator.loadModel(path)
    model = model.get

    # create story hash
    template = 'DOE Ref 1980-2004'
    standard = Standard.build(template)
    elevators = standard.model_add_elevators(model)

    puts "Building floor area is #{OpenStudio.convert(model.getBuilding.floorArea,'m^2','ft^2')}"
    puts elevators

    # check recommendation
    expected_elev = 3.0
    assert_in_delta(expected_elev, elevators.multiplier, 0.5, "Expected ~#{expected_elev} elevators, but got #{elevators.multiplier}.}")
    model.save("output/Warehouse.osm", true)
  end

end<|MERGE_RESOLUTION|>--- conflicted
+++ resolved
@@ -20,11 +20,7 @@
     puts elevators
 
     # check recommendation
-<<<<<<< HEAD
-    expected_elev = 3.0
-=======
     expected_elev = 2.0
->>>>>>> f36b1f1c
     assert_in_delta(expected_elev, elevators.multiplier, 0.5, "Expected ~#{expected_elev} elevators, but got #{elevators.multiplier}.}")
     model.save("output/Office.osm", true)
   end
