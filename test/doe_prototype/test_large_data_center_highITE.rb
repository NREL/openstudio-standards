--- conflicted
+++ resolved
@@ -3,13 +3,8 @@
 
 class TestLargeDataCenterHighITE < CreateDOEPrototypeBuildingTest
   building_types = ['LargeDataCenterHighITE']
-<<<<<<< HEAD
-  templates = ['90.1-2004','90.1-2007','90.1-2010','90.1-2013']
-  climate_zones = ['ASHRAE 169-2006-2A','ASHRAE 169-2006-3B','ASHRAE 169-2006-5A','ASHRAE 169-2006-8A']
-=======
   templates = ['90.1-2004', '90.1-2007', '90.1-2010', '90.1-2013']
-  climate_zones = ['ASHRAE 169-2006-2A', 'ASHRAE 169-2006-5A', 'ASHRAE 169-2006-8A'] # 'ASHRAE 169-2006-3B'
->>>>>>> 2043c147
+  climate_zones = ['ASHRAE 169-2006-2A', 'ASHRAE 169-2006-3B', 'ASHRAE 169-2006-5A', 'ASHRAE 169-2006-8A']
   epw_files = ['USA_FL_Miami.Intl.AP.722020_TMY3.epw'] # not used for ASHRAE/DOE archetypes, but required for call
   create_models = true
   run_models = true
