--- conflicted
+++ resolved
@@ -30,11 +30,7 @@
       {system_type: 'PVAV Reheat', main_heat_fuel: 'NaturalGas', zone_heat_fuel: 'NaturalGas', cool_fuel: 'Electricity',
        unmet_hrs_htg: 650.0},
       {system_type: 'VAV Reheat', main_heat_fuel: 'NaturalGas', zone_heat_fuel: 'NaturalGas', cool_fuel: 'Electricity',
-<<<<<<< HEAD
-       unmet_hrs_htg: 400.0},
-=======
-       unmet_hrs_htg: 450.0},
->>>>>>> 3daa3102
+       unmet_hrs_htg: 450.0},
 
       # Electric, Electric, forced air
       {system_type: 'PTHP', main_heat_fuel: 'Electricity', zone_heat_fuel: nil, cool_fuel: 'Electricity'},
