--- conflicted
+++ resolved
@@ -2,172 +2,26 @@
 
 class TestAddHVACSystems < Minitest::Test
 
-  def setup()
-    super()
+  def test_add_hvac_systems
 
     # Make the output directory if it doesn't exist
-    @output_dir = File.expand_path('output', File.dirname(__FILE__))
-    FileUtils.mkdir(@output_dir) unless Dir.exist?(@output_dir)
-    puts @output_dir
+    output_dir = File.expand_path('output', File.dirname(__FILE__))
+    FileUtils.mkdir output_dir unless Dir.exist? output_dir
 
     # example hash for an HVAC system type test
     # default optional arguments should match those in model_add_hvac_system
-    @default_hash = {model_name: 'basic_2_story_office_no_hvac_60WWR', climate_zone: 'ASHRAE 169-2013-7A',
-                     unmet_hrs_htg: 300.0, unmet_hrs_clg: 300.0,
-                     system_type: nil, main_heat_fuel: nil, zone_heat_fuel: nil, cool_fuel: nil,
-                     hot_water_loop_type: 'HighTemperature',
-                     chilled_water_loop_cooling_type: 'WaterCooled',
-                     heat_pump_loop_cooling_type: 'EvaporativeFluidCooler',
-                     air_loop_heating_type: 'Water',
-                     air_loop_cooling_type: 'Water',
-                     zone_equipment_ventilation: true}
-    @template = '90.1-2013'
-    @standard = Standard.build(@template)
-  end
-
-  def test_gas_elec_forced_air_hvac()
+    default_hash = {model_name: 'basic_2_story_office_no_hvac_60WWR', climate_zone: 'ASHRAE 169-2013-7A',
+                    unmet_hrs_htg: 300.0, unmet_hrs_clg: 300.0,
+                    system_type: nil, main_heat_fuel: nil, zone_heat_fuel: nil, cool_fuel: nil,
+                    hot_water_loop_type: 'HighTemperature',
+                    chilled_water_loop_cooling_type: 'WaterCooled',
+                    heat_pump_loop_cooling_type: 'EvaporativeFluidCooler',
+                    air_loop_heating_type: 'Water',
+                    air_loop_cooling_type: 'Water',
+                    zone_equipment_ventilation: true}
     # List all the HVAC system types to test
     hvac_systems = [
-        ## Forced Air ##
-        # Gas, Electric, forced air
-        {system_type: 'PTAC', main_heat_fuel: 'NaturalGas', zone_heat_fuel: nil, cool_fuel: 'Electricity'},
-        {system_type: 'PSZ-AC', main_heat_fuel: 'NaturalGas', zone_heat_fuel: nil, cool_fuel: 'Electricity'},
-        {system_type: 'PSZ-VAV', main_heat_fuel: 'NaturalGas', zone_heat_fuel: 'NaturalGas', cool_fuel: 'Electricity'},
-        {system_type: 'PVAV Reheat', main_heat_fuel: 'NaturalGas', zone_heat_fuel: 'NaturalGas', cool_fuel: 'Electricity',
-         unmet_hrs_htg: 650.0},
-        {system_type: 'VAV Reheat', main_heat_fuel: 'NaturalGas', zone_heat_fuel: 'NaturalGas', cool_fuel: 'Electricity',
-         unmet_hrs_htg: 450.0}
-    ]
-    add_hvac(hvac_systems: hvac_systems)
-  end
-
-  def test_elec_elec_forced_air_hvac()
-    # List all the HVAC system types to test
-    hvac_systems = [
-        # Electric, Electric, forced air
-        {system_type: 'PTHP', main_heat_fuel: 'Electricity', zone_heat_fuel: nil, cool_fuel: 'Electricity'},
-        {system_type: 'PSZ-HP', main_heat_fuel: 'Electricity', zone_heat_fuel: nil, cool_fuel: 'Electricity'},
-        {system_type: 'PVAV PFP Boxes', main_heat_fuel: 'Electricity', zone_heat_fuel: 'Electricity', cool_fuel: 'Electricity'},
-        {system_type: 'VAV PFP Boxes', main_heat_fuel: 'Electricity', zone_heat_fuel: 'Electricity', cool_fuel: 'Electricity'}
-    ]
-    add_hvac(hvac_systems: hvac_systems)
-  end
-
-  def test_elec_elec_forced_air_hvac()
-    # List all the HVAC system types to test
-    hvac_systems = [
-        # District Hot Water, Electric, forced air
-        {system_type: 'PTAC', main_heat_fuel: 'DistrictHeating', zone_heat_fuel: nil, cool_fuel: 'Electricity'},
-        {system_type: 'PVAV Reheat', main_heat_fuel: 'DistrictHeating', zone_heat_fuel: 'DistrictHeating', cool_fuel: 'Electricity',
-         unmet_hrs_htg: 650.0},
-        {system_type: 'VAV Reheat', main_heat_fuel: 'DistrictHeating', zone_heat_fuel: 'DistrictHeating', cool_fuel: 'Electricity',
-         unmet_hrs_htg: 450.0}]
-    add_hvac(hvac_systems: hvac_systems)
-  end
-
-
-  def test_central_ashp_forced_air_hvac()
-    # List all the HVAC system types to test
-    hvac_systems = [
-        # Central Air Source Heat Pump plant object, forced air
-        {system_type: 'VAV Reheat', main_heat_fuel: 'AirSourceHeatPump', zone_heat_fuel: 'AirSourceHeatPump', cool_fuel: 'Electricity'}
-    ]
-    add_hvac(hvac_systems: hvac_systems)
-  end
-
-  def test_ambiant_loop_ambiant_loop_forced_air_hvac()
-    # List all the HVAC system types to test
-    hvac_systems = [
-        # Ambient Loop, Ambient Loop, forced air
-        {system_type: 'PVAV Reheat', main_heat_fuel: 'HeatPump', zone_heat_fuel: 'HeatPump', cool_fuel: 'HeatPump',
-         unmet_hrs_htg: 650.0},
-        {system_type: 'VAV Reheat', main_heat_fuel: 'HeatPump', zone_heat_fuel: 'HeatPump', cool_fuel: 'HeatPump',
-         unmet_hrs_htg: 650.0}
-    ]
-    add_hvac(hvac_systems: hvac_systems)
-  end
-
-
-  def test_gas_dist_chilled_water_forced_air_hvac()
-    # Gas, District Chilled Water, forced air
-    hvac_systems = [
-        {system_type: 'PSZ-AC', main_heat_fuel: 'NaturalGas', zone_heat_fuel: nil, cool_fuel: 'DistrictCooling'},
-        {system_type: 'PVAV Reheat', main_heat_fuel: 'NaturalGas', zone_heat_fuel: 'NaturalGas', cool_fuel: 'DistrictCooling',
-         unmet_hrs_htg: 650.0},
-        {system_type: 'VAV Reheat', main_heat_fuel: 'NaturalGas', zone_heat_fuel: 'NaturalGas', cool_fuel: 'DistrictCooling',
-         unmet_hrs_htg: 450.0}
-    ]
-    add_hvac(hvac_systems: hvac_systems)
-  end
-
-  def test_district_forced_air_hvac()
-    hvac_systems = [
-        # Electric, District Chilled Water, forced air
-        {system_type: 'PSZ-AC', main_heat_fuel: 'Electricity', zone_heat_fuel: nil, cool_fuel: 'DistrictCooling'},
-        # {system_type: 'VAV Reheat', main_heat_fuel: 'Electricity', zone_heat_fuel: 'Electricity', cool_fuel: 'DistrictCooling'},
-
-        # District Hot Water, District Chilled Water, forced air
-        {system_type: 'PVAV Reheat', main_heat_fuel: 'DistrictHeating', zone_heat_fuel: 'DistrictHeating', cool_fuel: 'DistrictCooling',
-         unmet_hrs_htg: 650.0},
-        {system_type: 'VAV Reheat', main_heat_fuel: 'DistrictHeating', zone_heat_fuel: 'DistrictHeating', cool_fuel: 'DistrictCooling',
-         unmet_hrs_htg: 450.0}]
-    add_hvac(hvac_systems: hvac_systems)
-  end
-
-  ## Hydronic ##
-  def test_gas_electric_hydronic()
-    # Gas, Electric, hydronic
-    hvac_systems = [
-        {system_type: 'Fan Coil', main_heat_fuel: 'NaturalGas', zone_heat_fuel: nil, cool_fuel: 'Electricity'},
-        {system_type: 'Water Source Heat Pumps', main_heat_fuel: 'NaturalGas', zone_heat_fuel: 'NaturalGas', cool_fuel: 'Electricity'},
-        {system_type: 'Fan Coil with DOAS', main_heat_fuel: 'NaturalGas', zone_heat_fuel: nil, cool_fuel: 'Electricity',
-         zone_equipment_ventilation: false},
-        {system_type: 'Fan Coil with DOAS', main_heat_fuel: 'NaturalGas', zone_heat_fuel: 'NaturalGas', cool_fuel: 'Electricity',
-         zone_equipment_ventilation: false},
-        {system_type: 'Water Source Heat Pumps with DOAS', main_heat_fuel: 'NaturalGas', zone_heat_fuel: 'NaturalGas', cool_fuel: 'Electricity',
-         zone_equipment_ventilation: false}]
-    add_hvac(hvac_systems: hvac_systems)
-  end
-
-  def test_electric_electric_hydronic()
-
-    # Electric, Electric, hydronic
-    hvac_systems = [
-        {system_type: 'Fan Coil', main_heat_fuel: 'Electricity', zone_heat_fuel: nil, cool_fuel: 'Electricity'},
-        {system_type: 'Fan Coil with DOAS', main_heat_fuel: 'Electricity', zone_heat_fuel: nil, cool_fuel: 'Electricity',
-         zone_equipment_ventilation: false},
-        {system_type: 'Fan Coil with DOAS', main_heat_fuel: 'Electricity', zone_heat_fuel: 'Electricity', cool_fuel: 'Electricity',
-         zone_equipment_ventilation: false},
-        {system_type: 'Ground Source Heat Pumps with ERVs', main_heat_fuel: 'Electricity', zone_heat_fuel: nil, cool_fuel: 'Electricity',
-         zone_equipment_ventilation: false},
-        {system_type: 'Ground Source Heat Pumps with DOAS', main_heat_fuel: 'Electricity', zone_heat_fuel: nil, cool_fuel: 'Electricity',
-         zone_equipment_ventilation: false},
-        {system_type: 'Ground Source Heat Pumps with DOAS', main_heat_fuel: 'Electricity', zone_heat_fuel: 'Electricity', cool_fuel: 'Electricity',
-         zone_equipment_ventilation: false}]
-    add_hvac(hvac_systems: hvac_systems)
-
-  end
-
-  def test_central_air_ashp_hydronic()
-
-    hvac_systems = [
-        # Central Air Source Heat Pump, hydronic
-        {system_type: 'Fan Coil with DOAS', main_heat_fuel: 'AirSourceHeatPump', zone_heat_fuel: 'AirSourceHeatPump', cool_fuel: 'Electricity',
-         zone_equipment_ventilation: false}]
-    add_hvac(hvac_systems: hvac_systems)
-  end
-
-  def test_ambiant_loop_ambiant_loop__hydronic()
-    # List all the HVAC system types to test
-    hvac_systems = [
-
-<<<<<<< HEAD
-        # Ambient Loop, Ambient Loop, hydronic
-        {system_type: 'Water Source Heat Pumps with DOAS', main_heat_fuel: 'AmbientLoop', zone_heat_fuel: nil, cool_fuel: 'AmbientLoop',
-         zone_equipment_ventilation: false},
-        # {system_type: 'Water Source Heat Pumps with ERVs', main_heat_fuel: 'AmbientLoop', zone_heat_fuel: nil, cool_fuel: 'AmbientLoop',
-        #  zone_equipment_ventilation: false},
-=======
+
       ## Forced Air ##
       # Gas, Electric, forced air
       {system_type: 'PTAC', main_heat_fuel: 'NaturalGas', zone_heat_fuel: nil, cool_fuel: 'Electricity'},
@@ -296,88 +150,18 @@
        climate_zone: 'ASHRAE 169-2013-4A'}
       # {system_type: 'Radiant Slab with DOAS', main_heat_fuel: 'NaturalGas', zone_heat_fuel: nil, cool_fuel: 'Electricity',
       #  hot_water_loop_type: 'LowTemperature', climate_zone: 'ASHRAE 169-2013-5B', model_name: 'basic_2_story_office_no_hvac_20WWR'}
->>>>>>> 2dd9d6a9
     ]
-    add_hvac(hvac_systems: hvac_systems)
-  end
-
-
-  def test_district_hydronic()
-    hvac_systems = [
-        # District Hot Water, District Chilled Water, hydronic
-        {system_type: 'Fan Coil with ERVs', main_heat_fuel: 'DistrictHeating', zone_heat_fuel: nil, cool_fuel: 'DistrictCooling',
-         zone_equipment_ventilation: false},
-        {system_type: 'Fan Coil with DOAS', main_heat_fuel: 'DistrictHeating', zone_heat_fuel: nil, cool_fuel: 'DistrictCooling',
-         zone_equipment_ventilation: false},
-        {system_type: 'Fan Coil with DOAS', main_heat_fuel: 'DistrictHeating', zone_heat_fuel: 'DistrictHeating', cool_fuel: 'DistrictCooling',
-         zone_equipment_ventilation: false}]
-    add_hvac(hvac_systems: hvac_systems)
-  end
-
-  def test_doas_variants()
-    ## DOAS Variations
-    hvac_systems = [
-        {system_type: 'Fan Coil with DOAS with DCV', main_heat_fuel: 'NaturalGas', zone_heat_fuel: nil, cool_fuel: 'Electricity',
-         zone_equipment_ventilation: false}]
-    add_hvac(hvac_systems: hvac_systems)
-  end
-
-  def test_residential()
-
-    ## Residential Type Systems
-    hvac_systems = [
-        {system_type: 'Window AC', main_heat_fuel: nil, zone_heat_fuel: nil, cool_fuel: 'Electricity',
-         climate_zone: 'ASHRAE 169-2013-2B', unmet_hrs_htg: 3000.0},
-        {system_type: 'Residential AC', main_heat_fuel: nil, zone_heat_fuel: nil, cool_fuel: 'Electricity',
-         climate_zone: 'ASHRAE 169-2013-2B', unmet_hrs_htg: 3000.0},
-        {system_type: 'Residential Forced Air Furnace', main_heat_fuel: 'NaturalGas', zone_heat_fuel: nil, cool_fuel: nil,
-         unmet_hrs_clg: 6000.0},
-        {system_type: 'Residential Forced Air Furnace with AC', main_heat_fuel: 'NaturalGas', zone_heat_fuel: nil, cool_fuel: 'Electricity'},
-        {system_type: 'Residential Air Source Heat Pump', main_heat_fuel: 'Electricity', zone_heat_fuel: nil, cool_fuel: 'Electricity'}]
-    add_hvac(hvac_systems: hvac_systems)
-  end
-
-  def test_single_zone_and_cooling_only()
-    ## Single Zone Heating Only or Cooling Only Systems
-    hvac_systems = [
-        {system_type: 'Baseboards', main_heat_fuel: 'NaturalGas', zone_heat_fuel: nil, cool_fuel: nil,
-         model_name: 'basic_2_story_office_no_hvac_20WWR', unmet_hrs_clg: 6000.0},
-        {system_type: 'Unit Heaters', main_heat_fuel: 'NaturalGas', zone_heat_fuel: nil, cool_fuel: nil,
-         model_name: 'basic_2_story_office_no_hvac_20WWR', unmet_hrs_clg: 6000.0},
-        {system_type: 'High Temp Radiant', main_heat_fuel: 'NaturalGas', zone_heat_fuel: nil, cool_fuel: nil,
-         model_name: 'basic_2_story_office_no_hvac_20WWR', unmet_hrs_clg: 6000.0},
-    # {system_type: 'Forced Air Furnace', main_heat_fuel: 'NaturalGas', zone_heat_fuel: nil, cool_fuel: nil,
-    #  model_name: 'basic_2_story_office_no_hvac_20WWR', unmet_hrs_htg: 1200.0, unmet_hrs_clg: 6000.0},
-    # {system_type: 'Evaporative Cooler', main_heat_fuel: nil, zone_heat_fuel: nil, cool_fuel: 'Electricity',
-    # climate_zone: 'ASHRAE 169-2013-2B', model_name: 'basic_2_story_office_no_hvac_20WWR'},
-    ]
-    add_hvac(hvac_systems: hvac_systems)
-  end
-
-  def test_special_systems()
-
-    hvac_systems = [
-        ## Special System Types
-        {system_type: 'Ideal Air Loads', main_heat_fuel: nil, zone_heat_fuel: nil, cool_fuel: nil},
-        {system_type: 'VRF', main_heat_fuel: 'Electricity', zone_heat_fuel: nil, cool_fuel: 'Electricity',
-         climate_zone: 'ASHRAE 169-2013-4A'},
-        {system_type: 'VRF with DOAS', main_heat_fuel: 'Electricity', zone_heat_fuel: nil, cool_fuel: 'Electricity',
-         air_loop_heating_type: 'DX', air_loop_cooling_type: 'DX', zone_equipment_ventilation: false,
-         climate_zone: 'ASHRAE 169-2013-4A'}
-    # {system_type: 'Radiant Slab with DOAS', main_heat_fuel: 'NaturalGas', zone_heat_fuel: nil, cool_fuel: 'Electricity',
-        #  hot_water_loop_type: 'LowTemperature', climate_zone: 'ASHRAE 169-2013-5B', model_name: 'basic_2_story_office_no_hvac_20WWR'}
-    ]
-    add_hvac(hvac_systems: hvac_systems)
-  end
-
-
-  def add_hvac(hvac_systems:)
+
+    template = '90.1-2013'
+    standard = Standard.build(template)
+
+    # Add each HVAC system to the test model and run a sizing run to ensure it simulates
+
     errs = []
     hvac_systems.each do |hash|
-
       reset_log
 
-      hash = @default_hash.merge(hash)
+      hash = default_hash.merge(hash)
       model_name = hash[:model_name]
       climate_zone = hash[:climate_zone]
       unmet_hrs_htg = hash[:unmet_hrs_htg]
@@ -393,55 +177,53 @@
       air_loop_cooling_type = hash[:air_loop_cooling_type]
       zone_equipment_ventilation = hash[:zone_equipment_ventilation]
 
-      type_desc = "#{system_type}_#{main_heat_fuel}_#{zone_heat_fuel}_#{cool_fuel}".snake
-
-      model_dir = "#{@output_dir}/hvac_#{type_desc}"
+      type_desc = "#{system_type} #{main_heat_fuel} #{zone_heat_fuel} #{cool_fuel}" 
+      model_dir = "#{output_dir}/hvac_#{system_type}_#{main_heat_fuel}_#{zone_heat_fuel}_#{cool_fuel}"
 
       # Load the model if already created
       if File.exist?("#{model_dir}/final.osm")
         puts "test: '#{type_desc}' results already available. Not re-rerunning energy simulation."
-        puts "using: #{model_dir}/final.osm"
         model = OpenStudio::Model::Model.new
-        sql = @standard.safe_load_sql("#{model_dir}/AR/run/eplusout.sql")
+        sql = standard.safe_load_sql("#{model_dir}/AR/run/eplusout.sql")
         model.setSqlFile(sql)
-        # If not created, make and run annual simulation
+      # If not created, make and run annual simulation
       else
         puts "test: '#{type_desc}' results not available. Running energy simulation."
         # Load the test model
-        model = @standard.safe_load_model("#{File.dirname(__FILE__)}/models/#{model_name}.osm")
+        model = standard.safe_load_model("#{File.dirname(__FILE__)}/models/#{model_name}.osm")
 
         # Assign a weather file
-        @standard.model_add_design_days_and_weather_file(model, climate_zone, '')
-        @standard.model_add_ground_temperatures(model, 'MediumOffice', climate_zone)
+        standard.model_add_design_days_and_weather_file(model, climate_zone, '')
+        standard.model_add_ground_temperatures(model, 'MediumOffice', climate_zone)
 
         # Add the HVAC
-        @standard.model_add_hvac_system(model, system_type, main_heat_fuel, zone_heat_fuel, cool_fuel, model.getThermalZones,
-                                        hot_water_loop_type: hot_water_loop_type,
-                                        chilled_water_loop_cooling_type: chilled_water_loop_cooling_type,
-                                        heat_pump_loop_cooling_type: heat_pump_loop_cooling_type,
-                                        air_loop_heating_type: air_loop_heating_type,
-                                        air_loop_cooling_type: air_loop_cooling_type,
-                                        zone_equipment_ventilation: zone_equipment_ventilation)
+        standard.model_add_hvac_system(model, system_type, main_heat_fuel, zone_heat_fuel, cool_fuel, model.getThermalZones,
+                                       hot_water_loop_type: hot_water_loop_type,
+                                       chilled_water_loop_cooling_type: chilled_water_loop_cooling_type,
+                                       heat_pump_loop_cooling_type: heat_pump_loop_cooling_type,
+                                       air_loop_heating_type: air_loop_heating_type,
+                                       air_loop_cooling_type: air_loop_cooling_type,
+                                       zone_equipment_ventilation: zone_equipment_ventilation)
 
         # Save the model
         model.save("#{model_dir}/final.osm", true)
 
         # Run the sizing run
-        annual_run_success = @standard.model_run_simulation_and_log_errors(model, "#{model_dir}/AR")
+        annual_run_success = standard.model_run_simulation_and_log_errors(model, "#{model_dir}/AR")
 
         # Log the errors
-        log_messages_to_file("#{model_dir}/openstudio-standards.log", debug = false)
+        log_messages_to_file("#{model_dir}/openstudio-standards.log", debug=false)
 
         errs << "For #{type_desc} annual run failed" unless annual_run_success
       end
 
       # Check the conditioned floor area
-      errs << "For #{type_desc} there was no conditioned area." if @standard.model_net_conditioned_floor_area(model) == 0
+      errs << "For #{type_desc} there was no conditioned area." if standard.model_net_conditioned_floor_area(model) == 0
 
       # Check the unmet hours
-      unmet_heating_hrs = @standard.model_annual_occupied_unmet_heating_hours(model)
-      unmet_cooling_hrs = @standard.model_annual_occupied_unmet_cooling_hours(model)
-      unmet_hrs = @standard.model_annual_occupied_unmet_hours(model)
+      unmet_heating_hrs = standard.model_annual_occupied_unmet_heating_hours(model)
+      unmet_cooling_hrs = standard.model_annual_occupied_unmet_cooling_hours(model)
+      unmet_hrs = standard.model_annual_occupied_unmet_hours(model)
       if unmet_hrs
         if unmet_heating_hrs > unmet_hrs_htg
           errs << "For #{type_desc} there were #{unmet_heating_hrs.round(1)} unmet occupied heating hours, more than the expected limit of #{unmet_hrs_htg}."
@@ -452,33 +234,15 @@
       else
         errs << "For #{type_desc} could not determine unmet hours; simulation may have failed."
       end
-
-      # write errors to a log file
-      File.open("#{File.dirname(__FILE__)}/output/#{type_desc}.log", 'w') do |file|
-        errs.each { |err| file.puts(err) }
-      end
-      puts "'#{type_desc}.log' saved to #{File.dirname(__FILE__)}/output/#{type_desc}.log}."
     end
 
-    #Throw assert if any errors.
+    # write errors to a log file
+    File.open("#{File.dirname(__FILE__)}/output/test_add_hvac_systems.log", 'w') do |file|
+      errs.each { |err| file.puts(err) }
+    end
+    puts "'test_add_hvac_systems.log' saved to #{File.dirname(__FILE__)}/output/test_add_hvac_systems.log}."
     assert(errs.size == 0, errs.join("\n"))
 
     return true
   end
-
-end
-
-# copied and modified from https://github.com/rubyworks/facets/blob/master/lib/core/facets/string/snakecase.rb
-class String
-  def snake
-    #gsub(/::/, '/').
-    gsub(/([A-Z]+)([A-Z][a-z])/, '\1_\2').
-        gsub(/([a-z\d])([A-Z])/, '\1_\2').
-        tr('-', '_').
-        gsub(/\s/, '_').
-        gsub(/__+/, '_').
-        gsub(/#+/, '').
-        gsub(/\"/, '').
-        downcase
-  end
 end