--- conflicted
+++ resolved
@@ -3,36 +3,13 @@
 
 class TestFullServiceRestaurant < CreateDOEPrototypeBuildingTest
   building_types = ['FullServiceRestaurant']
-<<<<<<< HEAD
-  # templates = ['DOE Ref Pre-1980','DOE Ref 1980-2004','90.1-2004','90.1-2007','90.1-2010','90.1-2013']
-  templates = ['90.1-2013']
-  # templates = ['DOE Ref Pre-1980','DOE Ref 1980-2004','90.1-2010']
-  # climate_zones = ['ASHRAE 169-2006-2A','ASHRAE 169-2006-3B','ASHRAE 169-2006-4A','ASHRAE 169-2006-5A']
-  #  templates = ['DOE Ref Pre-1980']
-  climate_zones = ['ASHRAE 169-2006-2A']
-  #climate_zones = ['ASHRAE 169-2006-1A', 'ASHRAE 169-2006-2A','ASHRAE 169-2006-2B',
-                   # 'ASHRAE 169-2006-3A', 'ASHRAE 169-2006-3B', 'ASHRAE 169-2006-3C', 'ASHRAE 169-2006-4A',
-                   # 'ASHRAE 169-2006-4B', 'ASHRAE 169-2006-4C', 'ASHRAE 169-2006-5A', 'ASHRAE 169-2006-5B',
-                   # 'ASHRAE 169-2006-6A', 'ASHRAE 169-2006-6B', 'ASHRAE 169-2006-7A', 'ASHRAE 169-2006-8A'] 
-  
-  # not used for ASHRAE/DOE archetypes, but required for call
-  epw_files = ['USA_FL_Miami.Intl.AP.722020_TMY3.epw']
-
-=======
   templates = ['DOE Ref Pre-1980','DOE Ref 1980-2004','90.1-2007','90.1-2013']
   climate_zones = ['ASHRAE 169-2013-2A','ASHRAE 169-2013-3B','ASHRAE 169-2013-5A','ASHRAE 169-2013-8A']
   epw_files = ['USA_FL_Miami.Intl.AP.722020_TMY3.epw'] # not used for ASHRAE/DOE archetypes, but required for call
->>>>>>> 6a0744c6
   create_models = true
   run_models = true
   compare_results = false
-<<<<<<< HEAD
-  
-  debug = true
-  
-=======
   debug = false
->>>>>>> 6a0744c6
   TestFullServiceRestaurant.create_run_model_tests(building_types, templates, climate_zones, epw_files, create_models, run_models, compare_results, debug)
   # TestFullServiceRestaurant.compare_test_results(building_types, templates, climate_zones, file_ext="")
 end