require_relative '../helpers/minitest_helper'
require_relative '../helpers/create_doe_prototype_helper'

class TestSecondarySchool < CreateDOEPrototypeBuildingTest
  building_types = ['SecondarySchool']
<<<<<<< HEAD
  # templates = ['DOE Ref Pre-1980','DOE Ref 1980-2004','90.1-2007','90.1-2013']
  templates = ['DOE Ref Pre-1980','DOE Ref 1980-2004']
  climate_zones = ['ASHRAE 169-2006-2A','ASHRAE 169-2006-3B','ASHRAE 169-2006-5A','ASHRAE 169-2006-8A']
=======
  templates = ['DOE Ref Pre-1980','DOE Ref 1980-2004','90.1-2007','90.1-2013']
  climate_zones = ['ASHRAE 169-2013-2A','ASHRAE 169-2013-3B','ASHRAE 169-2013-5A','ASHRAE 169-2013-8A']
>>>>>>> 6a0744c6
  epw_files = ['USA_FL_Miami.Intl.AP.722020_TMY3.epw'] # not used for ASHRAE/DOE archetypes, but required for call
  create_models = true
  run_models = false
  compare_results = false
  debug = false
  TestSecondarySchool.create_run_model_tests(building_types, templates, climate_zones, epw_files, create_models, run_models, compare_results, debug)
end<|MERGE_RESOLUTION|>--- conflicted
+++ resolved
@@ -3,14 +3,8 @@
 
 class TestSecondarySchool < CreateDOEPrototypeBuildingTest
   building_types = ['SecondarySchool']
-<<<<<<< HEAD
-  # templates = ['DOE Ref Pre-1980','DOE Ref 1980-2004','90.1-2007','90.1-2013']
-  templates = ['DOE Ref Pre-1980','DOE Ref 1980-2004']
-  climate_zones = ['ASHRAE 169-2006-2A','ASHRAE 169-2006-3B','ASHRAE 169-2006-5A','ASHRAE 169-2006-8A']
-=======
   templates = ['DOE Ref Pre-1980','DOE Ref 1980-2004','90.1-2007','90.1-2013']
   climate_zones = ['ASHRAE 169-2013-2A','ASHRAE 169-2013-3B','ASHRAE 169-2013-5A','ASHRAE 169-2013-8A']
->>>>>>> 6a0744c6
   epw_files = ['USA_FL_Miami.Intl.AP.722020_TMY3.epw'] # not used for ASHRAE/DOE archetypes, but required for call
   create_models = true
   run_models = false
