--- conflicted
+++ resolved
@@ -1,9 +1,6 @@
 require_relative './parallel_tests'
 TestListFile = File.join(File.dirname(__FILE__), 'local_circleci_tests.txt')
-<<<<<<< HEAD
-=======
 
->>>>>>> ebe02718
 class RunAllTests < Minitest::Test
   def test_all()
     full_file_list = nil
@@ -11,13 +8,8 @@
       # load test files from file.
       full_file_list = File.readlines(TestListFile).shuffle
       # Select only .rb files that exist
-<<<<<<< HEAD
-      full_file_list.select! {|item| item.include?('rb') && File.exist?(File.absolute_path("test/#{item.strip}"))}
-      full_file_list.map! {|item| File.absolute_path("test/#{item.strip}")}
-=======
       full_file_list.select! {|item| item.include?('rb') && File.exist?(File.absolute_path("#{item.strip}"))}
       full_file_list.map! {|item| File.absolute_path("#{item.strip}")}
->>>>>>> ebe02718
     else
       puts "Could not find list of files to test at #{TestListFile}"
       return false
