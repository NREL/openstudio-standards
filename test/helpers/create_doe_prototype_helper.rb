--- conflicted
+++ resolved
@@ -159,9 +159,7 @@
             "Cooling Tower Fan Electric Power",
             "Cooling Tower Fan Electric Energy"
           ]
-<<<<<<< HEAD
           BTAP::Reports::set_output_variables(model,"Hourly", output_variable_array)
-=======
           # BTAP::Reports::set_output_variables(model,"Hourly", output_variable_array)
 
           if run_type == 'dd-only'
@@ -173,7 +171,6 @@
 
           # Save the model
           model.save(osm_path, true)
->>>>>>> a066f3fc
 
           # Convert the model to energyplus idf
           forward_translator = OpenStudio::EnergyPlus::ForwardTranslator.new
