--- conflicted
+++ resolved
@@ -155,14 +155,7 @@
             "Cooling Tower Fan Electric Power",
             "Cooling Tower Fan Electric Energy"
           ]
-<<<<<<< HEAD
-          # BTAP::Reports::set_output_variables(model,"Hourly", output_variable_array)
-
-          # Save the model
-          model.save(osm_path, true)
-=======
           BTAP::Reports::set_output_variables(model,"Hourly", output_variable_array)
->>>>>>> b86b8e54
 
           # Convert the model to energyplus idf
           forward_translator = OpenStudio::EnergyPlus::ForwardTranslator.new
@@ -347,11 +340,7 @@
       end
 
       # Assert if there were any errors
-<<<<<<< HEAD
       assert(errors.size == 0, errors.reverse.join("\n"))
-=======
-      assert(errors.size == 0, errors.reverse)
->>>>>>> b86b8e54
 
     end
   end
@@ -608,7 +597,7 @@
       end
     end
 
-    csv_file_total.close 
+    csv_file_total.close
 
     # Create a CSV to store the results
     csv_file = File.open("#{Dir.pwd}/output/comparison#{file_ext}.csv", 'w')
