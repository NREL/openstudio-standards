--- conflicted
+++ resolved
@@ -1,2590 +1,4 @@
 {
-<<<<<<< HEAD
-  "90_1_general/test_boiler_hot_water.rb": {
-    "start": 1536246485,
-    "end": 1536246489,
-    "total": 4
-  },
-  "90_1_general/test_chiller_electric_eir.rb": {
-    "start": 1536248364,
-    "end": 1536248368,
-    "total": 4
-  },
-  "90_1_general/test_coil_dx.rb": {
-    "start": 1536248969,
-    "end": 1536248979,
-    "total": 10
-  },
-  "90_1_general/test_find_construction_properties_data.rb": {
-    "start": 1536244785,
-    "end": 1536244790,
-    "total": 5
-  },
-  "90_1_general/test_find_space_type_standards_data.rb": {
-    "start": 1536246644,
-    "end": 1536246648,
-    "total": 4
-  },
-  "90_1_general/test_find_target_eui.rb": {
-    "start": 1536248856,
-    "end": 1536248861,
-    "total": 5
-  },
-  "90_1_general/test_find_target_eui_by_end_use.rb": {
-    "start": 1536246675,
-    "end": 1536246679,
-    "total": 4
-  },
-  "90_1_general/test_get_building_climate_zone_and_building_type.rb": {
-    "start": 1536247954,
-    "end": 1536247963,
-    "total": 9
-  },
-  "90_1_prm/test_create_performance_rating_method_baseline_bldg_10.rb": {
-    "start": 1536245229,
-    "end": 1536245284,
-    "total": 55
-  },
-  "90_1_prm/test_create_performance_rating_method_baseline_bldg_11.rb": {
-    "start": 1536245455,
-    "end": 1536245801,
-    "total": 346
-  },
-  "90_1_prm/test_create_performance_rating_method_baseline_bldg_12.rb": {
-    "start": 1536247378,
-    "end": 1536247505,
-    "total": 127
-  },
-  "90_1_prm/test_create_performance_rating_method_baseline_bldg_13.rb": {
-    "start": 1536245405,
-    "end": 1536245464,
-    "total": 59
-  },
-  "90_1_prm/test_create_performance_rating_method_baseline_bldg_2.rb": {
-    "start": 1536248923,
-    "end": 1536248936,
-    "total": 13
-  },
-  "90_1_prm/test_create_performance_rating_method_baseline_bldg_3.rb": {
-    "start": 1536245655,
-    "end": 1536245719,
-    "total": 64
-  },
-  "90_1_prm/test_create_performance_rating_method_baseline_bldg_4.rb": {
-    "start": 1536249260,
-    "end": 1536249268,
-    "total": 8
-  },
-  "90_1_prm/test_create_performance_rating_method_baseline_bldg_5.rb": {
-    "start": 1536245166,
-    "end": 1536245228,
-    "total": 62
-  },
-  "90_1_prm/test_create_performance_rating_method_baseline_bldg_7.rb": {
-    "start": 1536246328,
-    "end": 1536246357,
-    "total": 29
-  },
-  "90_1_prm/test_create_performance_rating_method_baseline_bldg_9.rb": {
-    "start": 1536246987,
-    "end": 1536247030,
-    "total": 43
-  },
-  "90_1_prm/test_create_performance_rating_method_baseline_building.rb": {
-    "start": 1536245538,
-    "end": 1536245557,
-    "total": 19
-  },
-  "cbes_prototype/test_medium_office.rb": {
-    "start": 1536244812,
-    "end": 1536244972,
-    "total": 160
-  },
-  "cbes_prototype/test_retail_standalone.rb": {
-    "start": 1536244606,
-    "end": 1536244751,
-    "total": 145
-  },
-  "cbes_prototype/test_small_office.rb": {
-    "start": 1536248650,
-    "end": 1536248898,
-    "total": 248
-  },
-  "ci_test_files/doe_test_add_hvac_systems_fan_coil_with_doas-district_heating-district_heating-district_cooling.rb": {
-    "start": 1536245286,
-    "end": 1536245420,
-    "total": 134
-  },
-  "ci_test_files/doe_test_add_hvac_systems_fan_coil_with_doas-district_heating-district_heating-electricity.rb": {
-    "start": 1536248142,
-    "end": 1536248277,
-    "total": 135
-  },
-  "ci_test_files/doe_test_add_hvac_systems_fan_coil_with_doas-district_heating-nil-district_cooling.rb": {
-    "start": 1536247951,
-    "end": 1536248092,
-    "total": 141
-  },
-  "ci_test_files/doe_test_add_hvac_systems_fan_coil_with_doas-district_heating-nil-electricity.rb": {
-    "start": 1536244782,
-    "end": 1536244930,
-    "total": 148
-  },
-  "ci_test_files/doe_test_add_hvac_systems_fan_coil_with_doas-electricity-electricity-district_cooling.rb": {
-    "start": 1536244751,
-    "end": 1536244894,
-    "total": 143
-  },
-  "ci_test_files/doe_test_add_hvac_systems_fan_coil_with_doas-natural_gas-natural_gas-district_cooling.rb": {
-    "start": 1536245158,
-    "end": 1536245299,
-    "total": 141
-  },
-  "ci_test_files/doe_test_add_hvac_systems_fan_coil_with_doas-natural_gas-natural_gas-electricity.rb": {
-    "start": 1536245872,
-    "end": 1536246026,
-    "total": 154
-  },
-  "ci_test_files/doe_test_add_hvac_systems_fan_coil_with_doas-natural_gas-nil-district_cooling.rb": {
-    "start": 1536247477,
-    "end": 1536247625,
-    "total": 148
-  },
-  "ci_test_files/doe_test_add_hvac_systems_fan_coil_with_doas-natural_gas-nil-electricity.rb": {
-    "start": 1536248112,
-    "end": 1536248250,
-    "total": 138
-  },
-  "ci_test_files/doe_test_add_hvac_systems_fan_coil_with_er_vs-district_heating-nil-district_cooling.rb": {
-    "start": 1536247628,
-    "end": 1536247755,
-    "total": 127
-  },
-  "ci_test_files/doe_test_add_hvac_systems_fan_coil_with_er_vs-electricity-nil-district_cooling.rb": {
-    "start": 1536247517,
-    "end": 1536247643,
-    "total": 126
-  },
-  "ci_test_files/doe_test_add_hvac_systems_ground_source_heat_pumps_with_doas-electricity-electricity-electricity.rb": {
-    "start": 1536245605,
-    "end": 1536245827,
-    "total": 222
-  },
-  "ci_test_files/doe_test_add_hvac_systems_ground_source_heat_pumps_with_doas-electricity-nil-electricity.rb": {
-    "start": 1536248948,
-    "end": 1536249195,
-    "total": 247
-  },
-  "ci_test_files/doe_test_add_hvac_systems_ground_source_heat_pumps_with_er_vs-electricity-nil-electricity.rb": {
-    "start": 1536247494,
-    "end": 1536247628,
-    "total": 134
-  },
-  "ci_test_files/doe_test_add_hvac_systems_psz_ac-electricity-nil-district_cooling.rb": {
-    "start": 1536244606,
-    "end": 1536244690,
-    "total": 84
-  },
-  "ci_test_files/doe_test_add_hvac_systems_psz_ac-natural_gas-nil-district_cooling.rb": {
-    "start": 1536247141,
-    "end": 1536247238,
-    "total": 97
-  },
-  "ci_test_files/doe_test_add_hvac_systems_psz_ac-natural_gas-nil-electricity.rb": {
-    "start": 1536246942,
-    "end": 1536247028,
-    "total": 86
-  },
-  "ci_test_files/doe_test_add_hvac_systems_psz_hp-electricity-nil-electricity.rb": {
-    "start": 1536248368,
-    "end": 1536248448,
-    "total": 80
-  },
-  "ci_test_files/doe_test_add_hvac_systems_ptac-district_heating-nil-electricity.rb": {
-    "start": 1536248301,
-    "end": 1536248381,
-    "total": 80
-  },
-  "ci_test_files/doe_test_add_hvac_systems_ptac-natural_gas-nil-electricity.rb": {
-    "start": 1536247327,
-    "end": 1536247420,
-    "total": 93
-  },
-  "ci_test_files/doe_test_add_hvac_systems_pthp-electricity-nil-electricity.rb": {
-    "start": 1536247169,
-    "end": 1536247258,
-    "total": 89
-  },
-  "ci_test_files/doe_test_add_hvac_systems_pvav_pfp_boxes-electricity-electricity-electricity.rb": {
-    "start": 1536247853,
-    "end": 1536247935,
-    "total": 82
-  },
-  "ci_test_files/doe_test_add_hvac_systems_pvav_reheat-district_heating-district_heating-district_cooling.rb": {
-    "start": 1536246235,
-    "end": 1536246321,
-    "total": 86
-  },
-  "ci_test_files/doe_test_add_hvac_systems_pvav_reheat-electricity-electricity-district_cooling.rb": {
-    "start": 1536247399,
-    "end": 1536247486,
-    "total": 87
-  },
-  "ci_test_files/doe_test_add_hvac_systems_pvav_reheat-natural_gas-natural_gas-district_cooling.rb": {
-    "start": 1536247625,
-    "end": 1536247713,
-    "total": 88
-  },
-  "ci_test_files/doe_test_add_hvac_systems_vav_pfp_boxes-electricity-electricity-electricity.rb": {
-    "start": 1536248661,
-    "end": 1536248791,
-    "total": 130
-  },
-  "ci_test_files/doe_test_add_hvac_systems_vav_reheat-district_heating-district_heating-district_cooling.rb": {
-    "start": 1536249310,
-    "end": 1536249391,
-    "total": 81
-  },
-  "ci_test_files/doe_test_add_hvac_systems_vav_reheat-district_heating-district_heating-electricity.rb": {
-    "start": 1536245411,
-    "end": 1536245521,
-    "total": 110
-  },
-  "ci_test_files/doe_test_add_hvac_systems_vav_reheat-electricity-electricity-district_cooling.rb": {
-    "start": 1536244972,
-    "end": 1536245040,
-    "total": 68
-  },
-  "ci_test_files/doe_test_add_hvac_systems_vav_reheat-natural_gas-natural_gas-district_cooling.rb": {
-    "start": 1536246103,
-    "end": 1536246189,
-    "total": 86
-  },
-  "ci_test_files/doe_test_add_hvac_systems_vav_reheat-natural_gas-natural_gas-electricity.rb": {
-    "start": 1536248534,
-    "end": 1536248661,
-    "total": 127
-  },
-  "ci_test_files/doe_test_add_hvac_systems_water_source_heat_pumps_with_doas-district_heating-district_heating-electricity.rb": {
-    "start": 1536248869,
-    "end": 1536249147,
-    "total": 278
-  },
-  "ci_test_files/doe_test_add_hvac_systems_water_source_heat_pumps_with_doas-heat_pump-heat_pump-heat_pump.rb": {
-    "start": 1536247481,
-    "end": 1536247735,
-    "total": 254
-  },
-  "ci_test_files/doe_test_add_hvac_systems_water_source_heat_pumps_with_doas-heat_pump-nil-heat_pump.rb": {
-    "start": 1536246000,
-    "end": 1536246265,
-    "total": 265
-  },
-  "ci_test_files/doe_test_add_hvac_systems_water_source_heat_pumps_with_doas-natural_gas-nil-electricity.rb": {
-    "start": 1536245962,
-    "end": 1536246187,
-    "total": 225
-  },
-  "ci_test_files/doe_test_add_hvac_systems_water_source_heat_pumps_with_er_vs-heat_pump-nil-heat_pump.rb": {
-    "start": 1536246528,
-    "end": 1536246675,
-    "total": 147
-  },
-  "ci_test_files/doe_test_bldg_full_service_restaurant-90.1_2010-ashrae_169_2006_2_a.rb": {
-    "start": 1536247755,
-    "end": 1536247805,
-    "total": 50
-  },
-  "ci_test_files/doe_test_bldg_full_service_restaurant-90.1_2010-ashrae_169_2006_3_b.rb": {
-    "start": 1536246489,
-    "end": 1536246541,
-    "total": 52
-  },
-  "ci_test_files/doe_test_bldg_full_service_restaurant-90.1_2010-ashrae_169_2006_4_a.rb": {
-    "start": 1536247180,
-    "end": 1536247239,
-    "total": 59
-  },
-  "ci_test_files/doe_test_bldg_full_service_restaurant-90.1_2010-ashrae_169_2006_5_a.rb": {
-    "start": 1536247643,
-    "end": 1536247697,
-    "total": 54
-  },
-  "ci_test_files/doe_test_bldg_full_service_restaurant-doe_ref_1980_2004-ashrae_169_2006_2_a.rb": {
-    "start": 1536245609,
-    "end": 1536245644,
-    "total": 35
-  },
-  "ci_test_files/doe_test_bldg_full_service_restaurant-doe_ref_1980_2004-ashrae_169_2006_3_b.rb": {
-    "start": 1536248262,
-    "end": 1536248301,
-    "total": 39
-  },
-  "ci_test_files/doe_test_bldg_full_service_restaurant-doe_ref_1980_2004-ashrae_169_2006_4_a.rb": {
-    "start": 1536246263,
-    "end": 1536246309,
-    "total": 46
-  },
-  "ci_test_files/doe_test_bldg_full_service_restaurant-doe_ref_1980_2004-ashrae_169_2006_5_a.rb": {
-    "start": 1536248787,
-    "end": 1536248822,
-    "total": 35
-  },
-  "ci_test_files/doe_test_bldg_full_service_restaurant-doe_ref_pre_1980-ashrae_169_2006_2_a.rb": {
-    "start": 1536246652,
-    "end": 1536246694,
-    "total": 42
-  },
-  "ci_test_files/doe_test_bldg_full_service_restaurant-doe_ref_pre_1980-ashrae_169_2006_3_b.rb": {
-    "start": 1536245405,
-    "end": 1536245438,
-    "total": 33
-  },
-  "ci_test_files/doe_test_bldg_full_service_restaurant-doe_ref_pre_1980-ashrae_169_2006_4_a.rb": {
-    "start": 1536245364,
-    "end": 1536245402,
-    "total": 38
-  },
-  "ci_test_files/doe_test_bldg_full_service_restaurant-doe_ref_pre_1980-ashrae_169_2006_5_a.rb": {
-    "start": 1536245960,
-    "end": 1536246000,
-    "total": 40
-  },
-  "ci_test_files/doe_test_bldg_highrise_apartment-90.1_2004-ashrae_169_2006_2_a.rb": {
-    "start": 1536248645,
-    "end": 1536249000,
-    "total": 355
-  },
-  "ci_test_files/doe_test_bldg_highrise_apartment-90.1_2007-ashrae_169_2006_2_a.rb": {
-    "start": 1536244772,
-    "end": 1536245116,
-    "total": 344
-  },
-  "ci_test_files/doe_test_bldg_highrise_apartment-90.1_2010-ashrae_169_2006_2_a.rb": {
-    "start": 1536246704,
-    "end": 1536247027,
-    "total": 323
-  },
-  "ci_test_files/doe_test_bldg_highrise_apartment-90.1_2013-ashrae_169_2006_2_a.rb": {
-    "start": 1536247798,
-    "end": 1536248122,
-    "total": 324
-  },
-  "ci_test_files/doe_test_bldg_hospital-90.1_2004-ashrae_169_2006_2_a.rb": {
-    "start": 1536246679,
-    "end": 1536246763,
-    "total": 84
-  },
-  "ci_test_files/doe_test_bldg_hospital-90.1_2004-ashrae_169_2006_3_b.rb": {
-    "start": 1536245599,
-    "end": 1536245671,
-    "total": 72
-  },
-  "ci_test_files/doe_test_bldg_hospital-90.1_2004-ashrae_169_2006_4_a.rb": {
-    "start": 1536247809,
-    "end": 1536247892,
-    "total": 83
-  },
-  "ci_test_files/doe_test_bldg_hospital-90.1_2004-ashrae_169_2006_5_a.rb": {
-    "start": 1536247026,
-    "end": 1536247119,
-    "total": 93
-  },
-  "ci_test_files/doe_test_bldg_hospital-90.1_2007-ashrae_169_2006_2_a.rb": {
-    "start": 1536247405,
-    "end": 1536247494,
-    "total": 89
-  },
-  "ci_test_files/doe_test_bldg_hospital-90.1_2007-ashrae_169_2006_3_b.rb": {
-    "start": 1536248979,
-    "end": 1536249069,
-    "total": 90
-  },
-  "ci_test_files/doe_test_bldg_hospital-90.1_2007-ashrae_169_2006_4_a.rb": {
-    "start": 1536246982,
-    "end": 1536247075,
-    "total": 93
-  },
-  "ci_test_files/doe_test_bldg_hospital-90.1_2007-ashrae_169_2006_5_a.rb": {
-    "start": 1536248958,
-    "end": 1536249144,
-    "total": 186
-  },
-  "ci_test_files/doe_test_bldg_hospital-90.1_2010-ashrae_169_2006_2_a.rb": {
-    "start": 1536246325,
-    "end": 1536246410,
-    "total": 85
-  },
-  "ci_test_files/doe_test_bldg_hospital-90.1_2010-ashrae_169_2006_3_b.rb": {
-    "start": 1536244885,
-    "end": 1536244950,
-    "total": 65
-  },
-  "ci_test_files/doe_test_bldg_hospital-90.1_2010-ashrae_169_2006_4_a.rb": {
-    "start": 1536247075,
-    "end": 1536247169,
-    "total": 94
-  },
-  "ci_test_files/doe_test_bldg_hospital-90.1_2010-ashrae_169_2006_5_a.rb": {
-    "start": 1536247667,
-    "end": 1536247759,
-    "total": 92
-  },
-  "ci_test_files/doe_test_bldg_hospital-90.1_2013-ashrae_169_2006_2_a.rb": {
-    "start": 1536246894,
-    "end": 1536246988,
-    "total": 94
-  },
-  "ci_test_files/doe_test_bldg_hospital-90.1_2013-ashrae_169_2006_3_b.rb": {
-    "start": 1536246240,
-    "end": 1536246326,
-    "total": 86
-  },
-  "ci_test_files/doe_test_bldg_hospital-90.1_2013-ashrae_169_2006_4_a.rb": {
-    "start": 1536248086,
-    "end": 1536248175,
-    "total": 89
-  },
-  "ci_test_files/doe_test_bldg_hospital-90.1_2013-ashrae_169_2006_5_a.rb": {
-    "start": 1536246275,
-    "end": 1536246365,
-    "total": 90
-  },
-  "ci_test_files/doe_test_bldg_hospital-doe_ref_1980_2004-ashrae_169_2006_2_a.rb": {
-    "start": 1536246026,
-    "end": 1536246103,
-    "total": 77
-  },
-  "ci_test_files/doe_test_bldg_hospital-doe_ref_1980_2004-ashrae_169_2006_3_b.rb": {
-    "start": 1536248227,
-    "end": 1536248301,
-    "total": 74
-  },
-  "ci_test_files/doe_test_bldg_hospital-doe_ref_1980_2004-ashrae_169_2006_4_a.rb": {
-    "start": 1536248643,
-    "end": 1536248731,
-    "total": 88
-  },
-  "ci_test_files/doe_test_bldg_hospital-doe_ref_1980_2004-ashrae_169_2006_5_a.rb": {
-    "start": 1536248434,
-    "end": 1536248518,
-    "total": 84
-  },
-  "ci_test_files/doe_test_bldg_hospital-doe_ref_pre_1980-ashrae_169_2006_2_a.rb": {
-    "start": 1536245620,
-    "end": 1536245690,
-    "total": 70
-  },
-  "ci_test_files/doe_test_bldg_hospital-doe_ref_pre_1980-ashrae_169_2006_3_b.rb": {
-    "start": 1536247935,
-    "end": 1536248035,
-    "total": 100
-  },
-  "ci_test_files/doe_test_bldg_hospital-doe_ref_pre_1980-ashrae_169_2006_4_a.rb": {
-    "start": 1536245827,
-    "end": 1536245910,
-    "total": 83
-  },
-  "ci_test_files/doe_test_bldg_hospital-doe_ref_pre_1980-ashrae_169_2006_5_a.rb": {
-    "start": 1536247367,
-    "end": 1536247459,
-    "total": 92
-  },
-  "ci_test_files/doe_test_bldg_large_hotel-90.1_2010-ashrae_169_2006_2_a.rb": {
-    "start": 1536249067,
-    "end": 1536249124,
-    "total": 57
-  },
-  "ci_test_files/doe_test_bldg_large_hotel-90.1_2010-ashrae_169_2006_3_b.rb": {
-    "start": 1536246073,
-    "end": 1536246132,
-    "total": 59
-  },
-  "ci_test_files/doe_test_bldg_large_hotel-90.1_2010-ashrae_169_2006_4_a.rb": {
-    "start": 1536244729,
-    "end": 1536244772,
-    "total": 43
-  },
-  "ci_test_files/doe_test_bldg_large_hotel-90.1_2010-ashrae_169_2006_5_a.rb": {
-    "start": 1536245552,
-    "end": 1536245609,
-    "total": 57
-  },
-  "ci_test_files/doe_test_bldg_large_hotel-doe_ref_1980_2004-ashrae_169_2006_2_a.rb": {
-    "start": 1536245354,
-    "end": 1536245405,
-    "total": 51
-  },
-  "ci_test_files/doe_test_bldg_large_hotel-doe_ref_1980_2004-ashrae_169_2006_3_b.rb": {
-    "start": 1536246960,
-    "end": 1536247026,
-    "total": 66
-  },
-  "ci_test_files/doe_test_bldg_large_hotel-doe_ref_1980_2004-ashrae_169_2006_4_a.rb": {
-    "start": 1536248024,
-    "end": 1536248086,
-    "total": 62
-  },
-  "ci_test_files/doe_test_bldg_large_hotel-doe_ref_1980_2004-ashrae_169_2006_5_a.rb": {
-    "start": 1536248027,
-    "end": 1536248086,
-    "total": 59
-  },
-  "ci_test_files/doe_test_bldg_large_hotel-doe_ref_pre_1980-ashrae_169_2006_2_a.rb": {
-    "start": 1536247239,
-    "end": 1536247310,
-    "total": 71
-  },
-  "ci_test_files/doe_test_bldg_large_hotel-doe_ref_pre_1980-ashrae_169_2006_3_b.rb": {
-    "start": 1536245756,
-    "end": 1536245815,
-    "total": 59
-  },
-  "ci_test_files/doe_test_bldg_large_hotel-doe_ref_pre_1980-ashrae_169_2006_4_a.rb": {
-    "start": 1536247535,
-    "end": 1536247602,
-    "total": 67
-  },
-  "ci_test_files/doe_test_bldg_large_hotel-doe_ref_pre_1980-ashrae_169_2006_5_a.rb": {
-    "start": 1536249319,
-    "end": 1536249376,
-    "total": 57
-  },
-  "ci_test_files/doe_test_bldg_large_office-90.1_2010-ashrae_169_2006_2_a.rb": {
-    "start": 1536248611,
-    "end": 1536248669,
-    "total": 58
-  },
-  "ci_test_files/doe_test_bldg_large_office-90.1_2010-ashrae_169_2006_3_b.rb": {
-    "start": 1536246615,
-    "end": 1536246682,
-    "total": 67
-  },
-  "ci_test_files/doe_test_bldg_large_office-90.1_2010-ashrae_169_2006_4_a.rb": {
-    "start": 1536249200,
-    "end": 1536249263,
-    "total": 63
-  },
-  "ci_test_files/doe_test_bldg_large_office-90.1_2010-ashrae_169_2006_5_a.rb": {
-    "start": 1536246650,
-    "end": 1536246722,
-    "total": 72
-  },
-  "ci_test_files/doe_test_bldg_large_office-doe_ref_1980_2004-ashrae_169_2006_2_a.rb": {
-    "start": 1536245503,
-    "end": 1536245546,
-    "total": 43
-  },
-  "ci_test_files/doe_test_bldg_large_office-doe_ref_1980_2004-ashrae_169_2006_3_b.rb": {
-    "start": 1536248811,
-    "end": 1536248856,
-    "total": 45
-  },
-  "ci_test_files/doe_test_bldg_large_office-doe_ref_1980_2004-ashrae_169_2006_4_a.rb": {
-    "start": 1536248600,
-    "end": 1536248649,
-    "total": 49
-  },
-  "ci_test_files/doe_test_bldg_large_office-doe_ref_1980_2004-ashrae_169_2006_5_a.rb": {
-    "start": 1536248550,
-    "end": 1536248600,
-    "total": 50
-  },
-  "ci_test_files/doe_test_bldg_large_office-doe_ref_pre_1980-ashrae_169_2006_2_a.rb": {
-    "start": 1536248092,
-    "end": 1536248142,
-    "total": 50
-  },
-  "ci_test_files/doe_test_bldg_large_office-doe_ref_pre_1980-ashrae_169_2006_3_b.rb": {
-    "start": 1536246195,
-    "end": 1536246240,
-    "total": 45
-  },
-  "ci_test_files/doe_test_bldg_large_office-doe_ref_pre_1980-ashrae_169_2006_4_a.rb": {
-    "start": 1536245470,
-    "end": 1536245510,
-    "total": 40
-  },
-  "ci_test_files/doe_test_bldg_large_office-doe_ref_pre_1980-ashrae_169_2006_5_a.rb": {
-    "start": 1536245371,
-    "end": 1536245411,
-    "total": 40
-  },
-  "ci_test_files/doe_test_bldg_medium_office-90.1_2010-ashrae_169_2006_2_a.rb": {
-    "start": 1536247119,
-    "end": 1536247180,
-    "total": 61
-  },
-  "ci_test_files/doe_test_bldg_medium_office-90.1_2010-ashrae_169_2006_3_b.rb": {
-    "start": 1536245287,
-    "end": 1536245325,
-    "total": 38
-  },
-  "ci_test_files/doe_test_bldg_medium_office-90.1_2010-ashrae_169_2006_4_a.rb": {
-    "start": 1536245920,
-    "end": 1536245966,
-    "total": 46
-  },
-  "ci_test_files/doe_test_bldg_medium_office-90.1_2010-ashrae_169_2006_5_a.rb": {
-    "start": 1536246542,
-    "end": 1536246590,
-    "total": 48
-  },
-  "ci_test_files/doe_test_bldg_medium_office-doe_ref_1980_2004-ashrae_169_2006_2_a.rb": {
-    "start": 1536246454,
-    "end": 1536246509,
-    "total": 55
-  },
-  "ci_test_files/doe_test_bldg_medium_office-doe_ref_1980_2004-ashrae_169_2006_3_b.rb": {
-    "start": 1536248822,
-    "end": 1536248869,
-    "total": 47
-  },
-  "ci_test_files/doe_test_bldg_medium_office-doe_ref_1980_2004-ashrae_169_2006_4_a.rb": {
-    "start": 1536247805,
-    "end": 1536247853,
-    "total": 48
-  },
-  "ci_test_files/doe_test_bldg_medium_office-doe_ref_1980_2004-ashrae_169_2006_5_a.rb": {
-    "start": 1536247658,
-    "end": 1536247712,
-    "total": 54
-  },
-  "ci_test_files/doe_test_bldg_medium_office-doe_ref_pre_1980-ashrae_169_2006_2_a.rb": {
-    "start": 1536245158,
-    "end": 1536245197,
-    "total": 39
-  },
-  "ci_test_files/doe_test_bldg_medium_office-doe_ref_pre_1980-ashrae_169_2006_3_b.rb": {
-    "start": 1536248086,
-    "end": 1536248138,
-    "total": 52
-  },
-  "ci_test_files/doe_test_bldg_medium_office-doe_ref_pre_1980-ashrae_169_2006_4_a.rb": {
-    "start": 1536246843,
-    "end": 1536246905,
-    "total": 62
-  },
-  "ci_test_files/doe_test_bldg_medium_office-doe_ref_pre_1980-ashrae_169_2006_5_a.rb": {
-    "start": 1536246839,
-    "end": 1536246894,
-    "total": 55
-  },
-  "ci_test_files/doe_test_bldg_midrise_apartment-90.1_2010-ashrae_169_2006_2_a.rb": {
-    "start": 1536248304,
-    "end": 1536248364,
-    "total": 60
-  },
-  "ci_test_files/doe_test_bldg_midrise_apartment-90.1_2010-ashrae_169_2006_3_b.rb": {
-    "start": 1536247602,
-    "end": 1536247667,
-    "total": 65
-  },
-  "ci_test_files/doe_test_bldg_midrise_apartment-90.1_2010-ashrae_169_2006_4_a.rb": {
-    "start": 1536247560,
-    "end": 1536247622,
-    "total": 62
-  },
-  "ci_test_files/doe_test_bldg_midrise_apartment-90.1_2010-ashrae_169_2006_5_a.rb": {
-    "start": 1536247081,
-    "end": 1536247149,
-    "total": 68
-  },
-  "ci_test_files/doe_test_bldg_midrise_apartment-doe_ref_1980_2004-ashrae_169_2006_2_a.rb": {
-    "start": 1536246588,
-    "end": 1536246654,
-    "total": 66
-  },
-  "ci_test_files/doe_test_bldg_midrise_apartment-doe_ref_1980_2004-ashrae_169_2006_3_b.rb": {
-    "start": 1536247119,
-    "end": 1536247191,
-    "total": 72
-  },
-  "ci_test_files/doe_test_bldg_midrise_apartment-doe_ref_1980_2004-ashrae_169_2006_4_a.rb": {
-    "start": 1536248998,
-    "end": 1536249053,
-    "total": 55
-  },
-  "ci_test_files/doe_test_bldg_midrise_apartment-doe_ref_1980_2004-ashrae_169_2006_5_a.rb": {
-    "start": 1536246357,
-    "end": 1536246422,
-    "total": 65
-  },
-  "ci_test_files/doe_test_bldg_midrise_apartment-doe_ref_pre_1980-ashrae_169_2006_2_a.rb": {
-    "start": 1536247258,
-    "end": 1536247327,
-    "total": 69
-  },
-  "ci_test_files/doe_test_bldg_midrise_apartment-doe_ref_pre_1980-ashrae_169_2006_3_b.rb": {
-    "start": 1536248957,
-    "end": 1536249022,
-    "total": 65
-  },
-  "ci_test_files/doe_test_bldg_midrise_apartment-doe_ref_pre_1980-ashrae_169_2006_4_a.rb": {
-    "start": 1536245768,
-    "end": 1536245828,
-    "total": 60
-  },
-  "ci_test_files/doe_test_bldg_midrise_apartment-doe_ref_pre_1980-ashrae_169_2006_5_a.rb": {
-    "start": 1536245564,
-    "end": 1536245620,
-    "total": 56
-  },
-  "ci_test_files/doe_test_bldg_outpatient-90.1_2010-ashrae_169_2006_2_a.rb": {
-    "start": 1536246509,
-    "end": 1536246647,
-    "total": 138
-  },
-  "ci_test_files/doe_test_bldg_outpatient-90.1_2010-ashrae_169_2006_3_b.rb": {
-    "start": 1536247912,
-    "end": 1536248031,
-    "total": 119
-  },
-  "ci_test_files/doe_test_bldg_outpatient-90.1_2010-ashrae_169_2006_4_a.rb": {
-    "start": 1536246412,
-    "end": 1536246542,
-    "total": 130
-  },
-  "ci_test_files/doe_test_bldg_outpatient-90.1_2010-ashrae_169_2006_5_a.rb": {
-    "start": 1536244769,
-    "end": 1536244885,
-    "total": 116
-  },
-  "ci_test_files/doe_test_bldg_outpatient-doe_ref_1980_2004-ashrae_169_2006_2_a.rb": {
-    "start": 1536245204,
-    "end": 1536245299,
-    "total": 95
-  },
-  "ci_test_files/doe_test_bldg_outpatient-doe_ref_1980_2004-ashrae_169_2006_3_b.rb": {
-    "start": 1536247158,
-    "end": 1536247275,
-    "total": 117
-  },
-  "ci_test_files/doe_test_bldg_outpatient-doe_ref_1980_2004-ashrae_169_2006_4_a.rb": {
-    "start": 1536245040,
-    "end": 1536245143,
-    "total": 103
-  },
-  "ci_test_files/doe_test_bldg_outpatient-doe_ref_1980_2004-ashrae_169_2006_5_a.rb": {
-    "start": 1536246520,
-    "end": 1536246652,
-    "total": 132
-  },
-  "ci_test_files/doe_test_bldg_outpatient-doe_ref_pre_1980-ashrae_169_2006_2_a.rb": {
-    "start": 1536247002,
-    "end": 1536247119,
-    "total": 117
-  },
-  "ci_test_files/doe_test_bldg_outpatient-doe_ref_pre_1980-ashrae_169_2006_3_b.rb": {
-    "start": 1536246590,
-    "end": 1536246704,
-    "total": 114
-  },
-  "ci_test_files/doe_test_bldg_outpatient-doe_ref_pre_1980-ashrae_169_2006_4_a.rb": {
-    "start": 1536244790,
-    "end": 1536244889,
-    "total": 99
-  },
-  "ci_test_files/doe_test_bldg_outpatient-doe_ref_pre_1980-ashrae_169_2006_5_a.rb": {
-    "start": 1536246659,
-    "end": 1536246773,
-    "total": 114
-  },
-  "ci_test_files/doe_test_bldg_primary_school-90.1_2010-ashrae_169_2006_2_a.rb": {
-    "start": 1536247604,
-    "end": 1536247665,
-    "total": 61
-  },
-  "ci_test_files/doe_test_bldg_primary_school-90.1_2010-ashrae_169_2006_3_b.rb": {
-    "start": 1536245707,
-    "end": 1536245759,
-    "total": 52
-  },
-  "ci_test_files/doe_test_bldg_primary_school-90.1_2010-ashrae_169_2006_4_a.rb": {
-    "start": 1536245197,
-    "end": 1536245245,
-    "total": 48
-  },
-  "ci_test_files/doe_test_bldg_primary_school-90.1_2010-ashrae_169_2006_5_a.rb": {
-    "start": 1536246951,
-    "end": 1536247019,
-    "total": 68
-  },
-  "ci_test_files/doe_test_bldg_primary_school-doe_ref_1980_2004-ashrae_169_2006_2_a.rb": {
-    "start": 1536249262,
-    "end": 1536249319,
-    "total": 57
-  },
-  "ci_test_files/doe_test_bldg_primary_school-doe_ref_1980_2004-ashrae_169_2006_3_b.rb": {
-    "start": 1536247999,
-    "end": 1536248056,
-    "total": 57
-  },
-  "ci_test_files/doe_test_bldg_primary_school-doe_ref_1980_2004-ashrae_169_2006_4_a.rb": {
-    "start": 1536245810,
-    "end": 1536245860,
-    "total": 50
-  },
-  "ci_test_files/doe_test_bldg_primary_school-doe_ref_1980_2004-ashrae_169_2006_5_a.rb": {
-    "start": 1536244689,
-    "end": 1536244729,
-    "total": 40
-  },
-  "ci_test_files/doe_test_bldg_primary_school-doe_ref_pre_1980-ashrae_169_2006_2_a.rb": {
-    "start": 1536246025,
-    "end": 1536246085,
-    "total": 60
-  },
-  "ci_test_files/doe_test_bldg_primary_school-doe_ref_pre_1980-ashrae_169_2006_3_b.rb": {
-    "start": 1536247413,
-    "end": 1536247481,
-    "total": 68
-  },
-  "ci_test_files/doe_test_bldg_primary_school-doe_ref_pre_1980-ashrae_169_2006_4_a.rb": {
-    "start": 1536245363,
-    "end": 1536245414,
-    "total": 51
-  },
-  "ci_test_files/doe_test_bldg_primary_school-doe_ref_pre_1980-ashrae_169_2006_5_a.rb": {
-    "start": 1536248249,
-    "end": 1536248304,
-    "total": 55
-  },
-  "ci_test_files/doe_test_bldg_quick_service_restaurant-90.1_2010-ashrae_169_2006_2_a.rb": {
-    "start": 1536246773,
-    "end": 1536246826,
-    "total": 53
-  },
-  "ci_test_files/doe_test_bldg_quick_service_restaurant-90.1_2010-ashrae_169_2006_3_b.rb": {
-    "start": 1536246764,
-    "end": 1536246816,
-    "total": 52
-  },
-  "ci_test_files/doe_test_bldg_quick_service_restaurant-90.1_2010-ashrae_169_2006_4_a.rb": {
-    "start": 1536248035,
-    "end": 1536248081,
-    "total": 46
-  },
-  "ci_test_files/doe_test_bldg_quick_service_restaurant-90.1_2010-ashrae_169_2006_5_a.rb": {
-    "start": 1536245820,
-    "end": 1536245859,
-    "total": 39
-  },
-  "ci_test_files/doe_test_bldg_quick_service_restaurant-doe_ref_1980_2004-ashrae_169_2006_2_a.rb": {
-    "start": 1536248602,
-    "end": 1536248640,
-    "total": 38
-  },
-  "ci_test_files/doe_test_bldg_quick_service_restaurant-doe_ref_1980_2004-ashrae_169_2006_3_b.rb": {
-    "start": 1536244717,
-    "end": 1536244741,
-    "total": 24
-  },
-  "ci_test_files/doe_test_bldg_quick_service_restaurant-doe_ref_1980_2004-ashrae_169_2006_4_a.rb": {
-    "start": 1536247871,
-    "end": 1536247922,
-    "total": 51
-  },
-  "ci_test_files/doe_test_bldg_quick_service_restaurant-doe_ref_1980_2004-ashrae_169_2006_5_a.rb": {
-    "start": 1536245966,
-    "end": 1536246008,
-    "total": 42
-  },
-  "ci_test_files/doe_test_bldg_quick_service_restaurant-doe_ref_pre_1980-ashrae_169_2006_2_a.rb": {
-    "start": 1536249158,
-    "end": 1536249200,
-    "total": 42
-  },
-  "ci_test_files/doe_test_bldg_quick_service_restaurant-doe_ref_pre_1980-ashrae_169_2006_3_b.rb": {
-    "start": 1536246763,
-    "end": 1536246816,
-    "total": 53
-  },
-  "ci_test_files/doe_test_bldg_quick_service_restaurant-doe_ref_pre_1980-ashrae_169_2006_4_a.rb": {
-    "start": 1536246818,
-    "end": 1536246868,
-    "total": 50
-  },
-  "ci_test_files/doe_test_bldg_quick_service_restaurant-doe_ref_pre_1980-ashrae_169_2006_5_a.rb": {
-    "start": 1536247310,
-    "end": 1536247367,
-    "total": 57
-  },
-  "ci_test_files/doe_test_bldg_retail_standalone-90.1_2010-ashrae_169_2006_2_a.rb": {
-    "start": 1536246770,
-    "end": 1536246824,
-    "total": 54
-  },
-  "ci_test_files/doe_test_bldg_retail_standalone-90.1_2010-ashrae_169_2006_3_b.rb": {
-    "start": 1536247553,
-    "end": 1536247604,
-    "total": 51
-  },
-  "ci_test_files/doe_test_bldg_retail_standalone-90.1_2010-ashrae_169_2006_4_a.rb": {
-    "start": 1536245739,
-    "end": 1536245776,
-    "total": 37
-  },
-  "ci_test_files/doe_test_bldg_retail_standalone-90.1_2010-ashrae_169_2006_5_a.rb": {
-    "start": 1536248204,
-    "end": 1536248249,
-    "total": 45
-  },
-  "ci_test_files/doe_test_bldg_retail_standalone-doe_ref_1980_2004-ashrae_169_2006_2_a.rb": {
-    "start": 1536248607,
-    "end": 1536248645,
-    "total": 38
-  },
-  "ci_test_files/doe_test_bldg_retail_standalone-doe_ref_1980_2004-ashrae_169_2006_3_b.rb": {
-    "start": 1536248496,
-    "end": 1536248543,
-    "total": 47
-  },
-  "ci_test_files/doe_test_bldg_retail_standalone-doe_ref_1980_2004-ashrae_169_2006_4_a.rb": {
-    "start": 1536245009,
-    "end": 1536245040,
-    "total": 31
-  },
-  "ci_test_files/doe_test_bldg_retail_standalone-doe_ref_1980_2004-ashrae_169_2006_5_a.rb": {
-    "start": 1536248301,
-    "end": 1536248338,
-    "total": 37
-  },
-  "ci_test_files/doe_test_bldg_retail_standalone-doe_ref_pre_1980-ashrae_169_2006_2_a.rb": {
-    "start": 1536247459,
-    "end": 1536247510,
-    "total": 51
-  },
-  "ci_test_files/doe_test_bldg_retail_standalone-doe_ref_pre_1980-ashrae_169_2006_3_b.rb": {
-    "start": 1536244877,
-    "end": 1536244903,
-    "total": 26
-  },
-  "ci_test_files/doe_test_bldg_retail_standalone-doe_ref_pre_1980-ashrae_169_2006_4_a.rb": {
-    "start": 1536245981,
-    "end": 1536246025,
-    "total": 44
-  },
-  "ci_test_files/doe_test_bldg_retail_standalone-doe_ref_pre_1980-ashrae_169_2006_5_a.rb": {
-    "start": 1536248506,
-    "end": 1536248550,
-    "total": 44
-  },
-  "ci_test_files/doe_test_bldg_retail_stripmall-90.1_2010-ashrae_169_2006_2_a.rb": {
-    "start": 1536245245,
-    "end": 1536245287,
-    "total": 42
-  },
-  "ci_test_files/doe_test_bldg_retail_stripmall-90.1_2010-ashrae_169_2006_3_b.rb": {
-    "start": 1536246750,
-    "end": 1536246809,
-    "total": 59
-  },
-  "ci_test_files/doe_test_bldg_retail_stripmall-90.1_2010-ashrae_169_2006_4_a.rb": {
-    "start": 1536245162,
-    "end": 1536245200,
-    "total": 38
-  },
-  "ci_test_files/doe_test_bldg_retail_stripmall-90.1_2010-ashrae_169_2006_5_a.rb": {
-    "start": 1536246831,
-    "end": 1536246886,
-    "total": 55
-  },
-  "ci_test_files/doe_test_bldg_retail_stripmall-doe_ref_1980_2004-ashrae_169_2006_2_a.rb": {
-    "start": 1536249022,
-    "end": 1536249067,
-    "total": 45
-  },
-  "ci_test_files/doe_test_bldg_retail_stripmall-doe_ref_1980_2004-ashrae_169_2006_3_b.rb": {
-    "start": 1536246647,
-    "end": 1536246697,
-    "total": 50
-  },
-  "ci_test_files/doe_test_bldg_retail_stripmall-doe_ref_1980_2004-ashrae_169_2006_4_a.rb": {
-    "start": 1536247861,
-    "end": 1536247912,
-    "total": 51
-  },
-  "ci_test_files/doe_test_bldg_retail_stripmall-doe_ref_1980_2004-ashrae_169_2006_5_a.rb": {
-    "start": 1536245299,
-    "end": 1536245332,
-    "total": 33
-  },
-  "ci_test_files/doe_test_bldg_retail_stripmall-doe_ref_pre_1980-ashrae_169_2006_2_a.rb": {
-    "start": 1536247319,
-    "end": 1536247378,
-    "total": 59
-  },
-  "ci_test_files/doe_test_bldg_retail_stripmall-doe_ref_pre_1980-ashrae_169_2006_3_b.rb": {
-    "start": 1536248131,
-    "end": 1536248178,
-    "total": 47
-  },
-  "ci_test_files/doe_test_bldg_retail_stripmall-doe_ref_pre_1980-ashrae_169_2006_4_a.rb": {
-    "start": 1536246683,
-    "end": 1536246739,
-    "total": 56
-  },
-  "ci_test_files/doe_test_bldg_retail_stripmall-doe_ref_pre_1980-ashrae_169_2006_5_a.rb": {
-    "start": 1536248381,
-    "end": 1536248427,
-    "total": 46
-  },
-  "ci_test_files/doe_test_bldg_secondary_school-90.1_2010-ashrae_169_2006_2_a.rb": {
-    "start": 1536246390,
-    "end": 1536246470,
-    "total": 80
-  },
-  "ci_test_files/doe_test_bldg_secondary_school-90.1_2010-ashrae_169_2006_3_b.rb": {
-    "start": 1536248884,
-    "end": 1536248970,
-    "total": 86
-  },
-  "ci_test_files/doe_test_bldg_secondary_school-90.1_2010-ashrae_169_2006_4_a.rb": {
-    "start": 1536248506,
-    "end": 1536248602,
-    "total": 96
-  },
-  "ci_test_files/doe_test_bldg_secondary_school-90.1_2010-ashrae_169_2006_5_a.rb": {
-    "start": 1536244975,
-    "end": 1536245123,
-    "total": 148
-  },
-  "ci_test_files/doe_test_bldg_secondary_school-doe_ref_1980_2004-ashrae_169_2006_2_a.rb": {
-    "start": 1536246541,
-    "end": 1536246615,
-    "total": 74
-  },
-  "ci_test_files/doe_test_bldg_secondary_school-doe_ref_1980_2004-ashrae_169_2006_3_b.rb": {
-    "start": 1536244669,
-    "end": 1536244729,
-    "total": 60
-  },
-  "ci_test_files/doe_test_bldg_secondary_school-doe_ref_1980_2004-ashrae_169_2006_4_a.rb": {
-    "start": 1536248122,
-    "end": 1536248187,
-    "total": 65
-  },
-  "ci_test_files/doe_test_bldg_secondary_school-doe_ref_1980_2004-ashrae_169_2006_5_a.rb": {
-    "start": 1536248803,
-    "end": 1536248871,
-    "total": 68
-  },
-  "ci_test_files/doe_test_bldg_secondary_school-doe_ref_pre_1980-ashrae_169_2006_2_a.rb": {
-    "start": 1536246422,
-    "end": 1536246490,
-    "total": 68
-  },
-  "ci_test_files/doe_test_bldg_secondary_school-doe_ref_pre_1980-ashrae_169_2006_3_b.rb": {
-    "start": 1536247789,
-    "end": 1536247861,
-    "total": 72
-  },
-  "ci_test_files/doe_test_bldg_secondary_school-doe_ref_pre_1980-ashrae_169_2006_4_a.rb": {
-    "start": 1536244606,
-    "end": 1536244667,
-    "total": 61
-  },
-  "ci_test_files/doe_test_bldg_secondary_school-doe_ref_pre_1980-ashrae_169_2006_5_a.rb": {
-    "start": 1536246607,
-    "end": 1536246683,
-    "total": 76
-  },
-  "ci_test_files/doe_test_bldg_small_hotel-90.1_2010-ashrae_169_2006_2_a.rb": {
-    "start": 1536245299,
-    "end": 1536245371,
-    "total": 72
-  },
-  "ci_test_files/doe_test_bldg_small_hotel-90.1_2010-ashrae_169_2006_3_b.rb": {
-    "start": 1536248869,
-    "end": 1536248958,
-    "total": 89
-  },
-  "ci_test_files/doe_test_bldg_small_hotel-90.1_2010-ashrae_169_2006_4_a.rb": {
-    "start": 1536244606,
-    "end": 1536244681,
-    "total": 75
-  },
-  "ci_test_files/doe_test_bldg_small_hotel-90.1_2010-ashrae_169_2006_5_a.rb": {
-    "start": 1536245332,
-    "end": 1536245405,
-    "total": 73
-  },
-  "ci_test_files/doe_test_bldg_small_hotel-doe_ref_1980_2004-ashrae_169_2006_2_a.rb": {
-    "start": 1536249263,
-    "end": 1536249349,
-    "total": 86
-  },
-  "ci_test_files/doe_test_bldg_small_hotel-doe_ref_1980_2004-ashrae_169_2006_3_b.rb": {
-    "start": 1536248175,
-    "end": 1536248262,
-    "total": 87
-  },
-  "ci_test_files/doe_test_bldg_small_hotel-doe_ref_1980_2004-ashrae_169_2006_4_a.rb": {
-    "start": 1536246851,
-    "end": 1536246951,
-    "total": 100
-  },
-  "ci_test_files/doe_test_bldg_small_hotel-doe_ref_1980_2004-ashrae_169_2006_5_a.rb": {
-    "start": 1536249214,
-    "end": 1536249310,
-    "total": 96
-  },
-  "ci_test_files/doe_test_bldg_small_hotel-doe_ref_pre_1980-ashrae_169_2006_2_a.rb": {
-    "start": 1536248138,
-    "end": 1536248227,
-    "total": 89
-  },
-  "ci_test_files/doe_test_bldg_small_hotel-doe_ref_pre_1980-ashrae_169_2006_3_b.rb": {
-    "start": 1536249106,
-    "end": 1536249200,
-    "total": 94
-  },
-  "ci_test_files/doe_test_bldg_small_hotel-doe_ref_pre_1980-ashrae_169_2006_4_a.rb": {
-    "start": 1536248871,
-    "end": 1536248969,
-    "total": 98
-  },
-  "ci_test_files/doe_test_bldg_small_hotel-doe_ref_pre_1980-ashrae_169_2006_5_a.rb": {
-    "start": 1536247922,
-    "end": 1536248016,
-    "total": 94
-  },
-  "ci_test_files/doe_test_bldg_small_office-90.1_2010-ashrae_169_2006_2_a.rb": {
-    "start": 1536244690,
-    "end": 1536244720,
-    "total": 30
-  },
-  "ci_test_files/doe_test_bldg_small_office-90.1_2010-ashrae_169_2006_3_b.rb": {
-    "start": 1536248487,
-    "end": 1536248534,
-    "total": 47
-  },
-  "ci_test_files/doe_test_bldg_small_office-90.1_2010-ashrae_169_2006_4_a.rb": {
-    "start": 1536245087,
-    "end": 1536245120,
-    "total": 33
-  },
-  "ci_test_files/doe_test_bldg_small_office-90.1_2010-ashrae_169_2006_5_a.rb": {
-    "start": 1536247188,
-    "end": 1536247249,
-    "total": 61
-  },
-  "ci_test_files/doe_test_bldg_small_office-doe_ref_1980_2004-ashrae_169_2006_2_a.rb": {
-    "start": 1536247947,
-    "end": 1536247999,
-    "total": 52
-  },
-  "ci_test_files/doe_test_bldg_small_office-doe_ref_1980_2004-ashrae_169_2006_3_b.rb": {
-    "start": 1536246560,
-    "end": 1536246607,
-    "total": 47
-  },
-  "ci_test_files/doe_test_bldg_small_office-doe_ref_1980_2004-ashrae_169_2006_4_a.rb": {
-    "start": 1536244689,
-    "end": 1536244717,
-    "total": 28
-  },
-  "ci_test_files/doe_test_bldg_small_office-doe_ref_1980_2004-ashrae_169_2006_5_a.rb": {
-    "start": 1536245438,
-    "end": 1536245470,
-    "total": 32
-  },
-  "ci_test_files/doe_test_bldg_small_office-doe_ref_pre_1980-ashrae_169_2006_2_a.rb": {
-    "start": 1536247943,
-    "end": 1536247999,
-    "total": 56
-  },
-  "ci_test_files/doe_test_bldg_small_office-doe_ref_pre_1980-ashrae_169_2006_3_b.rb": {
-    "start": 1536245402,
-    "end": 1536245436,
-    "total": 34
-  },
-  "ci_test_files/doe_test_bldg_small_office-doe_ref_pre_1980-ashrae_169_2006_4_a.rb": {
-    "start": 1536248338,
-    "end": 1536248385,
-    "total": 47
-  },
-  "ci_test_files/doe_test_bldg_small_office-doe_ref_pre_1980-ashrae_169_2006_5_a.rb": {
-    "start": 1536248448,
-    "end": 1536248496,
-    "total": 48
-  },
-  "ci_test_files/doe_test_bldg_super_market-90.1_2004-ashrae_169_2006_2_a.rb": {
-    "start": 1536247361,
-    "end": 1536247432,
-    "total": 71
-  },
-  "ci_test_files/doe_test_bldg_super_market-90.1_2004-ashrae_169_2006_3_b.rb": {
-    "start": 1536245120,
-    "end": 1536245166,
-    "total": 46
-  },
-  "ci_test_files/doe_test_bldg_super_market-90.1_2004-ashrae_169_2006_4_a.rb": {
-    "start": 1536247635,
-    "end": 1536247700,
-    "total": 65
-  },
-  "ci_test_files/doe_test_bldg_super_market-90.1_2004-ashrae_169_2006_5_a.rb": {
-    "start": 1536248313,
-    "end": 1536248373,
-    "total": 60
-  },
-  "ci_test_files/doe_test_bldg_super_market-90.1_2007-ashrae_169_2006_2_a.rb": {
-    "start": 1536244606,
-    "end": 1536244659,
-    "total": 53
-  },
-  "ci_test_files/doe_test_bldg_super_market-90.1_2007-ashrae_169_2006_3_b.rb": {
-    "start": 1536246189,
-    "end": 1536246242,
-    "total": 53
-  },
-  "ci_test_files/doe_test_bldg_super_market-90.1_2007-ashrae_169_2006_4_a.rb": {
-    "start": 1536246816,
-    "end": 1536246880,
-    "total": 64
-  },
-  "ci_test_files/doe_test_bldg_super_market-90.1_2007-ashrae_169_2006_5_a.rb": {
-    "start": 1536244815,
-    "end": 1536244862,
-    "total": 47
-  },
-  "ci_test_files/doe_test_bldg_super_market-90.1_2010-ashrae_169_2006_2_a.rb": {
-    "start": 1536244888,
-    "end": 1536244931,
-    "total": 43
-  },
-  "ci_test_files/doe_test_bldg_super_market-90.1_2010-ashrae_169_2006_3_b.rb": {
-    "start": 1536244930,
-    "end": 1536244975,
-    "total": 45
-  },
-  "ci_test_files/doe_test_bldg_super_market-90.1_2010-ashrae_169_2006_4_a.rb": {
-    "start": 1536247486,
-    "end": 1536247560,
-    "total": 74
-  },
-  "ci_test_files/doe_test_bldg_super_market-90.1_2010-ashrae_169_2006_5_a.rb": {
-    "start": 1536248373,
-    "end": 1536248434,
-    "total": 61
-  },
-  "ci_test_files/doe_test_bldg_super_market-90.1_2013-ashrae_169_2006_2_a.rb": {
-    "start": 1536247999,
-    "end": 1536248057,
-    "total": 58
-  },
-  "ci_test_files/doe_test_bldg_super_market-90.1_2013-ashrae_169_2006_3_b.rb": {
-    "start": 1536248092,
-    "end": 1536248153,
-    "total": 61
-  },
-  "ci_test_files/doe_test_bldg_super_market-90.1_2013-ashrae_169_2006_4_a.rb": {
-    "start": 1536249276,
-    "end": 1536249333,
-    "total": 57
-  },
-  "ci_test_files/doe_test_bldg_super_market-90.1_2013-ashrae_169_2006_5_a.rb": {
-    "start": 1536247611,
-    "end": 1536247676,
-    "total": 65
-  },
-  "ci_test_files/doe_test_bldg_super_market-doe_ref_1980_2004-ashrae_169_2006_2_a.rb": {
-    "start": 1536246682,
-    "end": 1536246750,
-    "total": 68
-  },
-  "ci_test_files/doe_test_bldg_super_market-doe_ref_1980_2004-ashrae_169_2006_3_b.rb": {
-    "start": 1536248056,
-    "end": 1536248112,
-    "total": 56
-  },
-  "ci_test_files/doe_test_bldg_super_market-doe_ref_1980_2004-ashrae_169_2006_4_a.rb": {
-    "start": 1536247320,
-    "end": 1536247392,
-    "total": 72
-  },
-  "ci_test_files/doe_test_bldg_super_market-doe_ref_1980_2004-ashrae_169_2006_5_a.rb": {
-    "start": 1536245414,
-    "end": 1536245462,
-    "total": 48
-  },
-  "ci_test_files/doe_test_bldg_super_market-doe_ref_pre_1980-ashrae_169_2006_2_a.rb": {
-    "start": 1536249053,
-    "end": 1536249112,
-    "total": 59
-  },
-  "ci_test_files/doe_test_bldg_super_market-doe_ref_pre_1980-ashrae_169_2006_3_b.rb": {
-    "start": 1536248543,
-    "end": 1536248600,
-    "total": 57
-  },
-  "ci_test_files/doe_test_bldg_super_market-doe_ref_pre_1980-ashrae_169_2006_4_a.rb": {
-    "start": 1536247046,
-    "end": 1536247111,
-    "total": 65
-  },
-  "ci_test_files/doe_test_bldg_super_market-doe_ref_pre_1980-ashrae_169_2006_5_a.rb": {
-    "start": 1536246016,
-    "end": 1536246073,
-    "total": 57
-  },
-  "ci_test_files/doe_test_bldg_warehouse-90.1_2010-ashrae_169_2006_2_a.rb": {
-    "start": 1536246365,
-    "end": 1536246413,
-    "total": 48
-  },
-  "ci_test_files/doe_test_bldg_warehouse-90.1_2010-ashrae_169_2006_3_b.rb": {
-    "start": 1536246085,
-    "end": 1536246129,
-    "total": 44
-  },
-  "ci_test_files/doe_test_bldg_warehouse-90.1_2010-ashrae_169_2006_4_a.rb": {
-    "start": 1536244876,
-    "end": 1536244903,
-    "total": 27
-  },
-  "ci_test_files/doe_test_bldg_warehouse-90.1_2010-ashrae_169_2006_5_a.rb": {
-    "start": 1536244862,
-    "end": 1536244891,
-    "total": 29
-  },
-  "ci_test_files/doe_test_bldg_warehouse-doe_ref_1980_2004-ashrae_169_2006_2_a.rb": {
-    "start": 1536247028,
-    "end": 1536247081,
-    "total": 53
-  },
-  "ci_test_files/doe_test_bldg_warehouse-doe_ref_1980_2004-ashrae_169_2006_3_b.rb": {
-    "start": 1536247700,
-    "end": 1536247748,
-    "total": 48
-  },
-  "ci_test_files/doe_test_bldg_warehouse-doe_ref_1980_2004-ashrae_169_2006_4_a.rb": {
-    "start": 1536245127,
-    "end": 1536245158,
-    "total": 31
-  },
-  "ci_test_files/doe_test_bldg_warehouse-doe_ref_1980_2004-ashrae_169_2006_5_a.rb": {
-    "start": 1536248649,
-    "end": 1536248689,
-    "total": 40
-  },
-  "ci_test_files/doe_test_bldg_warehouse-doe_ref_pre_1980-ashrae_169_2006_2_a.rb": {
-    "start": 1536245736,
-    "end": 1536245771,
-    "total": 35
-  },
-  "ci_test_files/doe_test_bldg_warehouse-doe_ref_pre_1980-ashrae_169_2006_3_b.rb": {
-    "start": 1536247275,
-    "end": 1536247333,
-    "total": 58
-  },
-  "ci_test_files/doe_test_bldg_warehouse-doe_ref_pre_1980-ashrae_169_2006_4_a.rb": {
-    "start": 1536247748,
-    "end": 1536247798,
-    "total": 50
-  },
-  "ci_test_files/doe_test_bldg_warehouse-doe_ref_pre_1980-ashrae_169_2006_5_a.rb": {
-    "start": 1536245097,
-    "end": 1536245127,
-    "total": 30
-  },
-  "ci_test_files/test_necb_bldg_FullServiceRestaurant_NECB2011_electric.rb": {
-    "start": 1536249200,
-    "end": 1536249276,
-    "total": 76
-  },
-  "ci_test_files/test_necb_bldg_FullServiceRestaurant_NECB2011_gas.rb": {
-    "start": 1536246242,
-    "end": 1536246325,
-    "total": 83
-  },
-  "ci_test_files/test_necb_bldg_FullServiceRestaurant_NECB2015_electric.rb": {
-    "start": 1536249855,
-    "end": 1536249960,
-    "total": 105
-  },
-  "ci_test_files/test_necb_bldg_FullServiceRestaurant_NECB2015_gas.rb": {
-    "start": 1536249557,
-    "end": 1536249668,
-    "total": 111
-  },
-  "ci_test_files/test_necb_bldg_HighriseApartment_NECB2011_electric.rb": {
-    "start": 1536249109,
-    "end": 1536249416,
-    "total": 307
-  },
-  "ci_test_files/test_necb_bldg_HighriseApartment_NECB2011_gas.rb": {
-    "start": 1536247622,
-    "end": 1536247948,
-    "total": 326
-  },
-  "ci_test_files/test_necb_bldg_HighriseApartment_NECB2015_electric.rb": {
-    "start": 1536250013,
-    "end": 1536250478,
-    "total": 465
-  },
-  "ci_test_files/test_necb_bldg_HighriseApartment_NECB2015_gas.rb": {
-    "start": 1536249557,
-    "end": 1536250177,
-    "total": 620
-  },
-  "ci_test_files/test_necb_bldg_Hospital_NECB2011_electric.rb": {
-    "start": 1536246146,
-    "end": 1536246644,
-    "total": 498
-  },
-  "ci_test_files/test_necb_bldg_Hospital_NECB2011_gas.rb": {
-    "start": 1536248936,
-    "end": 1536249520,
-    "total": 584
-  },
-  "ci_test_files/test_necb_bldg_Hospital_NECB2015_electric.rb": {
-    "start": 1536249793,
-    "end": 1536250563,
-    "total": 770
-  },
-  "ci_test_files/test_necb_bldg_Hospital_NECB2015_gas.rb": {
-    "start": 1536249722,
-    "end": 1536250630,
-    "total": 908
-  },
-  "ci_test_files/test_necb_bldg_LargeHotel_NECB2011_electric.rb": {
-    "start": 1536245546,
-    "end": 1536245686,
-    "total": 140
-  },
-  "ci_test_files/test_necb_bldg_LargeHotel_NECB2011_gas.rb": {
-    "start": 1536245771,
-    "end": 1536245925,
-    "total": 154
-  },
-  "ci_test_files/test_necb_bldg_LargeHotel_NECB2015_electric.rb": {
-    "start": 1536249990,
-    "end": 1536250202,
-    "total": 212
-  },
-  "ci_test_files/test_necb_bldg_LargeHotel_NECB2015_gas.rb": {
-    "start": 1536250052,
-    "end": 1536250265,
-    "total": 213
-  },
-  "ci_test_files/test_necb_bldg_LargeOffice_NECB2011_electric.rb": {
-    "start": 1536245072,
-    "end": 1536245158,
-    "total": 86
-  },
-  "ci_test_files/test_necb_bldg_LargeOffice_NECB2011_gas.rb": {
-    "start": 1536247676,
-    "end": 1536247813,
-    "total": 137
-  },
-  "ci_test_files/test_necb_bldg_LargeOffice_NECB2015_electric.rb": {
-    "start": 1536249557,
-    "end": 1536249725,
-    "total": 168
-  },
-  "ci_test_files/test_necb_bldg_LargeOffice_NECB2015_gas.rb": {
-    "start": 1536249669,
-    "end": 1536249855,
-    "total": 186
-  },
-  "ci_test_files/test_necb_bldg_MediumOffice_NECB2011_electric.rb": {
-    "start": 1536246468,
-    "end": 1536246588,
-    "total": 120
-  },
-  "ci_test_files/test_necb_bldg_MediumOffice_NECB2011_gas.rb": {
-    "start": 1536248689,
-    "end": 1536248803,
-    "total": 114
-  },
-  "ci_test_files/test_necb_bldg_MediumOffice_NECB2015_electric.rb": {
-    "start": 1536249960,
-    "end": 1536250105,
-    "total": 145
-  },
-  "ci_test_files/test_necb_bldg_MediumOffice_NECB2015_gas.rb": {
-    "start": 1536249557,
-    "end": 1536249722,
-    "total": 165
-  },
-  "ci_test_files/test_necb_bldg_MidriseApartment_NECB2011_electric.rb": {
-    "start": 1536249147,
-    "end": 1536249262,
-    "total": 115
-  },
-  "ci_test_files/test_necb_bldg_MidriseApartment_NECB2011_gas.rb": {
-    "start": 1536246697,
-    "end": 1536246839,
-    "total": 142
-  },
-  "ci_test_files/test_necb_bldg_MidriseApartment_NECB2015_electric.rb": {
-    "start": 1536249872,
-    "end": 1536250052,
-    "total": 180
-  },
-  "ci_test_files/test_necb_bldg_MidriseApartment_NECB2015_gas.rb": {
-    "start": 1536249682,
-    "end": 1536249872,
-    "total": 190
-  },
-  "ci_test_files/test_necb_bldg_Outpatient_NECB2011_electric.rb": {
-    "start": 1536246295,
-    "end": 1536246982,
-    "total": 687
-  },
-  "ci_test_files/test_necb_bldg_Outpatient_NECB2011_gas.rb": {
-    "start": 1536248385,
-    "end": 1536249260,
-    "total": 875
-  },
-  "ci_test_files/test_necb_bldg_Outpatient_NECB2015_electric.rb": {
-    "start": 1536249725,
-    "end": 1536250851,
-    "total": 1126
-  },
-  "ci_test_files/test_necb_bldg_Outpatient_NECB2015_gas.rb": {
-    "start": 1536249864,
-    "end": 1536251152,
-    "total": 1288
-  },
-  "ci_test_files/test_necb_bldg_PrimarySchool_NECB2011_electric.rb": {
-    "start": 1536248178,
-    "end": 1536248375,
-    "total": 197
-  },
-  "ci_test_files/test_necb_bldg_PrimarySchool_NECB2011_gas.rb": {
-    "start": 1536245815,
-    "end": 1536246040,
-    "total": 225
-  },
-  "ci_test_files/test_necb_bldg_PrimarySchool_NECB2015_electric.rb": {
-    "start": 1536249557,
-    "end": 1536249876,
-    "total": 319
-  },
-  "ci_test_files/test_necb_bldg_PrimarySchool_NECB2015_gas.rb": {
-    "start": 1536249557,
-    "end": 1536249901,
-    "total": 344
-  },
-  "ci_test_files/test_necb_bldg_QuickServiceRestaurant_NECB2011_electric.rb": {
-    "start": 1536244831,
-    "end": 1536244877,
-    "total": 46
-  },
-  "ci_test_files/test_necb_bldg_QuickServiceRestaurant_NECB2011_gas.rb": {
-    "start": 1536246325,
-    "end": 1536246412,
-    "total": 87
-  },
-  "ci_test_files/test_necb_bldg_QuickServiceRestaurant_NECB2015_electric.rb": {
-    "start": 1536249678,
-    "end": 1536249774,
-    "total": 96
-  },
-  "ci_test_files/test_necb_bldg_QuickServiceRestaurant_NECB2015_gas.rb": {
-    "start": 1536249557,
-    "end": 1536249669,
-    "total": 112
-  },
-  "ci_test_files/test_necb_bldg_RetailStandalone_NECB2011_electric.rb": {
-    "start": 1536245433,
-    "end": 1536245503,
-    "total": 70
-  },
-  "ci_test_files/test_necb_bldg_RetailStandalone_NECB2011_gas.rb": {
-    "start": 1536244667,
-    "end": 1536244724,
-    "total": 57
-  },
-  "ci_test_files/test_necb_bldg_RetailStandalone_NECB2015_electric.rb": {
-    "start": 1536249557,
-    "end": 1536249682,
-    "total": 125
-  },
-  "ci_test_files/test_necb_bldg_RetailStandalone_NECB2015_gas.rb": {
-    "start": 1536249679,
-    "end": 1536249793,
-    "total": 114
-  },
-  "ci_test_files/test_necb_bldg_RetailStripmall_NECB2011_electric.rb": {
-    "start": 1536247238,
-    "end": 1536247378,
-    "total": 140
-  },
-  "ci_test_files/test_necb_bldg_RetailStripmall_NECB2011_gas.rb": {
-    "start": 1536246271,
-    "end": 1536246390,
-    "total": 119
-  },
-  "ci_test_files/test_necb_bldg_RetailStripmall_NECB2015_electric.rb": {
-    "start": 1536250074,
-    "end": 1536250194,
-    "total": 120
-  },
-  "ci_test_files/test_necb_bldg_RetailStripmall_NECB2015_gas.rb": {
-    "start": 1536249708,
-    "end": 1536249864,
-    "total": 156
-  },
-  "ci_test_files/test_necb_bldg_SecondarySchool_NECB2011_electric.rb": {
-    "start": 1536245828,
-    "end": 1536246275,
-    "total": 447
-  },
-  "ci_test_files/test_necb_bldg_SecondarySchool_NECB2011_gas.rb": {
-    "start": 1536246905,
-    "end": 1536247361,
-    "total": 456
-  },
-  "ci_test_files/test_necb_bldg_SecondarySchool_NECB2015_electric.rb": {
-    "start": 1536249668,
-    "end": 1536250350,
-    "total": 682
-  },
-  "ci_test_files/test_necb_bldg_SecondarySchool_NECB2015_gas.rb": {
-    "start": 1536249878,
-    "end": 1536250603,
-    "total": 725
-  },
-  "ci_test_files/test_necb_bldg_SmallHotel_NECB2011_electric.rb": {
-    "start": 1536245040,
-    "end": 1536245328,
-    "total": 288
-  },
-  "ci_test_files/test_necb_bldg_SmallHotel_NECB2011_gas.rb": {
-    "start": 1536245328,
-    "end": 1536245612,
-    "total": 284
-  },
-  "ci_test_files/test_necb_bldg_SmallHotel_NECB2015_electric.rb": {
-    "start": 1536249557,
-    "end": 1536250074,
-    "total": 517
-  },
-  "ci_test_files/test_necb_bldg_SmallHotel_NECB2015_gas.rb": {
-    "start": 1536249557,
-    "end": 1536250210,
-    "total": 653
-  },
-  "ci_test_files/test_necb_bldg_SmallOffice_NECB2011_electric.rb": {
-    "start": 1536247859,
-    "end": 1536247951,
-    "total": 92
-  },
-  "ci_test_files/test_necb_bldg_SmallOffice_NECB2011_gas.rb": {
-    "start": 1536246326,
-    "end": 1536246424,
-    "total": 98
-  },
-  "ci_test_files/test_necb_bldg_SmallOffice_NECB2015_electric.rb": {
-    "start": 1536249876,
-    "end": 1536249990,
-    "total": 114
-  },
-  "ci_test_files/test_necb_bldg_SmallOffice_NECB2015_gas.rb": {
-    "start": 1536249557,
-    "end": 1536249679,
-    "total": 122
-  },
-  "ci_test_files/test_necb_bldg_Warehouse_NECB2011_electric.rb": {
-    "start": 1536246008,
-    "end": 1536246093,
-    "total": 85
-  },
-  "ci_test_files/test_necb_bldg_Warehouse_NECB2011_gas.rb": {
-    "start": 1536248395,
-    "end": 1536248487,
-    "total": 92
-  },
-  "ci_test_files/test_necb_bldg_Warehouse_NECB2015_electric.rb": {
-    "start": 1536249901,
-    "end": 1536250013,
-    "total": 112
-  },
-  "ci_test_files/test_necb_bldg_Warehouse_NECB2015_gas.rb": {
-    "start": 1536249774,
-    "end": 1536249878,
-    "total": 104
-  },
-  "ci_test_files/test_necb_hvac_system_1-electricity-false-electric-electric.rb": {
-    "start": 1536248283,
-    "end": 1536248371,
-    "total": 88
-  },
-  "ci_test_files/test_necb_hvac_system_1-electricity-false-electric-hot_water.rb": {
-    "start": 1536246175,
-    "end": 1536246263,
-    "total": 88
-  },
-  "ci_test_files/test_necb_hvac_system_1-electricity-false-hot_water-electric.rb": {
-    "start": 1536246311,
-    "end": 1536246407,
-    "total": 96
-  },
-  "ci_test_files/test_necb_hvac_system_1-electricity-false-hot_water-hot_water.rb": {
-    "start": 1536246868,
-    "end": 1536246987,
-    "total": 119
-  },
-  "ci_test_files/test_necb_hvac_system_1-electricity-true-electric-electric.rb": {
-    "start": 1536244894,
-    "end": 1536244958,
-    "total": 64
-  },
-  "ci_test_files/test_necb_hvac_system_1-electricity-true-electric-hot_water.rb": {
-    "start": 1536245284,
-    "end": 1536245364,
-    "total": 80
-  },
-  "ci_test_files/test_necb_hvac_system_1-electricity-true-hot_water-electric.rb": {
-    "start": 1536249112,
-    "end": 1536249202,
-    "total": 90
-  },
-  "ci_test_files/test_necb_hvac_system_1-electricity-true-hot_water-hot_water.rb": {
-    "start": 1536249018,
-    "end": 1536249116,
-    "total": 98
-  },
-  "ci_test_files/test_necb_hvac_system_1-fuel_oil2-false-electric-electric.rb": {
-    "start": 1536247163,
-    "end": 1536247283,
-    "total": 120
-  },
-  "ci_test_files/test_necb_hvac_system_1-fuel_oil2-false-electric-hot_water.rb": {
-    "start": 1536246470,
-    "end": 1536246574,
-    "total": 104
-  },
-  "ci_test_files/test_necb_hvac_system_1-fuel_oil2-false-hot_water-electric.rb": {
-    "start": 1536249069,
-    "end": 1536249158,
-    "total": 89
-  },
-  "ci_test_files/test_necb_hvac_system_1-fuel_oil2-false-hot_water-hot_water.rb": {
-    "start": 1536248518,
-    "end": 1536248611,
-    "total": 93
-  },
-  "ci_test_files/test_necb_hvac_system_1-fuel_oil2-true-electric-electric.rb": {
-    "start": 1536247572,
-    "end": 1536247678,
-    "total": 106
-  },
-  "ci_test_files/test_necb_hvac_system_1-fuel_oil2-true-electric-hot_water.rb": {
-    "start": 1536249240,
-    "end": 1536249331,
-    "total": 91
-  },
-  "ci_test_files/test_necb_hvac_system_1-fuel_oil2-true-hot_water-electric.rb": {
-    "start": 1536246411,
-    "end": 1536246520,
-    "total": 109
-  },
-  "ci_test_files/test_necb_hvac_system_1-fuel_oil2-true-hot_water-hot_water.rb": {
-    "start": 1536246826,
-    "end": 1536246943,
-    "total": 117
-  },
-  "ci_test_files/test_necb_hvac_system_1-natural_gas-false-electric-electric.rb": {
-    "start": 1536248786,
-    "end": 1536248869,
-    "total": 83
-  },
-  "ci_test_files/test_necb_hvac_system_1-natural_gas-false-electric-hot_water.rb": {
-    "start": 1536249144,
-    "end": 1536249240,
-    "total": 96
-  },
-  "ci_test_files/test_necb_hvac_system_1-natural_gas-false-hot_water-electric.rb": {
-    "start": 1536247813,
-    "end": 1536247918,
-    "total": 105
-  },
-  "ci_test_files/test_necb_hvac_system_1-natural_gas-false-hot_water-hot_water.rb": {
-    "start": 1536246309,
-    "end": 1536246411,
-    "total": 102
-  },
-  "ci_test_files/test_necb_hvac_system_1-natural_gas-true-electric-electric.rb": {
-    "start": 1536249310,
-    "end": 1536249394,
-    "total": 84
-  },
-  "ci_test_files/test_necb_hvac_system_1-natural_gas-true-electric-hot_water.rb": {
-    "start": 1536248031,
-    "end": 1536248131,
-    "total": 100
-  },
-  "ci_test_files/test_necb_hvac_system_1-natural_gas-true-hot_water-electric.rb": {
-    "start": 1536244606,
-    "end": 1536244687,
-    "total": 81
-  },
-  "ci_test_files/test_necb_hvac_system_1-natural_gas-true-hot_water-hot_water.rb": {
-    "start": 1536245776,
-    "end": 1536245872,
-    "total": 96
-  },
-  "ci_test_files/test_necb_hvac_system_2_electricity-centrifugal-dx.rb": {
-    "start": 1536246321,
-    "end": 1536246454,
-    "total": 133
-  },
-  "ci_test_files/test_necb_hvac_system_2_electricity-centrifugal-hydronic.rb": {
-    "start": 1536247963,
-    "end": 1536248092,
-    "total": 129
-  },
-  "ci_test_files/test_necb_hvac_system_2_electricity-reciprocating-dx.rb": {
-    "start": 1536244990,
-    "end": 1536245097,
-    "total": 107
-  },
-  "ci_test_files/test_necb_hvac_system_2_electricity-reciprocating-hydronic.rb": {
-    "start": 1536246688,
-    "end": 1536246831,
-    "total": 143
-  },
-  "ci_test_files/test_necb_hvac_system_2_electricity-rotary_screw-dx.rb": {
-    "start": 1536248375,
-    "end": 1536248500,
-    "total": 125
-  },
-  "ci_test_files/test_necb_hvac_system_2_electricity-rotary_screw-hydronic.rb": {
-    "start": 1536245686,
-    "end": 1536245810,
-    "total": 124
-  },
-  "ci_test_files/test_necb_hvac_system_2_electricity-scroll-dx.rb": {
-    "start": 1536245925,
-    "end": 1536246043,
-    "total": 118
-  },
-  "ci_test_files/test_necb_hvac_system_2_electricity-scroll-hydronic.rb": {
-    "start": 1536245282,
-    "end": 1536245392,
-    "total": 110
-  },
-  "ci_test_files/test_necb_hvac_system_2_fuel_oil2-centrifugal-dx.rb": {
-    "start": 1536244606,
-    "end": 1536244713,
-    "total": 107
-  },
-  "ci_test_files/test_necb_hvac_system_2_fuel_oil2-centrifugal-hydronic.rb": {
-    "start": 1536248160,
-    "end": 1536248277,
-    "total": 117
-  },
-  "ci_test_files/test_necb_hvac_system_2_fuel_oil2-reciprocating-dx.rb": {
-    "start": 1536247820,
-    "end": 1536247954,
-    "total": 134
-  },
-  "ci_test_files/test_necb_hvac_system_2_fuel_oil2-reciprocating-hydronic.rb": {
-    "start": 1536248187,
-    "end": 1536248313,
-    "total": 126
-  },
-  "ci_test_files/test_necb_hvac_system_2_fuel_oil2-rotary_screw-dx.rb": {
-    "start": 1536245860,
-    "end": 1536245981,
-    "total": 121
-  },
-  "ci_test_files/test_necb_hvac_system_2_fuel_oil2-rotary_screw-hydronic.rb": {
-    "start": 1536247114,
-    "end": 1536247272,
-    "total": 158
-  },
-  "ci_test_files/test_necb_hvac_system_2_fuel_oil2-scroll-dx.rb": {
-    "start": 1536245614,
-    "end": 1536245736,
-    "total": 122
-  },
-  "ci_test_files/test_necb_hvac_system_2_fuel_oil2-scroll-hydronic.rb": {
-    "start": 1536247813,
-    "end": 1536247947,
-    "total": 134
-  },
-  "ci_test_files/test_necb_hvac_system_2_natural_gas-centrifugal-dx.rb": {
-    "start": 1536246824,
-    "end": 1536246960,
-    "total": 136
-  },
-  "ci_test_files/test_necb_hvac_system_2_natural_gas-centrifugal-hydronic.rb": {
-    "start": 1536248379,
-    "end": 1536248506,
-    "total": 127
-  },
-  "ci_test_files/test_necb_hvac_system_2_natural_gas-reciprocating-dx.rb": {
-    "start": 1536244606,
-    "end": 1536244713,
-    "total": 107
-  },
-  "ci_test_files/test_necb_hvac_system_2_natural_gas-reciprocating-hydronic.rb": {
-    "start": 1536246521,
-    "end": 1536246659,
-    "total": 138
-  },
-  "ci_test_files/test_necb_hvac_system_2_natural_gas-rotary_screw-dx.rb": {
-    "start": 1536248886,
-    "end": 1536249018,
-    "total": 132
-  },
-  "ci_test_files/test_necb_hvac_system_2_natural_gas-rotary_screw-hydronic.rb": {
-    "start": 1536245420,
-    "end": 1536245531,
-    "total": 111
-  },
-  "ci_test_files/test_necb_hvac_system_2_natural_gas-scroll-dx.rb": {
-    "start": 1536245498,
-    "end": 1536245614,
-    "total": 116
-  },
-  "ci_test_files/test_necb_hvac_system_2_natural_gas-scroll-hydronic.rb": {
-    "start": 1536245246,
-    "end": 1536245354,
-    "total": 108
-  },
-  "ci_test_files/test_necb_hvac_system_3_electricity-electric-dx.rb": {
-    "start": 1536247918,
-    "end": 1536248024,
-    "total": 106
-  },
-  "ci_test_files/test_necb_hvac_system_3_electricity-electric-electric.rb": {
-    "start": 1536247283,
-    "end": 1536247411,
-    "total": 128
-  },
-  "ci_test_files/test_necb_hvac_system_3_electricity-electric-gas.rb": {
-    "start": 1536246880,
-    "end": 1536247002,
-    "total": 122
-  },
-  "ci_test_files/test_necb_hvac_system_3_electricity-hot_water-dx.rb": {
-    "start": 1536247272,
-    "end": 1536247405,
-    "total": 133
-  },
-  "ci_test_files/test_necb_hvac_system_3_electricity-hot_water-electric.rb": {
-    "start": 1536245195,
-    "end": 1536245282,
-    "total": 87
-  },
-  "ci_test_files/test_necb_hvac_system_3_electricity-hot_water-gas.rb": {
-    "start": 1536244729,
-    "end": 1536244799,
-    "total": 70
-  },
-  "ci_test_files/test_necb_hvac_system_3_fuel_oil2-electric-dx.rb": {
-    "start": 1536247392,
-    "end": 1536247517,
-    "total": 125
-  },
-  "ci_test_files/test_necb_hvac_system_3_fuel_oil2-electric-electric.rb": {
-    "start": 1536248731,
-    "end": 1536248821,
-    "total": 90
-  },
-  "ci_test_files/test_necb_hvac_system_3_fuel_oil2-electric-gas.rb": {
-    "start": 1536248846,
-    "end": 1536248948,
-    "total": 102
-  },
-  "ci_test_files/test_necb_hvac_system_3_fuel_oil2-hot_water-dx.rb": {
-    "start": 1536244931,
-    "end": 1536245009,
-    "total": 78
-  },
-  "ci_test_files/test_necb_hvac_system_3_fuel_oil2-hot_water-electric.rb": {
-    "start": 1536247510,
-    "end": 1536247635,
-    "total": 125
-  },
-  "ci_test_files/test_necb_hvac_system_3_fuel_oil2-hot_water-gas.rb": {
-    "start": 1536248352,
-    "end": 1536248456,
-    "total": 104
-  },
-  "ci_test_files/test_necb_hvac_system_3_natural_gas-electric-dx.rb": {
-    "start": 1536248057,
-    "end": 1536248160,
-    "total": 103
-  },
-  "ci_test_files/test_necb_hvac_system_3_natural_gas-electric-electric.rb": {
-    "start": 1536248898,
-    "end": 1536248998,
-    "total": 100
-  },
-  "ci_test_files/test_necb_hvac_system_3_natural_gas-electric-gas.rb": {
-    "start": 1536247759,
-    "end": 1536247871,
-    "total": 112
-  },
-  "ci_test_files/test_necb_hvac_system_3_natural_gas-hot_water-dx.rb": {
-    "start": 1536245510,
-    "end": 1536245605,
-    "total": 95
-  },
-  "ci_test_files/test_necb_hvac_system_3_natural_gas-hot_water-electric.rb": {
-    "start": 1536247697,
-    "end": 1536247813,
-    "total": 116
-  },
-  "ci_test_files/test_necb_hvac_system_3_natural_gas-hot_water-gas.rb": {
-    "start": 1536246371,
-    "end": 1536246485,
-    "total": 114
-  },
-  "ci_test_files/test_necb_hvac_system_4_electricity-electric-electric.rb": {
-    "start": 1536248277,
-    "end": 1536248379,
-    "total": 102
-  },
-  "ci_test_files/test_necb_hvac_system_4_electricity-electric-gas.rb": {
-    "start": 1536245859,
-    "end": 1536245960,
-    "total": 101
-  },
-  "ci_test_files/test_necb_hvac_system_4_electricity-hot_water-electric.rb": {
-    "start": 1536246187,
-    "end": 1536246295,
-    "total": 108
-  },
-  "ci_test_files/test_necb_hvac_system_4_electricity-hot_water-gas.rb": {
-    "start": 1536244799,
-    "end": 1536244876,
-    "total": 77
-  },
-  "ci_test_files/test_necb_hvac_system_4_fuel_oil2-electric-electric.rb": {
-    "start": 1536246739,
-    "end": 1536246851,
-    "total": 112
-  },
-  "ci_test_files/test_necb_hvac_system_4_fuel_oil2-electric-gas.rb": {
-    "start": 1536246040,
-    "end": 1536246146,
-    "total": 106
-  },
-  "ci_test_files/test_necb_hvac_system_4_fuel_oil2-hot_water-electric.rb": {
-    "start": 1536249227,
-    "end": 1536249327,
-    "total": 100
-  },
-  "ci_test_files/test_necb_hvac_system_4_fuel_oil2-hot_water-gas.rb": {
-    "start": 1536249116,
-    "end": 1536249214,
-    "total": 98
-  },
-  "ci_test_files/test_necb_hvac_system_4_natural_gas-electric-electric.rb": {
-    "start": 1536246265,
-    "end": 1536246371,
-    "total": 106
-  },
-  "ci_test_files/test_necb_hvac_system_4_natural_gas-electric-gas.rb": {
-    "start": 1536244700,
-    "end": 1536244769,
-    "total": 69
-  },
-  "ci_test_files/test_necb_hvac_system_4_natural_gas-hot_water-electric.rb": {
-    "start": 1536247689,
-    "end": 1536247809,
-    "total": 120
-  },
-  "ci_test_files/test_necb_hvac_system_4_natural_gas-hot_water-gas.rb": {
-    "start": 1536248791,
-    "end": 1536248886,
-    "total": 95
-  },
-  "ci_test_files/test_necb_hvac_system_6_electricity-electric-scroll-electric-af_or_bi_inletvanes.rb": {
-    "start": 1536244606,
-    "end": 1536244689,
-    "total": 83
-  },
-  "ci_test_files/test_necb_hvac_system_6_electricity-electric-scroll-electric-af_or_bi_rdg_fancurve.rb": {
-    "start": 1536244741,
-    "end": 1536244812,
-    "total": 71
-  },
-  "ci_test_files/test_necb_hvac_system_6_electricity-electric-scroll-electric-fc_inletvanes.rb": {
-    "start": 1536244606,
-    "end": 1536244689,
-    "total": 83
-  },
-  "ci_test_files/test_necb_hvac_system_6_electricity-electric-scroll-electric-var_speed_drive.rb": {
-    "start": 1536244720,
-    "end": 1536244785,
-    "total": 65
-  },
-  "ci_test_files/test_necb_hvac_system_6_electricity-electric-scroll-hot_water-af_or_bi_inletvanes.rb": {
-    "start": 1536247111,
-    "end": 1536247251,
-    "total": 140
-  },
-  "ci_test_files/test_necb_hvac_system_6_electricity-electric-scroll-hot_water-af_or_bi_rdg_fancurve.rb": {
-    "start": 1536246410,
-    "end": 1536246528,
-    "total": 118
-  },
-  "ci_test_files/test_necb_hvac_system_6_electricity-electric-scroll-hot_water-fc_inletvanes.rb": {
-    "start": 1536245123,
-    "end": 1536245204,
-    "total": 81
-  },
-  "ci_test_files/test_necb_hvac_system_6_electricity-electric-scroll-hot_water-var_speed_drive.rb": {
-    "start": 1536244687,
-    "end": 1536244756,
-    "total": 69
-  },
-  "ci_test_files/test_necb_hvac_system_6_electricity-hot_water-scroll-electric-af_or_bi_inletvanes.rb": {
-    "start": 1536248500,
-    "end": 1536248607,
-    "total": 107
-  },
-  "ci_test_files/test_necb_hvac_system_6_electricity-hot_water-scroll-electric-af_or_bi_rdg_fancurve.rb": {
-    "start": 1536249268,
-    "end": 1536249372,
-    "total": 104
-  },
-  "ci_test_files/test_necb_hvac_system_6_electricity-hot_water-scroll-electric-fc_inletvanes.rb": {
-    "start": 1536246574,
-    "end": 1536246688,
-    "total": 114
-  },
-  "ci_test_files/test_necb_hvac_system_6_electricity-hot_water-scroll-electric-var_speed_drive.rb": {
-    "start": 1536246722,
-    "end": 1536246843,
-    "total": 121
-  },
-  "ci_test_files/test_necb_hvac_system_6_electricity-hot_water-scroll-hot_water-af_or_bi_inletvanes.rb": {
-    "start": 1536246648,
-    "end": 1536246764,
-    "total": 116
-  },
-  "ci_test_files/test_necb_hvac_system_6_electricity-hot_water-scroll-hot_water-af_or_bi_rdg_fancurve.rb": {
-    "start": 1536248741,
-    "end": 1536248846,
-    "total": 105
-  },
-  "ci_test_files/test_necb_hvac_system_6_electricity-hot_water-scroll-hot_water-fc_inletvanes.rb": {
-    "start": 1536248669,
-    "end": 1536248787,
-    "total": 118
-  },
-  "ci_test_files/test_necb_hvac_system_6_electricity-hot_water-scroll-hot_water-var_speed_drive.rb": {
-    "start": 1536245910,
-    "end": 1536246016,
-    "total": 106
-  },
-  "ci_test_files/test_necb_hvac_system_6_fuel_oil2-electric-scroll-electric-af_or_bi_inletvanes.rb": {
-    "start": 1536249124,
-    "end": 1536249227,
-    "total": 103
-  },
-  "ci_test_files/test_necb_hvac_system_6_fuel_oil2-electric-scroll-electric-af_or_bi_rdg_fancurve.rb": {
-    "start": 1536248640,
-    "end": 1536248741,
-    "total": 101
-  },
-  "ci_test_files/test_necb_hvac_system_6_fuel_oil2-electric-scroll-electric-fc_inletvanes.rb": {
-    "start": 1536247713,
-    "end": 1536247820,
-    "total": 107
-  },
-  "ci_test_files/test_necb_hvac_system_6_fuel_oil2-electric-scroll-electric-var_speed_drive.rb": {
-    "start": 1536246407,
-    "end": 1536246521,
-    "total": 114
-  },
-  "ci_test_files/test_necb_hvac_system_6_fuel_oil2-electric-scroll-hot_water-af_or_bi_inletvanes.rb": {
-    "start": 1536244958,
-    "end": 1536245040,
-    "total": 82
-  },
-  "ci_test_files/test_necb_hvac_system_6_fuel_oil2-electric-scroll-hot_water-af_or_bi_rdg_fancurve.rb": {
-    "start": 1536247712,
-    "end": 1536247825,
-    "total": 113
-  },
-  "ci_test_files/test_necb_hvac_system_6_fuel_oil2-electric-scroll-hot_water-fc_inletvanes.rb": {
-    "start": 1536248861,
-    "end": 1536248957,
-    "total": 96
-  },
-  "ci_test_files/test_necb_hvac_system_6_fuel_oil2-electric-scroll-hot_water-var_speed_drive.rb": {
-    "start": 1536247449,
-    "end": 1536247572,
-    "total": 123
-  },
-  "ci_test_files/test_necb_hvac_system_6_fuel_oil2-hot_water-scroll-electric-af_or_bi_inletvanes.rb": {
-    "start": 1536245200,
-    "end": 1536245286,
-    "total": 86
-  },
-  "ci_test_files/test_necb_hvac_system_6_fuel_oil2-hot_water-scroll-electric-af_or_bi_rdg_fancurve.rb": {
-    "start": 1536244606,
-    "end": 1536244693,
-    "total": 87
-  },
-  "ci_test_files/test_necb_hvac_system_6_fuel_oil2-hot_water-scroll-electric-fc_inletvanes.rb": {
-    "start": 1536247420,
-    "end": 1536247553,
-    "total": 133
-  },
-  "ci_test_files/test_necb_hvac_system_6_fuel_oil2-hot_water-scroll-electric-var_speed_drive.rb": {
-    "start": 1536248427,
-    "end": 1536248529,
-    "total": 102
-  },
-  "ci_test_files/test_necb_hvac_system_6_fuel_oil2-hot_water-scroll-hot_water-af_or_bi_inletvanes.rb": {
-    "start": 1536246654,
-    "end": 1536246770,
-    "total": 116
-  },
-  "ci_test_files/test_necb_hvac_system_6_fuel_oil2-hot_water-scroll-hot_water-af_or_bi_rdg_fancurve.rb": {
-    "start": 1536248250,
-    "end": 1536248352,
-    "total": 102
-  },
-  "ci_test_files/test_necb_hvac_system_6_fuel_oil2-hot_water-scroll-hot_water-fc_inletvanes.rb": {
-    "start": 1536249202,
-    "end": 1536249310,
-    "total": 108
-  },
-  "ci_test_files/test_necb_hvac_system_6_fuel_oil2-hot_water-scroll-hot_water-var_speed_drive.rb": {
-    "start": 1536247665,
-    "end": 1536247789,
-    "total": 124
-  },
-  "ci_test_files/test_necb_hvac_system_6_natural_gas-electric-scroll-electric-af_or_bi_inletvanes.rb": {
-    "start": 1536245116,
-    "end": 1536245195,
-    "total": 79
-  },
-  "ci_test_files/test_necb_hvac_system_6_natural_gas-electric-scroll-electric-af_or_bi_rdg_fancurve.rb": {
-    "start": 1536248600,
-    "end": 1536248697,
-    "total": 97
-  },
-  "ci_test_files/test_necb_hvac_system_6_natural_gas-electric-scroll-electric-fc_inletvanes.rb": {
-    "start": 1536246694,
-    "end": 1536246818,
-    "total": 124
-  },
-  "ci_test_files/test_necb_hvac_system_6_natural_gas-electric-scroll-electric-var_speed_drive.rb": {
-    "start": 1536245531,
-    "end": 1536245618,
-    "total": 87
-  },
-  "ci_test_files/test_necb_hvac_system_6_natural_gas-electric-scroll-hot_water-af_or_bi_inletvanes.rb": {
-    "start": 1536247030,
-    "end": 1536247158,
-    "total": 128
-  },
-  "ci_test_files/test_necb_hvac_system_6_natural_gas-electric-scroll-hot_water-af_or_bi_rdg_fancurve.rb": {
-    "start": 1536245719,
-    "end": 1536245820,
-    "total": 101
-  },
-  "ci_test_files/test_necb_hvac_system_6_natural_gas-electric-scroll-hot_water-fc_inletvanes.rb": {
-    "start": 1536248398,
-    "end": 1536248506,
-    "total": 108
-  },
-  "ci_test_files/test_necb_hvac_system_6_natural_gas-electric-scroll-hot_water-var_speed_drive.rb": {
-    "start": 1536246816,
-    "end": 1536246942,
-    "total": 126
-  },
-  "ci_test_files/test_necb_hvac_system_6_natural_gas-hot_water-scroll-electric-af_or_bi_inletvanes.rb": {
-    "start": 1536246093,
-    "end": 1536246195,
-    "total": 102
-  },
-  "ci_test_files/test_necb_hvac_system_6_natural_gas-hot_water-scroll-electric-af_or_bi_rdg_fancurve.rb": {
-    "start": 1536245462,
-    "end": 1536245552,
-    "total": 90
-  },
-  "ci_test_files/test_necb_hvac_system_6_natural_gas-hot_water-scroll-electric-fc_inletvanes.rb": {
-    "start": 1536248821,
-    "end": 1536248923,
-    "total": 102
-  },
-  "ci_test_files/test_necb_hvac_system_6_natural_gas-hot_water-scroll-electric-var_speed_drive.rb": {
-    "start": 1536244809,
-    "end": 1536244888,
-    "total": 79
-  },
-  "ci_test_files/test_necb_hvac_system_6_natural_gas-hot_water-scroll-hot_water-af_or_bi_inletvanes.rb": {
-    "start": 1536246132,
-    "end": 1536246235,
-    "total": 103
-  },
-  "ci_test_files/test_necb_hvac_system_6_natural_gas-hot_water-scroll-hot_water-af_or_bi_rdg_fancurve.rb": {
-    "start": 1536246988,
-    "end": 1536247114,
-    "total": 126
-  },
-  "ci_test_files/test_necb_hvac_system_6_natural_gas-hot_water-scroll-hot_water-fc_inletvanes.rb": {
-    "start": 1536247735,
-    "end": 1536247859,
-    "total": 124
-  },
-  "ci_test_files/test_necb_hvac_system_6_natural_gas-hot_water-scroll-hot_water-var_speed_drive.rb": {
-    "start": 1536249000,
-    "end": 1536249109,
-    "total": 109
-  },
-  "ci_test_files/test_necb_hvac_system_7_electricity-centrifugal-dx.rb": {
-    "start": 1536248081,
-    "end": 1536248204,
-    "total": 123
-  },
-  "ci_test_files/test_necb_hvac_system_7_electricity-centrifugal-hydronic.rb": {
-    "start": 1536246424,
-    "end": 1536246560,
-    "total": 136
-  },
-  "ci_test_files/test_necb_hvac_system_7_electricity-reciprocating-dx.rb": {
-    "start": 1536248529,
-    "end": 1536248650,
-    "total": 121
-  },
-  "ci_test_files/test_necb_hvac_system_7_electricity-reciprocating-hydronic.rb": {
-    "start": 1536245618,
-    "end": 1536245739,
-    "total": 121
-  },
-  "ci_test_files/test_necb_hvac_system_7_electricity-rotary_screw-dx.rb": {
-    "start": 1536247019,
-    "end": 1536247163,
-    "total": 144
-  },
-  "ci_test_files/test_necb_hvac_system_7_electricity-rotary_screw-hydronic.rb": {
-    "start": 1536248970,
-    "end": 1536249106,
-    "total": 136
-  },
-  "ci_test_files/test_necb_hvac_system_7_electricity-scroll-dx.rb": {
-    "start": 1536246043,
-    "end": 1536246175,
-    "total": 132
-  },
-  "ci_test_files/test_necb_hvac_system_7_electricity-scroll-hydronic.rb": {
-    "start": 1536247678,
-    "end": 1536247811,
-    "total": 133
-  },
-  "ci_test_files/test_necb_hvac_system_7_fuel_oil2-centrifugal-dx.rb": {
-    "start": 1536245644,
-    "end": 1536245756,
-    "total": 112
-  },
-  "ci_test_files/test_necb_hvac_system_7_fuel_oil2-centrifugal-hydronic.rb": {
-    "start": 1536245143,
-    "end": 1536245246,
-    "total": 103
-  },
-  "ci_test_files/test_necb_hvac_system_7_fuel_oil2-reciprocating-dx.rb": {
-    "start": 1536247168,
-    "end": 1536247319,
-    "total": 151
-  },
-  "ci_test_files/test_necb_hvac_system_7_fuel_oil2-reciprocating-hydronic.rb": {
-    "start": 1536247811,
-    "end": 1536247943,
-    "total": 132
-  },
-  "ci_test_files/test_necb_hvac_system_7_fuel_oil2-rotary_screw-dx.rb": {
-    "start": 1536245392,
-    "end": 1536245498,
-    "total": 106
-  },
-  "ci_test_files/test_necb_hvac_system_7_fuel_oil2-rotary_screw-hydronic.rb": {
-    "start": 1536248658,
-    "end": 1536248786,
-    "total": 128
-  },
-  "ci_test_files/test_necb_hvac_system_7_fuel_oil2-scroll-dx.rb": {
-    "start": 1536244693,
-    "end": 1536244782,
-    "total": 89
-  },
-  "ci_test_files/test_necb_hvac_system_7_fuel_oil2-scroll-hydronic.rb": {
-    "start": 1536247046,
-    "end": 1536247193,
-    "total": 147
-  },
-  "ci_test_files/test_necb_hvac_system_7_natural_gas-centrifugal-dx.rb": {
-    "start": 1536247038,
-    "end": 1536247188,
-    "total": 150
-  },
-  "ci_test_files/test_necb_hvac_system_7_natural_gas-centrifugal-hydronic.rb": {
-    "start": 1536244903,
-    "end": 1536245006,
-    "total": 103
-  },
-  "ci_test_files/test_necb_hvac_system_7_natural_gas-reciprocating-dx.rb": {
-    "start": 1536248016,
-    "end": 1536248141,
-    "total": 125
-  },
-  "ci_test_files/test_necb_hvac_system_7_natural_gas-reciprocating-hydronic.rb": {
-    "start": 1536244891,
-    "end": 1536244990,
-    "total": 99
-  },
-  "ci_test_files/test_necb_hvac_system_7_natural_gas-rotary_screw-dx.rb": {
-    "start": 1536245325,
-    "end": 1536245433,
-    "total": 108
-  },
-  "ci_test_files/test_necb_hvac_system_7_natural_gas-rotary_screw-hydronic.rb": {
-    "start": 1536244713,
-    "end": 1536244809,
-    "total": 96
-  },
-  "ci_test_files/test_necb_hvac_system_7_natural_gas-scroll-dx.rb": {
-    "start": 1536246997,
-    "end": 1536247141,
-    "total": 144
-  },
-  "ci_test_files/test_necb_hvac_system_7_natural_gas-scroll-hydronic.rb": {
-    "start": 1536248268,
-    "end": 1536248394,
-    "total": 126
-  },
-  "doe_prototype/test_add_elevators.rb": {
-    "start": 1536246413,
-    "end": 1536246468,
-    "total": 55
-  },
-  "doe_prototype/test_add_exhaust.rb": {
-    "start": 1536246284,
-    "end": 1536246325,
-    "total": 41
-  },
-  "doe_prototype/test_add_exterior_lights.rb": {
-    "start": 1536247825,
-    "end": 1536247866,
-    "total": 41
-  },
-  "doe_prototype/test_add_swh.rb": {
-    "start": 1536245557,
-    "end": 1536245597,
-    "total": 40
-  },
-  "doe_prototype/test_effective_num_stories.rb": {
-    "start": 1536247027,
-    "end": 1536247038,
-    "total": 11
-  },
-  "doe_prototype/test_space_type_hash.rb": {
-    "start": 1536245911,
-    "end": 1536245920,
-    "total": 9
-  },
-  "necb/test_necb_airloop_sizing_parameters.rb": {
-    "start": 1536245521,
-    "end": 1536245599,
-    "total": 78
-  },
-  "necb/test_necb_boiler_rules.rb": {
-    "start": 1536247432,
-    "end": 1536248283,
-    "total": 851
-  },
-  "necb/test_necb_chiller_rules.rb": {
-    "start": 1536248394,
-    "end": 1536249491,
-    "total": 1097
-  },
-  "necb/test_necb_constructions_fdwr.rb": {
-    "start": 1536247378,
-    "end": 1536247399,
-    "total": 21
-  },
-  "necb/test_necb_coolingtower_rules.rb": {
-    "start": 1536247866,
-    "end": 1536248395,
-    "total": 529
-  },
-  "necb/test_necb_default_spacetypes.rb": {
-    "start": 1536249557,
-    "end": 1536249678,
-    "total": 121
-  },
-  "necb/test_necb_default_system_selection.rb": {
-    "start": 1536244606,
-    "end": 1536245241,
-    "total": 635
-  },
-  "necb/test_necb_fan_rules.rb": {
-    "start": 1536245040,
-    "end": 1536245162,
-    "total": 122
-  },
-  "necb/test_necb_heatpump_rules.rb": {
-    "start": 1536247193,
-    "end": 1536247658,
-    "total": 465
-  },
-  "necb/test_necb_hrv_rules.rb": {
-    "start": 1536245326,
-    "end": 1536245363,
-    "total": 37
-  },
-  "necb/test_necb_loop_rules.rb": {
-    "start": 1536246490,
-    "end": 1536246650,
-    "total": 160
-  },
-  "necb/test_necb_pumppower_rules.rb": {
-    "start": 1536247333,
-    "end": 1536247449,
-    "total": 116
-  },
-  "necb/test_necb_qaqc_single.rb": {
-    "start": 1536244950,
-    "end": 1536245087,
-    "total": 137
-  },
-  "necb/test_necb_schedules.rb": {
-    "start": 1536249557,
-    "end": 1536249708,
-    "total": 151
-  },
-  "necb/test_necb_shw.rb": {
-    "start": 1536244756,
-    "end": 1536245072,
-    "total": 316
-  },
-  "necb/test_necb_unitary_rules.rb": {
-    "start": 1536244903,
-    "end": 1536245655,
-    "total": 752
-  },
-  "necb/test_necb_waterheater_rules.rb": {
-    "start": 1536249195,
-    "end": 1536249400,
-    "total": 205
-  },
-  "necb/test_necb_weather.rb": {
-    "start": 1536247017,
-    "end": 1536247046,
-    "total": 29
-  },
-  "necb/test_remove_duplicate_materials_and_constructions.rb": {
-    "start": 1536244659,
-    "end": 1536244669,
-    "total": 10
-=======
   "ci_test_files/test_necb_bldg_FullServiceRestaurant_NECB2011_electric.rb": {
     "start": 1552314720,
     "end": 1552314824,
@@ -3694,6 +1108,5 @@
     "start": 1552313937,
     "end": 1552314087,
     "total": 150
->>>>>>> f9858a3b
   }
 }