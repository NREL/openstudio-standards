require_relative './minitest_helper'
require_relative './create_doe_prototype_helper'
require 'fileutils'
require 'parallel'
require 'open3'

<<<<<<< HEAD
ProcessorsUsed = (Parallel.processor_count - 4).floor
if ProcessorsUsed < 0 
  ProcessorsUsed = (Parallel.processor_count - 1).floor
end
=======
ProcessorsUsed = (Parallel.processor_count - 1).floor
>>>>>>> 61214a37




class String
  # colorization
  def colorize(color_code)
    "\e[#{color_code}m#{self}\e[0m"
  end

  def red
    colorize(31)
  end

  def green
    colorize(32)
  end

  def yellow
    colorize(33)
  end

  def blue
    colorize(34)
  end

  def pink
    colorize(35)
  end

  def light_blue
    colorize(36)
  end
end


def write_results(result, test_file, test_name)
  test_file_output = File.join(@test_output_folder, "#{File.basename(test_file)}_#{test_name}_test_output.json")
  File.delete(test_file_output) if File.exist?(test_file_output)
  test_result = false
  if result[2].success?
    puts "PASSED: #{test_name} IN FILE #{test_file.gsub(/.*\/test\//, 'test/')}".green
    return true
  else
    #store output for failed run.
    output = {"test_file" => test_file,
              "test_name" => test_name,
              "test_result" => test_result,
              "output" => {
                  "status" => result[2],
                  "std_out" => result[0].split(/\r?\n/),
                  "std_err" => result[1].split(/\r?\n/)
              }
    }


    #puts test_file_output
    File.open(test_file_output, 'w') {|f| f.write(JSON.pretty_generate(output))}
    puts "FAILED: #{test_name} IN FILE #{test_file.gsub(/.*\/test\//, 'test/')}".red
    return false
  end
end

class ParallelTests

  def run(file_list, test_output_folder, processors = nil)
    processors = ProcessorsUsed if processors.nil?
    did_all_tests_pass = true
    @test_output_folder = test_output_folder
    @full_file_list = nil
    FileUtils.rm_rf(@test_output_folder)
    FileUtils.mkpath(@test_output_folder)

    # load test files from file.
    @full_file_list = file_list.shuffle

    # Parallelize all individual tests within the files
    # Since some files contain programatically generated tests
    # we can't simply search the text for def test_foo
    # but instead must load the file and inspect the objects.
    # However, to keep minitest/autorun from actually running
    # the tests at this time, we need to temporarily disable it.
    test_files_and_test_names = []
    test_files_already_checked = []
    @full_file_list.each do |test_file|

      # Disable minitest/autorun
      eval('module Minitest @@installed_at_exit = true end')

      # Load the test file
      require test_file

      # Find the test method names
      ObjectSpace.each_object(Class) do |klass|
        next if test_files_already_checked.include?(klass.name) # Skip files already checked
        next if klass.name.to_s == 'RunAllTests' # Don't want this to run recursively
        klass.ancestors.each do |ancestor|
          next unless ancestor.name == 'Minitest::Test'
          next if klass.to_s.include?('Minitest') # Skip classes from the Minitest library itself
          test_files_already_checked << klass.name
          # puts "*** Test file is: #{klass}"
          # puts "  ancestor is: #{ancestor.name}"
          klass.runnable_methods.each do |test_name|
            # puts "  #{test_name}"
            test_files_and_test_names << [test_file, test_name]
          end
        end
      end

      # Re-enable minitest/autorun
      eval('module Minitest @@installed_at_exit = false end')
    end

    puts "Running #{test_files_and_test_names.size} tests from #{@full_file_list.size} tests suites in parallel using #{processors} of #{Parallel.processor_count} available cpus."
    puts "To increase or decrease the ProcessorsUsed, please edit the test/test_run_all_locally.rb file."
    timings_json = Hash.new()
    Parallel.each(test_files_and_test_names, in_threads: (processors),progress: "Progress :") do |test_file_test_name|
      test_file = test_file_test_name[0]
      file_name = test_file.gsub(/^.+(openstudio-standards\/test\/)/, '')
      test_name = test_file_test_name[1]
      timings_json[file_name.to_s] = {}
      timings_json[file_name.to_s]['start'] = Time.now.to_i
      did_all_tests_pass = false unless write_results(Open3.capture3('bundle', 'exec', "ruby '#{test_file}' -n '#{test_name}'"), test_file, test_name)
      timings_json[file_name.to_s]['end'] = Time.now.to_i
      timings_json[file_name.to_s]['total'] = timings_json[file_name.to_s]['end'] - timings_json[file_name.to_s]['start']
    end

    #Sometimes the runs fail.
    #Load failed JSON files from folder local_test_output
    unless did_all_tests_pass
      did_all_tests_pass = true
      failed_runs = []
      files = Dir.glob("#{@test_output_folder}/*.json").select {|e| File.file? e}
      files.each do |file|
        data = JSON.parse(File.read(file))
        failed_runs << [data["test_file"], data['test_name']]
      end
      puts "Some tests failed the first time. This may have been due to computer performance issues. Rerunning failed tests..."
      Parallel.each(failed_runs, in_threads: (processors), progress: "Progress :") do |test_file_test_name|
        test_file = test_file_test_name[0]
        file_name = test_file.gsub(/^.+(openstudio-standards\/test\/)/, '')
        test_name = test_file_test_name[1]
        timings_json[file_name.to_s] = {}
        timings_json[file_name.to_s]['start'] = Time.now.to_i
        did_all_tests_pass = false unless write_results(Open3.capture3('bundle', 'exec', "ruby '#{test_file}' -n '#{test_name}'"), test_file, test_name)
        timings_json[file_name.to_s]['end'] = Time.now.to_i
        timings_json[file_name.to_s]['total'] = timings_json[file_name.to_s]['end'] - timings_json[file_name.to_s]['start']
      end
    end
    # File.open(File.join(File.dirname(__FILE__), 'helpers', 'ci_test_helper', 'timings.json'), 'w') {|file| file.puts(JSON.pretty_generate(timings_json.sort {|a, z| a <=> z}.to_h))}
    return did_all_tests_pass
  end
end<|MERGE_RESOLUTION|>--- conflicted
+++ resolved
@@ -4,14 +4,9 @@
 require 'parallel'
 require 'open3'
 
-<<<<<<< HEAD
-ProcessorsUsed = (Parallel.processor_count - 4).floor
-if ProcessorsUsed < 0 
-  ProcessorsUsed = (Parallel.processor_count - 1).floor
-end
-=======
+
 ProcessorsUsed = (Parallel.processor_count - 1).floor
->>>>>>> 61214a37
+
 
 
 
