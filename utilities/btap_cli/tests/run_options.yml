:adv_dx_units: NECB_Default
:analysis_id: c3ae0124-f685-46a1-8798-433713d702fc
:analysis_name: test_analysis_para
:baseline_system_zones_map_option: NECB_Default
:boiler_eff: NECB_Default
:boiler_fuel: NECB_Default
:boiler_cap_ratio: NECB_Default
:building_type: FullServiceRestaurant
:chiller_type: NECB_Default
:compute_environment: local
:datapoint_id: b7603ab9-6597-4ef0-830f-afbe65820746
:daylighting_type: NECB_Default
:dcv_type: NECB_Default
:door_construction_cond: NECB_Default
:ecm_system_name: NECB_Default
:electrical_loads_scale: NECB_Default
:epw_file:  CAN_QC_Montreal.Intl.AP.716270_CWEC2020.epw
:erv_package: NECB_Default
:ext_floor_cond: NECB_Default
:ext_roof_cond: NECB_Default
:ext_wall_cond: NECB_Default
:fdwr_set: NECB_Default
:fixed_wind_solar_trans: NECB_Default
:fixed_window_cond: NECB_Default
:furnace_eff: NECB_Default
:glass_door_cond: NECB_Default
:glass_door_solar_trans: NECB_Default
:ground_floor_cond: NECB_Default
:ground_roof_cond: NECB_Default
:ground_wall_cond: NECB_Default
:infiltration_scale: NECB_Default
:lights_scale: NECB_Default
:lights_type: NECB_Default
:necb_hdd: NECB_Default
:nv_delta_temp_in_out: NECB_Default
:nv_temp_out_min: NECB_Default
:nv_opening_fraction: NECB_Default
:nv_type: NECB_Default
:oa_scale: NECB_Default
:occupancy_loads_scale: NECB_Default
:overhead_door_cond: NECB_Default
:primary_heating_fuel: FuelOilNo2
:pv_ground_azimuth_angle: NECB_Default
:pv_ground_module_description: NECB_Default
:pv_ground_tilt_angle: NECB_Default
:pv_ground_total_area_pv_panels_m2: NECB_Default
:pv_ground_type: NECB_Default
:airloop_economizer_type: NECB_Default
:rotation_degrees: NECB_Default
:run_annual_simulation: true
:s3_bucket: '834599497928'
:scale_x: NECB_Default
:scale_y: NECB_Default
:scale_z: NECB_Default
:shw_eff: NECB_Default
:skylight_cond: NECB_Default
:skylight_solar_trans: NECB_Default
:srr_set: NECB_Default
:swh_fuel: NECB_Default
:template: NECB2020
:npv_start_year: NECB_Default
:npv_end_year: NECB_Default
:npv_discount_rate: NECB_Default
:npv_discount_rate_carbon: NECB_Default
<<<<<<< HEAD
=======
:oerd_utility_pricing: NECB_Default
:utility_pricing_year: NECB_Default
>>>>>>> 2f41dd3f
:tbd_option: NECB_Default
:output_variables: [
  {    key: '*',     variable: 'Zone Air Temperature',     frequency: 'hourly'}
]<|MERGE_RESOLUTION|>--- conflicted
+++ resolved
@@ -62,12 +62,16 @@
 :npv_end_year: NECB_Default
 :npv_discount_rate: NECB_Default
 :npv_discount_rate_carbon: NECB_Default
-<<<<<<< HEAD
-=======
 :oerd_utility_pricing: NECB_Default
 :utility_pricing_year: NECB_Default
->>>>>>> 2f41dd3f
 :tbd_option: NECB_Default
 :output_variables: [
   {    key: '*',     variable: 'Zone Air Temperature',     frequency: 'hourly'}
+]
+:output_meters: [
+  {    name: 'NaturalGas:Facility',     frequency: 'hourly'},
+  {    name: 'Electricity:Facility',     frequency: 'hourly'},
+  {    name: 'DISTRICTHEATING:FACILITY',     frequency: 'hourly'},
+  {    name: 'DISTRICTCOOLING:FACILITY',     frequency: 'hourly'},
+  {    name: 'FuelOil#2:Facility',     frequency: 'hourly'}
 ]