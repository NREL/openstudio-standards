:adv_dx_units: NECB_Default
:analysis_id: c3ae0124-f685-46a1-8798-433713d702fc
:analysis_name: test_analysis_para
:algorithm_type: osm_batch
:boiler_eff: NECB_Default
:building_type: LocalCompleteModel
:chiller_type: NECB_Default
:compute_environment: local
:datapoint_id: b7603ab9-6597-4ef0-830f-afbe65820746
:daylighting_type: NECB_Default
:dcv_type: NECB_Default
:door_construction_cond: NECB_Default
:ecm_system_name: NECB_Default
:electrical_loads_scale: NECB_Default
:enable_costing: false
:epw_file: CAN_QC_Montreal-Trudeau.Intl.AP.716270_CWEC2016.epw
:erv_package: NECB_Default
:ext_floor_cond: NECB_Default
:ext_roof_cond: NECB_Default
:ext_wall_cond: NECB_Default
:fdwr_set: NECB_Default
:fixed_wind_solar_trans: NECB_Default
:fixed_window_cond: NECB_Default
:furnace_eff: NECB_Default
:glass_door_cond: NECB_Default
:glass_door_solar_trans: NECB_Default
:ground_floor_cond: NECB_Default
:ground_roof_cond: NECB_Default
:ground_wall_cond: NECB_Default
:infiltration_scale: NECB_Default
:lights_scale: NECB_Default
:lights_type: NECB_Default
:nv_delta_temp_in_out: NECB_Default
:nv_temp_out_min: NECB_Default
:nv_opening_fraction: NECB_Default
:nv_type: NECB_Default
:oa_scale: NECB_Default
:occupancy_loads_scale: NECB_Default
:overhead_door_cond: NECB_Default
:primary_heating_fuel: Electricity
:pv_ground_azimuth_angle: NECB_Default
:pv_ground_module_description: NECB_Default
:pv_ground_tilt_angle: NECB_Default
:pv_ground_total_area_pv_panels_m2: NECB_Default
:pv_ground_type: NECB_Default
:airloop_economizer_type: NECB_Default
:rotation_degrees: NECB_Default
:run_annual_simulation: true
:s3_bucket: '834599497928'
:scale_x: NECB_Default
:scale_y: NECB_Default
:scale_z: NECB_Default
:shw_eff: NECB_Default
:skylight_cond: NECB_Default
:skylight_solar_trans: NECB_Default
:srr_set: NECB_Default
:template: NECB2017
:output_variables: [
{    key: '*',     variable: 'Zone Air Temperature',     frequency: 'hourly'}
]
:output_meters: [
<<<<<<< HEAD
{    name: 'Gas:Facility',     frequency: 'hourly'},
=======
{    name: 'NaturalGas:Facility',     frequency: 'hourly'},
>>>>>>> 40d01238
{    name: 'Electricity:Facility',     frequency: 'hourly'},
{    name: 'DISTRICTHEATING:FACILITY',     frequency: 'hourly'},
{    name: 'DISTRICTCOOLING:FACILITY',     frequency: 'hourly'},
{    name: 'FuelOil#2:Facility',     frequency: 'hourly'}
]<|MERGE_RESOLUTION|>--- conflicted
+++ resolved
@@ -59,11 +59,7 @@
 {    key: '*',     variable: 'Zone Air Temperature',     frequency: 'hourly'}
 ]
 :output_meters: [
-<<<<<<< HEAD
-{    name: 'Gas:Facility',     frequency: 'hourly'},
-=======
 {    name: 'NaturalGas:Facility',     frequency: 'hourly'},
->>>>>>> 40d01238
 {    name: 'Electricity:Facility',     frequency: 'hourly'},
 {    name: 'DISTRICTHEATING:FACILITY',     frequency: 'hourly'},
 {    name: 'DISTRICTCOOLING:FACILITY',     frequency: 'hourly'},
