
OS:Version,
  {c0e2d383-b644-4c72-b3ed-e63978636e25}, !- Handle
  2.4.1;                                  !- Version Identifier

OS:BuildingStory,
  {ff3af51f-045c-4c90-bab9-13e6536ee5c2}, !- Handle
  EL1 Ground Flr,                         !- Name
  ,                                       !- Nominal Z Coordinate {m}
  ,                                       !- Nominal Floor to Floor Height {m}
  ,                                       !- Default Construction Set Name
  ,                                       !- Default Schedule Set Name
  {ff2474da-7e39-4a42-aba5-615e74c84abf}; !- Group Rendering Name

OS:Space,
  {b53f31a4-4a6d-403d-b967-293e74261980}, !- Handle
  EL1 South Perim Spc (G.S1),             !- Name
  {b62ef3c7-cfdd-4892-8059-1446e6861f65}, !- Space Type Name
  ,                                       !- Default Construction Set Name
  ,                                       !- Default Schedule Set Name
  -0,                                     !- Direction of Relative North {deg}
  0,                                      !- X Origin {m}
  0,                                      !- Y Origin {m}
  0,                                      !- Z Origin {m}
  {ff3af51f-045c-4c90-bab9-13e6536ee5c2}, !- Building Story Name
  {e6092d3d-ae3a-479c-8911-ad18f73ef51d}, !- Thermal Zone Name
  ,                                       !- Part of Total Floor Area
  ,                                       !- Design Specification Outdoor Air Object Name
  ;                                       !- Building Unit Name

OS:Space,
  {d6e220e2-3217-4bb9-a644-7a3240efdfeb}, !- Handle
  EL1 North Perim Spc (G.N2),             !- Name
  {6d0a25b7-7aca-469d-9977-c6b57fcef994}, !- Space Type Name
  ,                                       !- Default Construction Set Name
  ,                                       !- Default Schedule Set Name
  -0,                                     !- Direction of Relative North {deg}
  0,                                      !- X Origin {m}
  0,                                      !- Y Origin {m}
  0,                                      !- Z Origin {m}
  {ff3af51f-045c-4c90-bab9-13e6536ee5c2}, !- Building Story Name
  {0ae5351c-7c4c-44a2-b168-c43c80f37058}, !- Thermal Zone Name
  ,                                       !- Part of Total Floor Area
  ,                                       !- Design Specification Outdoor Air Object Name
  ;                                       !- Building Unit Name

OS:Space,
  {506416dc-4b51-414d-b52d-757cabbd98dd}, !- Handle
  EL1 South Perim Plnm (G.S3),            !- Name
  {2e014483-d627-4aae-8c11-02fbd1124f19}, !- Space Type Name
  ,                                       !- Default Construction Set Name
  ,                                       !- Default Schedule Set Name
  -0,                                     !- Direction of Relative North {deg}
  0,                                      !- X Origin {m}
  0,                                      !- Y Origin {m}
  0,                                      !- Z Origin {m}
  {ff3af51f-045c-4c90-bab9-13e6536ee5c2}, !- Building Story Name
  {8ad3a1d5-971d-4b92-9dca-911e33f9f109}, !- Thermal Zone Name
  No;                                     !- Part of Total Floor Area

OS:Space,
  {b1e7020c-9c76-4c6d-a166-a935933b2b01}, !- Handle
  EL1 North Perim Plnm (G.N4),            !- Name
  {2e014483-d627-4aae-8c11-02fbd1124f19}, !- Space Type Name
  ,                                       !- Default Construction Set Name
  ,                                       !- Default Schedule Set Name
  -0,                                     !- Direction of Relative North {deg}
  0,                                      !- X Origin {m}
  0,                                      !- Y Origin {m}
  0,                                      !- Z Origin {m}
  {ff3af51f-045c-4c90-bab9-13e6536ee5c2}, !- Building Story Name
  {baf18eca-8b47-4845-ab7f-6e2675cc156b}, !- Thermal Zone Name
  No;                                     !- Part of Total Floor Area

OS:Surface,
  {9dfaba86-6449-4630-8cde-6790c0f81a4c}, !- Handle
  EL1 South Wall (G.S1.E1),               !- Name
  Wall,                                   !- Surface Type
  ,                                       !- Construction Name
  {b53f31a4-4a6d-403d-b967-293e74261980}, !- Space Name
  Outdoors,                               !- Outside Boundary Condition
  ,                                       !- Outside Boundary Condition Object
  SunExposed,                             !- Sun Exposure
  WindExposed,                            !- Wind Exposure
  ,                                       !- View Factor to Ground
  ,                                       !- Number of Vertices
  0, 0, 3.048,                            !- X,Y,Z Vertex 1 {m}
  0, 0, 0,                                !- X,Y,Z Vertex 2 {m}
  27.26436, -6.67784224096021e-15, 0,     !- X,Y,Z Vertex 3 {m}
  27.26436, -6.67784224096021e-15, 3.048; !- X,Y,Z Vertex 4 {m}

OS:SubSurface,
  {621ef0d9-1a84-4f2e-b12a-65e1c744717c}, !- Handle
  EL1 South Win (G.S1.E1.W1),             !- Name
  FixedWindow,                            !- Sub Surface Type
  ,                                       !- Construction Name
  {9dfaba86-6449-4630-8cde-6790c0f81a4c}, !- Surface Name
  ,                                       !- Outside Boundary Condition Object
  ,                                       !- View Factor to Ground
  ,                                       !- Shading Control Name
  ,                                       !- Frame and Divider Name
  ,                                       !- Multiplier
  ,                                       !- Number of Vertices
  1.880299008, 0, 2.505456,               !- X,Y,Z Vertex 1 {m}
  1.880299008, 0, 0.9144,                 !- X,Y,Z Vertex 2 {m}
  25.384067088, 0, 0.9144,                !- X,Y,Z Vertex 3 {m}
  25.384067088, 0, 2.505456;              !- X,Y,Z Vertex 4 {m}

OS:Surface,
  {55da1cd5-74eb-427c-acb6-b3f9b38d0c43}, !- Handle
  EL1 East Wall (G.S1.E2),                !- Name
  Wall,                                   !- Surface Type
  ,                                       !- Construction Name
  {b53f31a4-4a6d-403d-b967-293e74261980}, !- Space Name
  Outdoors,                               !- Outside Boundary Condition
  ,                                       !- Outside Boundary Condition Object
  SunExposed,                             !- Sun Exposure
  WindExposed,                            !- Wind Exposure
  ,                                       !- View Factor to Ground
  ,                                       !- Number of Vertices
  27.26436, -6.67784224096021e-15, 3.048, !- X,Y,Z Vertex 1 {m}
  27.26436, -6.67784224096021e-15, 0,     !- X,Y,Z Vertex 2 {m}
  27.26436, 27.26436, 0,                  !- X,Y,Z Vertex 3 {m}
  27.26436, 27.26436, 3.048;              !- X,Y,Z Vertex 4 {m}

OS:SubSurface,
  {fb244f52-6bcf-487e-89e4-848d64c22423}, !- Handle
  EL1 East Win (G.S1.E2.W1),              !- Name
  FixedWindow,                            !- Sub Surface Type
  ,                                       !- Construction Name
  {55da1cd5-74eb-427c-acb6-b3f9b38d0c43}, !- Surface Name
  ,                                       !- Outside Boundary Condition Object
  ,                                       !- View Factor to Ground
  ,                                       !- Shading Control Name
  ,                                       !- Frame and Divider Name
  ,                                       !- Multiplier
  ,                                       !- Number of Vertices
  27.26436, 1.88029900799999, 2.505456,   !- X,Y,Z Vertex 1 {m}
  27.26436, 1.88029900799999, 0.9144,     !- X,Y,Z Vertex 2 {m}
  27.26436, 13.633691808, 0.9144,         !- X,Y,Z Vertex 3 {m}
  27.26436, 13.633691808, 2.505456;       !- X,Y,Z Vertex 4 {m}

OS:Surface,
  {b83aed35-afc4-4ea2-8ba2-ab785ceb5d57}, !- Handle
  EL1 North Wall (G.S1.E3),               !- Name
  Wall,                                   !- Surface Type
  ,                                       !- Construction Name
  {b53f31a4-4a6d-403d-b967-293e74261980}, !- Space Name
  Outdoors,                               !- Outside Boundary Condition
  ,                                       !- Outside Boundary Condition Object
  SunExposed,                             !- Sun Exposure
  WindExposed,                            !- Wind Exposure
  ,                                       !- View Factor to Ground
  ,                                       !- Number of Vertices
  2.72491200000001, 27.26436, 3.048,      !- X,Y,Z Vertex 1 {m}
  2.72491200000001, 27.26436, 0,          !- X,Y,Z Vertex 2 {m}
  6.67784224096021e-15, 27.26436, 0,      !- X,Y,Z Vertex 3 {m}
  6.67784224096021e-15, 27.26436, 3.048;  !- X,Y,Z Vertex 4 {m}

OS:Surface,
  {c733168d-a1a9-44fc-a800-4cba2d0ee210}, !- Handle
  EL1 West Wall (G.S1.E4),                !- Name
  Wall,                                   !- Surface Type
  ,                                       !- Construction Name
  {b53f31a4-4a6d-403d-b967-293e74261980}, !- Space Name
  Outdoors,                               !- Outside Boundary Condition
  ,                                       !- Outside Boundary Condition Object
  SunExposed,                             !- Sun Exposure
  WindExposed,                            !- Wind Exposure
  ,                                       !- View Factor to Ground
  ,                                       !- Number of Vertices
  4.17365249648012e-15, 13.63218, 3.048,  !- X,Y,Z Vertex 1 {m}
  4.17365249648012e-15, 13.63218, 0,      !- X,Y,Z Vertex 2 {m}
<<<<<<< HEAD
  -1.66945946436009e-15, 2.74829295516222e-46, 0, !- X,Y,Z Vertex 3 {m}
  -1.66945946436009e-15, 2.74829295516222e-46, 3.048; !- X,Y,Z Vertex 4 {m}
=======
  -1.66945946436009e-15, 4.12243943274333e-46, 0, !- X,Y,Z Vertex 3 {m}
  -1.66945946436009e-15, 4.12243943274333e-46, 3.048; !- X,Y,Z Vertex 4 {m}
>>>>>>> 5bff7987

OS:Surface,
  {519182a2-48a3-4233-a289-d0813681f826}, !- Handle
  EL1 East Wall (G.S1.I1),                !- Name
  Wall,                                   !- Surface Type
  ,                                       !- Construction Name
  {b53f31a4-4a6d-403d-b967-293e74261980}, !- Space Name
  Outdoors,                               !- Outside Boundary Condition
  ,                                       !- Outside Boundary Condition Object
  SunExposed,                             !- Sun Exposure
  WindExposed,                            !- Wind Exposure
  ,                                       !- View Factor to Ground
  ,                                       !- Number of Vertices
  27.26436, 13.633704, 3.048,             !- X,Y,Z Vertex 1 {m}
  27.26436, 13.633704, 0,                 !- X,Y,Z Vertex 2 {m}
  27.26436, 27.26436, 0,                  !- X,Y,Z Vertex 3 {m}
  27.26436, 27.26436, 3.048;              !- X,Y,Z Vertex 4 {m}

OS:Surface,
  {15979f32-1740-45ab-9d1b-5709cb188f39}, !- Handle
  EL1 North Wall (G.S1.I2),               !- Name
  Wall,                                   !- Surface Type
  ,                                       !- Construction Name
  {b53f31a4-4a6d-403d-b967-293e74261980}, !- Space Name
  Outdoors,                               !- Outside Boundary Condition
  ,                                       !- Outside Boundary Condition Object
  SunExposed,                             !- Sun Exposure
  WindExposed,                            !- Wind Exposure
  ,                                       !- View Factor to Ground
  ,                                       !- Number of Vertices
  27.26436, 27.26436, 3.048,              !- X,Y,Z Vertex 1 {m}
  27.26436, 27.26436, 0,                  !- X,Y,Z Vertex 2 {m}
  24.5364, 27.26436, 0,                   !- X,Y,Z Vertex 3 {m}
  24.5364, 27.26436, 3.048;               !- X,Y,Z Vertex 4 {m}

OS:Surface,
  {d9b24143-8243-494a-9548-a834ca3805d2}, !- Handle
  EL1 West Wall (G.S1.I3),                !- Name
  Wall,                                   !- Surface Type
  ,                                       !- Construction Name
  {b53f31a4-4a6d-403d-b967-293e74261980}, !- Space Name
  Surface,                                !- Outside Boundary Condition
  {2285e818-3e0d-4ddd-96c7-1d6308904587}, !- Outside Boundary Condition Object
  NoSun,                                  !- Sun Exposure
  NoWind,                                 !- Wind Exposure
  ,                                       !- View Factor to Ground
  ,                                       !- Number of Vertices
  24.5364, 27.26436, 3.048,               !- X,Y,Z Vertex 1 {m}
  24.5364, 27.26436, 0,                   !- X,Y,Z Vertex 2 {m}
  24.5364, 20.449032, 0,                  !- X,Y,Z Vertex 3 {m}
  24.5364, 20.449032, 3.048;              !- X,Y,Z Vertex 4 {m}

OS:Surface,
  {2285e818-3e0d-4ddd-96c7-1d6308904587}, !- Handle
  EL1 West Wall (G.S1.I3)-mirror,         !- Name
  Wall,                                   !- Surface Type
  ,                                       !- Construction Name
  {d6e220e2-3217-4bb9-a644-7a3240efdfeb}, !- Space Name
  Surface,                                !- Outside Boundary Condition
  {d9b24143-8243-494a-9548-a834ca3805d2}, !- Outside Boundary Condition Object
  NoSun,                                  !- Sun Exposure
  NoWind,                                 !- Wind Exposure
  ,                                       !- View Factor to Ground
  ,                                       !- Number of Vertices
  24.5364, 20.449032, 3.048,              !- X,Y,Z Vertex 1 {m}
  24.5364, 20.449032, 0,                  !- X,Y,Z Vertex 2 {m}
  24.5364, 27.26436, 0,                   !- X,Y,Z Vertex 3 {m}
  24.5364, 27.26436, 3.048;               !- X,Y,Z Vertex 4 {m}

OS:Surface,
  {f914e8ca-469f-4cd2-8e7a-8229bc2b143c}, !- Handle
  EL1 North Wall (G.S1.I4),               !- Name
  Wall,                                   !- Surface Type
  ,                                       !- Construction Name
  {b53f31a4-4a6d-403d-b967-293e74261980}, !- Space Name
  Surface,                                !- Outside Boundary Condition
  {ee630398-053b-491c-aa34-17fb4218fdb8}, !- Outside Boundary Condition Object
  NoSun,                                  !- Sun Exposure
  NoWind,                                 !- Wind Exposure
  ,                                       !- View Factor to Ground
  ,                                       !- Number of Vertices
  24.5364, 20.449032, 3.048,              !- X,Y,Z Vertex 1 {m}
  24.5364, 20.449032, 0,                  !- X,Y,Z Vertex 2 {m}
  2.72491200000001, 20.449032, 0,         !- X,Y,Z Vertex 3 {m}
  2.72491200000001, 20.449032, 3.048;     !- X,Y,Z Vertex 4 {m}

OS:Surface,
  {ee630398-053b-491c-aa34-17fb4218fdb8}, !- Handle
  EL1 North Wall (G.S1.I4)-mirror,        !- Name
  Wall,                                   !- Surface Type
  ,                                       !- Construction Name
  {d6e220e2-3217-4bb9-a644-7a3240efdfeb}, !- Space Name
  Surface,                                !- Outside Boundary Condition
  {f914e8ca-469f-4cd2-8e7a-8229bc2b143c}, !- Outside Boundary Condition Object
  NoSun,                                  !- Sun Exposure
  NoWind,                                 !- Wind Exposure
  ,                                       !- View Factor to Ground
  ,                                       !- Number of Vertices
  2.72491200000001, 20.449032, 3.048,     !- X,Y,Z Vertex 1 {m}
  2.72491200000001, 20.449032, 0,         !- X,Y,Z Vertex 2 {m}
  24.5364, 20.449032, 0,                  !- X,Y,Z Vertex 3 {m}
  24.5364, 20.449032, 3.048;              !- X,Y,Z Vertex 4 {m}

OS:Surface,
  {4881c5c6-1b67-4d5b-b0a5-208421fbf2b7}, !- Handle
  EL1 East Wall (G.S1.I5),                !- Name
  Wall,                                   !- Surface Type
  ,                                       !- Construction Name
  {b53f31a4-4a6d-403d-b967-293e74261980}, !- Space Name
  Surface,                                !- Outside Boundary Condition
  {7d614567-fa05-47cd-804f-6357406e9859}, !- Outside Boundary Condition Object
  NoSun,                                  !- Sun Exposure
  NoWind,                                 !- Wind Exposure
  ,                                       !- View Factor to Ground
  ,                                       !- Number of Vertices
  2.72491200000001, 20.449032, 3.048,     !- X,Y,Z Vertex 1 {m}
  2.72491200000001, 20.449032, 0,         !- X,Y,Z Vertex 2 {m}
  2.72491200000001, 27.26436, 0,          !- X,Y,Z Vertex 3 {m}
  2.72491200000001, 27.26436, 3.048;      !- X,Y,Z Vertex 4 {m}

OS:Surface,
  {7d614567-fa05-47cd-804f-6357406e9859}, !- Handle
  EL1 East Wall (G.S1.I5)-mirror,         !- Name
  Wall,                                   !- Surface Type
  ,                                       !- Construction Name
  {d6e220e2-3217-4bb9-a644-7a3240efdfeb}, !- Space Name
  Surface,                                !- Outside Boundary Condition
  {4881c5c6-1b67-4d5b-b0a5-208421fbf2b7}, !- Outside Boundary Condition Object
  NoSun,                                  !- Sun Exposure
  NoWind,                                 !- Wind Exposure
  ,                                       !- View Factor to Ground
  ,                                       !- Number of Vertices
  2.72491200000001, 27.26436, 3.048,      !- X,Y,Z Vertex 1 {m}
  2.72491200000001, 27.26436, 0,          !- X,Y,Z Vertex 2 {m}
  2.72491200000001, 20.449032, 0,         !- X,Y,Z Vertex 3 {m}
  2.72491200000001, 20.449032, 3.048;     !- X,Y,Z Vertex 4 {m}

OS:Surface,
  {1f34bd21-fc38-4e6b-9d5d-9ce2ed423cf3}, !- Handle
  EL1 West Wall (G.S1.I6),                !- Name
  Wall,                                   !- Surface Type
  ,                                       !- Construction Name
  {b53f31a4-4a6d-403d-b967-293e74261980}, !- Space Name
  Outdoors,                               !- Outside Boundary Condition
  ,                                       !- Outside Boundary Condition Object
  SunExposed,                             !- Sun Exposure
  WindExposed,                            !- Wind Exposure
  ,                                       !- View Factor to Ground
  ,                                       !- Number of Vertices
  6.67784224096021e-15, 27.26436, 3.048,  !- X,Y,Z Vertex 1 {m}
  6.67784224096021e-15, 27.26436, 0,      !- X,Y,Z Vertex 2 {m}
  8.34730280120028e-16, 13.63218, 0,      !- X,Y,Z Vertex 3 {m}
  8.34730280120028e-16, 13.63218, 3.048;  !- X,Y,Z Vertex 4 {m}

OS:Surface,
  {7a7d1ecb-70fb-4ab9-9b1c-240bdca56038}, !- Handle
  EL1 Ceiling (G.S1.I7),                  !- Name
  RoofCeiling,                            !- Surface Type
  ,                                       !- Construction Name
  {b53f31a4-4a6d-403d-b967-293e74261980}, !- Space Name
  Surface,                                !- Outside Boundary Condition
  {586c905a-dabd-4593-9cdb-ffd5493532c8}, !- Outside Boundary Condition Object
  NoSun,                                  !- Sun Exposure
  NoWind,                                 !- Wind Exposure
  ,                                       !- View Factor to Ground
  ,                                       !- Number of Vertices
  27.26436, -6.67784224096021e-15, 3.048, !- X,Y,Z Vertex 1 {m}
  27.26436, 27.26436, 3.048,              !- X,Y,Z Vertex 2 {m}
  24.5364, 27.26436, 3.048,               !- X,Y,Z Vertex 3 {m}
  24.5364, 20.449032, 3.048,              !- X,Y,Z Vertex 4 {m}
  2.72491200000001, 20.449032, 3.048,     !- X,Y,Z Vertex 5 {m}
  2.72491200000001, 27.26436, 3.048,      !- X,Y,Z Vertex 6 {m}
  6.67784224096021e-15, 27.26436, 3.048,  !- X,Y,Z Vertex 7 {m}
  0, 0, 3.048;                            !- X,Y,Z Vertex 8 {m}

OS:Surface,
  {586c905a-dabd-4593-9cdb-ffd5493532c8}, !- Handle
  EL1 Ceiling (G.S1.I7)-mirror,           !- Name
  Floor,                                  !- Surface Type
  ,                                       !- Construction Name
  {506416dc-4b51-414d-b52d-757cabbd98dd}, !- Space Name
  Surface,                                !- Outside Boundary Condition
  {7a7d1ecb-70fb-4ab9-9b1c-240bdca56038}, !- Outside Boundary Condition Object
  NoSun,                                  !- Sun Exposure
  NoWind,                                 !- Wind Exposure
  ,                                       !- View Factor to Ground
  ,                                       !- Number of Vertices
  27.26436, 27.26436, 3.048,              !- X,Y,Z Vertex 1 {m}
  27.26436, -6.67784224096021e-15, 3.048, !- X,Y,Z Vertex 2 {m}
  0, 0, 3.048,                            !- X,Y,Z Vertex 3 {m}
  6.67784224096021e-15, 27.26436, 3.048,  !- X,Y,Z Vertex 4 {m}
  2.72491200000001, 27.26436, 3.048,      !- X,Y,Z Vertex 5 {m}
  2.72491200000001, 20.449032, 3.048,     !- X,Y,Z Vertex 6 {m}
  24.5364, 20.449032, 3.048,              !- X,Y,Z Vertex 7 {m}
  24.5364, 27.26436, 3.048;               !- X,Y,Z Vertex 8 {m}

OS:Surface,
  {77ebdbef-27d3-4e6b-ba4b-f842e79815cf}, !- Handle
  EL1 Flr (G.S1.U1),                      !- Name
  Floor,                                  !- Surface Type
  ,                                       !- Construction Name
  {b53f31a4-4a6d-403d-b967-293e74261980}, !- Space Name
  Ground,                                 !- Outside Boundary Condition
  ,                                       !- Outside Boundary Condition Object
  NoSun,                                  !- Sun Exposure
  NoWind,                                 !- Wind Exposure
  ,                                       !- View Factor to Ground
  ,                                       !- Number of Vertices
  27.26436, 27.26436, 0,                  !- X,Y,Z Vertex 1 {m}
  27.26436, -6.67784224096021e-15, 0,     !- X,Y,Z Vertex 2 {m}
  0, 0, 0,                                !- X,Y,Z Vertex 3 {m}
  6.67784224096021e-15, 27.26436, 0,      !- X,Y,Z Vertex 4 {m}
  2.72491200000001, 27.26436, 0,          !- X,Y,Z Vertex 5 {m}
  2.72491200000001, 20.449032, 0,         !- X,Y,Z Vertex 6 {m}
  24.5364, 20.449032, 0,                  !- X,Y,Z Vertex 7 {m}
  24.5364, 27.26436, 0;                   !- X,Y,Z Vertex 8 {m}

OS:Surface,
  {3933fd35-b185-46f7-ba04-d7df627eba1c}, !- Handle
  EL1 North Wall (G.N2.E5),               !- Name
  Wall,                                   !- Surface Type
  ,                                       !- Construction Name
  {d6e220e2-3217-4bb9-a644-7a3240efdfeb}, !- Space Name
  Outdoors,                               !- Outside Boundary Condition
  ,                                       !- Outside Boundary Condition Object
  SunExposed,                             !- Sun Exposure
  WindExposed,                            !- Wind Exposure
  ,                                       !- View Factor to Ground
  ,                                       !- Number of Vertices
  13.63218, 27.26436, 3.048,              !- X,Y,Z Vertex 1 {m}
  13.63218, 27.26436, 0,                  !- X,Y,Z Vertex 2 {m}
  2.724912, 27.26436, 0,                  !- X,Y,Z Vertex 3 {m}
  2.724912, 27.26436, 3.048;              !- X,Y,Z Vertex 4 {m}

OS:Surface,
  {44c4601a-aa08-41bd-b405-0851b94e59d4}, !- Handle
  EL1 North Wall (G.N2.I8),               !- Name
  Wall,                                   !- Surface Type
  ,                                       !- Construction Name
  {d6e220e2-3217-4bb9-a644-7a3240efdfeb}, !- Space Name
  Outdoors,                               !- Outside Boundary Condition
  ,                                       !- Outside Boundary Condition Object
  SunExposed,                             !- Sun Exposure
  WindExposed,                            !- Wind Exposure
  ,                                       !- View Factor to Ground
  ,                                       !- Number of Vertices
  24.5364, 27.26436, 3.048,               !- X,Y,Z Vertex 1 {m}
  24.5364, 27.26436, 0,                   !- X,Y,Z Vertex 2 {m}
  13.63218, 27.26436, 0,                  !- X,Y,Z Vertex 3 {m}
  13.63218, 27.26436, 3.048;              !- X,Y,Z Vertex 4 {m}

OS:Surface,
  {88310136-8b91-4c71-97fd-1512e8f34e65}, !- Handle
  EL1 Ceiling (G.N2.I9),                  !- Name
  RoofCeiling,                            !- Surface Type
  ,                                       !- Construction Name
  {d6e220e2-3217-4bb9-a644-7a3240efdfeb}, !- Space Name
  Surface,                                !- Outside Boundary Condition
  {62b7c080-c430-447f-9f41-024e29e7080a}, !- Outside Boundary Condition Object
  NoSun,                                  !- Sun Exposure
  NoWind,                                 !- Wind Exposure
  ,                                       !- View Factor to Ground
  ,                                       !- Number of Vertices
  24.5364, 20.449032, 3.048,              !- X,Y,Z Vertex 1 {m}
  24.5364, 27.26436, 3.048,               !- X,Y,Z Vertex 2 {m}
  2.724912, 27.26436, 3.048,              !- X,Y,Z Vertex 3 {m}
  2.724912, 20.449032, 3.048;             !- X,Y,Z Vertex 4 {m}

OS:Surface,
  {62b7c080-c430-447f-9f41-024e29e7080a}, !- Handle
  EL1 Ceiling (G.N2.I9)-mirror,           !- Name
  Floor,                                  !- Surface Type
  ,                                       !- Construction Name
  {b1e7020c-9c76-4c6d-a166-a935933b2b01}, !- Space Name
  Surface,                                !- Outside Boundary Condition
  {88310136-8b91-4c71-97fd-1512e8f34e65}, !- Outside Boundary Condition Object
  NoSun,                                  !- Sun Exposure
  NoWind,                                 !- Wind Exposure
  ,                                       !- View Factor to Ground
  ,                                       !- Number of Vertices
  24.5364, 27.26436, 3.048,               !- X,Y,Z Vertex 1 {m}
  24.5364, 20.449032, 3.048,              !- X,Y,Z Vertex 2 {m}
  2.724912, 20.449032, 3.048,             !- X,Y,Z Vertex 3 {m}
  2.724912, 27.26436, 3.048;              !- X,Y,Z Vertex 4 {m}

OS:Surface,
  {54df29c4-ccf7-456e-a0ff-defbe3e7922e}, !- Handle
  EL1 Flr (G.N2.U2),                      !- Name
  Floor,                                  !- Surface Type
  ,                                       !- Construction Name
  {d6e220e2-3217-4bb9-a644-7a3240efdfeb}, !- Space Name
  Ground,                                 !- Outside Boundary Condition
  ,                                       !- Outside Boundary Condition Object
  NoSun,                                  !- Sun Exposure
  NoWind,                                 !- Wind Exposure
  ,                                       !- View Factor to Ground
  ,                                       !- Number of Vertices
  24.5364, 27.26436, 0,                   !- X,Y,Z Vertex 1 {m}
  24.5364, 20.449032, 0,                  !- X,Y,Z Vertex 2 {m}
  2.724912, 20.449032, 0,                 !- X,Y,Z Vertex 3 {m}
  2.724912, 27.26436, 0;                  !- X,Y,Z Vertex 4 {m}

OS:Surface,
  {a75ab1a6-ce18-4aae-afec-73243778aed8}, !- Handle
  EL1 South Wall (G.S3.E6),               !- Name
  Wall,                                   !- Surface Type
  ,                                       !- Construction Name
  {506416dc-4b51-414d-b52d-757cabbd98dd}, !- Space Name
  Outdoors,                               !- Outside Boundary Condition
  ,                                       !- Outside Boundary Condition Object
  SunExposed,                             !- Sun Exposure
  WindExposed,                            !- Wind Exposure
  ,                                       !- View Factor to Ground
  ,                                       !- Number of Vertices
  0, 0, 3.6576,                           !- X,Y,Z Vertex 1 {m}
  0, 0, 3.048,                            !- X,Y,Z Vertex 2 {m}
  27.26436, -6.67784224096021e-15, 3.048, !- X,Y,Z Vertex 3 {m}
  27.26436, -6.67784224096021e-15, 3.6576; !- X,Y,Z Vertex 4 {m}

OS:Surface,
  {5c6c292b-4508-4778-9f2a-3c32a54dbaf5}, !- Handle
  EL1 East Wall (G.S3.E7),                !- Name
  Wall,                                   !- Surface Type
  ,                                       !- Construction Name
  {506416dc-4b51-414d-b52d-757cabbd98dd}, !- Space Name
  Outdoors,                               !- Outside Boundary Condition
  ,                                       !- Outside Boundary Condition Object
  SunExposed,                             !- Sun Exposure
  WindExposed,                            !- Wind Exposure
  ,                                       !- View Factor to Ground
  ,                                       !- Number of Vertices
  27.26436, -6.67784224096021e-15, 3.6576, !- X,Y,Z Vertex 1 {m}
  27.26436, -6.67784224096021e-15, 3.048, !- X,Y,Z Vertex 2 {m}
  27.26436, 27.26436, 3.048,              !- X,Y,Z Vertex 3 {m}
  27.26436, 27.26436, 3.6576;             !- X,Y,Z Vertex 4 {m}

OS:Surface,
  {a9ff1f10-cfb1-46c6-9744-e7df09d618f3}, !- Handle
  EL1 North Wall (G.S3.E8),               !- Name
  Wall,                                   !- Surface Type
  ,                                       !- Construction Name
  {506416dc-4b51-414d-b52d-757cabbd98dd}, !- Space Name
  Outdoors,                               !- Outside Boundary Condition
  ,                                       !- Outside Boundary Condition Object
  SunExposed,                             !- Sun Exposure
  WindExposed,                            !- Wind Exposure
  ,                                       !- View Factor to Ground
  ,                                       !- Number of Vertices
  2.72491200000001, 27.26436, 3.6576,     !- X,Y,Z Vertex 1 {m}
  2.72491200000001, 27.26436, 3.048,      !- X,Y,Z Vertex 2 {m}
  6.67784224096021e-15, 27.26436, 3.048,  !- X,Y,Z Vertex 3 {m}
  6.67784224096021e-15, 27.26436, 3.6576; !- X,Y,Z Vertex 4 {m}

OS:Surface,
  {f44e292f-67c6-47bf-832b-4a041bb0e05c}, !- Handle
  EL1 West Wall (G.S3.E9),                !- Name
  Wall,                                   !- Surface Type
  ,                                       !- Construction Name
  {506416dc-4b51-414d-b52d-757cabbd98dd}, !- Space Name
  Outdoors,                               !- Outside Boundary Condition
  ,                                       !- Outside Boundary Condition Object
  SunExposed,                             !- Sun Exposure
  WindExposed,                            !- Wind Exposure
  ,                                       !- View Factor to Ground
  ,                                       !- Number of Vertices
  4.17365249648012e-15, 13.63218, 3.6576, !- X,Y,Z Vertex 1 {m}
  4.17365249648012e-15, 13.63218, 3.048,  !- X,Y,Z Vertex 2 {m}
  -1.66945946436009e-15, -2.74829295516222e-46, 3.048, !- X,Y,Z Vertex 3 {m}
  -1.66945946436009e-15, -2.74829295516222e-46, 3.6576; !- X,Y,Z Vertex 4 {m}

OS:Surface,
  {632c13ed-d85e-4486-a2af-f87e7fd84f82}, !- Handle
  EL1 Roof (G.S3.E10),                    !- Name
  RoofCeiling,                            !- Surface Type
  ,                                       !- Construction Name
  {506416dc-4b51-414d-b52d-757cabbd98dd}, !- Space Name
  Outdoors,                               !- Outside Boundary Condition
  ,                                       !- Outside Boundary Condition Object
  SunExposed,                             !- Sun Exposure
  WindExposed,                            !- Wind Exposure
  ,                                       !- View Factor to Ground
  ,                                       !- Number of Vertices
  27.26436, -6.67784224096021e-15, 3.6576, !- X,Y,Z Vertex 1 {m}
  27.26436, 27.26436, 3.6576,             !- X,Y,Z Vertex 2 {m}
  24.5364, 27.26436, 3.6576,              !- X,Y,Z Vertex 3 {m}
  24.5364, 20.449032, 3.6576,             !- X,Y,Z Vertex 4 {m}
  2.72491200000001, 20.449032, 3.6576,    !- X,Y,Z Vertex 5 {m}
  2.72491200000001, 27.26436, 3.6576,     !- X,Y,Z Vertex 6 {m}
  6.67784224096021e-15, 27.26436, 3.6576, !- X,Y,Z Vertex 7 {m}
  0, 0, 3.6576;                           !- X,Y,Z Vertex 8 {m}

OS:Surface,
  {b67b40c6-099c-4be5-9246-11b77c6fca49}, !- Handle
  EL1 East Wall (G.S3.I10),               !- Name
  Wall,                                   !- Surface Type
  ,                                       !- Construction Name
  {506416dc-4b51-414d-b52d-757cabbd98dd}, !- Space Name
  Outdoors,                               !- Outside Boundary Condition
  ,                                       !- Outside Boundary Condition Object
  SunExposed,                             !- Sun Exposure
  WindExposed,                            !- Wind Exposure
  ,                                       !- View Factor to Ground
  ,                                       !- Number of Vertices
  27.26436, 13.633704, 3.6576,            !- X,Y,Z Vertex 1 {m}
  27.26436, 13.633704, 3.048,             !- X,Y,Z Vertex 2 {m}
  27.26436, 27.26436, 3.048,              !- X,Y,Z Vertex 3 {m}
  27.26436, 27.26436, 3.6576;             !- X,Y,Z Vertex 4 {m}

OS:Surface,
  {47b2e3ed-01aa-402f-9dd9-94a61b72287a}, !- Handle
  EL1 North Wall (G.S3.I11),              !- Name
  Wall,                                   !- Surface Type
  ,                                       !- Construction Name
  {506416dc-4b51-414d-b52d-757cabbd98dd}, !- Space Name
  Outdoors,                               !- Outside Boundary Condition
  ,                                       !- Outside Boundary Condition Object
  SunExposed,                             !- Sun Exposure
  WindExposed,                            !- Wind Exposure
  ,                                       !- View Factor to Ground
  ,                                       !- Number of Vertices
  27.26436, 27.26436, 3.6576,             !- X,Y,Z Vertex 1 {m}
  27.26436, 27.26436, 3.048,              !- X,Y,Z Vertex 2 {m}
  24.5364, 27.26436, 3.048,               !- X,Y,Z Vertex 3 {m}
  24.5364, 27.26436, 3.6576;              !- X,Y,Z Vertex 4 {m}

OS:Surface,
  {bc7ee020-71b2-4bf2-a325-3ab8a8e3949b}, !- Handle
  EL1 West Wall (G.S3.I12),               !- Name
  Wall,                                   !- Surface Type
  ,                                       !- Construction Name
  {506416dc-4b51-414d-b52d-757cabbd98dd}, !- Space Name
  Surface,                                !- Outside Boundary Condition
  {485e832c-c5ad-41fd-a53c-98ad41b8a58d}, !- Outside Boundary Condition Object
  NoSun,                                  !- Sun Exposure
  NoWind,                                 !- Wind Exposure
  ,                                       !- View Factor to Ground
  ,                                       !- Number of Vertices
  24.5364, 27.26436, 3.6576,              !- X,Y,Z Vertex 1 {m}
  24.5364, 27.26436, 3.048,               !- X,Y,Z Vertex 2 {m}
  24.5364, 20.449032, 3.048,              !- X,Y,Z Vertex 3 {m}
  24.5364, 20.449032, 3.6576;             !- X,Y,Z Vertex 4 {m}

OS:Surface,
  {485e832c-c5ad-41fd-a53c-98ad41b8a58d}, !- Handle
  EL1 West Wall (G.S3.I12)-mirror,        !- Name
  Wall,                                   !- Surface Type
  ,                                       !- Construction Name
  {b1e7020c-9c76-4c6d-a166-a935933b2b01}, !- Space Name
  Surface,                                !- Outside Boundary Condition
  {bc7ee020-71b2-4bf2-a325-3ab8a8e3949b}, !- Outside Boundary Condition Object
  NoSun,                                  !- Sun Exposure
  NoWind,                                 !- Wind Exposure
  ,                                       !- View Factor to Ground
  ,                                       !- Number of Vertices
  24.5364, 20.449032, 3.6576,             !- X,Y,Z Vertex 1 {m}
  24.5364, 20.449032, 3.048,              !- X,Y,Z Vertex 2 {m}
  24.5364, 27.26436, 3.048,               !- X,Y,Z Vertex 3 {m}
  24.5364, 27.26436, 3.6576;              !- X,Y,Z Vertex 4 {m}

OS:Surface,
  {6c60bfab-f847-4f36-997a-0740a47d8c72}, !- Handle
  EL1 North Wall (G.S3.I13),              !- Name
  Wall,                                   !- Surface Type
  ,                                       !- Construction Name
  {506416dc-4b51-414d-b52d-757cabbd98dd}, !- Space Name
  Surface,                                !- Outside Boundary Condition
  {f5af1e48-a134-4951-86ae-8fac18c05c76}, !- Outside Boundary Condition Object
  NoSun,                                  !- Sun Exposure
  NoWind,                                 !- Wind Exposure
  ,                                       !- View Factor to Ground
  ,                                       !- Number of Vertices
  24.5364, 20.449032, 3.6576,             !- X,Y,Z Vertex 1 {m}
  24.5364, 20.449032, 3.048,              !- X,Y,Z Vertex 2 {m}
  2.72491200000001, 20.449032, 3.048,     !- X,Y,Z Vertex 3 {m}
  2.72491200000001, 20.449032, 3.6576;    !- X,Y,Z Vertex 4 {m}

OS:Surface,
  {f5af1e48-a134-4951-86ae-8fac18c05c76}, !- Handle
  EL1 North Wall (G.S3.I13)-mirror,       !- Name
  Wall,                                   !- Surface Type
  ,                                       !- Construction Name
  {b1e7020c-9c76-4c6d-a166-a935933b2b01}, !- Space Name
  Surface,                                !- Outside Boundary Condition
  {6c60bfab-f847-4f36-997a-0740a47d8c72}, !- Outside Boundary Condition Object
  NoSun,                                  !- Sun Exposure
  NoWind,                                 !- Wind Exposure
  ,                                       !- View Factor to Ground
  ,                                       !- Number of Vertices
  2.72491200000001, 20.449032, 3.6576,    !- X,Y,Z Vertex 1 {m}
  2.72491200000001, 20.449032, 3.048,     !- X,Y,Z Vertex 2 {m}
  24.5364, 20.449032, 3.048,              !- X,Y,Z Vertex 3 {m}
  24.5364, 20.449032, 3.6576;             !- X,Y,Z Vertex 4 {m}

OS:Surface,
  {d5a7c563-d645-4592-9788-4a685822a76b}, !- Handle
  EL1 East Wall (G.S3.I14),               !- Name
  Wall,                                   !- Surface Type
  ,                                       !- Construction Name
  {506416dc-4b51-414d-b52d-757cabbd98dd}, !- Space Name
  Surface,                                !- Outside Boundary Condition
  {81686fa1-3304-4a52-a4f7-41b8cafe950d}, !- Outside Boundary Condition Object
  NoSun,                                  !- Sun Exposure
  NoWind,                                 !- Wind Exposure
  ,                                       !- View Factor to Ground
  ,                                       !- Number of Vertices
  2.72491200000001, 20.449032, 3.6576,    !- X,Y,Z Vertex 1 {m}
  2.72491200000001, 20.449032, 3.048,     !- X,Y,Z Vertex 2 {m}
  2.72491200000001, 27.26436, 3.048,      !- X,Y,Z Vertex 3 {m}
  2.72491200000001, 27.26436, 3.6576;     !- X,Y,Z Vertex 4 {m}

OS:Surface,
  {81686fa1-3304-4a52-a4f7-41b8cafe950d}, !- Handle
  EL1 East Wall (G.S3.I14)-mirror,        !- Name
  Wall,                                   !- Surface Type
  ,                                       !- Construction Name
  {b1e7020c-9c76-4c6d-a166-a935933b2b01}, !- Space Name
  Surface,                                !- Outside Boundary Condition
  {d5a7c563-d645-4592-9788-4a685822a76b}, !- Outside Boundary Condition Object
  NoSun,                                  !- Sun Exposure
  NoWind,                                 !- Wind Exposure
  ,                                       !- View Factor to Ground
  ,                                       !- Number of Vertices
  2.72491200000001, 27.26436, 3.6576,     !- X,Y,Z Vertex 1 {m}
  2.72491200000001, 27.26436, 3.048,      !- X,Y,Z Vertex 2 {m}
  2.72491200000001, 20.449032, 3.048,     !- X,Y,Z Vertex 3 {m}
  2.72491200000001, 20.449032, 3.6576;    !- X,Y,Z Vertex 4 {m}

OS:Surface,
  {83e5521a-1190-4266-9938-2132611be247}, !- Handle
  EL1 West Wall (G.S3.I15),               !- Name
  Wall,                                   !- Surface Type
  ,                                       !- Construction Name
  {506416dc-4b51-414d-b52d-757cabbd98dd}, !- Space Name
  Outdoors,                               !- Outside Boundary Condition
  ,                                       !- Outside Boundary Condition Object
  SunExposed,                             !- Sun Exposure
  WindExposed,                            !- Wind Exposure
  ,                                       !- View Factor to Ground
  ,                                       !- Number of Vertices
  6.67784224096021e-15, 27.26436, 3.6576, !- X,Y,Z Vertex 1 {m}
  6.67784224096021e-15, 27.26436, 3.048,  !- X,Y,Z Vertex 2 {m}
  8.3473028012003e-16, 13.63218, 3.048,   !- X,Y,Z Vertex 3 {m}
  8.3473028012003e-16, 13.63218, 3.6576;  !- X,Y,Z Vertex 4 {m}

OS:Surface,
  {6b6325ab-b631-4204-aa15-1a70289c4114}, !- Handle
  EL1 North Wall (G.N4.E11),              !- Name
  Wall,                                   !- Surface Type
  ,                                       !- Construction Name
  {b1e7020c-9c76-4c6d-a166-a935933b2b01}, !- Space Name
  Outdoors,                               !- Outside Boundary Condition
  ,                                       !- Outside Boundary Condition Object
  SunExposed,                             !- Sun Exposure
  WindExposed,                            !- Wind Exposure
  ,                                       !- View Factor to Ground
  ,                                       !- Number of Vertices
  13.63218, 27.26436, 3.6576,             !- X,Y,Z Vertex 1 {m}
  13.63218, 27.26436, 3.048,              !- X,Y,Z Vertex 2 {m}
  2.724912, 27.26436, 3.048,              !- X,Y,Z Vertex 3 {m}
  2.724912, 27.26436, 3.6576;             !- X,Y,Z Vertex 4 {m}

OS:Surface,
  {4b32d41d-fd1c-4641-8c33-918720778024}, !- Handle
  EL1 Roof (G.N4.E12),                    !- Name
  RoofCeiling,                            !- Surface Type
  ,                                       !- Construction Name
  {b1e7020c-9c76-4c6d-a166-a935933b2b01}, !- Space Name
  Outdoors,                               !- Outside Boundary Condition
  ,                                       !- Outside Boundary Condition Object
  SunExposed,                             !- Sun Exposure
  WindExposed,                            !- Wind Exposure
  ,                                       !- View Factor to Ground
  ,                                       !- Number of Vertices
  24.5364, 20.449032, 3.6576,             !- X,Y,Z Vertex 1 {m}
  24.5364, 27.26436, 3.6576,              !- X,Y,Z Vertex 2 {m}
  2.724912, 27.26436, 3.6576,             !- X,Y,Z Vertex 3 {m}
  2.724912, 20.449032, 3.6576;            !- X,Y,Z Vertex 4 {m}

OS:Surface,
  {14811ee5-047f-499f-bb7e-a5a6ea1ad52f}, !- Handle
  EL1 North Wall (G.N4.I16),              !- Name
  Wall,                                   !- Surface Type
  ,                                       !- Construction Name
  {b1e7020c-9c76-4c6d-a166-a935933b2b01}, !- Space Name
  Outdoors,                               !- Outside Boundary Condition
  ,                                       !- Outside Boundary Condition Object
  SunExposed,                             !- Sun Exposure
  WindExposed,                            !- Wind Exposure
  ,                                       !- View Factor to Ground
  ,                                       !- Number of Vertices
  24.5364, 27.26436, 3.6576,              !- X,Y,Z Vertex 1 {m}
  24.5364, 27.26436, 3.048,               !- X,Y,Z Vertex 2 {m}
  13.63218, 27.26436, 3.048,              !- X,Y,Z Vertex 3 {m}
  13.63218, 27.26436, 3.6576;             !- X,Y,Z Vertex 4 {m}

OS:Facility,
  {deee7c3b-5120-4b61-8ce5-8a6455de1dc9}; !- Handle

OS:Building,
  {2847c596-18cb-42c4-ae12-b74c2b2e7ec4}, !- Handle
  DEER_RtS,                               !- Name
  ,                                       !- Building Sector Type
  ,                                       !- North Axis {deg}
  ,                                       !- Nominal Floor to Floor Height {m}
  ,                                       !- Space Type Name
  ,                                       !- Default Construction Set Name
  ,                                       !- Default Schedule Set Name
  1,                                      !- Standards Number of Stories
  1,                                      !- Standards Number of Above Ground Stories
  ,                                       !- Standards Building Type
  ,                                       !- Standards Number of Living Units
  ,                                       !- Relocatable
  ;                                       !- Nominal Floor to Ceiling Height {m}

OS:Rendering:Color,
  {eae6ac4a-49d1-42f6-a9d8-a27ac8d1e116}, !- Handle
  Rendering Color 1,                      !- Name
  106,                                    !- Rendering Red Value
  90,                                     !- Rendering Green Value
  205;                                    !- Rendering Blue Value

OS:Rendering:Color,
  {e6de8fc3-d4a2-4bd4-befa-b0a851caaff9}, !- Handle
  Rendering Color 2,                      !- Name
  255,                                    !- Rendering Red Value
  240,                                    !- Rendering Green Value
  245;                                    !- Rendering Blue Value

OS:Rendering:Color,
  {da045f9b-06f6-41ee-86dd-cc22b6ebe6b0}, !- Handle
  Rendering Color 3,                      !- Name
  165,                                    !- Rendering Red Value
  42,                                     !- Rendering Green Value
  42;                                     !- Rendering Blue Value

OS:Rendering:Color,
  {ff2474da-7e39-4a42-aba5-615e74c84abf}, !- Handle
  Rendering Color 4,                      !- Name
  50,                                     !- Rendering Red Value
  205,                                    !- Rendering Green Value
  50;                                     !- Rendering Blue Value

OS:Site,
  {1fc00989-f1d0-46aa-bf8b-869cbb16db81}, !- Handle
  Site 1,                                 !- Name
  ,                                       !- Latitude {deg}
  ,                                       !- Longitude {deg}
  ,                                       !- Time Zone {hr}
  ,                                       !- Elevation {m}
  ;                                       !- Terrain

OS:YearDescription,
  {77787d3a-56db-4a20-b418-9a54e41ddd23}; !- Handle

OS:ClimateZones,
  {f10bb9c8-8ece-45d2-ba39-8e138654f8e5}, !- Handle
  ,                                       !- Active Institution
  ,                                       !- Active Year
  ,                                       !- Climate Zone Institution Name 1
  ,                                       !- Climate Zone Document Name 1
  ,                                       !- Climate Zone Document Year 1
  ,                                       !- Climate Zone Value 1
  CEC,                                    !- Climate Zone Institution Name 2
  California Climate Zone Descriptions,   !- Climate Zone Document Name 2
  1995,                                   !- Climate Zone Document Year 2
  ;                                       !- Climate Zone Value 2

OS:SimulationControl,
  {1164222f-0b3b-4517-a613-db5f07a84d32}; !- Handle

OS:Sizing:Parameters,
  {c373f2e6-d67c-47ea-909d-9e7b5c02647b}, !- Handle
  1.25,                                   !- Heating Sizing Factor
  1.15;                                   !- Cooling Sizing Factor

OS:Timestep,
  {6b076fa4-1ac1-4145-9e7f-f251fde64a3b}, !- Handle
  6;                                      !- Number of Timesteps per Hour

OS:ShadowCalculation,
  {eaf6a25a-c8d7-4ed7-a982-365659d30501}, !- Handle
  20,                                     !- Calculation Frequency
  15000;                                  !- Maximum Figures in Shadow Overlap Calculations

OS:HeatBalanceAlgorithm,
  {b10b7809-fb69-4538-ae38-bbcadf431e5b}, !- Handle
  ConductionTransferFunction,             !- Algorithm
  200;                                    !- Surface Temperature Upper Limit {C}

OS:RunPeriod,
  {3c1ea8d4-8240-4897-b8c7-998f10916f88}, !- Handle
  Run Period 1,                           !- Name
  1,                                      !- Begin Month
  1,                                      !- Begin Day of Month
  12,                                     !- End Month
  31,                                     !- End Day of Month
  ,                                       !- Use Weather File Holidays and Special Days
  ,                                       !- Use Weather File Daylight Saving Period
  ,                                       !- Apply Weekend Holiday Rule
  ,                                       !- Use Weather File Rain Indicators
  ,                                       !- Use Weather File Snow Indicators
  ;                                       !- Number of Times Runperiod to be Repeated

OS:LifeCycleCost:Parameters,
  {e05d7e88-a9b9-43e8-851e-70c84fd3545f}, !- Handle
  ,                                       !- Analysis Type
  ,                                       !- Discounting Convention
  ,                                       !- Inflation Approach
  ,                                       !- Real Discount Rate
  ,                                       !- Nominal Discount Rate
  ,                                       !- Inflation
  ,                                       !- Base Date Month
  ,                                       !- Base Date Year
  ,                                       !- Service Date Month
  ,                                       !- Service Date Year
  ;                                       !- Length of Study Period in Years

OS:SpaceType,
  {b62ef3c7-cfdd-4892-8059-1446e6861f65}, !- Handle
  RetailSales,                            !- Name
  ,                                       !- Default Construction Set Name
  ,                                       !- Default Schedule Set Name
  {aa1f044b-9bb6-40f7-adc8-d0f146ab27bf}, !- Group Rendering Name
  ,                                       !- Design Specification Outdoor Air Object Name
  RtS,                                    !- Standards Building Type
  RetailSales;                            !- Standards Space Type

OS:Rendering:Color,
  {aa1f044b-9bb6-40f7-adc8-d0f146ab27bf}, !- Handle
  Rendering Color 5,                      !- Name
  49,                                     !- Rendering Red Value
  255,                                    !- Rendering Green Value
  44,                                     !- Rendering Blue Value
  255;                                    !- Rendering Alpha Value

OS:SpaceType,
  {6d0a25b7-7aca-469d-9977-c6b57fcef994}, !- Handle
  StockRoom,                              !- Name
  ,                                       !- Default Construction Set Name
  ,                                       !- Default Schedule Set Name
  {c30dde4c-395a-4321-b40d-0d7139cef657}, !- Group Rendering Name
  ,                                       !- Design Specification Outdoor Air Object Name
  RtS,                                    !- Standards Building Type
  StockRoom;                              !- Standards Space Type

OS:Rendering:Color,
  {c30dde4c-395a-4321-b40d-0d7139cef657}, !- Handle
  Rendering Color 6,                      !- Name
  205,                                    !- Rendering Red Value
  133,                                    !- Rendering Green Value
  63;                                     !- Rendering Blue Value

OS:ThermalZone,
  {e6092d3d-ae3a-479c-8911-ad18f73ef51d}, !- Handle
  EL1 South Perim Spc (G.S1) ZN,          !- Name
  ,                                       !- Multiplier
  ,                                       !- Ceiling Height {m}
  ,                                       !- Volume {m3}
  ,                                       !- Floor Area {m2}
  ,                                       !- Zone Inside Convection Algorithm
  ,                                       !- Zone Outside Convection Algorithm
  ,                                       !- Zone Conditioning Equipment List Name
  {dec30fe6-75e0-483e-9336-0d1c54da4631}, !- Zone Air Inlet Port List
  {d0d0f0fe-288e-4bf7-8a69-a5226f5ddc2e}, !- Zone Air Exhaust Port List
  {34b836df-74d8-406e-b1f4-96a06f25642f}, !- Zone Air Node Name
  ,                                       !- Zone Return Air Node Name
  ,                                       !- Primary Daylighting Control Name
  ,                                       !- Fraction of Zone Controlled by Primary Daylighting Control
  ,                                       !- Secondary Daylighting Control Name
  ,                                       !- Fraction of Zone Controlled by Secondary Daylighting Control
  ,                                       !- Illuminance Map Name
  {fbbca346-2721-45c1-9334-4ac4eda5e763}, !- Group Rendering Name
  ,                                       !- Thermostat Name
  No;                                     !- Use Ideal Air Loads

OS:Node,
  {efd0b61e-2c15-40ff-b59f-798159fef128}, !- Handle
  Node 1,                                 !- Name
  {34b836df-74d8-406e-b1f4-96a06f25642f}, !- Inlet Port
  ;                                       !- Outlet Port

OS:Connection,
  {34b836df-74d8-406e-b1f4-96a06f25642f}, !- Handle
  {b8878eca-7d62-4855-b277-e970c41c6cb2}, !- Name
  {e6092d3d-ae3a-479c-8911-ad18f73ef51d}, !- Source Object
  11,                                     !- Outlet Port
  {efd0b61e-2c15-40ff-b59f-798159fef128}, !- Target Object
  2;                                      !- Inlet Port

OS:PortList,
  {dec30fe6-75e0-483e-9336-0d1c54da4631}, !- Handle
  {268ed101-4f64-4403-8138-de3d91c597e3}, !- Name
  {e6092d3d-ae3a-479c-8911-ad18f73ef51d}; !- HVAC Component

OS:PortList,
  {d0d0f0fe-288e-4bf7-8a69-a5226f5ddc2e}, !- Handle
  {2efb6047-5055-4bcd-8229-c7c685b47880}, !- Name
  {e6092d3d-ae3a-479c-8911-ad18f73ef51d}; !- HVAC Component

OS:Sizing:Zone,
  {ca06d306-a432-4e46-8c79-d5ea8c3f74e1}, !- Handle
  {e6092d3d-ae3a-479c-8911-ad18f73ef51d}, !- Zone or ZoneList Name
  SupplyAirTemperature,                   !- Zone Cooling Design Supply Air Temperature Input Method
  14,                                     !- Zone Cooling Design Supply Air Temperature {C}
  11.11,                                  !- Zone Cooling Design Supply Air Temperature Difference {deltaC}
  SupplyAirTemperature,                   !- Zone Heating Design Supply Air Temperature Input Method
  40,                                     !- Zone Heating Design Supply Air Temperature {C}
  11.11,                                  !- Zone Heating Design Supply Air Temperature Difference {deltaC}
  0.0085,                                 !- Zone Cooling Design Supply Air Humidity Ratio {kg-H2O/kg-air}
  0.008,                                  !- Zone Heating Design Supply Air Humidity Ratio {kg-H2O/kg-air}
  ,                                       !- Zone Heating Sizing Factor
  ,                                       !- Zone Cooling Sizing Factor
  DesignDay,                              !- Cooling Design Air Flow Method
  ,                                       !- Cooling Design Air Flow Rate {m3/s}
  ,                                       !- Cooling Minimum Air Flow per Zone Floor Area {m3/s-m2}
  ,                                       !- Cooling Minimum Air Flow {m3/s}
  ,                                       !- Cooling Minimum Air Flow Fraction
  DesignDay,                              !- Heating Design Air Flow Method
  ,                                       !- Heating Design Air Flow Rate {m3/s}
  ,                                       !- Heating Maximum Air Flow per Zone Floor Area {m3/s-m2}
  ,                                       !- Heating Maximum Air Flow {m3/s}
  ,                                       !- Heating Maximum Air Flow Fraction
  ,                                       !- Design Zone Air Distribution Effectiveness in Cooling Mode
  ,                                       !- Design Zone Air Distribution Effectiveness in Heating Mode
  No,                                     !- Account for Dedicated Outdoor Air System
  NeutralSupplyAir,                       !- Dedicated Outdoor Air System Control Strategy
  autosize,                               !- Dedicated Outdoor Air Low Setpoint Temperature for Design {C}
  autosize;                               !- Dedicated Outdoor Air High Setpoint Temperature for Design {C}

OS:ZoneHVAC:EquipmentList,
  {840b71d1-b7cc-4627-a0c9-5799a8bb73e9}, !- Handle
  Zone HVAC Equipment List 1,             !- Name
  {e6092d3d-ae3a-479c-8911-ad18f73ef51d}; !- Thermal Zone

OS:ThermalZone,
  {baf18eca-8b47-4845-ab7f-6e2675cc156b}, !- Handle
  EL1 North Perim Plnm (G.N4) ZN,         !- Name
  ,                                       !- Multiplier
  ,                                       !- Ceiling Height {m}
  ,                                       !- Volume {m3}
  ,                                       !- Floor Area {m2}
  ,                                       !- Zone Inside Convection Algorithm
  ,                                       !- Zone Outside Convection Algorithm
  ,                                       !- Zone Conditioning Equipment List Name
  {c3d228a4-1165-4776-bb60-005dbaf37aba}, !- Zone Air Inlet Port List
  {e1918411-64fc-4ab7-88a1-4e72e7f8df41}, !- Zone Air Exhaust Port List
  {80143f2c-f722-49d0-a05c-21a346decd5d}, !- Zone Air Node Name
  ,                                       !- Zone Return Air Node Name
  ,                                       !- Primary Daylighting Control Name
  ,                                       !- Fraction of Zone Controlled by Primary Daylighting Control
  ,                                       !- Secondary Daylighting Control Name
  ,                                       !- Fraction of Zone Controlled by Secondary Daylighting Control
  ,                                       !- Illuminance Map Name
  {3bfed0c6-9858-4bca-87d6-867e020fd94d}, !- Group Rendering Name
  ,                                       !- Thermostat Name
  No;                                     !- Use Ideal Air Loads

OS:Node,
  {b0f43427-8cea-412f-bdf6-5c60ef1c56b8}, !- Handle
  Node 2,                                 !- Name
  {80143f2c-f722-49d0-a05c-21a346decd5d}, !- Inlet Port
  ;                                       !- Outlet Port

OS:Connection,
  {80143f2c-f722-49d0-a05c-21a346decd5d}, !- Handle
  {c86de56a-1392-43a7-a937-3d4fd514c68c}, !- Name
  {baf18eca-8b47-4845-ab7f-6e2675cc156b}, !- Source Object
  11,                                     !- Outlet Port
  {b0f43427-8cea-412f-bdf6-5c60ef1c56b8}, !- Target Object
  2;                                      !- Inlet Port

OS:PortList,
  {c3d228a4-1165-4776-bb60-005dbaf37aba}, !- Handle
  {8ebcceed-3231-4af5-ac20-f3609215856b}, !- Name
  {baf18eca-8b47-4845-ab7f-6e2675cc156b}; !- HVAC Component

OS:PortList,
  {e1918411-64fc-4ab7-88a1-4e72e7f8df41}, !- Handle
  {e2621725-b025-445e-bb73-c5fd29c4669f}, !- Name
  {baf18eca-8b47-4845-ab7f-6e2675cc156b}; !- HVAC Component

OS:Sizing:Zone,
  {8f3fa4e8-7e54-4598-a882-7b174479b172}, !- Handle
  {baf18eca-8b47-4845-ab7f-6e2675cc156b}, !- Zone or ZoneList Name
  SupplyAirTemperature,                   !- Zone Cooling Design Supply Air Temperature Input Method
  14,                                     !- Zone Cooling Design Supply Air Temperature {C}
  11.11,                                  !- Zone Cooling Design Supply Air Temperature Difference {deltaC}
  SupplyAirTemperature,                   !- Zone Heating Design Supply Air Temperature Input Method
  40,                                     !- Zone Heating Design Supply Air Temperature {C}
  11.11,                                  !- Zone Heating Design Supply Air Temperature Difference {deltaC}
  0.0085,                                 !- Zone Cooling Design Supply Air Humidity Ratio {kg-H2O/kg-air}
  0.008,                                  !- Zone Heating Design Supply Air Humidity Ratio {kg-H2O/kg-air}
  ,                                       !- Zone Heating Sizing Factor
  ,                                       !- Zone Cooling Sizing Factor
  DesignDay,                              !- Cooling Design Air Flow Method
  ,                                       !- Cooling Design Air Flow Rate {m3/s}
  ,                                       !- Cooling Minimum Air Flow per Zone Floor Area {m3/s-m2}
  ,                                       !- Cooling Minimum Air Flow {m3/s}
  ,                                       !- Cooling Minimum Air Flow Fraction
  DesignDay,                              !- Heating Design Air Flow Method
  ,                                       !- Heating Design Air Flow Rate {m3/s}
  ,                                       !- Heating Maximum Air Flow per Zone Floor Area {m3/s-m2}
  ,                                       !- Heating Maximum Air Flow {m3/s}
  ,                                       !- Heating Maximum Air Flow Fraction
  ,                                       !- Design Zone Air Distribution Effectiveness in Cooling Mode
  ,                                       !- Design Zone Air Distribution Effectiveness in Heating Mode
  No,                                     !- Account for Dedicated Outdoor Air System
  NeutralSupplyAir,                       !- Dedicated Outdoor Air System Control Strategy
  autosize,                               !- Dedicated Outdoor Air Low Setpoint Temperature for Design {C}
  autosize;                               !- Dedicated Outdoor Air High Setpoint Temperature for Design {C}

OS:ZoneHVAC:EquipmentList,
  {1a94bdfc-85f1-4def-a2fa-75e02d055d26}, !- Handle
  Zone HVAC Equipment List 2,             !- Name
  {baf18eca-8b47-4845-ab7f-6e2675cc156b}; !- Thermal Zone

OS:ThermalZone,
  {8ad3a1d5-971d-4b92-9dca-911e33f9f109}, !- Handle
  EL1 South Perim Plnm (G.S3) ZN,         !- Name
  ,                                       !- Multiplier
  ,                                       !- Ceiling Height {m}
  ,                                       !- Volume {m3}
  ,                                       !- Floor Area {m2}
  ,                                       !- Zone Inside Convection Algorithm
  ,                                       !- Zone Outside Convection Algorithm
  ,                                       !- Zone Conditioning Equipment List Name
  {0faeb88d-2bb4-4d66-9e98-9ec8cab60d3d}, !- Zone Air Inlet Port List
  {3628eabf-6a06-44b6-b5ce-946164e38653}, !- Zone Air Exhaust Port List
  {e4043cb9-d6e9-4646-bb9e-d7c19de9e86b}, !- Zone Air Node Name
  ,                                       !- Zone Return Air Node Name
  ,                                       !- Primary Daylighting Control Name
  ,                                       !- Fraction of Zone Controlled by Primary Daylighting Control
  ,                                       !- Secondary Daylighting Control Name
  ,                                       !- Fraction of Zone Controlled by Secondary Daylighting Control
  ,                                       !- Illuminance Map Name
  {de655d95-ef9a-4ae6-bc8d-d67e0b6f1c04}, !- Group Rendering Name
  ,                                       !- Thermostat Name
  No;                                     !- Use Ideal Air Loads

OS:Node,
  {1dd22fd9-562c-427f-9f0e-ffb1c434fe62}, !- Handle
  Node 3,                                 !- Name
  {e4043cb9-d6e9-4646-bb9e-d7c19de9e86b}, !- Inlet Port
  ;                                       !- Outlet Port

OS:Connection,
  {e4043cb9-d6e9-4646-bb9e-d7c19de9e86b}, !- Handle
  {c52598ff-5326-4c42-9f99-c2cdb72a9396}, !- Name
  {8ad3a1d5-971d-4b92-9dca-911e33f9f109}, !- Source Object
  11,                                     !- Outlet Port
  {1dd22fd9-562c-427f-9f0e-ffb1c434fe62}, !- Target Object
  2;                                      !- Inlet Port

OS:PortList,
  {0faeb88d-2bb4-4d66-9e98-9ec8cab60d3d}, !- Handle
  {e8940463-7cc8-47df-ac4c-b0e12a7b9c57}, !- Name
  {8ad3a1d5-971d-4b92-9dca-911e33f9f109}; !- HVAC Component

OS:PortList,
  {3628eabf-6a06-44b6-b5ce-946164e38653}, !- Handle
  {60c00ba4-76cd-4912-8b9f-bd0a95e15e62}, !- Name
  {8ad3a1d5-971d-4b92-9dca-911e33f9f109}; !- HVAC Component

OS:Sizing:Zone,
  {9626980b-d9d9-4391-9b3d-a56cce0b1f16}, !- Handle
  {8ad3a1d5-971d-4b92-9dca-911e33f9f109}, !- Zone or ZoneList Name
  SupplyAirTemperature,                   !- Zone Cooling Design Supply Air Temperature Input Method
  14,                                     !- Zone Cooling Design Supply Air Temperature {C}
  11.11,                                  !- Zone Cooling Design Supply Air Temperature Difference {deltaC}
  SupplyAirTemperature,                   !- Zone Heating Design Supply Air Temperature Input Method
  40,                                     !- Zone Heating Design Supply Air Temperature {C}
  11.11,                                  !- Zone Heating Design Supply Air Temperature Difference {deltaC}
  0.0085,                                 !- Zone Cooling Design Supply Air Humidity Ratio {kg-H2O/kg-air}
  0.008,                                  !- Zone Heating Design Supply Air Humidity Ratio {kg-H2O/kg-air}
  ,                                       !- Zone Heating Sizing Factor
  ,                                       !- Zone Cooling Sizing Factor
  DesignDay,                              !- Cooling Design Air Flow Method
  ,                                       !- Cooling Design Air Flow Rate {m3/s}
  ,                                       !- Cooling Minimum Air Flow per Zone Floor Area {m3/s-m2}
  ,                                       !- Cooling Minimum Air Flow {m3/s}
  ,                                       !- Cooling Minimum Air Flow Fraction
  DesignDay,                              !- Heating Design Air Flow Method
  ,                                       !- Heating Design Air Flow Rate {m3/s}
  ,                                       !- Heating Maximum Air Flow per Zone Floor Area {m3/s-m2}
  ,                                       !- Heating Maximum Air Flow {m3/s}
  ,                                       !- Heating Maximum Air Flow Fraction
  ,                                       !- Design Zone Air Distribution Effectiveness in Cooling Mode
  ,                                       !- Design Zone Air Distribution Effectiveness in Heating Mode
  No,                                     !- Account for Dedicated Outdoor Air System
  NeutralSupplyAir,                       !- Dedicated Outdoor Air System Control Strategy
  autosize,                               !- Dedicated Outdoor Air Low Setpoint Temperature for Design {C}
  autosize;                               !- Dedicated Outdoor Air High Setpoint Temperature for Design {C}

OS:ZoneHVAC:EquipmentList,
  {c71b6542-d8c8-46a2-8b2c-22aa7c0be437}, !- Handle
  Zone HVAC Equipment List 3,             !- Name
  {8ad3a1d5-971d-4b92-9dca-911e33f9f109}; !- Thermal Zone

OS:ThermalZone,
  {0ae5351c-7c4c-44a2-b168-c43c80f37058}, !- Handle
  EL1 North Perim Spc (G.N2) ZN,          !- Name
  ,                                       !- Multiplier
  ,                                       !- Ceiling Height {m}
  ,                                       !- Volume {m3}
  ,                                       !- Floor Area {m2}
  ,                                       !- Zone Inside Convection Algorithm
  ,                                       !- Zone Outside Convection Algorithm
  ,                                       !- Zone Conditioning Equipment List Name
  {07aa7796-d2a9-4f91-92fa-9625a349fd6f}, !- Zone Air Inlet Port List
  {0c700a22-0538-4456-8884-0a1a1c177d19}, !- Zone Air Exhaust Port List
  {7e17b3b0-ce03-4a34-a9f4-c6bf0abc7e25}, !- Zone Air Node Name
  ,                                       !- Zone Return Air Node Name
  ,                                       !- Primary Daylighting Control Name
  ,                                       !- Fraction of Zone Controlled by Primary Daylighting Control
  ,                                       !- Secondary Daylighting Control Name
  ,                                       !- Fraction of Zone Controlled by Secondary Daylighting Control
  ,                                       !- Illuminance Map Name
  {9edc169a-76f8-4bfa-9584-dc5bca0b4eaf}, !- Group Rendering Name
  ,                                       !- Thermostat Name
  No;                                     !- Use Ideal Air Loads

OS:Node,
  {092519b8-6d8f-4060-8bc7-1b12b486860c}, !- Handle
  Node 4,                                 !- Name
  {7e17b3b0-ce03-4a34-a9f4-c6bf0abc7e25}, !- Inlet Port
  ;                                       !- Outlet Port

OS:Connection,
  {7e17b3b0-ce03-4a34-a9f4-c6bf0abc7e25}, !- Handle
  {e24443bd-9755-4e08-991b-5511c436cb9e}, !- Name
  {0ae5351c-7c4c-44a2-b168-c43c80f37058}, !- Source Object
  11,                                     !- Outlet Port
  {092519b8-6d8f-4060-8bc7-1b12b486860c}, !- Target Object
  2;                                      !- Inlet Port

OS:PortList,
  {07aa7796-d2a9-4f91-92fa-9625a349fd6f}, !- Handle
  {2253f1b3-d4d1-4416-a182-3a8dfdd1cb9d}, !- Name
  {0ae5351c-7c4c-44a2-b168-c43c80f37058}; !- HVAC Component

OS:PortList,
  {0c700a22-0538-4456-8884-0a1a1c177d19}, !- Handle
  {9123f327-950e-4593-88f4-4fe03093b7d9}, !- Name
  {0ae5351c-7c4c-44a2-b168-c43c80f37058}; !- HVAC Component

OS:Sizing:Zone,
  {30e4ec36-4a42-437f-8a31-9f09f20cd632}, !- Handle
  {0ae5351c-7c4c-44a2-b168-c43c80f37058}, !- Zone or ZoneList Name
  SupplyAirTemperature,                   !- Zone Cooling Design Supply Air Temperature Input Method
  14,                                     !- Zone Cooling Design Supply Air Temperature {C}
  11.11,                                  !- Zone Cooling Design Supply Air Temperature Difference {deltaC}
  SupplyAirTemperature,                   !- Zone Heating Design Supply Air Temperature Input Method
  40,                                     !- Zone Heating Design Supply Air Temperature {C}
  11.11,                                  !- Zone Heating Design Supply Air Temperature Difference {deltaC}
  0.0085,                                 !- Zone Cooling Design Supply Air Humidity Ratio {kg-H2O/kg-air}
  0.008,                                  !- Zone Heating Design Supply Air Humidity Ratio {kg-H2O/kg-air}
  ,                                       !- Zone Heating Sizing Factor
  ,                                       !- Zone Cooling Sizing Factor
  DesignDay,                              !- Cooling Design Air Flow Method
  ,                                       !- Cooling Design Air Flow Rate {m3/s}
  ,                                       !- Cooling Minimum Air Flow per Zone Floor Area {m3/s-m2}
  ,                                       !- Cooling Minimum Air Flow {m3/s}
  ,                                       !- Cooling Minimum Air Flow Fraction
  DesignDay,                              !- Heating Design Air Flow Method
  ,                                       !- Heating Design Air Flow Rate {m3/s}
  ,                                       !- Heating Maximum Air Flow per Zone Floor Area {m3/s-m2}
  ,                                       !- Heating Maximum Air Flow {m3/s}
  ,                                       !- Heating Maximum Air Flow Fraction
  ,                                       !- Design Zone Air Distribution Effectiveness in Cooling Mode
  ,                                       !- Design Zone Air Distribution Effectiveness in Heating Mode
  No,                                     !- Account for Dedicated Outdoor Air System
  NeutralSupplyAir,                       !- Dedicated Outdoor Air System Control Strategy
  autosize,                               !- Dedicated Outdoor Air Low Setpoint Temperature for Design {C}
  autosize;                               !- Dedicated Outdoor Air High Setpoint Temperature for Design {C}

OS:ZoneHVAC:EquipmentList,
  {00e3bb0d-764c-4900-9f8c-7c264686d213}, !- Handle
  Zone HVAC Equipment List 4,             !- Name
  {0ae5351c-7c4c-44a2-b168-c43c80f37058}; !- Thermal Zone

OS:SpaceType,
  {2e014483-d627-4aae-8c11-02fbd1124f19}, !- Handle
  Plenum,                                 !- Name
  ,                                       !- Default Construction Set Name
  ,                                       !- Default Schedule Set Name
  {9475cba9-76ac-4ac8-b8ea-97921fad786d}, !- Group Rendering Name
  ,                                       !- Design Specification Outdoor Air Object Name
  ,                                       !- Standards Building Type
  Plenum;                                 !- Standards Space Type

OS:Rendering:Color,
  {9edc169a-76f8-4bfa-9584-dc5bca0b4eaf}, !- Handle
  Rendering Color 7,                      !- Name
  248,                                    !- Rendering Red Value
  248,                                    !- Rendering Green Value
  255;                                    !- Rendering Blue Value

OS:Rendering:Color,
  {3bfed0c6-9858-4bca-87d6-867e020fd94d}, !- Handle
  Rendering Color 8,                      !- Name
  238,                                    !- Rendering Red Value
  232,                                    !- Rendering Green Value
  170;                                    !- Rendering Blue Value

OS:Rendering:Color,
  {de655d95-ef9a-4ae6-bc8d-d67e0b6f1c04}, !- Handle
  Rendering Color 9,                      !- Name
  175,                                    !- Rendering Red Value
  238,                                    !- Rendering Green Value
  238;                                    !- Rendering Blue Value

OS:Rendering:Color,
  {fbbca346-2721-45c1-9334-4ac4eda5e763}, !- Handle
  Rendering Color 10,                     !- Name
  250,                                    !- Rendering Red Value
  128,                                    !- Rendering Green Value
  114;                                    !- Rendering Blue Value

OS:Rendering:Color,
  {9475cba9-76ac-4ac8-b8ea-97921fad786d}, !- Handle
  Rendering Color 11,                     !- Name
  50,                                     !- Rendering Red Value
  205,                                    !- Rendering Green Value
  50;                                     !- Rendering Blue Value
<|MERGE_RESOLUTION|>--- conflicted
+++ resolved
@@ -1,7 +1,7 @@
 
 OS:Version,
-  {c0e2d383-b644-4c72-b3ed-e63978636e25}, !- Handle
-  2.4.1;                                  !- Version Identifier
+  {e8446e62-f4cd-465d-bc89-b3e27056465b}, !- Handle
+  2.6.0;                                  !- Version Identifier
 
 OS:BuildingStory,
   {ff3af51f-045c-4c90-bab9-13e6536ee5c2}, !- Handle
@@ -10,7 +10,7 @@
   ,                                       !- Nominal Floor to Floor Height {m}
   ,                                       !- Default Construction Set Name
   ,                                       !- Default Schedule Set Name
-  {ff2474da-7e39-4a42-aba5-615e74c84abf}; !- Group Rendering Name
+  ;                                       !- Group Rendering Name
 
 OS:Space,
   {b53f31a4-4a6d-403d-b967-293e74261980}, !- Handle
@@ -86,8 +86,8 @@
   ,                                       !- Number of Vertices
   0, 0, 3.048,                            !- X,Y,Z Vertex 1 {m}
   0, 0, 0,                                !- X,Y,Z Vertex 2 {m}
-  27.26436, -6.67784224096021e-15, 0,     !- X,Y,Z Vertex 3 {m}
-  27.26436, -6.67784224096021e-15, 3.048; !- X,Y,Z Vertex 4 {m}
+  27.2644, 0, 0,                          !- X,Y,Z Vertex 3 {m}
+  27.2644, 0, 3.048;                      !- X,Y,Z Vertex 4 {m}
 
 OS:SubSurface,
   {621ef0d9-1a84-4f2e-b12a-65e1c744717c}, !- Handle
@@ -118,10 +118,10 @@
   WindExposed,                            !- Wind Exposure
   ,                                       !- View Factor to Ground
   ,                                       !- Number of Vertices
-  27.26436, -6.67784224096021e-15, 3.048, !- X,Y,Z Vertex 1 {m}
-  27.26436, -6.67784224096021e-15, 0,     !- X,Y,Z Vertex 2 {m}
-  27.26436, 27.26436, 0,                  !- X,Y,Z Vertex 3 {m}
-  27.26436, 27.26436, 3.048;              !- X,Y,Z Vertex 4 {m}
+  27.2644, 0, 3.048,                      !- X,Y,Z Vertex 1 {m}
+  27.2644, 0, 0,                          !- X,Y,Z Vertex 2 {m}
+  27.2644, 27.2644, 0,                    !- X,Y,Z Vertex 3 {m}
+  27.2644, 27.2644, 3.048;                !- X,Y,Z Vertex 4 {m}
 
 OS:SubSurface,
   {fb244f52-6bcf-487e-89e4-848d64c22423}, !- Handle
@@ -135,10 +135,10 @@
   ,                                       !- Frame and Divider Name
   ,                                       !- Multiplier
   ,                                       !- Number of Vertices
-  27.26436, 1.88029900799999, 2.505456,   !- X,Y,Z Vertex 1 {m}
-  27.26436, 1.88029900799999, 0.9144,     !- X,Y,Z Vertex 2 {m}
-  27.26436, 13.633691808, 0.9144,         !- X,Y,Z Vertex 3 {m}
-  27.26436, 13.633691808, 2.505456;       !- X,Y,Z Vertex 4 {m}
+  27.2644, 1.88029900799999, 2.505456,    !- X,Y,Z Vertex 1 {m}
+  27.2644, 1.88029900799999, 0.9144,      !- X,Y,Z Vertex 2 {m}
+  27.2644, 13.633691808, 0.9144,          !- X,Y,Z Vertex 3 {m}
+  27.2644, 13.633691808, 2.505456;        !- X,Y,Z Vertex 4 {m}
 
 OS:Surface,
   {b83aed35-afc4-4ea2-8ba2-ab785ceb5d57}, !- Handle
@@ -152,10 +152,10 @@
   WindExposed,                            !- Wind Exposure
   ,                                       !- View Factor to Ground
   ,                                       !- Number of Vertices
-  2.72491200000001, 27.26436, 3.048,      !- X,Y,Z Vertex 1 {m}
-  2.72491200000001, 27.26436, 0,          !- X,Y,Z Vertex 2 {m}
-  6.67784224096021e-15, 27.26436, 0,      !- X,Y,Z Vertex 3 {m}
-  6.67784224096021e-15, 27.26436, 3.048;  !- X,Y,Z Vertex 4 {m}
+  2.7249, 27.2644, 3.048,                 !- X,Y,Z Vertex 1 {m}
+  2.7249, 27.2644, 0,                     !- X,Y,Z Vertex 2 {m}
+  0, 27.2644, 0,                          !- X,Y,Z Vertex 3 {m}
+  0, 27.2644, 3.048;                      !- X,Y,Z Vertex 4 {m}
 
 OS:Surface,
   {c733168d-a1a9-44fc-a800-4cba2d0ee210}, !- Handle
@@ -169,15 +169,10 @@
   WindExposed,                            !- Wind Exposure
   ,                                       !- View Factor to Ground
   ,                                       !- Number of Vertices
-  4.17365249648012e-15, 13.63218, 3.048,  !- X,Y,Z Vertex 1 {m}
-  4.17365249648012e-15, 13.63218, 0,      !- X,Y,Z Vertex 2 {m}
-<<<<<<< HEAD
-  -1.66945946436009e-15, 2.74829295516222e-46, 0, !- X,Y,Z Vertex 3 {m}
-  -1.66945946436009e-15, 2.74829295516222e-46, 3.048; !- X,Y,Z Vertex 4 {m}
-=======
-  -1.66945946436009e-15, 4.12243943274333e-46, 0, !- X,Y,Z Vertex 3 {m}
-  -1.66945946436009e-15, 4.12243943274333e-46, 3.048; !- X,Y,Z Vertex 4 {m}
->>>>>>> 5bff7987
+  0, 13.6322, 3.048,                      !- X,Y,Z Vertex 1 {m}
+  0, 13.6322, 0,                          !- X,Y,Z Vertex 2 {m}
+  0, 0, 0,                                !- X,Y,Z Vertex 3 {m}
+  0, 0, 3.048;                            !- X,Y,Z Vertex 4 {m}
 
 OS:Surface,
   {519182a2-48a3-4233-a289-d0813681f826}, !- Handle
@@ -191,10 +186,10 @@
   WindExposed,                            !- Wind Exposure
   ,                                       !- View Factor to Ground
   ,                                       !- Number of Vertices
-  27.26436, 13.633704, 3.048,             !- X,Y,Z Vertex 1 {m}
-  27.26436, 13.633704, 0,                 !- X,Y,Z Vertex 2 {m}
-  27.26436, 27.26436, 0,                  !- X,Y,Z Vertex 3 {m}
-  27.26436, 27.26436, 3.048;              !- X,Y,Z Vertex 4 {m}
+  27.2644, 13.6337, 3.048,                !- X,Y,Z Vertex 1 {m}
+  27.2644, 13.6337, 0,                    !- X,Y,Z Vertex 2 {m}
+  27.2644, 27.2644, 0,                    !- X,Y,Z Vertex 3 {m}
+  27.2644, 27.2644, 3.048;                !- X,Y,Z Vertex 4 {m}
 
 OS:Surface,
   {15979f32-1740-45ab-9d1b-5709cb188f39}, !- Handle
@@ -208,10 +203,10 @@
   WindExposed,                            !- Wind Exposure
   ,                                       !- View Factor to Ground
   ,                                       !- Number of Vertices
-  27.26436, 27.26436, 3.048,              !- X,Y,Z Vertex 1 {m}
-  27.26436, 27.26436, 0,                  !- X,Y,Z Vertex 2 {m}
-  24.5364, 27.26436, 0,                   !- X,Y,Z Vertex 3 {m}
-  24.5364, 27.26436, 3.048;               !- X,Y,Z Vertex 4 {m}
+  27.2644, 27.2644, 3.048,                !- X,Y,Z Vertex 1 {m}
+  27.2644, 27.2644, 0,                    !- X,Y,Z Vertex 2 {m}
+  24.5364, 27.2644, 0,                    !- X,Y,Z Vertex 3 {m}
+  24.5364, 27.2644, 3.048;                !- X,Y,Z Vertex 4 {m}
 
 OS:Surface,
   {d9b24143-8243-494a-9548-a834ca3805d2}, !- Handle
@@ -225,10 +220,10 @@
   NoWind,                                 !- Wind Exposure
   ,                                       !- View Factor to Ground
   ,                                       !- Number of Vertices
-  24.5364, 27.26436, 3.048,               !- X,Y,Z Vertex 1 {m}
-  24.5364, 27.26436, 0,                   !- X,Y,Z Vertex 2 {m}
-  24.5364, 20.449032, 0,                  !- X,Y,Z Vertex 3 {m}
-  24.5364, 20.449032, 3.048;              !- X,Y,Z Vertex 4 {m}
+  24.5364, 27.2644, 3.048,                !- X,Y,Z Vertex 1 {m}
+  24.5364, 27.2644, 0,                    !- X,Y,Z Vertex 2 {m}
+  24.5364, 20.449, 0,                     !- X,Y,Z Vertex 3 {m}
+  24.5364, 20.449, 3.048;                 !- X,Y,Z Vertex 4 {m}
 
 OS:Surface,
   {2285e818-3e0d-4ddd-96c7-1d6308904587}, !- Handle
@@ -242,10 +237,10 @@
   NoWind,                                 !- Wind Exposure
   ,                                       !- View Factor to Ground
   ,                                       !- Number of Vertices
-  24.5364, 20.449032, 3.048,              !- X,Y,Z Vertex 1 {m}
-  24.5364, 20.449032, 0,                  !- X,Y,Z Vertex 2 {m}
-  24.5364, 27.26436, 0,                   !- X,Y,Z Vertex 3 {m}
-  24.5364, 27.26436, 3.048;               !- X,Y,Z Vertex 4 {m}
+  24.5364, 20.449, 3.048,                 !- X,Y,Z Vertex 1 {m}
+  24.5364, 20.449, 0,                     !- X,Y,Z Vertex 2 {m}
+  24.5364, 27.2644, 0,                    !- X,Y,Z Vertex 3 {m}
+  24.5364, 27.2644, 3.048;                !- X,Y,Z Vertex 4 {m}
 
 OS:Surface,
   {f914e8ca-469f-4cd2-8e7a-8229bc2b143c}, !- Handle
@@ -259,10 +254,10 @@
   NoWind,                                 !- Wind Exposure
   ,                                       !- View Factor to Ground
   ,                                       !- Number of Vertices
-  24.5364, 20.449032, 3.048,              !- X,Y,Z Vertex 1 {m}
-  24.5364, 20.449032, 0,                  !- X,Y,Z Vertex 2 {m}
-  2.72491200000001, 20.449032, 0,         !- X,Y,Z Vertex 3 {m}
-  2.72491200000001, 20.449032, 3.048;     !- X,Y,Z Vertex 4 {m}
+  24.5364, 20.449, 3.048,                 !- X,Y,Z Vertex 1 {m}
+  24.5364, 20.449, 0,                     !- X,Y,Z Vertex 2 {m}
+  2.7249, 20.449, 0,                      !- X,Y,Z Vertex 3 {m}
+  2.7249, 20.449, 3.048;                  !- X,Y,Z Vertex 4 {m}
 
 OS:Surface,
   {ee630398-053b-491c-aa34-17fb4218fdb8}, !- Handle
@@ -276,10 +271,10 @@
   NoWind,                                 !- Wind Exposure
   ,                                       !- View Factor to Ground
   ,                                       !- Number of Vertices
-  2.72491200000001, 20.449032, 3.048,     !- X,Y,Z Vertex 1 {m}
-  2.72491200000001, 20.449032, 0,         !- X,Y,Z Vertex 2 {m}
-  24.5364, 20.449032, 0,                  !- X,Y,Z Vertex 3 {m}
-  24.5364, 20.449032, 3.048;              !- X,Y,Z Vertex 4 {m}
+  2.7249, 20.449, 3.048,                  !- X,Y,Z Vertex 1 {m}
+  2.7249, 20.449, 0,                      !- X,Y,Z Vertex 2 {m}
+  24.5364, 20.449, 0,                     !- X,Y,Z Vertex 3 {m}
+  24.5364, 20.449, 3.048;                 !- X,Y,Z Vertex 4 {m}
 
 OS:Surface,
   {4881c5c6-1b67-4d5b-b0a5-208421fbf2b7}, !- Handle
@@ -293,10 +288,10 @@
   NoWind,                                 !- Wind Exposure
   ,                                       !- View Factor to Ground
   ,                                       !- Number of Vertices
-  2.72491200000001, 20.449032, 3.048,     !- X,Y,Z Vertex 1 {m}
-  2.72491200000001, 20.449032, 0,         !- X,Y,Z Vertex 2 {m}
-  2.72491200000001, 27.26436, 0,          !- X,Y,Z Vertex 3 {m}
-  2.72491200000001, 27.26436, 3.048;      !- X,Y,Z Vertex 4 {m}
+  2.7249, 20.449, 3.048,                  !- X,Y,Z Vertex 1 {m}
+  2.7249, 20.449, 0,                      !- X,Y,Z Vertex 2 {m}
+  2.7249, 27.2644, 0,                     !- X,Y,Z Vertex 3 {m}
+  2.7249, 27.2644, 3.048;                 !- X,Y,Z Vertex 4 {m}
 
 OS:Surface,
   {7d614567-fa05-47cd-804f-6357406e9859}, !- Handle
@@ -310,10 +305,10 @@
   NoWind,                                 !- Wind Exposure
   ,                                       !- View Factor to Ground
   ,                                       !- Number of Vertices
-  2.72491200000001, 27.26436, 3.048,      !- X,Y,Z Vertex 1 {m}
-  2.72491200000001, 27.26436, 0,          !- X,Y,Z Vertex 2 {m}
-  2.72491200000001, 20.449032, 0,         !- X,Y,Z Vertex 3 {m}
-  2.72491200000001, 20.449032, 3.048;     !- X,Y,Z Vertex 4 {m}
+  2.7249, 27.2644, 3.048,                 !- X,Y,Z Vertex 1 {m}
+  2.7249, 27.2644, 0,                     !- X,Y,Z Vertex 2 {m}
+  2.7249, 20.449, 0,                      !- X,Y,Z Vertex 3 {m}
+  2.7249, 20.449, 3.048;                  !- X,Y,Z Vertex 4 {m}
 
 OS:Surface,
   {1f34bd21-fc38-4e6b-9d5d-9ce2ed423cf3}, !- Handle
@@ -327,10 +322,10 @@
   WindExposed,                            !- Wind Exposure
   ,                                       !- View Factor to Ground
   ,                                       !- Number of Vertices
-  6.67784224096021e-15, 27.26436, 3.048,  !- X,Y,Z Vertex 1 {m}
-  6.67784224096021e-15, 27.26436, 0,      !- X,Y,Z Vertex 2 {m}
-  8.34730280120028e-16, 13.63218, 0,      !- X,Y,Z Vertex 3 {m}
-  8.34730280120028e-16, 13.63218, 3.048;  !- X,Y,Z Vertex 4 {m}
+  0, 27.2644, 3.048,                      !- X,Y,Z Vertex 1 {m}
+  0, 27.2644, 0,                          !- X,Y,Z Vertex 2 {m}
+  0, 13.6322, 0,                          !- X,Y,Z Vertex 3 {m}
+  0, 13.6322, 3.048;                      !- X,Y,Z Vertex 4 {m}
 
 OS:Surface,
   {7a7d1ecb-70fb-4ab9-9b1c-240bdca56038}, !- Handle
@@ -344,13 +339,13 @@
   NoWind,                                 !- Wind Exposure
   ,                                       !- View Factor to Ground
   ,                                       !- Number of Vertices
-  27.26436, -6.67784224096021e-15, 3.048, !- X,Y,Z Vertex 1 {m}
-  27.26436, 27.26436, 3.048,              !- X,Y,Z Vertex 2 {m}
-  24.5364, 27.26436, 3.048,               !- X,Y,Z Vertex 3 {m}
-  24.5364, 20.449032, 3.048,              !- X,Y,Z Vertex 4 {m}
-  2.72491200000001, 20.449032, 3.048,     !- X,Y,Z Vertex 5 {m}
-  2.72491200000001, 27.26436, 3.048,      !- X,Y,Z Vertex 6 {m}
-  6.67784224096021e-15, 27.26436, 3.048,  !- X,Y,Z Vertex 7 {m}
+  27.2644, 0, 3.048,                      !- X,Y,Z Vertex 1 {m}
+  27.2644, 27.2644, 3.048,                !- X,Y,Z Vertex 2 {m}
+  24.5364, 27.2644, 3.048,                !- X,Y,Z Vertex 3 {m}
+  24.5364, 20.449, 3.048,                 !- X,Y,Z Vertex 4 {m}
+  2.7249, 20.449, 3.048,                  !- X,Y,Z Vertex 5 {m}
+  2.7249, 27.2644, 3.048,                 !- X,Y,Z Vertex 6 {m}
+  0, 27.2644, 3.048,                      !- X,Y,Z Vertex 7 {m}
   0, 0, 3.048;                            !- X,Y,Z Vertex 8 {m}
 
 OS:Surface,
@@ -365,14 +360,14 @@
   NoWind,                                 !- Wind Exposure
   ,                                       !- View Factor to Ground
   ,                                       !- Number of Vertices
-  27.26436, 27.26436, 3.048,              !- X,Y,Z Vertex 1 {m}
-  27.26436, -6.67784224096021e-15, 3.048, !- X,Y,Z Vertex 2 {m}
+  27.2644, 27.2644, 3.048,                !- X,Y,Z Vertex 1 {m}
+  27.2644, 0, 3.048,                      !- X,Y,Z Vertex 2 {m}
   0, 0, 3.048,                            !- X,Y,Z Vertex 3 {m}
-  6.67784224096021e-15, 27.26436, 3.048,  !- X,Y,Z Vertex 4 {m}
-  2.72491200000001, 27.26436, 3.048,      !- X,Y,Z Vertex 5 {m}
-  2.72491200000001, 20.449032, 3.048,     !- X,Y,Z Vertex 6 {m}
-  24.5364, 20.449032, 3.048,              !- X,Y,Z Vertex 7 {m}
-  24.5364, 27.26436, 3.048;               !- X,Y,Z Vertex 8 {m}
+  0, 27.2644, 3.048,                      !- X,Y,Z Vertex 4 {m}
+  2.7249, 27.2644, 3.048,                 !- X,Y,Z Vertex 5 {m}
+  2.7249, 20.449, 3.048,                  !- X,Y,Z Vertex 6 {m}
+  24.5364, 20.449, 3.048,                 !- X,Y,Z Vertex 7 {m}
+  24.5364, 27.2644, 3.048;                !- X,Y,Z Vertex 8 {m}
 
 OS:Surface,
   {77ebdbef-27d3-4e6b-ba4b-f842e79815cf}, !- Handle
@@ -386,14 +381,14 @@
   NoWind,                                 !- Wind Exposure
   ,                                       !- View Factor to Ground
   ,                                       !- Number of Vertices
-  27.26436, 27.26436, 0,                  !- X,Y,Z Vertex 1 {m}
-  27.26436, -6.67784224096021e-15, 0,     !- X,Y,Z Vertex 2 {m}
+  27.2644, 27.2644, 0,                    !- X,Y,Z Vertex 1 {m}
+  27.2644, 0, 0,                          !- X,Y,Z Vertex 2 {m}
   0, 0, 0,                                !- X,Y,Z Vertex 3 {m}
-  6.67784224096021e-15, 27.26436, 0,      !- X,Y,Z Vertex 4 {m}
-  2.72491200000001, 27.26436, 0,          !- X,Y,Z Vertex 5 {m}
-  2.72491200000001, 20.449032, 0,         !- X,Y,Z Vertex 6 {m}
-  24.5364, 20.449032, 0,                  !- X,Y,Z Vertex 7 {m}
-  24.5364, 27.26436, 0;                   !- X,Y,Z Vertex 8 {m}
+  0, 27.2644, 0,                          !- X,Y,Z Vertex 4 {m}
+  2.7249, 27.2644, 0,                     !- X,Y,Z Vertex 5 {m}
+  2.7249, 20.449, 0,                      !- X,Y,Z Vertex 6 {m}
+  24.5364, 20.449, 0,                     !- X,Y,Z Vertex 7 {m}
+  24.5364, 27.2644, 0;                    !- X,Y,Z Vertex 8 {m}
 
 OS:Surface,
   {3933fd35-b185-46f7-ba04-d7df627eba1c}, !- Handle
@@ -407,10 +402,10 @@
   WindExposed,                            !- Wind Exposure
   ,                                       !- View Factor to Ground
   ,                                       !- Number of Vertices
-  13.63218, 27.26436, 3.048,              !- X,Y,Z Vertex 1 {m}
-  13.63218, 27.26436, 0,                  !- X,Y,Z Vertex 2 {m}
-  2.724912, 27.26436, 0,                  !- X,Y,Z Vertex 3 {m}
-  2.724912, 27.26436, 3.048;              !- X,Y,Z Vertex 4 {m}
+  13.6322, 27.2644, 3.048,                !- X,Y,Z Vertex 1 {m}
+  13.6322, 27.2644, 0,                    !- X,Y,Z Vertex 2 {m}
+  2.7249, 27.2644, 0,                     !- X,Y,Z Vertex 3 {m}
+  2.7249, 27.2644, 3.048;                 !- X,Y,Z Vertex 4 {m}
 
 OS:Surface,
   {44c4601a-aa08-41bd-b405-0851b94e59d4}, !- Handle
@@ -424,10 +419,10 @@
   WindExposed,                            !- Wind Exposure
   ,                                       !- View Factor to Ground
   ,                                       !- Number of Vertices
-  24.5364, 27.26436, 3.048,               !- X,Y,Z Vertex 1 {m}
-  24.5364, 27.26436, 0,                   !- X,Y,Z Vertex 2 {m}
-  13.63218, 27.26436, 0,                  !- X,Y,Z Vertex 3 {m}
-  13.63218, 27.26436, 3.048;              !- X,Y,Z Vertex 4 {m}
+  24.5364, 27.2644, 3.048,                !- X,Y,Z Vertex 1 {m}
+  24.5364, 27.2644, 0,                    !- X,Y,Z Vertex 2 {m}
+  13.6322, 27.2644, 0,                    !- X,Y,Z Vertex 3 {m}
+  13.6322, 27.2644, 3.048;                !- X,Y,Z Vertex 4 {m}
 
 OS:Surface,
   {88310136-8b91-4c71-97fd-1512e8f34e65}, !- Handle
@@ -441,10 +436,10 @@
   NoWind,                                 !- Wind Exposure
   ,                                       !- View Factor to Ground
   ,                                       !- Number of Vertices
-  24.5364, 20.449032, 3.048,              !- X,Y,Z Vertex 1 {m}
-  24.5364, 27.26436, 3.048,               !- X,Y,Z Vertex 2 {m}
-  2.724912, 27.26436, 3.048,              !- X,Y,Z Vertex 3 {m}
-  2.724912, 20.449032, 3.048;             !- X,Y,Z Vertex 4 {m}
+  24.5364, 20.449, 3.048,                 !- X,Y,Z Vertex 1 {m}
+  24.5364, 27.2644, 3.048,                !- X,Y,Z Vertex 2 {m}
+  2.7249, 27.2644, 3.048,                 !- X,Y,Z Vertex 3 {m}
+  2.7249, 20.449, 3.048;                  !- X,Y,Z Vertex 4 {m}
 
 OS:Surface,
   {62b7c080-c430-447f-9f41-024e29e7080a}, !- Handle
@@ -458,10 +453,10 @@
   NoWind,                                 !- Wind Exposure
   ,                                       !- View Factor to Ground
   ,                                       !- Number of Vertices
-  24.5364, 27.26436, 3.048,               !- X,Y,Z Vertex 1 {m}
-  24.5364, 20.449032, 3.048,              !- X,Y,Z Vertex 2 {m}
-  2.724912, 20.449032, 3.048,             !- X,Y,Z Vertex 3 {m}
-  2.724912, 27.26436, 3.048;              !- X,Y,Z Vertex 4 {m}
+  24.5364, 27.2644, 3.048,                !- X,Y,Z Vertex 1 {m}
+  24.5364, 20.449, 3.048,                 !- X,Y,Z Vertex 2 {m}
+  2.7249, 20.449, 3.048,                  !- X,Y,Z Vertex 3 {m}
+  2.7249, 27.2644, 3.048;                 !- X,Y,Z Vertex 4 {m}
 
 OS:Surface,
   {54df29c4-ccf7-456e-a0ff-defbe3e7922e}, !- Handle
@@ -475,10 +470,10 @@
   NoWind,                                 !- Wind Exposure
   ,                                       !- View Factor to Ground
   ,                                       !- Number of Vertices
-  24.5364, 27.26436, 0,                   !- X,Y,Z Vertex 1 {m}
-  24.5364, 20.449032, 0,                  !- X,Y,Z Vertex 2 {m}
-  2.724912, 20.449032, 0,                 !- X,Y,Z Vertex 3 {m}
-  2.724912, 27.26436, 0;                  !- X,Y,Z Vertex 4 {m}
+  24.5364, 27.2644, 0,                    !- X,Y,Z Vertex 1 {m}
+  24.5364, 20.449, 0,                     !- X,Y,Z Vertex 2 {m}
+  2.7249, 20.449, 0,                      !- X,Y,Z Vertex 3 {m}
+  2.7249, 27.2644, 0;                     !- X,Y,Z Vertex 4 {m}
 
 OS:Surface,
   {a75ab1a6-ce18-4aae-afec-73243778aed8}, !- Handle
@@ -494,8 +489,8 @@
   ,                                       !- Number of Vertices
   0, 0, 3.6576,                           !- X,Y,Z Vertex 1 {m}
   0, 0, 3.048,                            !- X,Y,Z Vertex 2 {m}
-  27.26436, -6.67784224096021e-15, 3.048, !- X,Y,Z Vertex 3 {m}
-  27.26436, -6.67784224096021e-15, 3.6576; !- X,Y,Z Vertex 4 {m}
+  27.2644, 0, 3.048,                      !- X,Y,Z Vertex 3 {m}
+  27.2644, 0, 3.6576;                     !- X,Y,Z Vertex 4 {m}
 
 OS:Surface,
   {5c6c292b-4508-4778-9f2a-3c32a54dbaf5}, !- Handle
@@ -509,10 +504,10 @@
   WindExposed,                            !- Wind Exposure
   ,                                       !- View Factor to Ground
   ,                                       !- Number of Vertices
-  27.26436, -6.67784224096021e-15, 3.6576, !- X,Y,Z Vertex 1 {m}
-  27.26436, -6.67784224096021e-15, 3.048, !- X,Y,Z Vertex 2 {m}
-  27.26436, 27.26436, 3.048,              !- X,Y,Z Vertex 3 {m}
-  27.26436, 27.26436, 3.6576;             !- X,Y,Z Vertex 4 {m}
+  27.2644, 0, 3.6576,                     !- X,Y,Z Vertex 1 {m}
+  27.2644, 0, 3.048,                      !- X,Y,Z Vertex 2 {m}
+  27.2644, 27.2644, 3.048,                !- X,Y,Z Vertex 3 {m}
+  27.2644, 27.2644, 3.6576;               !- X,Y,Z Vertex 4 {m}
 
 OS:Surface,
   {a9ff1f10-cfb1-46c6-9744-e7df09d618f3}, !- Handle
@@ -526,10 +521,10 @@
   WindExposed,                            !- Wind Exposure
   ,                                       !- View Factor to Ground
   ,                                       !- Number of Vertices
-  2.72491200000001, 27.26436, 3.6576,     !- X,Y,Z Vertex 1 {m}
-  2.72491200000001, 27.26436, 3.048,      !- X,Y,Z Vertex 2 {m}
-  6.67784224096021e-15, 27.26436, 3.048,  !- X,Y,Z Vertex 3 {m}
-  6.67784224096021e-15, 27.26436, 3.6576; !- X,Y,Z Vertex 4 {m}
+  2.7249, 27.2644, 3.6576,                !- X,Y,Z Vertex 1 {m}
+  2.7249, 27.2644, 3.048,                 !- X,Y,Z Vertex 2 {m}
+  0, 27.2644, 3.048,                      !- X,Y,Z Vertex 3 {m}
+  0, 27.2644, 3.6576;                     !- X,Y,Z Vertex 4 {m}
 
 OS:Surface,
   {f44e292f-67c6-47bf-832b-4a041bb0e05c}, !- Handle
@@ -543,10 +538,10 @@
   WindExposed,                            !- Wind Exposure
   ,                                       !- View Factor to Ground
   ,                                       !- Number of Vertices
-  4.17365249648012e-15, 13.63218, 3.6576, !- X,Y,Z Vertex 1 {m}
-  4.17365249648012e-15, 13.63218, 3.048,  !- X,Y,Z Vertex 2 {m}
-  -1.66945946436009e-15, -2.74829295516222e-46, 3.048, !- X,Y,Z Vertex 3 {m}
-  -1.66945946436009e-15, -2.74829295516222e-46, 3.6576; !- X,Y,Z Vertex 4 {m}
+  0, 13.6322, 3.6576,                     !- X,Y,Z Vertex 1 {m}
+  0, 13.6322, 3.048,                      !- X,Y,Z Vertex 2 {m}
+  0, 0, 3.048,                            !- X,Y,Z Vertex 3 {m}
+  0, 0, 3.6576;                           !- X,Y,Z Vertex 4 {m}
 
 OS:Surface,
   {632c13ed-d85e-4486-a2af-f87e7fd84f82}, !- Handle
@@ -560,13 +555,13 @@
   WindExposed,                            !- Wind Exposure
   ,                                       !- View Factor to Ground
   ,                                       !- Number of Vertices
-  27.26436, -6.67784224096021e-15, 3.6576, !- X,Y,Z Vertex 1 {m}
-  27.26436, 27.26436, 3.6576,             !- X,Y,Z Vertex 2 {m}
-  24.5364, 27.26436, 3.6576,              !- X,Y,Z Vertex 3 {m}
-  24.5364, 20.449032, 3.6576,             !- X,Y,Z Vertex 4 {m}
-  2.72491200000001, 20.449032, 3.6576,    !- X,Y,Z Vertex 5 {m}
-  2.72491200000001, 27.26436, 3.6576,     !- X,Y,Z Vertex 6 {m}
-  6.67784224096021e-15, 27.26436, 3.6576, !- X,Y,Z Vertex 7 {m}
+  27.2644, 0, 3.6576,                     !- X,Y,Z Vertex 1 {m}
+  27.2644, 27.2644, 3.6576,               !- X,Y,Z Vertex 2 {m}
+  24.5364, 27.2644, 3.6576,               !- X,Y,Z Vertex 3 {m}
+  24.5364, 20.449, 3.6576,                !- X,Y,Z Vertex 4 {m}
+  2.7249, 20.449, 3.6576,                 !- X,Y,Z Vertex 5 {m}
+  2.7249, 27.2644, 3.6576,                !- X,Y,Z Vertex 6 {m}
+  0, 27.2644, 3.6576,                     !- X,Y,Z Vertex 7 {m}
   0, 0, 3.6576;                           !- X,Y,Z Vertex 8 {m}
 
 OS:Surface,
@@ -581,10 +576,10 @@
   WindExposed,                            !- Wind Exposure
   ,                                       !- View Factor to Ground
   ,                                       !- Number of Vertices
-  27.26436, 13.633704, 3.6576,            !- X,Y,Z Vertex 1 {m}
-  27.26436, 13.633704, 3.048,             !- X,Y,Z Vertex 2 {m}
-  27.26436, 27.26436, 3.048,              !- X,Y,Z Vertex 3 {m}
-  27.26436, 27.26436, 3.6576;             !- X,Y,Z Vertex 4 {m}
+  27.2644, 13.6337, 3.6576,               !- X,Y,Z Vertex 1 {m}
+  27.2644, 13.6337, 3.048,                !- X,Y,Z Vertex 2 {m}
+  27.2644, 27.2644, 3.048,                !- X,Y,Z Vertex 3 {m}
+  27.2644, 27.2644, 3.6576;               !- X,Y,Z Vertex 4 {m}
 
 OS:Surface,
   {47b2e3ed-01aa-402f-9dd9-94a61b72287a}, !- Handle
@@ -598,10 +593,10 @@
   WindExposed,                            !- Wind Exposure
   ,                                       !- View Factor to Ground
   ,                                       !- Number of Vertices
-  27.26436, 27.26436, 3.6576,             !- X,Y,Z Vertex 1 {m}
-  27.26436, 27.26436, 3.048,              !- X,Y,Z Vertex 2 {m}
-  24.5364, 27.26436, 3.048,               !- X,Y,Z Vertex 3 {m}
-  24.5364, 27.26436, 3.6576;              !- X,Y,Z Vertex 4 {m}
+  27.2644, 27.2644, 3.6576,               !- X,Y,Z Vertex 1 {m}
+  27.2644, 27.2644, 3.048,                !- X,Y,Z Vertex 2 {m}
+  24.5364, 27.2644, 3.048,                !- X,Y,Z Vertex 3 {m}
+  24.5364, 27.2644, 3.6576;               !- X,Y,Z Vertex 4 {m}
 
 OS:Surface,
   {bc7ee020-71b2-4bf2-a325-3ab8a8e3949b}, !- Handle
@@ -615,10 +610,10 @@
   NoWind,                                 !- Wind Exposure
   ,                                       !- View Factor to Ground
   ,                                       !- Number of Vertices
-  24.5364, 27.26436, 3.6576,              !- X,Y,Z Vertex 1 {m}
-  24.5364, 27.26436, 3.048,               !- X,Y,Z Vertex 2 {m}
-  24.5364, 20.449032, 3.048,              !- X,Y,Z Vertex 3 {m}
-  24.5364, 20.449032, 3.6576;             !- X,Y,Z Vertex 4 {m}
+  24.5364, 27.2644, 3.6576,               !- X,Y,Z Vertex 1 {m}
+  24.5364, 27.2644, 3.048,                !- X,Y,Z Vertex 2 {m}
+  24.5364, 20.449, 3.048,                 !- X,Y,Z Vertex 3 {m}
+  24.5364, 20.449, 3.6576;                !- X,Y,Z Vertex 4 {m}
 
 OS:Surface,
   {485e832c-c5ad-41fd-a53c-98ad41b8a58d}, !- Handle
@@ -632,10 +627,10 @@
   NoWind,                                 !- Wind Exposure
   ,                                       !- View Factor to Ground
   ,                                       !- Number of Vertices
-  24.5364, 20.449032, 3.6576,             !- X,Y,Z Vertex 1 {m}
-  24.5364, 20.449032, 3.048,              !- X,Y,Z Vertex 2 {m}
-  24.5364, 27.26436, 3.048,               !- X,Y,Z Vertex 3 {m}
-  24.5364, 27.26436, 3.6576;              !- X,Y,Z Vertex 4 {m}
+  24.5364, 20.449, 3.6576,                !- X,Y,Z Vertex 1 {m}
+  24.5364, 20.449, 3.048,                 !- X,Y,Z Vertex 2 {m}
+  24.5364, 27.2644, 3.048,                !- X,Y,Z Vertex 3 {m}
+  24.5364, 27.2644, 3.6576;               !- X,Y,Z Vertex 4 {m}
 
 OS:Surface,
   {6c60bfab-f847-4f36-997a-0740a47d8c72}, !- Handle
@@ -649,10 +644,10 @@
   NoWind,                                 !- Wind Exposure
   ,                                       !- View Factor to Ground
   ,                                       !- Number of Vertices
-  24.5364, 20.449032, 3.6576,             !- X,Y,Z Vertex 1 {m}
-  24.5364, 20.449032, 3.048,              !- X,Y,Z Vertex 2 {m}
-  2.72491200000001, 20.449032, 3.048,     !- X,Y,Z Vertex 3 {m}
-  2.72491200000001, 20.449032, 3.6576;    !- X,Y,Z Vertex 4 {m}
+  24.5364, 20.449, 3.6576,                !- X,Y,Z Vertex 1 {m}
+  24.5364, 20.449, 3.048,                 !- X,Y,Z Vertex 2 {m}
+  2.7249, 20.449, 3.048,                  !- X,Y,Z Vertex 3 {m}
+  2.7249, 20.449, 3.6576;                 !- X,Y,Z Vertex 4 {m}
 
 OS:Surface,
   {f5af1e48-a134-4951-86ae-8fac18c05c76}, !- Handle
@@ -666,10 +661,10 @@
   NoWind,                                 !- Wind Exposure
   ,                                       !- View Factor to Ground
   ,                                       !- Number of Vertices
-  2.72491200000001, 20.449032, 3.6576,    !- X,Y,Z Vertex 1 {m}
-  2.72491200000001, 20.449032, 3.048,     !- X,Y,Z Vertex 2 {m}
-  24.5364, 20.449032, 3.048,              !- X,Y,Z Vertex 3 {m}
-  24.5364, 20.449032, 3.6576;             !- X,Y,Z Vertex 4 {m}
+  2.7249, 20.449, 3.6576,                 !- X,Y,Z Vertex 1 {m}
+  2.7249, 20.449, 3.048,                  !- X,Y,Z Vertex 2 {m}
+  24.5364, 20.449, 3.048,                 !- X,Y,Z Vertex 3 {m}
+  24.5364, 20.449, 3.6576;                !- X,Y,Z Vertex 4 {m}
 
 OS:Surface,
   {d5a7c563-d645-4592-9788-4a685822a76b}, !- Handle
@@ -683,10 +678,10 @@
   NoWind,                                 !- Wind Exposure
   ,                                       !- View Factor to Ground
   ,                                       !- Number of Vertices
-  2.72491200000001, 20.449032, 3.6576,    !- X,Y,Z Vertex 1 {m}
-  2.72491200000001, 20.449032, 3.048,     !- X,Y,Z Vertex 2 {m}
-  2.72491200000001, 27.26436, 3.048,      !- X,Y,Z Vertex 3 {m}
-  2.72491200000001, 27.26436, 3.6576;     !- X,Y,Z Vertex 4 {m}
+  2.7249, 20.449, 3.6576,                 !- X,Y,Z Vertex 1 {m}
+  2.7249, 20.449, 3.048,                  !- X,Y,Z Vertex 2 {m}
+  2.7249, 27.2644, 3.048,                 !- X,Y,Z Vertex 3 {m}
+  2.7249, 27.2644, 3.6576;                !- X,Y,Z Vertex 4 {m}
 
 OS:Surface,
   {81686fa1-3304-4a52-a4f7-41b8cafe950d}, !- Handle
@@ -700,10 +695,10 @@
   NoWind,                                 !- Wind Exposure
   ,                                       !- View Factor to Ground
   ,                                       !- Number of Vertices
-  2.72491200000001, 27.26436, 3.6576,     !- X,Y,Z Vertex 1 {m}
-  2.72491200000001, 27.26436, 3.048,      !- X,Y,Z Vertex 2 {m}
-  2.72491200000001, 20.449032, 3.048,     !- X,Y,Z Vertex 3 {m}
-  2.72491200000001, 20.449032, 3.6576;    !- X,Y,Z Vertex 4 {m}
+  2.7249, 27.2644, 3.6576,                !- X,Y,Z Vertex 1 {m}
+  2.7249, 27.2644, 3.048,                 !- X,Y,Z Vertex 2 {m}
+  2.7249, 20.449, 3.048,                  !- X,Y,Z Vertex 3 {m}
+  2.7249, 20.449, 3.6576;                 !- X,Y,Z Vertex 4 {m}
 
 OS:Surface,
   {83e5521a-1190-4266-9938-2132611be247}, !- Handle
@@ -717,10 +712,10 @@
   WindExposed,                            !- Wind Exposure
   ,                                       !- View Factor to Ground
   ,                                       !- Number of Vertices
-  6.67784224096021e-15, 27.26436, 3.6576, !- X,Y,Z Vertex 1 {m}
-  6.67784224096021e-15, 27.26436, 3.048,  !- X,Y,Z Vertex 2 {m}
-  8.3473028012003e-16, 13.63218, 3.048,   !- X,Y,Z Vertex 3 {m}
-  8.3473028012003e-16, 13.63218, 3.6576;  !- X,Y,Z Vertex 4 {m}
+  0, 27.2644, 3.6576,                     !- X,Y,Z Vertex 1 {m}
+  0, 27.2644, 3.048,                      !- X,Y,Z Vertex 2 {m}
+  0, 13.6322, 3.048,                      !- X,Y,Z Vertex 3 {m}
+  0, 13.6322, 3.6576;                     !- X,Y,Z Vertex 4 {m}
 
 OS:Surface,
   {6b6325ab-b631-4204-aa15-1a70289c4114}, !- Handle
@@ -734,10 +729,10 @@
   WindExposed,                            !- Wind Exposure
   ,                                       !- View Factor to Ground
   ,                                       !- Number of Vertices
-  13.63218, 27.26436, 3.6576,             !- X,Y,Z Vertex 1 {m}
-  13.63218, 27.26436, 3.048,              !- X,Y,Z Vertex 2 {m}
-  2.724912, 27.26436, 3.048,              !- X,Y,Z Vertex 3 {m}
-  2.724912, 27.26436, 3.6576;             !- X,Y,Z Vertex 4 {m}
+  13.6322, 27.2644, 3.6576,               !- X,Y,Z Vertex 1 {m}
+  13.6322, 27.2644, 3.048,                !- X,Y,Z Vertex 2 {m}
+  2.7249, 27.2644, 3.048,                 !- X,Y,Z Vertex 3 {m}
+  2.7249, 27.2644, 3.6576;                !- X,Y,Z Vertex 4 {m}
 
 OS:Surface,
   {4b32d41d-fd1c-4641-8c33-918720778024}, !- Handle
@@ -751,10 +746,10 @@
   WindExposed,                            !- Wind Exposure
   ,                                       !- View Factor to Ground
   ,                                       !- Number of Vertices
-  24.5364, 20.449032, 3.6576,             !- X,Y,Z Vertex 1 {m}
-  24.5364, 27.26436, 3.6576,              !- X,Y,Z Vertex 2 {m}
-  2.724912, 27.26436, 3.6576,             !- X,Y,Z Vertex 3 {m}
-  2.724912, 20.449032, 3.6576;            !- X,Y,Z Vertex 4 {m}
+  24.5364, 20.449, 3.6576,                !- X,Y,Z Vertex 1 {m}
+  24.5364, 27.2644, 3.6576,               !- X,Y,Z Vertex 2 {m}
+  2.7249, 27.2644, 3.6576,                !- X,Y,Z Vertex 3 {m}
+  2.7249, 20.449, 3.6576;                 !- X,Y,Z Vertex 4 {m}
 
 OS:Surface,
   {14811ee5-047f-499f-bb7e-a5a6ea1ad52f}, !- Handle
@@ -768,10 +763,10 @@
   WindExposed,                            !- Wind Exposure
   ,                                       !- View Factor to Ground
   ,                                       !- Number of Vertices
-  24.5364, 27.26436, 3.6576,              !- X,Y,Z Vertex 1 {m}
-  24.5364, 27.26436, 3.048,               !- X,Y,Z Vertex 2 {m}
-  13.63218, 27.26436, 3.048,              !- X,Y,Z Vertex 3 {m}
-  13.63218, 27.26436, 3.6576;             !- X,Y,Z Vertex 4 {m}
+  24.5364, 27.2644, 3.6576,               !- X,Y,Z Vertex 1 {m}
+  24.5364, 27.2644, 3.048,                !- X,Y,Z Vertex 2 {m}
+  13.6322, 27.2644, 3.048,                !- X,Y,Z Vertex 3 {m}
+  13.6322, 27.2644, 3.6576;               !- X,Y,Z Vertex 4 {m}
 
 OS:Facility,
   {deee7c3b-5120-4b61-8ce5-8a6455de1dc9}; !- Handle
@@ -792,34 +787,6 @@
   ,                                       !- Relocatable
   ;                                       !- Nominal Floor to Ceiling Height {m}
 
-OS:Rendering:Color,
-  {eae6ac4a-49d1-42f6-a9d8-a27ac8d1e116}, !- Handle
-  Rendering Color 1,                      !- Name
-  106,                                    !- Rendering Red Value
-  90,                                     !- Rendering Green Value
-  205;                                    !- Rendering Blue Value
-
-OS:Rendering:Color,
-  {e6de8fc3-d4a2-4bd4-befa-b0a851caaff9}, !- Handle
-  Rendering Color 2,                      !- Name
-  255,                                    !- Rendering Red Value
-  240,                                    !- Rendering Green Value
-  245;                                    !- Rendering Blue Value
-
-OS:Rendering:Color,
-  {da045f9b-06f6-41ee-86dd-cc22b6ebe6b0}, !- Handle
-  Rendering Color 3,                      !- Name
-  165,                                    !- Rendering Red Value
-  42,                                     !- Rendering Green Value
-  42;                                     !- Rendering Blue Value
-
-OS:Rendering:Color,
-  {ff2474da-7e39-4a42-aba5-615e74c84abf}, !- Handle
-  Rendering Color 4,                      !- Name
-  50,                                     !- Rendering Red Value
-  205,                                    !- Rendering Green Value
-  50;                                     !- Rendering Blue Value
-
 OS:Site,
   {1fc00989-f1d0-46aa-bf8b-869cbb16db81}, !- Handle
   Site 1,                                 !- Name
@@ -900,35 +867,20 @@
   RetailSales,                            !- Name
   ,                                       !- Default Construction Set Name
   ,                                       !- Default Schedule Set Name
-  {aa1f044b-9bb6-40f7-adc8-d0f146ab27bf}, !- Group Rendering Name
+  ,                                       !- Group Rendering Name
   ,                                       !- Design Specification Outdoor Air Object Name
   RtS,                                    !- Standards Building Type
   RetailSales;                            !- Standards Space Type
-
-OS:Rendering:Color,
-  {aa1f044b-9bb6-40f7-adc8-d0f146ab27bf}, !- Handle
-  Rendering Color 5,                      !- Name
-  49,                                     !- Rendering Red Value
-  255,                                    !- Rendering Green Value
-  44,                                     !- Rendering Blue Value
-  255;                                    !- Rendering Alpha Value
 
 OS:SpaceType,
   {6d0a25b7-7aca-469d-9977-c6b57fcef994}, !- Handle
   StockRoom,                              !- Name
   ,                                       !- Default Construction Set Name
   ,                                       !- Default Schedule Set Name
-  {c30dde4c-395a-4321-b40d-0d7139cef657}, !- Group Rendering Name
+  ,                                       !- Group Rendering Name
   ,                                       !- Design Specification Outdoor Air Object Name
   RtS,                                    !- Standards Building Type
   StockRoom;                              !- Standards Space Type
-
-OS:Rendering:Color,
-  {c30dde4c-395a-4321-b40d-0d7139cef657}, !- Handle
-  Rendering Color 6,                      !- Name
-  205,                                    !- Rendering Red Value
-  133,                                    !- Rendering Green Value
-  63;                                     !- Rendering Blue Value
 
 OS:ThermalZone,
   {e6092d3d-ae3a-479c-8911-ad18f73ef51d}, !- Handle
@@ -949,7 +901,7 @@
   ,                                       !- Secondary Daylighting Control Name
   ,                                       !- Fraction of Zone Controlled by Secondary Daylighting Control
   ,                                       !- Illuminance Map Name
-  {fbbca346-2721-45c1-9334-4ac4eda5e763}, !- Group Rendering Name
+  ,                                       !- Group Rendering Name
   ,                                       !- Thermostat Name
   No;                                     !- Use Ideal Air Loads
 
@@ -1031,7 +983,7 @@
   ,                                       !- Secondary Daylighting Control Name
   ,                                       !- Fraction of Zone Controlled by Secondary Daylighting Control
   ,                                       !- Illuminance Map Name
-  {3bfed0c6-9858-4bca-87d6-867e020fd94d}, !- Group Rendering Name
+  ,                                       !- Group Rendering Name
   ,                                       !- Thermostat Name
   No;                                     !- Use Ideal Air Loads
 
@@ -1113,7 +1065,7 @@
   ,                                       !- Secondary Daylighting Control Name
   ,                                       !- Fraction of Zone Controlled by Secondary Daylighting Control
   ,                                       !- Illuminance Map Name
-  {de655d95-ef9a-4ae6-bc8d-d67e0b6f1c04}, !- Group Rendering Name
+  ,                                       !- Group Rendering Name
   ,                                       !- Thermostat Name
   No;                                     !- Use Ideal Air Loads
 
@@ -1195,7 +1147,7 @@
   ,                                       !- Secondary Daylighting Control Name
   ,                                       !- Fraction of Zone Controlled by Secondary Daylighting Control
   ,                                       !- Illuminance Map Name
-  {9edc169a-76f8-4bfa-9584-dc5bca0b4eaf}, !- Group Rendering Name
+  ,                                       !- Group Rendering Name
   ,                                       !- Thermostat Name
   No;                                     !- Use Ideal Air Loads
 
@@ -1263,42 +1215,7 @@
   Plenum,                                 !- Name
   ,                                       !- Default Construction Set Name
   ,                                       !- Default Schedule Set Name
-  {9475cba9-76ac-4ac8-b8ea-97921fad786d}, !- Group Rendering Name
+  ,                                       !- Group Rendering Name
   ,                                       !- Design Specification Outdoor Air Object Name
   ,                                       !- Standards Building Type
   Plenum;                                 !- Standards Space Type
-
-OS:Rendering:Color,
-  {9edc169a-76f8-4bfa-9584-dc5bca0b4eaf}, !- Handle
-  Rendering Color 7,                      !- Name
-  248,                                    !- Rendering Red Value
-  248,                                    !- Rendering Green Value
-  255;                                    !- Rendering Blue Value
-
-OS:Rendering:Color,
-  {3bfed0c6-9858-4bca-87d6-867e020fd94d}, !- Handle
-  Rendering Color 8,                      !- Name
-  238,                                    !- Rendering Red Value
-  232,                                    !- Rendering Green Value
-  170;                                    !- Rendering Blue Value
-
-OS:Rendering:Color,
-  {de655d95-ef9a-4ae6-bc8d-d67e0b6f1c04}, !- Handle
-  Rendering Color 9,                      !- Name
-  175,                                    !- Rendering Red Value
-  238,                                    !- Rendering Green Value
-  238;                                    !- Rendering Blue Value
-
-OS:Rendering:Color,
-  {fbbca346-2721-45c1-9334-4ac4eda5e763}, !- Handle
-  Rendering Color 10,                     !- Name
-  250,                                    !- Rendering Red Value
-  128,                                    !- Rendering Green Value
-  114;                                    !- Rendering Blue Value
-
-OS:Rendering:Color,
-  {9475cba9-76ac-4ac8-b8ea-97921fad786d}, !- Handle
-  Rendering Color 11,                     !- Name
-  50,                                     !- Rendering Red Value
-  205,                                    !- Rendering Green Value
-  50;                                     !- Rendering Blue Value
