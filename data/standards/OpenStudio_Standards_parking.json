{
  "parking": [
    {
      "building_type": "SmallOffice",
      "building_area_per_spot": 250.0,
      "units_per_spot": null,
      "students_per_spot": null,
      "beds_per_spot": null,
      "parking_area_per_spot": 405.0,
      "notes": "Based on Table 4.17 Illuminated Parking Area from Achieving the 30% Goal: Energy and Cost Savings Analysis of ASHRAE Standard 90.1-2010"
    },
    {
      "building_type": "MediumOffice",
      "building_area_per_spot": 250.0,
      "units_per_spot": null,
      "students_per_spot": null,
      "beds_per_spot": null,
      "parking_area_per_spot": 405.0,
      "notes": "Based on Table 4.17 Illuminated Parking Area from Achieving the 30% Goal: Energy and Cost Savings Analysis of ASHRAE Standard 90.1-2010"
    },
    {
      "building_type": "LargeOffice",
      "building_area_per_spot": 620.0,
      "units_per_spot": null,
      "students_per_spot": null,
      "beds_per_spot": null,
      "parking_area_per_spot": 405.0,
      "notes": "Based on Table 4.17 Illuminated Parking Area from Achieving the 30% Goal: Energy and Cost Savings Analysis of ASHRAE Standard 90.1-2010"
    },
    {
      "building_type": "Retail",
      "building_area_per_spot": 285.7,
      "units_per_spot": null,
      "students_per_spot": null,
      "beds_per_spot": null,
      "parking_area_per_spot": 405.0,
      "notes": "Based on Table 4.17 Illuminated Parking Area from Achieving the 30% Goal: Energy and Cost Savings Analysis of ASHRAE Standard 90.1-2010"
    },
    {
      "building_type": "StripMall",
      "building_area_per_spot": 215.0,
      "units_per_spot": null,
      "students_per_spot": null,
      "beds_per_spot": null,
      "parking_area_per_spot": 405.0,
      "notes": "Based on Table 4.17 Illuminated Parking Area from Achieving the 30% Goal: Energy and Cost Savings Analysis of ASHRAE Standard 90.1-2010"
    },
    {
      "building_type": "PrimarySchool",
      "building_area_per_spot": null,
      "units_per_spot": null,
      "students_per_spot": 17.0,
      "beds_per_spot": null,
      "parking_area_per_spot": 405.0,
      "notes": "Based on Table 4.17 Illuminated Parking Area from Achieving the 30% Goal: Energy and Cost Savings Analysis of ASHRAE Standard 90.1-2010"
    },
    {
      "building_type": "SecondarySchool",
      "building_area_per_spot": null,
      "units_per_spot": null,
      "students_per_spot": 8.0,
      "beds_per_spot": null,
      "parking_area_per_spot": 405.0,
      "notes": "Based on Table 4.17 Illuminated Parking Area from Achieving the 30% Goal: Energy and Cost Savings Analysis of ASHRAE Standard 90.1-2010"
    },
    {
      "building_type": "Outpatient",
      "building_area_per_spot": 200.0,
      "units_per_spot": null,
      "students_per_spot": null,
      "beds_per_spot": null,
      "parking_area_per_spot": 405.0,
      "notes": "Based on Table 4.17 Illuminated Parking Area from Achieving the 30% Goal: Energy and Cost Savings Analysis of ASHRAE Standard 90.1-2010"
    },
    {
      "building_type": "Hospital",
      "building_area_per_spot": null,
      "units_per_spot": null,
      "students_per_spot": null,
      "beds_per_spot": 0.83,
      "parking_area_per_spot": 405.0,
      "notes": "Based on Table 4.17 Illuminated Parking Area from Achieving the 30% Goal: Energy and Cost Savings Analysis of ASHRAE Standard 90.1-2010"
    },
    {
      "building_type": "SmallHotel",
      "building_area_per_spot": null,
      "units_per_spot": 1.0,
      "students_per_spot": null,
      "beds_per_spot": null,
      "parking_area_per_spot": 405.0,
      "notes": "Based on Table 4.17 Illuminated Parking Area from Achieving the 30% Goal: Energy and Cost Savings Analysis of ASHRAE Standard 90.1-2010"
    },
    {
      "building_type": "LargeHotel",
      "building_area_per_spot": null,
      "units_per_spot": 1.0,
      "students_per_spot": null,
      "beds_per_spot": null,
      "parking_area_per_spot": 405.0,
      "notes": "Based on Table 4.17 Illuminated Parking Area from Achieving the 30% Goal: Energy and Cost Savings Analysis of ASHRAE Standard 90.1-2010"
    },
    {
      "building_type": "Warehouse",
      "building_area_per_spot": 1000.0,
      "units_per_spot": null,
      "students_per_spot": null,
      "beds_per_spot": null,
      "parking_area_per_spot": 405.0,
      "notes": "Based on Table 4.17 Illuminated Parking Area from Achieving the 30% Goal: Energy and Cost Savings Analysis of ASHRAE Standard 90.1-2010"
    },
    {
      "building_type": "QuickServiceRestaurant",
      "building_area_per_spot": 100.0,
      "units_per_spot": null,
      "students_per_spot": null,
      "beds_per_spot": null,
      "parking_area_per_spot": 405.0,
      "notes": "Based on Table 4.17 Illuminated Parking Area from Achieving the 30% Goal: Energy and Cost Savings Analysis of ASHRAE Standard 90.1-2010"
    },
    {
      "building_type": "FullServiceRestaurant",
      "building_area_per_spot": 100.0,
      "units_per_spot": null,
      "students_per_spot": null,
      "beds_per_spot": null,
      "parking_area_per_spot": 405.0,
      "notes": "Based on Table 4.17 Illuminated Parking Area from Achieving the 30% Goal: Energy and Cost Savings Analysis of ASHRAE Standard 90.1-2010"
    },
    {
      "building_type": "MidriseApartment",
      "building_area_per_spot": null,
      "units_per_spot": 0.45,
      "students_per_spot": null,
      "beds_per_spot": null,
      "parking_area_per_spot": 405.0,
      "notes": "Based on Table 4.17 Illuminated Parking Area from Achieving the 30% Goal: Energy and Cost Savings Analysis of ASHRAE Standard 90.1-2010"
    },
    {
      "building_type": "HighriseApartment",
      "building_area_per_spot": null,
      "units_per_spot": 0.45,
      "students_per_spot": null,
      "beds_per_spot": null,
      "parking_area_per_spot": 405.0,
      "notes": "Based on Table 4.17 Illuminated Parking Area from Achieving the 30% Goal: Energy and Cost Savings Analysis of ASHRAE Standard 90.1-2010"
    },
    {
      "building_type": "SuperMarket",
      "building_area_per_spot": 285.7,
      "units_per_spot": null,
      "students_per_spot": null,
      "beds_per_spot": null,
      "parking_area_per_spot": 405.0,
      "notes": "From NREL Reference Building (45002 ft^2 building/63810 ft^2 parking area at 405 per spot 157 spots)"
    },
    {
      "building_type": "Parking surface",
      "building_area_per_spot": null,
      "units_per_spot": null,
      "students_per_spot": null,
      "beds_per_spot": null,
      "parking_area_per_spot": 405.0,
      "notes": null
    },
    {
      "building_type": "Parking garage",
      "building_area_per_spot": null,
      "units_per_spot": null,
      "students_per_spot": null,
      "beds_per_spot": null,
      "parking_area_per_spot": 486,
      "notes": null
    },
    {
      "building_type": "Courthouse",
      "building_area_per_spot": null,
      "units_per_spot": null,
      "students_per_spot": null,
      "beds_per_spot": null,
<<<<<<< HEAD
      "parking_area_per_spot": null,
      "notes": null
    },
    {
      "building_type": "SmallDataCenterLowITE",
      "building_area_per_spot": 0.0,
      "units_per_spot": null,
      "students_per_spot": null,
      "beds_per_spot": null,
      "parking_area_per_spot": null,
      "notes": null
    },
    {
      "building_type": "SmallDataCenterHighITE",
      "building_area_per_spot": 0.0,
      "units_per_spot": null,
      "students_per_spot": null,
      "beds_per_spot": null,
      "parking_area_per_spot": null,
      "notes": null
    },
    {
      "building_type": "LargeDataCenterLowITE",
      "building_area_per_spot": 0.0,
      "units_per_spot": null,
      "students_per_spot": null,
      "beds_per_spot": null,
      "parking_area_per_spot": null,
      "notes": null
    },
    {
      "building_type": "LargeDataCenterHighITE",
      "building_area_per_spot": 0.0,
      "units_per_spot": null,
      "students_per_spot": null,
      "beds_per_spot": null,
      "parking_area_per_spot": null,
      "notes": null
    },
    {
      "building_type": "SmallOfficeDetailed",
=======
      "parking_area_per_spot": 405.0,
      "notes": "Based on Table 4.17 Illuminated Parking Area from Achieving the 30% Goal: Energy and Cost Savings Analysis of ASHRAE Standard 90.1-2010"
    },
    {
      "building_type": "Asm",
      "building_area_per_spot": 285.7,
      "units_per_spot": null,
      "students_per_spot": null,
      "beds_per_spot": null,
      "parking_area_per_spot": 405.0,
      "notes": "Based on Table 4.17 Illuminated Parking Area from Achieving the 30% Goal: Energy and Cost Savings Analysis of ASHRAE Standard 90.1-2010"
    },
    {
      "building_type": "ECC",
      "building_area_per_spot": null,
      "units_per_spot": null,
      "students_per_spot": 8.0,
      "beds_per_spot": null,
      "parking_area_per_spot": 405.0,
      "notes": "Based on Table 4.17 Illuminated Parking Area from Achieving the 30% Goal: Energy and Cost Savings Analysis of ASHRAE Standard 90.1-2010"
    },
    {
      "building_type": "EPr",
      "building_area_per_spot": null,
      "units_per_spot": null,
      "students_per_spot": 17.0,
      "beds_per_spot": null,
      "parking_area_per_spot": 405.0,
      "notes": "Based on Table 4.17 Illuminated Parking Area from Achieving the 30% Goal: Energy and Cost Savings Analysis of ASHRAE Standard 90.1-2010"
    },
    {
      "building_type": "ERC",
      "building_area_per_spot": null,
      "units_per_spot": null,
      "students_per_spot": 8.0,
      "beds_per_spot": null,
      "parking_area_per_spot": 405.0,
      "notes": "Based on Table 4.17 Illuminated Parking Area from Achieving the 30% Goal: Energy and Cost Savings Analysis of ASHRAE Standard 90.1-2010"
    },
    {
      "building_type": "ESe",
      "building_area_per_spot": null,
      "units_per_spot": null,
      "students_per_spot": 8.0,
      "beds_per_spot": null,
      "parking_area_per_spot": 405.0,
      "notes": "Based on Table 4.17 Illuminated Parking Area from Achieving the 30% Goal: Energy and Cost Savings Analysis of ASHRAE Standard 90.1-2010"
    },
    {
      "building_type": "EUn",
      "building_area_per_spot": null,
      "units_per_spot": null,
      "students_per_spot": 30.0,
      "beds_per_spot": null,
      "parking_area_per_spot": 405.0,
      "notes": "Based on Table 4.17 Illuminated Parking Area from Achieving the 30% Goal: Energy and Cost Savings Analysis of ASHRAE Standard 90.1-2010"
    },
    {
      "building_type": "Gro",
      "building_area_per_spot": 285.7,
      "units_per_spot": null,
      "students_per_spot": null,
      "beds_per_spot": null,
      "parking_area_per_spot": 405.0,
      "notes": "From NREL Reference Building (45002 ft^2 building/63810 ft^2 parking area at 405 per spot 157 spots)"
    },
    {
      "building_type": "Hsp",
      "building_area_per_spot": null,
      "units_per_spot": null,
      "students_per_spot": null,
      "beds_per_spot": 0.83,
      "parking_area_per_spot": 405.0,
      "notes": "Based on Table 4.17 Illuminated Parking Area from Achieving the 30% Goal: Energy and Cost Savings Analysis of ASHRAE Standard 90.1-2010"
    },
    {
      "building_type": "Htl",
      "building_area_per_spot": null,
      "units_per_spot": 1.0,
      "students_per_spot": null,
      "beds_per_spot": null,
      "parking_area_per_spot": 405.0,
      "notes": "Based on Table 4.17 Illuminated Parking Area from Achieving the 30% Goal: Energy and Cost Savings Analysis of ASHRAE Standard 90.1-2010"
    },
    {
      "building_type": "MBT",
      "building_area_per_spot": 1000.0,
      "units_per_spot": null,
      "students_per_spot": null,
      "beds_per_spot": null,
      "parking_area_per_spot": 405.0,
      "notes": "Based on Table 4.17 Illuminated Parking Area from Achieving the 30% Goal: Energy and Cost Savings Analysis of ASHRAE Standard 90.1-2010"
    },
    {
      "building_type": "MFm",
      "building_area_per_spot": null,
      "units_per_spot": 0.45,
      "students_per_spot": null,
      "beds_per_spot": null,
      "parking_area_per_spot": 405.0,
      "notes": "Based on Table 4.17 Illuminated Parking Area from Achieving the 30% Goal: Energy and Cost Savings Analysis of ASHRAE Standard 90.1-2010"
    },
    {
      "building_type": "MLI",
      "building_area_per_spot": 1000.0,
      "units_per_spot": null,
      "students_per_spot": null,
      "beds_per_spot": null,
      "parking_area_per_spot": 405.0,
      "notes": "Based on Table 4.17 Illuminated Parking Area from Achieving the 30% Goal: Energy and Cost Savings Analysis of ASHRAE Standard 90.1-2010"
    },
    {
      "building_type": "Mtl",
      "building_area_per_spot": null,
      "units_per_spot": 1.0,
      "students_per_spot": null,
      "beds_per_spot": null,
      "parking_area_per_spot": 405.0,
      "notes": "Based on Table 4.17 Illuminated Parking Area from Achieving the 30% Goal: Energy and Cost Savings Analysis of ASHRAE Standard 90.1-2010"
    },
    {
      "building_type": "Nrs",
      "building_area_per_spot": null,
      "units_per_spot": 1.0,
      "students_per_spot": null,
      "beds_per_spot": null,
      "parking_area_per_spot": 405.0,
      "notes": "Based on Table 4.17 Illuminated Parking Area from Achieving the 30% Goal: Energy and Cost Savings Analysis of ASHRAE Standard 90.1-2010"
    },
    {
      "building_type": "OfL",
>>>>>>> c75ccc5d
      "building_area_per_spot": 250.0,
      "units_per_spot": null,
      "students_per_spot": null,
      "beds_per_spot": null,
      "parking_area_per_spot": 405.0,
      "notes": "Based on Table 4.17 Illuminated Parking Area from Achieving the 30% Goal: Energy and Cost Savings Analysis of ASHRAE Standard 90.1-2010"
    },
    {
<<<<<<< HEAD
      "building_type": "MediumOfficeDetailed",
=======
      "building_type": "OfS",
>>>>>>> c75ccc5d
      "building_area_per_spot": 250.0,
      "units_per_spot": null,
      "students_per_spot": null,
      "beds_per_spot": null,
      "parking_area_per_spot": 405.0,
      "notes": "Based on Table 4.17 Illuminated Parking Area from Achieving the 30% Goal: Energy and Cost Savings Analysis of ASHRAE Standard 90.1-2010"
    },
    {
<<<<<<< HEAD
      "building_type": "LargeOfficeDetailed",
      "building_area_per_spot": 620.0,
=======
      "building_type": "RFF",
      "building_area_per_spot": 100.0,
      "units_per_spot": null,
      "students_per_spot": null,
      "beds_per_spot": null,
      "parking_area_per_spot": 405.0,
      "notes": "Based on Table 4.17 Illuminated Parking Area from Achieving the 30% Goal: Energy and Cost Savings Analysis of ASHRAE Standard 90.1-2010"
    },
    {
      "building_type": "RSD",
      "building_area_per_spot": 100.0,
      "units_per_spot": null,
      "students_per_spot": null,
      "beds_per_spot": null,
      "parking_area_per_spot": 405.0,
      "notes": "Based on Table 4.17 Illuminated Parking Area from Achieving the 30% Goal: Energy and Cost Savings Analysis of ASHRAE Standard 90.1-2010"
    },
    {
      "building_type": "Rt3",
      "building_area_per_spot": 285.7,
      "units_per_spot": null,
      "students_per_spot": null,
      "beds_per_spot": null,
      "parking_area_per_spot": 405.0,
      "notes": "Based on Table 4.17 Illuminated Parking Area from Achieving the 30% Goal: Energy and Cost Savings Analysis of ASHRAE Standard 90.1-2010"
    },
    {
      "building_type": "RtL",
      "building_area_per_spot": 285.7,
      "units_per_spot": null,
      "students_per_spot": null,
      "beds_per_spot": null,
      "parking_area_per_spot": 405.0,
      "notes": "Based on Table 4.17 Illuminated Parking Area from Achieving the 30% Goal: Energy and Cost Savings Analysis of ASHRAE Standard 90.1-2010"
    },
    {
      "building_type": "RtS",
      "building_area_per_spot": 285.7,
      "units_per_spot": null,
      "students_per_spot": null,
      "beds_per_spot": null,
      "parking_area_per_spot": 405.0,
      "notes": "Based on Table 4.17 Illuminated Parking Area from Achieving the 30% Goal: Energy and Cost Savings Analysis of ASHRAE Standard 90.1-2010"
    },
    {
      "building_type": "SCn",
      "building_area_per_spot": 1000.0,
      "units_per_spot": null,
      "students_per_spot": null,
      "beds_per_spot": null,
      "parking_area_per_spot": 405.0,
      "notes": "Based on Table 4.17 Illuminated Parking Area from Achieving the 30% Goal: Energy and Cost Savings Analysis of ASHRAE Standard 90.1-2010"
    },
    {
      "building_type": "SUn",
      "building_area_per_spot": 1000.0,
      "units_per_spot": null,
      "students_per_spot": null,
      "beds_per_spot": null,
      "parking_area_per_spot": 405.0,
      "notes": "Based on Table 4.17 Illuminated Parking Area from Achieving the 30% Goal: Energy and Cost Savings Analysis of ASHRAE Standard 90.1-2010"
    },
    {
      "building_type": "WRf",
      "building_area_per_spot": 1000.0,
>>>>>>> c75ccc5d
      "units_per_spot": null,
      "students_per_spot": null,
      "beds_per_spot": null,
      "parking_area_per_spot": 405.0,
      "notes": "Based on Table 4.17 Illuminated Parking Area from Achieving the 30% Goal: Energy and Cost Savings Analysis of ASHRAE Standard 90.1-2010"
    }
  ]
}<|MERGE_RESOLUTION|>--- conflicted
+++ resolved
@@ -177,49 +177,6 @@
       "units_per_spot": null,
       "students_per_spot": null,
       "beds_per_spot": null,
-<<<<<<< HEAD
-      "parking_area_per_spot": null,
-      "notes": null
-    },
-    {
-      "building_type": "SmallDataCenterLowITE",
-      "building_area_per_spot": 0.0,
-      "units_per_spot": null,
-      "students_per_spot": null,
-      "beds_per_spot": null,
-      "parking_area_per_spot": null,
-      "notes": null
-    },
-    {
-      "building_type": "SmallDataCenterHighITE",
-      "building_area_per_spot": 0.0,
-      "units_per_spot": null,
-      "students_per_spot": null,
-      "beds_per_spot": null,
-      "parking_area_per_spot": null,
-      "notes": null
-    },
-    {
-      "building_type": "LargeDataCenterLowITE",
-      "building_area_per_spot": 0.0,
-      "units_per_spot": null,
-      "students_per_spot": null,
-      "beds_per_spot": null,
-      "parking_area_per_spot": null,
-      "notes": null
-    },
-    {
-      "building_type": "LargeDataCenterHighITE",
-      "building_area_per_spot": 0.0,
-      "units_per_spot": null,
-      "students_per_spot": null,
-      "beds_per_spot": null,
-      "parking_area_per_spot": null,
-      "notes": null
-    },
-    {
-      "building_type": "SmallOfficeDetailed",
-=======
       "parking_area_per_spot": 405.0,
       "notes": "Based on Table 4.17 Illuminated Parking Area from Achieving the 30% Goal: Energy and Cost Savings Analysis of ASHRAE Standard 90.1-2010"
     },
@@ -351,7 +308,6 @@
     },
     {
       "building_type": "OfL",
->>>>>>> c75ccc5d
       "building_area_per_spot": 250.0,
       "units_per_spot": null,
       "students_per_spot": null,
@@ -360,11 +316,7 @@
       "notes": "Based on Table 4.17 Illuminated Parking Area from Achieving the 30% Goal: Energy and Cost Savings Analysis of ASHRAE Standard 90.1-2010"
     },
     {
-<<<<<<< HEAD
-      "building_type": "MediumOfficeDetailed",
-=======
       "building_type": "OfS",
->>>>>>> c75ccc5d
       "building_area_per_spot": 250.0,
       "units_per_spot": null,
       "students_per_spot": null,
@@ -373,10 +325,6 @@
       "notes": "Based on Table 4.17 Illuminated Parking Area from Achieving the 30% Goal: Energy and Cost Savings Analysis of ASHRAE Standard 90.1-2010"
     },
     {
-<<<<<<< HEAD
-      "building_type": "LargeOfficeDetailed",
-      "building_area_per_spot": 620.0,
-=======
       "building_type": "RFF",
       "building_area_per_spot": 100.0,
       "units_per_spot": null,
@@ -442,7 +390,6 @@
     {
       "building_type": "WRf",
       "building_area_per_spot": 1000.0,
->>>>>>> c75ccc5d
       "units_per_spot": null,
       "students_per_spot": null,
       "beds_per_spot": null,
