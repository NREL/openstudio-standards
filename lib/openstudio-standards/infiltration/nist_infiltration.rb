--- conflicted
+++ resolved
@@ -71,15 +71,6 @@
         nist_building_type = 'HighriseApartment'
       when 'TallBuilding', 'SuperTallBuilding'
         nist_building_type = 'LargeHotel'
-<<<<<<< HEAD
-        OpenStudio.logFree(OpenStudio::Warn, 'openstudio.standards.Infiltration', "NIST coefficients aren't available for model building type #{model_building_type}. Since the building type is for a tall building, using nist building type #{nist_building_type} to best represent infiltration coefficients.")
-      when 'College', 'Laboratory', 'EUn', 'ECC', 'MBT'
-        nist_building_type = 'SecondarySchool'
-        OpenStudio.logFree(OpenStudio::Warn, 'openstudio.standards.Infiltration', "NIST coefficients aren't available for model building type #{model_building_type}. Since the building may involve complex geometry, using nist building type #{nist_building_type} to best represent infiltration coefficients.")
-      when 'Courthouse'
-        nist_building_type = 'MediumOffice'
-        OpenStudio.logFree(OpenStudio::Warn, 'openstudio.standards.Infiltration', "NIST coefficients aren't available for model building type #{model_building_type}. Using nist building type #{nist_building_type} to best represent infiltration coefficients.")
-=======
         OpenStudio.logFree(OpenStudio::Warn, 'openstudio.standards.Infiltration.nist_infiltration', "NIST coefficients aren't available for model building type #{model_building_type}. Since the building type is for a tall building, using nist building type #{nist_building_type} to best represent infiltration coefficients.")
       when 'College', 'Laboratory', 'EUn', 'ECC', 'MBT'
         nist_building_type = 'SecondarySchool'
@@ -87,7 +78,6 @@
       when 'Courthouse'
         nist_building_type = 'MediumOffice'
         OpenStudio.logFree(OpenStudio::Warn, 'openstudio.standards.Infiltration.nist_infiltration', "NIST coefficients aren't available for model building type #{model_building_type}. Using nist building type #{nist_building_type} to best represent infiltration coefficients.")
->>>>>>> 45b0a92d
       else
         nist_building_type = model_building_type
       end
