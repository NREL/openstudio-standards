# A variety of DX coil methods that are the same regardless of coil type.
# These methods are available to:
# CoilCoolingDXSingleSpeed, CoilCoolingDXTwoSpeed, CoilCoolingDXMultiSpeed
module CoilDX
  # @!group CoilDX

<<<<<<< HEAD
=======
  # Finds the subcategory.  Possible choices are:
  # Single Package, Split System, PTAC, or PTHP
  #
  # @param coil_dx [OpenStudio::Model::StraightComponent] coil cooling object, allowable types:
  #   CoilCoolingDXSingleSpeed, CoilCoolingDXTwoSpeed, CoilCoolingDXMultiSpeed
  # @return [String] the coil_dx_subcategory(coil_dx)
  # @todo Add add split system vs single package to model object
  def coil_dx_subcategory(coil_dx)
    sub_category = 'Single Package'

    # Fallback to the name, mainly for library export
    if coil_dx.name.get.to_s.include?('Single Package')
      sub_category = 'Single Package'
    elsif coil_dx.name.get.to_s.include?('Split System') ||
          coil_dx.name.get.to_s.include?('Central Air Source HP')
      sub_category = 'Split System'
    elsif coil_dx.name.get.to_s.include?('Minisplit HP')
      sub_category = 'Minisplit System'
    elsif coil_dx.name.get.to_s.include?('CRAC')
      sub_category = 'CRAC'
    end

    return sub_category
  end

  # Determine if it is a heat pump
  #
  # @param coil_dx [OpenStudio::Model::StraightComponent] coil cooling object
  # @return [Boolean] returns true if it is a heat pump, false if not
  def coil_dx_heat_pump?(coil_dx)
    heat_pump = false

    if coil_dx.airLoopHVAC.empty?
      if coil_dx.containingHVACComponent.is_initialized
        containing_comp = coil_dx.containingHVACComponent.get
        if containing_comp.to_AirLoopHVACUnitaryHeatPumpAirToAir.is_initialized
          heat_pump = true
        elsif containing_comp.to_AirLoopHVACUnitaryHeatPumpAirToAirMultiSpeed.is_initialized
          htg_coil = containing_comp.to_AirLoopHVACUnitaryHeatPumpAirToAirMultiSpeed.get.heatingCoil
          if htg_coil.to_CoilHeatingDXMultiSpeed.is_initialized then heat_pump = true end
        end
      elsif coil_dx.containingZoneHVACComponent.is_initialized
        containing_comp = coil_dx.containingZoneHVACComponent.get
        # PTHP
        if containing_comp.to_ZoneHVACPackagedTerminalHeatPump.is_initialized
          heat_pump = true
        end
        # @todo Add other zone hvac systems
      end
    else
      if !coil_dx.airLoopHVAC.get.supplyComponents('OS:Coil:Heating:DX:SingleSpeed'.to_IddObjectType).empty? ||
         !coil_dx.airLoopHVAC.get.supplyComponents('OS:Coil:Heating:DX:VariableSpeed'.to_IddObjectType).empty?
        heat_pump = true
      end
    end

    return heat_pump
  end

  # Determine the heating type.
  # Possible choices are: Electric Resistance or None, All Other
  #
  # @param coil_dx [OpenStudio::Model::StraightComponent] coil cooling object, allowable types:
  #   CoilCoolingDXSingleSpeed, CoilCoolingDXTwoSpeed, CoilCoolingDXMultiSpeed
  # @param necb_ref_hp [Boolean] for compatability with NECB ruleset only.
  # @return [String] the heating type
  def coil_dx_heating_type(coil_dx, necb_ref_hp = false)
    htg_type = nil

    # If Unitary or Zone HVAC
    if coil_dx.airLoopHVAC.empty?
      if coil_dx.containingHVACComponent.is_initialized
        containing_comp = coil_dx.containingHVACComponent.get
        if containing_comp.to_AirLoopHVACUnitaryHeatPumpAirToAir.is_initialized
          htg_type = 'Electric Resistance or None'
        elsif containing_comp.to_AirLoopHVACUnitarySystem.is_initialized
          htg_coil = containing_comp.to_AirLoopHVACUnitarySystem.get.heatingCoil
          if containing_comp.name.to_s.include? 'Minisplit'
            htg_type = 'All Other'
          elsif htg_coil.is_initialized
            htg_coil = htg_coil.get
            if htg_coil.to_CoilHeatingElectric.is_initialized || htg_coil.to_CoilHeatingDXMultiSpeed.is_initialized
              htg_type = 'Electric Resistance or None'
            elsif htg_coil.to_CoilHeatingGas.is_initialized || htg_coil.to_CoilHeatingGasMultiStage.is_initialized
              htg_type = 'All Other'
            end
          else
            htg_type = 'Electric Resistance or None'
          end
        elsif containing_comp.to_AirLoopHVACUnitaryHeatPumpAirToAirMultiSpeed.is_initialized
          htg_coil = containing_comp.to_AirLoopHVACUnitaryHeatPumpAirToAirMultiSpeed.get.heatingCoil
          supp_htg_coil = containing_comp.to_AirLoopHVACUnitaryHeatPumpAirToAirMultiSpeed.get.supplementalHeatingCoil
          if htg_coil.to_CoilHeatingDXMultiSpeed.is_initialized || supp_htg_coil.to_CoilHeatingElectric.is_initialized
            htg_type = 'Electric Resistance or None'
          elsif htg_coil.to_CoilHeatingGasMultiStage.is_initialized || htg_coil.to_CoilHeatingGas.is_initialized
            htg_type = 'All Other'
          end
        end
        # @todo Add other unitary systems
      elsif coil_dx.containingZoneHVACComponent.is_initialized
        containing_comp = coil_dx.containingZoneHVACComponent.get
        # PTAC
        if containing_comp.to_ZoneHVACPackagedTerminalAirConditioner.is_initialized
          htg_coil = containing_comp.to_ZoneHVACPackagedTerminalAirConditioner.get.heatingCoil
          if htg_coil.to_CoilHeatingElectric.is_initialized
            htg_type = 'Electric Resistance or None'
          elsif htg_coil.to_CoilHeatingWater.is_initialized || htg_coil.to_CoilHeatingGas.is_initialized
            htg_type = 'All Other'
          end
        # PTHP
        elsif containing_comp.to_ZoneHVACPackagedTerminalHeatPump.is_initialized
          htg_type = 'Electric Resistance or None'
        end
        # @todo Add other zone hvac systems
      end
    end

    # If on an AirLoop
    if coil_dx.airLoopHVAC.is_initialized
      air_loop = coil_dx.airLoopHVAC.get
      htg_type = if !air_loop.supplyComponents('OS:Coil:Heating:Gas'.to_IddObjectType).empty?
                   'All Other'
                 elsif !air_loop.supplyComponents('OS:Coil:Heating:Water'.to_IddObjectType).empty?
                   'All Other'
                 elsif !air_loop.supplyComponents('OS:Coil:Heating:DX:SingleSpeed'.to_IddObjectType).empty?
                   'All Other'
                 elsif !air_loop.supplyComponents('OS:Coil:Heating:DX:MultiSpeed'.to_IddObjectType).empty?
                   'All Other'
                 elsif !air_loop.supplyComponents('OS:Coil:Heating:DX:VariableSpeed'.to_IddObjectType).empty?
                   'All Other'
                 elsif !air_loop.supplyComponents('OS:Coil:Heating:Gas:MultiStage'.to_IddObjectType).empty?
                   'All Other'
                 elsif !air_loop.supplyComponents('OS:Coil:Heating:Desuperheater'.to_IddObjectType).empty?
                   'All Other'
                 elsif !air_loop.supplyComponents('OS:Coil:Heating:WaterToAirHeatPump:EquationFit'.to_IddObjectType).empty?
                   'All Other'
                 elsif !air_loop.supplyComponents('OS:Coil:Heating:Electric'.to_IddObjectType).empty?
                   'Electric Resistance or None'
                 else
                   'Electric Resistance or None'
                 end
    end

    return htg_type
  end

>>>>>>> 42f70b4e
  # Finds the search criteria
  #
  # @param coil_dx [OpenStudio::Model::StraightComponent] coil cooling object, allowable types:
  #   CoilCoolingDXSingleSpeed, CoilCoolingDXTwoSpeed, CoilCoolingDXMultiSpeed
  # @param necb_ref_hp [Boolean] for compatability with NECB ruleset only.
  # @param equipment_type [Boolean] indicate that equipment_type should be in the search criteria.
  # @return [Hash] has for search criteria to be used for find object
  def coil_dx_find_search_criteria(coil_dx, necb_ref_hp = false, equipment_type = false)
    search_criteria = {}
    search_criteria['template'] = template

    # Cooling type
    search_criteria['cooling_type'] = case coil_dx.iddObjectType.valueName.to_s
                                      when 'OS_Coil_Cooling_DX_SingleSpeed',
                                           'OS_Coil_Cooling_DX_TwoSpeed',
                                           'OS_Coil_Cooling_DX_VariableSpeed',
                                           'OS_Coil_Cooling_DX_MultiSpeed',
                                           'OS_AirConditioner_VariableRefrigerantFlow'
                                        coil_dx.condenserType
                                      else
                                        'AirCooled'
                                      end

<<<<<<< HEAD
    # Get the coil subcategory
    search_criteria['subcategory'] = OpenstudioStandards::HVAC.coil_dx_subcategory(coil_dx)

    # Add the heating type to the search criteria
    htg_type = OpenstudioStandards::HVAC.coil_dx_heating_type(coil_dx)
    unless htg_type.nil?
      search_criteria['heating_type'] = htg_type
    end

    # The heating side of unitary heat pumps don't have a heating type as part of the search
    if coil_dx.to_CoilHeatingDXSingleSpeed.is_initialized &&
      OpenstudioStandards::HVAC.coil_dx_heat_pump?(coil_dx) &&
       coil_dx.airLoopHVAC.empty? && coil_dx.containingHVACComponent.is_initialized
      containing_comp = coil_dx.containingHVACComponent.get
      if containing_comp.to_AirLoopHVACUnitaryHeatPumpAirToAir.is_initialized
        search_criteria['heating_type'] = nil
=======
    # Subcategory
    search_criteria['subcategory'] = coil_dx_subcategory(coil_dx)

    # Add the heating type to the search criteria
    case coil_dx.iddObjectType.valueName.to_s
    when 'OS_Coil_Cooling_DX_SingleSpeed',
         'OS_Coil_Cooling_DX_TwoSpeed',
         'OS_Coil_Cooling_DX_VariableSpeed',
         'OS_Coil_Cooling_DX_MultiSpeed',
         'OS_AirConditioner_VariableRefrigerantFlow'
      htg_type = coil_dx_heating_type(coil_dx, necb_ref_hp)
      unless htg_type.nil?
        search_criteria['heating_type'] = htg_type
>>>>>>> 42f70b4e
      end
    end

    # Get the equipment type
    if equipment_type && coil_dx.airLoopHVAC.empty? && coil_dx.containingZoneHVACComponent.is_initialized
      containing_comp = coil_dx.containingZoneHVACComponent.get
      # PTAC
      if containing_comp.to_ZoneHVACPackagedTerminalAirConditioner.is_initialized
        search_criteria['equipment_type'] = 'PTAC'
        search_criteria['subcategory'] = nil
        unless (template == 'NECB2011') || (template == 'NECB2015') || (template == 'NECB2017') || (template == 'NECB2020') || (template == 'BTAPPRE1980') ||
               (template == 'BTAP1980TO2010')
          search_criteria['heating_type'] = nil
        end
      end
      # PTHP
      if containing_comp.to_ZoneHVACPackagedTerminalHeatPump.is_initialized && !((template == 'NECB2011') || (template == 'NECB2015') || (template == 'NECB2017') || (template == 'NECB2020') || (template == 'BTAPPRE1980') ||
               (template == 'BTAP1980TO2010'))
        search_criteria['subcategory'] = nil
        search_criteria['heating_type'] = nil
        search_criteria['equipment_type'] = 'PTHP'
      end
    end

    return search_criteria
  end

  # Determine what application to use for looking up the minimum efficiency requirements of PTACs
  #
  # @param coil_dx [OpenStudio::Model::StraightComponent] coil cooling object, allowable types:
  #   CoilCoolingDXSingleSpeed, CoilCoolingDXTwoSpeed, CoilCoolingDXMultiSpeed
  # @return [String] PTAC application
  def coil_dx_packaged_terminal_application(coil_dx)
    case template
    when '90.1-2004', '90.1-2007'
      return 'New Construction'
    when '90.1-2010', '90.1-2013', '90.1-2016', '90.1-2019'
      return 'Standard Size'
    end
  end

  # Determine what electric power phase value should be used for efficiency lookups for DX coils
  #
  # @param coil_dx [OpenStudio::Model::StraightComponent] coil cooling object, allowable types:
  #   CoilCoolingDXSingleSpeed, CoilCoolingDXTwoSpeed, CoilCoolingDXMultiSpeed
  # @return [String] Electric power phase
  def coil_dx_electric_power_phase(coil_dx)
    case template
    when '90.1-2019', '90.1-2016'
      return 3
    else
      return nil
    end
  end

  # Determine what capacity curve to use to represent the change of the coil's capacity as a function of changes in temperatures
  #
  # @param coil_dx [OpenStudio::Model::StraightComponent] coil cooling object, allowable types:
  #   CoilCoolingDXSingleSpeed, CoilCoolingDXTwoSpeed, CoilCoolingDXMultiSpeed
  # @param equipment_type [String] Type of equipment
  # @param heating [Boolean] Specify if the curve to return is for heating operation
  # @return [String] Curve name
  def coil_dx_cap_ft(coil_dx, equipment_type = 'Air Conditioners', heating = false)
    case equipment_type
    when 'PTAC'
      return 'PSZ-Fine Storage DX Coil Cap-FT'
    when 'PSZ-AC', 'Air Conditioners'
      return 'CoilClgDXQRatio_fTwbToadbSI'
    when 'PTHP'
      return 'DXHEAT-NECB2011-REF-CAPFT'
    when 'PSZ-HP', 'Heat Pumps'
      return 'HPACHeatCapFT' if heating

      return 'HPACCoolCapFT'
    else
      return 'CoilClgDXQRatio_fTwbToadbSI'
    end
  end

  # Determine what capacity curve to use to represent the change of the coil's capacity as a function of changes in airflow fraction
  #
  # @param coil_dx [OpenStudio::Model::StraightComponent] coil cooling object, allowable types:
  #   CoilCoolingDXSingleSpeed, CoilCoolingDXTwoSpeed, CoilCoolingDXMultiSpeed
  # @param equipment_type [String] Type of equipment
  # @param heating [Boolean] Specify if the curve to return is for heating operation
  # @return [String] Curve name
  def coil_dx_cap_fflow(coil_dx, equipment_type = 'Air Conditioners', heating = false)
    case equipment_type
    when 'PTAC'
      return 'DX Coil Cap-FF'
    when 'PSZ-AC', 'Air Conditioners'
      return 'CoilClgDXSnglQRatio_fCFMRatio'
    when 'PTHP'
      return 'DXHEAT-NECB2011-REF-CAPFFLOW'
    when 'PSZ-HP', 'Heat Pumps'
      return 'HPACHeatCapFFF' if heating

      return 'HPACCoolCapFFF'
    else
      return 'CoilClgDXSnglQRatio_fCFMRatio'
    end
  end

  # Determine what EIR curve to use to represent the change of the coil's EIR as a function of changes in temperatures
  #
  # @param coil_dx [OpenStudio::Model::StraightComponent] coil cooling object, allowable types:
  #   CoilCoolingDXSingleSpeed, CoilCoolingDXTwoSpeed, CoilCoolingDXMultiSpeed
  # @param equipment_type [String] Type of equipment
  # @param heating [Boolean] Specify if the curve to return is for heating operation
  # @return [String] Curve name
  def coil_dx_eir_ft(coil_dx, equipment_type = 'Air Conditioners', heating = false)
    case equipment_type
    when 'PTAC'
      return 'PSZ-AC DX Coil EIR-FT'
    when 'PSZ-AC', 'Air Conditioners'
      return 'CoilClgDXEIRRatio_fTwbToadbSI'
    when 'PTHP'
      return 'DXHEAT-NECB2011-REF-EIRFT'
    when 'PSZ-HP', 'Heat Pumps'
      return 'HPACHeatEIRFT' if heating

      return 'HPACCoolEIRFT'
    else
      return 'CoilClgDXEIRRatio_fTwbToadbSI'
    end
  end

  # Determine what EIR curve to use to represent the change of the coil's EIR as a function of changes in airflow fraction
  #
  # @param coil_dx [OpenStudio::Model::StraightComponent] coil cooling object, allowable types:
  #   CoilCoolingDXSingleSpeed, CoilCoolingDXTwoSpeed, CoilCoolingDXMultiSpeed
  # @param equipment_type [String] Type of equipment
  # @param heating [Boolean] Specify if the curve to return is for heating operation
  # @return [String] Curve name
  def coil_dx_eir_fflow(coil_dx, equipment_type = 'Air Conditioners', heating = false)
    case equipment_type
    when 'PTAC'
      return 'Split DX Coil EIR-FF'
    when 'PSZ-AC', 'Air Conditioners'
      return 'CoilClgDXSnglEIRRatio_fCFMRatio'
    when 'PTHP'
      return 'DXHEAT-NECB2011-REF-EIRFFLOW'
    when 'PSZ-HP', 'Heat Pumps'
      return 'HPACHeatEIRFFF' if heating

      return 'HPACCoolEIRFFF'
    else
      return 'CoilClgDXSnglEIRRatio_fCFMRatio'
    end
  end

  # Determine what PLF curve to use to represent the change of the coil's PLR as a function of changes in PLR
  #
  # @param coil_dx [OpenStudio::Model::StraightComponent] coil cooling object, allowable types:
  #   CoilCoolingDXSingleSpeed, CoilCoolingDXTwoSpeed, CoilCoolingDXMultiSpeed
  # @param equipment_type [String] Type of equipment
  # @param heating [Boolean] Specify if the curve to return is for heating operation
  # @return [String] Curve name
  def coil_dx_plf_fplr(coil_dx, equipment_type = 'Air Conditioners', heating = false)
    case equipment_type
    when 'PTAC'
      return 'HPACCOOLPLFFPLR'
    when 'PSZ-AC', 'Air Conditioners'
      return 'CoilClgDXEIRRatio_fQFrac'
    when 'PTHP'
      return 'DXHEAT-NECB2011-REF-PLFFPLR'
    when 'PSZ-HP', 'Heat Pumps'
      return 'HPACCOOLPLFFPLR'
    else
      return 'CoilClgDXEIRRatio_fQFrac'
    end
  end
end<|MERGE_RESOLUTION|>--- conflicted
+++ resolved
@@ -4,155 +4,6 @@
 module CoilDX
   # @!group CoilDX
 
-<<<<<<< HEAD
-=======
-  # Finds the subcategory.  Possible choices are:
-  # Single Package, Split System, PTAC, or PTHP
-  #
-  # @param coil_dx [OpenStudio::Model::StraightComponent] coil cooling object, allowable types:
-  #   CoilCoolingDXSingleSpeed, CoilCoolingDXTwoSpeed, CoilCoolingDXMultiSpeed
-  # @return [String] the coil_dx_subcategory(coil_dx)
-  # @todo Add add split system vs single package to model object
-  def coil_dx_subcategory(coil_dx)
-    sub_category = 'Single Package'
-
-    # Fallback to the name, mainly for library export
-    if coil_dx.name.get.to_s.include?('Single Package')
-      sub_category = 'Single Package'
-    elsif coil_dx.name.get.to_s.include?('Split System') ||
-          coil_dx.name.get.to_s.include?('Central Air Source HP')
-      sub_category = 'Split System'
-    elsif coil_dx.name.get.to_s.include?('Minisplit HP')
-      sub_category = 'Minisplit System'
-    elsif coil_dx.name.get.to_s.include?('CRAC')
-      sub_category = 'CRAC'
-    end
-
-    return sub_category
-  end
-
-  # Determine if it is a heat pump
-  #
-  # @param coil_dx [OpenStudio::Model::StraightComponent] coil cooling object
-  # @return [Boolean] returns true if it is a heat pump, false if not
-  def coil_dx_heat_pump?(coil_dx)
-    heat_pump = false
-
-    if coil_dx.airLoopHVAC.empty?
-      if coil_dx.containingHVACComponent.is_initialized
-        containing_comp = coil_dx.containingHVACComponent.get
-        if containing_comp.to_AirLoopHVACUnitaryHeatPumpAirToAir.is_initialized
-          heat_pump = true
-        elsif containing_comp.to_AirLoopHVACUnitaryHeatPumpAirToAirMultiSpeed.is_initialized
-          htg_coil = containing_comp.to_AirLoopHVACUnitaryHeatPumpAirToAirMultiSpeed.get.heatingCoil
-          if htg_coil.to_CoilHeatingDXMultiSpeed.is_initialized then heat_pump = true end
-        end
-      elsif coil_dx.containingZoneHVACComponent.is_initialized
-        containing_comp = coil_dx.containingZoneHVACComponent.get
-        # PTHP
-        if containing_comp.to_ZoneHVACPackagedTerminalHeatPump.is_initialized
-          heat_pump = true
-        end
-        # @todo Add other zone hvac systems
-      end
-    else
-      if !coil_dx.airLoopHVAC.get.supplyComponents('OS:Coil:Heating:DX:SingleSpeed'.to_IddObjectType).empty? ||
-         !coil_dx.airLoopHVAC.get.supplyComponents('OS:Coil:Heating:DX:VariableSpeed'.to_IddObjectType).empty?
-        heat_pump = true
-      end
-    end
-
-    return heat_pump
-  end
-
-  # Determine the heating type.
-  # Possible choices are: Electric Resistance or None, All Other
-  #
-  # @param coil_dx [OpenStudio::Model::StraightComponent] coil cooling object, allowable types:
-  #   CoilCoolingDXSingleSpeed, CoilCoolingDXTwoSpeed, CoilCoolingDXMultiSpeed
-  # @param necb_ref_hp [Boolean] for compatability with NECB ruleset only.
-  # @return [String] the heating type
-  def coil_dx_heating_type(coil_dx, necb_ref_hp = false)
-    htg_type = nil
-
-    # If Unitary or Zone HVAC
-    if coil_dx.airLoopHVAC.empty?
-      if coil_dx.containingHVACComponent.is_initialized
-        containing_comp = coil_dx.containingHVACComponent.get
-        if containing_comp.to_AirLoopHVACUnitaryHeatPumpAirToAir.is_initialized
-          htg_type = 'Electric Resistance or None'
-        elsif containing_comp.to_AirLoopHVACUnitarySystem.is_initialized
-          htg_coil = containing_comp.to_AirLoopHVACUnitarySystem.get.heatingCoil
-          if containing_comp.name.to_s.include? 'Minisplit'
-            htg_type = 'All Other'
-          elsif htg_coil.is_initialized
-            htg_coil = htg_coil.get
-            if htg_coil.to_CoilHeatingElectric.is_initialized || htg_coil.to_CoilHeatingDXMultiSpeed.is_initialized
-              htg_type = 'Electric Resistance or None'
-            elsif htg_coil.to_CoilHeatingGas.is_initialized || htg_coil.to_CoilHeatingGasMultiStage.is_initialized
-              htg_type = 'All Other'
-            end
-          else
-            htg_type = 'Electric Resistance or None'
-          end
-        elsif containing_comp.to_AirLoopHVACUnitaryHeatPumpAirToAirMultiSpeed.is_initialized
-          htg_coil = containing_comp.to_AirLoopHVACUnitaryHeatPumpAirToAirMultiSpeed.get.heatingCoil
-          supp_htg_coil = containing_comp.to_AirLoopHVACUnitaryHeatPumpAirToAirMultiSpeed.get.supplementalHeatingCoil
-          if htg_coil.to_CoilHeatingDXMultiSpeed.is_initialized || supp_htg_coil.to_CoilHeatingElectric.is_initialized
-            htg_type = 'Electric Resistance or None'
-          elsif htg_coil.to_CoilHeatingGasMultiStage.is_initialized || htg_coil.to_CoilHeatingGas.is_initialized
-            htg_type = 'All Other'
-          end
-        end
-        # @todo Add other unitary systems
-      elsif coil_dx.containingZoneHVACComponent.is_initialized
-        containing_comp = coil_dx.containingZoneHVACComponent.get
-        # PTAC
-        if containing_comp.to_ZoneHVACPackagedTerminalAirConditioner.is_initialized
-          htg_coil = containing_comp.to_ZoneHVACPackagedTerminalAirConditioner.get.heatingCoil
-          if htg_coil.to_CoilHeatingElectric.is_initialized
-            htg_type = 'Electric Resistance or None'
-          elsif htg_coil.to_CoilHeatingWater.is_initialized || htg_coil.to_CoilHeatingGas.is_initialized
-            htg_type = 'All Other'
-          end
-        # PTHP
-        elsif containing_comp.to_ZoneHVACPackagedTerminalHeatPump.is_initialized
-          htg_type = 'Electric Resistance or None'
-        end
-        # @todo Add other zone hvac systems
-      end
-    end
-
-    # If on an AirLoop
-    if coil_dx.airLoopHVAC.is_initialized
-      air_loop = coil_dx.airLoopHVAC.get
-      htg_type = if !air_loop.supplyComponents('OS:Coil:Heating:Gas'.to_IddObjectType).empty?
-                   'All Other'
-                 elsif !air_loop.supplyComponents('OS:Coil:Heating:Water'.to_IddObjectType).empty?
-                   'All Other'
-                 elsif !air_loop.supplyComponents('OS:Coil:Heating:DX:SingleSpeed'.to_IddObjectType).empty?
-                   'All Other'
-                 elsif !air_loop.supplyComponents('OS:Coil:Heating:DX:MultiSpeed'.to_IddObjectType).empty?
-                   'All Other'
-                 elsif !air_loop.supplyComponents('OS:Coil:Heating:DX:VariableSpeed'.to_IddObjectType).empty?
-                   'All Other'
-                 elsif !air_loop.supplyComponents('OS:Coil:Heating:Gas:MultiStage'.to_IddObjectType).empty?
-                   'All Other'
-                 elsif !air_loop.supplyComponents('OS:Coil:Heating:Desuperheater'.to_IddObjectType).empty?
-                   'All Other'
-                 elsif !air_loop.supplyComponents('OS:Coil:Heating:WaterToAirHeatPump:EquationFit'.to_IddObjectType).empty?
-                   'All Other'
-                 elsif !air_loop.supplyComponents('OS:Coil:Heating:Electric'.to_IddObjectType).empty?
-                   'Electric Resistance or None'
-                 else
-                   'Electric Resistance or None'
-                 end
-    end
-
-    return htg_type
-  end
-
->>>>>>> 42f70b4e
   # Finds the search criteria
   #
   # @param coil_dx [OpenStudio::Model::StraightComponent] coil cooling object, allowable types:
@@ -176,7 +27,6 @@
                                         'AirCooled'
                                       end
 
-<<<<<<< HEAD
     # Get the coil subcategory
     search_criteria['subcategory'] = OpenstudioStandards::HVAC.coil_dx_subcategory(coil_dx)
 
@@ -193,22 +43,8 @@
       containing_comp = coil_dx.containingHVACComponent.get
       if containing_comp.to_AirLoopHVACUnitaryHeatPumpAirToAir.is_initialized
         search_criteria['heating_type'] = nil
-=======
-    # Subcategory
-    search_criteria['subcategory'] = coil_dx_subcategory(coil_dx)
-
-    # Add the heating type to the search criteria
-    case coil_dx.iddObjectType.valueName.to_s
-    when 'OS_Coil_Cooling_DX_SingleSpeed',
-         'OS_Coil_Cooling_DX_TwoSpeed',
-         'OS_Coil_Cooling_DX_VariableSpeed',
-         'OS_Coil_Cooling_DX_MultiSpeed',
-         'OS_AirConditioner_VariableRefrigerantFlow'
-      htg_type = coil_dx_heating_type(coil_dx, necb_ref_hp)
-      unless htg_type.nil?
-        search_criteria['heating_type'] = htg_type
->>>>>>> 42f70b4e
       end
+      # @todo Add other unitary systems
     end
 
     # Get the equipment type
