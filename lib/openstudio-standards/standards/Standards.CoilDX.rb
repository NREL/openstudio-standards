--- conflicted
+++ resolved
@@ -26,25 +26,11 @@
       sub_category = 'CRAC'
     end
 
-<<<<<<< HEAD
-    if coil_dx.airLoopHVAC.empty?
-      if coil_dx.containingZoneHVACComponent.is_initialized
-        containing_comp = coil_dx.containingZoneHVACComponent.get
-        # PTHP
-        if containing_comp.to_ZoneHVACPackagedTerminalHeatPump.is_initialized
-          sub_category = 'PTHP'
-        end
-        # @todo Add other zone hvac systems
-=======
     if coil_dx.airLoopHVAC.empty? && coil_dx.containingZoneHVACComponent.is_initialized
       containing_comp = coil_dx.containingZoneHVACComponent.get
-      # PTAC
-      if containing_comp.to_ZoneHVACPackagedTerminalAirConditioner.is_initialized
-        sub_category = 'PTAC'
       # PTHP
-      elsif containing_comp.to_ZoneHVACPackagedTerminalHeatPump.is_initialized
+      if containing_comp.to_ZoneHVACPackagedTerminalHeatPump.is_initialized
         sub_category = 'PTHP'
->>>>>>> 6b94dcf9
       end
       # @todo Add other zone hvac systems
     end
