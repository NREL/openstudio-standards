--- conflicted
+++ resolved
@@ -9,11 +9,13 @@
   # @param rename [Boolean] if true, object will be renamed to include capacity and efficiency level
   # @param necb_ref_hp [Boolean] for compatability with NECB ruleset only.
   # @param equipment_type [Boolean] indicate that equipment_type should be in the search criteria.
+  # @param equipment_type [Boolean] indicate that equipment_type should be in the search criteria.
   # @return [Double] full load efficiency (COP)
   def coil_heating_dx_single_speed_standard_minimum_cop(coil_heating_dx_single_speed, rename = false, necb_ref_hp = false, equipment_type = false)
     coil_efficiency_data = standards_data['heat_pumps_heating']
 
     # Get the capacity
+    capacity_w = OpenstudioStandards::HVAC.coil_heating_get_paired_coil_cooling_capacity(coil_heating_dx_single_speed)
     capacity_w = OpenstudioStandards::HVAC.coil_heating_get_paired_coil_cooling_capacity(coil_heating_dx_single_speed)
     capacity_btu_per_hr = OpenStudio.convert(capacity_w, 'W', 'Btu/hr').get
     capacity_kbtu_per_hr = OpenStudio.convert(capacity_w, 'W', 'kBtu/hr').get
@@ -88,11 +90,7 @@
 
       min_coph = pthp_cop_coeff_1 - (pthp_cop_coeff_2 * capacity_btu_per_hr / 1000.0)
       cop = OpenstudioStandards::HVAC.cop_heating_to_cop_heating_no_fan(min_coph, OpenStudio.convert(capacity_btu_per_hr, 'Btu/hr', 'W').get)
-<<<<<<< HEAD
       new_comp_name = "#{coil_heating_dx_single_speed.name} #{capacity_kbtu_per_hr.round} Htg kBtu/hr #{min_coph.round(1)}COPH"
-=======
-      new_comp_name = "#{coil_heating_dx_single_speed.name} #{capacity_kbtu_per_hr.round} Clg kBtu/hr #{min_coph.round(1)}COPH"
->>>>>>> 895d6b9f
       OpenStudio.logFree(OpenStudio::Info, 'openstudio.standards.CoilHeatingDXSingleSpeed', "For #{coil_heating_dx_single_speed.name}: #{sub_category} Cooling Capacity = #{capacity_kbtu_per_hr.round}kBtu/hr; COPH = #{min_coph.round(2)}")
     end
 
@@ -100,11 +98,7 @@
     unless hp_props['minimum_heating_seasonal_performance_factor'].nil?
       min_hspf = hp_props['minimum_heating_seasonal_performance_factor']
       cop = OpenstudioStandards::HVAC.hspf_to_cop_no_fan(min_hspf)
-<<<<<<< HEAD
       new_comp_name = "#{coil_heating_dx_single_speed.name} #{capacity_kbtu_per_hr.round} Htg kBtu/hr #{min_hspf.round(1)}HSPF"
-=======
-      new_comp_name = "#{coil_heating_dx_single_speed.name} #{capacity_kbtu_per_hr.round} Clg kBtu/hr #{min_hspf.round(1)}HSPF"
->>>>>>> 895d6b9f
       OpenStudio.logFree(OpenStudio::Info, 'openstudio.standards.CoilHeatingDXSingleSpeed', "For #{template}: #{coil_heating_dx_single_speed.name}: #{suppl_heating_type} #{sub_category} Cooling Capacity = #{capacity_kbtu_per_hr.round}kBtu/hr; HSPF = #{min_hspf}")
     end
 
@@ -121,11 +115,7 @@
     unless hp_props['minimum_coefficient_of_performance_heating'].nil?
       min_coph = hp_props['minimum_coefficient_of_performance_heating']
       cop = OpenstudioStandards::HVAC.cop_heating_to_cop_heating_no_fan(min_coph, OpenStudio.convert(capacity_kbtu_per_hr, 'kBtu/hr', 'W').get)
-<<<<<<< HEAD
       new_comp_name = "#{coil_heating_dx_single_speed.name} #{capacity_kbtu_per_hr.round} Htg kBtu/hr #{min_coph.round(1)}COPH"
-=======
-      new_comp_name = "#{coil_heating_dx_single_speed.name} #{capacity_kbtu_per_hr.round} Clg kBtu/hr #{min_coph.round(1)}COPH"
->>>>>>> 895d6b9f
       OpenStudio.logFree(OpenStudio::Info, 'openstudio.standards.CoilHeatingDXSingleSpeed', "For #{template}: #{coil_heating_dx_single_speed.name}: #{suppl_heating_type} #{sub_category} Cooling Capacity = #{capacity_kbtu_per_hr.round}kBtu/hr; COPH = #{min_coph}")
     end
 
@@ -133,11 +123,7 @@
     unless hp_props['minimum_energy_efficiency_ratio'].nil?
       min_eer = hp_props['minimum_energy_efficiency_ratio']
       cop = OpenstudioStandards::HVAC.eer_to_cop_no_fan(min_eer)
-<<<<<<< HEAD
       new_comp_name = "#{coil_heating_dx_single_speed.name} #{capacity_kbtu_per_hr.round} Htg kBtu/hr #{min_eer.round(1)}EER"
-=======
-      new_comp_name = "#{coil_heating_dx_single_speed.name} #{capacity_kbtu_per_hr.round} Clg kBtu/hr #{min_eer.round(1)}EER"
->>>>>>> 895d6b9f
       OpenStudio.logFree(OpenStudio::Info, 'openstudio.standards.CoilHeatingDXSingleSpeed', "For #{template}: #{coil_heating_dx_single_speed.name}:  #{suppl_heating_type} #{sub_category} Cooling Capacity = #{capacity_kbtu_per_hr.round}kBtu/hr; EER = #{min_eer}")
     end
 
