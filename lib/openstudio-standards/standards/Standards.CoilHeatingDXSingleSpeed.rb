--- conflicted
+++ resolved
@@ -105,24 +105,6 @@
   # @param rename [Boolean] if true, object will be renamed to include capacity and efficiency level
   # @param necb_ref_hp [Boolean] for compatability with NECB ruleset only.
   # @return [Double] full load efficiency (COP)
-<<<<<<< HEAD
-  def coil_heating_dx_single_speed_standard_minimum_cop(coil_heating_dx_single_speed, rename = false, necb_ref_hp = false)
-    
-    # Find ac properties
-    search_criteria = coil_dx_find_search_criteria(coil_heating_dx_single_speed, necb_ref_hp)
-    sub_category = search_criteria['subcategory']
-    suppl_heating_type = search_criteria['heating_type']
-    capacity_w = coil_heating_dx_single_speed_find_capacity(coil_heating_dx_single_speed, necb_ref_hp)
-    capacity_btu_per_hr = OpenStudio.convert(capacity_w, 'W', 'Btu/hr').get
-    capacity_kbtu_per_hr = OpenStudio.convert(capacity_w, 'W', 'kBtu/hr').get
-    
-    # Get the minimum efficiency standards
-    cop = nil
-
-    # Find object
-    ac_props = model_find_object(standards_data['heat_pumps_heating'], search_criteria, capacity_btu_per_hr, Date.today)
-    
-=======
   def coil_heating_dx_single_speed_standard_minimum_cop(coil_heating_dx_single_speed, rename = false, necb_ref_hp = false, equipment_type = false)
     coil_efficiency_data = standards_data['heat_pumps_heating']
 
@@ -170,7 +152,6 @@
     # find object
     hp_props = model_find_object(coil_efficiency_data, search_criteria, capacity_btu_per_hr, Date.today)
 
->>>>>>> 3788e1d6
     # Check to make sure properties were found
     if hp_props.nil?
       OpenStudio.logFree(OpenStudio::Warn, 'openstudio.standards.CoilHeatingDXSingleSpeed', "For #{coil_heating_dx_single_speed.name}, cannot find efficiency info using #{search_criteria}, cannot apply efficiency standard.")
@@ -240,8 +221,8 @@
     end
 
     # If specified as SEER
-    unless ac_props['minimum_seasonal_energy_efficiency_ratio'].nil?
-      min_seer = ac_props['minimum_seasonal_energy_efficiency_ratio']
+    unless hp_props['minimum_seasonal_energy_efficiency_ratio'].nil?
+      min_seer = hp_props['minimum_seasonal_energy_efficiency_ratio']
       cop = seer_to_cop_no_fan(min_seer)
       new_comp_name = "#{coil_heating_dx_single_speed.name} #{capacity_kbtu_per_hr.round} Htg kBtu/hr #{min_seer.round(1)}SEER"
       OpenStudio.logFree(OpenStudio::Info, 'openstudio.standards.CoilHeatingDXSingleSpeed', "For #{template}: #{coil_heating_dx_single_speed.name}:  #{suppl_heating_type} #{sub_category} Cooling Capacity = #{capacity_kbtu_per_hr.round}kBtu/hr; SEER = #{min_seer}")
