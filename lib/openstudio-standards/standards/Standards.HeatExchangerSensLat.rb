class Standard
  # @!group HeatExchangerSensLat

<<<<<<< HEAD
  # Sets the minimum effectiveness of the heat exchanger per
  # the standard.
  def heat_exchanger_air_to_air_sensible_and_latent_apply_effectiveness(heat_exchanger_air_to_air_sensible_and_latent)
=======
  # Sets the minimum effectiveness of the heat exchanger per the standard.
  #
  # @param heat_exchanger_air_to_air_sensible_and_latent [OpenStudio::Model::HeatExchangerAirToAirSensibleAndLatent] the heat exchanger
  # @return [Bool] returns true if successful, false if not
  def heat_exchanger_air_to_air_sensible_and_latent_apply_efficiency(heat_exchanger_air_to_air_sensible_and_latent)
>>>>>>> c75c51b2
    # Assumed to be sensible and latent at all flow
    full_htg_sens_eff, full_htg_lat_eff, part_htg_sens_eff, part_htg_lat_eff, full_cool_sens_eff, full_cool_lat_eff, part_cool_sens_eff, part_cool_lat_eff = heat_exchanger_air_to_air_sensible_and_latent_minimum_effectiveness(heat_exchanger_air_to_air_sensible_and_latent)

    heat_exchanger_air_to_air_sensible_and_latent.setSensibleEffectivenessat100HeatingAirFlow(full_htg_sens_eff)
    heat_exchanger_air_to_air_sensible_and_latent.setLatentEffectivenessat100HeatingAirFlow(full_htg_lat_eff)
    heat_exchanger_air_to_air_sensible_and_latent.setSensibleEffectivenessat75HeatingAirFlow(part_htg_sens_eff)
    heat_exchanger_air_to_air_sensible_and_latent.setLatentEffectivenessat75HeatingAirFlow(part_htg_lat_eff)
    heat_exchanger_air_to_air_sensible_and_latent.setSensibleEffectivenessat100CoolingAirFlow(full_cool_sens_eff)
    heat_exchanger_air_to_air_sensible_and_latent.setLatentEffectivenessat100CoolingAirFlow(full_cool_lat_eff)
    heat_exchanger_air_to_air_sensible_and_latent.setSensibleEffectivenessat75CoolingAirFlow(part_cool_sens_eff)
    heat_exchanger_air_to_air_sensible_and_latent.setLatentEffectivenessat75CoolingAirFlow(part_cool_lat_eff)

    OpenStudio.logFree(OpenStudio::Info, 'openstudio.standards.HeatExchangerSensLat', "For #{heat_exchanger_air_to_air_sensible_and_latent.name}: Set sensible and latent effectiveness.")

    return true
  end

  # Defines the minimum sensible and latent effectiveness of the heat exchanger.
  # Assumed to apply to sensible and latent effectiveness at all flow rates.
  #
  # @param heat_exchanger_air_to_air_sensible_and_latent [OpenStudio::Model::HeatExchangerAirToAirSensibleAndLatent] the heat exchanger
<<<<<<< HEAD
  def heat_exchanger_air_to_air_sensible_and_latent_minimum_effectiveness(heat_exchanger_air_to_air_sensible_and_latent)
    full_htg_sens_eff = 0.5
    full_htg_lat_eff = 0.5
    part_htg_sens_eff = 0.5
    part_htg_lat_eff = 0.5
    full_cool_sens_eff = 0.5
    full_cool_lat_eff = 0.5
    part_cool_sens_eff = 0.5
    part_cool_lat_eff = 0.5
    return full_htg_sens_eff, full_htg_lat_eff, part_htg_sens_eff, part_htg_lat_eff, full_cool_sens_eff, full_cool_lat_eff, part_cool_sens_eff, part_cool_lat_eff
  end

  # Adjust ERR from design conditions to ERR for typical conditions.
  # This is only applies to the 2B and 3B climate zones. In these
  # climate zones a 50% ERR at typical condition leads a ERR > 50%,
  # the ERR is thus scaled down.
  #
  # @param enthalpy_recovery_ratio [float] Enthalpy Recovery Ratio (ERR)
  # @param climate_zone [String] climate zone
  # @return [float] adjusted ERR
  def enthalpy_recovery_ratio_design_to_typical_adjustment(enthalpy_recovery_ratio, climate_zone)
    if climate_zone.include? '2B'
      enthalpy_recovery_ratio /= 0.65 / 0.55
    elsif climate_zone.include? '3B'
      enthalpy_recovery_ratio /= 0.62 / 0.55
    end

    return enthalpy_recovery_ratio
  end

  # Calculate a heat exchanger's effectiveness for a specific ERR and design conditions.
  # Regressions were determined based available manufacturer data.
  #
  # @param enthalpy_recovery_ratio [float] Enthalpy Recovery Ratio (ERR)
  # @param design_conditions [String] design_conditions for effectiveness calculation, either 'cooling' or 'heating'
  # @return [Array] heating and cooling heat exchanger effectiveness at 100% and 75% nominal airflow
  def heat_exchanger_air_to_air_sensible_and_latent_enthalpy_recovery_ratio_to_effectiveness(enthalpy_recovery_ratio, design_conditions)
    case design_conditions
      when 'cooling'
        full_htg_sens_eff = (20.707 * enthalpy_recovery_ratio**2 + 41.354 * enthalpy_recovery_ratio + 40.755) / 100
        full_htg_lat_eff = (127.45 * enthalpy_recovery_ratio - 18.625) / 100
        part_htg_sens_eff = (-0.1214 * enthalpy_recovery_ratio + 1.111) * full_htg_sens_eff
        part_htg_lat_eff = (-0.3405 * enthalpy_recovery_ratio + 1.2732) * full_htg_lat_eff
        full_cool_sens_eff = (70.689 * enthalpy_recovery_ratio + 30.789) / 100
        full_cool_lat_eff = (48.054 * enthalpy_recovery_ratio**2 + 83.082 * enthalpy_recovery_ratio - 12.881) / 100
        part_cool_sens_eff = (-0.1214 * enthalpy_recovery_ratio + 1.111) * full_cool_sens_eff
        part_cool_lat_eff = (-0.3982 * enthalpy_recovery_ratio  + 1.3151) * full_cool_lat_eff
      when 'heating'
        full_htg_sens_eff = enthalpy_recovery_ratio
        full_htg_lat_eff = 0.0
        part_htg_sens_eff = (-0.1214 * enthalpy_recovery_ratio + 1.111) * full_htg_sens_eff
        part_htg_lat_eff = 0.0
        full_cool_sens_eff = enthalpy_recovery_ratio * (70.689 * enthalpy_recovery_ratio + 30.789) / (20.707 * enthalpy_recovery_ratio**2 + 41.354 * enthalpy_recovery_ratio + 40.755)
        full_cool_lat_eff = 0.0
        part_cool_sens_eff = (-0.1214 * enthalpy_recovery_ratio + 1.111) * full_cool_sens_eff
        part_cool_lat_eff = 0.0
    end

    return full_htg_sens_eff, full_htg_lat_eff, part_htg_sens_eff, part_htg_lat_eff, full_cool_sens_eff, full_cool_lat_eff, part_cool_sens_eff, part_cool_lat_eff
=======
  # @return [Double] minimum effectiveness
  def heat_exchanger_air_to_air_sensible_and_latent_minimum_efficiency(heat_exchanger_air_to_air_sensible_and_latent)
    min_effct = 0.5
    return min_effct
>>>>>>> c75c51b2
  end
end<|MERGE_RESOLUTION|>--- conflicted
+++ resolved
@@ -1,17 +1,11 @@
 class Standard
   # @!group HeatExchangerSensLat
 
-<<<<<<< HEAD
-  # Sets the minimum effectiveness of the heat exchanger per
-  # the standard.
-  def heat_exchanger_air_to_air_sensible_and_latent_apply_effectiveness(heat_exchanger_air_to_air_sensible_and_latent)
-=======
   # Sets the minimum effectiveness of the heat exchanger per the standard.
   #
   # @param heat_exchanger_air_to_air_sensible_and_latent [OpenStudio::Model::HeatExchangerAirToAirSensibleAndLatent] the heat exchanger
   # @return [Bool] returns true if successful, false if not
-  def heat_exchanger_air_to_air_sensible_and_latent_apply_efficiency(heat_exchanger_air_to_air_sensible_and_latent)
->>>>>>> c75c51b2
+  def heat_exchanger_air_to_air_sensible_and_latent_apply_effectiveness(heat_exchanger_air_to_air_sensible_and_latent)
     # Assumed to be sensible and latent at all flow
     full_htg_sens_eff, full_htg_lat_eff, part_htg_sens_eff, part_htg_lat_eff, full_cool_sens_eff, full_cool_lat_eff, part_cool_sens_eff, part_cool_lat_eff = heat_exchanger_air_to_air_sensible_and_latent_minimum_effectiveness(heat_exchanger_air_to_air_sensible_and_latent)
 
@@ -33,7 +27,6 @@
   # Assumed to apply to sensible and latent effectiveness at all flow rates.
   #
   # @param heat_exchanger_air_to_air_sensible_and_latent [OpenStudio::Model::HeatExchangerAirToAirSensibleAndLatent] the heat exchanger
-<<<<<<< HEAD
   def heat_exchanger_air_to_air_sensible_and_latent_minimum_effectiveness(heat_exchanger_air_to_air_sensible_and_latent)
     full_htg_sens_eff = 0.5
     full_htg_lat_eff = 0.5
@@ -43,6 +36,7 @@
     full_cool_lat_eff = 0.5
     part_cool_sens_eff = 0.5
     part_cool_lat_eff = 0.5
+
     return full_htg_sens_eff, full_htg_lat_eff, part_htg_sens_eff, part_htg_lat_eff, full_cool_sens_eff, full_cool_lat_eff, part_cool_sens_eff, part_cool_lat_eff
   end
 
@@ -93,11 +87,5 @@
     end
 
     return full_htg_sens_eff, full_htg_lat_eff, part_htg_sens_eff, part_htg_lat_eff, full_cool_sens_eff, full_cool_lat_eff, part_cool_sens_eff, part_cool_lat_eff
-=======
-  # @return [Double] minimum effectiveness
-  def heat_exchanger_air_to_air_sensible_and_latent_minimum_efficiency(heat_exchanger_air_to_air_sensible_and_latent)
-    min_effct = 0.5
-    return min_effct
->>>>>>> c75c51b2
   end
 end