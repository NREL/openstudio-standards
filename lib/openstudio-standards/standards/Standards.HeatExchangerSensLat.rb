class Standard
  # @!group HeatExchangerSensLat

  # Sets the minimum effectiveness of the heat exchanger per the standard.
  #
  # @param heat_exchanger_air_to_air_sensible_and_latent [OpenStudio::Model::HeatExchangerAirToAirSensibleAndLatent] the heat exchanger
  # @return [Bool] returns true if successful, false if not
<<<<<<< HEAD
  def heat_exchanger_air_to_air_sensible_and_latent_apply_efficiency(heat_exchanger_air_to_air_sensible_and_latent)
=======
  def heat_exchanger_air_to_air_sensible_and_latent_apply_effectiveness(heat_exchanger_air_to_air_sensible_and_latent)
>>>>>>> 18368437
    # Assumed to be sensible and latent at all flow
    full_htg_sens_eff, full_htg_lat_eff, part_htg_sens_eff, part_htg_lat_eff, full_cool_sens_eff, full_cool_lat_eff, part_cool_sens_eff, part_cool_lat_eff = heat_exchanger_air_to_air_sensible_and_latent_minimum_effectiveness(heat_exchanger_air_to_air_sensible_and_latent)

    heat_exchanger_air_to_air_sensible_and_latent.setSensibleEffectivenessat100HeatingAirFlow(full_htg_sens_eff)
    heat_exchanger_air_to_air_sensible_and_latent.setLatentEffectivenessat100HeatingAirFlow(full_htg_lat_eff)
    heat_exchanger_air_to_air_sensible_and_latent.setSensibleEffectivenessat75HeatingAirFlow(part_htg_sens_eff)
    heat_exchanger_air_to_air_sensible_and_latent.setLatentEffectivenessat75HeatingAirFlow(part_htg_lat_eff)
    heat_exchanger_air_to_air_sensible_and_latent.setSensibleEffectivenessat100CoolingAirFlow(full_cool_sens_eff)
    heat_exchanger_air_to_air_sensible_and_latent.setLatentEffectivenessat100CoolingAirFlow(full_cool_lat_eff)
    heat_exchanger_air_to_air_sensible_and_latent.setSensibleEffectivenessat75CoolingAirFlow(part_cool_sens_eff)
    heat_exchanger_air_to_air_sensible_and_latent.setLatentEffectivenessat75CoolingAirFlow(part_cool_lat_eff)

    OpenStudio.logFree(OpenStudio::Info, 'openstudio.standards.HeatExchangerSensLat', "For #{heat_exchanger_air_to_air_sensible_and_latent.name}: Set sensible and latent effectiveness.")

    return true
  end

  # Defines the minimum sensible and latent effectiveness of the heat exchanger.
  # Assumed to apply to sensible and latent effectiveness at all flow rates.
  #
  # @param heat_exchanger_air_to_air_sensible_and_latent [OpenStudio::Model::HeatExchangerAirToAirSensibleAndLatent] the heat exchanger
<<<<<<< HEAD
  # @return [Double] minimum effectiveness
  def heat_exchanger_air_to_air_sensible_and_latent_minimum_efficiency(heat_exchanger_air_to_air_sensible_and_latent)
    min_effct = 0.5
    return min_effct
=======
  def heat_exchanger_air_to_air_sensible_and_latent_minimum_effectiveness(heat_exchanger_air_to_air_sensible_and_latent)
    full_htg_sens_eff = 0.5
    full_htg_lat_eff = 0.5
    part_htg_sens_eff = 0.5
    part_htg_lat_eff = 0.5
    full_cool_sens_eff = 0.5
    full_cool_lat_eff = 0.5
    part_cool_sens_eff = 0.5
    part_cool_lat_eff = 0.5

    return full_htg_sens_eff, full_htg_lat_eff, part_htg_sens_eff, part_htg_lat_eff, full_cool_sens_eff, full_cool_lat_eff, part_cool_sens_eff, part_cool_lat_eff
  end

  # Adjust ERR from design conditions to ERR for typical conditions.
  # This is only applies to the 2B and 3B climate zones. In these
  # climate zones a 50% ERR at typical condition leads a ERR > 50%,
  # the ERR is thus scaled down.
  #
  # @param enthalpy_recovery_ratio [float] Enthalpy Recovery Ratio (ERR)
  # @param climate_zone [String] climate zone
  # @return [float] adjusted ERR
  def enthalpy_recovery_ratio_design_to_typical_adjustment(enthalpy_recovery_ratio, climate_zone)
    if climate_zone.include? '2B'
      enthalpy_recovery_ratio /= 0.65 / 0.55
    elsif climate_zone.include? '3B'
      enthalpy_recovery_ratio /= 0.62 / 0.55
    end

    return enthalpy_recovery_ratio
  end

  # Calculate a heat exchanger's effectiveness for a specific ERR and design conditions.
  # Regressions were determined based available manufacturer data.
  #
  # @param enthalpy_recovery_ratio [float] Enthalpy Recovery Ratio (ERR)
  # @param design_conditions [String] design_conditions for effectiveness calculation, either 'cooling' or 'heating'
  # @return [Array] heating and cooling heat exchanger effectiveness at 100% and 75% nominal airflow
  def heat_exchanger_air_to_air_sensible_and_latent_enthalpy_recovery_ratio_to_effectiveness(enthalpy_recovery_ratio, design_conditions)
    case design_conditions
      when 'cooling'
        full_htg_sens_eff = (20.707 * enthalpy_recovery_ratio**2 + 41.354 * enthalpy_recovery_ratio + 40.755) / 100
        full_htg_lat_eff = (127.45 * enthalpy_recovery_ratio - 18.625) / 100
        part_htg_sens_eff = (-0.1214 * enthalpy_recovery_ratio + 1.111) * full_htg_sens_eff
        part_htg_lat_eff = (-0.3405 * enthalpy_recovery_ratio + 1.2732) * full_htg_lat_eff
        full_cool_sens_eff = (70.689 * enthalpy_recovery_ratio + 30.789) / 100
        full_cool_lat_eff = (48.054 * enthalpy_recovery_ratio**2 + 83.082 * enthalpy_recovery_ratio - 12.881) / 100
        part_cool_sens_eff = (-0.1214 * enthalpy_recovery_ratio + 1.111) * full_cool_sens_eff
        part_cool_lat_eff = (-0.3982 * enthalpy_recovery_ratio  + 1.3151) * full_cool_lat_eff
      when 'heating'
        full_htg_sens_eff = enthalpy_recovery_ratio
        full_htg_lat_eff = 0.0
        part_htg_sens_eff = (-0.1214 * enthalpy_recovery_ratio + 1.111) * full_htg_sens_eff
        part_htg_lat_eff = 0.0
        full_cool_sens_eff = enthalpy_recovery_ratio * (70.689 * enthalpy_recovery_ratio + 30.789) / (20.707 * enthalpy_recovery_ratio**2 + 41.354 * enthalpy_recovery_ratio + 40.755)
        full_cool_lat_eff = 0.0
        part_cool_sens_eff = (-0.1214 * enthalpy_recovery_ratio + 1.111) * full_cool_sens_eff
        part_cool_lat_eff = 0.0
    end

    return full_htg_sens_eff, full_htg_lat_eff, part_htg_sens_eff, part_htg_lat_eff, full_cool_sens_eff, full_cool_lat_eff, part_cool_sens_eff, part_cool_lat_eff
>>>>>>> 18368437
  end
end<|MERGE_RESOLUTION|>--- conflicted
+++ resolved
@@ -5,11 +5,7 @@
   #
   # @param heat_exchanger_air_to_air_sensible_and_latent [OpenStudio::Model::HeatExchangerAirToAirSensibleAndLatent] the heat exchanger
   # @return [Bool] returns true if successful, false if not
-<<<<<<< HEAD
-  def heat_exchanger_air_to_air_sensible_and_latent_apply_efficiency(heat_exchanger_air_to_air_sensible_and_latent)
-=======
   def heat_exchanger_air_to_air_sensible_and_latent_apply_effectiveness(heat_exchanger_air_to_air_sensible_and_latent)
->>>>>>> 18368437
     # Assumed to be sensible and latent at all flow
     full_htg_sens_eff, full_htg_lat_eff, part_htg_sens_eff, part_htg_lat_eff, full_cool_sens_eff, full_cool_lat_eff, part_cool_sens_eff, part_cool_lat_eff = heat_exchanger_air_to_air_sensible_and_latent_minimum_effectiveness(heat_exchanger_air_to_air_sensible_and_latent)
 
@@ -31,12 +27,6 @@
   # Assumed to apply to sensible and latent effectiveness at all flow rates.
   #
   # @param heat_exchanger_air_to_air_sensible_and_latent [OpenStudio::Model::HeatExchangerAirToAirSensibleAndLatent] the heat exchanger
-<<<<<<< HEAD
-  # @return [Double] minimum effectiveness
-  def heat_exchanger_air_to_air_sensible_and_latent_minimum_efficiency(heat_exchanger_air_to_air_sensible_and_latent)
-    min_effct = 0.5
-    return min_effct
-=======
   def heat_exchanger_air_to_air_sensible_and_latent_minimum_effectiveness(heat_exchanger_air_to_air_sensible_and_latent)
     full_htg_sens_eff = 0.5
     full_htg_lat_eff = 0.5
@@ -97,6 +87,5 @@
     end
 
     return full_htg_sens_eff, full_htg_lat_eff, part_htg_sens_eff, part_htg_lat_eff, full_cool_sens_eff, full_cool_lat_eff, part_cool_sens_eff, part_cool_lat_eff
->>>>>>> 18368437
   end
 end