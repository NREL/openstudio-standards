{
  "constructions": [
    {
      "name": "ASHRAE 189.1-2009 ExtWindow ClimateZone 1",
      "intended_surface_type": "ExteriorWindow",
      "standards_construction_type": null,
      "insulation_layer": null,
      "skylight_framing": null,
      "materials": [
        "Theoretical Glass [167]"
      ]
    },
    {
      "name": "ASHRAE 189.1-2009 ExtWindow ClimateZone 2",
      "intended_surface_type": "ExteriorWindow",
      "standards_construction_type": null,
      "insulation_layer": null,
      "skylight_framing": null,
      "materials": [
        "Theoretical Glass [197]"
      ]
    },
    {
      "name": "ASHRAE 189.1-2009 ExtWindow ClimateZone 3",
      "intended_surface_type": "ExteriorWindow",
      "standards_construction_type": null,
      "insulation_layer": null,
      "skylight_framing": null,
      "materials": [
        "Theoretical Glass [202]"
      ]
    },
    {
      "name": "ASHRAE 189.1-2009 ExtWindow ClimateZone 4-5",
      "intended_surface_type": "ExteriorWindow",
      "standards_construction_type": null,
      "insulation_layer": null,
      "skylight_framing": null,
      "materials": [
        "Theoretical Glass [207]"
      ]
    },
    {
      "name": "ASHRAE 189.1-2009 ExtWindow ClimateZone 6",
      "intended_surface_type": "ExteriorWindow",
      "standards_construction_type": null,
      "insulation_layer": null,
      "skylight_framing": null,
      "materials": [
        "Theoretical Glass [216]"
      ]
    },
    {
      "name": "ASHRAE 189.1-2009 ExtWindow ClimateZone 7-8",
      "intended_surface_type": "ExteriorWindow",
      "standards_construction_type": null,
      "insulation_layer": null,
      "skylight_framing": null,
      "materials": [
        "Theoretical Glass [221]"
      ]
    },
    {
      "name": "ASHRAE 189.1-2009 ExtWindow ClimateZone alt-res 4-5",
      "intended_surface_type": "ExteriorWindow",
      "standards_construction_type": null,
      "insulation_layer": null,
      "skylight_framing": null,
      "materials": [
        "Theoretical Glass [216]"
      ]
    },
    {
      "name": "Adiabatic ExteriorFloor",
      "intended_surface_type": "ExteriorFloor",
      "standards_construction_type": "Mass",
      "insulation_layer": null,
      "skylight_framing": null,
      "materials": [
        "Adiabatic Material"
      ]
    },
    {
      "name": "Adiabatic GroundContactFloor",
      "intended_surface_type": "GroundContactFloor",
      "standards_construction_type": "Mass",
      "insulation_layer": null,
      "skylight_framing": null,
      "materials": [
        "Adiabatic Material"
      ]
    },
    {
      "name": "Adiabatic Roof",
      "intended_surface_type": "ExteriorRoof",
      "standards_construction_type": "Attic and Other",
      "insulation_layer": null,
      "skylight_framing": null,
      "materials": [
        "Adiabatic Material"
      ]
    },
    {
      "name": "Adiabatic Wall",
      "intended_surface_type": "ExteriorWall",
      "standards_construction_type": "Mass",
      "insulation_layer": null,
      "skylight_framing": null,
      "materials": [
        "Adiabatic Material"
      ]
    },
    {
      "name": "Ground FloorGround_Floor_R11_T2013",
      "intended_surface_type": "GroundContactFloor",
      "standards_construction_type": null,
      "insulation_layer": null,
      "skylight_framing": null,
      "materials": [
        "Ground_Floor_R11_T2013",
        "Plywood - 5/8 in. CBES",
        "Carpet - 3/4 in. CBES"
      ]
    },
    {
      "name": "Ground FloorGround_Floor_R17_T2013",
      "intended_surface_type": "GroundContactFloor",
      "standards_construction_type": null,
      "insulation_layer": null,
      "skylight_framing": null,
      "materials": [
        "Ground_Floor_R17_T2013",
        "Plywood - 5/8 in. CBES",
        "Carpet - 3/4 in. CBES"
      ]
    },
    {
      "name": "Ground FloorGround_Floor_R22_T2013",
      "intended_surface_type": "GroundContactFloor",
      "standards_construction_type": null,
      "insulation_layer": null,
      "skylight_framing": null,
      "materials": [
        "Ground_Floor_R22_T2013",
        "Plywood - 5/8 in. CBES",
        "Carpet - 3/4 in. CBES"
      ]
    },
    {
      "name": "LargeHotel Interior Ceiling",
      "intended_surface_type": "InteriorCeiling",
      "standards_construction_type": null,
      "insulation_layer": null,
      "skylight_framing": null,
      "materials": [
        "CP02 CARPET PAD",
        "100mm Normalweight concrete floor",
        "Nonres_Floor_Insulation",
        "G01 13mm gypsum board"
      ]
    },
    {
      "name": "LargeHotel Interior Floor",
      "intended_surface_type": "InteriorFloor",
      "standards_construction_type": null,
      "insulation_layer": null,
      "skylight_framing": null,
      "materials": [
        "G01 13mm gypsum board",
        "Nonres_Floor_Insulation",
        "100mm Normalweight concrete floor",
        "CP02 CARPET PAD"
      ]
    },
    {
      "name": "LargeHotel Interior Wall",
      "intended_surface_type": "InteriorWall",
      "standards_construction_type": null,
      "insulation_layer": null,
      "skylight_framing": null,
      "materials": [
        "G01 13mm gypsum board",
        "G01 13mm gypsum board"
      ]
    },
    {
      "name": "Metal framed wallsW1_R8.60",
      "intended_surface_type": "ExteriorWall",
      "standards_construction_type": null,
      "insulation_layer": "Typical Insulation",
      "skylight_framing": null,
      "materials": [
        "Stucco - 7/8 in. CBES",
        "W1_R8.60",
        "Air - Metal Wall Framing - 16 or 24 in. OC",
        "Gypsum Board - 1/2 in. CBES"
      ]
    },
    {
      "name": "Metal framed wallsW2_R11.13",
      "intended_surface_type": "ExteriorWall",
      "standards_construction_type": null,
      "insulation_layer": "Typical Insulation",
      "skylight_framing": null,
      "materials": [
        "Stucco - 7/8 in. CBES",
        "W2_R11.13",
        "Air - Metal Wall Framing - 16 or 24 in. OC",
        "Gypsum Board - 1/2 in. CBES"
      ]
    },
    {
      "name": "Metal framed wallsW3_R11.36",
      "intended_surface_type": "ExteriorWall",
      "standards_construction_type": null,
      "insulation_layer": "Typical Insulation",
      "skylight_framing": null,
      "materials": [
        "Stucco - 7/8 in. CBES",
        "W3_R11.36",
        "Air - Metal Wall Framing - 16 or 24 in. OC",
        "Gypsum Board - 1/2 in. CBES"
      ]
    },
    {
      "name": "Metal framed wallsW4_R12.62",
      "intended_surface_type": "ExteriorWall",
      "standards_construction_type": null,
      "insulation_layer": "Typical Insulation",
      "skylight_framing": null,
      "materials": [
        "Stucco - 7/8 in. CBES",
        "W4_R12.62",
        "Air - Metal Wall Framing - 16 or 24 in. OC",
        "Gypsum Board - 1/2 in. CBES"
      ]
    },
    {
      "name": "Metal framed wallsW_T24_2013_R13.99",
      "intended_surface_type": "ExteriorWall",
      "standards_construction_type": null,
      "insulation_layer": "Typical Insulation",
      "skylight_framing": null,
      "materials": [
        "Stucco - 7/8 in. CBES",
        "W_T24_2013_R13.99",
        "Air - Metal Wall Framing - 16 or 24 in. OC",
        "Gypsum Board - 1/2 in. CBES"
      ]
    },
    {
      "name": "Metal framed wallsW_m1_R15",
      "intended_surface_type": "ExteriorWall",
      "standards_construction_type": null,
      "insulation_layer": "Typical Insulation",
      "skylight_framing": null,
      "materials": [
        "Stucco - 7/8 in. CBES",
        "W_m1_R15",
        "Air - Metal Wall Framing - 16 or 24 in. OC",
        "Gypsum Board - 1/2 in. CBES"
      ]
    },
    {
      "name": "Metal framed wallsW_m2_R19",
      "intended_surface_type": "ExteriorWall",
      "standards_construction_type": null,
      "insulation_layer": "Typical Insulation",
      "skylight_framing": null,
      "materials": [
        "Stucco - 7/8 in. CBES",
        "W_m2_R19",
        "Air - Metal Wall Framing - 16 or 24 in. OC",
        "Gypsum Board - 1/2 in. CBES"
      ]
    },
    {
      "name": "Metal framed wallsW_m3_R21",
      "intended_surface_type": "ExteriorWall",
      "standards_construction_type": null,
      "insulation_layer": "Typical Insulation",
      "skylight_framing": null,
      "materials": [
        "Stucco - 7/8 in. CBES",
        "W_m3_R21",
        "Air - Metal Wall Framing - 16 or 24 in. OC",
        "Gypsum Board - 1/2 in. CBES"
      ]
    },
    {
      "name": "Metal roofR1_R14.20",
      "intended_surface_type": "ExteriorRoof",
      "standards_construction_type": null,
      "insulation_layer": "Typical Insulation",
      "skylight_framing": null,
      "materials": [
        "Metal Standing Seam - 1/16 in. CBES",
        "R1_R14.20"
      ]
    },
    {
      "name": "Metal roofR2_R12.90",
      "intended_surface_type": "ExteriorRoof",
      "standards_construction_type": null,
      "insulation_layer": "Typical Insulation",
      "skylight_framing": null,
      "materials": [
        "Metal Standing Seam - 1/16 in. CBES",
        "R2_R12.90"
      ]
    },
    {
      "name": "Metal roofR3_R17.74",
      "intended_surface_type": "ExteriorRoof",
      "standards_construction_type": null,
      "insulation_layer": "Typical Insulation",
      "skylight_framing": null,
      "materials": [
        "Metal Standing Seam - 1/16 in. CBES",
        "R3_R17.74"
      ]
    },
    {
      "name": "Metal roofR4_R20.28",
      "intended_surface_type": "ExteriorRoof",
      "standards_construction_type": null,
      "insulation_layer": "Typical Insulation",
      "skylight_framing": null,
      "materials": [
        "Metal Standing Seam - 1/16 in. CBES",
        "R4_R20.28"
      ]
    },
    {
      "name": "Metal roofR_R30",
      "intended_surface_type": "ExteriorRoof",
      "standards_construction_type": null,
      "insulation_layer": "Typical Insulation",
      "skylight_framing": null,
      "materials": [
        "Metal Standing Seam - 1/16 in. CBES",
        "R_R30"
      ]
    },
    {
      "name": "Metal roofR_R38",
      "intended_surface_type": "ExteriorRoof",
      "standards_construction_type": null,
      "insulation_layer": "Typical Insulation",
      "skylight_framing": null,
      "materials": [
        "Metal Standing Seam - 1/16 in. CBES",
        "R_R38"
      ]
    },
    {
      "name": "Metal roofR_T24_2013_24.86",
      "intended_surface_type": "ExteriorRoof",
      "standards_construction_type": null,
      "insulation_layer": "Typical Insulation",
      "skylight_framing": null,
      "materials": [
        "Metal Standing Seam - 1/16 in. CBES",
        "R_T24_2013_24.86"
      ]
    },
    {
      "name": "NACM_Drop Ceiling",
      "intended_surface_type": "InteriorCeiling",
      "standards_construction_type": null,
      "insulation_layer": null,
      "skylight_framing": null,
      "materials": [
        "Acoustic Ceiling"
      ]
    },
    {
      "name": "NACM_Interior Floor",
      "intended_surface_type": "InteriorFloor",
      "standards_construction_type": null,
      "insulation_layer": null,
      "skylight_framing": null,
      "materials": [
        "NACM_Carpet 3/4in"
      ]
    },
    {
      "name": "NACM_Interior Wall",
      "intended_surface_type": "InteriorWall",
      "standards_construction_type": null,
      "insulation_layer": null,
      "skylight_framing": null,
      "materials": [
        "NACM_Gypsum Board 5/8in",
        "NACM_Gypsum Board 5/8in"
      ]
    },
    {
      "name": "Plenum Acoustical Tile",
      "intended_surface_type": "InteriorCeiling",
      "standards_construction_type": null,
      "insulation_layer": null,
      "skylight_framing": null,
      "materials": [
        "Acoustic Tile - 1/2 in."
      ]
    },
    {
      "name": "Smallhotel 2010 Slab Floor",
      "intended_surface_type": "GroundContactFloor",
      "standards_construction_type": "Mass",
      "insulation_layer": "Typical Insulation",
      "skylight_framing": null,
      "materials": [
        "8 in. Normalweight Concrete Floor",
        "CP02 CARPET PAD"
      ]
    },
    {
      "name": "Typical Attic Floor",
      "intended_surface_type": "AtticFloor",
      "standards_construction_type": "WoodFramed",
      "insulation_layer": "Typical Insulation",
      "skylight_framing": null,
      "materials": [
        "1/2IN Gypsum",
        "Typical Insulation",
        "1/2IN Gypsum"
      ]
    },
    {
      "name": "Typical Attic Soffit",
      "intended_surface_type": "AtticWall",
      "standards_construction_type": null,
      "insulation_layer": null,
      "skylight_framing": null,
      "materials": [
        "5/8 in. Plywood"
      ]
    },
    {
      "name": "Typical Built Up Roof",
      "intended_surface_type": "ExteriorRoof",
      "standards_construction_type": "IEAD",
      "insulation_layer": "Typical Insulation",
      "skylight_framing": null,
      "materials": [
        "Built-up Roofing",
        "Typical Insulation",
        "Metal Surface"
      ]
    },
    {
      "name": "Typical Built Up Roof - Highly Reflective",
      "intended_surface_type": "ExteriorRoof",
      "standards_construction_type": "IEAD",
      "insulation_layer": "Typical Insulation",
      "skylight_framing": null,
      "materials": [
        "Built-up Roofing - Highly Reflective",
        "Typical Insulation",
        "Metal Surface"
      ]
    },
    {
      "name": "Typical Carpeted 4in Slab Floor",
      "intended_surface_type": "ExteriorFloor",
      "standards_construction_type": null,
      "insulation_layer": null,
      "skylight_framing": null,
      "materials": [
        "MAT-CC05 4 HW CONCRETE",
        "Typical Carpet Pad"
      ]
    },
    {
      "name": "Typical Carpeted 6in Slab Floor",
      "intended_surface_type": "GroundContactFloor",
      "standards_construction_type": "Mass",
      "insulation_layer": null,
      "skylight_framing": null,
      "materials": [
        "6 in. Normalweight Concrete Floor",
        "Typical Carpet Pad"
      ]
    },
    {
      "name": "Typical Carpeted 8in Slab Floor",
      "intended_surface_type": "GroundContactFloor",
      "standards_construction_type": "Mass",
      "insulation_layer": null,
      "skylight_framing": null,
      "materials": [
        "8 in. Normalweight Concrete Floor",
        "Typical Carpet Pad"
      ]
    },
    {
      "name": "Typical IEAD Roof",
      "intended_surface_type": "ExteriorRoof",
      "standards_construction_type": "IEAD",
      "insulation_layer": "Typical Insulation",
      "skylight_framing": null,
      "materials": [
        "Roof Membrane",
        "Typical Insulation",
        "Metal Roof Surface"
      ]
    },
    {
      "name": "Typical IEAD Roof - Highly Reflective",
      "intended_surface_type": "ExteriorRoof",
      "standards_construction_type": "IEAD",
      "insulation_layer": "Typical Insulation",
      "skylight_framing": null,
      "materials": [
        "Roof Membrane - Highly Reflective",
        "Typical Insulation",
        "Metal Roof Surface"
      ]
    },
    {
      "name": "Typical Insulated 6in Slab Floor",
      "intended_surface_type": "GroundContactFloor",
      "standards_construction_type": "Mass",
      "insulation_layer": "Typical Insulation",
      "skylight_framing": null,
      "materials": [
        "Typical Insulation",
        "6 in. Normalweight Concrete Floor"
      ]
    },
    {
      "name": "Typical Insulated 8in Slab Floor",
      "intended_surface_type": "GroundContactFloor",
      "standards_construction_type": "Mass",
      "insulation_layer": "Typical Insulation",
      "skylight_framing": null,
      "materials": [
        "Typical Insulation",
        "8 in. Normalweight Concrete Floor"
      ]
    },
    {
      "name": "Typical Insulated Basement Mass Wall",
      "intended_surface_type": "GroundContactWall",
      "standards_construction_type": "Mass",
      "insulation_layer": "Typical Insulation",
      "skylight_framing": null,
      "materials": [
        "Typical Insulation",
        "8 in. Concrete Block Basement Wall"
      ]
    },
    {
      "name": "Typical Insulated Carpeted 4in Slab Floor",
      "intended_surface_type": "ExteriorFloor",
      "standards_construction_type": null,
      "insulation_layer": "Typical Insulation",
      "skylight_framing": null,
      "materials": [
        "Typical Insulation",
        "MAT-CC05 4 HW CONCRETE",
        "Typical Carpet Pad"
      ]
    },
    {
      "name": "Typical Insulated Carpeted 6in Slab Floor",
      "intended_surface_type": "GroundContactFloor",
      "standards_construction_type": "Mass",
      "insulation_layer": "Typical Insulation",
      "skylight_framing": null,
      "materials": [
        "Typical Insulation",
        "6 in. Normalweight Concrete Floor",
        "Typical Carpet Pad"
      ]
    },
    {
      "name": "Typical Insulated Carpeted 8in Slab Floor",
      "intended_surface_type": "GroundContactFloor",
      "standards_construction_type": "Mass",
      "insulation_layer": "Typical Insulation",
      "skylight_framing": null,
      "materials": [
        "Typical Insulation",
        "8 in. Normalweight Concrete Floor",
        "Typical Carpet Pad"
      ]
    },
    {
      "name": "Typical Insulated Exterior Mass Floor",
      "intended_surface_type": "ExteriorFloor",
      "standards_construction_type": "Mass",
      "insulation_layer": "Typical Insulation",
      "skylight_framing": null,
      "materials": [
        "Typical Insulation",
        "4 in. Normalweight Concrete Floor",
        "Typical Carpet Pad"
      ]
    },
    {
      "name": "Typical Insulated Exterior Mass Floor Ceiling",
      "intended_surface_type": "ExteriorFloor",
      "standards_construction_type": "Mass",
      "insulation_layer": "Typical Insulation",
      "skylight_framing": null,
      "materials": [
        "Typical Carpet Pad",
        "4 in. Normalweight Concrete Floor",
        "Typical Insulation"
      ]
    },
    {
      "name": "Typical Insulated Exterior Mass Wall",
      "intended_surface_type": "ExteriorWall",
      "standards_construction_type": "Mass",
      "insulation_layer": "Typical Insulation",
      "skylight_framing": null,
      "materials": [
        "1IN Stucco",
        "8IN CONCRETE HW RefBldg",
        "Typical Insulation",
        "1/2IN Gypsum"
      ]
    },
    {
      "name": "Typical Insulated Interior Wall",
      "intended_surface_type": "InteriorWall",
      "standards_construction_type": "WoodFramed",
      "insulation_layer": "Typical Insulation",
      "skylight_framing": null,
      "materials": [
        "25mm Stucco",
        "5/8 in. Gypsum Board",
        "Typical Insulation",
        "Steel Frame/Cavity",
        "5/8 in. Gypsum Board"
      ]
    },
    {
      "name": "Typical Insulated Metal Building Roof",
      "intended_surface_type": "ExteriorRoof",
      "standards_construction_type": "Metal Building",
      "insulation_layer": "Typical Insulation",
      "skylight_framing": null,
      "materials": [
        "Metal Roof Surface",
        "Typical Insulation"
      ]
    },
    {
      "name": "Typical Insulated Metal Building Roof - Highly Reflective",
      "intended_surface_type": "ExteriorRoof",
      "standards_construction_type": "Metal Building",
      "insulation_layer": "Typical Insulation",
      "skylight_framing": null,
      "materials": [
        "Metal Roof Surface - Highly Reflective",
        "Typical Insulation"
      ]
    },
    {
      "name": "Typical Insulated Metal Building Wall",
      "intended_surface_type": "ExteriorWall",
      "standards_construction_type": "Metal Building",
      "insulation_layer": "Typical Insulation",
      "skylight_framing": null,
      "materials": [
        "Metal Siding",
        "Typical Insulation",
        "1/2IN Gypsum"
      ]
    },
    {
      "name": "Typical Insulated Metal Door",
      "intended_surface_type": "ExteriorDoor",
      "standards_construction_type": null,
      "insulation_layer": "Typical Insulation",
      "skylight_framing": null,
      "materials": [
        "F08 Metal surface",
        "Typical Insulation"
      ]
    },
    {
      "name": "Typical Insulated Steel Framed Exterior Floor",
      "intended_surface_type": "ExteriorFloor",
      "standards_construction_type": "SteelFramed",
      "insulation_layer": "Typical Insulation",
      "skylight_framing": null,
      "materials": [
        "25mm Stucco",
        "5/8 in. Gypsum Board",
        "Typical Insulation",
        "5/8 in. Gypsum Board",
        "Typical Carpet Pad"
      ]
    },
    {
      "name": "Typical Insulated Steel Framed Exterior Wall",
      "intended_surface_type": "ExteriorWall",
      "standards_construction_type": "SteelFramed",
      "insulation_layer": "Typical Insulation",
      "skylight_framing": null,
      "materials": [
        "25mm Stucco",
        "5/8 in. Gypsum Board",
        "Typical Insulation",
        "5/8 in. Gypsum Board"
      ]
    },
    {
      "name": "Typical Insulated Wood Framed Exterior Floor",
      "intended_surface_type": "ExteriorFloor",
      "standards_construction_type": "WoodFramed",
      "insulation_layer": "Typical Insulation",
      "skylight_framing": null,
      "materials": [
        "25mm Stucco",
        "5/8 in. Gypsum Board",
        "Typical Insulation",
        "5/8 in. Gypsum Board",
        "Typical Carpet Pad"
      ]
    },
    {
      "name": "Typical Insulated Wood Framed Exterior Wall",
      "intended_surface_type": "ExteriorWall",
      "standards_construction_type": "WoodFramed",
      "insulation_layer": "Typical Insulation",
      "skylight_framing": null,
      "materials": [
        "25mm Stucco",
        "5/8 in. Gypsum Board",
        "Typical Insulation",
        "5/8 in. Gypsum Board"
      ]
    },
    {
      "name": "Typical Interior Ceiling",
      "intended_surface_type": "InteriorCeiling",
      "standards_construction_type": null,
      "insulation_layer": null,
      "skylight_framing": null,
      "materials": [
        "CP02 CARPET PAD",
        "100mm Normalweight concrete floor"
      ]
    },
    {
      "name": "Typical Interior Door",
      "intended_surface_type": "InteriorDoor",
      "standards_construction_type": null,
      "insulation_layer": null,
      "skylight_framing": null,
      "materials": [
        "G05 25mm wood"
      ]
    },
    {
      "name": "Typical Interior Floor",
      "intended_surface_type": "InteriorFloor",
      "standards_construction_type": null,
      "insulation_layer": null,
      "skylight_framing": null,
      "materials": [
        "100mm Normalweight concrete floor",
        "CP02 CARPET PAD"
      ]
    },
    {
      "name": "Typical Interior Partition",
      "intended_surface_type": "InteriorPartition",
      "standards_construction_type": null,
      "insulation_layer": null,
      "skylight_framing": null,
      "materials": [
        "G05 25mm wood"
      ]
    },
    {
      "name": "Typical Interior Slab Floor",
      "intended_surface_type": "InteriorFloor",
      "standards_construction_type": "Mass",
      "insulation_layer": null,
      "skylight_framing": null,
      "materials": [
        "4 in. Normalweight Concrete Floor",
        "Typical Carpet Pad"
      ]
    },
    {
      "name": "Typical Interior Wall",
      "intended_surface_type": "InteriorWall",
      "standards_construction_type": null,
      "insulation_layer": null,
      "skylight_framing": null,
      "materials": [
        "G01 13mm gypsum board",
        "G01 13mm gypsum board"
      ]
    },
    {
      "name": "Typical Interior Window",
      "intended_surface_type": "InteriorWindow",
      "standards_construction_type": null,
      "insulation_layer": null,
      "skylight_framing": null,
      "materials": [
        "Clear 3mm"
      ]
    },
    {
      "name": "Typical Overhead Door",
      "intended_surface_type": "ExteriorDoor",
      "standards_construction_type": "RollUp",
      "insulation_layer": "Typical Insulation",
      "skylight_framing": null,
      "materials": [
        "Typical Insulation"
      ]
    },
    {
      "name": "Typical Uncarpeted 4in Slab Floor",
      "intended_surface_type": "ExteriorFloor",
      "standards_construction_type": null,
      "insulation_layer": null,
      "skylight_framing": null,
      "materials": [
        "MAT-CC05 4 HW CONCRETE"
      ]
    },
    {
      "name": "Typical Uncarpeted 6in Slab Floor",
      "intended_surface_type": "GroundContactFloor",
      "standards_construction_type": "Mass",
      "insulation_layer": null,
      "skylight_framing": null,
      "materials": [
        "6 in. Normalweight Concrete Floor"
      ]
    },
    {
      "name": "Typical Uninsulated 6in Slab Floor",
      "intended_surface_type": "GroundContactFloor",
      "standards_construction_type": "Mass",
      "insulation_layer": null,
      "skylight_framing": null,
      "materials": [
        "6 in. Normalweight Concrete Floor"
      ]
    },
    {
      "name": "Typical Uninsulated 8in Slab Floor",
      "intended_surface_type": "GroundContactFloor",
      "standards_construction_type": "Mass",
      "insulation_layer": null,
      "skylight_framing": null,
      "materials": [
        "8 in. Normalweight Concrete Floor"
      ]
    },
    {
      "name": "Typical Uninsulated Basement Mass Wall",
      "intended_surface_type": "GroundContactWall",
      "standards_construction_type": "Mass",
      "insulation_layer": null,
      "skylight_framing": null,
      "materials": [
        "8 in. Concrete Block Basement Wall"
      ]
    },
    {
      "name": "Typical Uninsulated Carpeted 8in Slab Floor",
      "intended_surface_type": "GroundContactFloor",
      "standards_construction_type": "Mass",
      "insulation_layer": null,
      "skylight_framing": null,
      "materials": [
        "8 in. Concrete Block Basement Wall",
        "Typical Carpet Pad"
      ]
    },
    {
      "name": "Typical Uninsulated Exterior Mass Wall",
      "intended_surface_type": "ExteriorWall",
      "standards_construction_type": "Mass",
      "insulation_layer": null,
      "skylight_framing": null,
      "materials": [
        "1IN Stucco",
        "8IN CONCRETE HW RefBldg",
        "1/2IN Gypsum"
      ]
    },
    {
      "name": "Typical Uninsulated Interior Wall",
      "intended_surface_type": "InteriorWall",
      "standards_construction_type": "WoodFramed",
      "insulation_layer": null,
      "skylight_framing": null,
      "materials": [
        "1/2 in. Gypsum Board",
        "1/2 in. Gypsum Board"
      ]
    },
    {
      "name": "Typical Uninsulated Metal Building Roof",
      "intended_surface_type": "ExteriorRoof",
      "standards_construction_type": "Metal Building",
      "insulation_layer": null,
      "skylight_framing": null,
      "materials": [
        "Metal Roofing"
      ]
    },
    {
      "name": "Typical Uninsulated Metal Building Roof - Highly Reflective",
      "intended_surface_type": "ExteriorRoof",
      "standards_construction_type": "Metal Building",
      "insulation_layer": null,
      "skylight_framing": null,
      "materials": [
        "Metal Roofing - Highly Reflective"
      ]
    },
    {
      "name": "Typical Uninsulated Metal Building Wall",
      "intended_surface_type": "ExteriorWall",
      "standards_construction_type": "Metal Building",
      "insulation_layer": null,
      "skylight_framing": null,
      "materials": [
        "Metal Siding",
        "1/2IN Gypsum"
      ]
    },
    {
      "name": "Typical Uninsulated Metal Roof Attic Roof",
      "intended_surface_type": "AtticRoof",
      "standards_construction_type": "WoodFramed",
      "insulation_layer": null,
      "skylight_framing": null,
      "materials": [
        "Roof Membrane",
        "Metal Decking"
      ]
    },
    {
      "name": "Typical Uninsulated Steel Framed Exterior Wall",
      "intended_surface_type": "ExteriorWall",
      "standards_construction_type": "SteelFramed",
      "insulation_layer": null,
      "skylight_framing": null,
      "materials": [
        "Wood Siding",
        "1/2IN Gypsum"
      ]
    },
    {
      "name": "Typical Uninsulated Swinging Door",
      "intended_surface_type": "ExteriorDoor",
      "standards_construction_type": "Swinging",
      "insulation_layer": "Typical Insulation",
      "skylight_framing": null,
      "materials": [
        "Typical Insulation"
      ]
    },
    {
      "name": "Typical Uninsulated Wood Joist Attic Roof",
      "intended_surface_type": "AtticRoof",
      "standards_construction_type": "WoodFramed",
      "insulation_layer": null,
      "skylight_framing": null,
      "materials": [
        "Asphalt Shingles",
        "5/8 in. Plywood"
      ]
    },
    {
      "name": "Typical Unisulated Carpeted 6in Slab Floor",
      "intended_surface_type": "GroundContactFloor",
      "standards_construction_type": "Mass",
      "insulation_layer": null,
      "skylight_framing": null,
      "materials": [
        "6 in. Normalweight Concrete Floor",
        "Typical Carpet Pad"
      ]
    },
    {
      "name": "Typical Wood Joist Attic Floor",
      "intended_surface_type": "AtticFloor",
      "standards_construction_type": "WoodFramed",
      "insulation_layer": "Typical Insulation",
      "skylight_framing": null,
      "materials": [
        "5/8 in. Gypsum Board",
        "Typical Insulation"
      ]
    },
    {
      "name": "Typical Wood Joist Attic Floor Ceiling",
      "intended_surface_type": "AtticFloor",
      "standards_construction_type": "WoodFramed",
      "insulation_layer": null,
      "skylight_framing": null,
      "materials": [
        "Typical Insulation",
        "5/8 in. Gypsum Board"
      ]
    },
    {
      "name": "U 0.11 SHGC 0.34 Simple Glazing Window",
      "intended_surface_type": "ExteriorWindow",
      "standards_construction_type": "Metal framing (all other)",
      "insulation_layer": null,
      "skylight_framing": null,
      "materials": [
        "U 0.11 SHGC 0.34 Simple Glazing"
      ]
    },
    {
      "name": "U 0.11 SHGC 0.38 Simple Glazing Window",
      "intended_surface_type": "ExteriorWindow",
      "standards_construction_type": "Metal framing (all other)",
      "insulation_layer": null,
      "skylight_framing": null,
      "materials": [
        "U 0.11 SHGC 0.38 Simple Glazing"
      ]
    },
    {
      "name": "U 0.12 SHGC 0.34 Simple Glazing Window",
      "intended_surface_type": "ExteriorWindow",
      "standards_construction_type": "Metal framing (all other)",
      "insulation_layer": null,
      "skylight_framing": null,
      "materials": [
        "U 0.12 SHGC 0.34 Simple Glazing"
      ]
    },
    {
      "name": "U 0.12 SHGC 0.38 Simple Glazing Window",
      "intended_surface_type": "ExteriorWindow",
      "standards_construction_type": "Metal framing (all other)",
      "insulation_layer": null,
      "skylight_framing": null,
      "materials": [
        "U 0.12 SHGC 0.38 Simple Glazing"
      ]
    },
    {
      "name": "U 0.13 SHGC 0.32 Simple Glazing Window",
      "intended_surface_type": "ExteriorWindow",
      "standards_construction_type": "Metal framing (all other)",
      "insulation_layer": null,
      "skylight_framing": null,
      "materials": [
        "U 0.13 SHGC 0.32 Simple Glazing"
      ]
    },
    {
      "name": "U 0.13 SHGC 0.38 Simple Glazing Window",
      "intended_surface_type": "ExteriorWindow",
      "standards_construction_type": "Metal framing (all other)",
      "insulation_layer": null,
      "skylight_framing": null,
      "materials": [
        "U 0.13 SHGC 0.38 Simple Glazing"
      ]
    },
    {
      "name": "U 0.14 SHGC 0.31 Simple Glazing Window",
      "intended_surface_type": "ExteriorWindow",
      "standards_construction_type": "Metal framing (all other)",
      "insulation_layer": null,
      "skylight_framing": null,
      "materials": [
        "U 0.14 SHGC 0.31 Simple Glazing"
      ]
    },
    {
      "name": "U 0.14 SHGC 0.34 Simple Glazing Window",
      "intended_surface_type": "ExteriorWindow",
      "standards_construction_type": "Metal framing (all other)",
      "insulation_layer": null,
      "skylight_framing": null,
      "materials": [
        "U 0.14 SHGC 0.34 Simple Glazing"
      ]
    },
    {
      "name": "U 0.14 SHGC 0.36 Simple Glazing Window",
      "intended_surface_type": "ExteriorWindow",
      "standards_construction_type": "Metal framing (all other)",
      "insulation_layer": null,
      "skylight_framing": null,
      "materials": [
        "U 0.14 SHGC 0.36 Simple Glazing"
      ]
    },
    {
      "name": "U 0.14 SHGC 0.38 Simple Glazing Window",
      "intended_surface_type": "ExteriorWindow",
      "standards_construction_type": "Metal framing (all other)",
      "insulation_layer": null,
      "skylight_framing": null,
      "materials": [
        "U 0.14 SHGC 0.38 Simple Glazing"
      ]
    },
    {
      "name": "U 0.15 SHGC 0.31 Simple Glazing Window",
      "intended_surface_type": "ExteriorWindow",
      "standards_construction_type": "Metal framing (all other)",
      "insulation_layer": null,
      "skylight_framing": null,
      "materials": [
        "U 0.15 SHGC 0.31 Simple Glazing"
      ]
    },
    {
      "name": "U 0.15 SHGC 0.34 Simple Glazing Window",
      "intended_surface_type": "ExteriorWindow",
      "standards_construction_type": "Metal framing (all other)",
      "insulation_layer": null,
      "skylight_framing": null,
      "materials": [
        "U 0.15 SHGC 0.34 Simple Glazing"
      ]
    },
    {
      "name": "U 0.17 SHGC 0.31 Simple Glazing Window",
      "intended_surface_type": "ExteriorWindow",
      "standards_construction_type": "Metal framing (all other)",
      "insulation_layer": null,
      "skylight_framing": null,
      "materials": [
        "U 0.17 SHGC 0.31 Simple Glazing"
      ]
    },
    {
      "name": "U 0.17 SHGC 0.32 Simple Glazing Window",
      "intended_surface_type": "ExteriorWindow",
      "standards_construction_type": "Metal framing (all other)",
      "insulation_layer": null,
      "skylight_framing": null,
      "materials": [
        "U 0.17 SHGC 0.32 Simple Glazing"
      ]
    },
    {
      "name": "U 0.17 SHGC 0.36 Simple Glazing Window",
      "intended_surface_type": "ExteriorWindow",
      "standards_construction_type": "Metal framing (all other)",
      "insulation_layer": null,
      "skylight_framing": null,
      "materials": [
        "U 0.17 SHGC 0.36 Simple Glazing"
      ]
    },
    {
      "name": "U 0.18 SHGC 0.22 Simple Glazing Window",
      "intended_surface_type": "ExteriorWindow",
      "standards_construction_type": "Metal framing (all other)",
      "insulation_layer": null,
      "skylight_framing": null,
      "materials": [
        "U 0.18 SHGC 0.22 Simple Glazing"
      ]
    },
    {
      "name": "U 0.18 SHGC 0.24 Simple Glazing Window",
      "intended_surface_type": "ExteriorWindow",
      "standards_construction_type": "Metal framing (all other)",
      "insulation_layer": null,
      "skylight_framing": null,
      "materials": [
        "U 0.18 SHGC 0.24 Simple Glazing"
      ]
    },
    {
      "name": "U 0.19 SHGC 0.20 Trp LoE Film (55) Bronze 6mm/13mm Air",
      "intended_surface_type": "ExteriorWindow",
      "standards_construction_type": "Metal framing (all other)",
      "insulation_layer": null,
      "skylight_framing": null,
      "materials": [
        "BRONZE 6MM",
        "AIR 13MM",
        "COATED POLY-55",
        "AIR 13MM",
        "CLEAR 3MM"
      ]
    },
    {
      "name": "U 0.20 SHGC 0.19 Simple Glazing Window",
      "intended_surface_type": "ExteriorWindow",
      "standards_construction_type": "Metal framing (all other)",
      "insulation_layer": null,
      "skylight_framing": null,
      "materials": [
        "U 0.20 SHGC 0.19 Simple Glazing"
      ]
    },
    {
      "name": "U 0.20 SHGC 0.20 Simple Glazing Window",
      "intended_surface_type": "ExteriorWindow",
      "standards_construction_type": "Metal framing (all other)",
      "insulation_layer": null,
      "skylight_framing": null,
      "materials": [
        "U 0.20 SHGC 0.20 Simple Glazing"
      ]
    },
    {
      "name": "U 0.20 SHGC 0.21 Simple Glazing Window",
      "intended_surface_type": "ExteriorWindow",
      "standards_construction_type": "Metal framing (all other)",
      "insulation_layer": null,
      "skylight_framing": null,
      "materials": [
        "U 0.20 SHGC 0.21 Simple Glazing"
      ]
    },
    {
      "name": "U 0.20 SHGC 0.22 Simple Glazing Window",
      "intended_surface_type": "ExteriorWindow",
      "standards_construction_type": "Metal framing (all other)",
      "insulation_layer": null,
      "skylight_framing": null,
      "materials": [
        "U 0.20 SHGC 0.22 Simple Glazing"
      ]
    },
    {
      "name": "U 0.23 SHGC 0.31 Simple Glazing Window",
      "intended_surface_type": "ExteriorWindow",
      "standards_construction_type": "Metal framing (all other)",
      "insulation_layer": null,
      "skylight_framing": null,
      "materials": [
        "U 0.23 SHGC 0.31 Simple Glazing"
      ]
    },
    {
      "name": "U 0.23 SHGC 0.34 Simple Glazing Window",
      "intended_surface_type": "ExteriorWindow",
      "standards_construction_type": "Metal framing (all other)",
      "insulation_layer": null,
      "skylight_framing": null,
      "materials": [
        "U 0.23 SHGC 0.34 Simple Glazing"
      ]
    },
    {
      "name": "U 0.24 SHGC 0.11 Dbl LoE Elec Abs Colored 6mm/13mm Arg",
      "intended_surface_type": "ExteriorWindow",
      "standards_construction_type": "Metal framing (all other)",
      "insulation_layer": null,
      "skylight_framing": null,
      "materials": [
        "ECABS-2 COLORED 6MM",
        "ARGON 13MM",
        "LoE SPEC SEL CLEAR 6MM Rev"
      ]
    },
    {
      "name": "U 0.24 SHGC 0.16 Dbl Elec Abs Colored 6mm/13mm Arg",
      "intended_surface_type": "ExteriorWindow",
      "standards_construction_type": "Metal framing (all other)",
      "insulation_layer": null,
      "skylight_framing": null,
      "materials": [
        "ECABS-2 COLORED 6MM",
        "ARGON 13MM",
        "CLEAR 6MM"
      ]
    },
    {
      "name": "U 0.24 SHGC 0.23 Dbl LoE Spec Sel Tint 6mm/13mm Arg",
      "intended_surface_type": "ExteriorWindow",
      "standards_construction_type": "Metal framing (all other)",
      "insulation_layer": null,
      "skylight_framing": null,
      "materials": [
        "LoE SPEC SEL TINT 6MM",
        "ARGON 13MM",
        "CLEAR 6MM"
      ]
    },
    {
      "name": "U 0.25 SHGC 0.22 Simple Glazing Window",
      "intended_surface_type": "ExteriorWindow",
      "standards_construction_type": "Metal framing (all other)",
      "insulation_layer": null,
      "skylight_framing": null,
      "materials": [
        "U 0.25 SHGC 0.22 Simple Glazing"
      ]
    },
    {
      "name": "U 0.25 SHGC 0.24 Simple Glazing Window",
      "intended_surface_type": "ExteriorWindow",
      "standards_construction_type": "Metal framing (all other)",
      "insulation_layer": null,
      "skylight_framing": null,
      "materials": [
        "U 0.25 SHGC 0.24 Simple Glazing"
      ]
    },
    {
      "name": "U 0.25 SHGC 0.40 Dbl LoE (e2-.1) Tint 6mm/13mm Arg",
      "intended_surface_type": "ExteriorWindow",
      "standards_construction_type": "Metal framing (all other)",
      "insulation_layer": null,
      "skylight_framing": null,
      "materials": [
        "LoE TINT 6MM",
        "ARGON 13MM",
        "CLEAR 6MM"
      ]
    },
    {
      "name": "U 0.25 SHGC 0.45 Simple Glazing Window",
      "intended_surface_type": "ExteriorWindow",
      "standards_construction_type": "Weighted",
      "insulation_layer": null,
      "skylight_framing": null,
      "materials": [
        "U 0.25 SHGC 0.45 Simple Glazing"
      ]
    },
    {
      "name": "U 0.26 SHGC 0.4 Simple Glazing Window",
      "intended_surface_type": "ExteriorWindow",
      "standards_construction_type": "Weighted",
      "insulation_layer": null,
      "skylight_framing": null,
      "materials": [
        "U 0.26 SHGC 0.4 Simple Glazing"
      ]
    },
    {
      "name": "U 0.26 SHGC 0.40 Simple Glazing Window",
      "intended_surface_type": "ExteriorWindow",
      "standards_construction_type": "Metal framing (all other)",
      "insulation_layer": null,
      "skylight_framing": null,
      "materials": [
        "U 0.26 SHGC 0.40 Simple Glazing"
      ]
    },
    {
      "name": "U 0.27 SHGC 0.4 Simple Glazing Window",
      "intended_surface_type": null,
      "standards_construction_type": null,
      "insulation_layer": null,
      "skylight_framing": null,
      "materials": [
        "U 0.27 SHGC 0.4 Simple Glazing"
      ]
    },
    {
      "name": "U 0.27 SHGC 0.4 Simple Glazing Window Weighted",
      "intended_surface_type": "ExteriorWindow",
      "standards_construction_type": "Weighted",
      "insulation_layer": null,
      "skylight_framing": null,
      "materials": [
        "U 0.27 SHGC 0.4 Simple Glazing"
      ]
    },
    {
      "name": "U 0.28 SHGC 0.39 Simple Glazing Window",
      "intended_surface_type": "ExteriorWindow",
      "standards_construction_type": "Weighted",
      "insulation_layer": null,
      "skylight_framing": null,
      "materials": [
        "U 0.28 SHGC 0.39 Simple Glazing"
      ]
    },
    {
      "name": "U 0.28 SHGC 0.45 Simple Glazing Window",
      "intended_surface_type": "ExteriorWindow",
      "standards_construction_type": "Weighted",
      "insulation_layer": null,
      "skylight_framing": null,
      "materials": [
        "U 0.28 SHGC 0.45 Simple Glazing"
      ]
    },
    {
      "name": "U 0.29 SHGC 0.11 Dbl LoE Elec Ref Colored 6mm/13mm Air",
      "intended_surface_type": "ExteriorWindow",
      "standards_construction_type": "Metal framing (all other)",
      "insulation_layer": null,
      "skylight_framing": null,
      "materials": [
        "ECREF-2 COLORED 6MM",
        "AIR 13MM",
        "LoE SPEC SEL CLEAR 6MM Rev"
      ]
    },
    {
      "name": "U 0.29 SHGC 0.17 Dbl Elec Abs Colored 6mm/13mm Air",
      "intended_surface_type": "ExteriorWindow",
      "standards_construction_type": "Metal framing (all other)",
      "insulation_layer": null,
      "skylight_framing": null,
      "materials": [
        "ECABS-2 COLORED 6MM",
        "AIR 13MM",
        "CLEAR 6MM"
      ]
    },
    {
      "name": "U 0.29 SHGC 0.22 Trp LoE Film (55) Bronze 6mm/6mm Air",
      "intended_surface_type": "ExteriorWindow",
      "standards_construction_type": "Metal framing (all other)",
      "insulation_layer": null,
      "skylight_framing": null,
      "materials": [
        "BRONZE 6MM",
        "AIR 6MM",
        "COATED POLY-55",
        "AIR 6MM",
        "CLEAR 3MM"
      ]
    },
    {
      "name": "U 0.29 SHGC 0.4 Simple Glazing Window",
      "intended_surface_type": "ExteriorWindow",
      "standards_construction_type": "Weighted",
      "insulation_layer": null,
      "skylight_framing": null,
      "materials": [
        "U 0.29 SHGC 0.4 Simple Glazing"
      ]
    },
    {
      "name": "U 0.29 SHGC 0.40 Simple Glazing Window",
      "intended_surface_type": "ExteriorWindow",
      "standards_construction_type": "Metal framing (all other)",
      "insulation_layer": null,
      "skylight_framing": null,
      "materials": [
        "U 0.29 SHGC 0.40 Simple Glazing"
      ]
    },
    {
      "name": "U 0.29 SHGC 0.45 Simple Glazing Window",
      "intended_surface_type": "ExteriorWindow",
      "standards_construction_type": "Weighted",
      "insulation_layer": null,
      "skylight_framing": null,
      "materials": [
        "U 0.29 SHGC 0.45 Simple Glazing"
      ]
    },
    {
      "name": "U 0.3 SHGC 0.4 Simple Glazing Window",
      "intended_surface_type": null,
      "standards_construction_type": null,
      "insulation_layer": null,
      "skylight_framing": null,
      "materials": [
        "U 0.3 SHGC 0.4 Simple Glazing"
      ]
    },
    {
      "name": "U 0.3 SHGC 0.4 Simple Glazing Window Weighted",
      "intended_surface_type": "ExteriorWindow",
      "standards_construction_type": "Weighted",
      "insulation_layer": null,
      "skylight_framing": null,
      "materials": [
        "U 0.3 SHGC 0.4 Simple Glazing"
      ]
    },
    {
      "name": "U 0.30 SHGC 0.40 Dbl LoE (e2-.1) Tint 6mm/13mm Air",
      "intended_surface_type": "ExteriorWindow",
      "standards_construction_type": "Metal framing (all other)",
      "insulation_layer": null,
      "skylight_framing": null,
      "materials": [
        "LoE TINT 6MM",
        "AIR 13MM",
        "CLEAR 6MM"
      ]
    },
    {
<<<<<<< HEAD
      "name": "U 0.35 SHGC 0.26 Dbl Ref-C-M Clr 6mm/13mm Arg",
      "intended_surface_type": "GlassDoor",
      "standards_construction_type": "Metal framing (entrance door)",
      "insulation_layer": null,
      "skylight_framing": null,
      "materials": [
        "REF C CLEAR MID 6MM",
        "ARGON 13MM",
        "CLEAR 6MM"
      ]
    },
    {
      "name": "U 0.35 SHGC 0.35 Dbl LoE (e2-.1) Tint 6mm/13mm Air",
=======
      "name": "U 0.31 SHGC 0.36 Simple Glazing Window",
>>>>>>> 58964222
      "intended_surface_type": "ExteriorWindow",
      "standards_construction_type": "Weighted",
      "insulation_layer": null,
      "skylight_framing": null,
      "materials": [
        "U 0.31 SHGC 0.36 Simple Glazing"
      ]
    },
    {
      "name": "U 0.31 SHGC 0.38 Simple Glazing Window",
      "intended_surface_type": "ExteriorWindow",
      "standards_construction_type": "Weighted",
      "insulation_layer": null,
      "skylight_framing": null,
      "materials": [
        "U 0.31 SHGC 0.38 Simple Glazing"
      ]
    },
    {
      "name": "U 0.31 SHGC 0.39 Simple Glazing Window",
      "intended_surface_type": "ExteriorWindow",
      "standards_construction_type": "Weighted",
      "insulation_layer": null,
      "skylight_framing": null,
      "materials": [
        "U 0.31 SHGC 0.39 Simple Glazing"
      ]
    },
    {
      "name": "U 0.32 SHGC 0.36 Simple Glazing Window",
      "intended_surface_type": "ExteriorWindow",
      "standards_construction_type": "Metal framing (all other)",
      "insulation_layer": null,
      "skylight_framing": null,
      "materials": [
        "U 0.32 SHGC 0.36 Simple Glazing"
      ]
    },
    {
      "name": "U 0.32 SHGC 0.45 Simple Glazing Window",
      "intended_surface_type": "ExteriorWindow",
      "standards_construction_type": "Weighted",
      "insulation_layer": null,
      "skylight_framing": null,
      "materials": [
        "U 0.32 SHGC 0.45 Simple Glazing"
      ]
    },
    {
      "name": "U 0.33 SHGC 0.11 Dbl LoE Elec Ref Colored 6mm/13mm Air",
      "intended_surface_type": "ExteriorWindow",
      "standards_construction_type": "Metal framing (all other)",
      "insulation_layer": null,
      "skylight_framing": null,
      "materials": [
        "ECREF-2 COLORED 6MM",
        "AIR 13MM",
        "LoE SPEC SEL CLEAR 6MM Rev"
      ]
    },
    {
      "name": "U 0.33 SHGC 0.25 Simple Glazing Window",
      "intended_surface_type": "ExteriorWindow",
      "standards_construction_type": "Weighted",
      "insulation_layer": null,
      "skylight_framing": null,
      "materials": [
        "U 0.33 SHGC 0.25 Simple Glazing"
      ]
    },
    {
      "name": "U 0.33 SHGC 0.40 Dbl LoE (e2-.1) Tint 6mm/13mm Air",
      "intended_surface_type": "ExteriorWindow",
      "standards_construction_type": "Metal framing (all other)",
      "insulation_layer": null,
      "skylight_framing": null,
      "materials": [
        "LoE TINT 6MM",
        "AIR 13MM",
        "CLEAR 6MM"
      ]
    },
    {
<<<<<<< HEAD
      "name": "U 0.40 SHGC 0.43 Dbl LoE Spec Sel Clr 3mm/6mm/6mm Air",
      "intended_surface_type": "GlassDoor",
      "standards_construction_type": "Metal framing (entrance door)",
=======
      "name": "U 0.33 SHGC 0.45 Simple Glazing Window",
      "intended_surface_type": "ExteriorWindow",
      "standards_construction_type": "Weighted",
>>>>>>> 58964222
      "insulation_layer": null,
      "skylight_framing": null,
      "materials": [
        "U 0.33 SHGC 0.45 Simple Glazing"
      ]
    },
    {
      "name": "U 0.33 SHGC 0.45 Trp LoE Film (77) Clr 3mm/6mm Air",
      "intended_surface_type": "ExteriorWindow",
      "standards_construction_type": "Metal framing (all other)",
      "insulation_layer": null,
      "skylight_framing": null,
      "materials": [
        "CLEAR 3MM",
        "AIR 6MM",
        "COATED POLY-77",
        "AIR 6MM",
        "CLEAR 3MM"
      ]
    },
    {
      "name": "U 0.34 SHGC 0.38 Simple Glazing Window",
      "intended_surface_type": "ExteriorWindow",
      "standards_construction_type": "Metal framing (all other)",
      "insulation_layer": null,
      "skylight_framing": null,
      "materials": [
        "U 0.34 SHGC 0.38 Simple Glazing"
      ]
    },
    {
      "name": "U 0.34 SHGC 0.38 Simple Glazing Window Weighted",
      "intended_surface_type": "ExteriorWindow",
      "standards_construction_type": "Weighted",
      "insulation_layer": null,
      "skylight_framing": null,
      "materials": [
        "U 0.34 SHGC 0.38 Simple Glazing"
      ]
    },
    {
      "name": "U 0.34 SHGC 0.40 Dbl LoE (e2-.1) Tint 6mm/13mm Air",
      "intended_surface_type": "ExteriorWindow",
      "standards_construction_type": "Metal framing (all other)",
      "insulation_layer": null,
      "skylight_framing": null,
      "materials": [
        "LoE TINT 6MM",
        "AIR 13MM",
        "CLEAR 6MM"
      ]
    },
    {
      "name": "U 0.34 SHGC 0.45 Dbl LoE (e2-.2) Clr 6mm/13mm Air",
      "intended_surface_type": "ExteriorWindow",
      "standards_construction_type": "Metal framing (all other)",
      "insulation_layer": null,
      "skylight_framing": null,
      "materials": [
        "PYR B CLEAR 6MM",
        "AIR 13MM",
        "CLEAR 6MM"
      ]
    },
    {
      "name": "U 0.35 SHGC 0.22 Simple Glazing Window",
      "intended_surface_type": "ExteriorWindow",
      "standards_construction_type": "Metal framing (all other)",
      "insulation_layer": null,
      "skylight_framing": null,
      "materials": [
        "U 0.35 SHGC 0.22 Simple Glazing"
      ]
    },
    {
      "name": "U 0.35 SHGC 0.24 Simple Glazing Window",
      "intended_surface_type": "ExteriorWindow",
      "standards_construction_type": "Metal framing (all other)",
      "insulation_layer": null,
      "skylight_framing": null,
      "materials": [
        "U 0.35 SHGC 0.24 Simple Glazing"
      ]
    },
    {
      "name": "U 0.35 SHGC 0.26 Dbl Ref-C-M Clr 6mm/13mm Arg",
      "intended_surface_type": "ExteriorWindow",
      "standards_construction_type": "Metal framing (all other)",
      "insulation_layer": null,
      "skylight_framing": null,
      "materials": [
        "REF C CLEAR MID 6MM",
        "ARGON 13MM",
        "CLEAR 6MM"
      ]
    },
    {
      "name": "U 0.35 SHGC 0.35 Dbl LoE (e2-.1) Tint 6mm/13mm Air",
      "intended_surface_type": "ExteriorWindow",
      "standards_construction_type": "Metal framing (all other)",
      "insulation_layer": null,
      "skylight_framing": null,
      "materials": [
        "LoE TINT 6MM",
        "AIR 13MM",
        "CLEAR 6MM"
      ]
    },
    {
<<<<<<< HEAD
      "name": "U 0.44 SHGC 0.20 Dbl Ref-B-H Tint 6mm/13mm Air",
      "intended_surface_type": "GlassDoor",
      "standards_construction_type": "Metal framing (entrance door)",
      "insulation_layer": null,
      "skylight_framing": null,
      "materials": [
        "REF B TINT HI 6MM",
        "AIR 13MM",
        "CLEAR 6MM"
      ]
    },
    {
      "name": "U 0.44 SHGC 0.26 Dbl Ref-B-H Clr 6mm/13mm Air",
      "intended_surface_type": "GlassDoor",
      "standards_construction_type": "Metal framing (entrance door)",
=======
      "name": "U 0.35 SHGC 0.38 Simple Glazing Window",
      "intended_surface_type": null,
      "standards_construction_type": null,
>>>>>>> 58964222
      "insulation_layer": null,
      "skylight_framing": null,
      "materials": [
        "U 0.35 SHGC 0.38 Simple Glazing"
      ]
    },
    {
      "name": "U 0.35 SHGC 0.38 Simple Glazing Window Weighted",
      "intended_surface_type": "ExteriorWindow",
      "standards_construction_type": "Weighted",
      "insulation_layer": null,
      "skylight_framing": null,
      "materials": [
        "U 0.35 SHGC 0.38 Simple Glazing"
      ]
    },
    {
      "name": "U 0.36 SHGC 0.35 Dbl LoE Spec Sel Tint 6mm/6mm Air",
      "intended_surface_type": "ExteriorWindow",
      "standards_construction_type": "Metal framing (all other)",
      "insulation_layer": null,
      "skylight_framing": null,
      "materials": [
        "LoE SPEC SEL TINT 6MM",
        "AIR 6MM",
        "CLEAR 6MM"
      ]
    },
    {
<<<<<<< HEAD
      "name": "U 0.45 SHGC 0.31 Dbl Ref-B-H Clr 6mm/13mm Air",
      "intended_surface_type": "GlassDoor",
      "standards_construction_type": "Metal framing (entrance door)",
      "insulation_layer": null,
      "skylight_framing": null,
      "materials": [
        "REF B CLEAR HI 6MM",
        "AIR 13MM",
        "CLEAR 6MM"
      ]
    },
    {
      "name": "U 0.45 SHGC 0.33 Simple Glazing Window",
=======
      "name": "U 0.36 SHGC 0.36 Simple Glazing Window",
>>>>>>> 58964222
      "intended_surface_type": "ExteriorWindow",
      "standards_construction_type": "Metal framing (all other)",
      "insulation_layer": null,
      "skylight_framing": null,
      "materials": [
        "U 0.36 SHGC 0.36 Simple Glazing"
      ]
    },
    {
      "name": "U 0.36 SHGC 0.36 Simple Glazing Window Weighted",
      "intended_surface_type": "ExteriorWindow",
      "standards_construction_type": "Weighted",
      "insulation_layer": null,
      "skylight_framing": null,
      "materials": [
        "U 0.36 SHGC 0.36 Simple Glazing"
      ]
    },
    {
<<<<<<< HEAD
      "name": "U 0.46 SHGC 0.45 Dbl Grey 6mm/13mm Air",
      "intended_surface_type": "GlassDoor",
      "standards_construction_type": "Metal framing (entrance door)",
      "insulation_layer": null,
      "skylight_framing": null,
      "materials": [
        "GREY 6MM",
        "AIR 13MM",
        "CLEAR 6MM"
      ]
    },
    {
      "name": "U 0.47 SHGC 0.33 Simple Glazing Window",
=======
      "name": "U 0.36 SHGC 0.37 Simple Glazing Window",
>>>>>>> 58964222
      "intended_surface_type": "ExteriorWindow",
      "standards_construction_type": "Weighted",
      "insulation_layer": null,
      "skylight_framing": null,
      "materials": [
        "U 0.36 SHGC 0.37 Simple Glazing"
      ]
    },
    {
      "name": "U 0.36 SHGC 0.38 Simple Glazing Window",
      "intended_surface_type": "ExteriorWindow",
      "standards_construction_type": "Metal framing (all other)",
      "insulation_layer": null,
      "skylight_framing": null,
      "materials": [
        "U 0.36 SHGC 0.38 Simple Glazing"
      ]
    },
    {
      "name": "U 0.36 SHGC 0.38 Simple Glazing Window Weighted",
      "intended_surface_type": "ExteriorWindow",
      "standards_construction_type": "Weighted",
      "insulation_layer": null,
      "skylight_framing": null,
      "materials": [
        "U 0.36 SHGC 0.38 Simple Glazing"
      ]
    },
    {
      "name": "U 0.36 SHGC 0.4 Simple Glazing Window",
      "intended_surface_type": null,
      "standards_construction_type": null,
      "insulation_layer": null,
      "skylight_framing": null,
      "materials": [
        "U 0.36 SHGC 0.4 Simple Glazing"
      ]
    },
    {
      "name": "U 0.36 SHGC 0.4 Simple Glazing Window Weighted",
      "intended_surface_type": "ExteriorWindow",
      "standards_construction_type": "Weighted",
      "insulation_layer": null,
      "skylight_framing": null,
      "materials": [
        "U 0.36 SHGC 0.4 Simple Glazing"
      ]
    },
    {
      "name": "U 0.36 SHGC 0.45 Simple Glazing Window",
      "intended_surface_type": "ExteriorWindow",
      "standards_construction_type": "Weighted",
      "insulation_layer": null,
      "skylight_framing": null,
      "materials": [
        "U 0.36 SHGC 0.45 Simple Glazing"
      ]
    },
    {
      "name": "U 0.37 SHGC 0.25 Simple Glazing Window",
      "intended_surface_type": "ExteriorWindow",
      "standards_construction_type": "Weighted",
      "insulation_layer": null,
      "skylight_framing": null,
      "materials": [
        "U 0.37 SHGC 0.25 Simple Glazing"
      ]
    },
    {
      "name": "U 0.37 SHGC 0.36 Simple Glazing Window",
      "intended_surface_type": null,
      "standards_construction_type": null,
      "insulation_layer": null,
      "skylight_framing": null,
      "materials": [
        "U 0.37 SHGC 0.36 Simple Glazing"
      ]
    },
    {
      "name": "U 0.37 SHGC 0.36 Simple Glazing Window Weighted",
      "intended_surface_type": "ExteriorWindow",
      "standards_construction_type": "Weighted",
      "insulation_layer": null,
      "skylight_framing": null,
      "materials": [
        "U 0.37 SHGC 0.36 Simple Glazing"
      ]
    },
    {
      "name": "U 0.37 SHGC 0.38 Simple Glazing Window",
      "intended_surface_type": null,
      "standards_construction_type": null,
      "insulation_layer": null,
      "skylight_framing": null,
      "materials": [
        "U 0.37 SHGC 0.38 Simple Glazing"
      ]
    },
    {
      "name": "U 0.37 SHGC 0.38 Simple Glazing Window Weighted",
      "intended_surface_type": "ExteriorWindow",
      "standards_construction_type": "Weighted",
      "insulation_layer": null,
      "skylight_framing": null,
      "materials": [
        "U 0.37 SHGC 0.38 Simple Glazing"
      ]
    },
    {
      "name": "U 0.38 SHGC 0.26 Dbl Ref B-H Tint 6mm/13mm Arg",
      "intended_surface_type": "ExteriorWindow",
      "standards_construction_type": "Metal framing (all other)",
      "insulation_layer": null,
      "skylight_framing": null,
      "materials": [
        "REF B TINT HI 6MM",
        "ARGON 13MM",
        "CLEAR 6MM"
      ]
    },
    {
      "name": "U 0.38 SHGC 0.30 Dbl Ref-B-H Clr 6mm/13mm Arg",
      "intended_surface_type": "ExteriorWindow",
      "standards_construction_type": "Metal framing (all other)",
      "insulation_layer": null,
      "skylight_framing": null,
      "materials": [
        "REF B CLEAR HI 6MM",
        "ARGON 13MM",
        "CLEAR 6MM"
      ]
    },
    {
      "name": "U 0.38 SHGC 0.35 Simple Glazing Window",
      "intended_surface_type": "ExteriorWindow",
      "standards_construction_type": "Weighted",
      "insulation_layer": null,
      "skylight_framing": null,
      "materials": [
        "U 0.38 SHGC 0.35 Simple Glazing"
      ]
    },
    {
      "name": "U 0.38 SHGC 0.36 Simple Glazing Window",
      "intended_surface_type": "ExteriorWindow",
      "standards_construction_type": "Weighted",
      "insulation_layer": null,
      "skylight_framing": null,
      "materials": [
        "U 0.38 SHGC 0.36 Simple Glazing"
      ]
    },
    {
      "name": "U 0.38 SHGC 0.37 Simple Glazing Window",
      "intended_surface_type": "ExteriorWindow",
      "standards_construction_type": "Weighted",
      "insulation_layer": null,
      "skylight_framing": null,
      "materials": [
        "U 0.38 SHGC 0.37 Simple Glazing"
      ]
    },
    {
      "name": "U 0.38 SHGC 0.38 Simple Glazing Window",
      "intended_surface_type": "ExteriorWindow",
      "standards_construction_type": "Weighted",
      "insulation_layer": null,
      "skylight_framing": null,
      "materials": [
        "U 0.38 SHGC 0.38 Simple Glazing"
      ]
    },
    {
      "name": "U 0.38 SHGC 0.45 Simple Glazing Window",
      "intended_surface_type": "ExteriorWindow",
      "standards_construction_type": "Weighted",
      "insulation_layer": null,
      "skylight_framing": null,
      "materials": [
        "U 0.38 SHGC 0.45 Simple Glazing"
      ]
    },
    {
      "name": "U 0.39 SHGC 0.32",
      "intended_surface_type": "ExteriorWindow",
      "standards_construction_type": "Metal framing (all other)",
      "insulation_layer": null,
      "skylight_framing": null,
      "materials": [
        "Theoretical Glass 347"
      ]
    },
    {
      "name": "U 0.39 SHGC 0.38",
      "intended_surface_type": "ExteriorWindow",
      "standards_construction_type": "Metal framing (all other)",
      "insulation_layer": null,
      "skylight_framing": null,
      "materials": [
        "Theoretical Glass 297"
      ]
    },
    {
      "name": "U 0.39 SHGC 0.45 Simple Glazing Window",
      "intended_surface_type": "ExteriorWindow",
      "standards_construction_type": "Weighted",
      "insulation_layer": null,
      "skylight_framing": null,
      "materials": [
        "U 0.39 SHGC 0.45 Simple Glazing"
      ]
    },
    {
      "name": "U 0.40 SHGC 0.43 Dbl LoE Spec Sel Clr 3mm/6mm/6mm Air",
      "intended_surface_type": "ExteriorWindow",
      "standards_construction_type": "Metal framing (all other)",
      "insulation_layer": null,
      "skylight_framing": null,
      "materials": [
        "LoE SPEC SEL CLEAR 3MM",
        "AIR 6MM",
        "CLEAR 6MM"
      ]
    },
    {
      "name": "U 0.40 SHGC 0.45",
      "intended_surface_type": "ExteriorWindow",
      "standards_construction_type": "Metal framing (all other)",
      "insulation_layer": null,
      "skylight_framing": null,
      "materials": [
        "ECABS-2 BLEACHED 6MM",
        "AIR 6MM",
        "LoE SPEC SEL CLEAR 6MM Rev"
      ]
    },
    {
      "name": "U 0.41 SHGC 0.55 Simple Glazing Window",
      "intended_surface_type": "Skylight",
      "standards_construction_type": "Weighted",
      "insulation_layer": null,
      "skylight_framing": null,
      "materials": [
        "U 0.41 SHGC 0.55 Simple Glazing"
      ]
    },
    {
      "name": "U 0.42 SHGC 0.25 Simple Glazing Window",
      "intended_surface_type": "ExteriorWindow",
      "standards_construction_type": "Metal framing (all other)",
      "insulation_layer": null,
      "skylight_framing": null,
      "materials": [
        "U 0.42 SHGC 0.25 Simple Glazing"
      ]
    },
    {
      "name": "U 0.42 SHGC 0.25 Simple Glazing Window Weighted",
      "intended_surface_type": "ExteriorWindow",
      "standards_construction_type": "Weighted",
      "insulation_layer": null,
      "skylight_framing": null,
      "materials": [
        "U 0.42 SHGC 0.25 Simple Glazing"
      ]
    },
    {
      "name": "U 0.42 SHGC 0.34 Simple Glazing Window",
      "intended_surface_type": "ExteriorWindow",
      "standards_construction_type": "Metal framing (all other)",
      "insulation_layer": null,
      "skylight_framing": null,
      "materials": [
        "U 0.42 SHGC 0.34 Simple Glazing"
      ]
    },
    {
      "name": "U 0.42 SHGC 0.35 Dbl LoE (e2-.1) Tint 6mm/6mm Air",
      "intended_surface_type": "ExteriorWindow",
      "standards_construction_type": "Metal framing (all other)",
      "insulation_layer": null,
      "skylight_framing": null,
      "materials": [
        "LoE TINT 6MM",
        "AIR 6MM",
        "CLEAR 6MM"
      ]
    },
    {
      "name": "U 0.42 SHGC 0.40 Dbl LoE (e2-.1) Tint 6mm/6mm Air",
      "intended_surface_type": "ExteriorWindow",
      "standards_construction_type": "Metal framing (all other)",
      "insulation_layer": null,
      "skylight_framing": null,
      "materials": [
        "LoE TINT 6MM",
        "AIR 6MM",
        "CLEAR 6MM"
      ]
    },
    {
      "name": "U 0.42 SHGC 0.45 Dbl Ref-D Clr 6mm/13mm Arg",
      "intended_surface_type": "ExteriorWindow",
      "standards_construction_type": "Metal framing (all other)",
      "insulation_layer": null,
      "skylight_framing": null,
      "materials": [
        "REF D CLEAR 6MM",
        "ARGON 13MM",
        "CLEAR 6MM"
      ]
    },
    {
      "name": "U 0.43 SHGC 0.25 Simple Glazing Window",
      "intended_surface_type": null,
      "standards_construction_type": null,
      "insulation_layer": null,
      "skylight_framing": null,
      "materials": [
        "U 0.43 SHGC 0.25 Simple Glazing"
      ]
    },
    {
      "name": "U 0.43 SHGC 0.25 Simple Glazing Window Weighted",
      "intended_surface_type": "ExteriorWindow",
      "standards_construction_type": "Weighted",
      "insulation_layer": null,
      "skylight_framing": null,
      "materials": [
        "U 0.43 SHGC 0.25 Simple Glazing"
      ]
    },
    {
      "name": "U 0.43 SHGC 0.26 Dbl Ref-B-H Clr 6mm/13mm Air",
      "intended_surface_type": "ExteriorWindow",
      "standards_construction_type": "Metal framing (all other)",
      "insulation_layer": null,
      "skylight_framing": null,
      "materials": [
        "REF B CLEAR HI 6MM",
        "AIR 13MM",
        "CLEAR 6MM"
      ]
    },
    {
<<<<<<< HEAD
      "name": "U 0.57 SHGC 0.25 Dbl Ref-C-H Clr 6mm/6mm Air",
      "intended_surface_type": "GlassDoor",
      "standards_construction_type": "Metal framing (entrance door)",
      "insulation_layer": null,
      "skylight_framing": null,
      "materials": [
        "REF C CLEAR HI 6MM",
        "AIR 6MM",
        "CLEAR 6MM"
      ]
    },
    {
      "name": "U 0.57 SHGC 0.39 Dbl Ref-D Clr 6mm/6mm Air",
=======
      "name": "U 0.43 SHGC 0.29 Dbl LoE Spec Sel Tint 6mm/6mm Air",
>>>>>>> 58964222
      "intended_surface_type": "ExteriorWindow",
      "standards_construction_type": "Metal framing (all other)",
      "insulation_layer": null,
      "skylight_framing": null,
      "materials": [
        "LoE SPEC SEL TINT 6MM",
        "AIR 6MM",
        "CLEAR 6MM"
      ]
    },
    {
<<<<<<< HEAD
      "name": "U 0.57 SHGC 0.39 Dbl Ref-D Clr 6mm/6mm Air",
      "intended_surface_type": "GlassDoor",
      "standards_construction_type": "Metal framing (entrance door)",
      "insulation_layer": null,
      "skylight_framing": null,
      "materials": [
        "REF D CLEAR 6MM",
        "AIR 6MM",
        "CLEAR 6MM"
      ]
    },
    {
      "name": "U 0.57 SHGC 0.49 Dbl Blue 6mm/6mm Air",
=======
      "name": "U 0.44 SHGC 0.20 Dbl Ref-B-H Tint 6mm/13mm Air",
>>>>>>> 58964222
      "intended_surface_type": "ExteriorWindow",
      "standards_construction_type": "Metal framing (all other)",
      "insulation_layer": null,
      "skylight_framing": null,
      "materials": [
        "REF B TINT HI 6MM",
        "AIR 13MM",
        "CLEAR 6MM"
      ]
    },
    {
<<<<<<< HEAD
      "name": "U 0.57 SHGC 0.49 Dbl Blue 6mm/6mm Air",
      "intended_surface_type": "GlassDoor",
      "standards_construction_type": "Metal framing (entrance door)",
      "insulation_layer": null,
      "skylight_framing": null,
      "materials": [
        "BLUE 6MM",
        "AIR 6MM",
        "CLEAR 6MM"
      ]
    },
    {
      "name": "U 0.58 SHGC 0.19 Simple Glazing Skylight",
      "intended_surface_type": "Skylight",
      "standards_construction_type": "Glass with Curb",
=======
      "name": "U 0.44 SHGC 0.26 Dbl Ref-B-H Clr 6mm/13mm Air",
      "intended_surface_type": "ExteriorWindow",
      "standards_construction_type": "Metal framing (all other)",
>>>>>>> 58964222
      "insulation_layer": null,
      "skylight_framing": null,
      "materials": [
        "REF B CLEAR HI 6MM",
        "AIR 13MM",
        "CLEAR 6MM"
      ]
    },
    {
      "name": "U 0.44 SHGC 0.55 Simple Glazing Window",
      "intended_surface_type": "Skylight",
      "standards_construction_type": "Weighted",
      "insulation_layer": null,
      "skylight_framing": null,
      "materials": [
        "U 0.44 SHGC 0.55 Simple Glazing"
      ]
    },
    {
      "name": "U 0.45 SHGC 0.25 Simple Glazing Window",
      "intended_surface_type": "ExteriorWindow",
      "standards_construction_type": "Metal framing (all other)",
      "insulation_layer": null,
      "skylight_framing": null,
      "materials": [
        "U 0.45 SHGC 0.25 Simple Glazing"
      ]
    },
    {
      "name": "U 0.45 SHGC 0.25 Simple Glazing Window Weighted",
      "intended_surface_type": "ExteriorWindow",
      "standards_construction_type": "Weighted",
      "insulation_layer": null,
      "skylight_framing": null,
      "materials": [
        "U 0.45 SHGC 0.25 Simple Glazing"
      ]
    },
    {
      "name": "U 0.45 SHGC 0.31 Dbl Ref-B-H Clr 6mm/13mm Air",
      "intended_surface_type": "ExteriorWindow",
      "standards_construction_type": "Metal framing (all other)",
      "insulation_layer": null,
      "skylight_framing": null,
      "materials": [
        "REF B CLEAR HI 6MM",
        "AIR 13MM",
        "CLEAR 6MM"
      ]
    },
    {
      "name": "U 0.45 SHGC 0.33 Simple Glazing Window",
      "intended_surface_type": "ExteriorWindow",
      "standards_construction_type": "Metal framing (all other)",
      "insulation_layer": null,
      "skylight_framing": null,
      "materials": [
        "U 0.45 SHGC 0.33 Simple Glazing"
      ]
    },
    {
<<<<<<< HEAD
      "name": "U 0.60 SHGC 0.25 Dbl 2.5mm air",
      "intended_surface_type": "ExteriorWindow",
      "standards_construction_type": "Metal framing (all other)",
      "insulation_layer": null,
      "skylight_framing": null,
      "materials": [
        "Glass_2175_LayerAvg",
        "Gap_1_W_0_0025",
        "Glass_2022F_LayerAvg"
      ]
    },
    {
      "name": "U 0.60 SHGC 0.25 Dbl 2.5mm air",
      "intended_surface_type": "GlassDoor",
      "standards_construction_type": "Metal framing (entrance door)",
=======
      "name": "U 0.45 SHGC 0.45 Simple Glazing Window",
      "intended_surface_type": "ExteriorWindow",
      "standards_construction_type": "Weighted",
>>>>>>> 58964222
      "insulation_layer": null,
      "skylight_framing": null,
      "materials": [
        "U 0.45 SHGC 0.45 Simple Glazing"
      ]
    },
    {
      "name": "U 0.46 SHGC 0.25 Simple Glazing Window",
      "intended_surface_type": "ExteriorWindow",
      "standards_construction_type": "Weighted",
      "insulation_layer": null,
      "skylight_framing": null,
      "materials": [
        "U 0.46 SHGC 0.25 Simple Glazing"
      ]
    },
    {
      "name": "U 0.46 SHGC 0.45 Dbl Grey 6mm/13mm Air",
      "intended_surface_type": "ExteriorWindow",
      "standards_construction_type": "Metal framing (all other)",
      "insulation_layer": null,
      "skylight_framing": null,
      "materials": [
        "GREY 6MM",
        "AIR 13MM",
        "CLEAR 6MM"
      ]
    },
    {
      "name": "U 0.47 SHGC 0.25 Simple Glazing Window",
      "intended_surface_type": null,
      "standards_construction_type": null,
      "insulation_layer": null,
      "skylight_framing": null,
      "materials": [
        "U 0.47 SHGC 0.25 Simple Glazing"
      ]
    },
    {
      "name": "U 0.47 SHGC 0.25 Simple Glazing Window Weighted",
      "intended_surface_type": "ExteriorWindow",
      "standards_construction_type": "Weighted",
      "insulation_layer": null,
      "skylight_framing": null,
      "materials": [
        "U 0.47 SHGC 0.25 Simple Glazing"
      ]
    },
    {
      "name": "U 0.47 SHGC 0.33 Simple Glazing Window",
      "intended_surface_type": "ExteriorWindow",
      "standards_construction_type": "Metal framing (all other)",
      "insulation_layer": null,
      "skylight_framing": null,
      "materials": [
        "U 0.47 SHGC 0.33 Simple Glazing"
      ]
    },
    {
      "name": "U 0.47 SHGC 0.4 Simple Glazing Window",
      "intended_surface_type": "Skylight",
      "standards_construction_type": "Weighted",
      "insulation_layer": null,
      "skylight_framing": null,
      "materials": [
        "U 0.47 SHGC 0.4 Simple Glazing"
      ]
    },
    {
      "name": "U 0.48 SHGC 0.19 Simple Glazing Window",
      "intended_surface_type": "ExteriorWindow",
      "standards_construction_type": "Metal framing (all other)",
      "insulation_layer": null,
      "skylight_framing": null,
      "materials": [
        "U 0.48 SHGC 0.19 Simple Glazing"
      ]
    },
    {
      "name": "U 0.48 SHGC 0.20 Simple Glazing Window",
      "intended_surface_type": "ExteriorWindow",
      "standards_construction_type": "Metal framing (all other)",
      "insulation_layer": null,
      "skylight_framing": null,
      "materials": [
        "U 0.48 SHGC 0.20 Simple Glazing"
      ]
    },
    {
      "name": "U 0.48 SHGC 0.21 Simple Glazing Window",
      "intended_surface_type": "ExteriorWindow",
      "standards_construction_type": "Metal framing (all other)",
      "insulation_layer": null,
      "skylight_framing": null,
      "materials": [
        "U 0.48 SHGC 0.21 Simple Glazing"
      ]
    },
    {
      "name": "U 0.48 SHGC 0.22 Simple Glazing Window",
      "intended_surface_type": "ExteriorWindow",
      "standards_construction_type": "Metal framing (all other)",
      "insulation_layer": null,
      "skylight_framing": null,
      "materials": [
        "U 0.48 SHGC 0.22 Simple Glazing"
      ]
    },
    {
      "name": "U 0.48 SHGC 0.25 Simple Glazing Window",
      "intended_surface_type": "ExteriorWindow",
      "standards_construction_type": "Weighted",
      "insulation_layer": null,
      "skylight_framing": null,
      "materials": [
        "U 0.48 SHGC 0.25 Simple Glazing"
      ]
    },
    {
      "name": "U 0.48 SHGC 0.40 Dbl Ref-D Clr 6mm/13mm",
      "intended_surface_type": "ExteriorWindow",
      "standards_construction_type": "Metal framing (all other)",
      "insulation_layer": null,
      "skylight_framing": null,
      "materials": [
        "REF D CLEAR 6MM",
        "AIR 13MM",
        "CLEAR 6MM"
      ]
    },
    {
      "name": "U 0.49 SHGC 0.22 Simple Glazing Window",
      "intended_surface_type": "ExteriorWindow",
      "standards_construction_type": "Weighted",
      "insulation_layer": null,
      "skylight_framing": null,
      "materials": [
        "U 0.49 SHGC 0.22 Simple Glazing"
      ]
    },
    {
      "name": "U 0.49 SHGC 0.25 Simple Glazing Window",
      "intended_surface_type": "ExteriorWindow",
      "standards_construction_type": "Weighted",
      "insulation_layer": null,
      "skylight_framing": null,
      "materials": [
        "U 0.49 SHGC 0.25 Simple Glazing"
      ]
    },
    {
      "name": "U 0.5 SHGC 0.19 Simple Glazing Skylight",
      "intended_surface_type": "Skylight",
      "standards_construction_type": "Weighted",
      "insulation_layer": null,
      "skylight_framing": null,
      "materials": [
        "U 0.5 SHGC 0.19 Simple Glazing"
      ]
    },
    {
      "name": "U 0.5 SHGC 0.22 Simple Glazing Window",
      "intended_surface_type": "ExteriorWindow",
      "standards_construction_type": "Weighted",
      "insulation_layer": null,
      "skylight_framing": null,
      "materials": [
        "U 0.5 SHGC 0.22 Simple Glazing"
      ]
    },
    {
      "name": "U 0.5 SHGC 0.23 Simple Glazing Window",
      "intended_surface_type": "ExteriorWindow",
      "standards_construction_type": "Weighted",
      "insulation_layer": null,
      "skylight_framing": null,
      "materials": [
        "U 0.5 SHGC 0.23 Simple Glazing"
      ]
    },
    {
      "name": "U 0.5 SHGC 0.25 Simple Glazing Window",
      "intended_surface_type": "ExteriorWindow",
      "standards_construction_type": "Weighted",
      "insulation_layer": null,
      "skylight_framing": null,
      "materials": [
        "U 0.5 SHGC 0.25 Simple Glazing"
      ]
    },
    {
      "name": "U 0.5 SHGC 0.27 Simple Glazing Skylight",
      "intended_surface_type": "Skylight",
      "standards_construction_type": "Weighted",
      "insulation_layer": null,
      "skylight_framing": null,
      "materials": [
        "U 0.5 SHGC 0.27 Simple Glazing"
      ]
    },
    {
      "name": "U 0.5 SHGC 0.34 Simple Glazing Skylight",
      "intended_surface_type": "Skylight",
      "standards_construction_type": "Weighted",
      "insulation_layer": null,
      "skylight_framing": null,
      "materials": [
        "U 0.5 SHGC 0.34 Simple Glazing"
      ]
    },
    {
      "name": "U 0.5 SHGC 0.36 Simple Glazing Skylight",
      "intended_surface_type": "Skylight",
      "standards_construction_type": "Weighted",
      "insulation_layer": null,
      "skylight_framing": null,
      "materials": [
        "U 0.5 SHGC 0.36 Simple Glazing"
      ]
    },
    {
      "name": "U 0.5 SHGC 0.39 Simple Glazing Skylight",
      "intended_surface_type": "Skylight",
      "standards_construction_type": "Weighted",
      "insulation_layer": null,
      "skylight_framing": null,
      "materials": [
        "U 0.5 SHGC 0.39 Simple Glazing"
      ]
    },
    {
      "name": "U 0.5 SHGC 0.4 Simple Glazing Window",
      "intended_surface_type": "Skylight",
      "standards_construction_type": "Weighted",
      "insulation_layer": null,
      "skylight_framing": null,
      "materials": [
        "U 0.5 SHGC 0.4 Simple Glazing"
      ]
    },
    {
      "name": "U 0.5 SHGC 0.45 Simple Glazing Window",
      "intended_surface_type": "ExteriorWindow",
      "standards_construction_type": "Weighted",
      "insulation_layer": null,
      "skylight_framing": null,
      "materials": [
        "U 0.5 SHGC 0.45 Simple Glazing"
      ]
    },
    {
      "name": "U 0.5 SHGC 0.55 Simple Glazing Skylight",
      "intended_surface_type": "Skylight",
      "standards_construction_type": "Weighted",
      "insulation_layer": null,
      "skylight_framing": null,
      "materials": [
        "U 0.5 SHGC 0.55 Simple Glazing"
      ]
    },
    {
      "name": "U 0.5 SHGC 0.55 Simple Glazing Window",
      "intended_surface_type": "Skylight",
      "standards_construction_type": "Weighted",
      "insulation_layer": null,
      "skylight_framing": null,
      "materials": [
        "U 0.5 SHGC 0.55 Simple Glazing"
      ]
    },
    {
      "name": "U 0.5 SHGC 0.65 Simple Glazing Skylight",
      "intended_surface_type": "Skylight",
      "standards_construction_type": "Weighted",
      "insulation_layer": null,
      "skylight_framing": null,
      "materials": [
        "U 0.5 SHGC 0.65 Simple Glazing"
      ]
    },
    {
      "name": "U 0.50 SHGC 0.22 Simple Glazing Window",
      "intended_surface_type": "ExteriorWindow",
      "standards_construction_type": "Metal framing (all other)",
      "insulation_layer": null,
      "skylight_framing": null,
      "materials": [
        "U 0.50 SHGC 0.22 Simple Glazing"
      ]
    },
    {
      "name": "U 0.50 SHGC 0.23 Simple Glazing Window",
      "intended_surface_type": "ExteriorWindow",
      "standards_construction_type": "Metal framing (all other)",
      "insulation_layer": null,
      "skylight_framing": null,
      "materials": [
        "U 0.50 SHGC 0.23 Simple Glazing"
      ]
    },
    {
      "name": "U 0.51 SHGC 0.22 Simple Glazing Window",
      "intended_surface_type": null,
      "standards_construction_type": null,
      "insulation_layer": null,
      "skylight_framing": null,
      "materials": [
        "U 0.51 SHGC 0.22 Simple Glazing"
      ]
    },
    {
      "name": "U 0.51 SHGC 0.22 Simple Glazing Window Weighted",
      "intended_surface_type": "ExteriorWindow",
      "standards_construction_type": "Weighted",
      "insulation_layer": null,
      "skylight_framing": null,
      "materials": [
        "U 0.51 SHGC 0.22 Simple Glazing"
      ]
    },
    {
      "name": "U 0.51 SHGC 0.23 Simple Glazing Window",
      "intended_surface_type": null,
      "standards_construction_type": null,
      "insulation_layer": null,
      "skylight_framing": null,
      "materials": [
        "U 0.51 SHGC 0.23 Simple Glazing"
      ]
    },
    {
      "name": "U 0.51 SHGC 0.23 Simple Glazing Window Weighted",
      "intended_surface_type": "ExteriorWindow",
      "standards_construction_type": "Weighted",
      "insulation_layer": null,
      "skylight_framing": null,
      "materials": [
        "U 0.51 SHGC 0.23 Simple Glazing"
      ]
    },
    {
      "name": "U 0.51 SHGC 0.45 Simple Glazing Window",
      "intended_surface_type": "ExteriorWindow",
      "standards_construction_type": "Weighted",
      "insulation_layer": null,
      "skylight_framing": null,
      "materials": [
        "U 0.51 SHGC 0.45 Simple Glazing"
      ]
    },
    {
      "name": "U 0.52 SHGC 0.22 Dbl Ref-B-L Clr 6mm/6mm Air",
      "intended_surface_type": "ExteriorWindow",
      "standards_construction_type": "Metal framing (all other)",
      "insulation_layer": null,
      "skylight_framing": null,
      "materials": [
        "REF B CLEAR LO 6MM",
        "AIR 6MM",
        "CLEAR 6MM"
      ]
    },
    {
      "name": "U 0.52 SHGC 0.39 Simple Glazing Window",
      "intended_surface_type": "ExteriorWindow",
      "standards_construction_type": "Metal framing (all other)",
      "insulation_layer": null,
      "skylight_framing": null,
      "materials": [
        "U 0.52 SHGC 0.39 Simple Glazing"
      ]
    },
    {
      "name": "U 0.52 SHGC 0.40 Dbl Ref-D Clr 6mm/13mm Air",
      "intended_surface_type": "ExteriorWindow",
      "standards_construction_type": "Metal framing (all other)",
      "insulation_layer": null,
      "skylight_framing": null,
      "materials": [
        "REF D CLEAR 6MM",
        "AIR 13MM",
        "CLEAR 6MM"
      ]
    },
    {
      "name": "U 0.52 SHGC 0.49 Simple Glazing Window",
      "intended_surface_type": "ExteriorWindow",
      "standards_construction_type": "Metal framing (all other)",
      "insulation_layer": null,
      "skylight_framing": null,
      "materials": [
        "U 0.52 SHGC 0.49 Simple Glazing"
      ]
    },
    {
      "name": "U 0.52 SHGC 0.615 Simple Glazing Window",
      "intended_surface_type": "ExteriorWindow",
      "standards_construction_type": "Metal framing (all other)",
      "insulation_layer": null,
      "skylight_framing": null,
      "materials": [
        "U 0.52 SHGC 0.615 Simple Glazing"
      ]
    },
    {
      "name": "U 0.53 SHGC 0.22 Simple Glazing Window",
      "intended_surface_type": "ExteriorWindow",
      "standards_construction_type": "Weighted",
      "insulation_layer": null,
      "skylight_framing": null,
      "materials": [
        "U 0.53 SHGC 0.22 Simple Glazing"
      ]
    },
    {
      "name": "U 0.53 SHGC 0.23 Simple Glazing Window",
      "intended_surface_type": "ExteriorWindow",
      "standards_construction_type": "Weighted",
      "insulation_layer": null,
      "skylight_framing": null,
      "materials": [
        "U 0.53 SHGC 0.23 Simple Glazing"
      ]
    },
    {
      "name": "U 0.53 SHGC 0.25 Simple Glazing Window",
      "intended_surface_type": null,
      "standards_construction_type": null,
      "insulation_layer": null,
      "skylight_framing": null,
      "materials": [
        "U 0.53 SHGC 0.25 Simple Glazing"
      ]
    },
    {
      "name": "U 0.53 SHGC 0.25 Simple Glazing Window Weighted",
      "intended_surface_type": "ExteriorWindow",
      "standards_construction_type": "Weighted",
      "insulation_layer": null,
      "skylight_framing": null,
      "materials": [
        "U 0.53 SHGC 0.25 Simple Glazing"
      ]
    },
    {
      "name": "U 0.54 SHGC 0.13 Dbl Ref-A-L Clr 6mm/13mm Air",
      "intended_surface_type": "ExteriorWindow",
      "standards_construction_type": "Metal framing (all other)",
      "insulation_layer": null,
      "skylight_framing": null,
      "materials": [
        "REF A CLEAR LO 6MM",
        "AIR 13MM",
        "CLEAR 6MM"
      ]
    },
    {
      "name": "U 0.54 SHGC 0.18 Dbl Ref-A-M Tint 6mm/6mm Air",
      "intended_surface_type": "ExteriorWindow",
      "standards_construction_type": "Metal framing (all other)",
      "insulation_layer": null,
      "skylight_framing": null,
      "materials": [
        "REF A TINT MID 6MM",
        "AIR 6MM",
        "CLEAR 6MM"
      ]
    },
    {
      "name": "U 0.54 SHGC 0.23 Simple Glazing Window",
      "intended_surface_type": "ExteriorWindow",
      "standards_construction_type": "Metal framing (all other)",
      "insulation_layer": null,
      "skylight_framing": null,
      "materials": [
        "U 0.54 SHGC 0.23 Simple Glazing"
      ]
    },
    {
      "name": "U 0.54 SHGC 0.25 Simple Glazing Window",
      "intended_surface_type": "ExteriorWindow",
      "standards_construction_type": "Weighted",
      "insulation_layer": null,
      "skylight_framing": null,
      "materials": [
        "U 0.54 SHGC 0.25 Simple Glazing"
      ]
    },
    {
      "name": "U 0.54 SHGC 0.27 Dbl Ref-C-H Clr 6mm/6mm Air",
      "intended_surface_type": "ExteriorWindow",
      "standards_construction_type": "Metal framing (all other)",
      "insulation_layer": null,
      "skylight_framing": null,
      "materials": [
        "REF C CLEAR HI 6MM",
        "AIR 6MM",
        "CLEAR 6MM"
      ]
    },
    {
      "name": "U 0.55 SHGC 0.25",
      "intended_surface_type": "ExteriorWindow",
      "standards_construction_type": "Metal framing (all other)",
      "insulation_layer": null,
      "skylight_framing": null,
      "materials": [
        "Glass_2175_LayerAvg",
        "Gap_1_W_0_0032",
        "Glass_2022F_LayerAvg"
      ]
    },
    {
      "name": "U 0.55 SHGC 0.3 Simple Glazing Window",
      "intended_surface_type": "Skylight",
      "standards_construction_type": "Weighted",
      "insulation_layer": null,
      "skylight_framing": null,
      "materials": [
        "U 0.55 SHGC 0.3 Simple Glazing"
      ]
    },
    {
      "name": "U 0.55 SHGC 0.31 Dbl Ref-D Tint 6mm/6mm Air",
      "intended_surface_type": "ExteriorWindow",
      "standards_construction_type": "Metal framing (all other)",
      "insulation_layer": null,
      "skylight_framing": null,
      "materials": [
        "REF D TINT 6MM",
        "AIR 6MM",
        "CLEAR 6MM"
      ]
    },
    {
      "name": "U 0.55 SHGC 0.35 Simple Glazing Window",
      "intended_surface_type": "Skylight",
      "standards_construction_type": "Weighted",
      "insulation_layer": null,
      "skylight_framing": null,
      "materials": [
        "U 0.55 SHGC 0.35 Simple Glazing"
      ]
    },
    {
      "name": "U 0.55 SHGC 0.55 Simple Glazing Skylight",
      "intended_surface_type": "Skylight",
      "standards_construction_type": "Weighted",
      "insulation_layer": null,
      "skylight_framing": null,
      "materials": [
        "U 0.55 SHGC 0.55 Simple Glazing"
      ]
    },
    {
      "name": "U 0.55 SHGC 0.64 Simple Glazing Skylight",
      "intended_surface_type": "Skylight",
      "standards_construction_type": "Weighted",
      "insulation_layer": null,
      "skylight_framing": null,
      "materials": [
        "U 0.55 SHGC 0.64 Simple Glazing"
      ]
    },
    {
      "name": "U 0.56 SHGC 0.35 Dbl Ref-D Tint 6mm/6mm",
      "intended_surface_type": "ExteriorWindow",
      "standards_construction_type": "Metal framing (all other)",
      "insulation_layer": null,
      "skylight_framing": null,
      "materials": [
        "REF D TINT 6MM",
        "AIR 6MM",
        "CLEAR 6MM"
      ]
    },
    {
      "name": "U 0.56 SHGC 0.76 Dbl Clr 3mm/6mm Air",
      "intended_surface_type": "ExteriorWindow",
      "standards_construction_type": "Metal framing (all other)",
      "insulation_layer": null,
      "skylight_framing": null,
      "materials": [
        "CLEAR 3MM",
        "AIR 6MM",
        "CLEAR 3MM"
      ]
    },
    {
      "name": "U 0.57 SHGC 0.25 Dbl Ref-C-H Clr 6mm/6mm Air",
      "intended_surface_type": "ExteriorWindow",
      "standards_construction_type": "Metal framing (all other)",
      "insulation_layer": null,
      "skylight_framing": null,
      "materials": [
        "REF C CLEAR HI 6MM",
        "AIR 6MM",
        "CLEAR 6MM"
      ]
    },
    {
      "name": "U 0.57 SHGC 0.25 Simple Glazing Window",
      "intended_surface_type": "ExteriorWindow",
      "standards_construction_type": "Weighted",
      "insulation_layer": null,
      "skylight_framing": null,
      "materials": [
        "U 0.57 SHGC 0.25 Simple Glazing"
      ]
    },
    {
      "name": "U 0.57 SHGC 0.39 Dbl Ref-D Clr 6mm/6mm Air",
      "intended_surface_type": "ExteriorWindow",
      "standards_construction_type": "Metal framing (all other)",
      "insulation_layer": null,
      "skylight_framing": null,
      "materials": [
        "REF D CLEAR 6MM",
        "AIR 6MM",
        "CLEAR 6MM"
      ]
    },
    {
      "name": "U 0.57 SHGC 0.49 Dbl Blue 6mm/6mm Air",
      "intended_surface_type": "ExteriorWindow",
      "standards_construction_type": "Metal framing (all other)",
      "insulation_layer": null,
      "skylight_framing": null,
      "materials": [
        "BLUE 6MM",
        "AIR 6MM",
        "CLEAR 6MM"
      ]
    },
    {
      "name": "U 0.58 SHGC 0.19 Simple Glazing Skylight",
      "intended_surface_type": "Skylight",
      "standards_construction_type": "Glass with Curb",
      "insulation_layer": null,
      "skylight_framing": null,
      "materials": [
        "U 0.58 SHGC 0.19 Simple Glazing"
      ]
    },
    {
      "name": "U 0.58 SHGC 0.36 Simple Glazing Skylight",
      "intended_surface_type": "Skylight",
      "standards_construction_type": "Glass with Curb",
      "insulation_layer": null,
      "skylight_framing": null,
      "materials": [
        "U 0.58 SHGC 0.36 Simple Glazing"
      ]
    },
    {
      "name": "U 0.59 SHGC 0.36 Simple Glazing Window",
      "intended_surface_type": "ExteriorWindow",
      "standards_construction_type": "Metal framing (all other)",
      "insulation_layer": null,
      "skylight_framing": null,
      "materials": [
        "U 0.59 SHGC 0.36 Simple Glazing"
      ]
    },
    {
      "name": "U 0.59 SHGC 0.39 Simple Glazing Window",
      "intended_surface_type": "ExteriorWindow",
      "standards_construction_type": "Metal framing (all other)",
      "insulation_layer": null,
      "skylight_framing": null,
      "materials": [
        "U 0.59 SHGC 0.39 Simple Glazing"
      ]
    },
    {
      "name": "U 0.60 SHGC 0.23 Simple Glazing Window",
      "intended_surface_type": "ExteriorWindow",
      "standards_construction_type": "Metal framing (all other)",
      "insulation_layer": null,
      "skylight_framing": null,
      "materials": [
        "U 0.60 SHGC 0.23 Simple Glazing"
      ]
    },
    {
      "name": "U 0.60 SHGC 0.25 Dbl 2.5mm air",
      "intended_surface_type": null,
      "standards_construction_type": null,
      "insulation_layer": null,
      "skylight_framing": null,
      "materials": [
        "Glass_2175_LayerAvg",
        "Gap_1_W_0_0025",
        "Glass_2022F_LayerAvg"
      ]
    },
    {
      "name": "U 0.61 SHGC 0.77 Simple Glazing Skylight",
      "intended_surface_type": null,
      "standards_construction_type": null,
      "insulation_layer": null,
      "skylight_framing": null,
      "materials": [
        "U 0.61 SHGC 0.77 Simple Glazing"
      ]
    },
    {
      "name": "U 0.62 SHGC 0.20 Simple Glazing Window",
      "intended_surface_type": "ExteriorWindow",
      "standards_construction_type": "Metal framing (all other)",
      "insulation_layer": null,
      "skylight_framing": null,
      "materials": [
        "U 0.62 SHGC 0.20 Simple Glazing"
      ]
    },
    {
      "name": "U 0.62 SHGC 0.21 Simple Glazing Window",
      "intended_surface_type": "ExteriorWindow",
      "standards_construction_type": "Metal framing (all other)",
      "insulation_layer": null,
      "skylight_framing": null,
      "materials": [
        "U 0.62 SHGC 0.21 Simple Glazing"
      ]
    },
    {
      "name": "U 0.62 SHGC 0.25 Dbl Ref-C-H Clr 6mm/6mm Air",
      "intended_surface_type": "ExteriorWindow",
      "standards_construction_type": "Metal framing (all other)",
      "insulation_layer": null,
      "skylight_framing": null,
      "materials": [
        "REF C CLEAR HI 6MM",
        "AIR 6MM",
        "CLEAR 6MM"
      ]
    },
    {
      "name": "U 0.62 SHGC 0.39 Dbl Ref-D Clr 6mm/6mm Air",
      "intended_surface_type": "ExteriorWindow",
      "standards_construction_type": "Metal framing (all other)",
      "insulation_layer": null,
      "skylight_framing": null,
      "materials": [
        "REF D CLEAR 6MM",
        "AIR 6MM",
        "CLEAR 6MM"
      ]
    },
    {
      "name": "U 0.62 SHGC 0.41 Simple Glazing Window",
      "intended_surface_type": "ExteriorWindow",
      "standards_construction_type": "Metal framing (all other)",
      "insulation_layer": null,
      "skylight_framing": null,
      "materials": [
        "U 0.62 SHGC 0.41 Simple Glazing"
      ]
    },
    {
      "name": "U 0.62 SHGC 0.45 Simple Glazing Window",
      "intended_surface_type": "ExteriorWindow",
      "standards_construction_type": "Weighted",
      "insulation_layer": null,
      "skylight_framing": null,
      "materials": [
        "U 0.62 SHGC 0.45 Simple Glazing"
      ]
    },
    {
      "name": "U 0.62 SHGC 0.49 Dbl Blue 6mm/6mm Air",
      "intended_surface_type": "ExteriorWindow",
      "standards_construction_type": "Metal framing (all other)",
      "insulation_layer": null,
      "skylight_framing": null,
      "materials": [
        "BLUE 6MM",
        "AIR 6MM",
        "CLEAR 6MM"
      ]
    },
    {
      "name": "U 0.63 SHGC 0.33 Simple Glazing Window",
      "intended_surface_type": "ExteriorWindow",
      "standards_construction_type": "Weighted",
      "insulation_layer": null,
      "skylight_framing": null,
      "materials": [
        "U 0.63 SHGC 0.33 Simple Glazing"
      ]
    },
    {
      "name": "U 0.63 SHGC 0.34 Simple Glazing Window",
      "intended_surface_type": "ExteriorWindow",
      "standards_construction_type": "Weighted",
      "insulation_layer": null,
      "skylight_framing": null,
      "materials": [
        "U 0.63 SHGC 0.34 Simple Glazing"
      ]
    },
    {
      "name": "U 0.63 SHGC 0.36 Simple Glazing Window",
      "intended_surface_type": "ExteriorWindow",
      "standards_construction_type": "Weighted",
      "insulation_layer": null,
      "skylight_framing": null,
      "materials": [
        "U 0.63 SHGC 0.36 Simple Glazing"
      ]
    },
    {
      "name": "U 0.63 SHGC 0.45 Simple Glazing Window",
      "intended_surface_type": "ExteriorWindow",
      "standards_construction_type": "Weighted",
      "insulation_layer": null,
      "skylight_framing": null,
      "materials": [
        "U 0.63 SHGC 0.45 Simple Glazing"
      ]
    },
    {
      "name": "U 0.65 SHGC 0.25 Dbl Ref-C-H Clr 6mm/6mm Air",
      "intended_surface_type": "ExteriorWindow",
      "standards_construction_type": "Metal framing (all other)",
      "insulation_layer": null,
      "skylight_framing": null,
      "materials": [
        "REF C CLEAR HI 6MM",
        "AIR 6MM",
        "CLEAR 6MM"
      ]
    },
    {
      "name": "U 0.65 SHGC 0.3 Simple Glazing Window",
      "intended_surface_type": "Skylight",
      "standards_construction_type": "Weighted",
      "insulation_layer": null,
      "skylight_framing": null,
      "materials": [
        "U 0.65 SHGC 0.3 Simple Glazing"
      ]
    },
    {
      "name": "U 0.65 SHGC 0.35 Simple Glazing Skylight",
      "intended_surface_type": null,
      "standards_construction_type": null,
      "insulation_layer": null,
      "skylight_framing": null,
      "materials": [
        "U 0.65 SHGC 0.35 Simple Glazing"
      ]
    },
    {
      "name": "U 0.65 SHGC 0.35 Simple Glazing Window",
      "intended_surface_type": "Skylight",
      "standards_construction_type": "Weighted",
      "insulation_layer": null,
      "skylight_framing": null,
      "materials": [
        "U 0.65 SHGC 0.35 Simple Glazing Window"
      ]
    },
    {
      "name": "U 0.65 SHGC 0.55 Simple Glazing Skylight",
      "intended_surface_type": "Skylight",
      "standards_construction_type": "Weighted",
      "insulation_layer": null,
      "skylight_framing": null,
      "materials": [
        "U 0.65 SHGC 0.55 Simple Glazing"
      ]
    },
    {
      "name": "U 0.65 SHGC 0.68 Simple Glazing Skylight",
      "intended_surface_type": "Skylight",
      "standards_construction_type": "Weighted",
      "insulation_layer": null,
      "skylight_framing": null,
      "materials": [
        "U 0.65 SHGC 0.68 Simple Glazing"
      ]
    },
    {
      "name": "U 0.65 SHGC 0.77 Simple Glazing Skylight",
      "intended_surface_type": "Skylight",
      "standards_construction_type": "Weighted",
      "insulation_layer": null,
      "skylight_framing": null,
      "materials": [
        "U 0.65 SHGC 0.77 Simple Glazing"
      ]
    },
    {
      "name": "U 0.67 SHGC 0.77 Sgl LoE (e2-.2) Clr 3mm",
      "intended_surface_type": "ExteriorWindow",
      "standards_construction_type": "Metal framing (all other)",
      "insulation_layer": null,
      "skylight_framing": null,
      "materials": [
        "PYR B CLEAR 3MM"
      ]
    },
    {
      "name": "U 0.68 SHGC 0.23 Simple Glazing Window",
      "intended_surface_type": "ExteriorWindow",
      "standards_construction_type": "Weighted",
      "insulation_layer": null,
      "skylight_framing": null,
      "materials": [
        "U 0.68 SHGC 0.23 Simple Glazing"
      ]
    },
    {
      "name": "U 0.68 SHGC 0.25 Simple Glazing Window",
      "intended_surface_type": "ExteriorWindow",
      "standards_construction_type": "Weighted",
      "insulation_layer": null,
      "skylight_framing": null,
      "materials": [
        "U 0.68 SHGC 0.25 Simple Glazing"
      ]
    },
    {
      "name": "U 0.68 SHGC 0.36 Simple Glazing Window",
      "intended_surface_type": "ExteriorWindow",
      "standards_construction_type": "Weighted",
      "insulation_layer": null,
      "skylight_framing": null,
      "materials": [
        "U 0.68 SHGC 0.36 Simple Glazing"
      ]
    },
    {
      "name": "U 0.68 SHGC 0.38 Simple Glazing Window",
      "intended_surface_type": "ExteriorWindow",
      "standards_construction_type": "Weighted",
      "insulation_layer": null,
      "skylight_framing": null,
      "materials": [
        "U 0.68 SHGC 0.38 Simple Glazing"
      ]
    },
    {
      "name": "U 0.68 SHGC 0.4 Simple Glazing Window",
      "intended_surface_type": "ExteriorWindow",
      "standards_construction_type": "Weighted",
      "insulation_layer": null,
      "skylight_framing": null,
      "materials": [
        "U 0.68 SHGC 0.4 Simple Glazing"
      ]
    },
    {
      "name": "U 0.68 SHGC 0.45 Simple Glazing Window",
      "intended_surface_type": "ExteriorWindow",
      "standards_construction_type": "Weighted",
      "insulation_layer": null,
      "skylight_framing": null,
      "materials": [
        "U 0.68 SHGC 0.45 Simple Glazing"
      ]
    },
    {
      "name": "U 0.69 SHGC 0.19 Simple Glazing Skylight",
      "intended_surface_type": null,
      "standards_construction_type": null,
      "insulation_layer": null,
      "skylight_framing": null,
      "materials": [
        "U 0.69 SHGC 0.19 Simple Glazing"
      ]
    },
    {
      "name": "U 0.69 SHGC 0.36 Simple Glazing Skylight",
      "intended_surface_type": null,
      "standards_construction_type": null,
      "insulation_layer": null,
      "skylight_framing": null,
      "materials": [
        "U 0.69 SHGC 0.36 Simple Glazing"
      ]
    },
    {
      "name": "U 0.69 SHGC 0.39 Simple Glazing Skylight",
      "intended_surface_type": null,
      "standards_construction_type": null,
      "insulation_layer": null,
      "skylight_framing": null,
      "materials": [
        "U 0.69 SHGC 0.39 Simple Glazing"
      ]
    },
    {
      "name": "U 0.69 SHGC 0.49 Simple Glazing Skylight",
      "intended_surface_type": null,
      "standards_construction_type": null,
      "insulation_layer": null,
      "skylight_framing": null,
      "materials": [
        "U 0.69 SHGC 0.49 Simple Glazing"
      ]
    },
    {
      "name": "U 0.69 SHGC 0.64 Simple Glazing Skylight",
      "intended_surface_type": null,
      "standards_construction_type": null,
      "insulation_layer": null,
      "skylight_framing": null,
      "materials": [
        "U 0.69 SHGC 0.64 Simple Glazing"
      ]
    },
    {
      "name": "U 0.69 SHGC 0.68 Simple Glazing Skylight",
      "intended_surface_type": null,
      "standards_construction_type": null,
      "insulation_layer": null,
      "skylight_framing": null,
      "materials": [
        "U 0.69 SHGC 0.68 Simple Glazing"
      ]
    },
    {
      "name": "U 0.7 SHGC 0.3 Simple Glazing Window",
      "intended_surface_type": "Skylight",
      "standards_construction_type": "Weighted",
      "insulation_layer": null,
      "skylight_framing": null,
      "materials": [
        "U 0.7 SHGC 0.3 Simple Glazing"
      ]
    },
    {
      "name": "U 0.71 SHGC 0.25 Dbl Ref-C-H Clr 6mm/6mm Air",
      "intended_surface_type": "ExteriorWindow",
      "standards_construction_type": "Metal framing (all other)",
      "insulation_layer": null,
      "skylight_framing": null,
      "materials": [
        "REF C CLEAR HI 6MM",
        "AIR 6MM",
        "CLEAR 6MM"
      ]
    },
    {
      "name": "U 0.72 SHGC 0.25 Sgl Ref-B-M Tint 6mm",
      "intended_surface_type": "ExteriorWindow",
      "standards_construction_type": "Metal framing (all other)",
      "insulation_layer": null,
      "skylight_framing": null,
      "materials": [
        "REF B TINT MID 6MM"
      ]
    },
    {
      "name": "U 0.72 SHGC 0.25 Simple Glazing Window",
      "intended_surface_type": "ExteriorWindow",
      "standards_construction_type": "Metal framing (all other)",
      "insulation_layer": null,
      "skylight_framing": null,
      "materials": [
        "U 0.72 SHGC 0.25 Simple Glazing"
      ]
    },
    {
      "name": "U 0.72 SHGC 0.36 Simple Glazing Window",
      "intended_surface_type": "ExteriorWindow",
      "standards_construction_type": "Metal framing (all other)",
      "insulation_layer": null,
      "skylight_framing": null,
      "materials": [
        "U 0.72 SHGC 0.36 Simple Glazing"
      ]
    },
    {
      "name": "U 0.72 SHGC 0.39 Simple Glazing Window",
      "intended_surface_type": "ExteriorWindow",
      "standards_construction_type": "Metal framing (all other)",
      "insulation_layer": null,
      "skylight_framing": null,
      "materials": [
        "U 0.72 SHGC 0.39 Simple Glazing"
      ]
    },
    {
      "name": "U 0.73 SHGC 0.45 Simple Glazing Window",
      "intended_surface_type": "ExteriorWindow",
      "standards_construction_type": "Weighted",
      "insulation_layer": null,
      "skylight_framing": null,
      "materials": [
        "U 0.73 SHGC 0.45 Simple Glazing"
      ]
    },
    {
      "name": "U 0.74 SHGC 0.55 Simple Glazing Skylight",
      "intended_surface_type": null,
      "standards_construction_type": null,
      "insulation_layer": null,
      "skylight_framing": null,
      "materials": [
        "U 0.74 SHGC 0.55 Simple Glazing"
      ]
    },
    {
      "name": "U 0.74 SHGC 0.65 Simple Glazing Skylight",
      "intended_surface_type": null,
      "standards_construction_type": null,
      "insulation_layer": null,
      "skylight_framing": null,
      "materials": [
        "U 0.74 SHGC 0.65 Simple Glazing"
      ]
    },
    {
      "name": "U 0.75 SHGC 0.35 Simple Glazing Skylight",
      "intended_surface_type": null,
      "standards_construction_type": null,
      "insulation_layer": null,
      "skylight_framing": null,
      "materials": [
        "U 0.75 SHGC 0.35 Simple Glazing"
      ]
    },
    {
      "name": "U 0.75 SHGC 0.35 Simple Glazing Window",
      "intended_surface_type": "Skylight",
      "standards_construction_type": "Weighted",
      "insulation_layer": null,
      "skylight_framing": null,
      "materials": [
        "U 0.75 SHGC 0.35 Simple Glazing Window"
      ]
    },
    {
<<<<<<< HEAD
      "name": "U 0.65 SHGC 0.25 Dbl Ref-C-H Clr 6mm/6mm Air",
      "intended_surface_type": "GlassDoor",
      "standards_construction_type": "Metal framing (entrance door)",
      "insulation_layer": null,
      "skylight_framing": null,
      "materials": [
        "REF C CLEAR HI 6MM",
        "AIR 6MM",
        "CLEAR 6MM"
      ]
    },
    {
      "name": "U 0.65 SHGC 0.35 Simple Glazing Skylight",
      "intended_surface_type": null,
      "standards_construction_type": null,
=======
      "name": "U 0.75 SHGC 0.39 Simple Glazing Skylight",
      "intended_surface_type": "Skylight",
      "standards_construction_type": "Weighted",
>>>>>>> 58964222
      "insulation_layer": null,
      "skylight_framing": null,
      "materials": [
        "U 0.75 SHGC 0.39 Simple Glazing"
      ]
    },
    {
<<<<<<< HEAD
      "name": "U 0.67 SHGC 0.77 Sgl LoE (e2-.2) Clr 3mm",
      "intended_surface_type": "GlassDoor",
      "standards_construction_type": "Metal framing (entrance door)",
=======
      "name": "U 0.75 SHGC 0.49 Simple Glazing Skylight",
      "intended_surface_type": "Skylight",
      "standards_construction_type": "Weighted",
>>>>>>> 58964222
      "insulation_layer": null,
      "skylight_framing": null,
      "materials": [
        "U 0.75 SHGC 0.49 Simple Glazing"
      ]
    },
    {
      "name": "U 0.75 SHGC 0.55 Simple Glazing Skylight",
      "intended_surface_type": "Skylight",
      "standards_construction_type": "Weighted",
      "insulation_layer": null,
      "skylight_framing": null,
      "materials": [
        "U 0.75 SHGC 0.55 Simple Glazing"
      ]
    },
    {
      "name": "U 0.75 SHGC 0.55 Simple Glazing Window",
      "intended_surface_type": "Skylight",
      "standards_construction_type": "Weighted",
      "insulation_layer": null,
      "skylight_framing": null,
      "materials": [
        "U 0.75 SHGC 0.55 Simple Glazing"
      ]
    },
    {
      "name": "U 0.75 SHGC 0.64 Simple Glazing Skylight",
      "intended_surface_type": "Skylight",
      "standards_construction_type": "Weighted",
      "insulation_layer": null,
      "skylight_framing": null,
      "materials": [
        "U 0.75 SHGC 0.64 Simple Glazing"
      ]
    },
    {
      "name": "U 0.75 SHGC 0.68 Simple Glazing Skylight",
      "intended_surface_type": "Skylight",
      "standards_construction_type": "Weighted",
      "insulation_layer": null,
      "skylight_framing": null,
      "materials": [
        "U 0.75 SHGC 0.68 Simple Glazing"
      ]
    },
    {
      "name": "U 0.75 SHGC 0.72 Sgl LoE (e2-.2) Clr 6mm",
      "intended_surface_type": "ExteriorWindow",
      "standards_construction_type": "Metal framing (all other)",
      "insulation_layer": null,
      "skylight_framing": null,
      "materials": [
        "PYR B CLEAR 6MM"
      ]
    },
    {
      "name": "U 0.77 SHGC 0.23 Simple Glazing Window",
      "intended_surface_type": "ExteriorWindow",
      "standards_construction_type": "Weighted",
      "insulation_layer": null,
      "skylight_framing": null,
      "materials": [
        "U 0.77 SHGC 0.23 Simple Glazing"
      ]
    },
    {
      "name": "U 0.77 SHGC 0.25 Simple Glazing Window",
      "intended_surface_type": "ExteriorWindow",
      "standards_construction_type": "Weighted",
      "insulation_layer": null,
      "skylight_framing": null,
      "materials": [
        "U 0.77 SHGC 0.25 Simple Glazing"
      ]
    },
    {
      "name": "U 0.77 SHGC 0.45 Simple Glazing Window",
      "intended_surface_type": "ExteriorWindow",
      "standards_construction_type": "Weighted",
      "insulation_layer": null,
      "skylight_framing": null,
      "materials": [
        "U 0.77 SHGC 0.45 Simple Glazing"
      ]
    },
    {
<<<<<<< HEAD
      "name": "U 0.72 SHGC 0.25 Sgl Ref-B-M Tint 6mm",
      "intended_surface_type": "GlassDoor",
      "standards_construction_type": "Metal framing (entrance door)",
      "insulation_layer": null,
      "skylight_framing": null,
      "materials": [
        "REF B TINT MID 6MM"
      ]
    },
    {
      "name": "U 0.72 SHGC 0.25 Simple Glazing Window",
      "intended_surface_type": "ExteriorWindow",
      "standards_construction_type": "Metal framing (all other)",
=======
      "name": "U 0.81 SHGC 0.65 Simple Glazing Skylight",
      "intended_surface_type": null,
      "standards_construction_type": null,
>>>>>>> 58964222
      "insulation_layer": null,
      "skylight_framing": null,
      "materials": [
        "U 0.81 SHGC 0.65 Simple Glazing"
      ]
    },
    {
<<<<<<< HEAD
      "name": "U 0.72 SHGC 0.25 Simple Glazing Window",
      "intended_surface_type": "GlassDoor",
      "standards_construction_type": "Metal framing (entrance door)",
      "insulation_layer": null,
      "skylight_framing": null,
      "materials": [
        "U 0.72 SHGC 0.25 Simple Glazing"
      ]
    },
    {
      "name": "U 0.72 SHGC 0.36 Simple Glazing Window",
=======
      "name": "U 0.83 SHGC 0.25 Simple Glazing Window",
>>>>>>> 58964222
      "intended_surface_type": "ExteriorWindow",
      "standards_construction_type": "Weighted",
      "insulation_layer": null,
      "skylight_framing": null,
      "materials": [
        "U 0.83 SHGC 0.25 Simple Glazing"
      ]
    },
    {
      "name": "U 0.83 SHGC 0.45 Simple Glazing Window",
      "intended_surface_type": "ExteriorWindow",
      "standards_construction_type": "Weighted",
      "insulation_layer": null,
      "skylight_framing": null,
      "materials": [
        "U 0.83 SHGC 0.45 Simple Glazing"
      ]
    },
    {
      "name": "U 0.85 SHGC 0.19 Simple Glazing Skylight",
      "intended_surface_type": "Skylight",
      "standards_construction_type": "Weighted",
      "insulation_layer": null,
      "skylight_framing": null,
      "materials": [
        "U 0.85 SHGC 0.19 Simple Glazing"
      ]
    },
    {
      "name": "U 0.85 SHGC 0.27 Simple Glazing Skylight",
      "intended_surface_type": "Skylight",
      "standards_construction_type": "Weighted",
      "insulation_layer": null,
      "skylight_framing": null,
      "materials": [
        "U 0.85 SHGC 0.27 Simple Glazing"
      ]
    },
    {
      "name": "U 0.85 SHGC 0.39 Simple Glazing Skylight",
      "intended_surface_type": "Skylight",
      "standards_construction_type": "Weighted",
      "insulation_layer": null,
      "skylight_framing": null,
      "materials": [
        "U 0.85 SHGC 0.39 Simple Glazing"
      ]
    },
    {
      "name": "U 0.85 SHGC 0.55 Simple Glazing Skylight",
      "intended_surface_type": "Skylight",
      "standards_construction_type": "Weighted",
      "insulation_layer": null,
      "skylight_framing": null,
      "materials": [
        "U 0.85 SHGC 0.55 Simple Glazing"
      ]
    },
    {
      "name": "U 0.85 SHGC 0.55 Simple Glazing Window",
      "intended_surface_type": "Skylight",
      "standards_construction_type": "Weighted",
      "insulation_layer": null,
      "skylight_framing": null,
      "materials": [
        "U 0.85 SHGC 0.55 Simple Glazing"
      ]
    },
    {
      "name": "U 0.85 SHGC 0.65 Simple Glazing Skylight",
      "intended_surface_type": null,
      "standards_construction_type": null,
      "insulation_layer": null,
      "skylight_framing": null,
      "materials": [
        "U 0.85 SHGC 0.65 Simple Glazing"
      ]
    },
    {
      "name": "U 0.87 SHGC 0.45 Simple Glazing Window",
      "intended_surface_type": "ExteriorWindow",
      "standards_construction_type": "Weighted",
      "insulation_layer": null,
      "skylight_framing": null,
      "materials": [
        "U 0.87 SHGC 0.45 Simple Glazing"
      ]
    },
    {
      "name": "U 0.87 SHGC 0.58 Simple Glazing Skylight",
      "intended_surface_type": null,
      "standards_construction_type": null,
      "insulation_layer": null,
      "skylight_framing": null,
      "materials": [
        "U 0.87 SHGC 0.58 Simple Glazing"
      ]
    },
    {
      "name": "U 0.87 SHGC 0.71 Simple Glazing Skylight",
      "intended_surface_type": null,
      "standards_construction_type": null,
      "insulation_layer": null,
      "skylight_framing": null,
      "materials": [
        "U 0.87 SHGC 0.71 Simple Glazing"
      ]
    },
    {
      "name": "U 0.87 SHGC 0.77 Simple Glazing Skylight",
      "intended_surface_type": null,
      "standards_construction_type": null,
      "insulation_layer": null,
      "skylight_framing": null,
      "materials": [
        "U 0.87 SHGC 0.77 Simple Glazing"
      ]
    },
    {
      "name": "U 0.88 SHGC 0.16 Sgl Ref-A-L Clr 6mm",
      "intended_surface_type": "ExteriorWindow",
      "standards_construction_type": "Metal framing (all other)",
      "insulation_layer": null,
      "skylight_framing": null,
      "materials": [
        "REF A CLEAR LO 6MM"
      ]
    },
    {
      "name": "U 0.88 SHGC 0.16 Sgl Ref-A-L Clr 6mm",
      "intended_surface_type": "GlassDoor",
      "standards_construction_type": "Metal framing (entrance door)",
      "insulation_layer": null,
      "skylight_framing": null,
      "materials": [
        "REF A CLEAR LO 6MM"
      ]
    },
    {
      "name": "U 0.88 SHGC 0.27 Sgl Elec Ref Colored 6mm",
      "intended_surface_type": "ExteriorWindow",
      "standards_construction_type": "Metal framing (all other)",
      "insulation_layer": null,
      "skylight_framing": null,
      "materials": [
        "ECREF-1 COLORED 6MM"
      ]
    },
    {
      "name": "U 0.9 SHGC 0.55 Simple Glazing Window",
      "intended_surface_type": "Skylight",
      "standards_construction_type": "Weighted",
      "insulation_layer": null,
      "skylight_framing": null,
      "materials": [
        "U 0.9 SHGC 0.55 Simple Glazing"
      ]
    },
    {
      "name": "U 0.93 SHGC 0.45 Simple Glazing Window",
      "intended_surface_type": "ExteriorWindow",
      "standards_construction_type": "Weighted",
      "insulation_layer": null,
      "skylight_framing": null,
      "materials": [
        "U 0.93 SHGC 0.45 Simple Glazing"
      ]
    },
    {
      "name": "U 0.98 SHGC 0.19 Simple Glazing Skylight",
      "intended_surface_type": null,
      "standards_construction_type": null,
      "insulation_layer": null,
      "skylight_framing": null,
      "materials": [
        "U 0.98 SHGC 0.19 Simple Glazing"
      ]
    },
    {
      "name": "U 0.98 SHGC 0.27 Simple Glazing Skylight",
      "intended_surface_type": "Skylight",
      "standards_construction_type": "Weighted",
      "insulation_layer": null,
      "skylight_framing": null,
      "materials": [
        "U 0.98 SHGC 0.27 Simple Glazing"
      ]
    },
    {
      "name": "U 0.98 SHGC 0.36 Simple Glazing Skylight",
      "intended_surface_type": null,
      "standards_construction_type": null,
      "insulation_layer": null,
      "skylight_framing": null,
      "materials": [
        "U 0.98 SHGC 0.36 Simple Glazing"
      ]
    },
    {
      "name": "U 0.98 SHGC 0.36 Simple Glazing Skylight Weighted",
      "intended_surface_type": "Skylight",
      "standards_construction_type": "Weighted",
      "insulation_layer": null,
      "skylight_framing": null,
      "materials": [
        "U 0.98 SHGC 0.36 Simple Glazing Weighted"
      ]
    },
    {
      "name": "U 0.98 SHGC 0.45 Sgl Ref-B-H Clr 6mm",
      "intended_surface_type": "ExteriorWindow",
      "standards_construction_type": "Metal framing (all other)",
      "insulation_layer": null,
      "skylight_framing": null,
      "materials": [
        "REF B CLEAR HI 6MM"
      ]
    },
    {
      "name": "U 0.98 SHGC 0.55 Simple Glazing Skylight",
      "intended_surface_type": "Skylight",
      "standards_construction_type": "Weighted",
      "insulation_layer": null,
      "skylight_framing": null,
      "materials": [
        "U 0.98 SHGC 0.55 Simple Glazing"
      ]
    },
    {
      "name": "U 0.98 SHGC 0.55 Simple Glazing Window",
      "intended_surface_type": "Skylight",
      "standards_construction_type": "Weighted",
      "insulation_layer": null,
      "skylight_framing": null,
      "materials": [
        "U 0.98 SHGC 0.55 Simple Glazing"
      ]
    },
    {
      "name": "U 0.98 SHGC 0.68 Sgl Ref-B-H Clr 6mm",
      "intended_surface_type": "ExteriorWindow",
      "standards_construction_type": "Metal framing (all other)",
      "insulation_layer": null,
      "skylight_framing": null,
      "materials": [
        "REF B CLEAR HI 6MM"
      ]
    },
    {
<<<<<<< HEAD
      "name": "U 0.98 SHGC 0.68 Sgl Ref-B-H Clr 6mm",
      "intended_surface_type": "GlassDoor",
      "standards_construction_type": "Metal framing (entrance door)",
      "insulation_layer": null,
      "skylight_framing": null,
      "materials": [
        "REF B CLEAR HI 6MM"
=======
      "name": "U 1.1 SHGC 0.25 Simple Glazing Window",
      "intended_surface_type": "ExteriorWindow",
      "standards_construction_type": "Weighted",
      "insulation_layer": null,
      "skylight_framing": null,
      "materials": [
        "U 1.1 SHGC 0.25 Simple Glazing"
      ]
    },
    {
      "name": "U 1.1 SHGC 0.45 Simple Glazing Window",
      "intended_surface_type": "ExteriorWindow",
      "standards_construction_type": "Weighted",
      "insulation_layer": null,
      "skylight_framing": null,
      "materials": [
        "U 1.1 SHGC 0.45 Simple Glazing"
>>>>>>> 58964222
      ]
    },
    {
      "name": "U 1.10 SHGC 0.62 Simple Glazing Skylight",
      "intended_surface_type": null,
      "standards_construction_type": null,
      "insulation_layer": null,
      "skylight_framing": null,
      "materials": [
        "U 1.10 SHGC 0.62 Simple Glazing"
      ]
    },
    {
      "name": "U 1.10 SHGC 0.77 Simple Glazing Skylight",
      "intended_surface_type": null,
      "standards_construction_type": null,
      "insulation_layer": null,
      "skylight_framing": null,
      "materials": [
        "U 1.10 SHGC 0.77 Simple Glazing"
      ]
    },
    {
      "name": "U 1.15 SHGC 0.55 Simple Glazing Skylight",
      "intended_surface_type": "Skylight",
      "standards_construction_type": "Weighted",
      "insulation_layer": null,
      "skylight_framing": null,
      "materials": [
        "U 1.15 SHGC 0.55 Simple Glazing"
      ]
    },
    {
      "name": "U 1.15 SHGC 0.55 Simple Glazing Window",
      "intended_surface_type": "Skylight",
      "standards_construction_type": "Weighted",
      "insulation_layer": null,
      "skylight_framing": null,
      "materials": [
        "U 1.15 SHGC 0.55 Simple Glazing"
      ]
    },
    {
      "name": "U 1.15 SHGC 0.77 Simple Glazing Skylight",
      "intended_surface_type": null,
      "standards_construction_type": null,
      "insulation_layer": null,
      "skylight_framing": null,
      "materials": [
        "U 1.15 SHGC 0.77 Simple Glazing"
      ]
    },
    {
      "name": "U 1.17 SHGC 0.19 Simple Glazing Skylight",
      "intended_surface_type": null,
      "standards_construction_type": null,
      "insulation_layer": null,
      "skylight_framing": null,
      "materials": [
        "U 1.17 SHGC 0.19 Simple Glazing"
      ]
    },
    {
      "name": "U 1.17 SHGC 0.36 Simple Glazing Skylight",
      "intended_surface_type": null,
      "standards_construction_type": null,
      "insulation_layer": null,
      "skylight_framing": null,
      "materials": [
        "U 1.17 SHGC 0.36 Simple Glazing"
      ]
    },
    {
      "name": "U 1.17 SHGC 0.39 Sgl Ref-B-H Clr 6mm",
      "intended_surface_type": "ExteriorWindow",
      "standards_construction_type": "Metal framing (all other)",
      "insulation_layer": null,
      "skylight_framing": null,
      "materials": [
        "REF B CLEAR HI 6MM"
      ]
    },
    {
      "name": "U 1.17 SHGC 0.39 Sgl Ref-B-H Clr 6mm",
      "intended_surface_type": "GlassDoor",
      "standards_construction_type": "Metal framing (entrance door)",
      "insulation_layer": null,
      "skylight_framing": null,
      "materials": [
        "REF B CLEAR HI 6MM"
      ]
    },
    {
      "name": "U 1.17 SHGC 0.39 Simple Glazing Skylight",
      "intended_surface_type": null,
      "standards_construction_type": null,
      "insulation_layer": null,
      "skylight_framing": null,
      "materials": [
        "U 1.17 SHGC 0.39 Simple Glazing"
      ]
    },
    {
      "name": "U 1.17 SHGC 0.49 Sgl Ref-D Clr 6mm",
      "intended_surface_type": "ExteriorWindow",
      "standards_construction_type": "Metal framing (all other)",
      "insulation_layer": null,
      "skylight_framing": null,
      "materials": [
        "REF D CLEAR 6MM"
      ]
    },
    {
      "name": "U 1.17 SHGC 0.49 Simple Glazing Skylight",
      "intended_surface_type": null,
      "standards_construction_type": null,
      "insulation_layer": null,
      "skylight_framing": null,
      "materials": [
        "U 1.17 SHGC 0.49 Simple Glazing"
      ]
    },
    {
      "name": "U 1.17 SHGC 0.64 Simple Glazing Skylight",
      "intended_surface_type": null,
      "standards_construction_type": null,
      "insulation_layer": null,
      "skylight_framing": null,
      "materials": [
        "U 1.17 SHGC 0.64 Simple Glazing"
      ]
    },
    {
      "name": "U 1.17 SHGC 0.68 Sgl Green 3mm",
      "intended_surface_type": "ExteriorWindow",
      "standards_construction_type": "Metal framing (all other)",
      "insulation_layer": null,
      "skylight_framing": null,
      "materials": [
        "GREEN 3MM"
      ]
    },
    {
      "name": "U 1.17 SHGC 0.68 Simple Glazing Skylight",
      "intended_surface_type": null,
      "standards_construction_type": null,
      "insulation_layer": null,
      "skylight_framing": null,
      "materials": [
        "U 1.17 SHGC 0.68 Simple Glazing"
      ]
    },
    {
      "name": "U 1.19 SHGC 0.45 Simple Glazing Window",
      "intended_surface_type": "ExteriorWindow",
      "standards_construction_type": "Weighted",
      "insulation_layer": null,
      "skylight_framing": null,
      "materials": [
        "U 1.19 SHGC 0.45 Simple Glazing"
      ]
    },
    {
      "name": "U 1.2 SHGC 0.45 Simple Glazing Window",
      "intended_surface_type": "ExteriorWindow",
      "standards_construction_type": "Weighted",
      "insulation_layer": null,
      "skylight_framing": null,
      "materials": [
        "U 1.2 SHGC 0.45 Simple Glazing"
      ]
    },
    {
      "name": "U 1.22 SHGC 0.25 Sgl Elec Ref Colored 6mm",
      "intended_surface_type": "ExteriorWindow",
      "standards_construction_type": "Metal framing (all other)",
      "insulation_layer": null,
      "skylight_framing": null,
      "materials": [
        "ECREF-1 COLORED 6MM"
      ]
    },
    {
      "name": "U 1.22 SHGC 0.25 Sgl Elec Ref Colored 6mm",
      "intended_surface_type": "GlassDoor",
      "standards_construction_type": "Metal framing (entrance door)",
      "insulation_layer": null,
      "skylight_framing": null,
      "materials": [
        "ECREF-1 COLORED 6MM"
      ]
    },
    {
      "name": "U 1.22 SHGC 0.25 Simple Glazing Window",
      "intended_surface_type": "ExteriorWindow",
      "standards_construction_type": "Metal framing (all other)",
      "insulation_layer": null,
      "skylight_framing": null,
      "materials": [
        "U 1.22 SHGC 0.25 Simple Glazing"
      ]
    },
    {
      "name": "U 1.22 SHGC 0.25 Simple Glazing Window",
      "intended_surface_type": "GlassDoor",
      "standards_construction_type": "Metal framing (entrance door)",
      "insulation_layer": null,
      "skylight_framing": null,
      "materials": [
        "U 1.22 SHGC 0.25 Simple Glazing"
      ]
    },
    {
      "name": "U 1.22 SHGC 0.34 Sgl Ref-C-H Clr 6mm",
      "intended_surface_type": "ExteriorWindow",
      "standards_construction_type": "Metal framing (all other)",
      "insulation_layer": null,
      "skylight_framing": null,
      "materials": [
        "REF C CLEAR HI 6MM"
      ]
    },
    {
      "name": "U 1.22 SHGC 0.34 Sgl Ref-C-H Clr 6mm",
      "intended_surface_type": "GlassDoor",
      "standards_construction_type": "Metal framing (entrance door)",
      "insulation_layer": null,
      "skylight_framing": null,
      "materials": [
        "REF C CLEAR HI 6MM"
      ]
    },
    {
      "name": "U 1.22 SHGC 0.39 Sgl Ref-B-H Clr 6mm",
      "intended_surface_type": "ExteriorWindow",
      "standards_construction_type": "Metal framing (all other)",
      "insulation_layer": null,
      "skylight_framing": null,
      "materials": [
        "REF B CLEAR HI 6MM"
      ]
    },
    {
      "name": "U 1.22 SHGC 0.39 Sgl Ref-B-H Clr 6mm",
      "intended_surface_type": "GlassDoor",
      "standards_construction_type": "Metal framing (entrance door)",
      "insulation_layer": null,
      "skylight_framing": null,
      "materials": [
        "REF B CLEAR HI 6MM"
      ]
    },
    {
      "name": "U 1.22 SHGC 0.54 Simple Glazing Window",
      "intended_surface_type": "ExteriorWindow",
      "standards_construction_type": "Metal framing (all other)",
      "insulation_layer": null,
      "skylight_framing": null,
      "materials": [
        "U 1.22 SHGC 0.54 Simple Glazing"
      ]
    },
    {
      "name": "U 1.22 SHGC 0.61 Sgl Green 6mm",
      "intended_surface_type": "ExteriorWindow",
      "standards_construction_type": "Metal framing (all other)",
      "insulation_layer": null,
      "skylight_framing": null,
      "materials": [
        "GREEN 6MM"
      ]
    },
    {
      "name": "U 1.22 SHGC 0.61 Sgl Green 6mm",
      "intended_surface_type": "GlassDoor",
      "standards_construction_type": "Metal framing (entrance door)",
      "insulation_layer": null,
      "skylight_framing": null,
      "materials": [
        "GREEN 6MM"
      ]
    },
    {
      "name": "U 1.30 SHGC 0.27 Simple Glazing Skylight",
      "intended_surface_type": null,
      "standards_construction_type": null,
      "insulation_layer": null,
      "skylight_framing": null,
      "materials": [
        "U 1.30 SHGC 0.27 Simple Glazing"
      ]
    },
    {
      "name": "U 1.30 SHGC 0.34 Simple Glazing Skylight",
      "intended_surface_type": null,
      "standards_construction_type": null,
      "insulation_layer": null,
      "skylight_framing": null,
      "materials": [
        "U 1.30 SHGC 0.34 Simple Glazing"
      ]
    },
    {
      "name": "U 1.30 SHGC 0.62 Simple Glazing Skylight",
      "intended_surface_type": null,
      "standards_construction_type": null,
      "insulation_layer": null,
      "skylight_framing": null,
      "materials": [
        "U 1.30 SHGC 0.62 Simple Glazing"
      ]
    },
    {
      "name": "U 1.30 SHGC 0.65 Simple Glazing Skylight",
      "intended_surface_type": null,
      "standards_construction_type": null,
      "insulation_layer": null,
      "skylight_framing": null,
      "materials": [
        "U 1.30 SHGC 0.65 Simple Glazing"
      ]
    },
    {
      "name": "U 1.36 SHGC 0.19 Simple Glazing Skylight",
      "intended_surface_type": null,
      "standards_construction_type": null,
      "insulation_layer": null,
      "skylight_framing": null,
      "materials": [
        "U 1.36 SHGC 0.19 Simple Glazing"
      ]
    },
    {
      "name": "U 1.36 SHGC 0.36 Simple Glazing Skylight",
      "intended_surface_type": null,
      "standards_construction_type": null,
      "insulation_layer": null,
      "skylight_framing": null,
      "materials": [
        "U 1.36 SHGC 0.36 Simple Glazing"
      ]
    },
    {
      "name": "U 1.36 SHGC 0.39 Simple Glazing Skylight",
      "intended_surface_type": null,
      "standards_construction_type": null,
      "insulation_layer": null,
      "skylight_framing": null,
      "materials": [
        "U 1.36 SHGC 0.39 Simple Glazing"
      ]
    },
    {
      "name": "U 1.36 SHGC 0.61 Simple Glazing Skylight",
      "intended_surface_type": null,
      "standards_construction_type": null,
      "insulation_layer": null,
      "skylight_framing": null,
      "materials": [
        "U 1.36 SHGC 0.61 Simple Glazing"
      ]
    },
    {
      "name": "U 1.7 SHGC 0.55 Simple Glazing Skylight",
      "intended_surface_type": "Skylight",
      "standards_construction_type": "Weighted",
      "insulation_layer": null,
      "skylight_framing": null,
      "materials": [
        "U 1.7 SHGC 0.55 Simple Glazing"
      ]
    },
    {
      "name": "U 1.7 SHGC 0.55 Simple Glazing Window",
      "intended_surface_type": "Skylight",
      "standards_construction_type": "Weighted",
      "insulation_layer": null,
      "skylight_framing": null,
      "materials": [
        "U 1.7 SHGC 0.55 Simple Glazing"
      ]
    },
    {
      "name": "U 1.70 SHGC 0.36 Simple Glazing Skylight",
      "intended_surface_type": null,
      "standards_construction_type": null,
      "insulation_layer": null,
      "skylight_framing": null,
      "materials": [
        "U 1.70 SHGC 0.36 Simple Glazing"
      ]
    },
    {
      "name": "U 1.8 SHGC 0.49 Simple Glazing Skylight",
      "intended_surface_type": "Skylight",
      "standards_construction_type": "Weighted",
      "insulation_layer": null,
      "skylight_framing": null,
      "materials": [
        "U 1.8 SHGC 0.49 Simple Glazing"
      ]
    },
    {
      "name": "U 1.8 SHGC 0.55 Simple Glazing Skylight",
      "intended_surface_type": "Skylight",
      "standards_construction_type": "Weighted",
      "insulation_layer": null,
      "skylight_framing": null,
      "materials": [
        "U 1.8 SHGC 0.55 Simple Glazing"
      ]
    },
    {
      "name": "U 1.8 SHGC 0.55 Simple Glazing Window",
      "intended_surface_type": "Skylight",
      "standards_construction_type": "Weighted",
      "insulation_layer": null,
      "skylight_framing": null,
      "materials": [
        "U 1.8 SHGC 0.55 Simple Glazing"
      ]
    },
    {
      "name": "U 1.8 SHGC 0.64 Simple Glazing Skylight",
      "intended_surface_type": "Skylight",
      "standards_construction_type": "Weighted",
      "insulation_layer": null,
      "skylight_framing": null,
      "materials": [
        "U 1.8 SHGC 0.64 Simple Glazing"
      ]
    },
    {
      "name": "U 1.8 SHGC 0.77 Simple Glazing Skylight",
      "intended_surface_type": "Skylight",
      "standards_construction_type": "Weighted",
      "insulation_layer": null,
      "skylight_framing": null,
      "materials": [
        "U 1.8 SHGC 0.77 Simple Glazing"
      ]
    },
    {
      "name": "U 1.80 SHGC 0.36 Simple Glazing Skylight",
      "intended_surface_type": null,
      "standards_construction_type": null,
      "insulation_layer": null,
      "skylight_framing": null,
      "materials": [
        "U 1.80 SHGC 0.36 Simple Glazing"
      ]
    },
    {
      "name": "U 1.90 SHGC 0.27 Simple Glazing Skylight",
      "intended_surface_type": null,
      "standards_construction_type": null,
      "insulation_layer": null,
      "skylight_framing": null,
      "materials": [
        "U 1.90 SHGC 0.27 Simple Glazing"
      ]
    },
    {
      "name": "U 1.90 SHGC 0.34 Simple Glazing Skylight",
      "intended_surface_type": null,
      "standards_construction_type": null,
      "insulation_layer": null,
      "skylight_framing": null,
      "materials": [
        "U 1.90 SHGC 0.34 Simple Glazing"
      ]
    },
    {
      "name": "U 1.90 SHGC 0.39 Simple Glazing Skylight",
      "intended_surface_type": null,
      "standards_construction_type": null,
      "insulation_layer": null,
      "skylight_framing": null,
      "materials": [
        "U 1.90 SHGC 0.39 Simple Glazing"
      ]
    },
    {
      "name": "U 1.90 SHGC 0.65 Simple Glazing Skylight",
      "intended_surface_type": null,
      "standards_construction_type": null,
      "insulation_layer": null,
      "skylight_framing": null,
      "materials": [
        "U 1.90 SHGC 0.65 Simple Glazing"
      ]
    },
    {
      "name": "U 1.98 SHGC 0.16 Simple Glazing Skylight",
      "intended_surface_type": null,
      "standards_construction_type": null,
      "insulation_layer": null,
      "skylight_framing": null,
      "materials": [
        "U 1.98 SHGC 0.16 Simple Glazing"
      ]
    },
    {
      "name": "U 1.98 SHGC 0.19 Simple Glazing Skylight",
      "intended_surface_type": null,
      "standards_construction_type": null,
      "insulation_layer": null,
      "skylight_framing": null,
      "materials": [
        "U 1.98 SHGC 0.19 Simple Glazing"
      ]
    },
    {
      "name": "U 1.98 SHGC 0.36 Sgl Ref-B-H Clr 6mm",
      "intended_surface_type": "ExteriorWindow",
      "standards_construction_type": "Metal framing (all other)",
      "insulation_layer": null,
      "skylight_framing": null,
      "materials": [
        "REF B CLEAR HI 6MM"
      ]
    },
    {
      "name": "U 1.98 SHGC 0.36 Simple Glazing Skylight",
      "intended_surface_type": null,
      "standards_construction_type": null,
      "insulation_layer": null,
      "skylight_framing": null,
      "materials": [
        "U 1.98 SHGC 0.36 Simple Glazing"
      ]
    },
    {
      "name": "U 1.98 SHGC 0.39 Simple Glazing Skylight",
      "intended_surface_type": null,
      "standards_construction_type": null,
      "insulation_layer": null,
      "skylight_framing": null,
      "materials": [
        "U 1.98 SHGC 0.39 Simple Glazing"
      ]
    },
    {
      "name": "U 1.98 SHGC 0.61 Sgl Green 6mm",
      "intended_surface_type": "ExteriorWindow",
      "standards_construction_type": "Metal framing (all other)",
      "insulation_layer": null,
      "skylight_framing": null,
      "materials": [
        "GREEN 6MM"
      ]
    },
    {
      "name": "U 1.98 SHGC 0.61 Simple Glazing Skylight",
      "intended_surface_type": "Skylight",
      "standards_construction_type": "Glass with Curb",
      "insulation_layer": null,
      "skylight_framing": null,
      "materials": [
        "U 1.98 SHGC 0.61 Simple Glazing"
      ]
    },
    {
      "name": "U0.47_SHGC0.46_SimpleGlazing_Window_07",
      "intended_surface_type": "ExteriorWindow",
      "standards_construction_type": null,
      "insulation_layer": null,
      "skylight_framing": null,
      "materials": [
        "U0.47_SHGC0.46_SimpleGlazing_Window_07"
      ]
    },
    {
      "name": "U0.47_SHGC0.47_SimpleGlazing_Window_06",
      "intended_surface_type": "ExteriorWindow",
      "standards_construction_type": null,
      "insulation_layer": null,
      "skylight_framing": null,
      "materials": [
        "U0.47_SHGC0.47_SimpleGlazing_Window_06"
      ]
    },
    {
      "name": "U0.47_SHGC0.47_SimpleGlazing_Window_11",
      "intended_surface_type": "ExteriorWindow",
      "standards_construction_type": null,
      "insulation_layer": null,
      "skylight_framing": null,
      "materials": [
        "U0.47_SHGC0.47_SimpleGlazing_Window_11"
      ]
    },
    {
      "name": "U0.47_SHGC0.5_SimpleGlazing_Window_03",
      "intended_surface_type": "ExteriorWindow",
      "standards_construction_type": null,
      "insulation_layer": null,
      "skylight_framing": null,
      "materials": [
        "U0.47_SHGC0.5_SimpleGlazing_Window_03"
      ]
    },
    {
      "name": "U0.47_SHGC_0.49_SimpleGlazing_Window_05",
      "intended_surface_type": "ExteriorWindow",
      "standards_construction_type": null,
      "insulation_layer": null,
      "skylight_framing": null,
      "materials": [
        "U0.47_SHGC_0.49_SimpleGlazing_Window_05"
      ]
    },
    {
      "name": "U0.77_SHGC0.5_SimpleGlazing_Window_09",
      "intended_surface_type": "ExteriorWindow",
      "standards_construction_type": null,
      "insulation_layer": null,
      "skylight_framing": null,
      "materials": [
        "U0.77_SHGC0.5_SimpleGlazing_Window_09"
      ]
    },
    {
      "name": "U0.77_SHGC0.61_SimpleGlazing_Window_08",
      "intended_surface_type": "ExteriorWindow",
      "standards_construction_type": null,
      "insulation_layer": null,
      "skylight_framing": null,
      "materials": [
        "U0.77_SHGC0.61_SimpleGlazing_Window_08"
      ]
    },
    {
      "name": "U0.77_SHGC0.62_SimpleGlazing_Window_04",
      "intended_surface_type": "ExteriorWindow",
      "standards_construction_type": null,
      "insulation_layer": null,
      "skylight_framing": null,
      "materials": [
        "U0.77_SHGC0.62_SimpleGlazing_Window_04"
      ]
    },
    {
      "name": "U0.77_SHGC_0.77_SimpleGlazing_Window_02",
      "intended_surface_type": "ExteriorWindow",
      "standards_construction_type": null,
      "insulation_layer": null,
      "skylight_framing": null,
      "materials": [
        "U0.77_SHGC_0.77_SimpleGlazing_Window_02"
      ]
    },
    {
      "name": "U1.23_SHGC0.5_SimpleGlazing_Window_12",
      "intended_surface_type": "ExteriorWindow",
      "standards_construction_type": null,
      "insulation_layer": null,
      "skylight_framing": null,
      "materials": [
        "U1.23_SHGC0.5_SimpleGlazing_Window_12"
      ]
    },
    {
      "name": "U1.23_SHGC0.82_SimpleGlazing_Window_01",
      "intended_surface_type": "ExteriorWindow",
      "standards_construction_type": null,
      "insulation_layer": null,
      "skylight_framing": null,
      "materials": [
        "U1.23_SHGC0.82_SimpleGlazing_Window_01"
      ]
    },
    {
      "name": "U1.23_SHGC0.82_SimpleGlazing_Window_10",
      "intended_surface_type": "ExteriorWindow",
      "standards_construction_type": null,
      "insulation_layer": null,
      "skylight_framing": null,
      "materials": [
        "U1.23_SHGC0.82_SimpleGlazing_Window_10"
      ]
    },
    {
      "name": "Uninsulated Steel Stud Wall",
      "intended_surface_type": "InteriorPartition",
      "standards_construction_type": "SteelFramed",
      "insulation_layer": null,
      "skylight_framing": null,
      "materials": [
        "Metal Framed Wall - 24inOC - 2x4 - R0 ins."
      ]
    },
    {
      "name": "Window_U_0.50_SHGC_0.40_Skylight_Frame_Width_0.000_in",
      "intended_surface_type": "Skylight",
      "standards_construction_type": null,
      "insulation_layer": null,
      "skylight_framing": "Skylight_Frame_Width_0.000_in",
      "materials": [
        "Glass_2052_LayerAvg",
        "Gap_1_W_0_0038",
        "Glass_2027F_LayerAvg"
      ]
    },
    {
      "name": "Window_U_0.50_SHGC_0.40_Skylight_Frame_Width_0.334_in",
      "intended_surface_type": "Skylight",
      "standards_construction_type": null,
      "insulation_layer": null,
      "skylight_framing": "Skylight_Frame_Width_0.334_in",
      "materials": [
        "Glass_2052_LayerAvg",
        "Gap_1_W_0_0038",
        "Glass_2027F_LayerAvg"
      ]
    },
    {
      "name": "Window_U_0.50_SHGC_0.40_Skylight_Frame_Width_0.430_in",
      "intended_surface_type": "Skylight",
      "standards_construction_type": null,
      "insulation_layer": null,
      "skylight_framing": "Skylight_Frame_Width_0.430_in",
      "materials": [
        "Glass_2052_LayerAvg",
        "Gap_1_W_0_0038",
        "Glass_2027F_LayerAvg"
      ]
    },
    {
      "name": "Window_U_0.55_SHGC_0.35_Skylight_Frame_Width_0.709_in",
      "intended_surface_type": "Skylight",
      "standards_construction_type": null,
      "insulation_layer": null,
      "skylight_framing": "Skylight_Frame_Width_0.709_in",
      "materials": [
        "Glass_2052_LayerAvg",
        "Gap_1_W_0_0038",
        "Glass_2027F_LayerAvg"
      ]
    },
    {
      "name": "Window_U_0.65_SHGC_0.35_Skylight_Frame_Width_2.339_in",
      "intended_surface_type": "Skylight",
      "standards_construction_type": null,
      "insulation_layer": null,
      "skylight_framing": "Skylight_Frame_Width_2.339_in",
      "materials": [
        "Glass_2052_LayerAvg",
        "Gap_1_W_0_0024",
        "Glass_2027F_LayerAvg"
      ]
    },
    {
      "name": "Window_U_0.75_SHGC_0.35_Skylight_Frame_Width_2.339_in",
      "intended_surface_type": "Skylight",
      "standards_construction_type": null,
      "insulation_layer": null,
      "skylight_framing": "Skylight_Frame_Width_2.339_in",
      "materials": [
        "Glass_2052_LayerAvg",
        "Gap_1_W_0_0018",
        "Glass_2027F_LayerAvg"
      ]
    },
    {
      "name": "WoodWallU110",
      "intended_surface_type": "ExteriorWall",
      "standards_construction_type": null,
      "insulation_layer": null,
      "skylight_framing": null,
      "materials": [
        "Plywood - 5/8 in.",
        "Compliance Insulation R6.46",
        "Air - Metal Wall Framing - 16 or 24 in. OC",
        "Gypsum Board - 3/8 in."
      ]
    },
    {
      "name": "ceiling_Metal roof",
      "intended_surface_type": "InteriorCeiling",
      "standards_construction_type": null,
      "insulation_layer": null,
      "skylight_framing": null,
      "materials": [
        "Metal Standing Seam - 1/16 in.",
        "ceiling_2_Insulation"
      ]
    },
    {
      "name": "ext-slab",
      "intended_surface_type": "GroundContactFloor",
      "standards_construction_type": "Mass",
      "insulation_layer": null,
      "skylight_framing": null,
      "materials": [
        "6 in. Normalweight Concrete Floor"
      ]
    },
    {
      "name": "ext-slab-mass",
      "intended_surface_type": "GroundContactFloor",
      "standards_construction_type": "Mass",
      "insulation_layer": "CP02 CARPET PAD",
      "skylight_framing": null,
      "materials": [
        "HW CONCRETE",
        "CP02 CARPET PAD"
      ]
    },
    {
      "name": "ext-slab-metal-building",
      "intended_surface_type": "GroundContactFloor",
      "standards_construction_type": "Metal Building",
      "insulation_layer": null,
      "skylight_framing": null,
      "materials": [
        "HW CONCRETE 8 in"
      ]
    },
    {
      "name": "ext-slab-steel-frame",
      "intended_surface_type": "GroundContactFloor",
      "standards_construction_type": "SteelFramed",
      "insulation_layer": "CP02 CARPET PAD",
      "skylight_framing": null,
      "materials": [
        "HW CONCRETE 8 in",
        "CP02 CARPET PAD"
      ]
    },
    {
      "name": "int_slab_ceiling_smallhotel",
      "intended_surface_type": "InteriorCeiling",
      "standards_construction_type": null,
      "insulation_layer": null,
      "skylight_framing": null,
      "materials": [
        "CP02 CARPET PAD",
        "4 in. Normalweight Concrete Floor"
      ]
    },
    {
      "name": "int_slab_floor_smallhotel",
      "intended_surface_type": "InteriorFloor",
      "standards_construction_type": null,
      "insulation_layer": null,
      "skylight_framing": null,
      "materials": [
        "4 in. Normalweight Concrete Floor",
        "CP02 CARPET PAD"
      ]
    },
    {
      "name": "int_wall_smallhotel",
      "intended_surface_type": "InteriorWall",
      "standards_construction_type": null,
      "insulation_layer": null,
      "skylight_framing": null,
      "materials": [
        "1/2 in. Gypsum Board",
        "1/2 in. Gypsum Board"
      ]
    }
  ]
}<|MERGE_RESOLUTION|>--- conflicted
+++ resolved
@@ -1496,23 +1496,7 @@
       ]
     },
     {
-<<<<<<< HEAD
-      "name": "U 0.35 SHGC 0.26 Dbl Ref-C-M Clr 6mm/13mm Arg",
-      "intended_surface_type": "GlassDoor",
-      "standards_construction_type": "Metal framing (entrance door)",
-      "insulation_layer": null,
-      "skylight_framing": null,
-      "materials": [
-        "REF C CLEAR MID 6MM",
-        "ARGON 13MM",
-        "CLEAR 6MM"
-      ]
-    },
-    {
-      "name": "U 0.35 SHGC 0.35 Dbl LoE (e2-.1) Tint 6mm/13mm Air",
-=======
       "name": "U 0.31 SHGC 0.36 Simple Glazing Window",
->>>>>>> 58964222
       "intended_surface_type": "ExteriorWindow",
       "standards_construction_type": "Weighted",
       "insulation_layer": null,
@@ -1596,15 +1580,9 @@
       ]
     },
     {
-<<<<<<< HEAD
-      "name": "U 0.40 SHGC 0.43 Dbl LoE Spec Sel Clr 3mm/6mm/6mm Air",
-      "intended_surface_type": "GlassDoor",
-      "standards_construction_type": "Metal framing (entrance door)",
-=======
       "name": "U 0.33 SHGC 0.45 Simple Glazing Window",
       "intended_surface_type": "ExteriorWindow",
       "standards_construction_type": "Weighted",
->>>>>>> 58964222
       "insulation_layer": null,
       "skylight_framing": null,
       "materials": [
@@ -1714,10 +1692,419 @@
       ]
     },
     {
-<<<<<<< HEAD
+      "name": "U 0.35 SHGC 0.38 Simple Glazing Window",
+      "intended_surface_type": null,
+      "standards_construction_type": null,
+      "insulation_layer": null,
+      "skylight_framing": null,
+      "materials": [
+        "U 0.35 SHGC 0.38 Simple Glazing"
+      ]
+    },
+    {
+      "name": "U 0.35 SHGC 0.38 Simple Glazing Window Weighted",
+      "intended_surface_type": "ExteriorWindow",
+      "standards_construction_type": "Weighted",
+      "insulation_layer": null,
+      "skylight_framing": null,
+      "materials": [
+        "U 0.35 SHGC 0.38 Simple Glazing"
+      ]
+    },
+    {
+      "name": "U 0.36 SHGC 0.35 Dbl LoE Spec Sel Tint 6mm/6mm Air",
+      "intended_surface_type": "ExteriorWindow",
+      "standards_construction_type": "Metal framing (all other)",
+      "insulation_layer": null,
+      "skylight_framing": null,
+      "materials": [
+        "LoE SPEC SEL TINT 6MM",
+        "AIR 6MM",
+        "CLEAR 6MM"
+      ]
+    },
+    {
+      "name": "U 0.36 SHGC 0.36 Simple Glazing Window",
+      "intended_surface_type": "ExteriorWindow",
+      "standards_construction_type": "Metal framing (all other)",
+      "insulation_layer": null,
+      "skylight_framing": null,
+      "materials": [
+        "U 0.36 SHGC 0.36 Simple Glazing"
+      ]
+    },
+    {
+      "name": "U 0.36 SHGC 0.36 Simple Glazing Window Weighted",
+      "intended_surface_type": "ExteriorWindow",
+      "standards_construction_type": "Weighted",
+      "insulation_layer": null,
+      "skylight_framing": null,
+      "materials": [
+        "U 0.36 SHGC 0.36 Simple Glazing"
+      ]
+    },
+    {
+      "name": "U 0.36 SHGC 0.37 Simple Glazing Window",
+      "intended_surface_type": "ExteriorWindow",
+      "standards_construction_type": "Weighted",
+      "insulation_layer": null,
+      "skylight_framing": null,
+      "materials": [
+        "U 0.36 SHGC 0.37 Simple Glazing"
+      ]
+    },
+    {
+      "name": "U 0.36 SHGC 0.38 Simple Glazing Window",
+      "intended_surface_type": "ExteriorWindow",
+      "standards_construction_type": "Metal framing (all other)",
+      "insulation_layer": null,
+      "skylight_framing": null,
+      "materials": [
+        "U 0.36 SHGC 0.38 Simple Glazing"
+      ]
+    },
+    {
+      "name": "U 0.36 SHGC 0.38 Simple Glazing Window Weighted",
+      "intended_surface_type": "ExteriorWindow",
+      "standards_construction_type": "Weighted",
+      "insulation_layer": null,
+      "skylight_framing": null,
+      "materials": [
+        "U 0.36 SHGC 0.38 Simple Glazing"
+      ]
+    },
+    {
+      "name": "U 0.36 SHGC 0.4 Simple Glazing Window",
+      "intended_surface_type": null,
+      "standards_construction_type": null,
+      "insulation_layer": null,
+      "skylight_framing": null,
+      "materials": [
+        "U 0.36 SHGC 0.4 Simple Glazing"
+      ]
+    },
+    {
+      "name": "U 0.36 SHGC 0.4 Simple Glazing Window Weighted",
+      "intended_surface_type": "ExteriorWindow",
+      "standards_construction_type": "Weighted",
+      "insulation_layer": null,
+      "skylight_framing": null,
+      "materials": [
+        "U 0.36 SHGC 0.4 Simple Glazing"
+      ]
+    },
+    {
+      "name": "U 0.36 SHGC 0.45 Simple Glazing Window",
+      "intended_surface_type": "ExteriorWindow",
+      "standards_construction_type": "Weighted",
+      "insulation_layer": null,
+      "skylight_framing": null,
+      "materials": [
+        "U 0.36 SHGC 0.45 Simple Glazing"
+      ]
+    },
+    {
+      "name": "U 0.37 SHGC 0.25 Simple Glazing Window",
+      "intended_surface_type": "ExteriorWindow",
+      "standards_construction_type": "Weighted",
+      "insulation_layer": null,
+      "skylight_framing": null,
+      "materials": [
+        "U 0.37 SHGC 0.25 Simple Glazing"
+      ]
+    },
+    {
+      "name": "U 0.37 SHGC 0.36 Simple Glazing Window",
+      "intended_surface_type": null,
+      "standards_construction_type": null,
+      "insulation_layer": null,
+      "skylight_framing": null,
+      "materials": [
+        "U 0.37 SHGC 0.36 Simple Glazing"
+      ]
+    },
+    {
+      "name": "U 0.37 SHGC 0.36 Simple Glazing Window Weighted",
+      "intended_surface_type": "ExteriorWindow",
+      "standards_construction_type": "Weighted",
+      "insulation_layer": null,
+      "skylight_framing": null,
+      "materials": [
+        "U 0.37 SHGC 0.36 Simple Glazing"
+      ]
+    },
+    {
+      "name": "U 0.37 SHGC 0.38 Simple Glazing Window",
+      "intended_surface_type": null,
+      "standards_construction_type": null,
+      "insulation_layer": null,
+      "skylight_framing": null,
+      "materials": [
+        "U 0.37 SHGC 0.38 Simple Glazing"
+      ]
+    },
+    {
+      "name": "U 0.37 SHGC 0.38 Simple Glazing Window Weighted",
+      "intended_surface_type": "ExteriorWindow",
+      "standards_construction_type": "Weighted",
+      "insulation_layer": null,
+      "skylight_framing": null,
+      "materials": [
+        "U 0.37 SHGC 0.38 Simple Glazing"
+      ]
+    },
+    {
+      "name": "U 0.38 SHGC 0.26 Dbl Ref B-H Tint 6mm/13mm Arg",
+      "intended_surface_type": "ExteriorWindow",
+      "standards_construction_type": "Metal framing (all other)",
+      "insulation_layer": null,
+      "skylight_framing": null,
+      "materials": [
+        "REF B TINT HI 6MM",
+        "ARGON 13MM",
+        "CLEAR 6MM"
+      ]
+    },
+    {
+      "name": "U 0.38 SHGC 0.30 Dbl Ref-B-H Clr 6mm/13mm Arg",
+      "intended_surface_type": "ExteriorWindow",
+      "standards_construction_type": "Metal framing (all other)",
+      "insulation_layer": null,
+      "skylight_framing": null,
+      "materials": [
+        "REF B CLEAR HI 6MM",
+        "ARGON 13MM",
+        "CLEAR 6MM"
+      ]
+    },
+    {
+      "name": "U 0.38 SHGC 0.35 Simple Glazing Window",
+      "intended_surface_type": "ExteriorWindow",
+      "standards_construction_type": "Weighted",
+      "insulation_layer": null,
+      "skylight_framing": null,
+      "materials": [
+        "U 0.38 SHGC 0.35 Simple Glazing"
+      ]
+    },
+    {
+      "name": "U 0.38 SHGC 0.36 Simple Glazing Window",
+      "intended_surface_type": "ExteriorWindow",
+      "standards_construction_type": "Weighted",
+      "insulation_layer": null,
+      "skylight_framing": null,
+      "materials": [
+        "U 0.38 SHGC 0.36 Simple Glazing"
+      ]
+    },
+    {
+      "name": "U 0.38 SHGC 0.37 Simple Glazing Window",
+      "intended_surface_type": "ExteriorWindow",
+      "standards_construction_type": "Weighted",
+      "insulation_layer": null,
+      "skylight_framing": null,
+      "materials": [
+        "U 0.38 SHGC 0.37 Simple Glazing"
+      ]
+    },
+    {
+      "name": "U 0.38 SHGC 0.38 Simple Glazing Window",
+      "intended_surface_type": "ExteriorWindow",
+      "standards_construction_type": "Weighted",
+      "insulation_layer": null,
+      "skylight_framing": null,
+      "materials": [
+        "U 0.38 SHGC 0.38 Simple Glazing"
+      ]
+    },
+    {
+      "name": "U 0.38 SHGC 0.45 Simple Glazing Window",
+      "intended_surface_type": "ExteriorWindow",
+      "standards_construction_type": "Weighted",
+      "insulation_layer": null,
+      "skylight_framing": null,
+      "materials": [
+        "U 0.38 SHGC 0.45 Simple Glazing"
+      ]
+    },
+    {
+      "name": "U 0.39 SHGC 0.32",
+      "intended_surface_type": "ExteriorWindow",
+      "standards_construction_type": "Metal framing (all other)",
+      "insulation_layer": null,
+      "skylight_framing": null,
+      "materials": [
+        "Theoretical Glass 347"
+      ]
+    },
+    {
+      "name": "U 0.39 SHGC 0.38",
+      "intended_surface_type": "ExteriorWindow",
+      "standards_construction_type": "Metal framing (all other)",
+      "insulation_layer": null,
+      "skylight_framing": null,
+      "materials": [
+        "Theoretical Glass 297"
+      ]
+    },
+    {
+      "name": "U 0.39 SHGC 0.45 Simple Glazing Window",
+      "intended_surface_type": "ExteriorWindow",
+      "standards_construction_type": "Weighted",
+      "insulation_layer": null,
+      "skylight_framing": null,
+      "materials": [
+        "U 0.39 SHGC 0.45 Simple Glazing"
+      ]
+    },
+    {
+      "name": "U 0.40 SHGC 0.43 Dbl LoE Spec Sel Clr 3mm/6mm/6mm Air",
+      "intended_surface_type": "ExteriorWindow",
+      "standards_construction_type": "Metal framing (all other)",
+      "insulation_layer": null,
+      "skylight_framing": null,
+      "materials": [
+        "LoE SPEC SEL CLEAR 3MM",
+        "AIR 6MM",
+        "CLEAR 6MM"
+      ]
+    },
+    {
+      "name": "U 0.40 SHGC 0.45",
+      "intended_surface_type": "ExteriorWindow",
+      "standards_construction_type": "Metal framing (all other)",
+      "insulation_layer": null,
+      "skylight_framing": null,
+      "materials": [
+        "ECABS-2 BLEACHED 6MM",
+        "AIR 6MM",
+        "LoE SPEC SEL CLEAR 6MM Rev"
+      ]
+    },
+    {
+      "name": "U 0.41 SHGC 0.55 Simple Glazing Window",
+      "intended_surface_type": "Skylight",
+      "standards_construction_type": "Weighted",
+      "insulation_layer": null,
+      "skylight_framing": null,
+      "materials": [
+        "U 0.41 SHGC 0.55 Simple Glazing"
+      ]
+    },
+    {
+      "name": "U 0.42 SHGC 0.25 Simple Glazing Window",
+      "intended_surface_type": "ExteriorWindow",
+      "standards_construction_type": "Metal framing (all other)",
+      "insulation_layer": null,
+      "skylight_framing": null,
+      "materials": [
+        "U 0.42 SHGC 0.25 Simple Glazing"
+      ]
+    },
+    {
+      "name": "U 0.42 SHGC 0.25 Simple Glazing Window Weighted",
+      "intended_surface_type": "ExteriorWindow",
+      "standards_construction_type": "Weighted",
+      "insulation_layer": null,
+      "skylight_framing": null,
+      "materials": [
+        "U 0.42 SHGC 0.25 Simple Glazing"
+      ]
+    },
+    {
+      "name": "U 0.42 SHGC 0.34 Simple Glazing Window",
+      "intended_surface_type": "ExteriorWindow",
+      "standards_construction_type": "Metal framing (all other)",
+      "insulation_layer": null,
+      "skylight_framing": null,
+      "materials": [
+        "U 0.42 SHGC 0.34 Simple Glazing"
+      ]
+    },
+    {
+      "name": "U 0.42 SHGC 0.35 Dbl LoE (e2-.1) Tint 6mm/6mm Air",
+      "intended_surface_type": "ExteriorWindow",
+      "standards_construction_type": "Metal framing (all other)",
+      "insulation_layer": null,
+      "skylight_framing": null,
+      "materials": [
+        "LoE TINT 6MM",
+        "AIR 6MM",
+        "CLEAR 6MM"
+      ]
+    },
+    {
+      "name": "U 0.42 SHGC 0.40 Dbl LoE (e2-.1) Tint 6mm/6mm Air",
+      "intended_surface_type": "ExteriorWindow",
+      "standards_construction_type": "Metal framing (all other)",
+      "insulation_layer": null,
+      "skylight_framing": null,
+      "materials": [
+        "LoE TINT 6MM",
+        "AIR 6MM",
+        "CLEAR 6MM"
+      ]
+    },
+    {
+      "name": "U 0.42 SHGC 0.45 Dbl Ref-D Clr 6mm/13mm Arg",
+      "intended_surface_type": "ExteriorWindow",
+      "standards_construction_type": "Metal framing (all other)",
+      "insulation_layer": null,
+      "skylight_framing": null,
+      "materials": [
+        "REF D CLEAR 6MM",
+        "ARGON 13MM",
+        "CLEAR 6MM"
+      ]
+    },
+    {
+      "name": "U 0.43 SHGC 0.25 Simple Glazing Window",
+      "intended_surface_type": null,
+      "standards_construction_type": null,
+      "insulation_layer": null,
+      "skylight_framing": null,
+      "materials": [
+        "U 0.43 SHGC 0.25 Simple Glazing"
+      ]
+    },
+    {
+      "name": "U 0.43 SHGC 0.25 Simple Glazing Window Weighted",
+      "intended_surface_type": "ExteriorWindow",
+      "standards_construction_type": "Weighted",
+      "insulation_layer": null,
+      "skylight_framing": null,
+      "materials": [
+        "U 0.43 SHGC 0.25 Simple Glazing"
+      ]
+    },
+    {
+      "name": "U 0.43 SHGC 0.26 Dbl Ref-B-H Clr 6mm/13mm Air",
+      "intended_surface_type": "ExteriorWindow",
+      "standards_construction_type": "Metal framing (all other)",
+      "insulation_layer": null,
+      "skylight_framing": null,
+      "materials": [
+        "REF B CLEAR HI 6MM",
+        "AIR 13MM",
+        "CLEAR 6MM"
+      ]
+    },
+    {
+      "name": "U 0.43 SHGC 0.29 Dbl LoE Spec Sel Tint 6mm/6mm Air",
+      "intended_surface_type": "ExteriorWindow",
+      "standards_construction_type": "Metal framing (all other)",
+      "insulation_layer": null,
+      "skylight_framing": null,
+      "materials": [
+        "LoE SPEC SEL TINT 6MM",
+        "AIR 6MM",
+        "CLEAR 6MM"
+      ]
+    },
+    {
       "name": "U 0.44 SHGC 0.20 Dbl Ref-B-H Tint 6mm/13mm Air",
-      "intended_surface_type": "GlassDoor",
-      "standards_construction_type": "Metal framing (entrance door)",
+      "intended_surface_type": "ExteriorWindow",
+      "standards_construction_type": "Metal framing (all other)",
       "insulation_layer": null,
       "skylight_framing": null,
       "materials": [
@@ -1728,46 +2115,8 @@
     },
     {
       "name": "U 0.44 SHGC 0.26 Dbl Ref-B-H Clr 6mm/13mm Air",
-      "intended_surface_type": "GlassDoor",
-      "standards_construction_type": "Metal framing (entrance door)",
-=======
-      "name": "U 0.35 SHGC 0.38 Simple Glazing Window",
-      "intended_surface_type": null,
-      "standards_construction_type": null,
->>>>>>> 58964222
-      "insulation_layer": null,
-      "skylight_framing": null,
-      "materials": [
-        "U 0.35 SHGC 0.38 Simple Glazing"
-      ]
-    },
-    {
-      "name": "U 0.35 SHGC 0.38 Simple Glazing Window Weighted",
-      "intended_surface_type": "ExteriorWindow",
-      "standards_construction_type": "Weighted",
-      "insulation_layer": null,
-      "skylight_framing": null,
-      "materials": [
-        "U 0.35 SHGC 0.38 Simple Glazing"
-      ]
-    },
-    {
-      "name": "U 0.36 SHGC 0.35 Dbl LoE Spec Sel Tint 6mm/6mm Air",
-      "intended_surface_type": "ExteriorWindow",
-      "standards_construction_type": "Metal framing (all other)",
-      "insulation_layer": null,
-      "skylight_framing": null,
-      "materials": [
-        "LoE SPEC SEL TINT 6MM",
-        "AIR 6MM",
-        "CLEAR 6MM"
-      ]
-    },
-    {
-<<<<<<< HEAD
-      "name": "U 0.45 SHGC 0.31 Dbl Ref-B-H Clr 6mm/13mm Air",
-      "intended_surface_type": "GlassDoor",
-      "standards_construction_type": "Metal framing (entrance door)",
+      "intended_surface_type": "ExteriorWindow",
+      "standards_construction_type": "Metal framing (all other)",
       "insulation_layer": null,
       "skylight_framing": null,
       "materials": [
@@ -1777,33 +2126,81 @@
       ]
     },
     {
+      "name": "U 0.44 SHGC 0.55 Simple Glazing Window",
+      "intended_surface_type": "Skylight",
+      "standards_construction_type": "Weighted",
+      "insulation_layer": null,
+      "skylight_framing": null,
+      "materials": [
+        "U 0.44 SHGC 0.55 Simple Glazing"
+      ]
+    },
+    {
+      "name": "U 0.45 SHGC 0.25 Simple Glazing Window",
+      "intended_surface_type": "ExteriorWindow",
+      "standards_construction_type": "Metal framing (all other)",
+      "insulation_layer": null,
+      "skylight_framing": null,
+      "materials": [
+        "U 0.45 SHGC 0.25 Simple Glazing"
+      ]
+    },
+    {
+      "name": "U 0.45 SHGC 0.25 Simple Glazing Window Weighted",
+      "intended_surface_type": "ExteriorWindow",
+      "standards_construction_type": "Weighted",
+      "insulation_layer": null,
+      "skylight_framing": null,
+      "materials": [
+        "U 0.45 SHGC 0.25 Simple Glazing"
+      ]
+    },
+    {
+      "name": "U 0.45 SHGC 0.31 Dbl Ref-B-H Clr 6mm/13mm Air",
+      "intended_surface_type": "ExteriorWindow",
+      "standards_construction_type": "Metal framing (all other)",
+      "insulation_layer": null,
+      "skylight_framing": null,
+      "materials": [
+        "REF B CLEAR HI 6MM",
+        "AIR 13MM",
+        "CLEAR 6MM"
+      ]
+    },
+    {
       "name": "U 0.45 SHGC 0.33 Simple Glazing Window",
-=======
-      "name": "U 0.36 SHGC 0.36 Simple Glazing Window",
->>>>>>> 58964222
-      "intended_surface_type": "ExteriorWindow",
-      "standards_construction_type": "Metal framing (all other)",
-      "insulation_layer": null,
-      "skylight_framing": null,
-      "materials": [
-        "U 0.36 SHGC 0.36 Simple Glazing"
-      ]
-    },
-    {
-      "name": "U 0.36 SHGC 0.36 Simple Glazing Window Weighted",
-      "intended_surface_type": "ExteriorWindow",
-      "standards_construction_type": "Weighted",
-      "insulation_layer": null,
-      "skylight_framing": null,
-      "materials": [
-        "U 0.36 SHGC 0.36 Simple Glazing"
-      ]
-    },
-    {
-<<<<<<< HEAD
+      "intended_surface_type": "ExteriorWindow",
+      "standards_construction_type": "Metal framing (all other)",
+      "insulation_layer": null,
+      "skylight_framing": null,
+      "materials": [
+        "U 0.45 SHGC 0.33 Simple Glazing"
+      ]
+    },
+    {
+      "name": "U 0.45 SHGC 0.45 Simple Glazing Window",
+      "intended_surface_type": "ExteriorWindow",
+      "standards_construction_type": "Weighted",
+      "insulation_layer": null,
+      "skylight_framing": null,
+      "materials": [
+        "U 0.45 SHGC 0.45 Simple Glazing"
+      ]
+    },
+    {
+      "name": "U 0.46 SHGC 0.25 Simple Glazing Window",
+      "intended_surface_type": "ExteriorWindow",
+      "standards_construction_type": "Weighted",
+      "insulation_layer": null,
+      "skylight_framing": null,
+      "materials": [
+        "U 0.46 SHGC 0.25 Simple Glazing"
+      ]
+    },
+    {
       "name": "U 0.46 SHGC 0.45 Dbl Grey 6mm/13mm Air",
-      "intended_surface_type": "GlassDoor",
-      "standards_construction_type": "Metal framing (entrance door)",
+      "intended_surface_type": "ExteriorWindow",
+      "standards_construction_type": "Metal framing (all other)",
       "insulation_layer": null,
       "skylight_framing": null,
       "materials": [
@@ -1813,359 +2210,469 @@
       ]
     },
     {
+      "name": "U 0.47 SHGC 0.25 Simple Glazing Window",
+      "intended_surface_type": null,
+      "standards_construction_type": null,
+      "insulation_layer": null,
+      "skylight_framing": null,
+      "materials": [
+        "U 0.47 SHGC 0.25 Simple Glazing"
+      ]
+    },
+    {
+      "name": "U 0.47 SHGC 0.25 Simple Glazing Window Weighted",
+      "intended_surface_type": "ExteriorWindow",
+      "standards_construction_type": "Weighted",
+      "insulation_layer": null,
+      "skylight_framing": null,
+      "materials": [
+        "U 0.47 SHGC 0.25 Simple Glazing"
+      ]
+    },
+    {
       "name": "U 0.47 SHGC 0.33 Simple Glazing Window",
-=======
-      "name": "U 0.36 SHGC 0.37 Simple Glazing Window",
->>>>>>> 58964222
-      "intended_surface_type": "ExteriorWindow",
-      "standards_construction_type": "Weighted",
-      "insulation_layer": null,
-      "skylight_framing": null,
-      "materials": [
-        "U 0.36 SHGC 0.37 Simple Glazing"
-      ]
-    },
-    {
-      "name": "U 0.36 SHGC 0.38 Simple Glazing Window",
-      "intended_surface_type": "ExteriorWindow",
-      "standards_construction_type": "Metal framing (all other)",
-      "insulation_layer": null,
-      "skylight_framing": null,
-      "materials": [
-        "U 0.36 SHGC 0.38 Simple Glazing"
-      ]
-    },
-    {
-      "name": "U 0.36 SHGC 0.38 Simple Glazing Window Weighted",
-      "intended_surface_type": "ExteriorWindow",
-      "standards_construction_type": "Weighted",
-      "insulation_layer": null,
-      "skylight_framing": null,
-      "materials": [
-        "U 0.36 SHGC 0.38 Simple Glazing"
-      ]
-    },
-    {
-      "name": "U 0.36 SHGC 0.4 Simple Glazing Window",
-      "intended_surface_type": null,
-      "standards_construction_type": null,
-      "insulation_layer": null,
-      "skylight_framing": null,
-      "materials": [
-        "U 0.36 SHGC 0.4 Simple Glazing"
-      ]
-    },
-    {
-      "name": "U 0.36 SHGC 0.4 Simple Glazing Window Weighted",
-      "intended_surface_type": "ExteriorWindow",
-      "standards_construction_type": "Weighted",
-      "insulation_layer": null,
-      "skylight_framing": null,
-      "materials": [
-        "U 0.36 SHGC 0.4 Simple Glazing"
-      ]
-    },
-    {
-      "name": "U 0.36 SHGC 0.45 Simple Glazing Window",
-      "intended_surface_type": "ExteriorWindow",
-      "standards_construction_type": "Weighted",
-      "insulation_layer": null,
-      "skylight_framing": null,
-      "materials": [
-        "U 0.36 SHGC 0.45 Simple Glazing"
-      ]
-    },
-    {
-      "name": "U 0.37 SHGC 0.25 Simple Glazing Window",
-      "intended_surface_type": "ExteriorWindow",
-      "standards_construction_type": "Weighted",
-      "insulation_layer": null,
-      "skylight_framing": null,
-      "materials": [
-        "U 0.37 SHGC 0.25 Simple Glazing"
-      ]
-    },
-    {
-      "name": "U 0.37 SHGC 0.36 Simple Glazing Window",
-      "intended_surface_type": null,
-      "standards_construction_type": null,
-      "insulation_layer": null,
-      "skylight_framing": null,
-      "materials": [
-        "U 0.37 SHGC 0.36 Simple Glazing"
-      ]
-    },
-    {
-      "name": "U 0.37 SHGC 0.36 Simple Glazing Window Weighted",
-      "intended_surface_type": "ExteriorWindow",
-      "standards_construction_type": "Weighted",
-      "insulation_layer": null,
-      "skylight_framing": null,
-      "materials": [
-        "U 0.37 SHGC 0.36 Simple Glazing"
-      ]
-    },
-    {
-      "name": "U 0.37 SHGC 0.38 Simple Glazing Window",
-      "intended_surface_type": null,
-      "standards_construction_type": null,
-      "insulation_layer": null,
-      "skylight_framing": null,
-      "materials": [
-        "U 0.37 SHGC 0.38 Simple Glazing"
-      ]
-    },
-    {
-      "name": "U 0.37 SHGC 0.38 Simple Glazing Window Weighted",
-      "intended_surface_type": "ExteriorWindow",
-      "standards_construction_type": "Weighted",
-      "insulation_layer": null,
-      "skylight_framing": null,
-      "materials": [
-        "U 0.37 SHGC 0.38 Simple Glazing"
-      ]
-    },
-    {
-      "name": "U 0.38 SHGC 0.26 Dbl Ref B-H Tint 6mm/13mm Arg",
-      "intended_surface_type": "ExteriorWindow",
-      "standards_construction_type": "Metal framing (all other)",
-      "insulation_layer": null,
-      "skylight_framing": null,
-      "materials": [
-        "REF B TINT HI 6MM",
-        "ARGON 13MM",
+      "intended_surface_type": "ExteriorWindow",
+      "standards_construction_type": "Metal framing (all other)",
+      "insulation_layer": null,
+      "skylight_framing": null,
+      "materials": [
+        "U 0.47 SHGC 0.33 Simple Glazing"
+      ]
+    },
+    {
+      "name": "U 0.47 SHGC 0.4 Simple Glazing Window",
+      "intended_surface_type": "Skylight",
+      "standards_construction_type": "Weighted",
+      "insulation_layer": null,
+      "skylight_framing": null,
+      "materials": [
+        "U 0.47 SHGC 0.4 Simple Glazing"
+      ]
+    },
+    {
+      "name": "U 0.48 SHGC 0.19 Simple Glazing Window",
+      "intended_surface_type": "ExteriorWindow",
+      "standards_construction_type": "Metal framing (all other)",
+      "insulation_layer": null,
+      "skylight_framing": null,
+      "materials": [
+        "U 0.48 SHGC 0.19 Simple Glazing"
+      ]
+    },
+    {
+      "name": "U 0.48 SHGC 0.20 Simple Glazing Window",
+      "intended_surface_type": "ExteriorWindow",
+      "standards_construction_type": "Metal framing (all other)",
+      "insulation_layer": null,
+      "skylight_framing": null,
+      "materials": [
+        "U 0.48 SHGC 0.20 Simple Glazing"
+      ]
+    },
+    {
+      "name": "U 0.48 SHGC 0.21 Simple Glazing Window",
+      "intended_surface_type": "ExteriorWindow",
+      "standards_construction_type": "Metal framing (all other)",
+      "insulation_layer": null,
+      "skylight_framing": null,
+      "materials": [
+        "U 0.48 SHGC 0.21 Simple Glazing"
+      ]
+    },
+    {
+      "name": "U 0.48 SHGC 0.22 Simple Glazing Window",
+      "intended_surface_type": "ExteriorWindow",
+      "standards_construction_type": "Metal framing (all other)",
+      "insulation_layer": null,
+      "skylight_framing": null,
+      "materials": [
+        "U 0.48 SHGC 0.22 Simple Glazing"
+      ]
+    },
+    {
+      "name": "U 0.48 SHGC 0.25 Simple Glazing Window",
+      "intended_surface_type": "ExteriorWindow",
+      "standards_construction_type": "Weighted",
+      "insulation_layer": null,
+      "skylight_framing": null,
+      "materials": [
+        "U 0.48 SHGC 0.25 Simple Glazing"
+      ]
+    },
+    {
+      "name": "U 0.48 SHGC 0.40 Dbl Ref-D Clr 6mm/13mm",
+      "intended_surface_type": "ExteriorWindow",
+      "standards_construction_type": "Metal framing (all other)",
+      "insulation_layer": null,
+      "skylight_framing": null,
+      "materials": [
+        "REF D CLEAR 6MM",
+        "AIR 13MM",
         "CLEAR 6MM"
       ]
     },
     {
-      "name": "U 0.38 SHGC 0.30 Dbl Ref-B-H Clr 6mm/13mm Arg",
-      "intended_surface_type": "ExteriorWindow",
-      "standards_construction_type": "Metal framing (all other)",
-      "insulation_layer": null,
-      "skylight_framing": null,
-      "materials": [
-        "REF B CLEAR HI 6MM",
-        "ARGON 13MM",
-        "CLEAR 6MM"
-      ]
-    },
-    {
-      "name": "U 0.38 SHGC 0.35 Simple Glazing Window",
-      "intended_surface_type": "ExteriorWindow",
-      "standards_construction_type": "Weighted",
-      "insulation_layer": null,
-      "skylight_framing": null,
-      "materials": [
-        "U 0.38 SHGC 0.35 Simple Glazing"
-      ]
-    },
-    {
-      "name": "U 0.38 SHGC 0.36 Simple Glazing Window",
-      "intended_surface_type": "ExteriorWindow",
-      "standards_construction_type": "Weighted",
-      "insulation_layer": null,
-      "skylight_framing": null,
-      "materials": [
-        "U 0.38 SHGC 0.36 Simple Glazing"
-      ]
-    },
-    {
-      "name": "U 0.38 SHGC 0.37 Simple Glazing Window",
-      "intended_surface_type": "ExteriorWindow",
-      "standards_construction_type": "Weighted",
-      "insulation_layer": null,
-      "skylight_framing": null,
-      "materials": [
-        "U 0.38 SHGC 0.37 Simple Glazing"
-      ]
-    },
-    {
-      "name": "U 0.38 SHGC 0.38 Simple Glazing Window",
-      "intended_surface_type": "ExteriorWindow",
-      "standards_construction_type": "Weighted",
-      "insulation_layer": null,
-      "skylight_framing": null,
-      "materials": [
-        "U 0.38 SHGC 0.38 Simple Glazing"
-      ]
-    },
-    {
-      "name": "U 0.38 SHGC 0.45 Simple Glazing Window",
-      "intended_surface_type": "ExteriorWindow",
-      "standards_construction_type": "Weighted",
-      "insulation_layer": null,
-      "skylight_framing": null,
-      "materials": [
-        "U 0.38 SHGC 0.45 Simple Glazing"
-      ]
-    },
-    {
-      "name": "U 0.39 SHGC 0.32",
-      "intended_surface_type": "ExteriorWindow",
-      "standards_construction_type": "Metal framing (all other)",
-      "insulation_layer": null,
-      "skylight_framing": null,
-      "materials": [
-        "Theoretical Glass 347"
-      ]
-    },
-    {
-      "name": "U 0.39 SHGC 0.38",
-      "intended_surface_type": "ExteriorWindow",
-      "standards_construction_type": "Metal framing (all other)",
-      "insulation_layer": null,
-      "skylight_framing": null,
-      "materials": [
-        "Theoretical Glass 297"
-      ]
-    },
-    {
-      "name": "U 0.39 SHGC 0.45 Simple Glazing Window",
-      "intended_surface_type": "ExteriorWindow",
-      "standards_construction_type": "Weighted",
-      "insulation_layer": null,
-      "skylight_framing": null,
-      "materials": [
-        "U 0.39 SHGC 0.45 Simple Glazing"
-      ]
-    },
-    {
-      "name": "U 0.40 SHGC 0.43 Dbl LoE Spec Sel Clr 3mm/6mm/6mm Air",
-      "intended_surface_type": "ExteriorWindow",
-      "standards_construction_type": "Metal framing (all other)",
-      "insulation_layer": null,
-      "skylight_framing": null,
-      "materials": [
-        "LoE SPEC SEL CLEAR 3MM",
+      "name": "U 0.49 SHGC 0.22 Simple Glazing Window",
+      "intended_surface_type": "ExteriorWindow",
+      "standards_construction_type": "Weighted",
+      "insulation_layer": null,
+      "skylight_framing": null,
+      "materials": [
+        "U 0.49 SHGC 0.22 Simple Glazing"
+      ]
+    },
+    {
+      "name": "U 0.49 SHGC 0.25 Simple Glazing Window",
+      "intended_surface_type": "ExteriorWindow",
+      "standards_construction_type": "Weighted",
+      "insulation_layer": null,
+      "skylight_framing": null,
+      "materials": [
+        "U 0.49 SHGC 0.25 Simple Glazing"
+      ]
+    },
+    {
+      "name": "U 0.5 SHGC 0.19 Simple Glazing Skylight",
+      "intended_surface_type": "Skylight",
+      "standards_construction_type": "Weighted",
+      "insulation_layer": null,
+      "skylight_framing": null,
+      "materials": [
+        "U 0.5 SHGC 0.19 Simple Glazing"
+      ]
+    },
+    {
+      "name": "U 0.5 SHGC 0.22 Simple Glazing Window",
+      "intended_surface_type": "ExteriorWindow",
+      "standards_construction_type": "Weighted",
+      "insulation_layer": null,
+      "skylight_framing": null,
+      "materials": [
+        "U 0.5 SHGC 0.22 Simple Glazing"
+      ]
+    },
+    {
+      "name": "U 0.5 SHGC 0.23 Simple Glazing Window",
+      "intended_surface_type": "ExteriorWindow",
+      "standards_construction_type": "Weighted",
+      "insulation_layer": null,
+      "skylight_framing": null,
+      "materials": [
+        "U 0.5 SHGC 0.23 Simple Glazing"
+      ]
+    },
+    {
+      "name": "U 0.5 SHGC 0.25 Simple Glazing Window",
+      "intended_surface_type": "ExteriorWindow",
+      "standards_construction_type": "Weighted",
+      "insulation_layer": null,
+      "skylight_framing": null,
+      "materials": [
+        "U 0.5 SHGC 0.25 Simple Glazing"
+      ]
+    },
+    {
+      "name": "U 0.5 SHGC 0.27 Simple Glazing Skylight",
+      "intended_surface_type": "Skylight",
+      "standards_construction_type": "Weighted",
+      "insulation_layer": null,
+      "skylight_framing": null,
+      "materials": [
+        "U 0.5 SHGC 0.27 Simple Glazing"
+      ]
+    },
+    {
+      "name": "U 0.5 SHGC 0.34 Simple Glazing Skylight",
+      "intended_surface_type": "Skylight",
+      "standards_construction_type": "Weighted",
+      "insulation_layer": null,
+      "skylight_framing": null,
+      "materials": [
+        "U 0.5 SHGC 0.34 Simple Glazing"
+      ]
+    },
+    {
+      "name": "U 0.5 SHGC 0.36 Simple Glazing Skylight",
+      "intended_surface_type": "Skylight",
+      "standards_construction_type": "Weighted",
+      "insulation_layer": null,
+      "skylight_framing": null,
+      "materials": [
+        "U 0.5 SHGC 0.36 Simple Glazing"
+      ]
+    },
+    {
+      "name": "U 0.5 SHGC 0.39 Simple Glazing Skylight",
+      "intended_surface_type": "Skylight",
+      "standards_construction_type": "Weighted",
+      "insulation_layer": null,
+      "skylight_framing": null,
+      "materials": [
+        "U 0.5 SHGC 0.39 Simple Glazing"
+      ]
+    },
+    {
+      "name": "U 0.5 SHGC 0.4 Simple Glazing Window",
+      "intended_surface_type": "Skylight",
+      "standards_construction_type": "Weighted",
+      "insulation_layer": null,
+      "skylight_framing": null,
+      "materials": [
+        "U 0.5 SHGC 0.4 Simple Glazing"
+      ]
+    },
+    {
+      "name": "U 0.5 SHGC 0.45 Simple Glazing Window",
+      "intended_surface_type": "ExteriorWindow",
+      "standards_construction_type": "Weighted",
+      "insulation_layer": null,
+      "skylight_framing": null,
+      "materials": [
+        "U 0.5 SHGC 0.45 Simple Glazing"
+      ]
+    },
+    {
+      "name": "U 0.5 SHGC 0.55 Simple Glazing Skylight",
+      "intended_surface_type": "Skylight",
+      "standards_construction_type": "Weighted",
+      "insulation_layer": null,
+      "skylight_framing": null,
+      "materials": [
+        "U 0.5 SHGC 0.55 Simple Glazing"
+      ]
+    },
+    {
+      "name": "U 0.5 SHGC 0.55 Simple Glazing Window",
+      "intended_surface_type": "Skylight",
+      "standards_construction_type": "Weighted",
+      "insulation_layer": null,
+      "skylight_framing": null,
+      "materials": [
+        "U 0.5 SHGC 0.55 Simple Glazing"
+      ]
+    },
+    {
+      "name": "U 0.5 SHGC 0.65 Simple Glazing Skylight",
+      "intended_surface_type": "Skylight",
+      "standards_construction_type": "Weighted",
+      "insulation_layer": null,
+      "skylight_framing": null,
+      "materials": [
+        "U 0.5 SHGC 0.65 Simple Glazing"
+      ]
+    },
+    {
+      "name": "U 0.50 SHGC 0.22 Simple Glazing Window",
+      "intended_surface_type": "ExteriorWindow",
+      "standards_construction_type": "Metal framing (all other)",
+      "insulation_layer": null,
+      "skylight_framing": null,
+      "materials": [
+        "U 0.50 SHGC 0.22 Simple Glazing"
+      ]
+    },
+    {
+      "name": "U 0.50 SHGC 0.23 Simple Glazing Window",
+      "intended_surface_type": "ExteriorWindow",
+      "standards_construction_type": "Metal framing (all other)",
+      "insulation_layer": null,
+      "skylight_framing": null,
+      "materials": [
+        "U 0.50 SHGC 0.23 Simple Glazing"
+      ]
+    },
+    {
+      "name": "U 0.51 SHGC 0.22 Simple Glazing Window",
+      "intended_surface_type": null,
+      "standards_construction_type": null,
+      "insulation_layer": null,
+      "skylight_framing": null,
+      "materials": [
+        "U 0.51 SHGC 0.22 Simple Glazing"
+      ]
+    },
+    {
+      "name": "U 0.51 SHGC 0.22 Simple Glazing Window Weighted",
+      "intended_surface_type": "ExteriorWindow",
+      "standards_construction_type": "Weighted",
+      "insulation_layer": null,
+      "skylight_framing": null,
+      "materials": [
+        "U 0.51 SHGC 0.22 Simple Glazing"
+      ]
+    },
+    {
+      "name": "U 0.51 SHGC 0.23 Simple Glazing Window",
+      "intended_surface_type": null,
+      "standards_construction_type": null,
+      "insulation_layer": null,
+      "skylight_framing": null,
+      "materials": [
+        "U 0.51 SHGC 0.23 Simple Glazing"
+      ]
+    },
+    {
+      "name": "U 0.51 SHGC 0.23 Simple Glazing Window Weighted",
+      "intended_surface_type": "ExteriorWindow",
+      "standards_construction_type": "Weighted",
+      "insulation_layer": null,
+      "skylight_framing": null,
+      "materials": [
+        "U 0.51 SHGC 0.23 Simple Glazing"
+      ]
+    },
+    {
+      "name": "U 0.51 SHGC 0.45 Simple Glazing Window",
+      "intended_surface_type": "ExteriorWindow",
+      "standards_construction_type": "Weighted",
+      "insulation_layer": null,
+      "skylight_framing": null,
+      "materials": [
+        "U 0.51 SHGC 0.45 Simple Glazing"
+      ]
+    },
+    {
+      "name": "U 0.52 SHGC 0.22 Dbl Ref-B-L Clr 6mm/6mm Air",
+      "intended_surface_type": "ExteriorWindow",
+      "standards_construction_type": "Metal framing (all other)",
+      "insulation_layer": null,
+      "skylight_framing": null,
+      "materials": [
+        "REF B CLEAR LO 6MM",
         "AIR 6MM",
         "CLEAR 6MM"
       ]
     },
     {
-      "name": "U 0.40 SHGC 0.45",
-      "intended_surface_type": "ExteriorWindow",
-      "standards_construction_type": "Metal framing (all other)",
-      "insulation_layer": null,
-      "skylight_framing": null,
-      "materials": [
-        "ECABS-2 BLEACHED 6MM",
-        "AIR 6MM",
-        "LoE SPEC SEL CLEAR 6MM Rev"
-      ]
-    },
-    {
-      "name": "U 0.41 SHGC 0.55 Simple Glazing Window",
-      "intended_surface_type": "Skylight",
-      "standards_construction_type": "Weighted",
-      "insulation_layer": null,
-      "skylight_framing": null,
-      "materials": [
-        "U 0.41 SHGC 0.55 Simple Glazing"
-      ]
-    },
-    {
-      "name": "U 0.42 SHGC 0.25 Simple Glazing Window",
-      "intended_surface_type": "ExteriorWindow",
-      "standards_construction_type": "Metal framing (all other)",
-      "insulation_layer": null,
-      "skylight_framing": null,
-      "materials": [
-        "U 0.42 SHGC 0.25 Simple Glazing"
-      ]
-    },
-    {
-      "name": "U 0.42 SHGC 0.25 Simple Glazing Window Weighted",
-      "intended_surface_type": "ExteriorWindow",
-      "standards_construction_type": "Weighted",
-      "insulation_layer": null,
-      "skylight_framing": null,
-      "materials": [
-        "U 0.42 SHGC 0.25 Simple Glazing"
-      ]
-    },
-    {
-      "name": "U 0.42 SHGC 0.34 Simple Glazing Window",
-      "intended_surface_type": "ExteriorWindow",
-      "standards_construction_type": "Metal framing (all other)",
-      "insulation_layer": null,
-      "skylight_framing": null,
-      "materials": [
-        "U 0.42 SHGC 0.34 Simple Glazing"
-      ]
-    },
-    {
-      "name": "U 0.42 SHGC 0.35 Dbl LoE (e2-.1) Tint 6mm/6mm Air",
-      "intended_surface_type": "ExteriorWindow",
-      "standards_construction_type": "Metal framing (all other)",
-      "insulation_layer": null,
-      "skylight_framing": null,
-      "materials": [
-        "LoE TINT 6MM",
+      "name": "U 0.52 SHGC 0.39 Simple Glazing Window",
+      "intended_surface_type": "ExteriorWindow",
+      "standards_construction_type": "Metal framing (all other)",
+      "insulation_layer": null,
+      "skylight_framing": null,
+      "materials": [
+        "U 0.52 SHGC 0.39 Simple Glazing"
+      ]
+    },
+    {
+      "name": "U 0.52 SHGC 0.40 Dbl Ref-D Clr 6mm/13mm Air",
+      "intended_surface_type": "ExteriorWindow",
+      "standards_construction_type": "Metal framing (all other)",
+      "insulation_layer": null,
+      "skylight_framing": null,
+      "materials": [
+        "REF D CLEAR 6MM",
+        "AIR 13MM",
+        "CLEAR 6MM"
+      ]
+    },
+    {
+      "name": "U 0.52 SHGC 0.49 Simple Glazing Window",
+      "intended_surface_type": "ExteriorWindow",
+      "standards_construction_type": "Metal framing (all other)",
+      "insulation_layer": null,
+      "skylight_framing": null,
+      "materials": [
+        "U 0.52 SHGC 0.49 Simple Glazing"
+      ]
+    },
+    {
+      "name": "U 0.52 SHGC 0.615 Simple Glazing Window",
+      "intended_surface_type": "ExteriorWindow",
+      "standards_construction_type": "Metal framing (all other)",
+      "insulation_layer": null,
+      "skylight_framing": null,
+      "materials": [
+        "U 0.52 SHGC 0.615 Simple Glazing"
+      ]
+    },
+    {
+      "name": "U 0.53 SHGC 0.22 Simple Glazing Window",
+      "intended_surface_type": "ExteriorWindow",
+      "standards_construction_type": "Weighted",
+      "insulation_layer": null,
+      "skylight_framing": null,
+      "materials": [
+        "U 0.53 SHGC 0.22 Simple Glazing"
+      ]
+    },
+    {
+      "name": "U 0.53 SHGC 0.23 Simple Glazing Window",
+      "intended_surface_type": "ExteriorWindow",
+      "standards_construction_type": "Weighted",
+      "insulation_layer": null,
+      "skylight_framing": null,
+      "materials": [
+        "U 0.53 SHGC 0.23 Simple Glazing"
+      ]
+    },
+    {
+      "name": "U 0.53 SHGC 0.25 Simple Glazing Window",
+      "intended_surface_type": null,
+      "standards_construction_type": null,
+      "insulation_layer": null,
+      "skylight_framing": null,
+      "materials": [
+        "U 0.53 SHGC 0.25 Simple Glazing"
+      ]
+    },
+    {
+      "name": "U 0.53 SHGC 0.25 Simple Glazing Window Weighted",
+      "intended_surface_type": "ExteriorWindow",
+      "standards_construction_type": "Weighted",
+      "insulation_layer": null,
+      "skylight_framing": null,
+      "materials": [
+        "U 0.53 SHGC 0.25 Simple Glazing"
+      ]
+    },
+    {
+      "name": "U 0.54 SHGC 0.13 Dbl Ref-A-L Clr 6mm/13mm Air",
+      "intended_surface_type": "ExteriorWindow",
+      "standards_construction_type": "Metal framing (all other)",
+      "insulation_layer": null,
+      "skylight_framing": null,
+      "materials": [
+        "REF A CLEAR LO 6MM",
+        "AIR 13MM",
+        "CLEAR 6MM"
+      ]
+    },
+    {
+      "name": "U 0.54 SHGC 0.18 Dbl Ref-A-M Tint 6mm/6mm Air",
+      "intended_surface_type": "ExteriorWindow",
+      "standards_construction_type": "Metal framing (all other)",
+      "insulation_layer": null,
+      "skylight_framing": null,
+      "materials": [
+        "REF A TINT MID 6MM",
         "AIR 6MM",
         "CLEAR 6MM"
       ]
     },
     {
-      "name": "U 0.42 SHGC 0.40 Dbl LoE (e2-.1) Tint 6mm/6mm Air",
-      "intended_surface_type": "ExteriorWindow",
-      "standards_construction_type": "Metal framing (all other)",
-      "insulation_layer": null,
-      "skylight_framing": null,
-      "materials": [
-        "LoE TINT 6MM",
-        "AIR 6MM",
-        "CLEAR 6MM"
-      ]
-    },
-    {
-      "name": "U 0.42 SHGC 0.45 Dbl Ref-D Clr 6mm/13mm Arg",
-      "intended_surface_type": "ExteriorWindow",
-      "standards_construction_type": "Metal framing (all other)",
-      "insulation_layer": null,
-      "skylight_framing": null,
-      "materials": [
-        "REF D CLEAR 6MM",
-        "ARGON 13MM",
-        "CLEAR 6MM"
-      ]
-    },
-    {
-      "name": "U 0.43 SHGC 0.25 Simple Glazing Window",
-      "intended_surface_type": null,
-      "standards_construction_type": null,
-      "insulation_layer": null,
-      "skylight_framing": null,
-      "materials": [
-        "U 0.43 SHGC 0.25 Simple Glazing"
-      ]
-    },
-    {
-      "name": "U 0.43 SHGC 0.25 Simple Glazing Window Weighted",
-      "intended_surface_type": "ExteriorWindow",
-      "standards_construction_type": "Weighted",
-      "insulation_layer": null,
-      "skylight_framing": null,
-      "materials": [
-        "U 0.43 SHGC 0.25 Simple Glazing"
-      ]
-    },
-    {
-      "name": "U 0.43 SHGC 0.26 Dbl Ref-B-H Clr 6mm/13mm Air",
-      "intended_surface_type": "ExteriorWindow",
-      "standards_construction_type": "Metal framing (all other)",
-      "insulation_layer": null,
-      "skylight_framing": null,
-      "materials": [
-        "REF B CLEAR HI 6MM",
-        "AIR 13MM",
-        "CLEAR 6MM"
-      ]
-    },
-    {
-<<<<<<< HEAD
-      "name": "U 0.57 SHGC 0.25 Dbl Ref-C-H Clr 6mm/6mm Air",
-      "intended_surface_type": "GlassDoor",
-      "standards_construction_type": "Metal framing (entrance door)",
+      "name": "U 0.54 SHGC 0.23 Simple Glazing Window",
+      "intended_surface_type": "ExteriorWindow",
+      "standards_construction_type": "Metal framing (all other)",
+      "insulation_layer": null,
+      "skylight_framing": null,
+      "materials": [
+        "U 0.54 SHGC 0.23 Simple Glazing"
+      ]
+    },
+    {
+      "name": "U 0.54 SHGC 0.25 Simple Glazing Window",
+      "intended_surface_type": "ExteriorWindow",
+      "standards_construction_type": "Weighted",
+      "insulation_layer": null,
+      "skylight_framing": null,
+      "materials": [
+        "U 0.54 SHGC 0.25 Simple Glazing"
+      ]
+    },
+    {
+      "name": "U 0.54 SHGC 0.27 Dbl Ref-C-H Clr 6mm/6mm Air",
+      "intended_surface_type": "ExteriorWindow",
+      "standards_construction_type": "Metal framing (all other)",
       "insulation_layer": null,
       "skylight_framing": null,
       "materials": [
@@ -2175,25 +2682,119 @@
       ]
     },
     {
-      "name": "U 0.57 SHGC 0.39 Dbl Ref-D Clr 6mm/6mm Air",
-=======
-      "name": "U 0.43 SHGC 0.29 Dbl LoE Spec Sel Tint 6mm/6mm Air",
->>>>>>> 58964222
-      "intended_surface_type": "ExteriorWindow",
-      "standards_construction_type": "Metal framing (all other)",
-      "insulation_layer": null,
-      "skylight_framing": null,
-      "materials": [
-        "LoE SPEC SEL TINT 6MM",
+      "name": "U 0.55 SHGC 0.25",
+      "intended_surface_type": "ExteriorWindow",
+      "standards_construction_type": "Metal framing (all other)",
+      "insulation_layer": null,
+      "skylight_framing": null,
+      "materials": [
+        "Glass_2175_LayerAvg",
+        "Gap_1_W_0_0032",
+        "Glass_2022F_LayerAvg"
+      ]
+    },
+    {
+      "name": "U 0.55 SHGC 0.3 Simple Glazing Window",
+      "intended_surface_type": "Skylight",
+      "standards_construction_type": "Weighted",
+      "insulation_layer": null,
+      "skylight_framing": null,
+      "materials": [
+        "U 0.55 SHGC 0.3 Simple Glazing"
+      ]
+    },
+    {
+      "name": "U 0.55 SHGC 0.31 Dbl Ref-D Tint 6mm/6mm Air",
+      "intended_surface_type": "ExteriorWindow",
+      "standards_construction_type": "Metal framing (all other)",
+      "insulation_layer": null,
+      "skylight_framing": null,
+      "materials": [
+        "REF D TINT 6MM",
         "AIR 6MM",
         "CLEAR 6MM"
       ]
     },
     {
-<<<<<<< HEAD
+      "name": "U 0.55 SHGC 0.35 Simple Glazing Window",
+      "intended_surface_type": "Skylight",
+      "standards_construction_type": "Weighted",
+      "insulation_layer": null,
+      "skylight_framing": null,
+      "materials": [
+        "U 0.55 SHGC 0.35 Simple Glazing"
+      ]
+    },
+    {
+      "name": "U 0.55 SHGC 0.55 Simple Glazing Skylight",
+      "intended_surface_type": "Skylight",
+      "standards_construction_type": "Weighted",
+      "insulation_layer": null,
+      "skylight_framing": null,
+      "materials": [
+        "U 0.55 SHGC 0.55 Simple Glazing"
+      ]
+    },
+    {
+      "name": "U 0.55 SHGC 0.64 Simple Glazing Skylight",
+      "intended_surface_type": "Skylight",
+      "standards_construction_type": "Weighted",
+      "insulation_layer": null,
+      "skylight_framing": null,
+      "materials": [
+        "U 0.55 SHGC 0.64 Simple Glazing"
+      ]
+    },
+    {
+      "name": "U 0.56 SHGC 0.35 Dbl Ref-D Tint 6mm/6mm",
+      "intended_surface_type": "ExteriorWindow",
+      "standards_construction_type": "Metal framing (all other)",
+      "insulation_layer": null,
+      "skylight_framing": null,
+      "materials": [
+        "REF D TINT 6MM",
+        "AIR 6MM",
+        "CLEAR 6MM"
+      ]
+    },
+    {
+      "name": "U 0.56 SHGC 0.76 Dbl Clr 3mm/6mm Air",
+      "intended_surface_type": "ExteriorWindow",
+      "standards_construction_type": "Metal framing (all other)",
+      "insulation_layer": null,
+      "skylight_framing": null,
+      "materials": [
+        "CLEAR 3MM",
+        "AIR 6MM",
+        "CLEAR 3MM"
+      ]
+    },
+    {
+      "name": "U 0.57 SHGC 0.25 Dbl Ref-C-H Clr 6mm/6mm Air",
+      "intended_surface_type": "ExteriorWindow",
+      "standards_construction_type": "Metal framing (all other)",
+      "insulation_layer": null,
+      "skylight_framing": null,
+      "materials": [
+        "REF C CLEAR HI 6MM",
+        "AIR 6MM",
+        "CLEAR 6MM"
+      ]
+    },
+    {
+      "name": "U 0.57 SHGC 0.25 Simple Glazing Window",
+      "intended_surface_type": "ExteriorWindow",
+      "standards_construction_type": "Weighted",
+      "insulation_layer": null,
+      "skylight_framing": null,
+      "materials": [
+        "U 0.57 SHGC 0.25 Simple Glazing"
+      ]
+    },
+    {
       "name": "U 0.57 SHGC 0.39 Dbl Ref-D Clr 6mm/6mm Air",
-      "intended_surface_type": "GlassDoor",
-      "standards_construction_type": "Metal framing (entrance door)",
+      "intended_surface_type": "ExteriorWindow",
+      "standards_construction_type": "Metal framing (all other)",
       "insulation_layer": null,
       "skylight_framing": null,
       "materials": [
@@ -2204,24 +2805,8 @@
     },
     {
       "name": "U 0.57 SHGC 0.49 Dbl Blue 6mm/6mm Air",
-=======
-      "name": "U 0.44 SHGC 0.20 Dbl Ref-B-H Tint 6mm/13mm Air",
->>>>>>> 58964222
-      "intended_surface_type": "ExteriorWindow",
-      "standards_construction_type": "Metal framing (all other)",
-      "insulation_layer": null,
-      "skylight_framing": null,
-      "materials": [
-        "REF B TINT HI 6MM",
-        "AIR 13MM",
-        "CLEAR 6MM"
-      ]
-    },
-    {
-<<<<<<< HEAD
-      "name": "U 0.57 SHGC 0.49 Dbl Blue 6mm/6mm Air",
-      "intended_surface_type": "GlassDoor",
-      "standards_construction_type": "Metal framing (entrance door)",
+      "intended_surface_type": "ExteriorWindow",
+      "standards_construction_type": "Metal framing (all other)",
       "insulation_layer": null,
       "skylight_framing": null,
       "materials": [
@@ -2234,76 +2819,56 @@
       "name": "U 0.58 SHGC 0.19 Simple Glazing Skylight",
       "intended_surface_type": "Skylight",
       "standards_construction_type": "Glass with Curb",
-=======
-      "name": "U 0.44 SHGC 0.26 Dbl Ref-B-H Clr 6mm/13mm Air",
-      "intended_surface_type": "ExteriorWindow",
-      "standards_construction_type": "Metal framing (all other)",
->>>>>>> 58964222
-      "insulation_layer": null,
-      "skylight_framing": null,
-      "materials": [
-        "REF B CLEAR HI 6MM",
-        "AIR 13MM",
-        "CLEAR 6MM"
-      ]
-    },
-    {
-      "name": "U 0.44 SHGC 0.55 Simple Glazing Window",
-      "intended_surface_type": "Skylight",
-      "standards_construction_type": "Weighted",
-      "insulation_layer": null,
-      "skylight_framing": null,
-      "materials": [
-        "U 0.44 SHGC 0.55 Simple Glazing"
-      ]
-    },
-    {
-      "name": "U 0.45 SHGC 0.25 Simple Glazing Window",
-      "intended_surface_type": "ExteriorWindow",
-      "standards_construction_type": "Metal framing (all other)",
-      "insulation_layer": null,
-      "skylight_framing": null,
-      "materials": [
-        "U 0.45 SHGC 0.25 Simple Glazing"
-      ]
-    },
-    {
-      "name": "U 0.45 SHGC 0.25 Simple Glazing Window Weighted",
-      "intended_surface_type": "ExteriorWindow",
-      "standards_construction_type": "Weighted",
-      "insulation_layer": null,
-      "skylight_framing": null,
-      "materials": [
-        "U 0.45 SHGC 0.25 Simple Glazing"
-      ]
-    },
-    {
-      "name": "U 0.45 SHGC 0.31 Dbl Ref-B-H Clr 6mm/13mm Air",
-      "intended_surface_type": "ExteriorWindow",
-      "standards_construction_type": "Metal framing (all other)",
-      "insulation_layer": null,
-      "skylight_framing": null,
-      "materials": [
-        "REF B CLEAR HI 6MM",
-        "AIR 13MM",
-        "CLEAR 6MM"
-      ]
-    },
-    {
-      "name": "U 0.45 SHGC 0.33 Simple Glazing Window",
-      "intended_surface_type": "ExteriorWindow",
-      "standards_construction_type": "Metal framing (all other)",
-      "insulation_layer": null,
-      "skylight_framing": null,
-      "materials": [
-        "U 0.45 SHGC 0.33 Simple Glazing"
-      ]
-    },
-    {
-<<<<<<< HEAD
+      "insulation_layer": null,
+      "skylight_framing": null,
+      "materials": [
+        "U 0.58 SHGC 0.19 Simple Glazing"
+      ]
+    },
+    {
+      "name": "U 0.58 SHGC 0.36 Simple Glazing Skylight",
+      "intended_surface_type": "Skylight",
+      "standards_construction_type": "Glass with Curb",
+      "insulation_layer": null,
+      "skylight_framing": null,
+      "materials": [
+        "U 0.58 SHGC 0.36 Simple Glazing"
+      ]
+    },
+    {
+      "name": "U 0.59 SHGC 0.36 Simple Glazing Window",
+      "intended_surface_type": "ExteriorWindow",
+      "standards_construction_type": "Metal framing (all other)",
+      "insulation_layer": null,
+      "skylight_framing": null,
+      "materials": [
+        "U 0.59 SHGC 0.36 Simple Glazing"
+      ]
+    },
+    {
+      "name": "U 0.59 SHGC 0.39 Simple Glazing Window",
+      "intended_surface_type": "ExteriorWindow",
+      "standards_construction_type": "Metal framing (all other)",
+      "insulation_layer": null,
+      "skylight_framing": null,
+      "materials": [
+        "U 0.59 SHGC 0.39 Simple Glazing"
+      ]
+    },
+    {
+      "name": "U 0.60 SHGC 0.23 Simple Glazing Window",
+      "intended_surface_type": "ExteriorWindow",
+      "standards_construction_type": "Metal framing (all other)",
+      "insulation_layer": null,
+      "skylight_framing": null,
+      "materials": [
+        "U 0.60 SHGC 0.23 Simple Glazing"
+      ]
+    },
+    {
       "name": "U 0.60 SHGC 0.25 Dbl 2.5mm air",
-      "intended_surface_type": "ExteriorWindow",
-      "standards_construction_type": "Metal framing (all other)",
+      "intended_surface_type": null,
+      "standards_construction_type": null,
       "insulation_layer": null,
       "skylight_framing": null,
       "materials": [
@@ -2313,504 +2878,37 @@
       ]
     },
     {
-      "name": "U 0.60 SHGC 0.25 Dbl 2.5mm air",
-      "intended_surface_type": "GlassDoor",
-      "standards_construction_type": "Metal framing (entrance door)",
-=======
-      "name": "U 0.45 SHGC 0.45 Simple Glazing Window",
-      "intended_surface_type": "ExteriorWindow",
-      "standards_construction_type": "Weighted",
->>>>>>> 58964222
-      "insulation_layer": null,
-      "skylight_framing": null,
-      "materials": [
-        "U 0.45 SHGC 0.45 Simple Glazing"
-      ]
-    },
-    {
-      "name": "U 0.46 SHGC 0.25 Simple Glazing Window",
-      "intended_surface_type": "ExteriorWindow",
-      "standards_construction_type": "Weighted",
-      "insulation_layer": null,
-      "skylight_framing": null,
-      "materials": [
-        "U 0.46 SHGC 0.25 Simple Glazing"
-      ]
-    },
-    {
-      "name": "U 0.46 SHGC 0.45 Dbl Grey 6mm/13mm Air",
-      "intended_surface_type": "ExteriorWindow",
-      "standards_construction_type": "Metal framing (all other)",
-      "insulation_layer": null,
-      "skylight_framing": null,
-      "materials": [
-        "GREY 6MM",
-        "AIR 13MM",
-        "CLEAR 6MM"
-      ]
-    },
-    {
-      "name": "U 0.47 SHGC 0.25 Simple Glazing Window",
-      "intended_surface_type": null,
-      "standards_construction_type": null,
-      "insulation_layer": null,
-      "skylight_framing": null,
-      "materials": [
-        "U 0.47 SHGC 0.25 Simple Glazing"
-      ]
-    },
-    {
-      "name": "U 0.47 SHGC 0.25 Simple Glazing Window Weighted",
-      "intended_surface_type": "ExteriorWindow",
-      "standards_construction_type": "Weighted",
-      "insulation_layer": null,
-      "skylight_framing": null,
-      "materials": [
-        "U 0.47 SHGC 0.25 Simple Glazing"
-      ]
-    },
-    {
-      "name": "U 0.47 SHGC 0.33 Simple Glazing Window",
-      "intended_surface_type": "ExteriorWindow",
-      "standards_construction_type": "Metal framing (all other)",
-      "insulation_layer": null,
-      "skylight_framing": null,
-      "materials": [
-        "U 0.47 SHGC 0.33 Simple Glazing"
-      ]
-    },
-    {
-      "name": "U 0.47 SHGC 0.4 Simple Glazing Window",
-      "intended_surface_type": "Skylight",
-      "standards_construction_type": "Weighted",
-      "insulation_layer": null,
-      "skylight_framing": null,
-      "materials": [
-        "U 0.47 SHGC 0.4 Simple Glazing"
-      ]
-    },
-    {
-      "name": "U 0.48 SHGC 0.19 Simple Glazing Window",
-      "intended_surface_type": "ExteriorWindow",
-      "standards_construction_type": "Metal framing (all other)",
-      "insulation_layer": null,
-      "skylight_framing": null,
-      "materials": [
-        "U 0.48 SHGC 0.19 Simple Glazing"
-      ]
-    },
-    {
-      "name": "U 0.48 SHGC 0.20 Simple Glazing Window",
-      "intended_surface_type": "ExteriorWindow",
-      "standards_construction_type": "Metal framing (all other)",
-      "insulation_layer": null,
-      "skylight_framing": null,
-      "materials": [
-        "U 0.48 SHGC 0.20 Simple Glazing"
-      ]
-    },
-    {
-      "name": "U 0.48 SHGC 0.21 Simple Glazing Window",
-      "intended_surface_type": "ExteriorWindow",
-      "standards_construction_type": "Metal framing (all other)",
-      "insulation_layer": null,
-      "skylight_framing": null,
-      "materials": [
-        "U 0.48 SHGC 0.21 Simple Glazing"
-      ]
-    },
-    {
-      "name": "U 0.48 SHGC 0.22 Simple Glazing Window",
-      "intended_surface_type": "ExteriorWindow",
-      "standards_construction_type": "Metal framing (all other)",
-      "insulation_layer": null,
-      "skylight_framing": null,
-      "materials": [
-        "U 0.48 SHGC 0.22 Simple Glazing"
-      ]
-    },
-    {
-      "name": "U 0.48 SHGC 0.25 Simple Glazing Window",
-      "intended_surface_type": "ExteriorWindow",
-      "standards_construction_type": "Weighted",
-      "insulation_layer": null,
-      "skylight_framing": null,
-      "materials": [
-        "U 0.48 SHGC 0.25 Simple Glazing"
-      ]
-    },
-    {
-      "name": "U 0.48 SHGC 0.40 Dbl Ref-D Clr 6mm/13mm",
-      "intended_surface_type": "ExteriorWindow",
-      "standards_construction_type": "Metal framing (all other)",
-      "insulation_layer": null,
-      "skylight_framing": null,
-      "materials": [
-        "REF D CLEAR 6MM",
-        "AIR 13MM",
-        "CLEAR 6MM"
-      ]
-    },
-    {
-      "name": "U 0.49 SHGC 0.22 Simple Glazing Window",
-      "intended_surface_type": "ExteriorWindow",
-      "standards_construction_type": "Weighted",
-      "insulation_layer": null,
-      "skylight_framing": null,
-      "materials": [
-        "U 0.49 SHGC 0.22 Simple Glazing"
-      ]
-    },
-    {
-      "name": "U 0.49 SHGC 0.25 Simple Glazing Window",
-      "intended_surface_type": "ExteriorWindow",
-      "standards_construction_type": "Weighted",
-      "insulation_layer": null,
-      "skylight_framing": null,
-      "materials": [
-        "U 0.49 SHGC 0.25 Simple Glazing"
-      ]
-    },
-    {
-      "name": "U 0.5 SHGC 0.19 Simple Glazing Skylight",
-      "intended_surface_type": "Skylight",
-      "standards_construction_type": "Weighted",
-      "insulation_layer": null,
-      "skylight_framing": null,
-      "materials": [
-        "U 0.5 SHGC 0.19 Simple Glazing"
-      ]
-    },
-    {
-      "name": "U 0.5 SHGC 0.22 Simple Glazing Window",
-      "intended_surface_type": "ExteriorWindow",
-      "standards_construction_type": "Weighted",
-      "insulation_layer": null,
-      "skylight_framing": null,
-      "materials": [
-        "U 0.5 SHGC 0.22 Simple Glazing"
-      ]
-    },
-    {
-      "name": "U 0.5 SHGC 0.23 Simple Glazing Window",
-      "intended_surface_type": "ExteriorWindow",
-      "standards_construction_type": "Weighted",
-      "insulation_layer": null,
-      "skylight_framing": null,
-      "materials": [
-        "U 0.5 SHGC 0.23 Simple Glazing"
-      ]
-    },
-    {
-      "name": "U 0.5 SHGC 0.25 Simple Glazing Window",
-      "intended_surface_type": "ExteriorWindow",
-      "standards_construction_type": "Weighted",
-      "insulation_layer": null,
-      "skylight_framing": null,
-      "materials": [
-        "U 0.5 SHGC 0.25 Simple Glazing"
-      ]
-    },
-    {
-      "name": "U 0.5 SHGC 0.27 Simple Glazing Skylight",
-      "intended_surface_type": "Skylight",
-      "standards_construction_type": "Weighted",
-      "insulation_layer": null,
-      "skylight_framing": null,
-      "materials": [
-        "U 0.5 SHGC 0.27 Simple Glazing"
-      ]
-    },
-    {
-      "name": "U 0.5 SHGC 0.34 Simple Glazing Skylight",
-      "intended_surface_type": "Skylight",
-      "standards_construction_type": "Weighted",
-      "insulation_layer": null,
-      "skylight_framing": null,
-      "materials": [
-        "U 0.5 SHGC 0.34 Simple Glazing"
-      ]
-    },
-    {
-      "name": "U 0.5 SHGC 0.36 Simple Glazing Skylight",
-      "intended_surface_type": "Skylight",
-      "standards_construction_type": "Weighted",
-      "insulation_layer": null,
-      "skylight_framing": null,
-      "materials": [
-        "U 0.5 SHGC 0.36 Simple Glazing"
-      ]
-    },
-    {
-      "name": "U 0.5 SHGC 0.39 Simple Glazing Skylight",
-      "intended_surface_type": "Skylight",
-      "standards_construction_type": "Weighted",
-      "insulation_layer": null,
-      "skylight_framing": null,
-      "materials": [
-        "U 0.5 SHGC 0.39 Simple Glazing"
-      ]
-    },
-    {
-      "name": "U 0.5 SHGC 0.4 Simple Glazing Window",
-      "intended_surface_type": "Skylight",
-      "standards_construction_type": "Weighted",
-      "insulation_layer": null,
-      "skylight_framing": null,
-      "materials": [
-        "U 0.5 SHGC 0.4 Simple Glazing"
-      ]
-    },
-    {
-      "name": "U 0.5 SHGC 0.45 Simple Glazing Window",
-      "intended_surface_type": "ExteriorWindow",
-      "standards_construction_type": "Weighted",
-      "insulation_layer": null,
-      "skylight_framing": null,
-      "materials": [
-        "U 0.5 SHGC 0.45 Simple Glazing"
-      ]
-    },
-    {
-      "name": "U 0.5 SHGC 0.55 Simple Glazing Skylight",
-      "intended_surface_type": "Skylight",
-      "standards_construction_type": "Weighted",
-      "insulation_layer": null,
-      "skylight_framing": null,
-      "materials": [
-        "U 0.5 SHGC 0.55 Simple Glazing"
-      ]
-    },
-    {
-      "name": "U 0.5 SHGC 0.55 Simple Glazing Window",
-      "intended_surface_type": "Skylight",
-      "standards_construction_type": "Weighted",
-      "insulation_layer": null,
-      "skylight_framing": null,
-      "materials": [
-        "U 0.5 SHGC 0.55 Simple Glazing"
-      ]
-    },
-    {
-      "name": "U 0.5 SHGC 0.65 Simple Glazing Skylight",
-      "intended_surface_type": "Skylight",
-      "standards_construction_type": "Weighted",
-      "insulation_layer": null,
-      "skylight_framing": null,
-      "materials": [
-        "U 0.5 SHGC 0.65 Simple Glazing"
-      ]
-    },
-    {
-      "name": "U 0.50 SHGC 0.22 Simple Glazing Window",
-      "intended_surface_type": "ExteriorWindow",
-      "standards_construction_type": "Metal framing (all other)",
-      "insulation_layer": null,
-      "skylight_framing": null,
-      "materials": [
-        "U 0.50 SHGC 0.22 Simple Glazing"
-      ]
-    },
-    {
-      "name": "U 0.50 SHGC 0.23 Simple Glazing Window",
-      "intended_surface_type": "ExteriorWindow",
-      "standards_construction_type": "Metal framing (all other)",
-      "insulation_layer": null,
-      "skylight_framing": null,
-      "materials": [
-        "U 0.50 SHGC 0.23 Simple Glazing"
-      ]
-    },
-    {
-      "name": "U 0.51 SHGC 0.22 Simple Glazing Window",
-      "intended_surface_type": null,
-      "standards_construction_type": null,
-      "insulation_layer": null,
-      "skylight_framing": null,
-      "materials": [
-        "U 0.51 SHGC 0.22 Simple Glazing"
-      ]
-    },
-    {
-      "name": "U 0.51 SHGC 0.22 Simple Glazing Window Weighted",
-      "intended_surface_type": "ExteriorWindow",
-      "standards_construction_type": "Weighted",
-      "insulation_layer": null,
-      "skylight_framing": null,
-      "materials": [
-        "U 0.51 SHGC 0.22 Simple Glazing"
-      ]
-    },
-    {
-      "name": "U 0.51 SHGC 0.23 Simple Glazing Window",
-      "intended_surface_type": null,
-      "standards_construction_type": null,
-      "insulation_layer": null,
-      "skylight_framing": null,
-      "materials": [
-        "U 0.51 SHGC 0.23 Simple Glazing"
-      ]
-    },
-    {
-      "name": "U 0.51 SHGC 0.23 Simple Glazing Window Weighted",
-      "intended_surface_type": "ExteriorWindow",
-      "standards_construction_type": "Weighted",
-      "insulation_layer": null,
-      "skylight_framing": null,
-      "materials": [
-        "U 0.51 SHGC 0.23 Simple Glazing"
-      ]
-    },
-    {
-      "name": "U 0.51 SHGC 0.45 Simple Glazing Window",
-      "intended_surface_type": "ExteriorWindow",
-      "standards_construction_type": "Weighted",
-      "insulation_layer": null,
-      "skylight_framing": null,
-      "materials": [
-        "U 0.51 SHGC 0.45 Simple Glazing"
-      ]
-    },
-    {
-      "name": "U 0.52 SHGC 0.22 Dbl Ref-B-L Clr 6mm/6mm Air",
-      "intended_surface_type": "ExteriorWindow",
-      "standards_construction_type": "Metal framing (all other)",
-      "insulation_layer": null,
-      "skylight_framing": null,
-      "materials": [
-        "REF B CLEAR LO 6MM",
-        "AIR 6MM",
-        "CLEAR 6MM"
-      ]
-    },
-    {
-      "name": "U 0.52 SHGC 0.39 Simple Glazing Window",
-      "intended_surface_type": "ExteriorWindow",
-      "standards_construction_type": "Metal framing (all other)",
-      "insulation_layer": null,
-      "skylight_framing": null,
-      "materials": [
-        "U 0.52 SHGC 0.39 Simple Glazing"
-      ]
-    },
-    {
-      "name": "U 0.52 SHGC 0.40 Dbl Ref-D Clr 6mm/13mm Air",
-      "intended_surface_type": "ExteriorWindow",
-      "standards_construction_type": "Metal framing (all other)",
-      "insulation_layer": null,
-      "skylight_framing": null,
-      "materials": [
-        "REF D CLEAR 6MM",
-        "AIR 13MM",
-        "CLEAR 6MM"
-      ]
-    },
-    {
-      "name": "U 0.52 SHGC 0.49 Simple Glazing Window",
-      "intended_surface_type": "ExteriorWindow",
-      "standards_construction_type": "Metal framing (all other)",
-      "insulation_layer": null,
-      "skylight_framing": null,
-      "materials": [
-        "U 0.52 SHGC 0.49 Simple Glazing"
-      ]
-    },
-    {
-      "name": "U 0.52 SHGC 0.615 Simple Glazing Window",
-      "intended_surface_type": "ExteriorWindow",
-      "standards_construction_type": "Metal framing (all other)",
-      "insulation_layer": null,
-      "skylight_framing": null,
-      "materials": [
-        "U 0.52 SHGC 0.615 Simple Glazing"
-      ]
-    },
-    {
-      "name": "U 0.53 SHGC 0.22 Simple Glazing Window",
-      "intended_surface_type": "ExteriorWindow",
-      "standards_construction_type": "Weighted",
-      "insulation_layer": null,
-      "skylight_framing": null,
-      "materials": [
-        "U 0.53 SHGC 0.22 Simple Glazing"
-      ]
-    },
-    {
-      "name": "U 0.53 SHGC 0.23 Simple Glazing Window",
-      "intended_surface_type": "ExteriorWindow",
-      "standards_construction_type": "Weighted",
-      "insulation_layer": null,
-      "skylight_framing": null,
-      "materials": [
-        "U 0.53 SHGC 0.23 Simple Glazing"
-      ]
-    },
-    {
-      "name": "U 0.53 SHGC 0.25 Simple Glazing Window",
-      "intended_surface_type": null,
-      "standards_construction_type": null,
-      "insulation_layer": null,
-      "skylight_framing": null,
-      "materials": [
-        "U 0.53 SHGC 0.25 Simple Glazing"
-      ]
-    },
-    {
-      "name": "U 0.53 SHGC 0.25 Simple Glazing Window Weighted",
-      "intended_surface_type": "ExteriorWindow",
-      "standards_construction_type": "Weighted",
-      "insulation_layer": null,
-      "skylight_framing": null,
-      "materials": [
-        "U 0.53 SHGC 0.25 Simple Glazing"
-      ]
-    },
-    {
-      "name": "U 0.54 SHGC 0.13 Dbl Ref-A-L Clr 6mm/13mm Air",
-      "intended_surface_type": "ExteriorWindow",
-      "standards_construction_type": "Metal framing (all other)",
-      "insulation_layer": null,
-      "skylight_framing": null,
-      "materials": [
-        "REF A CLEAR LO 6MM",
-        "AIR 13MM",
-        "CLEAR 6MM"
-      ]
-    },
-    {
-      "name": "U 0.54 SHGC 0.18 Dbl Ref-A-M Tint 6mm/6mm Air",
-      "intended_surface_type": "ExteriorWindow",
-      "standards_construction_type": "Metal framing (all other)",
-      "insulation_layer": null,
-      "skylight_framing": null,
-      "materials": [
-        "REF A TINT MID 6MM",
-        "AIR 6MM",
-        "CLEAR 6MM"
-      ]
-    },
-    {
-      "name": "U 0.54 SHGC 0.23 Simple Glazing Window",
-      "intended_surface_type": "ExteriorWindow",
-      "standards_construction_type": "Metal framing (all other)",
-      "insulation_layer": null,
-      "skylight_framing": null,
-      "materials": [
-        "U 0.54 SHGC 0.23 Simple Glazing"
-      ]
-    },
-    {
-      "name": "U 0.54 SHGC 0.25 Simple Glazing Window",
-      "intended_surface_type": "ExteriorWindow",
-      "standards_construction_type": "Weighted",
-      "insulation_layer": null,
-      "skylight_framing": null,
-      "materials": [
-        "U 0.54 SHGC 0.25 Simple Glazing"
-      ]
-    },
-    {
-      "name": "U 0.54 SHGC 0.27 Dbl Ref-C-H Clr 6mm/6mm Air",
+      "name": "U 0.61 SHGC 0.77 Simple Glazing Skylight",
+      "intended_surface_type": null,
+      "standards_construction_type": null,
+      "insulation_layer": null,
+      "skylight_framing": null,
+      "materials": [
+        "U 0.61 SHGC 0.77 Simple Glazing"
+      ]
+    },
+    {
+      "name": "U 0.62 SHGC 0.20 Simple Glazing Window",
+      "intended_surface_type": "ExteriorWindow",
+      "standards_construction_type": "Metal framing (all other)",
+      "insulation_layer": null,
+      "skylight_framing": null,
+      "materials": [
+        "U 0.62 SHGC 0.20 Simple Glazing"
+      ]
+    },
+    {
+      "name": "U 0.62 SHGC 0.21 Simple Glazing Window",
+      "intended_surface_type": "ExteriorWindow",
+      "standards_construction_type": "Metal framing (all other)",
+      "insulation_layer": null,
+      "skylight_framing": null,
+      "materials": [
+        "U 0.62 SHGC 0.21 Simple Glazing"
+      ]
+    },
+    {
+      "name": "U 0.62 SHGC 0.25 Dbl Ref-C-H Clr 6mm/6mm Air",
       "intended_surface_type": "ExteriorWindow",
       "standards_construction_type": "Metal framing (all other)",
       "insulation_layer": null,
@@ -2822,95 +2920,91 @@
       ]
     },
     {
-      "name": "U 0.55 SHGC 0.25",
-      "intended_surface_type": "ExteriorWindow",
-      "standards_construction_type": "Metal framing (all other)",
-      "insulation_layer": null,
-      "skylight_framing": null,
-      "materials": [
-        "Glass_2175_LayerAvg",
-        "Gap_1_W_0_0032",
-        "Glass_2022F_LayerAvg"
-      ]
-    },
-    {
-      "name": "U 0.55 SHGC 0.3 Simple Glazing Window",
-      "intended_surface_type": "Skylight",
-      "standards_construction_type": "Weighted",
-      "insulation_layer": null,
-      "skylight_framing": null,
-      "materials": [
-        "U 0.55 SHGC 0.3 Simple Glazing"
-      ]
-    },
-    {
-      "name": "U 0.55 SHGC 0.31 Dbl Ref-D Tint 6mm/6mm Air",
-      "intended_surface_type": "ExteriorWindow",
-      "standards_construction_type": "Metal framing (all other)",
-      "insulation_layer": null,
-      "skylight_framing": null,
-      "materials": [
-        "REF D TINT 6MM",
+      "name": "U 0.62 SHGC 0.39 Dbl Ref-D Clr 6mm/6mm Air",
+      "intended_surface_type": "ExteriorWindow",
+      "standards_construction_type": "Metal framing (all other)",
+      "insulation_layer": null,
+      "skylight_framing": null,
+      "materials": [
+        "REF D CLEAR 6MM",
         "AIR 6MM",
         "CLEAR 6MM"
       ]
     },
     {
-      "name": "U 0.55 SHGC 0.35 Simple Glazing Window",
-      "intended_surface_type": "Skylight",
-      "standards_construction_type": "Weighted",
-      "insulation_layer": null,
-      "skylight_framing": null,
-      "materials": [
-        "U 0.55 SHGC 0.35 Simple Glazing"
-      ]
-    },
-    {
-      "name": "U 0.55 SHGC 0.55 Simple Glazing Skylight",
-      "intended_surface_type": "Skylight",
-      "standards_construction_type": "Weighted",
-      "insulation_layer": null,
-      "skylight_framing": null,
-      "materials": [
-        "U 0.55 SHGC 0.55 Simple Glazing"
-      ]
-    },
-    {
-      "name": "U 0.55 SHGC 0.64 Simple Glazing Skylight",
-      "intended_surface_type": "Skylight",
-      "standards_construction_type": "Weighted",
-      "insulation_layer": null,
-      "skylight_framing": null,
-      "materials": [
-        "U 0.55 SHGC 0.64 Simple Glazing"
-      ]
-    },
-    {
-      "name": "U 0.56 SHGC 0.35 Dbl Ref-D Tint 6mm/6mm",
-      "intended_surface_type": "ExteriorWindow",
-      "standards_construction_type": "Metal framing (all other)",
-      "insulation_layer": null,
-      "skylight_framing": null,
-      "materials": [
-        "REF D TINT 6MM",
+      "name": "U 0.62 SHGC 0.41 Simple Glazing Window",
+      "intended_surface_type": "ExteriorWindow",
+      "standards_construction_type": "Metal framing (all other)",
+      "insulation_layer": null,
+      "skylight_framing": null,
+      "materials": [
+        "U 0.62 SHGC 0.41 Simple Glazing"
+      ]
+    },
+    {
+      "name": "U 0.62 SHGC 0.45 Simple Glazing Window",
+      "intended_surface_type": "ExteriorWindow",
+      "standards_construction_type": "Weighted",
+      "insulation_layer": null,
+      "skylight_framing": null,
+      "materials": [
+        "U 0.62 SHGC 0.45 Simple Glazing"
+      ]
+    },
+    {
+      "name": "U 0.62 SHGC 0.49 Dbl Blue 6mm/6mm Air",
+      "intended_surface_type": "ExteriorWindow",
+      "standards_construction_type": "Metal framing (all other)",
+      "insulation_layer": null,
+      "skylight_framing": null,
+      "materials": [
+        "BLUE 6MM",
         "AIR 6MM",
         "CLEAR 6MM"
       ]
     },
     {
-      "name": "U 0.56 SHGC 0.76 Dbl Clr 3mm/6mm Air",
-      "intended_surface_type": "ExteriorWindow",
-      "standards_construction_type": "Metal framing (all other)",
-      "insulation_layer": null,
-      "skylight_framing": null,
-      "materials": [
-        "CLEAR 3MM",
-        "AIR 6MM",
-        "CLEAR 3MM"
-      ]
-    },
-    {
-      "name": "U 0.57 SHGC 0.25 Dbl Ref-C-H Clr 6mm/6mm Air",
+      "name": "U 0.63 SHGC 0.33 Simple Glazing Window",
+      "intended_surface_type": "ExteriorWindow",
+      "standards_construction_type": "Weighted",
+      "insulation_layer": null,
+      "skylight_framing": null,
+      "materials": [
+        "U 0.63 SHGC 0.33 Simple Glazing"
+      ]
+    },
+    {
+      "name": "U 0.63 SHGC 0.34 Simple Glazing Window",
+      "intended_surface_type": "ExteriorWindow",
+      "standards_construction_type": "Weighted",
+      "insulation_layer": null,
+      "skylight_framing": null,
+      "materials": [
+        "U 0.63 SHGC 0.34 Simple Glazing"
+      ]
+    },
+    {
+      "name": "U 0.63 SHGC 0.36 Simple Glazing Window",
+      "intended_surface_type": "ExteriorWindow",
+      "standards_construction_type": "Weighted",
+      "insulation_layer": null,
+      "skylight_framing": null,
+      "materials": [
+        "U 0.63 SHGC 0.36 Simple Glazing"
+      ]
+    },
+    {
+      "name": "U 0.63 SHGC 0.45 Simple Glazing Window",
+      "intended_surface_type": "ExteriorWindow",
+      "standards_construction_type": "Weighted",
+      "insulation_layer": null,
+      "skylight_framing": null,
+      "materials": [
+        "U 0.63 SHGC 0.45 Simple Glazing"
+      ]
+    },
+    {
+      "name": "U 0.65 SHGC 0.25 Dbl Ref-C-H Clr 6mm/6mm Air",
       "intended_surface_type": "ExteriorWindow",
       "standards_construction_type": "Metal framing (all other)",
       "insulation_layer": null,
@@ -2922,133 +3016,207 @@
       ]
     },
     {
-      "name": "U 0.57 SHGC 0.25 Simple Glazing Window",
-      "intended_surface_type": "ExteriorWindow",
-      "standards_construction_type": "Weighted",
-      "insulation_layer": null,
-      "skylight_framing": null,
-      "materials": [
-        "U 0.57 SHGC 0.25 Simple Glazing"
-      ]
-    },
-    {
-      "name": "U 0.57 SHGC 0.39 Dbl Ref-D Clr 6mm/6mm Air",
-      "intended_surface_type": "ExteriorWindow",
-      "standards_construction_type": "Metal framing (all other)",
-      "insulation_layer": null,
-      "skylight_framing": null,
-      "materials": [
-        "REF D CLEAR 6MM",
-        "AIR 6MM",
-        "CLEAR 6MM"
-      ]
-    },
-    {
-      "name": "U 0.57 SHGC 0.49 Dbl Blue 6mm/6mm Air",
-      "intended_surface_type": "ExteriorWindow",
-      "standards_construction_type": "Metal framing (all other)",
-      "insulation_layer": null,
-      "skylight_framing": null,
-      "materials": [
-        "BLUE 6MM",
-        "AIR 6MM",
-        "CLEAR 6MM"
-      ]
-    },
-    {
-      "name": "U 0.58 SHGC 0.19 Simple Glazing Skylight",
-      "intended_surface_type": "Skylight",
-      "standards_construction_type": "Glass with Curb",
-      "insulation_layer": null,
-      "skylight_framing": null,
-      "materials": [
-        "U 0.58 SHGC 0.19 Simple Glazing"
-      ]
-    },
-    {
-      "name": "U 0.58 SHGC 0.36 Simple Glazing Skylight",
-      "intended_surface_type": "Skylight",
-      "standards_construction_type": "Glass with Curb",
-      "insulation_layer": null,
-      "skylight_framing": null,
-      "materials": [
-        "U 0.58 SHGC 0.36 Simple Glazing"
-      ]
-    },
-    {
-      "name": "U 0.59 SHGC 0.36 Simple Glazing Window",
-      "intended_surface_type": "ExteriorWindow",
-      "standards_construction_type": "Metal framing (all other)",
-      "insulation_layer": null,
-      "skylight_framing": null,
-      "materials": [
-        "U 0.59 SHGC 0.36 Simple Glazing"
-      ]
-    },
-    {
-      "name": "U 0.59 SHGC 0.39 Simple Glazing Window",
-      "intended_surface_type": "ExteriorWindow",
-      "standards_construction_type": "Metal framing (all other)",
-      "insulation_layer": null,
-      "skylight_framing": null,
-      "materials": [
-        "U 0.59 SHGC 0.39 Simple Glazing"
-      ]
-    },
-    {
-      "name": "U 0.60 SHGC 0.23 Simple Glazing Window",
-      "intended_surface_type": "ExteriorWindow",
-      "standards_construction_type": "Metal framing (all other)",
-      "insulation_layer": null,
-      "skylight_framing": null,
-      "materials": [
-        "U 0.60 SHGC 0.23 Simple Glazing"
-      ]
-    },
-    {
-      "name": "U 0.60 SHGC 0.25 Dbl 2.5mm air",
-      "intended_surface_type": null,
-      "standards_construction_type": null,
-      "insulation_layer": null,
-      "skylight_framing": null,
-      "materials": [
-        "Glass_2175_LayerAvg",
-        "Gap_1_W_0_0025",
-        "Glass_2022F_LayerAvg"
-      ]
-    },
-    {
-      "name": "U 0.61 SHGC 0.77 Simple Glazing Skylight",
-      "intended_surface_type": null,
-      "standards_construction_type": null,
-      "insulation_layer": null,
-      "skylight_framing": null,
-      "materials": [
-        "U 0.61 SHGC 0.77 Simple Glazing"
-      ]
-    },
-    {
-      "name": "U 0.62 SHGC 0.20 Simple Glazing Window",
-      "intended_surface_type": "ExteriorWindow",
-      "standards_construction_type": "Metal framing (all other)",
-      "insulation_layer": null,
-      "skylight_framing": null,
-      "materials": [
-        "U 0.62 SHGC 0.20 Simple Glazing"
-      ]
-    },
-    {
-      "name": "U 0.62 SHGC 0.21 Simple Glazing Window",
-      "intended_surface_type": "ExteriorWindow",
-      "standards_construction_type": "Metal framing (all other)",
-      "insulation_layer": null,
-      "skylight_framing": null,
-      "materials": [
-        "U 0.62 SHGC 0.21 Simple Glazing"
-      ]
-    },
-    {
-      "name": "U 0.62 SHGC 0.25 Dbl Ref-C-H Clr 6mm/6mm Air",
+      "name": "U 0.65 SHGC 0.3 Simple Glazing Window",
+      "intended_surface_type": "Skylight",
+      "standards_construction_type": "Weighted",
+      "insulation_layer": null,
+      "skylight_framing": null,
+      "materials": [
+        "U 0.65 SHGC 0.3 Simple Glazing"
+      ]
+    },
+    {
+      "name": "U 0.65 SHGC 0.35 Simple Glazing Skylight",
+      "intended_surface_type": null,
+      "standards_construction_type": null,
+      "insulation_layer": null,
+      "skylight_framing": null,
+      "materials": [
+        "U 0.65 SHGC 0.35 Simple Glazing"
+      ]
+    },
+    {
+      "name": "U 0.65 SHGC 0.35 Simple Glazing Window",
+      "intended_surface_type": "Skylight",
+      "standards_construction_type": "Weighted",
+      "insulation_layer": null,
+      "skylight_framing": null,
+      "materials": [
+        "U 0.65 SHGC 0.35 Simple Glazing Window"
+      ]
+    },
+    {
+      "name": "U 0.65 SHGC 0.55 Simple Glazing Skylight",
+      "intended_surface_type": "Skylight",
+      "standards_construction_type": "Weighted",
+      "insulation_layer": null,
+      "skylight_framing": null,
+      "materials": [
+        "U 0.65 SHGC 0.55 Simple Glazing"
+      ]
+    },
+    {
+      "name": "U 0.65 SHGC 0.68 Simple Glazing Skylight",
+      "intended_surface_type": "Skylight",
+      "standards_construction_type": "Weighted",
+      "insulation_layer": null,
+      "skylight_framing": null,
+      "materials": [
+        "U 0.65 SHGC 0.68 Simple Glazing"
+      ]
+    },
+    {
+      "name": "U 0.65 SHGC 0.77 Simple Glazing Skylight",
+      "intended_surface_type": "Skylight",
+      "standards_construction_type": "Weighted",
+      "insulation_layer": null,
+      "skylight_framing": null,
+      "materials": [
+        "U 0.65 SHGC 0.77 Simple Glazing"
+      ]
+    },
+    {
+      "name": "U 0.67 SHGC 0.77 Sgl LoE (e2-.2) Clr 3mm",
+      "intended_surface_type": "ExteriorWindow",
+      "standards_construction_type": "Metal framing (all other)",
+      "insulation_layer": null,
+      "skylight_framing": null,
+      "materials": [
+        "PYR B CLEAR 3MM"
+      ]
+    },
+    {
+      "name": "U 0.68 SHGC 0.23 Simple Glazing Window",
+      "intended_surface_type": "ExteriorWindow",
+      "standards_construction_type": "Weighted",
+      "insulation_layer": null,
+      "skylight_framing": null,
+      "materials": [
+        "U 0.68 SHGC 0.23 Simple Glazing"
+      ]
+    },
+    {
+      "name": "U 0.68 SHGC 0.25 Simple Glazing Window",
+      "intended_surface_type": "ExteriorWindow",
+      "standards_construction_type": "Weighted",
+      "insulation_layer": null,
+      "skylight_framing": null,
+      "materials": [
+        "U 0.68 SHGC 0.25 Simple Glazing"
+      ]
+    },
+    {
+      "name": "U 0.68 SHGC 0.36 Simple Glazing Window",
+      "intended_surface_type": "ExteriorWindow",
+      "standards_construction_type": "Weighted",
+      "insulation_layer": null,
+      "skylight_framing": null,
+      "materials": [
+        "U 0.68 SHGC 0.36 Simple Glazing"
+      ]
+    },
+    {
+      "name": "U 0.68 SHGC 0.38 Simple Glazing Window",
+      "intended_surface_type": "ExteriorWindow",
+      "standards_construction_type": "Weighted",
+      "insulation_layer": null,
+      "skylight_framing": null,
+      "materials": [
+        "U 0.68 SHGC 0.38 Simple Glazing"
+      ]
+    },
+    {
+      "name": "U 0.68 SHGC 0.4 Simple Glazing Window",
+      "intended_surface_type": "ExteriorWindow",
+      "standards_construction_type": "Weighted",
+      "insulation_layer": null,
+      "skylight_framing": null,
+      "materials": [
+        "U 0.68 SHGC 0.4 Simple Glazing"
+      ]
+    },
+    {
+      "name": "U 0.68 SHGC 0.45 Simple Glazing Window",
+      "intended_surface_type": "ExteriorWindow",
+      "standards_construction_type": "Weighted",
+      "insulation_layer": null,
+      "skylight_framing": null,
+      "materials": [
+        "U 0.68 SHGC 0.45 Simple Glazing"
+      ]
+    },
+    {
+      "name": "U 0.69 SHGC 0.19 Simple Glazing Skylight",
+      "intended_surface_type": null,
+      "standards_construction_type": null,
+      "insulation_layer": null,
+      "skylight_framing": null,
+      "materials": [
+        "U 0.69 SHGC 0.19 Simple Glazing"
+      ]
+    },
+    {
+      "name": "U 0.69 SHGC 0.36 Simple Glazing Skylight",
+      "intended_surface_type": null,
+      "standards_construction_type": null,
+      "insulation_layer": null,
+      "skylight_framing": null,
+      "materials": [
+        "U 0.69 SHGC 0.36 Simple Glazing"
+      ]
+    },
+    {
+      "name": "U 0.69 SHGC 0.39 Simple Glazing Skylight",
+      "intended_surface_type": null,
+      "standards_construction_type": null,
+      "insulation_layer": null,
+      "skylight_framing": null,
+      "materials": [
+        "U 0.69 SHGC 0.39 Simple Glazing"
+      ]
+    },
+    {
+      "name": "U 0.69 SHGC 0.49 Simple Glazing Skylight",
+      "intended_surface_type": null,
+      "standards_construction_type": null,
+      "insulation_layer": null,
+      "skylight_framing": null,
+      "materials": [
+        "U 0.69 SHGC 0.49 Simple Glazing"
+      ]
+    },
+    {
+      "name": "U 0.69 SHGC 0.64 Simple Glazing Skylight",
+      "intended_surface_type": null,
+      "standards_construction_type": null,
+      "insulation_layer": null,
+      "skylight_framing": null,
+      "materials": [
+        "U 0.69 SHGC 0.64 Simple Glazing"
+      ]
+    },
+    {
+      "name": "U 0.69 SHGC 0.68 Simple Glazing Skylight",
+      "intended_surface_type": null,
+      "standards_construction_type": null,
+      "insulation_layer": null,
+      "skylight_framing": null,
+      "materials": [
+        "U 0.69 SHGC 0.68 Simple Glazing"
+      ]
+    },
+    {
+      "name": "U 0.7 SHGC 0.3 Simple Glazing Window",
+      "intended_surface_type": "Skylight",
+      "standards_construction_type": "Weighted",
+      "insulation_layer": null,
+      "skylight_framing": null,
+      "materials": [
+        "U 0.7 SHGC 0.3 Simple Glazing"
+      ]
+    },
+    {
+      "name": "U 0.71 SHGC 0.25 Dbl Ref-C-H Clr 6mm/6mm Air",
       "intended_surface_type": "ExteriorWindow",
       "standards_construction_type": "Metal framing (all other)",
       "insulation_layer": null,
@@ -3060,314 +3228,6 @@
       ]
     },
     {
-      "name": "U 0.62 SHGC 0.39 Dbl Ref-D Clr 6mm/6mm Air",
-      "intended_surface_type": "ExteriorWindow",
-      "standards_construction_type": "Metal framing (all other)",
-      "insulation_layer": null,
-      "skylight_framing": null,
-      "materials": [
-        "REF D CLEAR 6MM",
-        "AIR 6MM",
-        "CLEAR 6MM"
-      ]
-    },
-    {
-      "name": "U 0.62 SHGC 0.41 Simple Glazing Window",
-      "intended_surface_type": "ExteriorWindow",
-      "standards_construction_type": "Metal framing (all other)",
-      "insulation_layer": null,
-      "skylight_framing": null,
-      "materials": [
-        "U 0.62 SHGC 0.41 Simple Glazing"
-      ]
-    },
-    {
-      "name": "U 0.62 SHGC 0.45 Simple Glazing Window",
-      "intended_surface_type": "ExteriorWindow",
-      "standards_construction_type": "Weighted",
-      "insulation_layer": null,
-      "skylight_framing": null,
-      "materials": [
-        "U 0.62 SHGC 0.45 Simple Glazing"
-      ]
-    },
-    {
-      "name": "U 0.62 SHGC 0.49 Dbl Blue 6mm/6mm Air",
-      "intended_surface_type": "ExteriorWindow",
-      "standards_construction_type": "Metal framing (all other)",
-      "insulation_layer": null,
-      "skylight_framing": null,
-      "materials": [
-        "BLUE 6MM",
-        "AIR 6MM",
-        "CLEAR 6MM"
-      ]
-    },
-    {
-      "name": "U 0.63 SHGC 0.33 Simple Glazing Window",
-      "intended_surface_type": "ExteriorWindow",
-      "standards_construction_type": "Weighted",
-      "insulation_layer": null,
-      "skylight_framing": null,
-      "materials": [
-        "U 0.63 SHGC 0.33 Simple Glazing"
-      ]
-    },
-    {
-      "name": "U 0.63 SHGC 0.34 Simple Glazing Window",
-      "intended_surface_type": "ExteriorWindow",
-      "standards_construction_type": "Weighted",
-      "insulation_layer": null,
-      "skylight_framing": null,
-      "materials": [
-        "U 0.63 SHGC 0.34 Simple Glazing"
-      ]
-    },
-    {
-      "name": "U 0.63 SHGC 0.36 Simple Glazing Window",
-      "intended_surface_type": "ExteriorWindow",
-      "standards_construction_type": "Weighted",
-      "insulation_layer": null,
-      "skylight_framing": null,
-      "materials": [
-        "U 0.63 SHGC 0.36 Simple Glazing"
-      ]
-    },
-    {
-      "name": "U 0.63 SHGC 0.45 Simple Glazing Window",
-      "intended_surface_type": "ExteriorWindow",
-      "standards_construction_type": "Weighted",
-      "insulation_layer": null,
-      "skylight_framing": null,
-      "materials": [
-        "U 0.63 SHGC 0.45 Simple Glazing"
-      ]
-    },
-    {
-      "name": "U 0.65 SHGC 0.25 Dbl Ref-C-H Clr 6mm/6mm Air",
-      "intended_surface_type": "ExteriorWindow",
-      "standards_construction_type": "Metal framing (all other)",
-      "insulation_layer": null,
-      "skylight_framing": null,
-      "materials": [
-        "REF C CLEAR HI 6MM",
-        "AIR 6MM",
-        "CLEAR 6MM"
-      ]
-    },
-    {
-      "name": "U 0.65 SHGC 0.3 Simple Glazing Window",
-      "intended_surface_type": "Skylight",
-      "standards_construction_type": "Weighted",
-      "insulation_layer": null,
-      "skylight_framing": null,
-      "materials": [
-        "U 0.65 SHGC 0.3 Simple Glazing"
-      ]
-    },
-    {
-      "name": "U 0.65 SHGC 0.35 Simple Glazing Skylight",
-      "intended_surface_type": null,
-      "standards_construction_type": null,
-      "insulation_layer": null,
-      "skylight_framing": null,
-      "materials": [
-        "U 0.65 SHGC 0.35 Simple Glazing"
-      ]
-    },
-    {
-      "name": "U 0.65 SHGC 0.35 Simple Glazing Window",
-      "intended_surface_type": "Skylight",
-      "standards_construction_type": "Weighted",
-      "insulation_layer": null,
-      "skylight_framing": null,
-      "materials": [
-        "U 0.65 SHGC 0.35 Simple Glazing Window"
-      ]
-    },
-    {
-      "name": "U 0.65 SHGC 0.55 Simple Glazing Skylight",
-      "intended_surface_type": "Skylight",
-      "standards_construction_type": "Weighted",
-      "insulation_layer": null,
-      "skylight_framing": null,
-      "materials": [
-        "U 0.65 SHGC 0.55 Simple Glazing"
-      ]
-    },
-    {
-      "name": "U 0.65 SHGC 0.68 Simple Glazing Skylight",
-      "intended_surface_type": "Skylight",
-      "standards_construction_type": "Weighted",
-      "insulation_layer": null,
-      "skylight_framing": null,
-      "materials": [
-        "U 0.65 SHGC 0.68 Simple Glazing"
-      ]
-    },
-    {
-      "name": "U 0.65 SHGC 0.77 Simple Glazing Skylight",
-      "intended_surface_type": "Skylight",
-      "standards_construction_type": "Weighted",
-      "insulation_layer": null,
-      "skylight_framing": null,
-      "materials": [
-        "U 0.65 SHGC 0.77 Simple Glazing"
-      ]
-    },
-    {
-      "name": "U 0.67 SHGC 0.77 Sgl LoE (e2-.2) Clr 3mm",
-      "intended_surface_type": "ExteriorWindow",
-      "standards_construction_type": "Metal framing (all other)",
-      "insulation_layer": null,
-      "skylight_framing": null,
-      "materials": [
-        "PYR B CLEAR 3MM"
-      ]
-    },
-    {
-      "name": "U 0.68 SHGC 0.23 Simple Glazing Window",
-      "intended_surface_type": "ExteriorWindow",
-      "standards_construction_type": "Weighted",
-      "insulation_layer": null,
-      "skylight_framing": null,
-      "materials": [
-        "U 0.68 SHGC 0.23 Simple Glazing"
-      ]
-    },
-    {
-      "name": "U 0.68 SHGC 0.25 Simple Glazing Window",
-      "intended_surface_type": "ExteriorWindow",
-      "standards_construction_type": "Weighted",
-      "insulation_layer": null,
-      "skylight_framing": null,
-      "materials": [
-        "U 0.68 SHGC 0.25 Simple Glazing"
-      ]
-    },
-    {
-      "name": "U 0.68 SHGC 0.36 Simple Glazing Window",
-      "intended_surface_type": "ExteriorWindow",
-      "standards_construction_type": "Weighted",
-      "insulation_layer": null,
-      "skylight_framing": null,
-      "materials": [
-        "U 0.68 SHGC 0.36 Simple Glazing"
-      ]
-    },
-    {
-      "name": "U 0.68 SHGC 0.38 Simple Glazing Window",
-      "intended_surface_type": "ExteriorWindow",
-      "standards_construction_type": "Weighted",
-      "insulation_layer": null,
-      "skylight_framing": null,
-      "materials": [
-        "U 0.68 SHGC 0.38 Simple Glazing"
-      ]
-    },
-    {
-      "name": "U 0.68 SHGC 0.4 Simple Glazing Window",
-      "intended_surface_type": "ExteriorWindow",
-      "standards_construction_type": "Weighted",
-      "insulation_layer": null,
-      "skylight_framing": null,
-      "materials": [
-        "U 0.68 SHGC 0.4 Simple Glazing"
-      ]
-    },
-    {
-      "name": "U 0.68 SHGC 0.45 Simple Glazing Window",
-      "intended_surface_type": "ExteriorWindow",
-      "standards_construction_type": "Weighted",
-      "insulation_layer": null,
-      "skylight_framing": null,
-      "materials": [
-        "U 0.68 SHGC 0.45 Simple Glazing"
-      ]
-    },
-    {
-      "name": "U 0.69 SHGC 0.19 Simple Glazing Skylight",
-      "intended_surface_type": null,
-      "standards_construction_type": null,
-      "insulation_layer": null,
-      "skylight_framing": null,
-      "materials": [
-        "U 0.69 SHGC 0.19 Simple Glazing"
-      ]
-    },
-    {
-      "name": "U 0.69 SHGC 0.36 Simple Glazing Skylight",
-      "intended_surface_type": null,
-      "standards_construction_type": null,
-      "insulation_layer": null,
-      "skylight_framing": null,
-      "materials": [
-        "U 0.69 SHGC 0.36 Simple Glazing"
-      ]
-    },
-    {
-      "name": "U 0.69 SHGC 0.39 Simple Glazing Skylight",
-      "intended_surface_type": null,
-      "standards_construction_type": null,
-      "insulation_layer": null,
-      "skylight_framing": null,
-      "materials": [
-        "U 0.69 SHGC 0.39 Simple Glazing"
-      ]
-    },
-    {
-      "name": "U 0.69 SHGC 0.49 Simple Glazing Skylight",
-      "intended_surface_type": null,
-      "standards_construction_type": null,
-      "insulation_layer": null,
-      "skylight_framing": null,
-      "materials": [
-        "U 0.69 SHGC 0.49 Simple Glazing"
-      ]
-    },
-    {
-      "name": "U 0.69 SHGC 0.64 Simple Glazing Skylight",
-      "intended_surface_type": null,
-      "standards_construction_type": null,
-      "insulation_layer": null,
-      "skylight_framing": null,
-      "materials": [
-        "U 0.69 SHGC 0.64 Simple Glazing"
-      ]
-    },
-    {
-      "name": "U 0.69 SHGC 0.68 Simple Glazing Skylight",
-      "intended_surface_type": null,
-      "standards_construction_type": null,
-      "insulation_layer": null,
-      "skylight_framing": null,
-      "materials": [
-        "U 0.69 SHGC 0.68 Simple Glazing"
-      ]
-    },
-    {
-      "name": "U 0.7 SHGC 0.3 Simple Glazing Window",
-      "intended_surface_type": "Skylight",
-      "standards_construction_type": "Weighted",
-      "insulation_layer": null,
-      "skylight_framing": null,
-      "materials": [
-        "U 0.7 SHGC 0.3 Simple Glazing"
-      ]
-    },
-    {
-      "name": "U 0.71 SHGC 0.25 Dbl Ref-C-H Clr 6mm/6mm Air",
-      "intended_surface_type": "ExteriorWindow",
-      "standards_construction_type": "Metal framing (all other)",
-      "insulation_layer": null,
-      "skylight_framing": null,
-      "materials": [
-        "REF C CLEAR HI 6MM",
-        "AIR 6MM",
-        "CLEAR 6MM"
-      ]
-    },
-    {
       "name": "U 0.72 SHGC 0.25 Sgl Ref-B-M Tint 6mm",
       "intended_surface_type": "ExteriorWindow",
       "standards_construction_type": "Metal framing (all other)",
@@ -3458,27 +3318,9 @@
       ]
     },
     {
-<<<<<<< HEAD
-      "name": "U 0.65 SHGC 0.25 Dbl Ref-C-H Clr 6mm/6mm Air",
-      "intended_surface_type": "GlassDoor",
-      "standards_construction_type": "Metal framing (entrance door)",
-      "insulation_layer": null,
-      "skylight_framing": null,
-      "materials": [
-        "REF C CLEAR HI 6MM",
-        "AIR 6MM",
-        "CLEAR 6MM"
-      ]
-    },
-    {
-      "name": "U 0.65 SHGC 0.35 Simple Glazing Skylight",
-      "intended_surface_type": null,
-      "standards_construction_type": null,
-=======
       "name": "U 0.75 SHGC 0.39 Simple Glazing Skylight",
       "intended_surface_type": "Skylight",
       "standards_construction_type": "Weighted",
->>>>>>> 58964222
       "insulation_layer": null,
       "skylight_framing": null,
       "materials": [
@@ -3486,15 +3328,9 @@
       ]
     },
     {
-<<<<<<< HEAD
-      "name": "U 0.67 SHGC 0.77 Sgl LoE (e2-.2) Clr 3mm",
-      "intended_surface_type": "GlassDoor",
-      "standards_construction_type": "Metal framing (entrance door)",
-=======
       "name": "U 0.75 SHGC 0.49 Simple Glazing Skylight",
       "intended_surface_type": "Skylight",
       "standards_construction_type": "Weighted",
->>>>>>> 58964222
       "insulation_layer": null,
       "skylight_framing": null,
       "materials": [
@@ -3582,25 +3418,9 @@
       ]
     },
     {
-<<<<<<< HEAD
-      "name": "U 0.72 SHGC 0.25 Sgl Ref-B-M Tint 6mm",
-      "intended_surface_type": "GlassDoor",
-      "standards_construction_type": "Metal framing (entrance door)",
-      "insulation_layer": null,
-      "skylight_framing": null,
-      "materials": [
-        "REF B TINT MID 6MM"
-      ]
-    },
-    {
-      "name": "U 0.72 SHGC 0.25 Simple Glazing Window",
-      "intended_surface_type": "ExteriorWindow",
-      "standards_construction_type": "Metal framing (all other)",
-=======
       "name": "U 0.81 SHGC 0.65 Simple Glazing Skylight",
       "intended_surface_type": null,
       "standards_construction_type": null,
->>>>>>> 58964222
       "insulation_layer": null,
       "skylight_framing": null,
       "materials": [
@@ -3608,21 +3428,7 @@
       ]
     },
     {
-<<<<<<< HEAD
-      "name": "U 0.72 SHGC 0.25 Simple Glazing Window",
-      "intended_surface_type": "GlassDoor",
-      "standards_construction_type": "Metal framing (entrance door)",
-      "insulation_layer": null,
-      "skylight_framing": null,
-      "materials": [
-        "U 0.72 SHGC 0.25 Simple Glazing"
-      ]
-    },
-    {
-      "name": "U 0.72 SHGC 0.36 Simple Glazing Window",
-=======
       "name": "U 0.83 SHGC 0.25 Simple Glazing Window",
->>>>>>> 58964222
       "intended_surface_type": "ExteriorWindow",
       "standards_construction_type": "Weighted",
       "insulation_layer": null,
@@ -3752,16 +3558,6 @@
       ]
     },
     {
-      "name": "U 0.88 SHGC 0.16 Sgl Ref-A-L Clr 6mm",
-      "intended_surface_type": "GlassDoor",
-      "standards_construction_type": "Metal framing (entrance door)",
-      "insulation_layer": null,
-      "skylight_framing": null,
-      "materials": [
-        "REF A CLEAR LO 6MM"
-      ]
-    },
-    {
       "name": "U 0.88 SHGC 0.27 Sgl Elec Ref Colored 6mm",
       "intended_surface_type": "ExteriorWindow",
       "standards_construction_type": "Metal framing (all other)",
@@ -3872,107 +3668,217 @@
       ]
     },
     {
-<<<<<<< HEAD
-      "name": "U 0.98 SHGC 0.68 Sgl Ref-B-H Clr 6mm",
-      "intended_surface_type": "GlassDoor",
-      "standards_construction_type": "Metal framing (entrance door)",
+      "name": "U 1.1 SHGC 0.25 Simple Glazing Window",
+      "intended_surface_type": "ExteriorWindow",
+      "standards_construction_type": "Weighted",
+      "insulation_layer": null,
+      "skylight_framing": null,
+      "materials": [
+        "U 1.1 SHGC 0.25 Simple Glazing"
+      ]
+    },
+    {
+      "name": "U 1.1 SHGC 0.45 Simple Glazing Window",
+      "intended_surface_type": "ExteriorWindow",
+      "standards_construction_type": "Weighted",
+      "insulation_layer": null,
+      "skylight_framing": null,
+      "materials": [
+        "U 1.1 SHGC 0.45 Simple Glazing"
+      ]
+    },
+    {
+      "name": "U 1.10 SHGC 0.62 Simple Glazing Skylight",
+      "intended_surface_type": null,
+      "standards_construction_type": null,
+      "insulation_layer": null,
+      "skylight_framing": null,
+      "materials": [
+        "U 1.10 SHGC 0.62 Simple Glazing"
+      ]
+    },
+    {
+      "name": "U 1.10 SHGC 0.77 Simple Glazing Skylight",
+      "intended_surface_type": null,
+      "standards_construction_type": null,
+      "insulation_layer": null,
+      "skylight_framing": null,
+      "materials": [
+        "U 1.10 SHGC 0.77 Simple Glazing"
+      ]
+    },
+    {
+      "name": "U 1.15 SHGC 0.55 Simple Glazing Skylight",
+      "intended_surface_type": "Skylight",
+      "standards_construction_type": "Weighted",
+      "insulation_layer": null,
+      "skylight_framing": null,
+      "materials": [
+        "U 1.15 SHGC 0.55 Simple Glazing"
+      ]
+    },
+    {
+      "name": "U 1.15 SHGC 0.55 Simple Glazing Window",
+      "intended_surface_type": "Skylight",
+      "standards_construction_type": "Weighted",
+      "insulation_layer": null,
+      "skylight_framing": null,
+      "materials": [
+        "U 1.15 SHGC 0.55 Simple Glazing"
+      ]
+    },
+    {
+      "name": "U 1.15 SHGC 0.77 Simple Glazing Skylight",
+      "intended_surface_type": null,
+      "standards_construction_type": null,
+      "insulation_layer": null,
+      "skylight_framing": null,
+      "materials": [
+        "U 1.15 SHGC 0.77 Simple Glazing"
+      ]
+    },
+    {
+      "name": "U 1.17 SHGC 0.19 Simple Glazing Skylight",
+      "intended_surface_type": null,
+      "standards_construction_type": null,
+      "insulation_layer": null,
+      "skylight_framing": null,
+      "materials": [
+        "U 1.17 SHGC 0.19 Simple Glazing"
+      ]
+    },
+    {
+      "name": "U 1.17 SHGC 0.36 Simple Glazing Skylight",
+      "intended_surface_type": null,
+      "standards_construction_type": null,
+      "insulation_layer": null,
+      "skylight_framing": null,
+      "materials": [
+        "U 1.17 SHGC 0.36 Simple Glazing"
+      ]
+    },
+    {
+      "name": "U 1.17 SHGC 0.39 Sgl Ref-B-H Clr 6mm",
+      "intended_surface_type": "ExteriorWindow",
+      "standards_construction_type": "Metal framing (all other)",
       "insulation_layer": null,
       "skylight_framing": null,
       "materials": [
         "REF B CLEAR HI 6MM"
-=======
-      "name": "U 1.1 SHGC 0.25 Simple Glazing Window",
-      "intended_surface_type": "ExteriorWindow",
-      "standards_construction_type": "Weighted",
-      "insulation_layer": null,
-      "skylight_framing": null,
-      "materials": [
-        "U 1.1 SHGC 0.25 Simple Glazing"
-      ]
-    },
-    {
-      "name": "U 1.1 SHGC 0.45 Simple Glazing Window",
-      "intended_surface_type": "ExteriorWindow",
-      "standards_construction_type": "Weighted",
-      "insulation_layer": null,
-      "skylight_framing": null,
-      "materials": [
-        "U 1.1 SHGC 0.45 Simple Glazing"
->>>>>>> 58964222
-      ]
-    },
-    {
-      "name": "U 1.10 SHGC 0.62 Simple Glazing Skylight",
-      "intended_surface_type": null,
-      "standards_construction_type": null,
-      "insulation_layer": null,
-      "skylight_framing": null,
-      "materials": [
-        "U 1.10 SHGC 0.62 Simple Glazing"
-      ]
-    },
-    {
-      "name": "U 1.10 SHGC 0.77 Simple Glazing Skylight",
-      "intended_surface_type": null,
-      "standards_construction_type": null,
-      "insulation_layer": null,
-      "skylight_framing": null,
-      "materials": [
-        "U 1.10 SHGC 0.77 Simple Glazing"
-      ]
-    },
-    {
-      "name": "U 1.15 SHGC 0.55 Simple Glazing Skylight",
-      "intended_surface_type": "Skylight",
-      "standards_construction_type": "Weighted",
-      "insulation_layer": null,
-      "skylight_framing": null,
-      "materials": [
-        "U 1.15 SHGC 0.55 Simple Glazing"
-      ]
-    },
-    {
-      "name": "U 1.15 SHGC 0.55 Simple Glazing Window",
-      "intended_surface_type": "Skylight",
-      "standards_construction_type": "Weighted",
-      "insulation_layer": null,
-      "skylight_framing": null,
-      "materials": [
-        "U 1.15 SHGC 0.55 Simple Glazing"
-      ]
-    },
-    {
-      "name": "U 1.15 SHGC 0.77 Simple Glazing Skylight",
-      "intended_surface_type": null,
-      "standards_construction_type": null,
-      "insulation_layer": null,
-      "skylight_framing": null,
-      "materials": [
-        "U 1.15 SHGC 0.77 Simple Glazing"
-      ]
-    },
-    {
-      "name": "U 1.17 SHGC 0.19 Simple Glazing Skylight",
-      "intended_surface_type": null,
-      "standards_construction_type": null,
-      "insulation_layer": null,
-      "skylight_framing": null,
-      "materials": [
-        "U 1.17 SHGC 0.19 Simple Glazing"
-      ]
-    },
-    {
-      "name": "U 1.17 SHGC 0.36 Simple Glazing Skylight",
-      "intended_surface_type": null,
-      "standards_construction_type": null,
-      "insulation_layer": null,
-      "skylight_framing": null,
-      "materials": [
-        "U 1.17 SHGC 0.36 Simple Glazing"
-      ]
-    },
-    {
-      "name": "U 1.17 SHGC 0.39 Sgl Ref-B-H Clr 6mm",
+      ]
+    },
+    {
+      "name": "U 1.17 SHGC 0.39 Simple Glazing Skylight",
+      "intended_surface_type": null,
+      "standards_construction_type": null,
+      "insulation_layer": null,
+      "skylight_framing": null,
+      "materials": [
+        "U 1.17 SHGC 0.39 Simple Glazing"
+      ]
+    },
+    {
+      "name": "U 1.17 SHGC 0.49 Sgl Ref-D Clr 6mm",
+      "intended_surface_type": "ExteriorWindow",
+      "standards_construction_type": "Metal framing (all other)",
+      "insulation_layer": null,
+      "skylight_framing": null,
+      "materials": [
+        "REF D CLEAR 6MM"
+      ]
+    },
+    {
+      "name": "U 1.17 SHGC 0.49 Simple Glazing Skylight",
+      "intended_surface_type": null,
+      "standards_construction_type": null,
+      "insulation_layer": null,
+      "skylight_framing": null,
+      "materials": [
+        "U 1.17 SHGC 0.49 Simple Glazing"
+      ]
+    },
+    {
+      "name": "U 1.17 SHGC 0.64 Simple Glazing Skylight",
+      "intended_surface_type": null,
+      "standards_construction_type": null,
+      "insulation_layer": null,
+      "skylight_framing": null,
+      "materials": [
+        "U 1.17 SHGC 0.64 Simple Glazing"
+      ]
+    },
+    {
+      "name": "U 1.17 SHGC 0.68 Sgl Green 3mm",
+      "intended_surface_type": "ExteriorWindow",
+      "standards_construction_type": "Metal framing (all other)",
+      "insulation_layer": null,
+      "skylight_framing": null,
+      "materials": [
+        "GREEN 3MM"
+      ]
+    },
+    {
+      "name": "U 1.17 SHGC 0.68 Simple Glazing Skylight",
+      "intended_surface_type": null,
+      "standards_construction_type": null,
+      "insulation_layer": null,
+      "skylight_framing": null,
+      "materials": [
+        "U 1.17 SHGC 0.68 Simple Glazing"
+      ]
+    },
+    {
+      "name": "U 1.19 SHGC 0.45 Simple Glazing Window",
+      "intended_surface_type": "ExteriorWindow",
+      "standards_construction_type": "Weighted",
+      "insulation_layer": null,
+      "skylight_framing": null,
+      "materials": [
+        "U 1.19 SHGC 0.45 Simple Glazing"
+      ]
+    },
+    {
+      "name": "U 1.2 SHGC 0.45 Simple Glazing Window",
+      "intended_surface_type": "ExteriorWindow",
+      "standards_construction_type": "Weighted",
+      "insulation_layer": null,
+      "skylight_framing": null,
+      "materials": [
+        "U 1.2 SHGC 0.45 Simple Glazing"
+      ]
+    },
+    {
+      "name": "U 1.22 SHGC 0.25 Sgl Elec Ref Colored 6mm",
+      "intended_surface_type": "ExteriorWindow",
+      "standards_construction_type": "Metal framing (all other)",
+      "insulation_layer": null,
+      "skylight_framing": null,
+      "materials": [
+        "ECREF-1 COLORED 6MM"
+      ]
+    },
+    {
+      "name": "U 1.22 SHGC 0.25 Simple Glazing Window",
+      "intended_surface_type": "ExteriorWindow",
+      "standards_construction_type": "Metal framing (all other)",
+      "insulation_layer": null,
+      "skylight_framing": null,
+      "materials": [
+        "U 1.22 SHGC 0.25 Simple Glazing"
+      ]
+    },
+    {
+      "name": "U 1.22 SHGC 0.34 Sgl Ref-C-H Clr 6mm",
+      "intended_surface_type": "ExteriorWindow",
+      "standards_construction_type": "Metal framing (all other)",
+      "insulation_layer": null,
+      "skylight_framing": null,
+      "materials": [
+        "REF C CLEAR HI 6MM"
+      ]
+    },
+    {
+      "name": "U 1.22 SHGC 0.39 Sgl Ref-B-H Clr 6mm",
       "intended_surface_type": "ExteriorWindow",
       "standards_construction_type": "Metal framing (all other)",
       "insulation_layer": null,
@@ -3982,176 +3888,6 @@
       ]
     },
     {
-      "name": "U 1.17 SHGC 0.39 Sgl Ref-B-H Clr 6mm",
-      "intended_surface_type": "GlassDoor",
-      "standards_construction_type": "Metal framing (entrance door)",
-      "insulation_layer": null,
-      "skylight_framing": null,
-      "materials": [
-        "REF B CLEAR HI 6MM"
-      ]
-    },
-    {
-      "name": "U 1.17 SHGC 0.39 Simple Glazing Skylight",
-      "intended_surface_type": null,
-      "standards_construction_type": null,
-      "insulation_layer": null,
-      "skylight_framing": null,
-      "materials": [
-        "U 1.17 SHGC 0.39 Simple Glazing"
-      ]
-    },
-    {
-      "name": "U 1.17 SHGC 0.49 Sgl Ref-D Clr 6mm",
-      "intended_surface_type": "ExteriorWindow",
-      "standards_construction_type": "Metal framing (all other)",
-      "insulation_layer": null,
-      "skylight_framing": null,
-      "materials": [
-        "REF D CLEAR 6MM"
-      ]
-    },
-    {
-      "name": "U 1.17 SHGC 0.49 Simple Glazing Skylight",
-      "intended_surface_type": null,
-      "standards_construction_type": null,
-      "insulation_layer": null,
-      "skylight_framing": null,
-      "materials": [
-        "U 1.17 SHGC 0.49 Simple Glazing"
-      ]
-    },
-    {
-      "name": "U 1.17 SHGC 0.64 Simple Glazing Skylight",
-      "intended_surface_type": null,
-      "standards_construction_type": null,
-      "insulation_layer": null,
-      "skylight_framing": null,
-      "materials": [
-        "U 1.17 SHGC 0.64 Simple Glazing"
-      ]
-    },
-    {
-      "name": "U 1.17 SHGC 0.68 Sgl Green 3mm",
-      "intended_surface_type": "ExteriorWindow",
-      "standards_construction_type": "Metal framing (all other)",
-      "insulation_layer": null,
-      "skylight_framing": null,
-      "materials": [
-        "GREEN 3MM"
-      ]
-    },
-    {
-      "name": "U 1.17 SHGC 0.68 Simple Glazing Skylight",
-      "intended_surface_type": null,
-      "standards_construction_type": null,
-      "insulation_layer": null,
-      "skylight_framing": null,
-      "materials": [
-        "U 1.17 SHGC 0.68 Simple Glazing"
-      ]
-    },
-    {
-      "name": "U 1.19 SHGC 0.45 Simple Glazing Window",
-      "intended_surface_type": "ExteriorWindow",
-      "standards_construction_type": "Weighted",
-      "insulation_layer": null,
-      "skylight_framing": null,
-      "materials": [
-        "U 1.19 SHGC 0.45 Simple Glazing"
-      ]
-    },
-    {
-      "name": "U 1.2 SHGC 0.45 Simple Glazing Window",
-      "intended_surface_type": "ExteriorWindow",
-      "standards_construction_type": "Weighted",
-      "insulation_layer": null,
-      "skylight_framing": null,
-      "materials": [
-        "U 1.2 SHGC 0.45 Simple Glazing"
-      ]
-    },
-    {
-      "name": "U 1.22 SHGC 0.25 Sgl Elec Ref Colored 6mm",
-      "intended_surface_type": "ExteriorWindow",
-      "standards_construction_type": "Metal framing (all other)",
-      "insulation_layer": null,
-      "skylight_framing": null,
-      "materials": [
-        "ECREF-1 COLORED 6MM"
-      ]
-    },
-    {
-      "name": "U 1.22 SHGC 0.25 Sgl Elec Ref Colored 6mm",
-      "intended_surface_type": "GlassDoor",
-      "standards_construction_type": "Metal framing (entrance door)",
-      "insulation_layer": null,
-      "skylight_framing": null,
-      "materials": [
-        "ECREF-1 COLORED 6MM"
-      ]
-    },
-    {
-      "name": "U 1.22 SHGC 0.25 Simple Glazing Window",
-      "intended_surface_type": "ExteriorWindow",
-      "standards_construction_type": "Metal framing (all other)",
-      "insulation_layer": null,
-      "skylight_framing": null,
-      "materials": [
-        "U 1.22 SHGC 0.25 Simple Glazing"
-      ]
-    },
-    {
-      "name": "U 1.22 SHGC 0.25 Simple Glazing Window",
-      "intended_surface_type": "GlassDoor",
-      "standards_construction_type": "Metal framing (entrance door)",
-      "insulation_layer": null,
-      "skylight_framing": null,
-      "materials": [
-        "U 1.22 SHGC 0.25 Simple Glazing"
-      ]
-    },
-    {
-      "name": "U 1.22 SHGC 0.34 Sgl Ref-C-H Clr 6mm",
-      "intended_surface_type": "ExteriorWindow",
-      "standards_construction_type": "Metal framing (all other)",
-      "insulation_layer": null,
-      "skylight_framing": null,
-      "materials": [
-        "REF C CLEAR HI 6MM"
-      ]
-    },
-    {
-      "name": "U 1.22 SHGC 0.34 Sgl Ref-C-H Clr 6mm",
-      "intended_surface_type": "GlassDoor",
-      "standards_construction_type": "Metal framing (entrance door)",
-      "insulation_layer": null,
-      "skylight_framing": null,
-      "materials": [
-        "REF C CLEAR HI 6MM"
-      ]
-    },
-    {
-      "name": "U 1.22 SHGC 0.39 Sgl Ref-B-H Clr 6mm",
-      "intended_surface_type": "ExteriorWindow",
-      "standards_construction_type": "Metal framing (all other)",
-      "insulation_layer": null,
-      "skylight_framing": null,
-      "materials": [
-        "REF B CLEAR HI 6MM"
-      ]
-    },
-    {
-      "name": "U 1.22 SHGC 0.39 Sgl Ref-B-H Clr 6mm",
-      "intended_surface_type": "GlassDoor",
-      "standards_construction_type": "Metal framing (entrance door)",
-      "insulation_layer": null,
-      "skylight_framing": null,
-      "materials": [
-        "REF B CLEAR HI 6MM"
-      ]
-    },
-    {
       "name": "U 1.22 SHGC 0.54 Simple Glazing Window",
       "intended_surface_type": "ExteriorWindow",
       "standards_construction_type": "Metal framing (all other)",
@@ -4165,16 +3901,6 @@
       "name": "U 1.22 SHGC 0.61 Sgl Green 6mm",
       "intended_surface_type": "ExteriorWindow",
       "standards_construction_type": "Metal framing (all other)",
-      "insulation_layer": null,
-      "skylight_framing": null,
-      "materials": [
-        "GREEN 6MM"
-      ]
-    },
-    {
-      "name": "U 1.22 SHGC 0.61 Sgl Green 6mm",
-      "intended_surface_type": "GlassDoor",
-      "standards_construction_type": "Metal framing (entrance door)",
       "insulation_layer": null,
       "skylight_framing": null,
       "materials": [
