{
  "economizers": [
    {
      "template": "ZE AEDG Multifamily",
      "climate_zone": "ASHRAE 169-2006-1A",
      "data_center": false,
      "capacity_limit": null,
      "fixed_dry_bulb_high_limit_shutoff_temp": 75.0,
      "notes": "Same as 90.1-2013"
    },
    {
      "template": "ZE AEDG Multifamily",
      "climate_zone": "ASHRAE 169-2006-1A",
      "data_center": true,
      "capacity_limit": null,
      "fixed_dry_bulb_high_limit_shutoff_temp": 75.0,
      "notes": "Same as 90.1-2013"
    },
    {
      "template": "ZE AEDG Multifamily",
      "climate_zone": "ASHRAE 169-2006-1B",
      "data_center": false,
      "capacity_limit": null,
      "fixed_dry_bulb_high_limit_shutoff_temp": 75.0,
      "notes": "Same as 90.1-2013"
    },
    {
      "template": "ZE AEDG Multifamily",
      "climate_zone": "ASHRAE 169-2006-1B",
      "data_center": true,
      "capacity_limit": null,
      "fixed_dry_bulb_high_limit_shutoff_temp": 75.0,
      "notes": "Same as 90.1-2013"
    },
    {
      "template": "ZE AEDG Multifamily",
      "climate_zone": "ASHRAE 169-2006-2A",
      "data_center": false,
<<<<<<< HEAD
      "capacity_limit": 54000,
=======
      "capacity_limit": 54000.0,
      "fixed_dry_bulb_high_limit_shutoff_temp": 75.0,
>>>>>>> 5027d514
      "notes": "Same as 90.1-2013"
    },
    {
      "template": "ZE AEDG Multifamily",
      "climate_zone": "ASHRAE 169-2006-2A",
      "data_center": true,
      "capacity_limit": null,
      "fixed_dry_bulb_high_limit_shutoff_temp": 75.0,
      "notes": "Same as 90.1-2013"
    },
    {
      "template": "ZE AEDG Multifamily",
      "climate_zone": "ASHRAE 169-2006-2B",
      "data_center": false,
<<<<<<< HEAD
      "capacity_limit": 54000,
=======
      "capacity_limit": 54000.0,
      "fixed_dry_bulb_high_limit_shutoff_temp": 75.0,
>>>>>>> 5027d514
      "notes": "Same as 90.1-2013"
    },
    {
      "template": "ZE AEDG Multifamily",
      "climate_zone": "ASHRAE 169-2006-2B",
      "data_center": true,
<<<<<<< HEAD
      "capacity_limit": 135000,
=======
      "capacity_limit": 135000.0,
      "fixed_dry_bulb_high_limit_shutoff_temp": 75.0,
>>>>>>> 5027d514
      "notes": "Same as 90.1-2013"
    },
    {
      "template": "ZE AEDG Multifamily",
      "climate_zone": "ASHRAE 169-2006-3A",
      "data_center": false,
<<<<<<< HEAD
      "capacity_limit": 54000,
=======
      "capacity_limit": 54000.0,
      "fixed_dry_bulb_high_limit_shutoff_temp": 75.0,
>>>>>>> 5027d514
      "notes": "Same as 90.1-2013"
    },
    {
      "template": "ZE AEDG Multifamily",
      "climate_zone": "ASHRAE 169-2006-3A",
      "data_center": true,
      "capacity_limit": null,
      "fixed_dry_bulb_high_limit_shutoff_temp": 75.0,
      "notes": "Same as 90.1-2013"
    },
    {
      "template": "ZE AEDG Multifamily",
      "climate_zone": "ASHRAE 169-2006-3B",
      "data_center": false,
<<<<<<< HEAD
      "capacity_limit": 54000,
=======
      "capacity_limit": 54000.0,
      "fixed_dry_bulb_high_limit_shutoff_temp": 75.0,
>>>>>>> 5027d514
      "notes": "Same as 90.1-2013"
    },
    {
      "template": "ZE AEDG Multifamily",
      "climate_zone": "ASHRAE 169-2006-3B",
      "data_center": true,
<<<<<<< HEAD
      "capacity_limit": 65000,
=======
      "capacity_limit": 65000.0,
      "fixed_dry_bulb_high_limit_shutoff_temp": 75.0,
>>>>>>> 5027d514
      "notes": "Same as 90.1-2013"
    },
    {
      "template": "ZE AEDG Multifamily",
      "climate_zone": "ASHRAE 169-2006-3C",
      "data_center": false,
<<<<<<< HEAD
      "capacity_limit": 54000,
=======
      "capacity_limit": 54000.0,
      "fixed_dry_bulb_high_limit_shutoff_temp": 75.0,
>>>>>>> 5027d514
      "notes": "Same as 90.1-2013"
    },
    {
      "template": "ZE AEDG Multifamily",
      "climate_zone": "ASHRAE 169-2006-3C",
      "data_center": true,
<<<<<<< HEAD
      "capacity_limit": 65000,
=======
      "capacity_limit": 65000.0,
      "fixed_dry_bulb_high_limit_shutoff_temp": 75.0,
>>>>>>> 5027d514
      "notes": "Same as 90.1-2013"
    },
    {
      "template": "ZE AEDG Multifamily",
      "climate_zone": "ASHRAE 169-2006-4A",
      "data_center": false,
<<<<<<< HEAD
      "capacity_limit": 54000,
=======
      "capacity_limit": 54000.0,
      "fixed_dry_bulb_high_limit_shutoff_temp": 75.0,
>>>>>>> 5027d514
      "notes": "Same as 90.1-2013"
    },
    {
      "template": "ZE AEDG Multifamily",
      "climate_zone": "ASHRAE 169-2006-4A",
      "data_center": true,
      "capacity_limit": null,
      "fixed_dry_bulb_high_limit_shutoff_temp": 75.0,
      "notes": "Same as 90.1-2013"
    },
    {
      "template": "ZE AEDG Multifamily",
      "climate_zone": "ASHRAE 169-2006-4B",
      "data_center": false,
<<<<<<< HEAD
      "capacity_limit": 54000,
=======
      "capacity_limit": 54000.0,
      "fixed_dry_bulb_high_limit_shutoff_temp": 75.0,
>>>>>>> 5027d514
      "notes": "Same as 90.1-2013"
    },
    {
      "template": "ZE AEDG Multifamily",
      "climate_zone": "ASHRAE 169-2006-4B",
      "data_center": true,
<<<<<<< HEAD
      "capacity_limit": 65000,
=======
      "capacity_limit": 65000.0,
      "fixed_dry_bulb_high_limit_shutoff_temp": 75.0,
>>>>>>> 5027d514
      "notes": "Same as 90.1-2013"
    },
    {
      "template": "ZE AEDG Multifamily",
      "climate_zone": "ASHRAE 169-2006-4C",
      "data_center": false,
<<<<<<< HEAD
      "capacity_limit": 54000,
=======
      "capacity_limit": 54000.0,
      "fixed_dry_bulb_high_limit_shutoff_temp": 75.0,
>>>>>>> 5027d514
      "notes": "Same as 90.1-2013"
    },
    {
      "template": "ZE AEDG Multifamily",
      "climate_zone": "ASHRAE 169-2006-4C",
      "data_center": true,
<<<<<<< HEAD
      "capacity_limit": 65000,
=======
      "capacity_limit": 65000.0,
      "fixed_dry_bulb_high_limit_shutoff_temp": 75.0,
>>>>>>> 5027d514
      "notes": "Same as 90.1-2013"
    },
    {
      "template": "ZE AEDG Multifamily",
      "climate_zone": "ASHRAE 169-2006-5A",
      "data_center": false,
<<<<<<< HEAD
      "capacity_limit": 54000,
=======
      "capacity_limit": 54000.0,
      "fixed_dry_bulb_high_limit_shutoff_temp": 70.0,
>>>>>>> 5027d514
      "notes": "Same as 90.1-2013"
    },
    {
      "template": "ZE AEDG Multifamily",
      "climate_zone": "ASHRAE 169-2006-5A",
      "data_center": true,
<<<<<<< HEAD
      "capacity_limit": 135000,
=======
      "capacity_limit": 135000.0,
      "fixed_dry_bulb_high_limit_shutoff_temp": 70.0,
>>>>>>> 5027d514
      "notes": "Same as 90.1-2013"
    },
    {
      "template": "ZE AEDG Multifamily",
      "climate_zone": "ASHRAE 169-2006-5B",
      "data_center": false,
<<<<<<< HEAD
      "capacity_limit": 54000,
=======
      "capacity_limit": 54000.0,
      "fixed_dry_bulb_high_limit_shutoff_temp": 75.0,
>>>>>>> 5027d514
      "notes": "Same as 90.1-2013"
    },
    {
      "template": "ZE AEDG Multifamily",
      "climate_zone": "ASHRAE 169-2006-5B",
      "data_center": true,
<<<<<<< HEAD
      "capacity_limit": 65000,
=======
      "capacity_limit": 65000.0,
      "fixed_dry_bulb_high_limit_shutoff_temp": 75.0,
>>>>>>> 5027d514
      "notes": "Same as 90.1-2013"
    },
    {
      "template": "ZE AEDG Multifamily",
      "climate_zone": "ASHRAE 169-2006-5C",
      "data_center": false,
<<<<<<< HEAD
      "capacity_limit": 54000,
=======
      "capacity_limit": 54000.0,
      "fixed_dry_bulb_high_limit_shutoff_temp": 75.0,
>>>>>>> 5027d514
      "notes": "Same as 90.1-2013"
    },
    {
      "template": "ZE AEDG Multifamily",
      "climate_zone": "ASHRAE 169-2006-5C",
      "data_center": true,
<<<<<<< HEAD
      "capacity_limit": 65000,
=======
      "capacity_limit": 65000.0,
      "fixed_dry_bulb_high_limit_shutoff_temp": 75.0,
>>>>>>> 5027d514
      "notes": "Same as 90.1-2013"
    },
    {
      "template": "ZE AEDG Multifamily",
      "climate_zone": "ASHRAE 169-2006-6A",
      "data_center": false,
<<<<<<< HEAD
      "capacity_limit": 54000,
=======
      "capacity_limit": 54000.0,
      "fixed_dry_bulb_high_limit_shutoff_temp": 70.0,
>>>>>>> 5027d514
      "notes": "Same as 90.1-2013"
    },
    {
      "template": "ZE AEDG Multifamily",
      "climate_zone": "ASHRAE 169-2006-6A",
      "data_center": true,
<<<<<<< HEAD
      "capacity_limit": 135000,
=======
      "capacity_limit": 135000.0,
      "fixed_dry_bulb_high_limit_shutoff_temp": 70.0,
>>>>>>> 5027d514
      "notes": "Same as 90.1-2013"
    },
    {
      "template": "ZE AEDG Multifamily",
      "climate_zone": "ASHRAE 169-2006-6B",
      "data_center": false,
<<<<<<< HEAD
      "capacity_limit": 54000,
=======
      "capacity_limit": 54000.0,
      "fixed_dry_bulb_high_limit_shutoff_temp": 75.0,
>>>>>>> 5027d514
      "notes": "Same as 90.1-2013"
    },
    {
      "template": "ZE AEDG Multifamily",
      "climate_zone": "ASHRAE 169-2006-6B",
      "data_center": true,
<<<<<<< HEAD
      "capacity_limit": 65000,
=======
      "capacity_limit": 65000.0,
      "fixed_dry_bulb_high_limit_shutoff_temp": 75.0,
>>>>>>> 5027d514
      "notes": "Same as 90.1-2013"
    },
    {
      "template": "ZE AEDG Multifamily",
      "climate_zone": "ASHRAE 169-2006-7A",
      "data_center": false,
<<<<<<< HEAD
      "capacity_limit": 54000,
=======
      "capacity_limit": 54000.0,
      "fixed_dry_bulb_high_limit_shutoff_temp": 75.0,
>>>>>>> 5027d514
      "notes": "Same as 90.1-2013"
    },
    {
      "template": "ZE AEDG Multifamily",
      "climate_zone": "ASHRAE 169-2006-7A",
      "data_center": true,
<<<<<<< HEAD
      "capacity_limit": 135000,
=======
      "capacity_limit": 135000.0,
      "fixed_dry_bulb_high_limit_shutoff_temp": 75.0,
>>>>>>> 5027d514
      "notes": "Same as 90.1-2013"
    },
    {
      "template": "ZE AEDG Multifamily",
      "climate_zone": "ASHRAE 169-2006-7B",
      "data_center": false,
<<<<<<< HEAD
      "capacity_limit": 54000,
=======
      "capacity_limit": 54000.0,
      "fixed_dry_bulb_high_limit_shutoff_temp": 75.0,
>>>>>>> 5027d514
      "notes": "Same as 90.1-2013"
    },
    {
      "template": "ZE AEDG Multifamily",
      "climate_zone": "ASHRAE 169-2006-7B",
      "data_center": true,
<<<<<<< HEAD
      "capacity_limit": 135000,
=======
      "capacity_limit": 135000.0,
      "fixed_dry_bulb_high_limit_shutoff_temp": 75.0,
>>>>>>> 5027d514
      "notes": "Same as 90.1-2013"
    },
    {
      "template": "ZE AEDG Multifamily",
      "climate_zone": "ASHRAE 169-2006-8A",
      "data_center": false,
<<<<<<< HEAD
      "capacity_limit": 54000,
=======
      "capacity_limit": 54000.0,
      "fixed_dry_bulb_high_limit_shutoff_temp": 75.0,
>>>>>>> 5027d514
      "notes": "Same as 90.1-2013"
    },
    {
      "template": "ZE AEDG Multifamily",
      "climate_zone": "ASHRAE 169-2006-8A",
      "data_center": true,
<<<<<<< HEAD
      "capacity_limit": 135000,
=======
      "capacity_limit": 135000.0,
      "fixed_dry_bulb_high_limit_shutoff_temp": 75.0,
>>>>>>> 5027d514
      "notes": "Same as 90.1-2013"
    },
    {
      "template": "ZE AEDG Multifamily",
      "climate_zone": "ASHRAE 169-2006-8B",
      "data_center": false,
<<<<<<< HEAD
      "capacity_limit": 54000,
=======
      "capacity_limit": 54000.0,
      "fixed_dry_bulb_high_limit_shutoff_temp": 75.0,
>>>>>>> 5027d514
      "notes": "Same as 90.1-2013"
    },
    {
      "template": "ZE AEDG Multifamily",
      "climate_zone": "ASHRAE 169-2006-8B",
      "data_center": true,
<<<<<<< HEAD
      "capacity_limit": 135000,
=======
      "capacity_limit": 135000.0,
      "fixed_dry_bulb_high_limit_shutoff_temp": 75.0,
>>>>>>> 5027d514
      "notes": "Same as 90.1-2013"
    },
    {
      "template": "ZE AEDG Multifamily",
      "climate_zone": "ASHRAE 169-2013-1A",
      "data_center": false,
      "capacity_limit": null,
      "fixed_dry_bulb_high_limit_shutoff_temp": 75.0,
      "notes": "Same as 90.1-2013"
    },
    {
      "template": "ZE AEDG Multifamily",
      "climate_zone": "ASHRAE 169-2013-1A",
      "data_center": true,
      "capacity_limit": null,
      "fixed_dry_bulb_high_limit_shutoff_temp": 75.0,
      "notes": "Same as 90.1-2013"
    },
    {
      "template": "ZE AEDG Multifamily",
      "climate_zone": "ASHRAE 169-2013-1B",
      "data_center": false,
      "capacity_limit": null,
      "fixed_dry_bulb_high_limit_shutoff_temp": 75.0,
      "notes": "Same as 90.1-2013"
    },
    {
      "template": "ZE AEDG Multifamily",
      "climate_zone": "ASHRAE 169-2013-1B",
      "data_center": true,
      "capacity_limit": null,
      "fixed_dry_bulb_high_limit_shutoff_temp": 75.0,
      "notes": "Same as 90.1-2013"
    },
    {
      "template": "ZE AEDG Multifamily",
      "climate_zone": "ASHRAE 169-2013-2A",
      "data_center": false,
<<<<<<< HEAD
      "capacity_limit": 54000,
=======
      "capacity_limit": 54000.0,
      "fixed_dry_bulb_high_limit_shutoff_temp": 75.0,
>>>>>>> 5027d514
      "notes": "Same as 90.1-2013"
    },
    {
      "template": "ZE AEDG Multifamily",
      "climate_zone": "ASHRAE 169-2013-2A",
      "data_center": true,
      "capacity_limit": null,
      "fixed_dry_bulb_high_limit_shutoff_temp": 75.0,
      "notes": "Same as 90.1-2013"
    },
    {
      "template": "ZE AEDG Multifamily",
      "climate_zone": "ASHRAE 169-2013-2B",
      "data_center": false,
<<<<<<< HEAD
      "capacity_limit": 54000,
=======
      "capacity_limit": 54000.0,
      "fixed_dry_bulb_high_limit_shutoff_temp": 75.0,
>>>>>>> 5027d514
      "notes": "Same as 90.1-2013"
    },
    {
      "template": "ZE AEDG Multifamily",
      "climate_zone": "ASHRAE 169-2013-2B",
      "data_center": true,
<<<<<<< HEAD
      "capacity_limit": 135000,
=======
      "capacity_limit": 135000.0,
      "fixed_dry_bulb_high_limit_shutoff_temp": 75.0,
>>>>>>> 5027d514
      "notes": "Same as 90.1-2013"
    },
    {
      "template": "ZE AEDG Multifamily",
      "climate_zone": "ASHRAE 169-2013-3A",
      "data_center": false,
<<<<<<< HEAD
      "capacity_limit": 54000,
=======
      "capacity_limit": 54000.0,
      "fixed_dry_bulb_high_limit_shutoff_temp": 75.0,
>>>>>>> 5027d514
      "notes": "Same as 90.1-2013"
    },
    {
      "template": "ZE AEDG Multifamily",
      "climate_zone": "ASHRAE 169-2013-3A",
      "data_center": true,
      "capacity_limit": null,
      "fixed_dry_bulb_high_limit_shutoff_temp": 75.0,
      "notes": "Same as 90.1-2013"
    },
    {
      "template": "ZE AEDG Multifamily",
      "climate_zone": "ASHRAE 169-2013-3B",
      "data_center": false,
<<<<<<< HEAD
      "capacity_limit": 54000,
=======
      "capacity_limit": 54000.0,
      "fixed_dry_bulb_high_limit_shutoff_temp": 75.0,
>>>>>>> 5027d514
      "notes": "Same as 90.1-2013"
    },
    {
      "template": "ZE AEDG Multifamily",
      "climate_zone": "ASHRAE 169-2013-3B",
      "data_center": true,
<<<<<<< HEAD
      "capacity_limit": 65000,
=======
      "capacity_limit": 65000.0,
      "fixed_dry_bulb_high_limit_shutoff_temp": 75.0,
>>>>>>> 5027d514
      "notes": "Same as 90.1-2013"
    },
    {
      "template": "ZE AEDG Multifamily",
      "climate_zone": "ASHRAE 169-2013-3C",
      "data_center": false,
<<<<<<< HEAD
      "capacity_limit": 54000,
=======
      "capacity_limit": 54000.0,
      "fixed_dry_bulb_high_limit_shutoff_temp": 75.0,
>>>>>>> 5027d514
      "notes": "Same as 90.1-2013"
    },
    {
      "template": "ZE AEDG Multifamily",
      "climate_zone": "ASHRAE 169-2013-3C",
      "data_center": true,
<<<<<<< HEAD
      "capacity_limit": 65000,
=======
      "capacity_limit": 65000.0,
      "fixed_dry_bulb_high_limit_shutoff_temp": 75.0,
>>>>>>> 5027d514
      "notes": "Same as 90.1-2013"
    },
    {
      "template": "ZE AEDG Multifamily",
      "climate_zone": "ASHRAE 169-2013-4A",
      "data_center": false,
<<<<<<< HEAD
      "capacity_limit": 54000,
=======
      "capacity_limit": 54000.0,
      "fixed_dry_bulb_high_limit_shutoff_temp": 75.0,
>>>>>>> 5027d514
      "notes": "Same as 90.1-2013"
    },
    {
      "template": "ZE AEDG Multifamily",
      "climate_zone": "ASHRAE 169-2013-4A",
      "data_center": true,
      "capacity_limit": null,
      "fixed_dry_bulb_high_limit_shutoff_temp": 75.0,
      "notes": "Same as 90.1-2013"
    },
    {
      "template": "ZE AEDG Multifamily",
      "climate_zone": "ASHRAE 169-2013-4B",
      "data_center": false,
<<<<<<< HEAD
      "capacity_limit": 54000,
=======
      "capacity_limit": 54000.0,
      "fixed_dry_bulb_high_limit_shutoff_temp": 75.0,
>>>>>>> 5027d514
      "notes": "Same as 90.1-2013"
    },
    {
      "template": "ZE AEDG Multifamily",
      "climate_zone": "ASHRAE 169-2013-4B",
      "data_center": true,
<<<<<<< HEAD
      "capacity_limit": 65000,
=======
      "capacity_limit": 65000.0,
      "fixed_dry_bulb_high_limit_shutoff_temp": 75.0,
>>>>>>> 5027d514
      "notes": "Same as 90.1-2013"
    },
    {
      "template": "ZE AEDG Multifamily",
      "climate_zone": "ASHRAE 169-2013-4C",
      "data_center": false,
<<<<<<< HEAD
      "capacity_limit": 54000,
=======
      "capacity_limit": 54000.0,
      "fixed_dry_bulb_high_limit_shutoff_temp": 75.0,
>>>>>>> 5027d514
      "notes": "Same as 90.1-2013"
    },
    {
      "template": "ZE AEDG Multifamily",
      "climate_zone": "ASHRAE 169-2013-4C",
      "data_center": true,
<<<<<<< HEAD
      "capacity_limit": 65000,
=======
      "capacity_limit": 65000.0,
      "fixed_dry_bulb_high_limit_shutoff_temp": 75.0,
>>>>>>> 5027d514
      "notes": "Same as 90.1-2013"
    },
    {
      "template": "ZE AEDG Multifamily",
      "climate_zone": "ASHRAE 169-2013-5A",
      "data_center": false,
<<<<<<< HEAD
      "capacity_limit": 54000,
=======
      "capacity_limit": 54000.0,
      "fixed_dry_bulb_high_limit_shutoff_temp": 70.0,
>>>>>>> 5027d514
      "notes": "Same as 90.1-2013"
    },
    {
      "template": "ZE AEDG Multifamily",
      "climate_zone": "ASHRAE 169-2013-5A",
      "data_center": true,
<<<<<<< HEAD
      "capacity_limit": 135000,
=======
      "capacity_limit": 135000.0,
      "fixed_dry_bulb_high_limit_shutoff_temp": 70.0,
>>>>>>> 5027d514
      "notes": "Same as 90.1-2013"
    },
    {
      "template": "ZE AEDG Multifamily",
      "climate_zone": "ASHRAE 169-2013-5B",
      "data_center": false,
<<<<<<< HEAD
      "capacity_limit": 54000,
=======
      "capacity_limit": 54000.0,
      "fixed_dry_bulb_high_limit_shutoff_temp": 75.0,
>>>>>>> 5027d514
      "notes": "Same as 90.1-2013"
    },
    {
      "template": "ZE AEDG Multifamily",
      "climate_zone": "ASHRAE 169-2013-5B",
      "data_center": true,
<<<<<<< HEAD
      "capacity_limit": 65000,
=======
      "capacity_limit": 65000.0,
      "fixed_dry_bulb_high_limit_shutoff_temp": 75.0,
>>>>>>> 5027d514
      "notes": "Same as 90.1-2013"
    },
    {
      "template": "ZE AEDG Multifamily",
      "climate_zone": "ASHRAE 169-2013-5C",
      "data_center": false,
<<<<<<< HEAD
      "capacity_limit": 54000,
=======
      "capacity_limit": 54000.0,
      "fixed_dry_bulb_high_limit_shutoff_temp": 75.0,
>>>>>>> 5027d514
      "notes": "Same as 90.1-2013"
    },
    {
      "template": "ZE AEDG Multifamily",
      "climate_zone": "ASHRAE 169-2013-5C",
      "data_center": true,
<<<<<<< HEAD
      "capacity_limit": 65000,
=======
      "capacity_limit": 65000.0,
      "fixed_dry_bulb_high_limit_shutoff_temp": 75.0,
>>>>>>> 5027d514
      "notes": "Same as 90.1-2013"
    },
    {
      "template": "ZE AEDG Multifamily",
      "climate_zone": "ASHRAE 169-2013-6A",
      "data_center": false,
<<<<<<< HEAD
      "capacity_limit": 54000,
=======
      "capacity_limit": 54000.0,
      "fixed_dry_bulb_high_limit_shutoff_temp": 70.0,
>>>>>>> 5027d514
      "notes": "Same as 90.1-2013"
    },
    {
      "template": "ZE AEDG Multifamily",
      "climate_zone": "ASHRAE 169-2013-6A",
      "data_center": true,
<<<<<<< HEAD
      "capacity_limit": 135000,
=======
      "capacity_limit": 135000.0,
      "fixed_dry_bulb_high_limit_shutoff_temp": 70.0,
>>>>>>> 5027d514
      "notes": "Same as 90.1-2013"
    },
    {
      "template": "ZE AEDG Multifamily",
      "climate_zone": "ASHRAE 169-2013-6B",
      "data_center": false,
<<<<<<< HEAD
      "capacity_limit": 54000,
=======
      "capacity_limit": 54000.0,
      "fixed_dry_bulb_high_limit_shutoff_temp": 75.0,
>>>>>>> 5027d514
      "notes": "Same as 90.1-2013"
    },
    {
      "template": "ZE AEDG Multifamily",
      "climate_zone": "ASHRAE 169-2013-6B",
      "data_center": true,
<<<<<<< HEAD
      "capacity_limit": 65000,
=======
      "capacity_limit": 65000.0,
      "fixed_dry_bulb_high_limit_shutoff_temp": 75.0,
>>>>>>> 5027d514
      "notes": "Same as 90.1-2013"
    },
    {
      "template": "ZE AEDG Multifamily",
      "climate_zone": "ASHRAE 169-2013-7A",
      "data_center": false,
<<<<<<< HEAD
      "capacity_limit": 54000,
=======
      "capacity_limit": 54000.0,
      "fixed_dry_bulb_high_limit_shutoff_temp": 75.0,
>>>>>>> 5027d514
      "notes": "Same as 90.1-2013"
    },
    {
      "template": "ZE AEDG Multifamily",
      "climate_zone": "ASHRAE 169-2013-7A",
      "data_center": true,
<<<<<<< HEAD
      "capacity_limit": 135000,
=======
      "capacity_limit": 135000.0,
      "fixed_dry_bulb_high_limit_shutoff_temp": 75.0,
>>>>>>> 5027d514
      "notes": "Same as 90.1-2013"
    },
    {
      "template": "ZE AEDG Multifamily",
      "climate_zone": "ASHRAE 169-2013-7B",
      "data_center": false,
<<<<<<< HEAD
      "capacity_limit": 54000,
=======
      "capacity_limit": 54000.0,
      "fixed_dry_bulb_high_limit_shutoff_temp": 75.0,
>>>>>>> 5027d514
      "notes": "Same as 90.1-2013"
    },
    {
      "template": "ZE AEDG Multifamily",
      "climate_zone": "ASHRAE 169-2013-7B",
      "data_center": true,
<<<<<<< HEAD
      "capacity_limit": 135000,
=======
      "capacity_limit": 135000.0,
      "fixed_dry_bulb_high_limit_shutoff_temp": 75.0,
>>>>>>> 5027d514
      "notes": "Same as 90.1-2013"
    },
    {
      "template": "ZE AEDG Multifamily",
      "climate_zone": "ASHRAE 169-2013-8A",
      "data_center": false,
<<<<<<< HEAD
      "capacity_limit": 54000,
=======
      "capacity_limit": 54000.0,
      "fixed_dry_bulb_high_limit_shutoff_temp": 75.0,
>>>>>>> 5027d514
      "notes": "Same as 90.1-2013"
    },
    {
      "template": "ZE AEDG Multifamily",
      "climate_zone": "ASHRAE 169-2013-8A",
      "data_center": true,
<<<<<<< HEAD
      "capacity_limit": 135000,
=======
      "capacity_limit": 135000.0,
      "fixed_dry_bulb_high_limit_shutoff_temp": 75.0,
>>>>>>> 5027d514
      "notes": "Same as 90.1-2013"
    },
    {
      "template": "ZE AEDG Multifamily",
      "climate_zone": "ASHRAE 169-2013-8B",
      "data_center": false,
<<<<<<< HEAD
      "capacity_limit": 54000,
=======
      "capacity_limit": 54000.0,
      "fixed_dry_bulb_high_limit_shutoff_temp": 75.0,
>>>>>>> 5027d514
      "notes": "Same as 90.1-2013"
    },
    {
      "template": "ZE AEDG Multifamily",
      "climate_zone": "ASHRAE 169-2013-8B",
      "data_center": true,
<<<<<<< HEAD
      "capacity_limit": 135000,
=======
      "capacity_limit": 135000.0,
      "fixed_dry_bulb_high_limit_shutoff_temp": 75.0,
>>>>>>> 5027d514
      "notes": "Same as 90.1-2013"
    }
  ]
}<|MERGE_RESOLUTION|>--- conflicted
+++ resolved
@@ -36,12 +36,8 @@
       "template": "ZE AEDG Multifamily",
       "climate_zone": "ASHRAE 169-2006-2A",
       "data_center": false,
-<<<<<<< HEAD
-      "capacity_limit": 54000,
-=======
-      "capacity_limit": 54000.0,
-      "fixed_dry_bulb_high_limit_shutoff_temp": 75.0,
->>>>>>> 5027d514
+      "capacity_limit": 54000.0,
+      "fixed_dry_bulb_high_limit_shutoff_temp": 75.0,
       "notes": "Same as 90.1-2013"
     },
     {
@@ -56,36 +52,24 @@
       "template": "ZE AEDG Multifamily",
       "climate_zone": "ASHRAE 169-2006-2B",
       "data_center": false,
-<<<<<<< HEAD
-      "capacity_limit": 54000,
-=======
-      "capacity_limit": 54000.0,
-      "fixed_dry_bulb_high_limit_shutoff_temp": 75.0,
->>>>>>> 5027d514
+      "capacity_limit": 54000.0,
+      "fixed_dry_bulb_high_limit_shutoff_temp": 75.0,
       "notes": "Same as 90.1-2013"
     },
     {
       "template": "ZE AEDG Multifamily",
       "climate_zone": "ASHRAE 169-2006-2B",
       "data_center": true,
-<<<<<<< HEAD
-      "capacity_limit": 135000,
-=======
-      "capacity_limit": 135000.0,
-      "fixed_dry_bulb_high_limit_shutoff_temp": 75.0,
->>>>>>> 5027d514
+      "capacity_limit": 135000.0,
+      "fixed_dry_bulb_high_limit_shutoff_temp": 75.0,
       "notes": "Same as 90.1-2013"
     },
     {
       "template": "ZE AEDG Multifamily",
       "climate_zone": "ASHRAE 169-2006-3A",
       "data_center": false,
-<<<<<<< HEAD
-      "capacity_limit": 54000,
-=======
-      "capacity_limit": 54000.0,
-      "fixed_dry_bulb_high_limit_shutoff_temp": 75.0,
->>>>>>> 5027d514
+      "capacity_limit": 54000.0,
+      "fixed_dry_bulb_high_limit_shutoff_temp": 75.0,
       "notes": "Same as 90.1-2013"
     },
     {
@@ -100,60 +84,40 @@
       "template": "ZE AEDG Multifamily",
       "climate_zone": "ASHRAE 169-2006-3B",
       "data_center": false,
-<<<<<<< HEAD
-      "capacity_limit": 54000,
-=======
-      "capacity_limit": 54000.0,
-      "fixed_dry_bulb_high_limit_shutoff_temp": 75.0,
->>>>>>> 5027d514
+      "capacity_limit": 54000.0,
+      "fixed_dry_bulb_high_limit_shutoff_temp": 75.0,
       "notes": "Same as 90.1-2013"
     },
     {
       "template": "ZE AEDG Multifamily",
       "climate_zone": "ASHRAE 169-2006-3B",
       "data_center": true,
-<<<<<<< HEAD
-      "capacity_limit": 65000,
-=======
-      "capacity_limit": 65000.0,
-      "fixed_dry_bulb_high_limit_shutoff_temp": 75.0,
->>>>>>> 5027d514
+      "capacity_limit": 65000.0,
+      "fixed_dry_bulb_high_limit_shutoff_temp": 75.0,
       "notes": "Same as 90.1-2013"
     },
     {
       "template": "ZE AEDG Multifamily",
       "climate_zone": "ASHRAE 169-2006-3C",
       "data_center": false,
-<<<<<<< HEAD
-      "capacity_limit": 54000,
-=======
-      "capacity_limit": 54000.0,
-      "fixed_dry_bulb_high_limit_shutoff_temp": 75.0,
->>>>>>> 5027d514
+      "capacity_limit": 54000.0,
+      "fixed_dry_bulb_high_limit_shutoff_temp": 75.0,
       "notes": "Same as 90.1-2013"
     },
     {
       "template": "ZE AEDG Multifamily",
       "climate_zone": "ASHRAE 169-2006-3C",
       "data_center": true,
-<<<<<<< HEAD
-      "capacity_limit": 65000,
-=======
-      "capacity_limit": 65000.0,
-      "fixed_dry_bulb_high_limit_shutoff_temp": 75.0,
->>>>>>> 5027d514
+      "capacity_limit": 65000.0,
+      "fixed_dry_bulb_high_limit_shutoff_temp": 75.0,
       "notes": "Same as 90.1-2013"
     },
     {
       "template": "ZE AEDG Multifamily",
       "climate_zone": "ASHRAE 169-2006-4A",
       "data_center": false,
-<<<<<<< HEAD
-      "capacity_limit": 54000,
-=======
-      "capacity_limit": 54000.0,
-      "fixed_dry_bulb_high_limit_shutoff_temp": 75.0,
->>>>>>> 5027d514
+      "capacity_limit": 54000.0,
+      "fixed_dry_bulb_high_limit_shutoff_temp": 75.0,
       "notes": "Same as 90.1-2013"
     },
     {
@@ -168,264 +132,176 @@
       "template": "ZE AEDG Multifamily",
       "climate_zone": "ASHRAE 169-2006-4B",
       "data_center": false,
-<<<<<<< HEAD
-      "capacity_limit": 54000,
-=======
-      "capacity_limit": 54000.0,
-      "fixed_dry_bulb_high_limit_shutoff_temp": 75.0,
->>>>>>> 5027d514
+      "capacity_limit": 54000.0,
+      "fixed_dry_bulb_high_limit_shutoff_temp": 75.0,
       "notes": "Same as 90.1-2013"
     },
     {
       "template": "ZE AEDG Multifamily",
       "climate_zone": "ASHRAE 169-2006-4B",
       "data_center": true,
-<<<<<<< HEAD
-      "capacity_limit": 65000,
-=======
-      "capacity_limit": 65000.0,
-      "fixed_dry_bulb_high_limit_shutoff_temp": 75.0,
->>>>>>> 5027d514
+      "capacity_limit": 65000.0,
+      "fixed_dry_bulb_high_limit_shutoff_temp": 75.0,
       "notes": "Same as 90.1-2013"
     },
     {
       "template": "ZE AEDG Multifamily",
       "climate_zone": "ASHRAE 169-2006-4C",
       "data_center": false,
-<<<<<<< HEAD
-      "capacity_limit": 54000,
-=======
-      "capacity_limit": 54000.0,
-      "fixed_dry_bulb_high_limit_shutoff_temp": 75.0,
->>>>>>> 5027d514
+      "capacity_limit": 54000.0,
+      "fixed_dry_bulb_high_limit_shutoff_temp": 75.0,
       "notes": "Same as 90.1-2013"
     },
     {
       "template": "ZE AEDG Multifamily",
       "climate_zone": "ASHRAE 169-2006-4C",
       "data_center": true,
-<<<<<<< HEAD
-      "capacity_limit": 65000,
-=======
-      "capacity_limit": 65000.0,
-      "fixed_dry_bulb_high_limit_shutoff_temp": 75.0,
->>>>>>> 5027d514
+      "capacity_limit": 65000.0,
+      "fixed_dry_bulb_high_limit_shutoff_temp": 75.0,
       "notes": "Same as 90.1-2013"
     },
     {
       "template": "ZE AEDG Multifamily",
       "climate_zone": "ASHRAE 169-2006-5A",
       "data_center": false,
-<<<<<<< HEAD
-      "capacity_limit": 54000,
-=======
-      "capacity_limit": 54000.0,
-      "fixed_dry_bulb_high_limit_shutoff_temp": 70.0,
->>>>>>> 5027d514
+      "capacity_limit": 54000.0,
+      "fixed_dry_bulb_high_limit_shutoff_temp": 70.0,
       "notes": "Same as 90.1-2013"
     },
     {
       "template": "ZE AEDG Multifamily",
       "climate_zone": "ASHRAE 169-2006-5A",
       "data_center": true,
-<<<<<<< HEAD
-      "capacity_limit": 135000,
-=======
-      "capacity_limit": 135000.0,
-      "fixed_dry_bulb_high_limit_shutoff_temp": 70.0,
->>>>>>> 5027d514
+      "capacity_limit": 135000.0,
+      "fixed_dry_bulb_high_limit_shutoff_temp": 70.0,
       "notes": "Same as 90.1-2013"
     },
     {
       "template": "ZE AEDG Multifamily",
       "climate_zone": "ASHRAE 169-2006-5B",
       "data_center": false,
-<<<<<<< HEAD
-      "capacity_limit": 54000,
-=======
-      "capacity_limit": 54000.0,
-      "fixed_dry_bulb_high_limit_shutoff_temp": 75.0,
->>>>>>> 5027d514
+      "capacity_limit": 54000.0,
+      "fixed_dry_bulb_high_limit_shutoff_temp": 75.0,
       "notes": "Same as 90.1-2013"
     },
     {
       "template": "ZE AEDG Multifamily",
       "climate_zone": "ASHRAE 169-2006-5B",
       "data_center": true,
-<<<<<<< HEAD
-      "capacity_limit": 65000,
-=======
-      "capacity_limit": 65000.0,
-      "fixed_dry_bulb_high_limit_shutoff_temp": 75.0,
->>>>>>> 5027d514
+      "capacity_limit": 65000.0,
+      "fixed_dry_bulb_high_limit_shutoff_temp": 75.0,
       "notes": "Same as 90.1-2013"
     },
     {
       "template": "ZE AEDG Multifamily",
       "climate_zone": "ASHRAE 169-2006-5C",
       "data_center": false,
-<<<<<<< HEAD
-      "capacity_limit": 54000,
-=======
-      "capacity_limit": 54000.0,
-      "fixed_dry_bulb_high_limit_shutoff_temp": 75.0,
->>>>>>> 5027d514
+      "capacity_limit": 54000.0,
+      "fixed_dry_bulb_high_limit_shutoff_temp": 75.0,
       "notes": "Same as 90.1-2013"
     },
     {
       "template": "ZE AEDG Multifamily",
       "climate_zone": "ASHRAE 169-2006-5C",
       "data_center": true,
-<<<<<<< HEAD
-      "capacity_limit": 65000,
-=======
-      "capacity_limit": 65000.0,
-      "fixed_dry_bulb_high_limit_shutoff_temp": 75.0,
->>>>>>> 5027d514
+      "capacity_limit": 65000.0,
+      "fixed_dry_bulb_high_limit_shutoff_temp": 75.0,
       "notes": "Same as 90.1-2013"
     },
     {
       "template": "ZE AEDG Multifamily",
       "climate_zone": "ASHRAE 169-2006-6A",
       "data_center": false,
-<<<<<<< HEAD
-      "capacity_limit": 54000,
-=======
-      "capacity_limit": 54000.0,
-      "fixed_dry_bulb_high_limit_shutoff_temp": 70.0,
->>>>>>> 5027d514
+      "capacity_limit": 54000.0,
+      "fixed_dry_bulb_high_limit_shutoff_temp": 70.0,
       "notes": "Same as 90.1-2013"
     },
     {
       "template": "ZE AEDG Multifamily",
       "climate_zone": "ASHRAE 169-2006-6A",
       "data_center": true,
-<<<<<<< HEAD
-      "capacity_limit": 135000,
-=======
-      "capacity_limit": 135000.0,
-      "fixed_dry_bulb_high_limit_shutoff_temp": 70.0,
->>>>>>> 5027d514
+      "capacity_limit": 135000.0,
+      "fixed_dry_bulb_high_limit_shutoff_temp": 70.0,
       "notes": "Same as 90.1-2013"
     },
     {
       "template": "ZE AEDG Multifamily",
       "climate_zone": "ASHRAE 169-2006-6B",
       "data_center": false,
-<<<<<<< HEAD
-      "capacity_limit": 54000,
-=======
-      "capacity_limit": 54000.0,
-      "fixed_dry_bulb_high_limit_shutoff_temp": 75.0,
->>>>>>> 5027d514
+      "capacity_limit": 54000.0,
+      "fixed_dry_bulb_high_limit_shutoff_temp": 75.0,
       "notes": "Same as 90.1-2013"
     },
     {
       "template": "ZE AEDG Multifamily",
       "climate_zone": "ASHRAE 169-2006-6B",
       "data_center": true,
-<<<<<<< HEAD
-      "capacity_limit": 65000,
-=======
-      "capacity_limit": 65000.0,
-      "fixed_dry_bulb_high_limit_shutoff_temp": 75.0,
->>>>>>> 5027d514
+      "capacity_limit": 65000.0,
+      "fixed_dry_bulb_high_limit_shutoff_temp": 75.0,
       "notes": "Same as 90.1-2013"
     },
     {
       "template": "ZE AEDG Multifamily",
       "climate_zone": "ASHRAE 169-2006-7A",
       "data_center": false,
-<<<<<<< HEAD
-      "capacity_limit": 54000,
-=======
-      "capacity_limit": 54000.0,
-      "fixed_dry_bulb_high_limit_shutoff_temp": 75.0,
->>>>>>> 5027d514
+      "capacity_limit": 54000.0,
+      "fixed_dry_bulb_high_limit_shutoff_temp": 75.0,
       "notes": "Same as 90.1-2013"
     },
     {
       "template": "ZE AEDG Multifamily",
       "climate_zone": "ASHRAE 169-2006-7A",
       "data_center": true,
-<<<<<<< HEAD
-      "capacity_limit": 135000,
-=======
-      "capacity_limit": 135000.0,
-      "fixed_dry_bulb_high_limit_shutoff_temp": 75.0,
->>>>>>> 5027d514
+      "capacity_limit": 135000.0,
+      "fixed_dry_bulb_high_limit_shutoff_temp": 75.0,
       "notes": "Same as 90.1-2013"
     },
     {
       "template": "ZE AEDG Multifamily",
       "climate_zone": "ASHRAE 169-2006-7B",
       "data_center": false,
-<<<<<<< HEAD
-      "capacity_limit": 54000,
-=======
-      "capacity_limit": 54000.0,
-      "fixed_dry_bulb_high_limit_shutoff_temp": 75.0,
->>>>>>> 5027d514
+      "capacity_limit": 54000.0,
+      "fixed_dry_bulb_high_limit_shutoff_temp": 75.0,
       "notes": "Same as 90.1-2013"
     },
     {
       "template": "ZE AEDG Multifamily",
       "climate_zone": "ASHRAE 169-2006-7B",
       "data_center": true,
-<<<<<<< HEAD
-      "capacity_limit": 135000,
-=======
-      "capacity_limit": 135000.0,
-      "fixed_dry_bulb_high_limit_shutoff_temp": 75.0,
->>>>>>> 5027d514
+      "capacity_limit": 135000.0,
+      "fixed_dry_bulb_high_limit_shutoff_temp": 75.0,
       "notes": "Same as 90.1-2013"
     },
     {
       "template": "ZE AEDG Multifamily",
       "climate_zone": "ASHRAE 169-2006-8A",
       "data_center": false,
-<<<<<<< HEAD
-      "capacity_limit": 54000,
-=======
-      "capacity_limit": 54000.0,
-      "fixed_dry_bulb_high_limit_shutoff_temp": 75.0,
->>>>>>> 5027d514
+      "capacity_limit": 54000.0,
+      "fixed_dry_bulb_high_limit_shutoff_temp": 75.0,
       "notes": "Same as 90.1-2013"
     },
     {
       "template": "ZE AEDG Multifamily",
       "climate_zone": "ASHRAE 169-2006-8A",
       "data_center": true,
-<<<<<<< HEAD
-      "capacity_limit": 135000,
-=======
-      "capacity_limit": 135000.0,
-      "fixed_dry_bulb_high_limit_shutoff_temp": 75.0,
->>>>>>> 5027d514
+      "capacity_limit": 135000.0,
+      "fixed_dry_bulb_high_limit_shutoff_temp": 75.0,
       "notes": "Same as 90.1-2013"
     },
     {
       "template": "ZE AEDG Multifamily",
       "climate_zone": "ASHRAE 169-2006-8B",
       "data_center": false,
-<<<<<<< HEAD
-      "capacity_limit": 54000,
-=======
-      "capacity_limit": 54000.0,
-      "fixed_dry_bulb_high_limit_shutoff_temp": 75.0,
->>>>>>> 5027d514
+      "capacity_limit": 54000.0,
+      "fixed_dry_bulb_high_limit_shutoff_temp": 75.0,
       "notes": "Same as 90.1-2013"
     },
     {
       "template": "ZE AEDG Multifamily",
       "climate_zone": "ASHRAE 169-2006-8B",
       "data_center": true,
-<<<<<<< HEAD
-      "capacity_limit": 135000,
-=======
-      "capacity_limit": 135000.0,
-      "fixed_dry_bulb_high_limit_shutoff_temp": 75.0,
->>>>>>> 5027d514
+      "capacity_limit": 135000.0,
+      "fixed_dry_bulb_high_limit_shutoff_temp": 75.0,
       "notes": "Same as 90.1-2013"
     },
     {
@@ -464,12 +340,8 @@
       "template": "ZE AEDG Multifamily",
       "climate_zone": "ASHRAE 169-2013-2A",
       "data_center": false,
-<<<<<<< HEAD
-      "capacity_limit": 54000,
-=======
-      "capacity_limit": 54000.0,
-      "fixed_dry_bulb_high_limit_shutoff_temp": 75.0,
->>>>>>> 5027d514
+      "capacity_limit": 54000.0,
+      "fixed_dry_bulb_high_limit_shutoff_temp": 75.0,
       "notes": "Same as 90.1-2013"
     },
     {
@@ -484,36 +356,24 @@
       "template": "ZE AEDG Multifamily",
       "climate_zone": "ASHRAE 169-2013-2B",
       "data_center": false,
-<<<<<<< HEAD
-      "capacity_limit": 54000,
-=======
-      "capacity_limit": 54000.0,
-      "fixed_dry_bulb_high_limit_shutoff_temp": 75.0,
->>>>>>> 5027d514
+      "capacity_limit": 54000.0,
+      "fixed_dry_bulb_high_limit_shutoff_temp": 75.0,
       "notes": "Same as 90.1-2013"
     },
     {
       "template": "ZE AEDG Multifamily",
       "climate_zone": "ASHRAE 169-2013-2B",
       "data_center": true,
-<<<<<<< HEAD
-      "capacity_limit": 135000,
-=======
-      "capacity_limit": 135000.0,
-      "fixed_dry_bulb_high_limit_shutoff_temp": 75.0,
->>>>>>> 5027d514
+      "capacity_limit": 135000.0,
+      "fixed_dry_bulb_high_limit_shutoff_temp": 75.0,
       "notes": "Same as 90.1-2013"
     },
     {
       "template": "ZE AEDG Multifamily",
       "climate_zone": "ASHRAE 169-2013-3A",
       "data_center": false,
-<<<<<<< HEAD
-      "capacity_limit": 54000,
-=======
-      "capacity_limit": 54000.0,
-      "fixed_dry_bulb_high_limit_shutoff_temp": 75.0,
->>>>>>> 5027d514
+      "capacity_limit": 54000.0,
+      "fixed_dry_bulb_high_limit_shutoff_temp": 75.0,
       "notes": "Same as 90.1-2013"
     },
     {
@@ -528,60 +388,40 @@
       "template": "ZE AEDG Multifamily",
       "climate_zone": "ASHRAE 169-2013-3B",
       "data_center": false,
-<<<<<<< HEAD
-      "capacity_limit": 54000,
-=======
-      "capacity_limit": 54000.0,
-      "fixed_dry_bulb_high_limit_shutoff_temp": 75.0,
->>>>>>> 5027d514
+      "capacity_limit": 54000.0,
+      "fixed_dry_bulb_high_limit_shutoff_temp": 75.0,
       "notes": "Same as 90.1-2013"
     },
     {
       "template": "ZE AEDG Multifamily",
       "climate_zone": "ASHRAE 169-2013-3B",
       "data_center": true,
-<<<<<<< HEAD
-      "capacity_limit": 65000,
-=======
-      "capacity_limit": 65000.0,
-      "fixed_dry_bulb_high_limit_shutoff_temp": 75.0,
->>>>>>> 5027d514
+      "capacity_limit": 65000.0,
+      "fixed_dry_bulb_high_limit_shutoff_temp": 75.0,
       "notes": "Same as 90.1-2013"
     },
     {
       "template": "ZE AEDG Multifamily",
       "climate_zone": "ASHRAE 169-2013-3C",
       "data_center": false,
-<<<<<<< HEAD
-      "capacity_limit": 54000,
-=======
-      "capacity_limit": 54000.0,
-      "fixed_dry_bulb_high_limit_shutoff_temp": 75.0,
->>>>>>> 5027d514
+      "capacity_limit": 54000.0,
+      "fixed_dry_bulb_high_limit_shutoff_temp": 75.0,
       "notes": "Same as 90.1-2013"
     },
     {
       "template": "ZE AEDG Multifamily",
       "climate_zone": "ASHRAE 169-2013-3C",
       "data_center": true,
-<<<<<<< HEAD
-      "capacity_limit": 65000,
-=======
-      "capacity_limit": 65000.0,
-      "fixed_dry_bulb_high_limit_shutoff_temp": 75.0,
->>>>>>> 5027d514
+      "capacity_limit": 65000.0,
+      "fixed_dry_bulb_high_limit_shutoff_temp": 75.0,
       "notes": "Same as 90.1-2013"
     },
     {
       "template": "ZE AEDG Multifamily",
       "climate_zone": "ASHRAE 169-2013-4A",
       "data_center": false,
-<<<<<<< HEAD
-      "capacity_limit": 54000,
-=======
-      "capacity_limit": 54000.0,
-      "fixed_dry_bulb_high_limit_shutoff_temp": 75.0,
->>>>>>> 5027d514
+      "capacity_limit": 54000.0,
+      "fixed_dry_bulb_high_limit_shutoff_temp": 75.0,
       "notes": "Same as 90.1-2013"
     },
     {
@@ -596,264 +436,176 @@
       "template": "ZE AEDG Multifamily",
       "climate_zone": "ASHRAE 169-2013-4B",
       "data_center": false,
-<<<<<<< HEAD
-      "capacity_limit": 54000,
-=======
-      "capacity_limit": 54000.0,
-      "fixed_dry_bulb_high_limit_shutoff_temp": 75.0,
->>>>>>> 5027d514
+      "capacity_limit": 54000.0,
+      "fixed_dry_bulb_high_limit_shutoff_temp": 75.0,
       "notes": "Same as 90.1-2013"
     },
     {
       "template": "ZE AEDG Multifamily",
       "climate_zone": "ASHRAE 169-2013-4B",
       "data_center": true,
-<<<<<<< HEAD
-      "capacity_limit": 65000,
-=======
-      "capacity_limit": 65000.0,
-      "fixed_dry_bulb_high_limit_shutoff_temp": 75.0,
->>>>>>> 5027d514
+      "capacity_limit": 65000.0,
+      "fixed_dry_bulb_high_limit_shutoff_temp": 75.0,
       "notes": "Same as 90.1-2013"
     },
     {
       "template": "ZE AEDG Multifamily",
       "climate_zone": "ASHRAE 169-2013-4C",
       "data_center": false,
-<<<<<<< HEAD
-      "capacity_limit": 54000,
-=======
-      "capacity_limit": 54000.0,
-      "fixed_dry_bulb_high_limit_shutoff_temp": 75.0,
->>>>>>> 5027d514
+      "capacity_limit": 54000.0,
+      "fixed_dry_bulb_high_limit_shutoff_temp": 75.0,
       "notes": "Same as 90.1-2013"
     },
     {
       "template": "ZE AEDG Multifamily",
       "climate_zone": "ASHRAE 169-2013-4C",
       "data_center": true,
-<<<<<<< HEAD
-      "capacity_limit": 65000,
-=======
-      "capacity_limit": 65000.0,
-      "fixed_dry_bulb_high_limit_shutoff_temp": 75.0,
->>>>>>> 5027d514
+      "capacity_limit": 65000.0,
+      "fixed_dry_bulb_high_limit_shutoff_temp": 75.0,
       "notes": "Same as 90.1-2013"
     },
     {
       "template": "ZE AEDG Multifamily",
       "climate_zone": "ASHRAE 169-2013-5A",
       "data_center": false,
-<<<<<<< HEAD
-      "capacity_limit": 54000,
-=======
-      "capacity_limit": 54000.0,
-      "fixed_dry_bulb_high_limit_shutoff_temp": 70.0,
->>>>>>> 5027d514
+      "capacity_limit": 54000.0,
+      "fixed_dry_bulb_high_limit_shutoff_temp": 70.0,
       "notes": "Same as 90.1-2013"
     },
     {
       "template": "ZE AEDG Multifamily",
       "climate_zone": "ASHRAE 169-2013-5A",
       "data_center": true,
-<<<<<<< HEAD
-      "capacity_limit": 135000,
-=======
-      "capacity_limit": 135000.0,
-      "fixed_dry_bulb_high_limit_shutoff_temp": 70.0,
->>>>>>> 5027d514
+      "capacity_limit": 135000.0,
+      "fixed_dry_bulb_high_limit_shutoff_temp": 70.0,
       "notes": "Same as 90.1-2013"
     },
     {
       "template": "ZE AEDG Multifamily",
       "climate_zone": "ASHRAE 169-2013-5B",
       "data_center": false,
-<<<<<<< HEAD
-      "capacity_limit": 54000,
-=======
-      "capacity_limit": 54000.0,
-      "fixed_dry_bulb_high_limit_shutoff_temp": 75.0,
->>>>>>> 5027d514
+      "capacity_limit": 54000.0,
+      "fixed_dry_bulb_high_limit_shutoff_temp": 75.0,
       "notes": "Same as 90.1-2013"
     },
     {
       "template": "ZE AEDG Multifamily",
       "climate_zone": "ASHRAE 169-2013-5B",
       "data_center": true,
-<<<<<<< HEAD
-      "capacity_limit": 65000,
-=======
-      "capacity_limit": 65000.0,
-      "fixed_dry_bulb_high_limit_shutoff_temp": 75.0,
->>>>>>> 5027d514
+      "capacity_limit": 65000.0,
+      "fixed_dry_bulb_high_limit_shutoff_temp": 75.0,
       "notes": "Same as 90.1-2013"
     },
     {
       "template": "ZE AEDG Multifamily",
       "climate_zone": "ASHRAE 169-2013-5C",
       "data_center": false,
-<<<<<<< HEAD
-      "capacity_limit": 54000,
-=======
-      "capacity_limit": 54000.0,
-      "fixed_dry_bulb_high_limit_shutoff_temp": 75.0,
->>>>>>> 5027d514
+      "capacity_limit": 54000.0,
+      "fixed_dry_bulb_high_limit_shutoff_temp": 75.0,
       "notes": "Same as 90.1-2013"
     },
     {
       "template": "ZE AEDG Multifamily",
       "climate_zone": "ASHRAE 169-2013-5C",
       "data_center": true,
-<<<<<<< HEAD
-      "capacity_limit": 65000,
-=======
-      "capacity_limit": 65000.0,
-      "fixed_dry_bulb_high_limit_shutoff_temp": 75.0,
->>>>>>> 5027d514
+      "capacity_limit": 65000.0,
+      "fixed_dry_bulb_high_limit_shutoff_temp": 75.0,
       "notes": "Same as 90.1-2013"
     },
     {
       "template": "ZE AEDG Multifamily",
       "climate_zone": "ASHRAE 169-2013-6A",
       "data_center": false,
-<<<<<<< HEAD
-      "capacity_limit": 54000,
-=======
-      "capacity_limit": 54000.0,
-      "fixed_dry_bulb_high_limit_shutoff_temp": 70.0,
->>>>>>> 5027d514
+      "capacity_limit": 54000.0,
+      "fixed_dry_bulb_high_limit_shutoff_temp": 70.0,
       "notes": "Same as 90.1-2013"
     },
     {
       "template": "ZE AEDG Multifamily",
       "climate_zone": "ASHRAE 169-2013-6A",
       "data_center": true,
-<<<<<<< HEAD
-      "capacity_limit": 135000,
-=======
-      "capacity_limit": 135000.0,
-      "fixed_dry_bulb_high_limit_shutoff_temp": 70.0,
->>>>>>> 5027d514
+      "capacity_limit": 135000.0,
+      "fixed_dry_bulb_high_limit_shutoff_temp": 70.0,
       "notes": "Same as 90.1-2013"
     },
     {
       "template": "ZE AEDG Multifamily",
       "climate_zone": "ASHRAE 169-2013-6B",
       "data_center": false,
-<<<<<<< HEAD
-      "capacity_limit": 54000,
-=======
-      "capacity_limit": 54000.0,
-      "fixed_dry_bulb_high_limit_shutoff_temp": 75.0,
->>>>>>> 5027d514
+      "capacity_limit": 54000.0,
+      "fixed_dry_bulb_high_limit_shutoff_temp": 75.0,
       "notes": "Same as 90.1-2013"
     },
     {
       "template": "ZE AEDG Multifamily",
       "climate_zone": "ASHRAE 169-2013-6B",
       "data_center": true,
-<<<<<<< HEAD
-      "capacity_limit": 65000,
-=======
-      "capacity_limit": 65000.0,
-      "fixed_dry_bulb_high_limit_shutoff_temp": 75.0,
->>>>>>> 5027d514
+      "capacity_limit": 65000.0,
+      "fixed_dry_bulb_high_limit_shutoff_temp": 75.0,
       "notes": "Same as 90.1-2013"
     },
     {
       "template": "ZE AEDG Multifamily",
       "climate_zone": "ASHRAE 169-2013-7A",
       "data_center": false,
-<<<<<<< HEAD
-      "capacity_limit": 54000,
-=======
-      "capacity_limit": 54000.0,
-      "fixed_dry_bulb_high_limit_shutoff_temp": 75.0,
->>>>>>> 5027d514
+      "capacity_limit": 54000.0,
+      "fixed_dry_bulb_high_limit_shutoff_temp": 75.0,
       "notes": "Same as 90.1-2013"
     },
     {
       "template": "ZE AEDG Multifamily",
       "climate_zone": "ASHRAE 169-2013-7A",
       "data_center": true,
-<<<<<<< HEAD
-      "capacity_limit": 135000,
-=======
-      "capacity_limit": 135000.0,
-      "fixed_dry_bulb_high_limit_shutoff_temp": 75.0,
->>>>>>> 5027d514
+      "capacity_limit": 135000.0,
+      "fixed_dry_bulb_high_limit_shutoff_temp": 75.0,
       "notes": "Same as 90.1-2013"
     },
     {
       "template": "ZE AEDG Multifamily",
       "climate_zone": "ASHRAE 169-2013-7B",
       "data_center": false,
-<<<<<<< HEAD
-      "capacity_limit": 54000,
-=======
-      "capacity_limit": 54000.0,
-      "fixed_dry_bulb_high_limit_shutoff_temp": 75.0,
->>>>>>> 5027d514
+      "capacity_limit": 54000.0,
+      "fixed_dry_bulb_high_limit_shutoff_temp": 75.0,
       "notes": "Same as 90.1-2013"
     },
     {
       "template": "ZE AEDG Multifamily",
       "climate_zone": "ASHRAE 169-2013-7B",
       "data_center": true,
-<<<<<<< HEAD
-      "capacity_limit": 135000,
-=======
-      "capacity_limit": 135000.0,
-      "fixed_dry_bulb_high_limit_shutoff_temp": 75.0,
->>>>>>> 5027d514
+      "capacity_limit": 135000.0,
+      "fixed_dry_bulb_high_limit_shutoff_temp": 75.0,
       "notes": "Same as 90.1-2013"
     },
     {
       "template": "ZE AEDG Multifamily",
       "climate_zone": "ASHRAE 169-2013-8A",
       "data_center": false,
-<<<<<<< HEAD
-      "capacity_limit": 54000,
-=======
-      "capacity_limit": 54000.0,
-      "fixed_dry_bulb_high_limit_shutoff_temp": 75.0,
->>>>>>> 5027d514
+      "capacity_limit": 54000.0,
+      "fixed_dry_bulb_high_limit_shutoff_temp": 75.0,
       "notes": "Same as 90.1-2013"
     },
     {
       "template": "ZE AEDG Multifamily",
       "climate_zone": "ASHRAE 169-2013-8A",
       "data_center": true,
-<<<<<<< HEAD
-      "capacity_limit": 135000,
-=======
-      "capacity_limit": 135000.0,
-      "fixed_dry_bulb_high_limit_shutoff_temp": 75.0,
->>>>>>> 5027d514
+      "capacity_limit": 135000.0,
+      "fixed_dry_bulb_high_limit_shutoff_temp": 75.0,
       "notes": "Same as 90.1-2013"
     },
     {
       "template": "ZE AEDG Multifamily",
       "climate_zone": "ASHRAE 169-2013-8B",
       "data_center": false,
-<<<<<<< HEAD
-      "capacity_limit": 54000,
-=======
-      "capacity_limit": 54000.0,
-      "fixed_dry_bulb_high_limit_shutoff_temp": 75.0,
->>>>>>> 5027d514
+      "capacity_limit": 54000.0,
+      "fixed_dry_bulb_high_limit_shutoff_temp": 75.0,
       "notes": "Same as 90.1-2013"
     },
     {
       "template": "ZE AEDG Multifamily",
       "climate_zone": "ASHRAE 169-2013-8B",
       "data_center": true,
-<<<<<<< HEAD
-      "capacity_limit": 135000,
-=======
-      "capacity_limit": 135000.0,
-      "fixed_dry_bulb_high_limit_shutoff_temp": 75.0,
->>>>>>> 5027d514
+      "capacity_limit": 135000.0,
+      "fixed_dry_bulb_high_limit_shutoff_temp": 75.0,
       "notes": "Same as 90.1-2013"
     }
   ]
