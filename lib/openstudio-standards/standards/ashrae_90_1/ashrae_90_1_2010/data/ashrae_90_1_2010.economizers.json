--- conflicted
+++ resolved
@@ -68,12 +68,8 @@
       "template": "90.1-2010",
       "climate_zone": "ASHRAE 169-2006-2A",
       "data_center": false,
-<<<<<<< HEAD
-      "capacity_limit": 54000,
-=======
-      "capacity_limit": 54000.0,
-      "fixed_dry_bulb_high_limit_shutoff_temp": 75.0,
->>>>>>> 5027d514
+      "capacity_limit": 54000.0,
+      "fixed_dry_bulb_high_limit_shutoff_temp": 75.0,
       "notes": "90.1-2010 Table 6.5.1A"
     },
     {
@@ -88,36 +84,24 @@
       "template": "90.1-2010",
       "climate_zone": "ASHRAE 169-2006-2B",
       "data_center": false,
-<<<<<<< HEAD
-      "capacity_limit": 54000,
-=======
-      "capacity_limit": 54000.0,
-      "fixed_dry_bulb_high_limit_shutoff_temp": 75.0,
->>>>>>> 5027d514
+      "capacity_limit": 54000.0,
+      "fixed_dry_bulb_high_limit_shutoff_temp": 75.0,
       "notes": "90.1-2010 Table 6.5.1A"
     },
     {
       "template": "90.1-2010",
       "climate_zone": "ASHRAE 169-2006-2B",
       "data_center": true,
-<<<<<<< HEAD
-      "capacity_limit": 135000,
-=======
-      "capacity_limit": 135000.0,
-      "fixed_dry_bulb_high_limit_shutoff_temp": 75.0,
->>>>>>> 5027d514
+      "capacity_limit": 135000.0,
+      "fixed_dry_bulb_high_limit_shutoff_temp": 75.0,
       "notes": "90.1-2010 Table 6.5.1B"
     },
     {
       "template": "90.1-2010",
       "climate_zone": "ASHRAE 169-2006-3A",
       "data_center": false,
-<<<<<<< HEAD
-      "capacity_limit": 54000,
-=======
-      "capacity_limit": 54000.0,
-      "fixed_dry_bulb_high_limit_shutoff_temp": 75.0,
->>>>>>> 5027d514
+      "capacity_limit": 54000.0,
+      "fixed_dry_bulb_high_limit_shutoff_temp": 75.0,
       "notes": "90.1-2010 Table 6.5.1A"
     },
     {
@@ -132,60 +116,40 @@
       "template": "90.1-2010",
       "climate_zone": "ASHRAE 169-2006-3B",
       "data_center": false,
-<<<<<<< HEAD
-      "capacity_limit": 54000,
-=======
-      "capacity_limit": 54000.0,
-      "fixed_dry_bulb_high_limit_shutoff_temp": 75.0,
->>>>>>> 5027d514
+      "capacity_limit": 54000.0,
+      "fixed_dry_bulb_high_limit_shutoff_temp": 75.0,
       "notes": "90.1-2010 Table 6.5.1A"
     },
     {
       "template": "90.1-2010",
       "climate_zone": "ASHRAE 169-2006-3B",
       "data_center": true,
-<<<<<<< HEAD
-      "capacity_limit": 65000,
-=======
-      "capacity_limit": 65000.0,
-      "fixed_dry_bulb_high_limit_shutoff_temp": 75.0,
->>>>>>> 5027d514
+      "capacity_limit": 65000.0,
+      "fixed_dry_bulb_high_limit_shutoff_temp": 75.0,
       "notes": "90.1-2010 Table 6.5.1B"
     },
     {
       "template": "90.1-2010",
       "climate_zone": "ASHRAE 169-2006-3C",
       "data_center": false,
-<<<<<<< HEAD
-      "capacity_limit": 54000,
-=======
-      "capacity_limit": 54000.0,
-      "fixed_dry_bulb_high_limit_shutoff_temp": 75.0,
->>>>>>> 5027d514
+      "capacity_limit": 54000.0,
+      "fixed_dry_bulb_high_limit_shutoff_temp": 75.0,
       "notes": "90.1-2010 Table 6.5.1A"
     },
     {
       "template": "90.1-2010",
       "climate_zone": "ASHRAE 169-2006-3C",
       "data_center": true,
-<<<<<<< HEAD
-      "capacity_limit": 65000,
-=======
-      "capacity_limit": 65000.0,
-      "fixed_dry_bulb_high_limit_shutoff_temp": 75.0,
->>>>>>> 5027d514
+      "capacity_limit": 65000.0,
+      "fixed_dry_bulb_high_limit_shutoff_temp": 75.0,
       "notes": "90.1-2010 Table 6.5.1B"
     },
     {
       "template": "90.1-2010",
       "climate_zone": "ASHRAE 169-2006-4A",
       "data_center": false,
-<<<<<<< HEAD
-      "capacity_limit": 54000,
-=======
-      "capacity_limit": 54000.0,
-      "fixed_dry_bulb_high_limit_shutoff_temp": 75.0,
->>>>>>> 5027d514
+      "capacity_limit": 54000.0,
+      "fixed_dry_bulb_high_limit_shutoff_temp": 75.0,
       "notes": "90.1-2010 Table 6.5.1A"
     },
     {
@@ -200,261 +164,174 @@
       "template": "90.1-2010",
       "climate_zone": "ASHRAE 169-2006-4B",
       "data_center": false,
-<<<<<<< HEAD
-      "capacity_limit": 54000,
-=======
-      "capacity_limit": 54000.0,
-      "fixed_dry_bulb_high_limit_shutoff_temp": 75.0,
->>>>>>> 5027d514
+      "capacity_limit": 54000.0,
+      "fixed_dry_bulb_high_limit_shutoff_temp": 75.0,
       "notes": "90.1-2010 Table 6.5.1A"
     },
     {
       "template": "90.1-2010",
       "climate_zone": "ASHRAE 169-2006-4B",
       "data_center": true,
-<<<<<<< HEAD
-      "capacity_limit": 65000,
-=======
-      "capacity_limit": 65000.0,
-      "fixed_dry_bulb_high_limit_shutoff_temp": 75.0,
->>>>>>> 5027d514
+      "capacity_limit": 65000.0,
+      "fixed_dry_bulb_high_limit_shutoff_temp": 75.0,
       "notes": "90.1-2010 Table 6.5.1B"
     },
     {
       "template": "90.1-2010",
       "climate_zone": "ASHRAE 169-2006-4C",
       "data_center": false,
-<<<<<<< HEAD
-      "capacity_limit": 54000,
-=======
-      "capacity_limit": 54000.0,
-      "fixed_dry_bulb_high_limit_shutoff_temp": 75.0,
->>>>>>> 5027d514
+      "capacity_limit": 54000.0,
+      "fixed_dry_bulb_high_limit_shutoff_temp": 75.0,
       "notes": "90.1-2010 Table 6.5.1A"
     },
     {
       "template": "90.1-2010",
       "climate_zone": "ASHRAE 169-2006-4C",
       "data_center": true,
-<<<<<<< HEAD
-      "capacity_limit": 65000,
-=======
-      "capacity_limit": 65000.0,
-      "fixed_dry_bulb_high_limit_shutoff_temp": 75.0,
->>>>>>> 5027d514
+      "capacity_limit": 65000.0,
+      "fixed_dry_bulb_high_limit_shutoff_temp": 75.0,
       "notes": "90.1-2010 Table 6.5.1B"
     },
     {
       "template": "90.1-2010",
       "climate_zone": "ASHRAE 169-2006-5A",
       "data_center": false,
-<<<<<<< HEAD
-      "capacity_limit": 54000,
-=======
-      "capacity_limit": 54000.0,
-      "fixed_dry_bulb_high_limit_shutoff_temp": 70.0,
->>>>>>> 5027d514
+      "capacity_limit": 54000.0,
+      "fixed_dry_bulb_high_limit_shutoff_temp": 70.0,
       "notes": "90.1-2010 Table 6.5.1A"
     },
     {
       "template": "90.1-2010",
       "climate_zone": "ASHRAE 169-2006-5A",
       "data_center": true,
-<<<<<<< HEAD
-      "capacity_limit": 135000,
-=======
-      "capacity_limit": 135000.0,
-      "fixed_dry_bulb_high_limit_shutoff_temp": 70.0,
->>>>>>> 5027d514
+      "capacity_limit": 135000.0,
+      "fixed_dry_bulb_high_limit_shutoff_temp": 70.0,
       "notes": "90.1-2010 Table 6.5.1B"
     },
     {
       "template": "90.1-2010",
       "climate_zone": "ASHRAE 169-2006-5B",
       "data_center": false,
-<<<<<<< HEAD
-      "capacity_limit": 54000,
-=======
-      "capacity_limit": 54000.0,
-      "fixed_dry_bulb_high_limit_shutoff_temp": 75.0,
->>>>>>> 5027d514
+      "capacity_limit": 54000.0,
+      "fixed_dry_bulb_high_limit_shutoff_temp": 75.0,
       "notes": "90.1-2010 Table 6.5.1A"
     },
     {
       "template": "90.1-2010",
       "climate_zone": "ASHRAE 169-2006-5B",
       "data_center": true,
-<<<<<<< HEAD
-      "capacity_limit": 65000,
-=======
-      "capacity_limit": 65000.0,
-      "fixed_dry_bulb_high_limit_shutoff_temp": 75.0,
->>>>>>> 5027d514
+      "capacity_limit": 65000.0,
+      "fixed_dry_bulb_high_limit_shutoff_temp": 75.0,
       "notes": "90.1-2010 Table 6.5.1B"
     },
     {
       "template": "90.1-2010",
       "climate_zone": "ASHRAE 169-2006-5C",
       "data_center": false,
-<<<<<<< HEAD
-      "capacity_limit": 54000,
-=======
-      "capacity_limit": 54000.0,
-      "fixed_dry_bulb_high_limit_shutoff_temp": 75.0,
->>>>>>> 5027d514
+      "capacity_limit": 54000.0,
+      "fixed_dry_bulb_high_limit_shutoff_temp": 75.0,
       "notes": "90.1-2010 Table 6.5.1A"
     },
     {
       "template": "90.1-2010",
       "climate_zone": "ASHRAE 169-2006-5C",
       "data_center": true,
-<<<<<<< HEAD
-      "capacity_limit": 65000,
-=======
-      "capacity_limit": 65000.0,
-      "fixed_dry_bulb_high_limit_shutoff_temp": 75.0,
->>>>>>> 5027d514
+      "capacity_limit": 65000.0,
+      "fixed_dry_bulb_high_limit_shutoff_temp": 75.0,
       "notes": "90.1-2010 Table 6.5.1B"
     },
     {
       "template": "90.1-2010",
       "climate_zone": "ASHRAE 169-2006-6A",
       "data_center": false,
-<<<<<<< HEAD
-      "capacity_limit": 54000,
-=======
-      "capacity_limit": 54000.0,
-      "fixed_dry_bulb_high_limit_shutoff_temp": 70.0,
->>>>>>> 5027d514
+      "capacity_limit": 54000.0,
+      "fixed_dry_bulb_high_limit_shutoff_temp": 70.0,
       "notes": "90.1-2010 Table 6.5.1A"
     },
     {
       "template": "90.1-2010",
       "climate_zone": "ASHRAE 169-2006-6A",
       "data_center": true,
-<<<<<<< HEAD
-      "capacity_limit": 135000,
-=======
-      "capacity_limit": 135000.0,
-      "fixed_dry_bulb_high_limit_shutoff_temp": 70.0,
->>>>>>> 5027d514
+      "capacity_limit": 135000.0,
+      "fixed_dry_bulb_high_limit_shutoff_temp": 70.0,
       "notes": "90.1-2010 Table 6.5.1B"
     },
     {
       "template": "90.1-2010",
       "climate_zone": "ASHRAE 169-2006-6B",
       "data_center": false,
-<<<<<<< HEAD
-      "capacity_limit": 54000,
-=======
-      "capacity_limit": 54000.0,
-      "fixed_dry_bulb_high_limit_shutoff_temp": 75.0,
->>>>>>> 5027d514
+      "capacity_limit": 54000.0,
+      "fixed_dry_bulb_high_limit_shutoff_temp": 75.0,
       "notes": "90.1-2010 Table 6.5.1A"
     },
     {
       "template": "90.1-2010",
       "climate_zone": "ASHRAE 169-2006-6B",
       "data_center": true,
-<<<<<<< HEAD
-      "capacity_limit": 65000,
-=======
-      "capacity_limit": 65000.0,
-      "fixed_dry_bulb_high_limit_shutoff_temp": 75.0,
->>>>>>> 5027d514
+      "capacity_limit": 65000.0,
+      "fixed_dry_bulb_high_limit_shutoff_temp": 75.0,
       "notes": "90.1-2010 Table 6.5.1B"
     },
     {
       "template": "90.1-2010",
       "climate_zone": "ASHRAE 169-2006-7A",
       "data_center": false,
-<<<<<<< HEAD
-      "capacity_limit": 54000,
-=======
-      "capacity_limit": 54000.0,
-      "fixed_dry_bulb_high_limit_shutoff_temp": 75.0,
->>>>>>> 5027d514
+      "capacity_limit": 54000.0,
+      "fixed_dry_bulb_high_limit_shutoff_temp": 75.0,
       "notes": "90.1-2010 Table 6.5.1A"
     },
     {
       "template": "90.1-2010",
       "climate_zone": "ASHRAE 169-2006-7A",
       "data_center": true,
-<<<<<<< HEAD
-      "capacity_limit": 135000,
-=======
-      "capacity_limit": 135000.0,
-      "fixed_dry_bulb_high_limit_shutoff_temp": 75.0,
->>>>>>> 5027d514
+      "capacity_limit": 135000.0,
+      "fixed_dry_bulb_high_limit_shutoff_temp": 75.0,
       "notes": "90.1-2010 Table 6.5.1B"
     },
     {
       "template": "90.1-2010",
       "climate_zone": "ASHRAE 169-2006-7B",
       "data_center": false,
-<<<<<<< HEAD
-      "capacity_limit": 54000,
-=======
-      "capacity_limit": 54000.0,
-      "fixed_dry_bulb_high_limit_shutoff_temp": 75.0,
->>>>>>> 5027d514
+      "capacity_limit": 54000.0,
+      "fixed_dry_bulb_high_limit_shutoff_temp": 75.0,
       "notes": "90.1-2010 Table 6.5.1A"
     },
     {
       "template": "90.1-2010",
       "climate_zone": "ASHRAE 169-2006-7B",
       "data_center": true,
-<<<<<<< HEAD
-      "capacity_limit": 135000,
-=======
-      "capacity_limit": 135000.0,
-      "fixed_dry_bulb_high_limit_shutoff_temp": 75.0,
->>>>>>> 5027d514
+      "capacity_limit": 135000.0,
+      "fixed_dry_bulb_high_limit_shutoff_temp": 75.0,
       "notes": "90.1-2010 Table 6.5.1B"
     },
     {
       "template": "90.1-2010",
       "climate_zone": "ASHRAE 169-2006-8A",
       "data_center": false,
-<<<<<<< HEAD
-      "capacity_limit": 54000,
-=======
-      "capacity_limit": 54000.0,
-      "fixed_dry_bulb_high_limit_shutoff_temp": 75.0,
->>>>>>> 5027d514
+      "capacity_limit": 54000.0,
+      "fixed_dry_bulb_high_limit_shutoff_temp": 75.0,
       "notes": "90.1-2010 Table 6.5.1A"
     },
     {
       "template": "90.1-2010",
       "climate_zone": "ASHRAE 169-2006-8A",
       "data_center": true,
-<<<<<<< HEAD
-      "capacity_limit": 135000,
-=======
-      "capacity_limit": 135000.0,
-      "fixed_dry_bulb_high_limit_shutoff_temp": 75.0,
->>>>>>> 5027d514
+      "capacity_limit": 135000.0,
+      "fixed_dry_bulb_high_limit_shutoff_temp": 75.0,
       "notes": "90.1-2010 Table 6.5.1B"
     },
     {
       "template": "90.1-2010",
       "climate_zone": "ASHRAE 169-2006-8B",
       "data_center": false,
-<<<<<<< HEAD
-      "capacity_limit": 54000,
-=======
-      "capacity_limit": 54000.0,
-      "fixed_dry_bulb_high_limit_shutoff_temp": 75.0,
->>>>>>> 5027d514
+      "capacity_limit": 54000.0,
+      "fixed_dry_bulb_high_limit_shutoff_temp": 75.0,
       "notes": "90.1-2010 Table 6.5.1A"
     },
     {
       "template": "90.1-2010",
       "climate_zone": "ASHRAE 169-2006-8B",
       "data_center": true,
-<<<<<<< HEAD
-      "capacity_limit": 135000,
-=======
       "capacity_limit": 135000.0,
       "fixed_dry_bulb_high_limit_shutoff_temp": 75.0,
       "notes": "90.1-2010 Table 6.5.1B"
@@ -489,7 +366,6 @@
       "data_center": true,
       "capacity_limit": null,
       "fixed_dry_bulb_high_limit_shutoff_temp": 75.0,
->>>>>>> 5027d514
       "notes": "90.1-2010 Table 6.5.1B"
     },
     {
@@ -528,12 +404,8 @@
       "template": "90.1-2010",
       "climate_zone": "ASHRAE 169-2013-2A",
       "data_center": false,
-<<<<<<< HEAD
-      "capacity_limit": 54000,
-=======
-      "capacity_limit": 54000.0,
-      "fixed_dry_bulb_high_limit_shutoff_temp": 75.0,
->>>>>>> 5027d514
+      "capacity_limit": 54000.0,
+      "fixed_dry_bulb_high_limit_shutoff_temp": 75.0,
       "notes": "90.1-2010 Table 6.5.1A"
     },
     {
@@ -548,36 +420,24 @@
       "template": "90.1-2010",
       "climate_zone": "ASHRAE 169-2013-2B",
       "data_center": false,
-<<<<<<< HEAD
-      "capacity_limit": 54000,
-=======
-      "capacity_limit": 54000.0,
-      "fixed_dry_bulb_high_limit_shutoff_temp": 75.0,
->>>>>>> 5027d514
+      "capacity_limit": 54000.0,
+      "fixed_dry_bulb_high_limit_shutoff_temp": 75.0,
       "notes": "90.1-2010 Table 6.5.1A"
     },
     {
       "template": "90.1-2010",
       "climate_zone": "ASHRAE 169-2013-2B",
       "data_center": true,
-<<<<<<< HEAD
-      "capacity_limit": 135000,
-=======
-      "capacity_limit": 135000.0,
-      "fixed_dry_bulb_high_limit_shutoff_temp": 75.0,
->>>>>>> 5027d514
+      "capacity_limit": 135000.0,
+      "fixed_dry_bulb_high_limit_shutoff_temp": 75.0,
       "notes": "90.1-2010 Table 6.5.1B"
     },
     {
       "template": "90.1-2010",
       "climate_zone": "ASHRAE 169-2013-3A",
       "data_center": false,
-<<<<<<< HEAD
-      "capacity_limit": 54000,
-=======
-      "capacity_limit": 54000.0,
-      "fixed_dry_bulb_high_limit_shutoff_temp": 75.0,
->>>>>>> 5027d514
+      "capacity_limit": 54000.0,
+      "fixed_dry_bulb_high_limit_shutoff_temp": 75.0,
       "notes": "90.1-2010 Table 6.5.1A"
     },
     {
@@ -592,60 +452,40 @@
       "template": "90.1-2010",
       "climate_zone": "ASHRAE 169-2013-3B",
       "data_center": false,
-<<<<<<< HEAD
-      "capacity_limit": 54000,
-=======
-      "capacity_limit": 54000.0,
-      "fixed_dry_bulb_high_limit_shutoff_temp": 75.0,
->>>>>>> 5027d514
+      "capacity_limit": 54000.0,
+      "fixed_dry_bulb_high_limit_shutoff_temp": 75.0,
       "notes": "90.1-2010 Table 6.5.1A"
     },
     {
       "template": "90.1-2010",
       "climate_zone": "ASHRAE 169-2013-3B",
       "data_center": true,
-<<<<<<< HEAD
-      "capacity_limit": 65000,
-=======
-      "capacity_limit": 65000.0,
-      "fixed_dry_bulb_high_limit_shutoff_temp": 75.0,
->>>>>>> 5027d514
+      "capacity_limit": 65000.0,
+      "fixed_dry_bulb_high_limit_shutoff_temp": 75.0,
       "notes": "90.1-2010 Table 6.5.1B"
     },
     {
       "template": "90.1-2010",
       "climate_zone": "ASHRAE 169-2013-3C",
       "data_center": false,
-<<<<<<< HEAD
-      "capacity_limit": 54000,
-=======
-      "capacity_limit": 54000.0,
-      "fixed_dry_bulb_high_limit_shutoff_temp": 75.0,
->>>>>>> 5027d514
+      "capacity_limit": 54000.0,
+      "fixed_dry_bulb_high_limit_shutoff_temp": 75.0,
       "notes": "90.1-2010 Table 6.5.1A"
     },
     {
       "template": "90.1-2010",
       "climate_zone": "ASHRAE 169-2013-3C",
       "data_center": true,
-<<<<<<< HEAD
-      "capacity_limit": 65000,
-=======
-      "capacity_limit": 65000.0,
-      "fixed_dry_bulb_high_limit_shutoff_temp": 75.0,
->>>>>>> 5027d514
+      "capacity_limit": 65000.0,
+      "fixed_dry_bulb_high_limit_shutoff_temp": 75.0,
       "notes": "90.1-2010 Table 6.5.1B"
     },
     {
       "template": "90.1-2010",
       "climate_zone": "ASHRAE 169-2013-4A",
       "data_center": false,
-<<<<<<< HEAD
-      "capacity_limit": 54000,
-=======
-      "capacity_limit": 54000.0,
-      "fixed_dry_bulb_high_limit_shutoff_temp": 75.0,
->>>>>>> 5027d514
+      "capacity_limit": 54000.0,
+      "fixed_dry_bulb_high_limit_shutoff_temp": 75.0,
       "notes": "90.1-2010 Table 6.5.1A"
     },
     {
@@ -660,264 +500,176 @@
       "template": "90.1-2010",
       "climate_zone": "ASHRAE 169-2013-4B",
       "data_center": false,
-<<<<<<< HEAD
-      "capacity_limit": 54000,
-=======
-      "capacity_limit": 54000.0,
-      "fixed_dry_bulb_high_limit_shutoff_temp": 75.0,
->>>>>>> 5027d514
+      "capacity_limit": 54000.0,
+      "fixed_dry_bulb_high_limit_shutoff_temp": 75.0,
       "notes": "90.1-2010 Table 6.5.1A"
     },
     {
       "template": "90.1-2010",
       "climate_zone": "ASHRAE 169-2013-4B",
       "data_center": true,
-<<<<<<< HEAD
-      "capacity_limit": 65000,
-=======
-      "capacity_limit": 65000.0,
-      "fixed_dry_bulb_high_limit_shutoff_temp": 75.0,
->>>>>>> 5027d514
+      "capacity_limit": 65000.0,
+      "fixed_dry_bulb_high_limit_shutoff_temp": 75.0,
       "notes": "90.1-2010 Table 6.5.1B"
     },
     {
       "template": "90.1-2010",
       "climate_zone": "ASHRAE 169-2013-4C",
       "data_center": false,
-<<<<<<< HEAD
-      "capacity_limit": 54000,
-=======
-      "capacity_limit": 54000.0,
-      "fixed_dry_bulb_high_limit_shutoff_temp": 75.0,
->>>>>>> 5027d514
+      "capacity_limit": 54000.0,
+      "fixed_dry_bulb_high_limit_shutoff_temp": 75.0,
       "notes": "90.1-2010 Table 6.5.1A"
     },
     {
       "template": "90.1-2010",
       "climate_zone": "ASHRAE 169-2013-4C",
       "data_center": true,
-<<<<<<< HEAD
-      "capacity_limit": 65000,
-=======
-      "capacity_limit": 65000.0,
-      "fixed_dry_bulb_high_limit_shutoff_temp": 75.0,
->>>>>>> 5027d514
+      "capacity_limit": 65000.0,
+      "fixed_dry_bulb_high_limit_shutoff_temp": 75.0,
       "notes": "90.1-2010 Table 6.5.1B"
     },
     {
       "template": "90.1-2010",
       "climate_zone": "ASHRAE 169-2013-5A",
       "data_center": false,
-<<<<<<< HEAD
-      "capacity_limit": 54000,
-=======
-      "capacity_limit": 54000.0,
-      "fixed_dry_bulb_high_limit_shutoff_temp": 70.0,
->>>>>>> 5027d514
+      "capacity_limit": 54000.0,
+      "fixed_dry_bulb_high_limit_shutoff_temp": 70.0,
       "notes": "90.1-2010 Table 6.5.1A"
     },
     {
       "template": "90.1-2010",
       "climate_zone": "ASHRAE 169-2013-5A",
       "data_center": true,
-<<<<<<< HEAD
-      "capacity_limit": 135000,
-=======
-      "capacity_limit": 135000.0,
-      "fixed_dry_bulb_high_limit_shutoff_temp": 70.0,
->>>>>>> 5027d514
+      "capacity_limit": 135000.0,
+      "fixed_dry_bulb_high_limit_shutoff_temp": 70.0,
       "notes": "90.1-2010 Table 6.5.1B"
     },
     {
       "template": "90.1-2010",
       "climate_zone": "ASHRAE 169-2013-5B",
       "data_center": false,
-<<<<<<< HEAD
-      "capacity_limit": 54000,
-=======
-      "capacity_limit": 54000.0,
-      "fixed_dry_bulb_high_limit_shutoff_temp": 75.0,
->>>>>>> 5027d514
+      "capacity_limit": 54000.0,
+      "fixed_dry_bulb_high_limit_shutoff_temp": 75.0,
       "notes": "90.1-2010 Table 6.5.1A"
     },
     {
       "template": "90.1-2010",
       "climate_zone": "ASHRAE 169-2013-5B",
       "data_center": true,
-<<<<<<< HEAD
-      "capacity_limit": 65000,
-=======
-      "capacity_limit": 65000.0,
-      "fixed_dry_bulb_high_limit_shutoff_temp": 75.0,
->>>>>>> 5027d514
+      "capacity_limit": 65000.0,
+      "fixed_dry_bulb_high_limit_shutoff_temp": 75.0,
       "notes": "90.1-2010 Table 6.5.1B"
     },
     {
       "template": "90.1-2010",
       "climate_zone": "ASHRAE 169-2013-5C",
       "data_center": false,
-<<<<<<< HEAD
-      "capacity_limit": 54000,
-=======
-      "capacity_limit": 54000.0,
-      "fixed_dry_bulb_high_limit_shutoff_temp": 75.0,
->>>>>>> 5027d514
+      "capacity_limit": 54000.0,
+      "fixed_dry_bulb_high_limit_shutoff_temp": 75.0,
       "notes": "90.1-2010 Table 6.5.1A"
     },
     {
       "template": "90.1-2010",
       "climate_zone": "ASHRAE 169-2013-5C",
       "data_center": true,
-<<<<<<< HEAD
-      "capacity_limit": 65000,
-=======
-      "capacity_limit": 65000.0,
-      "fixed_dry_bulb_high_limit_shutoff_temp": 75.0,
->>>>>>> 5027d514
+      "capacity_limit": 65000.0,
+      "fixed_dry_bulb_high_limit_shutoff_temp": 75.0,
       "notes": "90.1-2010 Table 6.5.1B"
     },
     {
       "template": "90.1-2010",
       "climate_zone": "ASHRAE 169-2013-6A",
       "data_center": false,
-<<<<<<< HEAD
-      "capacity_limit": 54000,
-=======
-      "capacity_limit": 54000.0,
-      "fixed_dry_bulb_high_limit_shutoff_temp": 70.0,
->>>>>>> 5027d514
+      "capacity_limit": 54000.0,
+      "fixed_dry_bulb_high_limit_shutoff_temp": 70.0,
       "notes": "90.1-2010 Table 6.5.1A"
     },
     {
       "template": "90.1-2010",
       "climate_zone": "ASHRAE 169-2013-6A",
       "data_center": true,
-<<<<<<< HEAD
-      "capacity_limit": 135000,
-=======
-      "capacity_limit": 135000.0,
-      "fixed_dry_bulb_high_limit_shutoff_temp": 70.0,
->>>>>>> 5027d514
+      "capacity_limit": 135000.0,
+      "fixed_dry_bulb_high_limit_shutoff_temp": 70.0,
       "notes": "90.1-2010 Table 6.5.1B"
     },
     {
       "template": "90.1-2010",
       "climate_zone": "ASHRAE 169-2013-6B",
       "data_center": false,
-<<<<<<< HEAD
-      "capacity_limit": 54000,
-=======
-      "capacity_limit": 54000.0,
-      "fixed_dry_bulb_high_limit_shutoff_temp": 75.0,
->>>>>>> 5027d514
+      "capacity_limit": 54000.0,
+      "fixed_dry_bulb_high_limit_shutoff_temp": 75.0,
       "notes": "90.1-2010 Table 6.5.1A"
     },
     {
       "template": "90.1-2010",
       "climate_zone": "ASHRAE 169-2013-6B",
       "data_center": true,
-<<<<<<< HEAD
-      "capacity_limit": 65000,
-=======
-      "capacity_limit": 65000.0,
-      "fixed_dry_bulb_high_limit_shutoff_temp": 75.0,
->>>>>>> 5027d514
+      "capacity_limit": 65000.0,
+      "fixed_dry_bulb_high_limit_shutoff_temp": 75.0,
       "notes": "90.1-2010 Table 6.5.1B"
     },
     {
       "template": "90.1-2010",
       "climate_zone": "ASHRAE 169-2013-7A",
       "data_center": false,
-<<<<<<< HEAD
-      "capacity_limit": 54000,
-=======
-      "capacity_limit": 54000.0,
-      "fixed_dry_bulb_high_limit_shutoff_temp": 75.0,
->>>>>>> 5027d514
+      "capacity_limit": 54000.0,
+      "fixed_dry_bulb_high_limit_shutoff_temp": 75.0,
       "notes": "90.1-2010 Table 6.5.1A"
     },
     {
       "template": "90.1-2010",
       "climate_zone": "ASHRAE 169-2013-7A",
       "data_center": true,
-<<<<<<< HEAD
-      "capacity_limit": 135000,
-=======
-      "capacity_limit": 135000.0,
-      "fixed_dry_bulb_high_limit_shutoff_temp": 75.0,
->>>>>>> 5027d514
+      "capacity_limit": 135000.0,
+      "fixed_dry_bulb_high_limit_shutoff_temp": 75.0,
       "notes": "90.1-2010 Table 6.5.1B"
     },
     {
       "template": "90.1-2010",
       "climate_zone": "ASHRAE 169-2013-7B",
       "data_center": false,
-<<<<<<< HEAD
-      "capacity_limit": 54000,
-=======
-      "capacity_limit": 54000.0,
-      "fixed_dry_bulb_high_limit_shutoff_temp": 75.0,
->>>>>>> 5027d514
+      "capacity_limit": 54000.0,
+      "fixed_dry_bulb_high_limit_shutoff_temp": 75.0,
       "notes": "90.1-2010 Table 6.5.1A"
     },
     {
       "template": "90.1-2010",
       "climate_zone": "ASHRAE 169-2013-7B",
       "data_center": true,
-<<<<<<< HEAD
-      "capacity_limit": 135000,
-=======
-      "capacity_limit": 135000.0,
-      "fixed_dry_bulb_high_limit_shutoff_temp": 75.0,
->>>>>>> 5027d514
+      "capacity_limit": 135000.0,
+      "fixed_dry_bulb_high_limit_shutoff_temp": 75.0,
       "notes": "90.1-2010 Table 6.5.1B"
     },
     {
       "template": "90.1-2010",
       "climate_zone": "ASHRAE 169-2013-8A",
       "data_center": false,
-<<<<<<< HEAD
-      "capacity_limit": 54000,
-=======
-      "capacity_limit": 54000.0,
-      "fixed_dry_bulb_high_limit_shutoff_temp": 75.0,
->>>>>>> 5027d514
+      "capacity_limit": 54000.0,
+      "fixed_dry_bulb_high_limit_shutoff_temp": 75.0,
       "notes": "90.1-2010 Table 6.5.1A"
     },
     {
       "template": "90.1-2010",
       "climate_zone": "ASHRAE 169-2013-8A",
       "data_center": true,
-<<<<<<< HEAD
-      "capacity_limit": 135000,
-=======
-      "capacity_limit": 135000.0,
-      "fixed_dry_bulb_high_limit_shutoff_temp": 75.0,
->>>>>>> 5027d514
+      "capacity_limit": 135000.0,
+      "fixed_dry_bulb_high_limit_shutoff_temp": 75.0,
       "notes": "90.1-2010 Table 6.5.1B"
     },
     {
       "template": "90.1-2010",
       "climate_zone": "ASHRAE 169-2013-8B",
       "data_center": false,
-<<<<<<< HEAD
-      "capacity_limit": 54000,
-=======
-      "capacity_limit": 54000.0,
-      "fixed_dry_bulb_high_limit_shutoff_temp": 75.0,
->>>>>>> 5027d514
+      "capacity_limit": 54000.0,
+      "fixed_dry_bulb_high_limit_shutoff_temp": 75.0,
       "notes": "90.1-2010 Table 6.5.1A"
     },
     {
       "template": "90.1-2010",
       "climate_zone": "ASHRAE 169-2013-8B",
       "data_center": true,
-<<<<<<< HEAD
-      "capacity_limit": 135000,
-=======
-      "capacity_limit": 135000.0,
-      "fixed_dry_bulb_high_limit_shutoff_temp": 75.0,
->>>>>>> 5027d514
+      "capacity_limit": 135000.0,
+      "fixed_dry_bulb_high_limit_shutoff_temp": 75.0,
       "notes": "90.1-2010 Table 6.5.1B"
     }
   ]
