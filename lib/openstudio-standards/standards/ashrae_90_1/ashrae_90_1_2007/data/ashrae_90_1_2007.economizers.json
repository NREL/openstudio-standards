--- conflicted
+++ resolved
@@ -68,24 +68,16 @@
       "template": "90.1-2007",
       "climate_zone": "ASHRAE 169-2006-2B",
       "data_center": false,
-<<<<<<< HEAD
-      "capacity_limit": 135000,
-=======
-      "capacity_limit": 135000.0,
-      "fixed_dry_bulb_high_limit_shutoff_temp": 75.0,
->>>>>>> 5027d514
+      "capacity_limit": 135000.0,
+      "fixed_dry_bulb_high_limit_shutoff_temp": 75.0,
       "notes": "90.1-2007 Table 6.5.1"
     },
     {
       "template": "90.1-2007",
       "climate_zone": "ASHRAE 169-2006-2B",
       "data_center": true,
-<<<<<<< HEAD
-      "capacity_limit": 135000,
-=======
-      "capacity_limit": 135000.0,
-      "fixed_dry_bulb_high_limit_shutoff_temp": 75.0,
->>>>>>> 5027d514
+      "capacity_limit": 135000.0,
+      "fixed_dry_bulb_high_limit_shutoff_temp": 75.0,
       "notes": "90.1-2007 Table 6.5.1"
     },
     {
@@ -108,48 +100,32 @@
       "template": "90.1-2007",
       "climate_zone": "ASHRAE 169-2006-3B",
       "data_center": false,
-<<<<<<< HEAD
-      "capacity_limit": 65000,
-=======
-      "capacity_limit": 65000.0,
-      "fixed_dry_bulb_high_limit_shutoff_temp": 75.0,
->>>>>>> 5027d514
+      "capacity_limit": 65000.0,
+      "fixed_dry_bulb_high_limit_shutoff_temp": 75.0,
       "notes": "90.1-2007 Table 6.5.1"
     },
     {
       "template": "90.1-2007",
       "climate_zone": "ASHRAE 169-2006-3B",
       "data_center": true,
-<<<<<<< HEAD
-      "capacity_limit": 65000,
-=======
-      "capacity_limit": 65000.0,
-      "fixed_dry_bulb_high_limit_shutoff_temp": 75.0,
->>>>>>> 5027d514
+      "capacity_limit": 65000.0,
+      "fixed_dry_bulb_high_limit_shutoff_temp": 75.0,
       "notes": "90.1-2007 Table 6.5.1"
     },
     {
       "template": "90.1-2007",
       "climate_zone": "ASHRAE 169-2006-3C",
       "data_center": false,
-<<<<<<< HEAD
-      "capacity_limit": 65000,
-=======
-      "capacity_limit": 65000.0,
-      "fixed_dry_bulb_high_limit_shutoff_temp": 75.0,
->>>>>>> 5027d514
+      "capacity_limit": 65000.0,
+      "fixed_dry_bulb_high_limit_shutoff_temp": 75.0,
       "notes": "90.1-2007 Table 6.5.1"
     },
     {
       "template": "90.1-2007",
       "climate_zone": "ASHRAE 169-2006-3C",
       "data_center": true,
-<<<<<<< HEAD
-      "capacity_limit": 65000,
-=======
-      "capacity_limit": 65000.0,
-      "fixed_dry_bulb_high_limit_shutoff_temp": 75.0,
->>>>>>> 5027d514
+      "capacity_limit": 65000.0,
+      "fixed_dry_bulb_high_limit_shutoff_temp": 75.0,
       "notes": "90.1-2007 Table 6.5.1"
     },
     {
@@ -172,261 +148,174 @@
       "template": "90.1-2007",
       "climate_zone": "ASHRAE 169-2006-4B",
       "data_center": false,
-<<<<<<< HEAD
-      "capacity_limit": 65000,
-=======
-      "capacity_limit": 65000.0,
-      "fixed_dry_bulb_high_limit_shutoff_temp": 75.0,
->>>>>>> 5027d514
+      "capacity_limit": 65000.0,
+      "fixed_dry_bulb_high_limit_shutoff_temp": 75.0,
       "notes": "90.1-2007 Table 6.5.1"
     },
     {
       "template": "90.1-2007",
       "climate_zone": "ASHRAE 169-2006-4B",
       "data_center": true,
-<<<<<<< HEAD
-      "capacity_limit": 65000,
-=======
-      "capacity_limit": 65000.0,
-      "fixed_dry_bulb_high_limit_shutoff_temp": 75.0,
->>>>>>> 5027d514
+      "capacity_limit": 65000.0,
+      "fixed_dry_bulb_high_limit_shutoff_temp": 75.0,
       "notes": "90.1-2007 Table 6.5.1"
     },
     {
       "template": "90.1-2007",
       "climate_zone": "ASHRAE 169-2006-4C",
       "data_center": false,
-<<<<<<< HEAD
-      "capacity_limit": 65000,
-=======
-      "capacity_limit": 65000.0,
-      "fixed_dry_bulb_high_limit_shutoff_temp": 75.0,
->>>>>>> 5027d514
+      "capacity_limit": 65000.0,
+      "fixed_dry_bulb_high_limit_shutoff_temp": 75.0,
       "notes": "90.1-2007 Table 6.5.1"
     },
     {
       "template": "90.1-2007",
       "climate_zone": "ASHRAE 169-2006-4C",
       "data_center": true,
-<<<<<<< HEAD
-      "capacity_limit": 65000,
-=======
-      "capacity_limit": 65000.0,
-      "fixed_dry_bulb_high_limit_shutoff_temp": 75.0,
->>>>>>> 5027d514
+      "capacity_limit": 65000.0,
+      "fixed_dry_bulb_high_limit_shutoff_temp": 75.0,
       "notes": "90.1-2007 Table 6.5.1"
     },
     {
       "template": "90.1-2007",
       "climate_zone": "ASHRAE 169-2006-5A",
       "data_center": false,
-<<<<<<< HEAD
-      "capacity_limit": 135000,
-=======
-      "capacity_limit": 135000.0,
-      "fixed_dry_bulb_high_limit_shutoff_temp": 70.0,
->>>>>>> 5027d514
+      "capacity_limit": 135000.0,
+      "fixed_dry_bulb_high_limit_shutoff_temp": 70.0,
       "notes": "90.1-2007 Table 6.5.1"
     },
     {
       "template": "90.1-2007",
       "climate_zone": "ASHRAE 169-2006-5A",
       "data_center": true,
-<<<<<<< HEAD
-      "capacity_limit": 135000,
-=======
-      "capacity_limit": 135000.0,
-      "fixed_dry_bulb_high_limit_shutoff_temp": 70.0,
->>>>>>> 5027d514
+      "capacity_limit": 135000.0,
+      "fixed_dry_bulb_high_limit_shutoff_temp": 70.0,
       "notes": "90.1-2007 Table 6.5.1"
     },
     {
       "template": "90.1-2007",
       "climate_zone": "ASHRAE 169-2006-5B",
       "data_center": false,
-<<<<<<< HEAD
-      "capacity_limit": 65000,
-=======
-      "capacity_limit": 65000.0,
-      "fixed_dry_bulb_high_limit_shutoff_temp": 75.0,
->>>>>>> 5027d514
+      "capacity_limit": 65000.0,
+      "fixed_dry_bulb_high_limit_shutoff_temp": 75.0,
       "notes": "90.1-2007 Table 6.5.1"
     },
     {
       "template": "90.1-2007",
       "climate_zone": "ASHRAE 169-2006-5B",
       "data_center": true,
-<<<<<<< HEAD
-      "capacity_limit": 65000,
-=======
-      "capacity_limit": 65000.0,
-      "fixed_dry_bulb_high_limit_shutoff_temp": 75.0,
->>>>>>> 5027d514
+      "capacity_limit": 65000.0,
+      "fixed_dry_bulb_high_limit_shutoff_temp": 75.0,
       "notes": "90.1-2007 Table 6.5.1"
     },
     {
       "template": "90.1-2007",
       "climate_zone": "ASHRAE 169-2006-5C",
       "data_center": false,
-<<<<<<< HEAD
-      "capacity_limit": 65000,
-=======
-      "capacity_limit": 65000.0,
-      "fixed_dry_bulb_high_limit_shutoff_temp": 75.0,
->>>>>>> 5027d514
+      "capacity_limit": 65000.0,
+      "fixed_dry_bulb_high_limit_shutoff_temp": 75.0,
       "notes": "90.1-2007 Table 6.5.1"
     },
     {
       "template": "90.1-2007",
       "climate_zone": "ASHRAE 169-2006-5C",
       "data_center": true,
-<<<<<<< HEAD
-      "capacity_limit": 65000,
-=======
-      "capacity_limit": 65000.0,
-      "fixed_dry_bulb_high_limit_shutoff_temp": 75.0,
->>>>>>> 5027d514
+      "capacity_limit": 65000.0,
+      "fixed_dry_bulb_high_limit_shutoff_temp": 75.0,
       "notes": "90.1-2007 Table 6.5.1"
     },
     {
       "template": "90.1-2007",
       "climate_zone": "ASHRAE 169-2006-6A",
       "data_center": false,
-<<<<<<< HEAD
-      "capacity_limit": 135000,
-=======
-      "capacity_limit": 135000.0,
-      "fixed_dry_bulb_high_limit_shutoff_temp": 70.0,
->>>>>>> 5027d514
+      "capacity_limit": 135000.0,
+      "fixed_dry_bulb_high_limit_shutoff_temp": 70.0,
       "notes": "90.1-2007 Table 6.5.1"
     },
     {
       "template": "90.1-2007",
       "climate_zone": "ASHRAE 169-2006-6A",
       "data_center": true,
-<<<<<<< HEAD
-      "capacity_limit": 135000,
-=======
-      "capacity_limit": 135000.0,
-      "fixed_dry_bulb_high_limit_shutoff_temp": 70.0,
->>>>>>> 5027d514
+      "capacity_limit": 135000.0,
+      "fixed_dry_bulb_high_limit_shutoff_temp": 70.0,
       "notes": "90.1-2007 Table 6.5.1"
     },
     {
       "template": "90.1-2007",
       "climate_zone": "ASHRAE 169-2006-6B",
       "data_center": false,
-<<<<<<< HEAD
-      "capacity_limit": 65000,
-=======
-      "capacity_limit": 65000.0,
-      "fixed_dry_bulb_high_limit_shutoff_temp": 75.0,
->>>>>>> 5027d514
+      "capacity_limit": 65000.0,
+      "fixed_dry_bulb_high_limit_shutoff_temp": 75.0,
       "notes": "90.1-2007 Table 6.5.1"
     },
     {
       "template": "90.1-2007",
       "climate_zone": "ASHRAE 169-2006-6B",
       "data_center": true,
-<<<<<<< HEAD
-      "capacity_limit": 65000,
-=======
-      "capacity_limit": 65000.0,
-      "fixed_dry_bulb_high_limit_shutoff_temp": 75.0,
->>>>>>> 5027d514
+      "capacity_limit": 65000.0,
+      "fixed_dry_bulb_high_limit_shutoff_temp": 75.0,
       "notes": "90.1-2007 Table 6.5.1"
     },
     {
       "template": "90.1-2007",
       "climate_zone": "ASHRAE 169-2006-7A",
       "data_center": false,
-<<<<<<< HEAD
-      "capacity_limit": 135000,
-=======
-      "capacity_limit": 135000.0,
-      "fixed_dry_bulb_high_limit_shutoff_temp": 70.0,
->>>>>>> 5027d514
+      "capacity_limit": 135000.0,
+      "fixed_dry_bulb_high_limit_shutoff_temp": 70.0,
       "notes": "90.1-2007 Table 6.5.1"
     },
     {
       "template": "90.1-2007",
       "climate_zone": "ASHRAE 169-2006-7A",
       "data_center": true,
-<<<<<<< HEAD
-      "capacity_limit": 135000,
-=======
-      "capacity_limit": 135000.0,
-      "fixed_dry_bulb_high_limit_shutoff_temp": 70.0,
->>>>>>> 5027d514
+      "capacity_limit": 135000.0,
+      "fixed_dry_bulb_high_limit_shutoff_temp": 70.0,
       "notes": "90.1-2007 Table 6.5.1"
     },
     {
       "template": "90.1-2007",
       "climate_zone": "ASHRAE 169-2006-7B",
       "data_center": false,
-<<<<<<< HEAD
-      "capacity_limit": 135000,
-=======
-      "capacity_limit": 135000.0,
-      "fixed_dry_bulb_high_limit_shutoff_temp": 75.0,
->>>>>>> 5027d514
+      "capacity_limit": 135000.0,
+      "fixed_dry_bulb_high_limit_shutoff_temp": 75.0,
       "notes": "90.1-2007 Table 6.5.1"
     },
     {
       "template": "90.1-2007",
       "climate_zone": "ASHRAE 169-2006-7B",
       "data_center": true,
-<<<<<<< HEAD
-      "capacity_limit": 135000,
-=======
-      "capacity_limit": 135000.0,
-      "fixed_dry_bulb_high_limit_shutoff_temp": 75.0,
->>>>>>> 5027d514
+      "capacity_limit": 135000.0,
+      "fixed_dry_bulb_high_limit_shutoff_temp": 75.0,
       "notes": "90.1-2007 Table 6.5.1"
     },
     {
       "template": "90.1-2007",
       "climate_zone": "ASHRAE 169-2006-8A",
       "data_center": false,
-<<<<<<< HEAD
-      "capacity_limit": 135000,
-=======
-      "capacity_limit": 135000.0,
-      "fixed_dry_bulb_high_limit_shutoff_temp": 75.0,
->>>>>>> 5027d514
+      "capacity_limit": 135000.0,
+      "fixed_dry_bulb_high_limit_shutoff_temp": 75.0,
       "notes": "90.1-2007 Table 6.5.1"
     },
     {
       "template": "90.1-2007",
       "climate_zone": "ASHRAE 169-2006-8A",
       "data_center": true,
-<<<<<<< HEAD
-      "capacity_limit": 135000,
-=======
-      "capacity_limit": 135000.0,
-      "fixed_dry_bulb_high_limit_shutoff_temp": 75.0,
->>>>>>> 5027d514
+      "capacity_limit": 135000.0,
+      "fixed_dry_bulb_high_limit_shutoff_temp": 75.0,
       "notes": "90.1-2007 Table 6.5.1"
     },
     {
       "template": "90.1-2007",
       "climate_zone": "ASHRAE 169-2006-8B",
       "data_center": false,
-<<<<<<< HEAD
-      "capacity_limit": 135000,
-=======
-      "capacity_limit": 135000.0,
-      "fixed_dry_bulb_high_limit_shutoff_temp": 75.0,
->>>>>>> 5027d514
+      "capacity_limit": 135000.0,
+      "fixed_dry_bulb_high_limit_shutoff_temp": 75.0,
       "notes": "90.1-2007 Table 6.5.1"
     },
     {
       "template": "90.1-2007",
       "climate_zone": "ASHRAE 169-2006-8B",
       "data_center": true,
-<<<<<<< HEAD
-      "capacity_limit": 135000,
-=======
       "capacity_limit": 135000.0,
       "fixed_dry_bulb_high_limit_shutoff_temp": 75.0,
       "notes": "90.1-2007 Table 6.5.1"
@@ -445,7 +334,6 @@
       "data_center": false,
       "capacity_limit": null,
       "fixed_dry_bulb_high_limit_shutoff_temp": 75.0,
->>>>>>> 5027d514
       "notes": "90.1-2007 Table 6.5.1"
     },
     {
@@ -500,24 +388,16 @@
       "template": "90.1-2007",
       "climate_zone": "ASHRAE 169-2013-2B",
       "data_center": false,
-<<<<<<< HEAD
-      "capacity_limit": 135000,
-=======
-      "capacity_limit": 135000.0,
-      "fixed_dry_bulb_high_limit_shutoff_temp": 75.0,
->>>>>>> 5027d514
+      "capacity_limit": 135000.0,
+      "fixed_dry_bulb_high_limit_shutoff_temp": 75.0,
       "notes": "90.1-2007 Table 6.5.1"
     },
     {
       "template": "90.1-2007",
       "climate_zone": "ASHRAE 169-2013-2B",
       "data_center": true,
-<<<<<<< HEAD
-      "capacity_limit": 135000,
-=======
-      "capacity_limit": 135000.0,
-      "fixed_dry_bulb_high_limit_shutoff_temp": 75.0,
->>>>>>> 5027d514
+      "capacity_limit": 135000.0,
+      "fixed_dry_bulb_high_limit_shutoff_temp": 75.0,
       "notes": "90.1-2007 Table 6.5.1"
     },
     {
@@ -540,48 +420,32 @@
       "template": "90.1-2007",
       "climate_zone": "ASHRAE 169-2013-3B",
       "data_center": false,
-<<<<<<< HEAD
-      "capacity_limit": 65000,
-=======
-      "capacity_limit": 65000.0,
-      "fixed_dry_bulb_high_limit_shutoff_temp": 75.0,
->>>>>>> 5027d514
+      "capacity_limit": 65000.0,
+      "fixed_dry_bulb_high_limit_shutoff_temp": 75.0,
       "notes": "90.1-2007 Table 6.5.1"
     },
     {
       "template": "90.1-2007",
       "climate_zone": "ASHRAE 169-2013-3B",
       "data_center": true,
-<<<<<<< HEAD
-      "capacity_limit": 65000,
-=======
-      "capacity_limit": 65000.0,
-      "fixed_dry_bulb_high_limit_shutoff_temp": 75.0,
->>>>>>> 5027d514
+      "capacity_limit": 65000.0,
+      "fixed_dry_bulb_high_limit_shutoff_temp": 75.0,
       "notes": "90.1-2007 Table 6.5.1"
     },
     {
       "template": "90.1-2007",
       "climate_zone": "ASHRAE 169-2013-3C",
       "data_center": false,
-<<<<<<< HEAD
-      "capacity_limit": 65000,
-=======
-      "capacity_limit": 65000.0,
-      "fixed_dry_bulb_high_limit_shutoff_temp": 75.0,
->>>>>>> 5027d514
+      "capacity_limit": 65000.0,
+      "fixed_dry_bulb_high_limit_shutoff_temp": 75.0,
       "notes": "90.1-2007 Table 6.5.1"
     },
     {
       "template": "90.1-2007",
       "climate_zone": "ASHRAE 169-2013-3C",
       "data_center": true,
-<<<<<<< HEAD
-      "capacity_limit": 65000,
-=======
-      "capacity_limit": 65000.0,
-      "fixed_dry_bulb_high_limit_shutoff_temp": 75.0,
->>>>>>> 5027d514
+      "capacity_limit": 65000.0,
+      "fixed_dry_bulb_high_limit_shutoff_temp": 75.0,
       "notes": "90.1-2007 Table 6.5.1"
     },
     {
@@ -604,264 +468,176 @@
       "template": "90.1-2007",
       "climate_zone": "ASHRAE 169-2013-4B",
       "data_center": false,
-<<<<<<< HEAD
-      "capacity_limit": 65000,
-=======
-      "capacity_limit": 65000.0,
-      "fixed_dry_bulb_high_limit_shutoff_temp": 75.0,
->>>>>>> 5027d514
+      "capacity_limit": 65000.0,
+      "fixed_dry_bulb_high_limit_shutoff_temp": 75.0,
       "notes": "90.1-2007 Table 6.5.1"
     },
     {
       "template": "90.1-2007",
       "climate_zone": "ASHRAE 169-2013-4B",
       "data_center": true,
-<<<<<<< HEAD
-      "capacity_limit": 65000,
-=======
-      "capacity_limit": 65000.0,
-      "fixed_dry_bulb_high_limit_shutoff_temp": 75.0,
->>>>>>> 5027d514
+      "capacity_limit": 65000.0,
+      "fixed_dry_bulb_high_limit_shutoff_temp": 75.0,
       "notes": "90.1-2007 Table 6.5.1"
     },
     {
       "template": "90.1-2007",
       "climate_zone": "ASHRAE 169-2013-4C",
       "data_center": false,
-<<<<<<< HEAD
-      "capacity_limit": 65000,
-=======
-      "capacity_limit": 65000.0,
-      "fixed_dry_bulb_high_limit_shutoff_temp": 75.0,
->>>>>>> 5027d514
+      "capacity_limit": 65000.0,
+      "fixed_dry_bulb_high_limit_shutoff_temp": 75.0,
       "notes": "90.1-2007 Table 6.5.1"
     },
     {
       "template": "90.1-2007",
       "climate_zone": "ASHRAE 169-2013-4C",
       "data_center": true,
-<<<<<<< HEAD
-      "capacity_limit": 65000,
-=======
-      "capacity_limit": 65000.0,
-      "fixed_dry_bulb_high_limit_shutoff_temp": 75.0,
->>>>>>> 5027d514
+      "capacity_limit": 65000.0,
+      "fixed_dry_bulb_high_limit_shutoff_temp": 75.0,
       "notes": "90.1-2007 Table 6.5.1"
     },
     {
       "template": "90.1-2007",
       "climate_zone": "ASHRAE 169-2013-5A",
       "data_center": false,
-<<<<<<< HEAD
-      "capacity_limit": 135000,
-=======
-      "capacity_limit": 135000.0,
-      "fixed_dry_bulb_high_limit_shutoff_temp": 70.0,
->>>>>>> 5027d514
+      "capacity_limit": 135000.0,
+      "fixed_dry_bulb_high_limit_shutoff_temp": 70.0,
       "notes": "90.1-2007 Table 6.5.1"
     },
     {
       "template": "90.1-2007",
       "climate_zone": "ASHRAE 169-2013-5A",
       "data_center": true,
-<<<<<<< HEAD
-      "capacity_limit": 135000,
-=======
-      "capacity_limit": 135000.0,
-      "fixed_dry_bulb_high_limit_shutoff_temp": 70.0,
->>>>>>> 5027d514
+      "capacity_limit": 135000.0,
+      "fixed_dry_bulb_high_limit_shutoff_temp": 70.0,
       "notes": "90.1-2007 Table 6.5.1"
     },
     {
       "template": "90.1-2007",
       "climate_zone": "ASHRAE 169-2013-5B",
       "data_center": false,
-<<<<<<< HEAD
-      "capacity_limit": 65000,
-=======
-      "capacity_limit": 65000.0,
-      "fixed_dry_bulb_high_limit_shutoff_temp": 75.0,
->>>>>>> 5027d514
+      "capacity_limit": 65000.0,
+      "fixed_dry_bulb_high_limit_shutoff_temp": 75.0,
       "notes": "90.1-2007 Table 6.5.1"
     },
     {
       "template": "90.1-2007",
       "climate_zone": "ASHRAE 169-2013-5B",
       "data_center": true,
-<<<<<<< HEAD
-      "capacity_limit": 65000,
-=======
-      "capacity_limit": 65000.0,
-      "fixed_dry_bulb_high_limit_shutoff_temp": 75.0,
->>>>>>> 5027d514
+      "capacity_limit": 65000.0,
+      "fixed_dry_bulb_high_limit_shutoff_temp": 75.0,
       "notes": "90.1-2007 Table 6.5.1"
     },
     {
       "template": "90.1-2007",
       "climate_zone": "ASHRAE 169-2013-5C",
       "data_center": false,
-<<<<<<< HEAD
-      "capacity_limit": 65000,
-=======
-      "capacity_limit": 65000.0,
-      "fixed_dry_bulb_high_limit_shutoff_temp": 75.0,
->>>>>>> 5027d514
+      "capacity_limit": 65000.0,
+      "fixed_dry_bulb_high_limit_shutoff_temp": 75.0,
       "notes": "90.1-2007 Table 6.5.1"
     },
     {
       "template": "90.1-2007",
       "climate_zone": "ASHRAE 169-2013-5C",
       "data_center": true,
-<<<<<<< HEAD
-      "capacity_limit": 65000,
-=======
-      "capacity_limit": 65000.0,
-      "fixed_dry_bulb_high_limit_shutoff_temp": 75.0,
->>>>>>> 5027d514
+      "capacity_limit": 65000.0,
+      "fixed_dry_bulb_high_limit_shutoff_temp": 75.0,
       "notes": "90.1-2007 Table 6.5.1"
     },
     {
       "template": "90.1-2007",
       "climate_zone": "ASHRAE 169-2013-6A",
       "data_center": false,
-<<<<<<< HEAD
-      "capacity_limit": 135000,
-=======
-      "capacity_limit": 135000.0,
-      "fixed_dry_bulb_high_limit_shutoff_temp": 70.0,
->>>>>>> 5027d514
+      "capacity_limit": 135000.0,
+      "fixed_dry_bulb_high_limit_shutoff_temp": 70.0,
       "notes": "90.1-2007 Table 6.5.1"
     },
     {
       "template": "90.1-2007",
       "climate_zone": "ASHRAE 169-2013-6A",
       "data_center": true,
-<<<<<<< HEAD
-      "capacity_limit": 135000,
-=======
-      "capacity_limit": 135000.0,
-      "fixed_dry_bulb_high_limit_shutoff_temp": 70.0,
->>>>>>> 5027d514
+      "capacity_limit": 135000.0,
+      "fixed_dry_bulb_high_limit_shutoff_temp": 70.0,
       "notes": "90.1-2007 Table 6.5.1"
     },
     {
       "template": "90.1-2007",
       "climate_zone": "ASHRAE 169-2013-6B",
       "data_center": false,
-<<<<<<< HEAD
-      "capacity_limit": 65000,
-=======
-      "capacity_limit": 65000.0,
-      "fixed_dry_bulb_high_limit_shutoff_temp": 75.0,
->>>>>>> 5027d514
+      "capacity_limit": 65000.0,
+      "fixed_dry_bulb_high_limit_shutoff_temp": 75.0,
       "notes": "90.1-2007 Table 6.5.1"
     },
     {
       "template": "90.1-2007",
       "climate_zone": "ASHRAE 169-2013-6B",
       "data_center": true,
-<<<<<<< HEAD
-      "capacity_limit": 65000,
-=======
-      "capacity_limit": 65000.0,
-      "fixed_dry_bulb_high_limit_shutoff_temp": 75.0,
->>>>>>> 5027d514
+      "capacity_limit": 65000.0,
+      "fixed_dry_bulb_high_limit_shutoff_temp": 75.0,
       "notes": "90.1-2007 Table 6.5.1"
     },
     {
       "template": "90.1-2007",
       "climate_zone": "ASHRAE 169-2013-7A",
       "data_center": false,
-<<<<<<< HEAD
-      "capacity_limit": 135000,
-=======
-      "capacity_limit": 135000.0,
-      "fixed_dry_bulb_high_limit_shutoff_temp": 70.0,
->>>>>>> 5027d514
+      "capacity_limit": 135000.0,
+      "fixed_dry_bulb_high_limit_shutoff_temp": 70.0,
       "notes": "90.1-2007 Table 6.5.1"
     },
     {
       "template": "90.1-2007",
       "climate_zone": "ASHRAE 169-2013-7A",
       "data_center": true,
-<<<<<<< HEAD
-      "capacity_limit": 135000,
-=======
-      "capacity_limit": 135000.0,
-      "fixed_dry_bulb_high_limit_shutoff_temp": 70.0,
->>>>>>> 5027d514
+      "capacity_limit": 135000.0,
+      "fixed_dry_bulb_high_limit_shutoff_temp": 70.0,
       "notes": "90.1-2007 Table 6.5.1"
     },
     {
       "template": "90.1-2007",
       "climate_zone": "ASHRAE 169-2013-7B",
       "data_center": false,
-<<<<<<< HEAD
-      "capacity_limit": 135000,
-=======
-      "capacity_limit": 135000.0,
-      "fixed_dry_bulb_high_limit_shutoff_temp": 75.0,
->>>>>>> 5027d514
+      "capacity_limit": 135000.0,
+      "fixed_dry_bulb_high_limit_shutoff_temp": 75.0,
       "notes": "90.1-2007 Table 6.5.1"
     },
     {
       "template": "90.1-2007",
       "climate_zone": "ASHRAE 169-2013-7B",
       "data_center": true,
-<<<<<<< HEAD
-      "capacity_limit": 135000,
-=======
-      "capacity_limit": 135000.0,
-      "fixed_dry_bulb_high_limit_shutoff_temp": 75.0,
->>>>>>> 5027d514
+      "capacity_limit": 135000.0,
+      "fixed_dry_bulb_high_limit_shutoff_temp": 75.0,
       "notes": "90.1-2007 Table 6.5.1"
     },
     {
       "template": "90.1-2007",
       "climate_zone": "ASHRAE 169-2013-8A",
       "data_center": false,
-<<<<<<< HEAD
-      "capacity_limit": 135000,
-=======
-      "capacity_limit": 135000.0,
-      "fixed_dry_bulb_high_limit_shutoff_temp": 75.0,
->>>>>>> 5027d514
+      "capacity_limit": 135000.0,
+      "fixed_dry_bulb_high_limit_shutoff_temp": 75.0,
       "notes": "90.1-2007 Table 6.5.1"
     },
     {
       "template": "90.1-2007",
       "climate_zone": "ASHRAE 169-2013-8A",
       "data_center": true,
-<<<<<<< HEAD
-      "capacity_limit": 135000,
-=======
-      "capacity_limit": 135000.0,
-      "fixed_dry_bulb_high_limit_shutoff_temp": 75.0,
->>>>>>> 5027d514
+      "capacity_limit": 135000.0,
+      "fixed_dry_bulb_high_limit_shutoff_temp": 75.0,
       "notes": "90.1-2007 Table 6.5.1"
     },
     {
       "template": "90.1-2007",
       "climate_zone": "ASHRAE 169-2013-8B",
       "data_center": false,
-<<<<<<< HEAD
-      "capacity_limit": 135000,
-=======
-      "capacity_limit": 135000.0,
-      "fixed_dry_bulb_high_limit_shutoff_temp": 75.0,
->>>>>>> 5027d514
+      "capacity_limit": 135000.0,
+      "fixed_dry_bulb_high_limit_shutoff_temp": 75.0,
       "notes": "90.1-2007 Table 6.5.1"
     },
     {
       "template": "90.1-2007",
       "climate_zone": "ASHRAE 169-2013-8B",
       "data_center": true,
-<<<<<<< HEAD
-      "capacity_limit": 135000,
-=======
-      "capacity_limit": 135000.0,
-      "fixed_dry_bulb_high_limit_shutoff_temp": 75.0,
->>>>>>> 5027d514
+      "capacity_limit": 135000.0,
+      "fixed_dry_bulb_high_limit_shutoff_temp": 75.0,
       "notes": "90.1-2007 Table 6.5.1"
     }
   ]
