class ASHRAE9012013 < ASHRAE901
  # @!group AirLoopHVAC

  # Determine the limits for the type of economizer present on the AirLoopHVAC, if any.
  #
  # @param air_loop_hvac [OpenStudio::Model::AirLoopHVAC] air loop
  # @param climate_zone [String] ASHRAE climate zone, e.g. 'ASHRAE 169-2013-4A'
  # @return [Array<Double>] [drybulb_limit_f, enthalpy_limit_btu_per_lb, dewpoint_limit_f]
  def air_loop_hvac_economizer_limits(air_loop_hvac, climate_zone)
    drybulb_limit_f = nil
    enthalpy_limit_btu_per_lb = nil
    dewpoint_limit_f = nil

    # Get the OA system and OA controller
    oa_sys = air_loop_hvac.airLoopHVACOutdoorAirSystem
    return [nil, nil, nil] unless oa_sys.is_initialized

    oa_sys = oa_sys.get
    oa_control = oa_sys.getControllerOutdoorAir
    economizer_type = oa_control.getEconomizerControlType
    oa_control.resetEconomizerMinimumLimitDryBulbTemperature

    case economizer_type
    when 'NoEconomizer'
      OpenStudio.logFree(OpenStudio::Debug, 'openstudio.standards.AirLoopHVAC', "For #{air_loop_hvac.name} no economizer")
      return [nil, nil, nil]
    when 'FixedDryBulb'
      # Process climate zone:
      # Moisture regime is not needed for climate zone 8
      climate_zone = climate_zone.split('-')[-1]
      climate_zone = '8' if climate_zone.include?('8')
<<<<<<< HEAD
      
=======

>>>>>>> 45b0a92d
      search_criteria = {
        'template' => template,
        'climate_zone' => climate_zone
      }
      econ_limits = model_find_object(standards_data['economizers'], search_criteria)
      drybulb_limit_f = econ_limits['fixed_dry_bulb_high_limit_shutoff_temp']
    when 'FixedEnthalpy'
      enthalpy_limit_btu_per_lb = 28.0
    when 'FixedDewPointAndDryBulb'
      drybulb_limit_f = 75.0
      dewpoint_limit_f = 55.0
    when 'DifferentialDryBulb', 'DifferentialEnthalpy'
      OpenStudio.logFree(OpenStudio::Debug, 'openstudio.standards.AirLoopHVAC', "For #{air_loop_hvac.name}: Economizer type = #{economizer_type}, no limits defined.")
    end

    OpenStudio.logFree(OpenStudio::Info, 'openstudio.standards.AirLoopHVAC', "For #{air_loop_hvac.name}: Economizer type = #{economizer_type}, limits [#{drybulb_limit_f},#{enthalpy_limit_btu_per_lb},#{dewpoint_limit_f}]")

    return [drybulb_limit_f, enthalpy_limit_btu_per_lb, dewpoint_limit_f]
  end

  # Determine if the system economizer must be integrated or not.
  # All economizers must be integrated in 90.1-2013
  #
  # @param air_loop_hvac [OpenStudio::Model::AirLoopHVAC] air loop
  # @param climate_zone [String] ASHRAE climate zone, e.g. 'ASHRAE 169-2013-4A'
  # @return [Boolean] returns true if required, false if not
  def air_loop_hvac_integrated_economizer_required?(air_loop_hvac, climate_zone)
    return true
  end

  # Determine the economizer type and limits for the the PRM
  # Defaults to 90.1-2007 logic.
  #
  # @param air_loop_hvac [OpenStudio::Model::AirLoopHVAC] air loop
  # @param climate_zone [String] ASHRAE climate zone, e.g. 'ASHRAE 169-2013-4A'
  # @return [Array<Double>] [economizer_type, drybulb_limit_f, enthalpy_limit_btu_per_lb, dewpoint_limit_f]
  def air_loop_hvac_prm_economizer_type_and_limits(air_loop_hvac, climate_zone)
    economizer_type = 'NoEconomizer'
    drybulb_limit_f = nil
    enthalpy_limit_btu_per_lb = nil
    dewpoint_limit_f = nil

    case climate_zone
    when 'ASHRAE 169-2006-1B',
         'ASHRAE 169-2006-2B',
         'ASHRAE 169-2006-3B',
         'ASHRAE 169-2006-3C',
         'ASHRAE 169-2006-4B',
         'ASHRAE 169-2006-4C',
         'ASHRAE 169-2006-5B',
         'ASHRAE 169-2006-5C',
         'ASHRAE 169-2006-6B',
         'ASHRAE 169-2006-7B',
         'ASHRAE 169-2006-8A',
         'ASHRAE 169-2006-8B',
         'ASHRAE 169-2013-1B',
         'ASHRAE 169-2013-2B',
         'ASHRAE 169-2013-3B',
         'ASHRAE 169-2013-3C',
         'ASHRAE 169-2013-4B',
         'ASHRAE 169-2013-4C',
         'ASHRAE 169-2013-5B',
         'ASHRAE 169-2013-5C',
         'ASHRAE 169-2013-6B',
         'ASHRAE 169-2013-7B',
         'ASHRAE 169-2013-8A',
         'ASHRAE 169-2013-8B'
      economizer_type = 'FixedDryBulb'
      drybulb_limit_f = 75
    when 'ASHRAE 169-2006-2A',
         'ASHRAE 169-2006-3A',
         'ASHRAE 169-2006-4A',
         'ASHRAE 169-2013-2A',
         'ASHRAE 169-2013-3A',
         'ASHRAE 169-2013-4A'
      economizer_type = 'FixedEnthalpy'
      enthalpy_limit_btu_per_lb = 28
    when 'ASHRAE 169-2006-5A',
         'ASHRAE 169-2006-6A',
         'ASHRAE 169-2006-7A',
         'ASHRAE 169-2013-5A',
         'ASHRAE 169-2013-6A',
         'ASHRAE 169-2013-7A'
      economizer_type = 'FixedDryBulb'
      drybulb_limit_f = 70
    else
      economizer_type = 'FixedDryBulb'
      drybulb_limit_f = 65
    end

    return [economizer_type, drybulb_limit_f, enthalpy_limit_btu_per_lb, dewpoint_limit_f]
  end

  # Check the economizer type currently specified in the ControllerOutdoorAir object on this air loop
  # is acceptable per the standard.
  #
  # @param air_loop_hvac [OpenStudio::Model::AirLoopHVAC] air loop
  # @param climate_zone [String] ASHRAE climate zone, e.g. 'ASHRAE 169-2013-4A'
  # @return [Boolean] Returns true if allowable, if the system has no economizer or no OA system.
  #   Returns false if the economizer type is not allowable.
  def air_loop_hvac_economizer_type_allowable?(air_loop_hvac, climate_zone)
    # EnergyPlus economizer types
    # 'NoEconomizer'
    # 'FixedDryBulb'
    # 'FixedEnthalpy'
    # 'DifferentialDryBulb'
    # 'DifferentialEnthalpy'
    # 'FixedDewPointAndDryBulb'
    # 'ElectronicEnthalpy'
    # 'DifferentialDryBulbAndEnthalpy'

    # Get the OA system and OA controller
    oa_sys = air_loop_hvac.airLoopHVACOutdoorAirSystem
    return true unless oa_sys.is_initialized

    oa_sys = oa_sys.get
    oa_control = oa_sys.getControllerOutdoorAir
    economizer_type = oa_control.getEconomizerControlType

    # Return true if no economizer is present
    if economizer_type == 'NoEconomizer'
      return true
    end

    # Determine the prohibited types
    prohibited_types = []
    case climate_zone
    when 'ASHRAE 169-2006-0B',
         'ASHRAE 169-2006-1B',
         'ASHRAE 169-2006-2B',
         'ASHRAE 169-2006-3B',
         'ASHRAE 169-2006-3C',
         'ASHRAE 169-2006-4B',
         'ASHRAE 169-2006-4C',
         'ASHRAE 169-2006-5B',
         'ASHRAE 169-2006-6B',
         'ASHRAE 169-2006-7A',
         'ASHRAE 169-2006-7B',
         'ASHRAE 169-2006-8A',
         'ASHRAE 169-2006-8B',
         'ASHRAE 169-2013-0B',
         'ASHRAE 169-2013-1B',
         'ASHRAE 169-2013-2B',
         'ASHRAE 169-2013-3B',
         'ASHRAE 169-2013-3C',
         'ASHRAE 169-2013-4B',
         'ASHRAE 169-2013-4C',
         'ASHRAE 169-2013-5B',
         'ASHRAE 169-2013-6B',
         'ASHRAE 169-2013-7A',
         'ASHRAE 169-2013-7B',
         'ASHRAE 169-2013-8A',
         'ASHRAE 169-2013-8B'
      prohibited_types = ['FixedEnthalpy']
    when 'ASHRAE 169-2006-0A',
         'ASHRAE 169-2006-1A',
         'ASHRAE 169-2006-2A',
         'ASHRAE 169-2006-3A',
         'ASHRAE 169-2006-4A',
         'ASHRAE 169-2013-0A',
         'ASHRAE 169-2013-1A',
         'ASHRAE 169-2013-2A',
         'ASHRAE 169-2013-3A',
         'ASHRAE 169-2013-4A'
      prohibited_types = ['FixedDryBulb', 'DifferentialDryBulb']
    when 'ASHRAE 169-2006-5A',
         'ASHRAE 169-2006-6A',
         'ASHRAE 169-2013-5A',
         'ASHRAE 169-2013-6A'
      prohibited_types = []
    end

    # Check if the specified type is allowed
    economizer_type_allowed = true
    if prohibited_types.include?(economizer_type)
      economizer_type_allowed = false
    end

    return economizer_type_allowed
  end

  # Determine if multizone vav optimization is required.
  # @note code_sections [90.1-2013_6.5.3.3]
  #
  # @param air_loop_hvac [OpenStudio::Model::AirLoopHVAC] air loop
  # @param climate_zone [String] ASHRAE climate zone, e.g. 'ASHRAE 169-2013-4A'
  # @return [Boolean] returns true if required, false if not
  # @todo Add exception logic for systems with AIA healthcare ventilation requirements dual duct systems
  def air_loop_hvac_multizone_vav_optimization_required?(air_loop_hvac, climate_zone)
    multizone_opt_required = false

    # Not required for systems with fan-powered terminals
    num_fan_powered_terminals = 0
    air_loop_hvac.demandComponents.each do |comp|
      if comp.to_AirTerminalSingleDuctParallelPIUReheat.is_initialized || comp.to_AirTerminalSingleDuctSeriesPIUReheat.is_initialized
        num_fan_powered_terminals += 1
      end
    end
    if num_fan_powered_terminals > 0
      OpenStudio.logFree(OpenStudio::Info, 'openstudio.standards.AirLoopHVAC', "For #{air_loop_hvac.name}, multizone vav optimization is not required because the system has #{num_fan_powered_terminals} fan-powered terminals.")
      return multizone_opt_required
    end

    # Not required for systems that require an ERV
    # Exception 2 to Section 6.5.3.3
    if air_loop_hvac_energy_recovery?(air_loop_hvac)
      OpenStudio.logFree(OpenStudio::Info, 'openstudio.standards.AirLoopHVAC', "For #{air_loop_hvac.name}: multizone vav optimization is not required because the system has Energy Recovery.")
      return multizone_opt_required
    end

    # Get the OA intake
    controller_oa = nil
    controller_mv = nil
    oa_system = nil
    if air_loop_hvac.airLoopHVACOutdoorAirSystem.is_initialized
      oa_system = air_loop_hvac.airLoopHVACOutdoorAirSystem.get
      controller_oa = oa_system.getControllerOutdoorAir
      controller_mv = controller_oa.controllerMechanicalVentilation
    else
      OpenStudio.logFree(OpenStudio::Info, 'openstudio.standards.AirLoopHVAC', "For #{air_loop_hvac.name}, multizone optimization is not applicable because system has no OA intake.")
      return multizone_opt_required
    end

    # Get the AHU design supply air flow rate
    dsn_flow_m3_per_s = nil
    if air_loop_hvac.designSupplyAirFlowRate.is_initialized
      dsn_flow_m3_per_s = air_loop_hvac.designSupplyAirFlowRate.get
    elsif air_loop_hvac.autosizedDesignSupplyAirFlowRate.is_initialized
      dsn_flow_m3_per_s = air_loop_hvac.autosizedDesignSupplyAirFlowRate.get
    else
      OpenStudio.logFree(OpenStudio::Warn, 'openstudio.standards.AirLoopHVAC', "For #{air_loop_hvac.name} design supply air flow rate is not available, cannot apply efficiency standard.")
      return multizone_opt_required
    end
    dsn_flow_cfm = OpenStudio.convert(dsn_flow_m3_per_s, 'm^3/s', 'cfm').get

    # Get the minimum OA flow rate
    min_oa_flow_m3_per_s = nil
    if controller_oa.minimumOutdoorAirFlowRate.is_initialized
      min_oa_flow_m3_per_s = controller_oa.minimumOutdoorAirFlowRate.get
    elsif controller_oa.autosizedMinimumOutdoorAirFlowRate.is_initialized
      min_oa_flow_m3_per_s = controller_oa.autosizedMinimumOutdoorAirFlowRate.get
    else
      OpenStudio.logFree(OpenStudio::Warn, 'openstudio.standards.AirLoopHVAC', "For #{controller_oa.name}: minimum OA flow rate is not available, cannot apply efficiency standard.")
      return multizone_opt_required
    end
    min_oa_flow_cfm = OpenStudio.convert(min_oa_flow_m3_per_s, 'm^3/s', 'cfm').get

    # Calculate the percent OA at design airflow
    pct_oa = min_oa_flow_m3_per_s / dsn_flow_m3_per_s

    # Not required for systems where
    # exhaust is more than 70% of the total OA intake.
    if pct_oa > 0.7
      OpenStudio.logFree(OpenStudio::Info, 'openstudio.standards.AirLoopHVAC', "For #{controller_oa.name}: multizone optimization is not applicable because system is more than 70% OA.")
      return multizone_opt_required
    end

    # @todo Not required for dual-duct systems
    # if self.isDualDuct
    # OpenStudio::logFree(OpenStudio::Info, "openstudio.standards.AirLoopHVAC", "For #{controller_oa.name}: multizone optimization is not applicable because it is a dual duct system")
    # return multizone_opt_required
    # end

    # If here, multizone vav optimization is required
    multizone_opt_required = true

    return multizone_opt_required
  end

  # Determines the OA flow rates above which an economizer is required.
  # Two separate rates, one for systems with an economizer and another for systems without.
  #
  # @param air_loop_hvac [OpenStudio::Model::AirLoopHVAC] air loop
  # @return [Array<Double>] [min_oa_without_economizer_cfm, min_oa_with_economizer_cfm]
  def air_loop_hvac_demand_control_ventilation_limits(air_loop_hvac)
    min_oa_without_economizer_cfm = 3000
    min_oa_with_economizer_cfm = 750
    return [min_oa_without_economizer_cfm, min_oa_with_economizer_cfm]
  end

  # Determine the air flow and number of story limits for whether motorized OA damper is required.
  #
  # @param air_loop_hvac [OpenStudio::Model::AirLoopHVAC] air loop
  # @param climate_zone [String] ASHRAE climate zone, e.g. 'ASHRAE 169-2013-4A'
  # @return [Array<Double>] [minimum_oa_flow_cfm, maximum_stories]. If both nil, never required
  def air_loop_hvac_motorized_oa_damper_limits(air_loop_hvac, climate_zone)
    case climate_zone
    when 'ASHRAE 169-2006-0A',
         'ASHRAE 169-2006-1A',
         'ASHRAE 169-2006-0B',
         'ASHRAE 169-2006-1B',
         'ASHRAE 169-2006-2A',
         'ASHRAE 169-2006-2B',
         'ASHRAE 169-2006-3A',
         'ASHRAE 169-2006-3B',
         'ASHRAE 169-2006-3C',
         'ASHRAE 169-2013-0A',
         'ASHRAE 169-2013-1A',
         'ASHRAE 169-2013-0B',
         'ASHRAE 169-2013-1B',
         'ASHRAE 169-2013-2A',
         'ASHRAE 169-2013-2B',
         'ASHRAE 169-2013-3A',
         'ASHRAE 169-2013-3B',
         'ASHRAE 169-2013-3C'
      minimum_oa_flow_cfm = 0
      maximum_stories = 999 # Any number of stories
    else
      minimum_oa_flow_cfm = 0
      maximum_stories = 0
    end

    return [minimum_oa_flow_cfm, maximum_stories]
  end

  # Determine the number of stages that should be used as controls for single zone DX systems.
  # 90.1-2013 depends on the cooling capacity of the system.
  #
  # @param air_loop_hvac [OpenStudio::Model::AirLoopHVAC] air loop
  # @param climate_zone [String] ASHRAE climate zone, e.g. 'ASHRAE 169-2013-4A'
  # @return [Integer] the number of stages: 0, 1, 2
  def air_loop_hvac_single_zone_controls_num_stages(air_loop_hvac, climate_zone)
    min_clg_cap_btu_per_hr = 65_000
    clg_cap_btu_per_hr = OpenStudio.convert(air_loop_hvac_total_cooling_capacity(air_loop_hvac), 'W', 'Btu/hr').get
    if clg_cap_btu_per_hr >= min_clg_cap_btu_per_hr
      num_stages = 2
      OpenStudio.logFree(OpenStudio::Info, 'openstudio.standards.AirLoopHVAC', "For #{air_loop_hvac.name}: two-stage control is required since cooling capacity of #{clg_cap_btu_per_hr.round} Btu/hr exceeds the minimum of #{min_clg_cap_btu_per_hr.round} Btu/hr .")
    else
      num_stages = 1
      OpenStudio.logFree(OpenStudio::Info, 'openstudio.standards.AirLoopHVAC', "For #{air_loop_hvac.name}: two-stage control is not required since cooling capacity of #{clg_cap_btu_per_hr.round} Btu/hr is less than the minimum of #{min_clg_cap_btu_per_hr.round} Btu/hr .")
    end

    return num_stages
  end

  # Determine if the system required supply air temperature (SAT) reset.
  # For 90.1-2013, SAT reset requirements are based on climate zone.
  #
  # @param air_loop_hvac [OpenStudio::Model::AirLoopHVAC] air loop
  # @param climate_zone [String] ASHRAE climate zone, e.g. 'ASHRAE 169-2013-4A'
  # @return [Boolean] returns true if required, false if not
  def air_loop_hvac_supply_air_temperature_reset_required?(air_loop_hvac, climate_zone)
    is_sat_reset_required = false

    # Only required for multizone VAV systems
    unless air_loop_hvac_multizone_vav_system?(air_loop_hvac)
      return is_sat_reset_required
    end

    case climate_zone
    when 'ASHRAE 169-2006-0A',
         'ASHRAE 169-2006-1A',
         'ASHRAE 169-2006-2A',
         'ASHRAE 169-2006-3A',
         'ASHRAE 169-2013-0A',
         'ASHRAE 169-2013-1A',
         'ASHRAE 169-2013-2A',
         'ASHRAE 169-2013-3A'
      OpenStudio.logFree(OpenStudio::Info, 'openstudio.standards.AirLoopHVAC', "For #{air_loop_hvac.name}: Supply air temperature reset is not required per 6.5.3.4 Exception 1, the system is located in climate zone #{climate_zone}.")
      return is_sat_reset_required
    when 'ASHRAE 169-2006-0B',
         'ASHRAE 169-2006-1B',
         'ASHRAE 169-2006-2B',
         'ASHRAE 169-2006-3B',
         'ASHRAE 169-2006-3C',
         'ASHRAE 169-2006-4A',
         'ASHRAE 169-2006-4B',
         'ASHRAE 169-2006-4C',
         'ASHRAE 169-2006-5A',
         'ASHRAE 169-2006-5B',
         'ASHRAE 169-2006-5C',
         'ASHRAE 169-2006-6A',
         'ASHRAE 169-2006-6B',
         'ASHRAE 169-2006-7A',
         'ASHRAE 169-2006-7B',
         'ASHRAE 169-2006-8A',
         'ASHRAE 169-2006-8B',
         'ASHRAE 169-2013-0B',
         'ASHRAE 169-2013-1B',
         'ASHRAE 169-2013-2B',
         'ASHRAE 169-2013-3B',
         'ASHRAE 169-2013-3C',
         'ASHRAE 169-2013-4A',
         'ASHRAE 169-2013-4B',
         'ASHRAE 169-2013-4C',
         'ASHRAE 169-2013-5A',
         'ASHRAE 169-2013-5B',
         'ASHRAE 169-2013-5C',
         'ASHRAE 169-2013-6A',
         'ASHRAE 169-2013-6B',
         'ASHRAE 169-2013-7A',
         'ASHRAE 169-2013-7B',
         'ASHRAE 169-2013-8A',
         'ASHRAE 169-2013-8B'
      is_sat_reset_required = true
      OpenStudio.logFree(OpenStudio::Info, 'openstudio.standards.AirLoopHVAC', "For #{air_loop_hvac.name}: Supply air temperature reset is required.")
      return is_sat_reset_required
    end
  end

  # Determine the airflow limits that govern whether or not an ERV is required.
  # Based on climate zone and % OA, plus the number of operating hours the system has.
  #
  # @param air_loop_hvac [OpenStudio::Model::AirLoopHVAC] air loop
  # @param climate_zone [String] ASHRAE climate zone, e.g. 'ASHRAE 169-2013-4A'
  # @param pct_oa [Double] percentage of outdoor air
  # @return [Double] the flow rate above which an ERV is required. if nil, ERV is never required.
  def air_loop_hvac_energy_recovery_ventilator_flow_limit(air_loop_hvac, climate_zone, pct_oa)
    # Calculate the number of system operating hours
    # based on the availability schedule.
    ann_op_hrs = 0.0
    avail_sch = air_loop_hvac.availabilitySchedule
    if avail_sch == air_loop_hvac.model.alwaysOnDiscreteSchedule
      ann_op_hrs = 8760.0
    elsif avail_sch.to_ScheduleRuleset.is_initialized
      avail_sch = avail_sch.to_ScheduleRuleset.get
      ann_op_hrs = OpenstudioStandards::Schedules.schedule_ruleset_get_hours_above_value(avail_sch, 0.0)
    else
      OpenStudio.logFree(OpenStudio::Warn, 'openstudio.ashrae_90_1_2013.AirLoopHVAC', "For #{air_loop_hvac.name}: could not determine annual operating hours. Assuming less than 8,000 for ERV determination.")
    end

    # Process climate zone:
    # Moisture regime is not needed for climate zone 8
    climate_zone = climate_zone.split('-')[-1]
    climate_zone = '8' if climate_zone.include?('8')
<<<<<<< HEAD
=======
    # Default to use values for cooling for climate zones 0, 1, 2, and 3 and heating for all others.
    case climate_zone
    when '0A', '0B', '1A', '1A', '1B', '2A', '2B', '3A', '3B', '3C'
      design_conditions = 'Cooling'
    else
      design_conditions = 'Heating'
    end
>>>>>>> 45b0a92d

    # Check annual operating hours
    if ann_op_hrs < 8000.0
      under_8000_hours = true
      string_for_log = 'under'
    else
      under_8000_hours = false
      string_for_log = 'over'
    end

    # Search database
    search_criteria = {
      'template' => template,
      'climate_zone' => climate_zone,
<<<<<<< HEAD
      'under_8000_hours' => under_8000_hours
=======
      'under_8000_hours' => under_8000_hours,
      'design_conditions' => design_conditions
>>>>>>> 45b0a92d
    }
    energy_recovery_limits = model_find_object(standards_data['energy_recovery'], search_criteria)
    if energy_recovery_limits.nil?
      OpenStudio.logFree(OpenStudio::Warn, 'openstudio.ashrae_90_1_2013.AirLoopHVAC', "Cannot find energy recovery limits for template '#{template}', climate zone '#{climate_zone}', and #{string_for_log} 8000 hours, assuming no energy recovery required.")
      return nil
    end

    if pct_oa < 0.1
      erv_cfm = nil
    elsif pct_oa >= 0.1 && pct_oa < 0.2
      erv_cfm = energy_recovery_limits['percent_oa_10_to_20']
    elsif pct_oa >= 0.2 && pct_oa < 0.3
      erv_cfm = energy_recovery_limits['percent_oa_20_to_30']
    elsif pct_oa >= 0.3 && pct_oa < 0.4
      erv_cfm = energy_recovery_limits['percent_oa_30_to_40']
    elsif pct_oa >= 0.4 && pct_oa < 0.5
      erv_cfm = energy_recovery_limits['percent_oa_40_to_50']
    elsif pct_oa >= 0.5 && pct_oa < 0.6
      erv_cfm = energy_recovery_limits['percent_oa_50_to_60']
    elsif pct_oa >= 0.6 && pct_oa < 0.7
      erv_cfm = energy_recovery_limits['percent_oa_60_to_70']
    elsif pct_oa >= 0.7 && pct_oa < 0.8
      erv_cfm = energy_recovery_limits['percent_oa_70_to_80']
    elsif pct_oa >= 0.8
      erv_cfm = energy_recovery_limits['percent_oa_greater_than_80']
    end

    return erv_cfm
  end
end<|MERGE_RESOLUTION|>--- conflicted
+++ resolved
@@ -29,11 +29,7 @@
       # Moisture regime is not needed for climate zone 8
       climate_zone = climate_zone.split('-')[-1]
       climate_zone = '8' if climate_zone.include?('8')
-<<<<<<< HEAD
-      
-=======
-
->>>>>>> 45b0a92d
+
       search_criteria = {
         'template' => template,
         'climate_zone' => climate_zone
@@ -459,8 +455,6 @@
     # Moisture regime is not needed for climate zone 8
     climate_zone = climate_zone.split('-')[-1]
     climate_zone = '8' if climate_zone.include?('8')
-<<<<<<< HEAD
-=======
     # Default to use values for cooling for climate zones 0, 1, 2, and 3 and heating for all others.
     case climate_zone
     when '0A', '0B', '1A', '1A', '1B', '2A', '2B', '3A', '3B', '3C'
@@ -468,7 +462,6 @@
     else
       design_conditions = 'Heating'
     end
->>>>>>> 45b0a92d
 
     # Check annual operating hours
     if ann_op_hrs < 8000.0
@@ -483,12 +476,8 @@
     search_criteria = {
       'template' => template,
       'climate_zone' => climate_zone,
-<<<<<<< HEAD
-      'under_8000_hours' => under_8000_hours
-=======
       'under_8000_hours' => under_8000_hours,
       'design_conditions' => design_conditions
->>>>>>> 45b0a92d
     }
     energy_recovery_limits = model_find_object(standards_data['energy_recovery'], search_criteria)
     if energy_recovery_limits.nil?
