class Standard
  # @!group ScheduleRuleset

<<<<<<< HEAD
  # Remove unused profiles and set most prevalent profile as default
  # When moving profile that isn't lowest priority to default need to address possible issues with overlapping rules dates or days of week
  # method expands on functionality of RemoveUnusedDefaultProfiles measure
  #
  # @author David Goldwasser
  # @param schedule_ruleset [OpenStudio::Model::ScheduleRuleset] schedule ruleset object
  # @return [OpenStudio::Model::ScheduleRuleset] schedule ruleset object
  def schedule_ruleset_cleanup_profiles(schedule_ruleset)
    # set start and end dates
    year_description = schedule_ruleset.model.yearDescription.get
    year = year_description.assumedYear
    year_start_date = OpenStudio::Date.new(OpenStudio::MonthOfYear.new('January'), 1, year)
    year_end_date = OpenStudio::Date.new(OpenStudio::MonthOfYear.new('December'), 31, year)

    indices_vector = schedule_ruleset.getActiveRuleIndices(year_start_date, year_end_date)
    most_frequent_item = indices_vector.uniq.max_by { |i| indices_vector.count(i) }
    rule_vector = schedule_ruleset.scheduleRules

    replace_existing_default = false
    if indices_vector.include? -1 && most_frequent_item != -1
      # clean up if default isn't most common (e.g. sunday vs. weekday)
      # if no existing rules cover specific days of week, make new rule from default covering those days of week
      possible_days_of_week = ['Monday', 'Tuesday', 'Wednesday', 'Thursday', 'Friday', 'Saturday', 'Sunday']
      used_days_of_week = []
      rule_vector.each do |rule|
        if rule.applyMonday then used_days_of_week << 'Monday' end
        if rule.applyTuesday then used_days_of_week << 'Tuesday' end
        if rule.applyWednesday then used_days_of_week << 'Wednesday' end
        if rule.applyThursday then used_days_of_week << 'Thursday' end
        if rule.applyFriday then used_days_of_week << 'Friday' end
        if rule.applySaturday then used_days_of_week << 'Saturday' end
        if rule.applySunday then used_days_of_week << 'Sunday' end
      end
      if used_days_of_week.uniq.size < possible_days_of_week.size
        replace_existing_default = true
        schedule_rule_new = OpenStudio::Model::ScheduleRule.new(schedule_ruleset, schedule_ruleset.defaultDaySchedule)
        if !used_days_of_week.include?('Monday') then schedule_rule_new.setApplyMonday(true) end
        if !used_days_of_week.include?('Tuesday') then schedule_rule_new.setApplyTuesday(true) end
        if !used_days_of_week.include?('Wednesday') then schedule_rule_new.setApplyWednesday(true) end
        if !used_days_of_week.include?('Thursday') then schedule_rule_new.setApplyThursday(true) end
        if !used_days_of_week.include?('Friday') then schedule_rule_new.setApplyFriday(true) end
        if !used_days_of_week.include?('Saturday') then schedule_rule_new.setApplySaturday(true) end
        if !used_days_of_week.include?('Sunday') then schedule_rule_new.setApplySunday(true) end
      end
    end

    if !indices_vector.include?(-1) || replace_existing_default

      OpenStudio.logFree(OpenStudio::Info, 'openstudio.standards.ScheduleRuleset', "#{schedule_ruleset.name} does not used the default profile, it will be replaced.")

      # reset values in default ScheduleDay
      old_default_schedule_day = schedule_ruleset.defaultDaySchedule
      old_default_schedule_day.clearValues

      # update selection to the most commonly used profile vs. the lowest priority, if it can be done without any conflicts
      # safe test is to see if any other rules use same days of week as most common,
      # if doesn't pass then make highest rule the new default to avoid any problems. School may not pass this test, woudl use last rule
      days_of_week_most_frequent_item = []
      schedule_rule_most_frequent = rule_vector[most_frequent_item]
      if schedule_rule_most_frequent.applyMonday then days_of_week_most_frequent_item << 'Monday' end
      if schedule_rule_most_frequent.applyTuesday then days_of_week_most_frequent_item << 'Tuesday' end
      if schedule_rule_most_frequent.applyWednesday then days_of_week_most_frequent_item << 'Wednesday' end
      if schedule_rule_most_frequent.applyThursday then days_of_week_most_frequent_item << 'Thursday' end
      if schedule_rule_most_frequent.applyFriday then days_of_week_most_frequent_item << 'Friday' end
      if schedule_rule_most_frequent.applySaturday then days_of_week_most_frequent_item << 'Saturday' end
      if schedule_rule_most_frequent.applySunday then days_of_week_most_frequent_item << 'Sunday' end

      # loop through rules
      conflict_found = false
      rule_vector.each do |rule|
        next if rule == schedule_rule_most_frequent

        days_of_week_most_frequent_item.each do |day_of_week|
          if (day_of_week == 'Monday') && rule.applyMonday then conflict_found == true end
          if (day_of_week == 'Tuesday') && rule.applyTuesday then conflict_found == true end
          if (day_of_week == 'Wednesday') && rule.applyWednesday then conflict_found == true end
          if (day_of_week == 'Thursday') && rule.applyThursday then conflict_found == true end
          if (day_of_week == 'Friday') && rule.applyFriday then conflict_found == true end
          if (day_of_week == 'Saturday') && rule.applySaturday then conflict_found == true end
          if (day_of_week == 'Sunday') && rule.applySunday then conflict_found == true end
        end
      end
      if conflict_found
        new_default_index = indices_vector.max
      else
        new_default_index = most_frequent_item
      end

      # get values for new default profile
      new_default_day_schedule = rule_vector[new_default_index].daySchedule
      new_default_day_schedule_values = new_default_day_schedule.values
      new_default_day_schedule_times = new_default_day_schedule.times

      # update values and times for default profile
      for i in 0..(new_default_day_schedule_values.size - 1)
        old_default_schedule_day.addValue(new_default_day_schedule_times[i], new_default_day_schedule_values[i])
      end

      # remove rule object that has become the default. Also try to remove the ScheduleDay
      rule_vector[new_default_index].remove # this seems to also remove the ScheduleDay associated with the rule
    end

    return schedule_ruleset
  end

  # this will use parametric inputs contained in schedule and profiles along with inferred hours of operation to generate updated ruleset schedule profiles
  #
  # @author David Goldwasser
  # @param schedule [OpenStudio::Model::ScheduleRuleset] schedule ruleset object
  # @param ramp_frequency [Double] ramp frequency in minutes
  # @param infer_hoo_for_non_assigned_objects [Boolean] attempt to get hoo for objects like swh with and exterior lighting
  # @param error_on_out_of_order [Boolean] true will error if applying formula creates out of order values
  # @return [OpenStudio::Model::ScheduleRuleset] schedule ruleset object
  def schedule_apply_parametric_inputs(schedule, ramp_frequency, infer_hoo_for_non_assigned_objects, error_on_out_of_order, parametric_inputs = nil)
    # Check if parametric inputs were supplied and generate them if not
    if parametric_inputs.nil?
      OpenStudio.logFree(OpenStudio::Info, 'openstudio.standards.ScheduleRuleset', "For #{schedule.name}, no parametric inputs were not supplied so they will be generated now.")
      parametric_inputs = model_setup_parametric_schedules(schedule.model, gather_data_only: true)
    end

    # Check that parametric inputs exist for this schedule after generation
    if parametric_inputs[schedule].nil?
      OpenStudio.logFree(OpenStudio::Warn, 'openstudio.standards.ScheduleRuleset', "For #{schedule.name}, no parametric inputs exists so schedule will not be changed.")
      return schedule
    end

    # Check that an hours of operation schedule is associated with this schedule
    if parametric_inputs[schedule][:hoo_inputs].nil?
      OpenStudio.logFree(OpenStudio::Warn, 'openstudio.standards.ScheduleRuleset', "For #{schedule.name}, no associated hours of operation schedule was found so schedule will not be changed.")
      return schedule
    end

    # Get the hours of operation schedule
    hours_of_operation = parametric_inputs[schedule][:hoo_inputs]
    # OpenStudio.logFree(OpenStudio::Debug, 'openstudio.standards.ScheduleRuleset', "For #{schedule.name} hours_of_operation = #{hours_of_operation.name}.")

    starting_aeflh = OpenstudioStandards::Schedules.schedule_ruleset_get_equivalent_full_load_hours(schedule)

    # store floor and ceiling value
    val_flr = nil
    if schedule.hasAdditionalProperties && schedule.additionalProperties.hasFeature('param_sch_floor')
      val_flr = schedule.additionalProperties.getFeatureAsDouble('param_sch_floor').get
    end
    val_clg = nil
    if schedule.hasAdditionalProperties && schedule.additionalProperties.hasFeature('param_sch_ceiling')
      val_clg = schedule.additionalProperties.getFeatureAsDouble('param_sch_ceiling').get
    end

    # loop through schedule days from highest to lowest priority (with default as lowest priority)
    # if rule needs to be split to address hours of operation rules add new rule next to relevant existing rule
    profiles = {}
    schedule.scheduleRules.each do |rule|
      # remove any use manually generated non parametric rules or any auto-generated rules from prior application of formulas and hoo
      sch_day = rule.daySchedule
      if !sch_day.hasAdditionalProperties || !sch_day.additionalProperties.hasFeature('param_day_tag') || (sch_day.additionalProperties.getFeatureAsString('param_day_tag').get == 'autogen')
        sch_day.remove # remove day schedule for this rule
        rule.remove # remove the rule
      elsif !sch_day.additionalProperties.hasFeature('param_day_profile')
        OpenStudio.logFree(OpenStudio::Warn, 'openstudio.standards.ScheduleRuleset', "#{schedule.name} doesn't have a parametric formula for #{rule.name} This profile will not be altered.")
        next
      else
        profiles[sch_day] = rule
      end
    end
    profiles[schedule.defaultDaySchedule] = nil

    # get indices for current schedule
    year_description = schedule.model.yearDescription.get
    year = year_description.assumedYear
    year_start_date = OpenStudio::Date.new(OpenStudio::MonthOfYear.new('January'), 1, year)
    year_end_date = OpenStudio::Date.new(OpenStudio::MonthOfYear.new('December'), 31, year)
    indices_vector = schedule.getActiveRuleIndices(year_start_date, year_end_date)

    # process profiles
    profiles.each do |sch_day, rule|
      # for current profile index identify hours of operation index that contains all days
      if rule.nil?
        current_rule_index = -1
      else
        current_rule_index = rule.ruleIndex
      end

      # loop through indices looking of rule in hoo that contains days in the rule
      hoo_target_index = nil
      days_used = []
      indices_vector.each_with_index do |profile_index, i|
        if profile_index == current_rule_index then days_used << i + 1 end
      end
      # find days_used in hoo profiles that contains all days used from this profile
      hoo_profile_match_hash = {}
      best_fit_check = {}
      hours_of_operation.each do |profile_index, value|
        days_for_rule_not_in_hoo_profile = days_used - value[:days_used]
        hoo_profile_match_hash[profile_index] = days_for_rule_not_in_hoo_profile
        best_fit_check[profile_index] = days_for_rule_not_in_hoo_profile.size
        if days_for_rule_not_in_hoo_profile.empty?
          hoo_target_index = profile_index
        end
      end
      clone_needed = false
      hoo_target_index = best_fit_check.key(best_fit_check.values.min)
      if best_fit_check[hoo_target_index] > 0
        clone_needed = true
      end

      # get hours of operation for this specific profile
      hoo_start = hours_of_operation[hoo_target_index][:hoo_start]
      hoo_end = hours_of_operation[hoo_target_index][:hoo_end]

      # update scheduleDay
      process_hrs_of_operation_hash(sch_day, hoo_start, hoo_end, val_flr, val_clg, ramp_frequency, infer_hoo_for_non_assigned_objects, error_on_out_of_order)

      # clone new rule if needed
      if clone_needed

        # make list of new rules needed as has or array
        autogen_rules = {}
        days_to_fill = hoo_profile_match_hash[hoo_target_index]
        hours_of_operation.each do |profile_index, value|
          remainder = days_to_fill - value[:days_used]
          day_for_rule = days_to_fill - remainder
          if remainder.size < days_to_fill.size
            autogen_rules[profile_index] = { days_to_fill: day_for_rule, hoo_start: hoo_start, hoo_end: hoo_end }
          end
          days_to_fill = remainder
        end

        # loop through new rules to make and process
        autogen_rules.each do |autogen_rule, hash|
          # generate new rule
          sch_rule_autogen = OpenStudio::Model::ScheduleRule.new(schedule)
          if current_rule_index
            target_index = schedule.scheduleRules.size - 1 # just above default
          else
            target_index = current_rule_index - 1 # confirm just above orig rule
          end
          current_rule_index = target_index
          if rule.nil?
            sch_rule_autogen.setName("autogen #{schedule.name} #{target_index}")
          else
            sch_rule_autogen.setName("autogen #{rule.name} #{target_index}")
          end
          schedule.setScheduleRuleIndex(sch_rule_autogen, target_index)
          # @todo confirm this is higher priority than the non-auto-generated rule
          hash[:days_to_fill].each do |day|
            date = OpenStudio::Date.fromDayOfYear(day, year)
            sch_rule_autogen.addSpecificDate(date)
          end
          sch_rule_autogen.setApplySunday(true)
          sch_rule_autogen.setApplyMonday(true)
          sch_rule_autogen.setApplyTuesday(true)
          sch_rule_autogen.setApplyWednesday(true)
          sch_rule_autogen.setApplyThursday(true)
          sch_rule_autogen.setApplyFriday(true)
          sch_rule_autogen.setApplySaturday(true)

          # match profile from source rule (don't add time/values need a formula to process)
          sch_day_auto_gen = sch_rule_autogen.daySchedule
          sch_day_auto_gen.setName("#{sch_rule_autogen.name}_day_sch")
          sch_day_auto_gen.additionalProperties.setFeature('param_day_tag', 'autogen')
          val = sch_day.additionalProperties.getFeatureAsString('param_day_profile').get
          sch_day_auto_gen.additionalProperties.setFeature('param_day_profile', val)
          val = sch_day.additionalProperties.getFeatureAsString('param_day_secondary_logic').get
          sch_day_auto_gen.additionalProperties.setFeature('param_day_secondary_logic', val)
          val = sch_day.additionalProperties.getFeatureAsString('param_day_secondary_logic_arg_val').get
          sch_day_auto_gen.additionalProperties.setFeature('param_day_secondary_logic_arg_val', val)

          # get hours of operation for this specific profile
          hoo_start = hash[:hoo_start]
          hoo_end = hash[:hoo_end]

          # process new rule
          process_hrs_of_operation_hash(sch_day_auto_gen, hoo_start, hoo_end, val_flr, val_clg, ramp_frequency, infer_hoo_for_non_assigned_objects, error_on_out_of_order)
        end

      end
    end

    # @todo create summer and winter design day profiles (make sure scheduleDay objects parametric)
    # @todo should they have their own formula, or should this be hard coded logic by schedule type

    # check orig vs. updated aeflh
    final_aeflh = OpenstudioStandards::Schedules.schedule_ruleset_get_equivalent_full_load_hours(schedule)
    percent_change = ((starting_aeflh - final_aeflh) / starting_aeflh) * 100.0
    if percent_change.abs > 0.05
      OpenStudio.logFree(OpenStudio::Info, 'openstudio.standards.ScheduleRuleset', "For #{schedule.name}, applying parametric schedules made a #{percent_change.round(1)}% change in annual equivalent full load hours. (from #{starting_aeflh.round(2)} to #{final_aeflh.round(2)})")
    end

    return schedule
  end

  # Apply specified hours of operation values to rules in this schedule.
  # Weekday values will be applied to the default profile.
  # Weekday values will be applied to any rules that are used on a weekday.
  # Saturday values will be applied to any rules that are used on a Saturday.
  # Sunday values will be applied to any rules that are used on a Sunday.
  # If a rule applies to Weekdays, Saturdays, and/or Sundays, values will be applied in that order of precedence.
  # If a rule does not apply to any of these days, it is unused and will not be modified.
  #
  # @param schedule_ruleset [OpenStudio::Model::ScheduleRuleset] schedule ruleset object
  # @param wkdy_start_time [OpenStudio::Time] Weekday start time. If nil, no change will be made to this day.
  # @param wkdy_end_time [OpenStudio::Time] Weekday end time.  If greater than 24:00, hours of operation will wrap over midnight.
  # @param sat_start_time [OpenStudio::Time] Saturday start time. If nil, no change will be made to this day.
  # @param sat_end_time [OpenStudio::Time] Saturday end time.  If greater than 24:00, hours of operation will wrap over midnight.
  # @param sun_start_time [OpenStudio::Time] Sunday start time.  If nil, no change will be made to this day.
  # @param sun_end_time [OpenStudio::Time] Sunday end time.  If greater than 24:00, hours of operation will wrap over midnight.
  # @return [Boolean] returns true if successful, false if not
  def schedule_ruleset_set_hours_of_operation(schedule_ruleset, wkdy_start_time: nil, wkdy_end_time: nil, sat_start_time: nil, sat_end_time: nil, sun_start_time: nil, sun_end_time: nil)
    # Default day is assumed to represent weekdays
    if wkdy_start_time && wkdy_end_time
      schedule_day_set_hours_of_operation(schedule_ruleset.defaultDaySchedule, wkdy_start_time, wkdy_end_time)
      # OpenStudio.logFree(OpenStudio::Info, 'openstudio.standards.ScheduleRuleset', "For #{schedule_ruleset.name}, set default operating hours to #{wkdy_start_time}-#{wkdy_end_time}.")
    end

    # Modify each rule
    schedule_ruleset.scheduleRules.each do |rule|
      if rule.applyMonday || rule.applyTuesday || rule.applyWednesday || rule.applyThursday || rule.applyFriday
        if wkdy_start_time && wkdy_end_time
          schedule_day_set_hours_of_operation(rule.daySchedule, wkdy_start_time, wkdy_end_time)
          # OpenStudio.logFree(OpenStudio::Info, 'openstudio.standards.ScheduleRuleset', "For #{schedule_ruleset.name}, set Saturday rule operating hours to #{wkdy_start_time}-#{wkdy_end_time}.")
        end
      elsif rule.applySaturday
        if sat_start_time && sat_end_time
          schedule_day_set_hours_of_operation(rule.daySchedule, sat_start_time, sat_end_time)
          # OpenStudio.logFree(OpenStudio::Info, 'openstudio.standards.ScheduleRuleset', "For #{schedule_ruleset.name}, set Saturday rule operating hours to #{sat_start_time}-#{sat_end_time}.")
        end
      elsif rule.applySunday
        if sun_start_time && sun_end_time
          schedule_day_set_hours_of_operation(rule.daySchedule, sun_start_time, sun_end_time)
          # OpenStudio.logFree(OpenStudio::Info, 'openstudio.standards.ScheduleRuleset', "For #{schedule_ruleset.name}, set Sunday rule operating hours to #{sun_start_time}-#{sun_end_time}.")
        end
      end
    end

    return true
  end
=======
>>>>>>> 0a7ed5b7

  #
  # Return Array of weekday values from Array of all day values
  # @author Xuechen (Jerry) Lei, PNNL
  # @param model [OpenStudio::Model::Model] OpenStudio model object
  # @param values [Array] hourly time-series values of all days
  # @param value_includes_holiday [Boolean] whether the input values include a day of holiday at the end of the array
  #
  # @return [Array] hourly time-series values in weekdays
  #
  def get_weekday_values_from_8760(model, values, value_includes_holiday = true)
    start_day = model.getYearDescription.dayofWeekforStartDay
    start_day_map = {
      'Sunday' => 0,
      'Monday' => 1,
      'Tuesday' => 2,
      'Wednesday' => 3,
      'Thursday' => 4,
      'Friday' => 5,
      'Saturday' => 6
    }
    start_day_num = start_day_map[start_day]
    weekday_values = []
    day_of_week = start_day_num
    num_of_days = values.size / 24
    if value_includes_holiday
      num_of_days -= 1
    end

    for day_i in 1..num_of_days do
      if day_of_week >= 1 && day_of_week <= 5
        weekday_values += values.slice!(0, 24)
      end
      day_of_week += 1
      # reset day of week
      if day_of_week == 7
        day_of_week = 0
      end
    end

    return weekday_values
  end

  # Create a ScheduleRuleset object from an 8760 sequential array of values for a
  # Values array will actually include 24 extra values if model year is a leap year
  # Values array will also include 24 values at end of array representing the holiday day schedule
  # @author Doug Maddox, PNNL
  # @param model [Object]
  # @param values [Array<Double>] array of annual values (8760 +/ 24) + holiday values (24)
  # @param sch_name [String] name of schedule to be created
  # @param sch_type_limits [Object] ScheduleTypeLimits object
  # @return [Object] ScheduleRuleset
  def make_ruleset_sched_from_8760(model, values, sch_name, sch_type_limits)
    # Build array of arrays: each top element is a week, each sub element is an hour of week
    all_week_values = []
    hr_of_yr = -1
    (0..51).each do |iweek|
      week_values = []
      (0..167).each do |hr_of_wk|
        hr_of_yr += 1
        week_values[hr_of_wk] = values[hr_of_yr]
      end
      all_week_values << week_values
    end

    # Extra week for days 365 and 366 (if applicable) of year
    # since 52 weeks is 364 days
    hr_of_yr += 1
    last_hr = values.size - 1
    iweek = 52
    week_values = []
    hr_of_wk = -1
    (hr_of_yr..last_hr).each do |ihr_of_yr|
      hr_of_wk += 1
      week_values[hr_of_wk] = values[ihr_of_yr]
    end
    all_week_values << week_values

    # Build ruleset schedules for first week
    yd = model.getYearDescription
    start_date = yd.makeDate(1, 1)
    one_day = OpenStudio::Time.new(1.0)
    seven_days = OpenStudio::Time.new(7.0)
    end_date = start_date + seven_days - one_day

    # Create new ruleset schedule
    sch_ruleset = OpenStudio::Model::ScheduleRuleset.new(model)
    sch_ruleset.setName(sch_name)
    sch_ruleset.setScheduleTypeLimits(sch_type_limits)

    # Make week schedule for first week
    num_week_scheds = 1
    week_sch_name = sch_name + '_ws' + num_week_scheds.to_s
    week_1_rules = make_week_ruleset_sched_from_168(model, sch_ruleset, all_week_values[1], start_date, end_date, week_sch_name)
    week_n_rules = week_1_rules
    all_week_rules = []
    all_week_rules << week_1_rules
    iweek_previous_week_rule = 0

    # temporary loop for debugging
    week_n_rules.each do |sch_rule|
      day_rule = sch_rule.daySchedule
      xtest = 1
    end

    # For each subsequent week, check if it is same as previous
    # If same, then append to Schedule:Rule of previous week
    # If different, then create new Schedule:Rule
    (1..51).each do |iweek|
      is_a_match = true
      start_date = end_date + one_day
      end_date += seven_days
      (0..167).each do |ihr|
        if all_week_values[iweek][ihr] != all_week_values[iweek_previous_week_rule][ihr]
          is_a_match = false
          break
        end
      end
      if is_a_match
        # Update the end date for the Rules of the previous week to include this week
        all_week_rules[iweek_previous_week_rule].each do |sch_rule|
          sch_rule.setEndDate(end_date)
        end
      else
        # Create a new week schedule for this week
        num_week_scheds += 1
        week_sch_name = sch_name + '_ws' + num_week_scheds.to_s
        week_n_rules = make_week_ruleset_sched_from_168(model, sch_ruleset, all_week_values[iweek], start_date, end_date, week_sch_name)
        all_week_rules << week_n_rules
        # Set this week as the reference for subsequent weeks
        iweek_previous_week_rule = iweek
      end
    end

    # temporary loop for debugging
    week_n_rules.each do |sch_rule|
      day_rule = sch_rule.daySchedule
      xtest = 1
    end

    # Need to handle week 52 with days 365 and 366
    # For each of these days, check if it matches a day from the previous week
    iweek = 52
    # First handle day 365
    end_date += one_day
    start_date = end_date
    match_was_found = false
    # week_n is the previous week
    week_n_rules.each do |sch_rule|
      day_rule = sch_rule.daySchedule
      is_match = true
      # Need a 24 hour array of values for the day rule
      ihr_start = 0
      day_values = []
      day_rule.times.each do |time|
        now_value = day_rule.getValue(time).to_f
        until_ihr = time.totalHours.to_i - 1
        (ihr_start..until_ihr).each do |ihr|
          day_values << now_value
        end
      end
      (0..23).each do |ihr|
        if day_values[ihr] != all_week_values[iweek][ihr + ihr_start]
          # not matching for this day_rule
          is_match = false
          break
        end
      end
      if is_match
        match_was_found = true
        # Extend the schedule period to include this day
        sch_rule.setEndDate(end_date)
        break
      end
    end
    if match_was_found == false
      # Need to add a new rule
      day_of_week = start_date.dayOfWeek.valueName
      day_names = [day_of_week]
      day_sch_name = sch_name + '_Day_365'
      day_sch_values = []
      (0..23).each do |ihr|
        day_sch_values << all_week_values[iweek][ihr]
      end
      # sch_rule is a sub-component of the ScheduleRuleset
      sch_rule = OpenstudioStandards::Schedules.schedule_ruleset_add_rule(sch_ruleset, day_sch_values,
                                                                          start_date: start_date,
                                                                          end_date: end_date,
                                                                          day_names: day_names,
                                                                          rule_name: day_sch_name)
      week_n_rules = sch_rule
    end

    # Handle day 366, if leap year
    # Last day in this week is the holiday schedule
    # If there are three days in this week, then the second is day 366
    if all_week_values[iweek].size == 24 * 3
      ihr_start = 23
      end_date += one_day
      start_date = end_date
      match_was_found = false
      # week_n is the previous week
      # which would be the week based on day 356, if that was its own week
      week_n_rules.each do |sch_rule|
        day_rule = sch_rule.daySchedule
        is_match = true
        day_rule.times.each do |ihr|
          if day_rule.getValue(ihr).to_f != all_week_values[iweek][ihr + ihr_start]
            # not matching for this day_rule
            is_match = false
            break
          end
        end
        if is_match
          match_was_found = true
          # Extend the schedule period to include this day
          sch_rule.setEndDate(OpenStudio::Date.new(OpenStudio::MonthOfYear.new(end_date.month.to_i), end_date.day.to_i))
          break
        end
      end
      if match_was_found == false
        # Need to add a new rule
        # sch_rule is a sub-component of the ScheduleRuleset

        day_of_week = start_date.dayOfWeek.valueName
        day_names = [day_of_week]
        day_sch_name = sch_name + '_Day_366'
        day_sch_values = []
        (0..23).each do |ihr|
          day_sch_values << all_week_values[iweek][ihr]
        end
        sch_rule = OpenstudioStandards::Schedules.schedule_ruleset_add_rule(sch_ruleset, day_sch_values,
                                                                            start_date: start_date,
                                                                            end_date: end_date,
                                                                            day_names: day_names,
                                                                            rule_name: day_sch_name)
        week_n_rules = sch_rule
      end

      # Last day in values array is the holiday schedule
      # @todo add holiday schedule when implemented in OpenStudio SDK
    end

    # Need to handle design days
    # Find schedule with the most operating hours in a day,
    # and apply that to both cooling and heating design days
    hr_of_yr = -1
    max_eflh = 0
    ihr_max = -1
    (0..364).each do |iday|
      eflh = 0
      ihr_start = hr_of_yr + 1
      (0..23).each do |ihr|
        hr_of_yr += 1
        eflh += 1 if values[hr_of_yr] > 0
      end
      if eflh > max_eflh
        max_eflh = eflh
        # store index to first hour of day with max on hours
        ihr_max = ihr_start
      end
    end
    # Create the schedules for the design days
    day_sch = OpenStudio::Model::ScheduleDay.new(model)
    day_sch.setName(sch_name + 'Winter Design Day')
    (0..23).each do |ihr|
      hr_of_yr = ihr_max + ihr
      next if values[hr_of_yr] == values[hr_of_yr + 1]

      day_sch.addValue(OpenStudio::Time.new(0, ihr + 1, 0, 0), values[hr_of_yr])
    end
    sch_ruleset.setWinterDesignDaySchedule(day_sch)

    day_sch = OpenStudio::Model::ScheduleDay.new(model)
    day_sch.setName(sch_name + 'Summer Design Day')
    (0..23).each do |ihr|
      hr_of_yr = ihr_max + ihr
      next if values[hr_of_yr] == values[hr_of_yr + 1]

      day_sch.addValue(OpenStudio::Time.new(0, ihr + 1, 0, 0), values[hr_of_yr])
    end
    sch_ruleset.setSummerDesignDaySchedule(day_sch)

    return sch_ruleset
  end

  # Create a ScheduleRules object from an hourly array of values for a week
  # @author Doug Maddox, PNNL
  # @param model [Object]
  # @param sch_ruleset [Object] ScheduleRuleset object
  # @param values [Array<Double>] array of hourly values for week (168)
  # @param start_date [Date] start date of week period
  # @param end_date [Date] end date of week period
  # @param sch_name [String] name of parent ScheduleRuleset object
  # @return [Array<Object>] array of ScheduleRules objects
  def make_week_ruleset_sched_from_168(model, sch_ruleset, values, start_date, end_date, sch_name)
    one_day = OpenStudio::Time.new(1.0)
    now_date = start_date - one_day
    days_of_week = []
    values_by_day = []
    # Organize data into days
    # create a 2-D array values_by_day[iday][ihr]
    hr_of_wk = -1
    (0..6).each do |iday|
      hr_values = []
      (0..23).each do |hr_of_day|
        hr_of_wk += 1
        hr_values << values[hr_of_wk]
      end
      values_by_day << hr_values
      now_date += one_day
      days_of_week << now_date.dayOfWeek.valueName
    end

    # Make list of unique day schedules
    # First one is automatically unique
    # Store indexes to days with the same sched in array of arrays
    # day_sched_idays[0] << 0
    day_sched = {}
    day_sched['day_idx_list'] = [0]
    day_sched['hr_values'] = values_by_day[0]
    day_scheds = []
    day_scheds << day_sched

    # Check each day with the cumulative list of day_scheds and add new, if unique
    (1..6).each do |iday|
      match_was_found = false
      day_scheds.each do |day_sched|
        # Compare each jday to the current iday and check for a match
        is_a_match = true
        (0..23).each do |ihr|
          if day_sched['hr_values'][ihr] != values_by_day[iday][ihr]
            # this hour is not a match
            is_a_match = false
            break
          end
        end
        if is_a_match
          # Add the day index to the list for this day_sched
          day_sched['day_idx_list'] << iday
          match_was_found = true
          break
        end
      end
      if match_was_found == false
        # Add a new day type
        day_sched = {}
        day_sched['day_idx_list'] = [iday]
        day_sched['hr_values'] = values_by_day[iday]
        day_scheds << day_sched
      end
    end

    # Add the Rule and Day objects
    sch_rules = []
    iday_sch = 0
    day_scheds.each do |day_sched|
      iday_sch += 1

      day_names = []
      day_sched['day_idx_list'].each do |idx|
        day_names << days_of_week[idx]
      end
      day_sch_name = "#{sch_name} Day #{iday_sch}"
      day_sch_values = day_sched['hr_values']
      sch_rule = OpenstudioStandards::Schedules.schedule_ruleset_add_rule(sch_ruleset, day_sch_values,
                                                                          start_date: start_date,
                                                                          end_date: end_date,
                                                                          day_names: day_names,
                                                                          rule_name: day_sch_name)
      sch_rules << sch_rule
    end

    return sch_rules
  end

end<|MERGE_RESOLUTION|>--- conflicted
+++ resolved
@@ -1,345 +1,6 @@
 class Standard
   # @!group ScheduleRuleset
 
-<<<<<<< HEAD
-  # Remove unused profiles and set most prevalent profile as default
-  # When moving profile that isn't lowest priority to default need to address possible issues with overlapping rules dates or days of week
-  # method expands on functionality of RemoveUnusedDefaultProfiles measure
-  #
-  # @author David Goldwasser
-  # @param schedule_ruleset [OpenStudio::Model::ScheduleRuleset] schedule ruleset object
-  # @return [OpenStudio::Model::ScheduleRuleset] schedule ruleset object
-  def schedule_ruleset_cleanup_profiles(schedule_ruleset)
-    # set start and end dates
-    year_description = schedule_ruleset.model.yearDescription.get
-    year = year_description.assumedYear
-    year_start_date = OpenStudio::Date.new(OpenStudio::MonthOfYear.new('January'), 1, year)
-    year_end_date = OpenStudio::Date.new(OpenStudio::MonthOfYear.new('December'), 31, year)
-
-    indices_vector = schedule_ruleset.getActiveRuleIndices(year_start_date, year_end_date)
-    most_frequent_item = indices_vector.uniq.max_by { |i| indices_vector.count(i) }
-    rule_vector = schedule_ruleset.scheduleRules
-
-    replace_existing_default = false
-    if indices_vector.include? -1 && most_frequent_item != -1
-      # clean up if default isn't most common (e.g. sunday vs. weekday)
-      # if no existing rules cover specific days of week, make new rule from default covering those days of week
-      possible_days_of_week = ['Monday', 'Tuesday', 'Wednesday', 'Thursday', 'Friday', 'Saturday', 'Sunday']
-      used_days_of_week = []
-      rule_vector.each do |rule|
-        if rule.applyMonday then used_days_of_week << 'Monday' end
-        if rule.applyTuesday then used_days_of_week << 'Tuesday' end
-        if rule.applyWednesday then used_days_of_week << 'Wednesday' end
-        if rule.applyThursday then used_days_of_week << 'Thursday' end
-        if rule.applyFriday then used_days_of_week << 'Friday' end
-        if rule.applySaturday then used_days_of_week << 'Saturday' end
-        if rule.applySunday then used_days_of_week << 'Sunday' end
-      end
-      if used_days_of_week.uniq.size < possible_days_of_week.size
-        replace_existing_default = true
-        schedule_rule_new = OpenStudio::Model::ScheduleRule.new(schedule_ruleset, schedule_ruleset.defaultDaySchedule)
-        if !used_days_of_week.include?('Monday') then schedule_rule_new.setApplyMonday(true) end
-        if !used_days_of_week.include?('Tuesday') then schedule_rule_new.setApplyTuesday(true) end
-        if !used_days_of_week.include?('Wednesday') then schedule_rule_new.setApplyWednesday(true) end
-        if !used_days_of_week.include?('Thursday') then schedule_rule_new.setApplyThursday(true) end
-        if !used_days_of_week.include?('Friday') then schedule_rule_new.setApplyFriday(true) end
-        if !used_days_of_week.include?('Saturday') then schedule_rule_new.setApplySaturday(true) end
-        if !used_days_of_week.include?('Sunday') then schedule_rule_new.setApplySunday(true) end
-      end
-    end
-
-    if !indices_vector.include?(-1) || replace_existing_default
-
-      OpenStudio.logFree(OpenStudio::Info, 'openstudio.standards.ScheduleRuleset', "#{schedule_ruleset.name} does not used the default profile, it will be replaced.")
-
-      # reset values in default ScheduleDay
-      old_default_schedule_day = schedule_ruleset.defaultDaySchedule
-      old_default_schedule_day.clearValues
-
-      # update selection to the most commonly used profile vs. the lowest priority, if it can be done without any conflicts
-      # safe test is to see if any other rules use same days of week as most common,
-      # if doesn't pass then make highest rule the new default to avoid any problems. School may not pass this test, woudl use last rule
-      days_of_week_most_frequent_item = []
-      schedule_rule_most_frequent = rule_vector[most_frequent_item]
-      if schedule_rule_most_frequent.applyMonday then days_of_week_most_frequent_item << 'Monday' end
-      if schedule_rule_most_frequent.applyTuesday then days_of_week_most_frequent_item << 'Tuesday' end
-      if schedule_rule_most_frequent.applyWednesday then days_of_week_most_frequent_item << 'Wednesday' end
-      if schedule_rule_most_frequent.applyThursday then days_of_week_most_frequent_item << 'Thursday' end
-      if schedule_rule_most_frequent.applyFriday then days_of_week_most_frequent_item << 'Friday' end
-      if schedule_rule_most_frequent.applySaturday then days_of_week_most_frequent_item << 'Saturday' end
-      if schedule_rule_most_frequent.applySunday then days_of_week_most_frequent_item << 'Sunday' end
-
-      # loop through rules
-      conflict_found = false
-      rule_vector.each do |rule|
-        next if rule == schedule_rule_most_frequent
-
-        days_of_week_most_frequent_item.each do |day_of_week|
-          if (day_of_week == 'Monday') && rule.applyMonday then conflict_found == true end
-          if (day_of_week == 'Tuesday') && rule.applyTuesday then conflict_found == true end
-          if (day_of_week == 'Wednesday') && rule.applyWednesday then conflict_found == true end
-          if (day_of_week == 'Thursday') && rule.applyThursday then conflict_found == true end
-          if (day_of_week == 'Friday') && rule.applyFriday then conflict_found == true end
-          if (day_of_week == 'Saturday') && rule.applySaturday then conflict_found == true end
-          if (day_of_week == 'Sunday') && rule.applySunday then conflict_found == true end
-        end
-      end
-      if conflict_found
-        new_default_index = indices_vector.max
-      else
-        new_default_index = most_frequent_item
-      end
-
-      # get values for new default profile
-      new_default_day_schedule = rule_vector[new_default_index].daySchedule
-      new_default_day_schedule_values = new_default_day_schedule.values
-      new_default_day_schedule_times = new_default_day_schedule.times
-
-      # update values and times for default profile
-      for i in 0..(new_default_day_schedule_values.size - 1)
-        old_default_schedule_day.addValue(new_default_day_schedule_times[i], new_default_day_schedule_values[i])
-      end
-
-      # remove rule object that has become the default. Also try to remove the ScheduleDay
-      rule_vector[new_default_index].remove # this seems to also remove the ScheduleDay associated with the rule
-    end
-
-    return schedule_ruleset
-  end
-
-  # this will use parametric inputs contained in schedule and profiles along with inferred hours of operation to generate updated ruleset schedule profiles
-  #
-  # @author David Goldwasser
-  # @param schedule [OpenStudio::Model::ScheduleRuleset] schedule ruleset object
-  # @param ramp_frequency [Double] ramp frequency in minutes
-  # @param infer_hoo_for_non_assigned_objects [Boolean] attempt to get hoo for objects like swh with and exterior lighting
-  # @param error_on_out_of_order [Boolean] true will error if applying formula creates out of order values
-  # @return [OpenStudio::Model::ScheduleRuleset] schedule ruleset object
-  def schedule_apply_parametric_inputs(schedule, ramp_frequency, infer_hoo_for_non_assigned_objects, error_on_out_of_order, parametric_inputs = nil)
-    # Check if parametric inputs were supplied and generate them if not
-    if parametric_inputs.nil?
-      OpenStudio.logFree(OpenStudio::Info, 'openstudio.standards.ScheduleRuleset', "For #{schedule.name}, no parametric inputs were not supplied so they will be generated now.")
-      parametric_inputs = model_setup_parametric_schedules(schedule.model, gather_data_only: true)
-    end
-
-    # Check that parametric inputs exist for this schedule after generation
-    if parametric_inputs[schedule].nil?
-      OpenStudio.logFree(OpenStudio::Warn, 'openstudio.standards.ScheduleRuleset', "For #{schedule.name}, no parametric inputs exists so schedule will not be changed.")
-      return schedule
-    end
-
-    # Check that an hours of operation schedule is associated with this schedule
-    if parametric_inputs[schedule][:hoo_inputs].nil?
-      OpenStudio.logFree(OpenStudio::Warn, 'openstudio.standards.ScheduleRuleset', "For #{schedule.name}, no associated hours of operation schedule was found so schedule will not be changed.")
-      return schedule
-    end
-
-    # Get the hours of operation schedule
-    hours_of_operation = parametric_inputs[schedule][:hoo_inputs]
-    # OpenStudio.logFree(OpenStudio::Debug, 'openstudio.standards.ScheduleRuleset', "For #{schedule.name} hours_of_operation = #{hours_of_operation.name}.")
-
-    starting_aeflh = OpenstudioStandards::Schedules.schedule_ruleset_get_equivalent_full_load_hours(schedule)
-
-    # store floor and ceiling value
-    val_flr = nil
-    if schedule.hasAdditionalProperties && schedule.additionalProperties.hasFeature('param_sch_floor')
-      val_flr = schedule.additionalProperties.getFeatureAsDouble('param_sch_floor').get
-    end
-    val_clg = nil
-    if schedule.hasAdditionalProperties && schedule.additionalProperties.hasFeature('param_sch_ceiling')
-      val_clg = schedule.additionalProperties.getFeatureAsDouble('param_sch_ceiling').get
-    end
-
-    # loop through schedule days from highest to lowest priority (with default as lowest priority)
-    # if rule needs to be split to address hours of operation rules add new rule next to relevant existing rule
-    profiles = {}
-    schedule.scheduleRules.each do |rule|
-      # remove any use manually generated non parametric rules or any auto-generated rules from prior application of formulas and hoo
-      sch_day = rule.daySchedule
-      if !sch_day.hasAdditionalProperties || !sch_day.additionalProperties.hasFeature('param_day_tag') || (sch_day.additionalProperties.getFeatureAsString('param_day_tag').get == 'autogen')
-        sch_day.remove # remove day schedule for this rule
-        rule.remove # remove the rule
-      elsif !sch_day.additionalProperties.hasFeature('param_day_profile')
-        OpenStudio.logFree(OpenStudio::Warn, 'openstudio.standards.ScheduleRuleset', "#{schedule.name} doesn't have a parametric formula for #{rule.name} This profile will not be altered.")
-        next
-      else
-        profiles[sch_day] = rule
-      end
-    end
-    profiles[schedule.defaultDaySchedule] = nil
-
-    # get indices for current schedule
-    year_description = schedule.model.yearDescription.get
-    year = year_description.assumedYear
-    year_start_date = OpenStudio::Date.new(OpenStudio::MonthOfYear.new('January'), 1, year)
-    year_end_date = OpenStudio::Date.new(OpenStudio::MonthOfYear.new('December'), 31, year)
-    indices_vector = schedule.getActiveRuleIndices(year_start_date, year_end_date)
-
-    # process profiles
-    profiles.each do |sch_day, rule|
-      # for current profile index identify hours of operation index that contains all days
-      if rule.nil?
-        current_rule_index = -1
-      else
-        current_rule_index = rule.ruleIndex
-      end
-
-      # loop through indices looking of rule in hoo that contains days in the rule
-      hoo_target_index = nil
-      days_used = []
-      indices_vector.each_with_index do |profile_index, i|
-        if profile_index == current_rule_index then days_used << i + 1 end
-      end
-      # find days_used in hoo profiles that contains all days used from this profile
-      hoo_profile_match_hash = {}
-      best_fit_check = {}
-      hours_of_operation.each do |profile_index, value|
-        days_for_rule_not_in_hoo_profile = days_used - value[:days_used]
-        hoo_profile_match_hash[profile_index] = days_for_rule_not_in_hoo_profile
-        best_fit_check[profile_index] = days_for_rule_not_in_hoo_profile.size
-        if days_for_rule_not_in_hoo_profile.empty?
-          hoo_target_index = profile_index
-        end
-      end
-      clone_needed = false
-      hoo_target_index = best_fit_check.key(best_fit_check.values.min)
-      if best_fit_check[hoo_target_index] > 0
-        clone_needed = true
-      end
-
-      # get hours of operation for this specific profile
-      hoo_start = hours_of_operation[hoo_target_index][:hoo_start]
-      hoo_end = hours_of_operation[hoo_target_index][:hoo_end]
-
-      # update scheduleDay
-      process_hrs_of_operation_hash(sch_day, hoo_start, hoo_end, val_flr, val_clg, ramp_frequency, infer_hoo_for_non_assigned_objects, error_on_out_of_order)
-
-      # clone new rule if needed
-      if clone_needed
-
-        # make list of new rules needed as has or array
-        autogen_rules = {}
-        days_to_fill = hoo_profile_match_hash[hoo_target_index]
-        hours_of_operation.each do |profile_index, value|
-          remainder = days_to_fill - value[:days_used]
-          day_for_rule = days_to_fill - remainder
-          if remainder.size < days_to_fill.size
-            autogen_rules[profile_index] = { days_to_fill: day_for_rule, hoo_start: hoo_start, hoo_end: hoo_end }
-          end
-          days_to_fill = remainder
-        end
-
-        # loop through new rules to make and process
-        autogen_rules.each do |autogen_rule, hash|
-          # generate new rule
-          sch_rule_autogen = OpenStudio::Model::ScheduleRule.new(schedule)
-          if current_rule_index
-            target_index = schedule.scheduleRules.size - 1 # just above default
-          else
-            target_index = current_rule_index - 1 # confirm just above orig rule
-          end
-          current_rule_index = target_index
-          if rule.nil?
-            sch_rule_autogen.setName("autogen #{schedule.name} #{target_index}")
-          else
-            sch_rule_autogen.setName("autogen #{rule.name} #{target_index}")
-          end
-          schedule.setScheduleRuleIndex(sch_rule_autogen, target_index)
-          # @todo confirm this is higher priority than the non-auto-generated rule
-          hash[:days_to_fill].each do |day|
-            date = OpenStudio::Date.fromDayOfYear(day, year)
-            sch_rule_autogen.addSpecificDate(date)
-          end
-          sch_rule_autogen.setApplySunday(true)
-          sch_rule_autogen.setApplyMonday(true)
-          sch_rule_autogen.setApplyTuesday(true)
-          sch_rule_autogen.setApplyWednesday(true)
-          sch_rule_autogen.setApplyThursday(true)
-          sch_rule_autogen.setApplyFriday(true)
-          sch_rule_autogen.setApplySaturday(true)
-
-          # match profile from source rule (don't add time/values need a formula to process)
-          sch_day_auto_gen = sch_rule_autogen.daySchedule
-          sch_day_auto_gen.setName("#{sch_rule_autogen.name}_day_sch")
-          sch_day_auto_gen.additionalProperties.setFeature('param_day_tag', 'autogen')
-          val = sch_day.additionalProperties.getFeatureAsString('param_day_profile').get
-          sch_day_auto_gen.additionalProperties.setFeature('param_day_profile', val)
-          val = sch_day.additionalProperties.getFeatureAsString('param_day_secondary_logic').get
-          sch_day_auto_gen.additionalProperties.setFeature('param_day_secondary_logic', val)
-          val = sch_day.additionalProperties.getFeatureAsString('param_day_secondary_logic_arg_val').get
-          sch_day_auto_gen.additionalProperties.setFeature('param_day_secondary_logic_arg_val', val)
-
-          # get hours of operation for this specific profile
-          hoo_start = hash[:hoo_start]
-          hoo_end = hash[:hoo_end]
-
-          # process new rule
-          process_hrs_of_operation_hash(sch_day_auto_gen, hoo_start, hoo_end, val_flr, val_clg, ramp_frequency, infer_hoo_for_non_assigned_objects, error_on_out_of_order)
-        end
-
-      end
-    end
-
-    # @todo create summer and winter design day profiles (make sure scheduleDay objects parametric)
-    # @todo should they have their own formula, or should this be hard coded logic by schedule type
-
-    # check orig vs. updated aeflh
-    final_aeflh = OpenstudioStandards::Schedules.schedule_ruleset_get_equivalent_full_load_hours(schedule)
-    percent_change = ((starting_aeflh - final_aeflh) / starting_aeflh) * 100.0
-    if percent_change.abs > 0.05
-      OpenStudio.logFree(OpenStudio::Info, 'openstudio.standards.ScheduleRuleset', "For #{schedule.name}, applying parametric schedules made a #{percent_change.round(1)}% change in annual equivalent full load hours. (from #{starting_aeflh.round(2)} to #{final_aeflh.round(2)})")
-    end
-
-    return schedule
-  end
-
-  # Apply specified hours of operation values to rules in this schedule.
-  # Weekday values will be applied to the default profile.
-  # Weekday values will be applied to any rules that are used on a weekday.
-  # Saturday values will be applied to any rules that are used on a Saturday.
-  # Sunday values will be applied to any rules that are used on a Sunday.
-  # If a rule applies to Weekdays, Saturdays, and/or Sundays, values will be applied in that order of precedence.
-  # If a rule does not apply to any of these days, it is unused and will not be modified.
-  #
-  # @param schedule_ruleset [OpenStudio::Model::ScheduleRuleset] schedule ruleset object
-  # @param wkdy_start_time [OpenStudio::Time] Weekday start time. If nil, no change will be made to this day.
-  # @param wkdy_end_time [OpenStudio::Time] Weekday end time.  If greater than 24:00, hours of operation will wrap over midnight.
-  # @param sat_start_time [OpenStudio::Time] Saturday start time. If nil, no change will be made to this day.
-  # @param sat_end_time [OpenStudio::Time] Saturday end time.  If greater than 24:00, hours of operation will wrap over midnight.
-  # @param sun_start_time [OpenStudio::Time] Sunday start time.  If nil, no change will be made to this day.
-  # @param sun_end_time [OpenStudio::Time] Sunday end time.  If greater than 24:00, hours of operation will wrap over midnight.
-  # @return [Boolean] returns true if successful, false if not
-  def schedule_ruleset_set_hours_of_operation(schedule_ruleset, wkdy_start_time: nil, wkdy_end_time: nil, sat_start_time: nil, sat_end_time: nil, sun_start_time: nil, sun_end_time: nil)
-    # Default day is assumed to represent weekdays
-    if wkdy_start_time && wkdy_end_time
-      schedule_day_set_hours_of_operation(schedule_ruleset.defaultDaySchedule, wkdy_start_time, wkdy_end_time)
-      # OpenStudio.logFree(OpenStudio::Info, 'openstudio.standards.ScheduleRuleset', "For #{schedule_ruleset.name}, set default operating hours to #{wkdy_start_time}-#{wkdy_end_time}.")
-    end
-
-    # Modify each rule
-    schedule_ruleset.scheduleRules.each do |rule|
-      if rule.applyMonday || rule.applyTuesday || rule.applyWednesday || rule.applyThursday || rule.applyFriday
-        if wkdy_start_time && wkdy_end_time
-          schedule_day_set_hours_of_operation(rule.daySchedule, wkdy_start_time, wkdy_end_time)
-          # OpenStudio.logFree(OpenStudio::Info, 'openstudio.standards.ScheduleRuleset', "For #{schedule_ruleset.name}, set Saturday rule operating hours to #{wkdy_start_time}-#{wkdy_end_time}.")
-        end
-      elsif rule.applySaturday
-        if sat_start_time && sat_end_time
-          schedule_day_set_hours_of_operation(rule.daySchedule, sat_start_time, sat_end_time)
-          # OpenStudio.logFree(OpenStudio::Info, 'openstudio.standards.ScheduleRuleset', "For #{schedule_ruleset.name}, set Saturday rule operating hours to #{sat_start_time}-#{sat_end_time}.")
-        end
-      elsif rule.applySunday
-        if sun_start_time && sun_end_time
-          schedule_day_set_hours_of_operation(rule.daySchedule, sun_start_time, sun_end_time)
-          # OpenStudio.logFree(OpenStudio::Info, 'openstudio.standards.ScheduleRuleset', "For #{schedule_ruleset.name}, set Sunday rule operating hours to #{sun_start_time}-#{sun_end_time}.")
-        end
-      end
-    end
-
-    return true
-  end
-=======
->>>>>>> 0a7ed5b7
 
   #
   # Return Array of weekday values from Array of all day values
