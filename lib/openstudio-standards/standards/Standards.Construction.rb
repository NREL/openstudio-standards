class Standard
  # @!group Construction

  # Sets the U-value of a construction to a specified value by modifying the thickness of the insulation layer.
  #
  # @param construction [OpenStudio::Model::Construction] construction object
  # @param target_u_value_ip [Double] U-Value (Btu/ft^2*hr*R)
  # @param insulation_layer_name [String] The name of the insulation layer in this construction
  # @param intended_surface_type [String]
  #   Valid choices:  'AtticFloor', 'AtticWall', 'AtticRoof', 'DemisingFloor', 'InteriorFloor', 'InteriorCeiling',
  #   'DemisingWall', 'InteriorWall', 'InteriorPartition', 'InteriorWindow', 'InteriorDoor', 'DemisingRoof',
  #   'ExteriorRoof', 'Skylight', 'TubularDaylightDome', 'TubularDaylightDiffuser', 'ExteriorFloor',
  #   'ExteriorWall', 'ExteriorWindow', 'ExteriorDoor', 'GlassDoor', 'OverheadDoor', 'GroundContactFloor',
  #   'GroundContactWall', 'GroundContactRoof'
  # @param target_includes_int_film_coefficients [Bool] if true, subtracts off standard film interior coefficients from your
  #   target_u_value before modifying insulation thickness.  Film values from 90.1-2010 A9.4.1 Air Films
  # @param target_includes_ext_film_coefficients [Bool] if true, subtracts off standard exterior film coefficients from your
  #   target_u_value before modifying insulation thickness.  Film values from 90.1-2010 A9.4.1 Air Films
  # @return [Bool] returns true if successful, false if not
  # @todo Put in Phlyroy's logic for inferring the insulation layer of a construction
  def construction_set_u_value(construction, target_u_value_ip, insulation_layer_name = nil, intended_surface_type = 'ExteriorWall', target_includes_int_film_coefficients, target_includes_ext_film_coefficients)
    OpenStudio.logFree(OpenStudio::Debug, 'openstudio.standards.Construction', "Setting U-Value for #{construction.name}.")

    # Skip layer-by-layer fenestration constructions
    if construction.isFenestration
      OpenStudio.logFree(OpenStudio::Warn, 'openstudio.standards.Construction', "Can only set the u-value of opaque constructions or simple glazing. #{construction.name} is not opaque or simple glazing.")
      return false
    end

    # Make sure an insulation layer was specified
    if insulation_layer_name.nil? && target_u_value_ip == 0.0
      # Do nothing if the construction already doesn't have an insulation layer
    elsif insulation_layer_name.nil?
      insulation_layer_name = find_and_set_insulaton_layer(construction).name
    end

    # Remove the insulation layer if the specified U-value is zero.
    if target_u_value_ip == 0.0
      layer_index = 0
      construction.layers.each do |layer|
        break if layer.name.get == insulation_layer_name

        layer_index += 1
      end
      construction.eraseLayer(layer_index)
      return true
    end

    min_r_value_si = film_coefficients_r_value(intended_surface_type, target_includes_int_film_coefficients, target_includes_ext_film_coefficients)
    max_u_value_si = 1.0 / min_r_value_si
    max_u_value_ip = OpenStudio.convert(max_u_value_si, 'W/m^2*K', 'Btu/ft^2*hr*R').get
    if target_u_value_ip >= max_u_value_ip
      target_u_value_ip = 1.0 / OpenStudio.convert(min_r_value_si + 0.001, 'm^2*K/W', 'ft^2*hr*R/Btu').get
      OpenStudio.logFree(OpenStudio::Warn, 'openstudio.standards.Construction', "Requested U-value of #{target_u_value_ip} for #{construction.name} is greater than the sum of the inside and outside resistance, and the max U-value (6.636 SI) is used instead.")
    end

    # Convert the target U-value to SI
    target_u_value_ip = target_u_value_ip.to_f
    target_r_value_ip = 1.0 / target_u_value_ip

    target_u_value_si = OpenStudio.convert(target_u_value_ip, 'Btu/ft^2*hr*R', 'W/m^2*K').get
    target_r_value_si = 1.0 / target_u_value_si

    OpenStudio.logFree(OpenStudio::Debug, 'openstudio.standards.Construction', "#{construction.name}.")
    OpenStudio.logFree(OpenStudio::Debug, 'openstudio.standards.Construction', "---target_u_value_ip = #{target_u_value_ip.round(3)} for #{construction.name}.")
    OpenStudio.logFree(OpenStudio::Debug, 'openstudio.standards.Construction', "---target_r_value_ip = #{target_r_value_ip.round(2)} for #{construction.name}.")
    OpenStudio.logFree(OpenStudio::Debug, 'openstudio.standards.Construction', "---target_u_value_si = #{target_u_value_si.round(3)} for #{construction.name}.")
    OpenStudio.logFree(OpenStudio::Debug, 'openstudio.standards.Construction', "---target_r_value_si = #{target_r_value_si.round(2)} for #{construction.name}.")

    # Determine the R-value of the non-insulation layers
    other_layer_r_value_si = 0.0
    construction.layers.each do |layer|
      next if layer.to_OpaqueMaterial.empty?
      next if layer.name.get == insulation_layer_name

      other_layer_r_value_si += layer.to_OpaqueMaterial.get.thermalResistance
    end

    # Determine the R-value of the air films, if requested
    other_layer_r_value_si += film_coefficients_r_value(intended_surface_type, target_includes_int_film_coefficients, target_includes_ext_film_coefficients)

    # Determine the difference between the desired R-value
    # and the R-value of the non-insulation layers and air films.
    # This is the desired R-value of the insulation.
    ins_r_value_si = target_r_value_si - other_layer_r_value_si
    if ins_r_value_si <= 0.0
      OpenStudio.logFree(OpenStudio::Warn, 'openstudio.standards.Construction', "Requested U-value of #{target_u_value_ip} for #{construction.name} is too low given the other materials in the construction; insulation layer will not be modified.")
      return false
    end
    ins_r_value_ip = OpenStudio.convert(ins_r_value_si, 'm^2*K/W', 'ft^2*h*R/Btu').get

    # Set the R-value of the insulation layer
    construction.layers.each do |layer|
      next unless layer.name.get == insulation_layer_name

      if layer.to_StandardOpaqueMaterial.is_initialized
        layer = layer.to_StandardOpaqueMaterial.get
        layer.setThickness(ins_r_value_si * layer.conductivity)
        layer.setName("#{layer.name} R-#{ins_r_value_ip.round(2)}")
        break # Stop looking for the insulation layer once found
      elsif layer.to_MasslessOpaqueMaterial.is_initialized
        layer = layer.to_MasslessOpaqueMaterial.get
        layer.setThermalResistance(ins_r_value_si)
        layer.setName("#{layer.name} R-#{ins_r_value_ip.round(2)}")
        break # Stop looking for the insulation layer once found
      elsif layer.to_AirGap.is_initialized
        layer = layer.to_AirGap.get
        target_thickness = ins_r_value_si * layer.thermalConductivity
        layer.setThickness(target_thickness)
        layer.setName("#{layer.name} R-#{ins_r_value_ip.round(2)}")
        break # Stop looking for the insulation layer once found
      end
    end

    # Modify the construction name
    construction.setName("#{construction.name} R-#{target_r_value_ip.round(2)}")

    return true
  end

  # Sets the U-value of a construction to a specified value by modifying the thickness of the insulation layer.
  #
  # @param construction [OpenStudio::Model::Construction] construction object
  # @param target_u_value_ip [Double] U-Value (Btu/ft^2*hr*R)
  # @param intended_surface_type [String]
  #   Valid choices:  'AtticFloor', 'AtticWall', 'AtticRoof', 'DemisingFloor', 'InteriorFloor', 'InteriorCeiling',
  #   'DemisingWall', 'InteriorWall', 'InteriorPartition', 'InteriorWindow', 'InteriorDoor', 'DemisingRoof',
  #   'ExteriorRoof', 'Skylight', 'TubularDaylightDome', 'TubularDaylightDiffuser', 'ExteriorFloor',
  #   'ExteriorWall', 'ExteriorWindow', 'ExteriorDoor', 'GlassDoor', 'OverheadDoor', 'GroundContactFloor',
  #   'GroundContactWall', 'GroundContactRoof'
  # @param target_includes_int_film_coefficients [Bool] if true, subtracts off standard film interior coefficients from your
  #   target_u_value before modifying insulation thickness.  Film values from 90.1-2010 A9.4.1 Air Films
  # @param target_includes_ext_film_coefficients [Bool] if true, subtracts off standard exterior film coefficients from your
  #   target_u_value before modifying insulation thickness.  Film values from 90.1-2010 A9.4.1 Air Films
  # @return [Bool] returns true if successful, false if not
  def construction_set_glazing_u_value(construction, target_u_value_ip, intended_surface_type = 'ExteriorWall', target_includes_int_film_coefficients, target_includes_ext_film_coefficients)
    OpenStudio.logFree(OpenStudio::Debug, 'openstudio.standards.Construction', "Setting U-Value for #{construction.name}.")

    # Skip layer-by-layer fenestration constructions
    unless construction_simple_glazing?(construction)
      OpenStudio.logFree(OpenStudio::Warn, 'openstudio.standards.Construction', "Can only set the u-value of simple glazing. #{construction.name} is not simple glazing.")
      return false
    end

    glass_layer = construction.layers.first.to_SimpleGlazing.get
    OpenStudio.logFree(OpenStudio::Debug, 'openstudio.standards.Construction', "---glass_layer = #{glass_layer.name} u_factor_si = #{glass_layer.uFactor.round(2)}.")

    # Convert the target U-value to SI
    target_u_value_ip = target_u_value_ip.to_f
    target_r_value_ip = 1.0 / target_u_value_ip

    target_u_value_si = OpenStudio.convert(target_u_value_ip, 'Btu/ft^2*hr*R', 'W/m^2*K').get
    target_r_value_si = 1.0 / target_u_value_si

    OpenStudio.logFree(OpenStudio::Debug, 'openstudio.standards.Construction', "#{construction.name}.")
    OpenStudio.logFree(OpenStudio::Debug, 'openstudio.standards.Construction', "---target_u_value_ip = #{target_u_value_ip.round(3)} for #{construction.name}.")
    OpenStudio.logFree(OpenStudio::Debug, 'openstudio.standards.Construction', "---target_r_value_ip = #{target_r_value_ip.round(2)} for #{construction.name}.")
    OpenStudio.logFree(OpenStudio::Debug, 'openstudio.standards.Construction', "---target_u_value_si = #{target_u_value_si.round(3)} for #{construction.name}.")
    OpenStudio.logFree(OpenStudio::Debug, 'openstudio.standards.Construction', "---target_r_value_si = #{target_r_value_si.round(2)} for #{construction.name}.")

    # Determine the R-value of the air films, if requested
    film_coeff_r_value_si = 0.0
    # In EnergyPlus, the U-factor input of the WindowMaterial:SimpleGlazingSystem
    # object includes the film coefficients (see IDD description, and I/O reference
    # guide) so the target_includes_int_film_coefficients and target_includes_ext_film_coefficients
    # variable values are changed to their opposite so if the target value includes a film
    # the target value is unchanged
    film_coeff_r_value_si += film_coefficients_r_value(intended_surface_type, !target_includes_int_film_coefficients, !target_includes_ext_film_coefficients)
    film_coeff_u_value_si = 1.0 / film_coeff_r_value_si
    film_coeff_u_value_ip = OpenStudio.convert(film_coeff_u_value_si, 'W/m^2*K', 'Btu/ft^2*hr*R').get
    film_coeff_r_value_ip = 1.0 / film_coeff_u_value_ip

    OpenStudio.logFree(OpenStudio::Debug, 'openstudio.standards.Construction', "---film_coeff_r_value_si = #{film_coeff_r_value_si.round(2)} for #{construction.name}.")
    OpenStudio.logFree(OpenStudio::Debug, 'openstudio.standards.Construction', "---film_coeff_u_value_si = #{film_coeff_u_value_si.round(2)} for #{construction.name}.")
    OpenStudio.logFree(OpenStudio::Debug, 'openstudio.standards.Construction', "---film_coeff_u_value_ip = #{film_coeff_u_value_ip.round(2)} for #{construction.name}.")
    OpenStudio.logFree(OpenStudio::Debug, 'openstudio.standards.Construction', "---film_coeff_r_value_ip = #{film_coeff_r_value_ip.round(2)} for #{construction.name}.")

    # Determine the difference between the desired R-value
    # and the R-value of the and air films.
    # This is the desired R-value of the insulation.
    ins_r_value_si = target_r_value_si - film_coeff_r_value_si
    if ins_r_value_si <= 0.0
      ins_r_value_si = 0.001
      OpenStudio.logFree(OpenStudio::Warn, 'openstudio.standards.Construction', "Requested U-value of #{target_u_value_ip} Btu/ft^2*hr*R for #{construction.name} is too high given the film coefficients of U-#{film_coeff_u_value_ip.round(2)} Btu/ft^2*hr*R.")
    end
    ins_u_value_si = 1.0 / ins_r_value_si

    if ins_u_value_si > 7.0
      OpenStudio.logFree(OpenStudio::Warn, 'openstudio.standards.Construction', "Requested U-value of #{target_u_value_ip} for #{construction.name} is too high given the film coefficients of U-#{film_coeff_u_value_ip.round(2)}; setting U-value to EnergyPlus limit of 7.0 W/m^2*K (1.23 Btu/ft^2*hr*R).")
      ins_u_value_si = 7.0
    end

    ins_u_value_ip = OpenStudio.convert(ins_u_value_si, 'W/m^2*K', 'Btu/ft^2*hr*R').get
    ins_r_value_ip = 1.0 / ins_u_value_ip

    # Set the U-value of the insulation layer
    glass_layer = construction.layers.first.to_SimpleGlazing.get
    glass_layer.setUFactor(ins_u_value_si)
    glass_layer.setName("#{glass_layer.name} U-#{ins_u_value_ip.round(2)}")

    OpenStudio.logFree(OpenStudio::Debug, 'openstudio.standards.Construction', "---ins_r_value_ip = #{ins_r_value_ip.round(2)} for #{construction.name}.")
    OpenStudio.logFree(OpenStudio::Debug, 'openstudio.standards.Construction', "---ins_u_value_ip = #{ins_u_value_ip.round(2)} for #{construction.name}.")
    OpenStudio.logFree(OpenStudio::Debug, 'openstudio.standards.Construction', "---ins_u_value_si = #{ins_u_value_si.round(2)} for #{construction.name}.")
    OpenStudio.logFree(OpenStudio::Debug, 'openstudio.standards.Construction', "---glass_layer = #{glass_layer.name} u_factor_si = #{glass_layer.uFactor.round(2)}.")

    # Modify the construction name
    construction.setName("#{construction.name} U-#{target_u_value_ip.round(2)}")

    return true
  end

  # Sets the U-value of a construction to a specified value by modifying the thickness of the insulation layer.
  #
  # @param construction [OpenStudio::Model::Construction] construction object
  # @param target_shgc [Double] Solar Heat Gain Coefficient
  # @return [Bool] returns true if successful, false if not
  def construction_set_glazing_shgc(construction, target_shgc)
    OpenStudio.logFree(OpenStudio::Debug, 'openstudio.standards.Construction', "Setting SHGC for #{construction.name}.")

    # Skip layer-by-layer fenestration constructions
    unless construction_simple_glazing?(construction)
      OpenStudio.logFree(OpenStudio::Warn, 'openstudio.standards.Construction', "Can only set the SHGC of simple glazing. #{construction.name} is not simple glazing.")
      return false
    end

    # Set the SHGC
    glass_layer = construction.layers.first.to_SimpleGlazing.get
    glass_layer.setSolarHeatGainCoefficient(target_shgc)
    glass_layer.setName("#{glass_layer.name} SHGC #{target_shgc.round(2)}")

    # Modify the construction name
    construction.setName("#{construction.name} SHGC #{target_shgc.round(2)}")

    return true
  end

  # Determines if the construction is a simple glazing construction,
  # as indicated by having a single layer of type SimpleGlazing.
  #
  # @param construction [OpenStudio::Model::Construction] construction object
  # @return [Bool] returns true if it is a simple glazing, false if not
  def construction_simple_glazing?(construction)
    # Not simple if more than 1 layer
    if construction.layers.length > 1
      return false
    end

    # Not simple unless the layer is a SimpleGlazing material
    # if construction.layers.first.to_SimpleGlazing.empty?
    if construction.layers.first.to_SimpleGlazing.empty?
      return false
    end

    # If here, must be simple glazing
    return true
  end

  # Set the F-Factor of a slab to a specified value.
  # Assumes an unheated, fully insulated slab, and modifies
  # the insulation layer according to the values from 90.1-2004
  # Table A6.3 Assembly F-Factors for Slab-on-Grade Floors.
  #
  # @param construction [OpenStudio::Model::Construction] construction object
  # @param target_f_factor_ip [Double] F-Factor
  # @param insulation_layer_name [String] The name of the insulation layer in this construction
  # @return [Bool] returns true if successful, false if not
  def construction_set_slab_f_factor(construction, target_f_factor_ip, insulation_layer_name = nil)
    # Regression from table A6.3 unheated, fully insulated slab
    r_value_ip = 1.0248 * target_f_factor_ip**-2.186
    u_value_ip = 1.0 / r_value_ip

    # Set the insulation U-value
    construction_set_u_value(construction, u_value_ip, insulation_layer_name, 'GroundContactFloor', true, true)

    # Modify the construction name
    construction.setName("#{construction.name} F-#{target_f_factor_ip.round(3)}")

    return true
  end

  # Set the C-Factor of an underground wall to a specified value.
  # Assumes continuous exterior insulation and modifies
  # the insulation layer according to the values from 90.1-2004
  # Table A4.2 Assembly C-Factors for Below-Grade walls.
  #
  # @param construction [OpenStudio::Model::Construction] construction object
  # @param target_c_factor_ip [Double] C-Factor
  # @param insulation_layer_name [String] The name of the insulation layer in this construction
  # @return [Bool] returns true if successful, false if not
  def construction_set_underground_wall_c_factor(construction, target_c_factor_ip, insulation_layer_name = nil)
    # Regression from table A4.2 continuous exterior insulation
    r_value_ip = 0.775 * target_c_factor_ip**-1.067
    u_value_ip = 1.0 / r_value_ip

    # Set the insulation U-value
    construction_set_u_value(construction, u_value_ip, insulation_layer_name, 'GroundContactWall', true, true)

    # Modify the construction name
    construction.setName("#{construction.name} C-#{target_c_factor_ip.round(3)}")

    return true
  end

  # Get the SHGC as calculated by EnergyPlus.
  # Only applies to fenestration constructions.
  #
  # @param construction [OpenStudio::Model::Construction] construction object
  # @return [Double] the SHGC as a decimal.
  def construction_calculated_solar_heat_gain_coefficient(construction)
    construction_name = construction.name.get.to_s

    shgc = nil

    sql = construction.model.sqlFile

    if sql.is_initialized
      sql = sql.get

      row_query = "SELECT RowName
                  FROM tabulardatawithstrings
                  WHERE ReportName='EnvelopeSummary'
                  AND ReportForString='Entire Facility'
                  AND TableName='Exterior Fenestration'
                  AND Value='#{construction_name.upcase}'"

      row_id = sql.execAndReturnFirstString(row_query)

      if row_id.is_initialized
        row_id = row_id.get
      else
        OpenStudio.logFree(OpenStudio::Warn, 'openstudio.standards.Construction', "SHGC row ID not found for construction: #{construction_name}.")
        row_id = 9999
      end

      shgc_query = "SELECT Value
                  FROM tabulardatawithstrings
                  WHERE ReportName='EnvelopeSummary'
                  AND ReportForString='Entire Facility'
                  AND TableName='Exterior Fenestration'
                  AND ColumnName='Glass SHGC'
                  AND RowName='#{row_id}'"

      shgc = sql.execAndReturnFirstDouble(shgc_query)

      shgc = if shgc.is_initialized
               shgc.get
             end

    else
      OpenStudio.logFree(OpenStudio::Error, 'openstudio.standards.Construction', 'Model has no sql file containing results, cannot lookup data.')
    end

    return shgc
  end

  # Get the VT as calculated by EnergyPlus.
  # Only applies to fenestration constructions.
  #
  # @param construction [OpenStudio::Model::Construction] construction object
  # @return [Double] the visible transmittance as a decimal.
  def construction_calculated_visible_transmittance(construction)
    construction_name = construction.name.get.to_s

    vt = nil

    sql = construction.model.sqlFile

    if sql.is_initialized
      sql = sql.get

      row_query = "SELECT RowName
                  FROM tabulardatawithstrings
                  WHERE ReportName='EnvelopeSummary'
                  AND ReportForString='Entire Facility'
                  AND TableName='Exterior Fenestration'
                  AND Value='#{construction_name.upcase}'"

      row_id = sql.execAndReturnFirstString(row_query)

      if row_id.is_initialized
        row_id = row_id.get
      else
        OpenStudio.logFree(OpenStudio::Warn, 'openstudio.standards.Construction', "VT row ID not found for construction: #{construction_name}.")
        row_id = 9999
      end

      vt_query = "SELECT Value
                  FROM tabulardatawithstrings
                  WHERE ReportName='EnvelopeSummary'
                  AND ReportForString='Entire Facility'
                  AND TableName='Exterior Fenestration'
                  AND ColumnName='Glass Visible Transmittance'
                  AND RowName='#{row_id}'"

      vt = sql.execAndReturnFirstDouble(vt_query)

      vt = if vt.is_initialized
             vt.get
           end

    else
      OpenStudio.logFree(OpenStudio::Error, 'openstudio.standards.Construction', 'Model has no sql file containing results, cannot lookup data.')
    end

    return vt
  end

  # Get the U-Factor as calculated by EnergyPlus.
  # Only applies to fenestration constructions.
  #
  # @param construction [OpenStudio::Model::Construction] construction object
  # @return [Double] the U-Factor in W/m^2*K.
  def construction_calculated_u_factor(construction)
    construction_name = construction.name.get.to_s

    u_factor_w_per_m2_k = nil

    sql = construction.model.sqlFile

    if sql.is_initialized
      sql = sql.get

      row_query = "SELECT RowName
                  FROM tabulardatawithstrings
                  WHERE ReportName='EnvelopeSummary'
                  AND ReportForString='Entire Facility'
                  AND TableName='Exterior Fenestration'
                  AND Value='#{construction_name.upcase}'"

      row_id = sql.execAndReturnFirstString(row_query)

      if row_id.is_initialized
        row_id = row_id.get
      else
        OpenStudio.logFree(OpenStudio::Warn, 'openstudio.standards.Construction', "U-Factor row ID not found for construction: #{construction_name}.")
        row_id = 9999
      end

      u_factor_query = "SELECT Value
                  FROM tabulardatawithstrings
                  WHERE ReportName='EnvelopeSummary'
                  AND ReportForString='Entire Facility'
                  AND TableName='Exterior Fenestration'
                  AND ColumnName='Glass U-Factor'
                  AND RowName='#{row_id}'"

      u_factor_w_per_m2_k = sql.execAndReturnFirstDouble(u_factor_query)

      u_factor_w_per_m2_k = if u_factor_w_per_m2_k.is_initialized
                              u_factor_w_per_m2_k.get
                            end

    else
      OpenStudio.logFree(OpenStudio::Error, 'openstudio.standards.Construction', 'Model has no sql file containing results, cannot lookup data.')
    end

    return u_factor_w_per_m2_k
  end

<<<<<<< HEAD
  # Calculate the fenestration U-Factor base on the glass, frame,
  # and divider performance and area calculated by EnergyPlus.
  #
  # @param [OpenStudio:Model:Construction] Openstudio Construction object
  #
  # @return [Double] the U-Factor in W/m^2*K
  def construction_calculated_fenestration_u_factor_w_frame(construction)
    construction_name = construction.name.get.to_s

    u_factor_w_per_m2_k = nil

    sql = construction.model.sqlFile

    if sql.is_initialized
      sql = sql.get

      row_query = "SELECT RowName
                  FROM tabulardatawithstrings
                  WHERE ReportName='EnvelopeSummary'
                  AND ReportForString='Entire Facility'
                  AND TableName='Exterior Fenestration'
                  AND Value='#{construction_name.upcase}'"

      row_id = sql.execAndReturnFirstString(row_query)

      if row_id.is_initialized
        row_id = row_id.get
      else
        OpenStudio.logFree(OpenStudio::Warn, 'openstudio.standards.Construction', "U-Factor row ID not found for construction: #{construction_name}.")
        row_id = 9999
      end

      # Glass U-Factor
      glass_u_factor_query = "SELECT Value
                  FROM tabulardatawithstrings
                  WHERE ReportName='EnvelopeSummary'
                  AND ReportForString='Entire Facility'
                  AND TableName='Exterior Fenestration'
                  AND ColumnName='Glass U-Factor'
                  AND RowName='#{row_id}'"

      glass_u_factor_w_per_m2_k = sql.execAndReturnFirstDouble(glass_u_factor_query)

      glass_u_factor_w_per_m2_k = glass_u_factor_w_per_m2_k.is_initialized ? glass_u_factor_w_per_m2_k.get : 0.0

      # Glass area
      glass_area_query = "SELECT Value
                          FROM tabulardatawithstrings
                          WHERE ReportName='EnvelopeSummary'
                          AND ReportForString='Entire Facility'
                          AND TableName='Exterior Fenestration'
                          AND ColumnName='Glass Area'
                          AND RowName='#{row_id}'"

      glass_area_m2 = sql.execAndReturnFirstDouble(glass_area_query)

      glass_area_m2 = glass_area_m2.is_initialized ? glass_area_m2.get : 0.0

      # Frame conductance
      frame_conductance_query = "SELECT Value
                  FROM tabulardatawithstrings
                  WHERE ReportName='EnvelopeSummary'
                  AND ReportForString='Entire Facility'
                  AND TableName='Exterior Fenestration'
                  AND ColumnName='Frame Conductance'
                  AND RowName='#{row_id}'"

      frame_conductance_w_per_m2_k = sql.execAndReturnFirstDouble(frame_conductance_query)

      frame_conductance_w_per_m2_k = frame_conductance_w_per_m2_k.is_initialized ? frame_conductance_w_per_m2_k.get : 0.0

      # Frame area
      frame_area_query = "SELECT Value
                          FROM tabulardatawithstrings
                          WHERE ReportName='EnvelopeSummary'
                          AND ReportForString='Entire Facility'
                          AND TableName='Exterior Fenestration'
                          AND ColumnName='Frame Area'
                          AND RowName='#{row_id}'"

      frame_area_m2 = sql.execAndReturnFirstDouble(frame_area_query)

      frame_area_m2 = frame_area_m2.is_initialized ? frame_area_m2.get : 0.0

      # Divider conductance
      divider_conductance_query = "SELECT Value
                  FROM tabulardatawithstrings
                  WHERE ReportName='EnvelopeSummary'
                  AND ReportForString='Entire Facility'
                  AND TableName='Exterior Fenestration'
                  AND ColumnName='Divider Conductance'
                  AND RowName='#{row_id}'"

      divider_conductance_w_per_m2_k = sql.execAndReturnFirstDouble(divider_conductance_query)

      divider_conductance_w_per_m2_k = divider_conductance_w_per_m2_k.is_initialized ? divider_conductance_w_per_m2_k.get : 0.0

      # Divider area
      divider_area_query = "SELECT Value
                          FROM tabulardatawithstrings
                          WHERE ReportName='EnvelopeSummary'
                          AND ReportForString='Entire Facility'
                          AND TableName='Exterior Fenestration'
                          AND ColumnName='Divder Area'
                          AND RowName='#{row_id}'"

      divider_area_m2 = sql.execAndReturnFirstDouble(divider_area_query)

      divider_area_m2 = divider_area_m2.is_initialized ? divider_area_m2.get : 0.0

      u_factor_w_per_m2_k = (glass_u_factor_w_per_m2_k * glass_area_m2 + frame_conductance_w_per_m2_k * frame_area_m2 + divider_conductance_w_per_m2_k * divider_area_m2) / (glass_area_m2 + frame_area_m2 + divider_area_m2)
    else
      OpenStudio.logFree(OpenStudio::Error, 'openstudio.standards.Construction', 'Model has no sql file containing results, cannot lookup data.')
    end

    return u_factor_w_per_m2_k
  end

=======
  # find and get the insulation layer for a construction
  #
  # @param construction [OpenStudio::Model::Construction] construction object
  # @return [OpenStudio::Model::Material] insulation layer
>>>>>>> c75c51b2
  def find_and_set_insulation_layer(construction)
    # skip if already has an insulation layer set.
    return construction.insulation.get unless construction.insulation.empty?

    # find insulation layer
    min_conductance = 100.0
    # loop through Layers
    construction.layers.each do |layer|
      # try casting the layer to an OpaqueMaterial.
      material = nil
      material = layer.to_OpaqueMaterial.get unless layer.to_OpaqueMaterial.empty?
      material = layer.to_FenestrationMaterial.get unless layer.to_FenestrationMaterial.empty?
      # check if the cast was successful, then find the insulation layer.
      unless material.nil?

        if BTAP::Resources::Envelope::Materials.get_conductance(material) < min_conductance
          # Keep track of the highest thermal resistance value.
          min_conductance = BTAP::Resources::Envelope::Materials.get_conductance(material)
          return_material = material
          unless material.to_OpaqueMaterial.empty?
            construction.setInsulation(material)
          end
        end
      end
    end
    if construction.insulation.empty? && construction.isOpaque
      raise
      OpenStudio.logFree(OpenStudio::Error, 'openstudio.standards.Construction', "This construction has no insulation layer specified. Construction #{construction.name.get} insulation layer could not be set!. This occurs when a insulation layer is duplicated in the construction.")
    end
    return construction.insulation.get
  end

  # change construction properties based on an a set of values
  #
  # @param model [OpenStudio::Model::Model] OpenStudio model object
  # @param values [Hash] has of values
  # @param is_percentage [Bool] toggle is percentage
  # @return [Hash] json information
  def change_construction_properties_in_model(model, values, is_percentage = false)
    # puts JSON.pretty_generate(values)
    # copy orginal model for reporting.
    before_measure_model = BTAP::FileIO.deep_copy(model)
    # report change as Info
    info = ''
    outdoor_surfaces = BTAP::Geometry::Surfaces.filter_by_boundary_condition(model.getSurfaces, 'Outdoors')
    outdoor_subsurfaces = BTAP::Geometry::Surfaces.get_subsurfaces_from_surfaces(outdoor_surfaces)
    ground_surfaces = BTAP::Geometry::Surfaces.filter_by_boundary_condition(model.getSurfaces, 'Ground')
    ext_windows = BTAP::Geometry::Surfaces.filter_subsurfaces_by_types(outdoor_subsurfaces, ['FixedWindow', 'OperableWindow'])
    ext_skylights = BTAP::Geometry::Surfaces.filter_subsurfaces_by_types(outdoor_subsurfaces, ['Skylight', 'TubularDaylightDiffuser', 'TubularDaylightDome'])
    ext_doors = BTAP::Geometry::Surfaces.filter_subsurfaces_by_types(outdoor_subsurfaces, ['Door'])
    ext_glass_doors = BTAP::Geometry::Surfaces.filter_subsurfaces_by_types(outdoor_subsurfaces, ['GlassDoor'])
    ext_overhead_doors = BTAP::Geometry::Surfaces.filter_subsurfaces_by_types(outdoor_subsurfaces, ['OverheadDoor'])

    # Ext and Ground Surfaces
    (outdoor_surfaces + ground_surfaces).sort.each do |surface|
      ecm_cond_name = "#{surface.outsideBoundaryCondition.downcase}_#{surface.surfaceType.downcase}_conductance"
      apply_changes_to_surface_construction(model,
                                            surface,
                                            values[ecm_cond_name],
                                            nil,
                                            nil,
                                            is_percentage)
      # report change as Info
      surface_conductance = BTAP::Geometry::Surfaces.get_surface_construction_conductance(surface)
      before_measure_surface_conductance = BTAP::Geometry::Surfaces.get_surface_construction_conductance(OpenStudio::Model.getSurfaceByName(before_measure_model, surface.name.to_s).get)
      if before_measure_surface_conductance.round(3) != surface_conductance.round(3)
        info << "#{surface.outsideBoundaryCondition.downcase}_#{surface.surfaceType.downcase}_conductance for #{surface.name} changed from #{before_measure_surface_conductance.round(3)} to #{surface_conductance.round(3)}."
      end
    end
    # Subsurfaces
    (ext_doors + ext_overhead_doors + ext_windows + ext_glass_doors + ext_skylights).sort.each do |surface|
      ecm_cond_name = "#{surface.outsideBoundaryCondition.downcase}_#{surface.subSurfaceType.downcase}_conductance"
      ecm_shgc_name = "#{surface.outsideBoundaryCondition.downcase}_#{surface.subSurfaceType.downcase}_shgc"
      ecm_tvis_name = "#{surface.outsideBoundaryCondition.downcase}_#{surface.subSurfaceType.downcase}_tvis"
      apply_changes_to_surface_construction(model,
                                            surface,
                                            values[ecm_cond_name],
                                            values[ecm_shgc_name],
                                            values[ecm_tvis_name])

      surface_conductance = BTAP::Geometry::Surfaces.get_surface_construction_conductance(surface)
      before_surface = OpenStudio::Model.getSubSurfaceByName(before_measure_model, surface.name.to_s).get
      before_measure_surface_conductance = BTAP::Geometry::Surfaces.get_surface_construction_conductance(before_surface)
      if before_measure_surface_conductance.round(3) != surface_conductance.round(3)
        info << "#{surface.outsideBoundaryCondition.downcase}_#{surface.subSurfaceType.downcase}_conductance for #{surface.name} changed from #{before_measure_surface_conductance.round(3)} to #{surface_conductance.round(3)}."
      end
    end
    info << JSON.pretty_generate(BTAP::FileIO.compare_osm_files(before_measure_model, model))
    return info
  end

  # apply changes to a surface construction
  #
  # @param model [OpenStudio::Model::Model] OpenStudio model object
  # @param surface [OpenStudio::Model::Surface] surface object
  # @param conductance [Double] conductance value in SI
  # @param shgc [Double] solar heat gain coefficient value, unitless
  # @param tvis [Double] visible transmittance
  # @param is_percentage [Bool] toggle is percentage
  # @return [Bool] returns true if successful, false if not
  def apply_changes_to_surface_construction(model, surface, conductance = nil, shgc = nil, tvis = nil, is_percentage = false)
    # If user has no changes...do nothing and return true.
    return true if conductance.nil? && shgc.nil? && tvis.nil?

    standard = Standard.new
    construction = OpenStudio::Model.getConstructionByName(surface.model, surface.construction.get.name.to_s).get

    # set initial targets
    target_u_value_si = conductance
    target_shgc = shgc
    target_tvis = tvis
    # Mulitply by percentages if required.
    if is_percentage
      target_u_value_si = target_u_value_si / 100.0 * BTAP::Resources::Envelope::Constructions.get_conductance(construction) unless conductance.nil?
      if standard.construction_simple_glazing?(construction)
        target_shgc = target_shgc / 100.0 * construction.layers.first.to_SimpleGlazing.get.solarHeatGainCoefficient unless target_shgc.nil?
        target_tvis = target_tvis / 100.0 * construction.layers.first.to_SimpleGlazing.get.setVisibleTransmittance unless target_tvis.nil?
      end
    end

    new_construction_name_suffix = ':{'
    new_construction_name_suffix << " \"cond\"=>#{target_u_value_si.round(3)}" unless target_u_value_si.nil?
    new_construction_name_suffix << " \"shgc\"=>#{target_shgc.round(3)}" unless target_shgc.nil?
    new_construction_name_suffix << " \"tvis\"=>#{target_tvis.round(3)}" unless target_tvis.nil?
    new_construction_name_suffix << '}'

    new_construction_name = "#{surface.construction.get.name}-#{new_construction_name_suffix}"
    new_construction = OpenStudio::Model.getConstructionByName(surface.model, new_construction_name)

    if new_construction.empty?
      # create new construction.
      # create a copy
      target_u_value_ip = OpenStudio.convert(target_u_value_si.to_f, 'W/m^2*K', 'Btu/ft^2*hr*R').get unless target_u_value_si.nil?
      new_construction = construction_deep_copy(model, construction)
      case surface.outsideBoundaryCondition
        when 'Outdoors'
          if standard.construction_simple_glazing?(new_construction)
            unless conductance.nil?
              standard.construction_set_glazing_u_value(new_construction,
                                                        target_u_value_ip.to_f,
                                                        nil,
                                                        false,
                                                        false)
            end
            unless shgc.nil?
              standard.construction_set_glazing_shgc(new_construction,
                                                     shgc)
            end
            unless tvis.nil?
              construction_set_glazing_tvis(new_construction,
                                            tvis)
            end

          else
            unless conductance.nil?
              standard.construction_set_u_value(new_construction,
                                                target_u_value_ip.to_f,
                                                find_and_set_insulation_layer(
                                                  new_construction
                                                ).name.get,
                                                intended_surface_type = nil,
                                                false,
                                                false)
            end
          end
        when 'Ground'
          case surface.surfaceType
            when 'Wall'
              unless conductance.nil?
                standard.construction_set_u_value(new_construction,
                                                  target_u_value_ip.to_f,
                                                  find_and_set_insulation_layer(
                                                    new_construction
                                                  ).name.get,
                                                  intended_surface_type = nil,
                                                  false,
                                                  false)
              end
            #               standard.construction_set_underground_wall_c_factor(new_construction,
            #                                                                   target_u_value_ip.to_f,
            #                                                                   find_and_set_insulaton_layer(model,
            #                                                                   new_construction).name.get)
            when 'RoofCeiling', 'Floor'
              unless conductance.nil?
                standard.construction_set_u_value(new_construction,
                                                  target_u_value_ip.to_f,
                                                  find_and_set_insulation_layer(new_construction).name.get,
                                                  intended_surface_type = nil,
                                                  false,
                                                  false)
              end
            #               standard.construction_set_slab_f_factor(new_construction,
            #                                                       target_u_value_ip.to_f,
            #                                                       find_and_set_insulaton_layer(model,
            #                                                       new_construction).name.get)
          end
      end
      new_construction.setName(new_construction_name)
    else
      new_construction = new_construction.get
    end
    surface.setConstruction(new_construction)
    return true
  end

  # This will create a deep copy of the construction
  # @author Phylroy A. Lopez <plopez@nrcan.gc.ca>
  #
  # @param model [OpenStudio::Model::Model] OpenStudio model object
  # @param construction [OpenStudio::Model::Construction] construction object
  # @return [OpenStudio::Model::Construction] new construction object
  def construction_deep_copy(model, construction)
    construction = BTAP::Common.validate_array(model, construction, 'Construction').first
    new_construction = construction.clone.to_Construction.get
    # interating through layers."
    (0..new_construction.layers.length - 1).each do |layernumber|
      # cloning material"
      cloned_layer = new_construction.getLayer(layernumber).clone.to_Material.get
      # "setting material to new construction."
      new_construction.setLayer(layernumber, cloned_layer)
    end
    return new_construction
  end

  # Sets the T-vis of a simple glazing construction to a specified value
  # by modifying the thickness of the insulation layer.
  #
  # @param construction [OpenStudio::Model::Construction] construction object
  # @param target_tvis [Double] Visible Transmittance
  # @return [Bool] returns true if successful, false if not
  def construction_set_glazing_tvis(construction, target_tvis)
    if target_tvis >= 1.0
      OpenStudio.logFree(OpenStudio::Error, 'openstudio.standards.Construction', "Can only set the Tvis can only be set to less than 1.0. #{target_tvis} is greater than 1.0")
      return false
    end

    OpenStudio.logFree(OpenStudio::Debug, 'openstudio.standards.Construction', "Setting TVis for #{construction.name} to #{target_tvis}")
    standard = Standard.new
    # Skip layer-by-layer fenestration constructions
    unless standard.construction_simple_glazing?(construction)
      OpenStudio.logFree(OpenStudio::Error, 'openstudio.standards.Construction', "Can only set the Tvis of simple glazing. #{construction.name} is not simple glazing.")
      return false
    end

    # Set the Tvis
    glass_layer = construction.layers.first.to_SimpleGlazing.get
    glass_layer.setVisibleTransmittance(target_tvis)
    glass_layer.setName("#{glass_layer.name} TVis #{target_tvis.round(3)}")

    # Modify the construction name
    construction.setName("#{construction.name} TVis #{target_tvis.round(2)}")
    return true
  end
end<|MERGE_RESOLUTION|>--- conflicted
+++ resolved
@@ -457,7 +457,6 @@
     return u_factor_w_per_m2_k
   end
 
-<<<<<<< HEAD
   # Calculate the fenestration U-Factor base on the glass, frame,
   # and divider performance and area calculated by EnergyPlus.
   #
@@ -576,12 +575,10 @@
     return u_factor_w_per_m2_k
   end
 
-=======
   # find and get the insulation layer for a construction
   #
   # @param construction [OpenStudio::Model::Construction] construction object
   # @return [OpenStudio::Model::Material] insulation layer
->>>>>>> c75c51b2
   def find_and_set_insulation_layer(construction)
     # skip if already has an insulation layer set.
     return construction.insulation.get unless construction.insulation.empty?
