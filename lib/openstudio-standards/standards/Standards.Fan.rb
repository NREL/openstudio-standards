--- conflicted
+++ resolved
@@ -73,20 +73,10 @@
     return true
   end
 
-<<<<<<< HEAD
   # Determines the design fan flow (m3/s)
   #
   # @return [Double] design fan flow
   def fan_design_air_flow(fan)
-=======
-  # Determines the fan power (W) based on flow rate,
-  # pressure rise, and total fan efficiency(impeller eff * motor eff)
-  #
-  # @param fan [OpenStudio::Model::StraightComponent] fan object, allowable types:
-  #   FanConstantVolume, FanOnOff, FanVariableVolume, and FanZoneExhaust
-  # @return [Double] fan power in watts
-  def fan_fanpower(fan)
->>>>>>> c75c51b2
     # Get design supply air flow rate (whether autosized or hard-sized)
     dsn_air_flow_m3_per_s = if fan.to_FanZoneExhaust.empty?
                               if fan.maximumFlowRate.is_initialized
@@ -109,8 +99,9 @@
   # Determines the fan power (W) based on
   # flow rate, pressure rise, and total fan efficiency(impeller eff * motor eff)
   #
-  # @return [Double] fan power
-  #   @units Watts (W)
+  # @param fan [OpenStudio::Model::StraightComponent] fan object, allowable types:
+  #   FanConstantVolume, FanOnOff, FanVariableVolume, and FanZoneExhaust
+  # @return [Double] fan power in watts
   def fan_fanpower(fan)
     # Get the total fan efficiency,
     # which in E+ includes both motor and
