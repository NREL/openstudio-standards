class Standard
  # @!group Space

  # Returns values for the different types of daylighted areas in the space.
  # Definitions for each type of area follow the respective template.
  # @note This method is super complicated because of all the polygon/geometry math required.
  #   and therefore may not return perfect results.  However, it works well in most tested
  #   situations.  When it fails, it will log warnings/errors for users to see.
  #
  # @param draw_daylight_areas_for_debugging [Bool] If this argument is set to true,
  #   daylight areas will be added to the model as surfaces for visual debugging.
  #   Yellow = toplighted area, Red = primary sidelighted area,
  #   Blue = secondary sidelighted area, Light Blue = floor
  # @return [Hash] returns a hash of resulting areas (m^2).
  #   Hash keys are: 'toplighted_area', 'primary_sidelighted_area',
  #   'secondary_sidelighted_area', 'total_window_area', 'total_skylight_area'
  # @todo add a list of valid choices for template argument
  # TODO stop skipping non-vertical walls
  def space_daylighted_areas(space, draw_daylight_areas_for_debugging = false)
    ### Begin the actual daylight area calculations ###

    OpenStudio.logFree(OpenStudio::Debug, 'openstudio.standards.Space', "For #{space.name}, calculating daylighted areas.")

    result = { 'toplighted_area' => 0.0,
               'primary_sidelighted_area' => 0.0,
               'secondary_sidelighted_area' => 0.0,
               'total_window_area' => 0.0,
               'total_skylight_area' => 0.0 }

    total_window_area = 0
    total_skylight_area = 0

    # Make rendering colors to help debug visually
    if draw_daylight_areas_for_debugging
      # Yellow
      toplit_construction = OpenStudio::Model::Construction.new(space.model)
      toplit_color = OpenStudio::Model::RenderingColor.new(space.model)
      toplit_color.setRenderingRedValue(255)
      toplit_color.setRenderingGreenValue(255)
      toplit_color.setRenderingBlueValue(0)
      toplit_construction.setRenderingColor(toplit_color)

      # Red
      pri_sidelit_construction = OpenStudio::Model::Construction.new(space.model)
      pri_sidelit_color = OpenStudio::Model::RenderingColor.new(space.model)
      pri_sidelit_color.setRenderingRedValue(255)
      pri_sidelit_color.setRenderingGreenValue(0)
      pri_sidelit_color.setRenderingBlueValue(0)
      pri_sidelit_construction.setRenderingColor(pri_sidelit_color)

      # Blue
      sec_sidelit_construction = OpenStudio::Model::Construction.new(space.model)
      sec_sidelit_color = OpenStudio::Model::RenderingColor.new(space.model)
      sec_sidelit_color.setRenderingRedValue(0)
      sec_sidelit_color.setRenderingGreenValue(0)
      sec_sidelit_color.setRenderingBlueValue(255)
      sec_sidelit_construction.setRenderingColor(sec_sidelit_color)

      # Light Blue
      flr_construction = OpenStudio::Model::Construction.new(space.model)
      flr_color = OpenStudio::Model::RenderingColor.new(space.model)
      flr_color.setRenderingRedValue(0)
      flr_color.setRenderingGreenValue(255)
      flr_color.setRenderingBlueValue(255)
      flr_construction.setRenderingColor(flr_color)
    end

    # Move the polygon up slightly for viewability in sketchup
    up_translation_flr = OpenStudio.createTranslation(OpenStudio::Vector3d.new(0, 0, 0.05))
    up_translation_top = OpenStudio.createTranslation(OpenStudio::Vector3d.new(0, 0, 0.1))
    up_translation_pri = OpenStudio.createTranslation(OpenStudio::Vector3d.new(0, 0, 0.1))
    up_translation_sec = OpenStudio.createTranslation(OpenStudio::Vector3d.new(0, 0, 0.1))

    # Get the space's surface group's transformation
    @space_transformation = space.transformation

    # Record a floor in the space for later use
    floor_surface = nil

    # Record all floor polygons
    floor_polygons = []
    floor_z = 0.0
    space.surfaces.sort.each do |surface|
      if surface.surfaceType == 'Floor'
        floor_surface = surface
        floor_z = surface.vertices[0].z
        # floor_polygons << surface.vertices
        # Hard-set the z for the floor to zero
        new_floor_polygon = []
        surface.vertices.each do |vertex|
          new_floor_polygon << OpenStudio::Point3d.new(vertex.x, vertex.y, 0.0)
        end
        floor_polygons << new_floor_polygon
      end
    end

    # Make sure there is one floor surface
    if floor_surface.nil?
      OpenStudio.logFree(OpenStudio::Warn, 'openstudio.standards.Space', "Could not find a floor in space #{space.name}, cannot determine daylighted areas.")
      return result
    end

    # Make a set of vertices representing each subsurfaces sidelighteding area
    # and fold them all down onto the floor of the self.
    toplit_polygons = []
    pri_sidelit_polygons = []
    sec_sidelit_polygons = []
    space.surfaces.sort.each do |surface|
      if surface.outsideBoundaryCondition == 'Outdoors' && surface.surfaceType == 'Wall'

        # TODO: stop skipping non-vertical walls
        surface_normal = surface.outwardNormal
        surface_normal_z = surface_normal.z
        unless surface_normal_z.abs < 0.001
          unless surface.subSurfaces.empty?
            OpenStudio.logFree(OpenStudio::Warn, 'openstudio.standards.Space', "Cannot currently handle non-vertical walls; skipping windows on #{surface.name} in #{space.name}.")
            next
          end
        end

        surface.subSurfaces.sort.each do |sub_surface|
          next unless sub_surface.outsideBoundaryCondition == 'Outdoors' && (sub_surface.subSurfaceType == 'FixedWindow' || sub_surface.subSurfaceType == 'OperableWindow' || sub_surface.subSurfaceType == 'GlassDoor')

          # OpenStudio::logFree(OpenStudio::Debug, "openstudio.standards.Space", "***#{sub_surface.name}***"
          total_window_area += sub_surface.netArea

          # Find the head height and sill height of the window
          vertex_heights_above_floor = []
          sub_surface.vertices.each do |vertex|
            vertex_on_floorplane = floor_surface.plane.project(vertex)
            vertex_heights_above_floor << (vertex - vertex_on_floorplane).length
          end
          sill_height_m = vertex_heights_above_floor.min
          head_height_m = vertex_heights_above_floor.max
          # OpenStudio::logFree(OpenStudio::Debug, "openstudio.standards.Space", "head height = #{head_height_m.round(2)}m, sill height = #{sill_height_m.round(2)}m")

          # Find the width of the window
          rot_origin = nil
          unless sub_surface.vertices.size == 4
            OpenStudio.logFree(OpenStudio::Warn, 'openstudio.standards.Space', "A sub-surface in space #{space.name} has other than 4 vertices; this sub-surface will not be included in the daylighted area calculation.")
            next
          end
          prev_vertex_on_floorplane = nil
          max_window_width_m = 0
          sub_surface.vertices.each do |vertex|
            vertex_on_floorplane = floor_surface.plane.project(vertex)
            unless prev_vertex_on_floorplane
              prev_vertex_on_floorplane = vertex_on_floorplane
              next
            end
            width_m = (prev_vertex_on_floorplane - vertex_on_floorplane).length
            if width_m > max_window_width_m
              max_window_width_m = width_m
              rot_origin = vertex_on_floorplane
            end
          end

          # Determine the extra width to add to the sidelighted area
          extra_width_m = 0
          width_method = space_daylighted_area_window_width(space)
          if width_method == 'proportional'
            extra_width_m = head_height_m / 2
          elsif width_method == 'fixed'
            extra_width_m = OpenStudio.convert(2, 'ft', 'm').get
          end
          # OpenStudio::logFree(OpenStudio::Debug, "openstudio.standards.Space", "Adding #{extra_width_m.round(2)}m to the width for the sidelighted area.")

          # Align the vertices with face coordinate system
          face_transform = OpenStudio::Transformation.alignFace(sub_surface.vertices)
          aligned_vertices = face_transform.inverse * sub_surface.vertices

          # Find the min and max x values
          min_x_val = 99_999
          max_x_val = -99_999
          aligned_vertices.each do |vertex|
            # Min x value
            if vertex.x < min_x_val
              min_x_val = vertex.x
            end
            # Max x value
            if vertex.x > max_x_val
              max_x_val = vertex.x
            end
          end
          # OpenStudio::logFree(OpenStudio::Debug, "openstudio.standards.Space", "min_x_val = #{min_x_val.round(2)}, max_x_val = #{max_x_val.round(2)}")

          # Create polygons that are adjusted
          # to expand from the window shape to the sidelighteded areas.
          pri_sidelit_sub_polygon = []
          sec_sidelit_sub_polygon = []
          aligned_vertices.each do |vertex|
            # Primary sidelighted area
            # Move the x vertices outward by the specified amount.
            if (vertex.x - min_x_val).abs < 0.01
              new_x = vertex.x - extra_width_m
            elsif (vertex.x - max_x_val).abs < 0.01
              new_x = vertex.x + extra_width_m
            else
              new_x = 99.9
              OpenStudio.logFree(OpenStudio::Warn, 'openstudio.standards.Space', "A window in space #{space.name} is non-rectangular; this sub-surface will not be included in the primary daylighted area calculation. #{vertex.x} != #{min_x_val} or #{max_x_val}")
            end

            # Zero-out the y for the bottom edge because the
            # sidelighteding area extends down to the floor.
            new_y = if vertex.y.zero?
                      vertex.y - sill_height_m
                    else
                      vertex.y
                    end

            # Set z = 0 so that intersection works.
            new_z = 0.0

            # Make the new vertex
            new_vertex = OpenStudio::Point3d.new(new_x, new_y, new_z)
            pri_sidelit_sub_polygon << new_vertex
            # OpenStudio::logFree(OpenStudio::Info, "openstudio.standards.Space", "#{vertex.x.round(2)}, #{vertex.y.round(2)}, #{vertex.z.round(2)} to #{new_vertex.x.round(2)}, #{new_vertex.y.round(2)}, #{new_vertex.z.round(2)}")

            # Secondary sidelighted area
            # Move the x vertices outward by the specified amount.
            if (vertex.x - min_x_val).abs < 0.01
              new_x = vertex.x - extra_width_m
            elsif (vertex.x - max_x_val).abs < 0.01
              new_x = vertex.x + extra_width_m
            else
              new_x = 99.9
              OpenStudio.logFree(OpenStudio::Warn, 'openstudio.standards.Space', "A window in space #{space.name} is non-rectangular; this sub-surface will not be included in the secondary daylighted area calculation.")
            end

            # Add the head height of the window to all points
            # sidelighteding area extends down to the floor.
            new_y = if vertex.y.zero?
                      vertex.y - sill_height_m + head_height_m
                    else
                      vertex.y + head_height_m
                    end

            # Set z = 0 so that intersection works.
            new_z = 0.0

            # Make the new vertex
            new_vertex = OpenStudio::Point3d.new(new_x, new_y, new_z)
            sec_sidelit_sub_polygon << new_vertex
          end

          # Realign the vertices with space coordinate system
          pri_sidelit_sub_polygon = face_transform * pri_sidelit_sub_polygon
          sec_sidelit_sub_polygon = face_transform * sec_sidelit_sub_polygon

          # Rotate the sidelighteded areas down onto the floor
          down_vector = OpenStudio::Vector3d.new(0, 0, -1)
          outward_normal_vector = sub_surface.outwardNormal
          rot_vector = down_vector.cross(outward_normal_vector)
          ninety_deg_in_rad = OpenStudio.degToRad(90) # TODO: change
          new_rotation = OpenStudio.createRotation(rot_origin, rot_vector, ninety_deg_in_rad)
          pri_sidelit_sub_polygon = new_rotation * pri_sidelit_sub_polygon
          sec_sidelit_sub_polygon = new_rotation * sec_sidelit_sub_polygon

          # Put the polygon vertices into counterclockwise order
          pri_sidelit_sub_polygon = pri_sidelit_sub_polygon.reverse
          sec_sidelit_sub_polygon = sec_sidelit_sub_polygon.reverse

          # Add these polygons to the list
          pri_sidelit_polygons << pri_sidelit_sub_polygon
          sec_sidelit_polygons << sec_sidelit_sub_polygon
        end # Next subsurface
      elsif surface.outsideBoundaryCondition == 'Outdoors' && surface.surfaceType == 'RoofCeiling'

        # TODO: stop skipping non-horizontal roofs
        surface_normal = surface.outwardNormal
        straight_upward = OpenStudio::Vector3d.new(0, 0, 1)
        unless surface_normal.to_s == straight_upward.to_s
          unless surface.subSurfaces.empty?
            OpenStudio.logFree(OpenStudio::Warn, 'openstudio.standards.Space', "Cannot currently handle non-horizontal roofs; skipping skylights on #{surface.name} in #{space.name}.")
            OpenStudio.logFree(OpenStudio::Debug, 'openstudio.standards.Space', "---Surface #{surface.name} has outward normal of #{surface_normal.to_s.gsub(/\[|\]/, '|')}; up is #{straight_upward.to_s.gsub(/\[|\]/, '|')}.")
            next
          end
        end

        surface.subSurfaces.sort.each do |sub_surface|
          next unless sub_surface.outsideBoundaryCondition == 'Outdoors' && sub_surface.subSurfaceType == 'Skylight'

          # OpenStudio::logFree(OpenStudio::Debug, "openstudio.standards.Space", "***#{sub_surface.name}***")
          total_skylight_area += sub_surface.netArea

          # Project the skylight onto the floor plane
          polygon_on_floor = []
          vertex_heights_above_floor = []
          sub_surface.vertices.each do |vertex|
            vertex_on_floorplane = floor_surface.plane.project(vertex)
            vertex_heights_above_floor << (vertex - vertex_on_floorplane).length
            polygon_on_floor << vertex_on_floorplane
          end

          # Determine the ceiling height.
          # Assumes skylight is flush with ceiling.
          ceiling_height_m = vertex_heights_above_floor.max

          # Align the vertices with face coordinate system
          face_transform = OpenStudio::Transformation.alignFace(polygon_on_floor)
          aligned_vertices = face_transform.inverse * polygon_on_floor

          # Find the min and max x and y values
          min_x_val = 99_999
          max_x_val = -99_999
          min_y_val = 99_999
          max_y_val = -99_999
          aligned_vertices.each do |vertex|
            # Min x value
            if vertex.x < min_x_val
              min_x_val = vertex.x
            end
            # Max x value
            if vertex.x > max_x_val
              max_x_val = vertex.x
            end
            # Min y value
            if vertex.y < min_y_val
              min_y_val = vertex.y
            end
            # Max y value
            if vertex.y > max_x_val
              max_y_val = vertex.y
            end
          end

          # Figure out how much to expand the window
          additional_extent_m = 0.7 * ceiling_height_m

          # Create polygons that are adjusted
          # to expand from the window shape to the sidelighteded areas.
          toplit_sub_polygon = []
          aligned_vertices.each do |vertex|
            # Move the x vertices outward by the specified amount.
            if vertex.x == min_x_val
              new_x = vertex.x - additional_extent_m
            elsif vertex.x == max_x_val
              new_x = vertex.x + additional_extent_m
            else
              new_x = 99.9
              OpenStudio.logFree(OpenStudio::Warn, 'openstudio.standards.Space', "A skylight in space #{space.name} is non-rectangular; this sub-surface will not be included in the daylighted area calculation.")
            end

            # Move the y vertices outward by the specified amount.
            if vertex.y == min_y_val
              new_y = vertex.y - additional_extent_m
            elsif vertex.y == max_y_val
              new_y = vertex.y + additional_extent_m
            else
              new_y = 99.9
              OpenStudio.logFree(OpenStudio::Warn, 'openstudio.standards.Space', "A skylight in space #{space.name} is non-rectangular; this sub-surface will not be included in the daylighted area calculation.")
            end

            # Set z = 0 so that intersection works.
            new_z = 0.0

            # Make the new vertex
            new_vertex = OpenStudio::Point3d.new(new_x, new_y, new_z)
            toplit_sub_polygon << new_vertex
          end

          # Realign the vertices with space coordinate system
          toplit_sub_polygon = face_transform * toplit_sub_polygon

          # Put the polygon vertices into counterclockwise order
          toplit_sub_polygon = toplit_sub_polygon.reverse

          # Add these polygons to the list
          toplit_polygons << toplit_sub_polygon
        end # Next subsurface

      end # End if outdoor wall or roofceiling
    end # Next surface

    # Set z=0 for all the polygons so that intersection will work
    toplit_polygons = space_polygons_set_z(space, toplit_polygons, 0.0)
    pri_sidelit_polygons = space_polygons_set_z(space, pri_sidelit_polygons, 0.0)
    sec_sidelit_polygons = space_polygons_set_z(space, sec_sidelit_polygons, 0.0)

    # Check the initial polygons
    space_check_z_zero(space, floor_polygons, 'floor_polygons')
    space_check_z_zero(space, toplit_polygons, 'toplit_polygons')
    space_check_z_zero(space, pri_sidelit_polygons, 'pri_sidelit_polygons')
    space_check_z_zero(space, sec_sidelit_polygons, 'sec_sidelit_polygons')

    # Join, then subtract
    OpenStudio.logFree(OpenStudio::Debug, 'openstudio.standards.Space', '***Joining polygons***')

    # Join toplighted polygons into a single set
    combined_toplit_polygons = space_join_polygons(space, toplit_polygons, 0.01, 'toplit_polygons')

    # Join primary sidelighted polygons into a single set
    combined_pri_sidelit_polygons = space_join_polygons(space, pri_sidelit_polygons, 0.01, 'pri_sidelit_polygons')

    # Join secondary sidelighted polygons into a single set
    combined_sec_sidelit_polygons = space_join_polygons(space, sec_sidelit_polygons, 0.01, 'sec_sidelit_polygons')

    # Join floor polygons into a single set
    combined_floor_polygons = space_join_polygons(space, floor_polygons, 0.01, 'floor_polygons')

    # Check the joined polygons
    space_check_z_zero(space, combined_floor_polygons, 'combined_floor_polygons')
    space_check_z_zero(space, combined_toplit_polygons, 'combined_toplit_polygons')
    space_check_z_zero(space, combined_pri_sidelit_polygons, 'combined_pri_sidelit_polygons')
    space_check_z_zero(space, combined_sec_sidelit_polygons, 'combined_sec_sidelit_polygons')

    # Make a new surface for each of the resulting polygons to visually inspect it
    # OpenStudio::logFree(OpenStudio::Debug, "openstudio.standards.Space", "***Making Surfaces to view in SketchUp***")

    # combined_toplit_polygons.each do |polygon|
    # dummy_space = OpenStudio::Model::Space.new(model)
    # polygon = up_translation_top * polygon
    # daylt_surf = OpenStudio::Model::Surface.new(polygon, model)
    # daylt_surf.setConstruction(toplit_construction)
    # daylt_surf.setSpace(dummy_space)
    # daylt_surf.setName("Top")
    # end

    # combined_pri_sidelit_polygons.each do |polygon|
    # dummy_space = OpenStudio::Model::Space.new(model)
    # polygon = up_translation_pri * polygon
    # daylt_surf = OpenStudio::Model::Surface.new(polygon, model)
    # daylt_surf.setConstruction(pri_sidelit_construction)
    # daylt_surf.setSpace(dummy_space)
    # daylt_surf.setName("Pri")
    # end

    # combined_sec_sidelit_polygons.each do |polygon|
    # dummy_space = OpenStudio::Model::Space.new(model)
    # polygon = up_translation_sec * polygon
    # daylt_surf = OpenStudio::Model::Surface.new(polygon, model)
    # daylt_surf.setConstruction(sec_sidelit_construction)
    # daylt_surf.setSpace(dummy_space)
    # daylt_surf.setName("Sec")
    # end

    # combined_floor_polygons.each do |polygon|
    # dummy_space = OpenStudio::Model::Space.new(model)
    # polygon = up_translation_flr * polygon
    # daylt_surf = OpenStudio::Model::Surface.new(polygon, model)
    # daylt_surf.setConstruction(flr_construction)
    # daylt_surf.setSpace(dummy_space)
    # daylt_surf.setName("Flr")
    # end

    OpenStudio.logFree(OpenStudio::Debug, 'openstudio.standards.Space', '***Subtracting overlapping areas***')

    # Subtract lower-priority daylighting areas from higher priority ones
    pri_minus_top_polygons = space_a_polygons_minus_b_polygons(space, combined_pri_sidelit_polygons, combined_toplit_polygons, 'combined_pri_sidelit_polygons', 'combined_toplit_polygons')

    sec_minus_top_polygons = space_a_polygons_minus_b_polygons(space, combined_sec_sidelit_polygons, combined_toplit_polygons, 'combined_sec_sidelit_polygons', 'combined_toplit_polygons')

    sec_minus_top_minus_pri_polygons = space_a_polygons_minus_b_polygons(space, sec_minus_top_polygons, combined_pri_sidelit_polygons, 'sec_minus_top_polygons', 'combined_pri_sidelit_polygons')

    # Check the subtracted polygons
    space_check_z_zero(space, pri_minus_top_polygons, 'pri_minus_top_polygons')
    space_check_z_zero(space, sec_minus_top_polygons, 'sec_minus_top_polygons')
    space_check_z_zero(space, sec_minus_top_minus_pri_polygons, 'sec_minus_top_minus_pri_polygons')

    # Make a new surface for each of the resulting polygons to visually inspect it.
    # First reset the z so the surfaces show up on the correct plane.
    if draw_daylight_areas_for_debugging

      combined_toplit_polygons_at_floor = space_polygons_set_z(space, combined_toplit_polygons, floor_z)
      pri_minus_top_polygons_at_floor = space_polygons_set_z(space, pri_minus_top_polygons, floor_z)
      sec_minus_top_minus_pri_polygons_at_floor = space_polygons_set_z(space, sec_minus_top_minus_pri_polygons, floor_z)
      combined_floor_polygons_at_floor = space_polygons_set_z(space, combined_floor_polygons, floor_z)

      OpenStudio.logFree(OpenStudio::Debug, 'openstudio.standards.Space', '***Making Surfaces to view in SketchUp***')
      dummy_space = OpenStudio::Model::Space.new(space.model)

      combined_toplit_polygons_at_floor.each do |polygon|
        polygon = up_translation_top * polygon
        polygon = @space_transformation * polygon
        daylt_surf = OpenStudio::Model::Surface.new(polygon, space.model)
        daylt_surf.setConstruction(toplit_construction)
        daylt_surf.setSpace(dummy_space)
        daylt_surf.setName('Top')
      end

      pri_minus_top_polygons_at_floor.each do |polygon|
        polygon = up_translation_pri * polygon
        polygon = @space_transformation * polygon
        daylt_surf = OpenStudio::Model::Surface.new(polygon, space.model)
        daylt_surf.setConstruction(pri_sidelit_construction)
        daylt_surf.setSpace(dummy_space)
        daylt_surf.setName('Pri')
      end

      sec_minus_top_minus_pri_polygons_at_floor.each do |polygon|
        polygon = up_translation_sec * polygon
        polygon = @space_transformation * polygon
        daylt_surf = OpenStudio::Model::Surface.new(polygon, space.model)
        daylt_surf.setConstruction(sec_sidelit_construction)
        daylt_surf.setSpace(dummy_space)
        daylt_surf.setName('Sec')
      end

      combined_floor_polygons_at_floor.each do |polygon|
        polygon = up_translation_flr * polygon
        polygon = @space_transformation * polygon
        daylt_surf = OpenStudio::Model::Surface.new(polygon, space.model)
        daylt_surf.setConstruction(flr_construction)
        daylt_surf.setSpace(dummy_space)
        daylt_surf.setName('Flr')
      end
    end

    OpenStudio.logFree(OpenStudio::Debug, 'openstudio.standards.Space', '***Calculating Daylighted Areas***')

    # Get the total floor area
    total_floor_area_m2 = space_total_area_of_polygons(space, combined_floor_polygons)
    total_floor_area_ft2 = OpenStudio.convert(total_floor_area_m2, 'm^2', 'ft^2').get
    OpenStudio.logFree(OpenStudio::Debug, 'openstudio.standards.Space', "total_floor_area_ft2 = #{total_floor_area_ft2.round(1)}")

    # Toplighted area
    toplighted_area_m2 = space_area_a_polygons_overlap_b_polygons(space, combined_toplit_polygons, combined_floor_polygons, 'combined_toplit_polygons', 'combined_floor_polygons')

    # Primary sidelighted area
    primary_sidelighted_area_m2 = space_area_a_polygons_overlap_b_polygons(space, pri_minus_top_polygons, combined_floor_polygons, 'pri_minus_top_polygons', 'combined_floor_polygons')

    # Secondary sidelighted area
    secondary_sidelighted_area_m2 = space_area_a_polygons_overlap_b_polygons(space, sec_minus_top_minus_pri_polygons, combined_floor_polygons, 'sec_minus_top_minus_pri_polygons', 'combined_floor_polygons')

    # Convert to IP for displaying
    toplighted_area_ft2 = OpenStudio.convert(toplighted_area_m2, 'm^2', 'ft^2').get
    primary_sidelighted_area_ft2 = OpenStudio.convert(primary_sidelighted_area_m2, 'm^2', 'ft^2').get
    secondary_sidelighted_area_ft2 = OpenStudio.convert(secondary_sidelighted_area_m2, 'm^2', 'ft^2').get

    OpenStudio.logFree(OpenStudio::Debug, 'openstudio.standards.Space', "toplighted_area_ft2 = #{toplighted_area_ft2.round(1)}")
    OpenStudio.logFree(OpenStudio::Debug, 'openstudio.standards.Space', "primary_sidelighted_area_ft2 = #{primary_sidelighted_area_ft2.round(1)}")
    OpenStudio.logFree(OpenStudio::Debug, 'openstudio.standards.Space', "secondary_sidelighted_area_ft2 = #{secondary_sidelighted_area_ft2.round(1)}")

    result['toplighted_area'] = toplighted_area_m2
    result['primary_sidelighted_area'] = primary_sidelighted_area_m2
    result['secondary_sidelighted_area'] = secondary_sidelighted_area_m2
    result['total_window_area'] = total_window_area
    result['total_skylight_area'] = total_skylight_area

    return result
  end

  # Determines the method used to extend the daylighted area horizontally
  # next to a window.  If the method is 'fixed', 2 ft is added to the
  # width of each window.  If the method is 'proportional', a distance
  # equal to half of the head height of the window is added.  If the method is 'none',
  # no additional width is added.
  # Default is none.
  #
  # @return [String] returns 'fixed' or 'proportional'
  def space_daylighted_area_window_width(space)
    method = 'none'
    return method
  end

  # Returns the sidelighting effective aperture
  # space_sidelighting_effective_aperture(space)  = E(window area * window VT) / primary_sidelighted_area
  #
  # @param primary_sidelighted_area [Double] the primary sidelighted area (m^2) of the space
  # @return [Double] the unitless sidelighting effective aperture metric
  def space_sidelighting_effective_aperture(space, primary_sidelighted_area)
    # space_sidelighting_effective_aperture(space)  = E(window area * window VT) / primary_sidelighted_area
    sidelighting_effective_aperture = 9999

    num_sub_surfaces = 0

    # Loop through all windows and add up area * VT
    sum_window_area_times_vt = 0
    construction_name_to_vt_map = {}
    space.surfaces.sort.each do |surface|
      next unless surface.outsideBoundaryCondition == 'Outdoors' && surface.surfaceType == 'Wall'
      surface.subSurfaces.sort.each do |sub_surface|
        next unless sub_surface.outsideBoundaryCondition == 'Outdoors' && (sub_surface.subSurfaceType == 'FixedWindow' || sub_surface.subSurfaceType == 'OperableWindow' || sub_surface.subSurfaceType == 'GlassDoor')

        num_sub_surfaces += 1

        # Get the area
        area_m2 = sub_surface.netArea

        # Get the window construction name
        construction_name = nil
        construction = sub_surface.construction
        if construction.is_initialized
          construction = construction.get
          construction_name = construction.name.get.upcase
        else
          OpenStudio.logFree(OpenStudio::Warn, 'openstudio.standards.Space', "For #{space.name}, could not determine construction for #{sub_surface.name}, will not be included in space_sidelighting_effective_aperture(space) calculation.")
          next
        end

        # Store VT for this construction in map if not already looked up
        if construction_name_to_vt_map[construction_name].nil?

          # Get the VT from construction (Simple Glazing) if available
          if construction.visibleTransmittance.is_initialized
            construction_name_to_vt_map[construction_name] = construction.visibleTransmittance.get
          else
            # get the VT from the sql file
            sql = space.model.sqlFile
            if sql.is_initialized
              sql = sql.get

              row_query = "SELECT RowName
                          FROM tabulardatawithstrings
                          WHERE ReportName='EnvelopeSummary'
                          AND ReportForString='Entire Facility'
                          AND TableName='Exterior Fenestration'
                          AND Value='#{construction_name.upcase}'"

              row_id = sql.execAndReturnFirstString(row_query)

              if row_id.is_initialized
                row_id = row_id.get
              else
                OpenStudio.logFree(OpenStudio::Warn, 'openstudio.model.Model', "VT row ID not found for construction: #{construction_name}, #{sub_surface.name} will not be included in space_sidelighting_effective_aperture(space) calculation.")
                row_id = 9999
              end

              vt_query = "SELECT Value
                          FROM tabulardatawithstrings
                          WHERE ReportName='EnvelopeSummary'
                          AND ReportForString='Entire Facility'
                          AND TableName='Exterior Fenestration'
                          AND ColumnName='Glass Visible Transmittance'
                          AND RowName='#{row_id}'"

              vt = sql.execAndReturnFirstDouble(vt_query)

              vt = if vt.is_initialized
                     vt.get
                   end

              # Record the VT
              construction_name_to_vt_map[construction_name] = vt
            else
              OpenStudio.logFree(OpenStudio::Error, 'openstudio.standards.Space', 'Model has no sql file containing results, cannot lookup data.')
            end
          end
        end

        # Get the VT from the map
        vt = construction_name_to_vt_map[construction_name]
        if vt.nil?
          OpenStudio.logFree(OpenStudio::Warn, 'openstudio.standards.Space', "For #{space.name}, could not determine VLT for #{construction_name}, will not be included in sidelighting effective aperture calculation.")
          vt = 0
        end

        sum_window_area_times_vt += area_m2 * vt
      end
    end

    # Calculate the effective aperture
    if sum_window_area_times_vt.zero?
      sidelighting_effective_aperture = 9999
      if num_sub_surfaces > 0
        OpenStudio.logFree(OpenStudio::Warn, 'openstudio.standards.Space', "#{space.name} has no windows where VLT could be determined, sidelighting effective aperture will be higher than it should.")
      end
    else
      sidelighting_effective_aperture = sum_window_area_times_vt / primary_sidelighted_area
    end

    OpenStudio.logFree(OpenStudio::Debug, 'openstudio.standards.Space', "For #{space.name} sidelighting effective aperture = #{sidelighting_effective_aperture.round(4)}.")

    return sidelighting_effective_aperture
  end

  # Returns the skylight effective aperture
  # space_skylight_effective_aperture(space)  = E(0.85 * skylight area * skylight VT * WF) / toplighted_area
  #
  # @param toplighted_area [Double] the toplighted area (m^2) of the space
  # @return [Double] the unitless skylight effective aperture metric
  def space_skylight_effective_aperture(space, toplighted_area)
    # space_skylight_effective_aperture(space)  = E(0.85 * skylight area * skylight VT * WF) / toplighted_area
    skylight_effective_aperture = 0.0

    num_sub_surfaces = 0

    # Assume that well factor (WF) is 0.9 (all wells are less than 2 feet deep)
    OpenStudio.logFree(OpenStudio::Info, 'openstudio.standards.Space', 'Assuming that all skylight wells are less than 2 feet deep to calculate skylight effective aperture.')
    wf = 0.9

    # Loop through all windows and add up area * VT
    sum_85pct_times_skylight_area_times_vt_times_wf = 0
    construction_name_to_vt_map = {}
    space.surfaces.sort.each do |surface|
      next unless surface.outsideBoundaryCondition == 'Outdoors' && surface.surfaceType == 'RoofCeiling'
      surface.subSurfaces.sort.each do |sub_surface|
        next unless sub_surface.outsideBoundaryCondition == 'Outdoors' && sub_surface.subSurfaceType == 'Skylight'

        num_sub_surfaces += 1

        # Get the area
        area_m2 = sub_surface.netArea

        # Get the window construction name
        construction_name = nil
        construction = sub_surface.construction
        if construction.is_initialized
          construction = construction.get
          construction_name = construction.name.get.upcase
        else
          OpenStudio.logFree(OpenStudio::Warn, 'openstudio.standards.Space', "For #{space.name}, could not determine construction for #{sub_surface.name}, will not be included in space_skylight_effective_aperture(space) calculation.")
          next
        end

        # Store VT for this construction in map if not already looked up
        if construction_name_to_vt_map[construction_name].nil?

          # Get the VT from construction (Simple Glazing) if available
          if construction.visibleTransmittance.is_initialized
            construction_name_to_vt_map[construction_name] = construction.visibleTransmittance.get
          else
            # get the VT from the sql file
            sql = space.model.sqlFile
            if sql.is_initialized
              sql = sql.get

              row_query = "SELECT RowName
                          FROM tabulardatawithstrings
                          WHERE ReportName='EnvelopeSummary'
                          AND ReportForString='Entire Facility'
                          AND TableName='Exterior Fenestration'
                          AND Value='#{construction_name}'"

              row_id = sql.execAndReturnFirstString(row_query)

              if row_id.is_initialized
                row_id = row_id.get
              else
                OpenStudio.logFree(OpenStudio::Warn, 'openstudio.standards.Space', "Data not found for query: #{row_query}")
                next
              end

              vt_query = "SELECT Value
                          FROM tabulardatawithstrings
                          WHERE ReportName='EnvelopeSummary'
                          AND ReportForString='Entire Facility'
                          AND TableName='Exterior Fenestration'
                          AND ColumnName='Glass Visible Transmittance'
                          AND RowName='#{row_id}'"

              vt = sql.execAndReturnFirstDouble(vt_query)

              vt = if vt.is_initialized
                     vt.get
                   end

              # Record the VT
              construction_name_to_vt_map[construction_name] = vt

            else
              OpenStudio.logFree(OpenStudio::Error, 'openstudio.standards.Space', 'Model has no sql file containing results, cannot lookup data.')
            end
          end
        end

        # Get the VT from the map
        vt = construction_name_to_vt_map[construction_name]
        if vt.nil?
          OpenStudio.logFree(OpenStudio::Warn, 'openstudio.standards.Space', "For #{space.name}, could not determine VLT for #{construction_name}, will not be included in skylight effective aperture calculation.")
          vt = 0
        end

        sum_85pct_times_skylight_area_times_vt_times_wf += 0.85 * area_m2 * vt * wf
      end
    end

    # Calculate the effective aperture
    if sum_85pct_times_skylight_area_times_vt_times_wf.zero?
      skylight_effective_aperture = 9999
      if num_sub_surfaces > 0
        OpenStudio.logFree(OpenStudio::Warn, 'openstudio.standards.Space', "#{space.name} has no skylights where VLT could be determined, skylight effective aperture will be higher than it should.")
      end
    else
      skylight_effective_aperture = sum_85pct_times_skylight_area_times_vt_times_wf / toplighted_area
    end

    OpenStudio.logFree(OpenStudio::Info, 'openstudio.standards.Space', "#{space.name} skylight effective aperture = #{skylight_effective_aperture}.")

    return skylight_effective_aperture
  end

  # Adds daylighting controls (sidelighting and toplighting) per the template
  # @note This method is super complicated because of all the polygon/geometry math required.
  #   and therefore may not return perfect results.  However, it works well in most tested
  #   situations.  When it fails, it will log warnings/errors for users to see.
  #
  # @param remove_existing_controls [Bool] if true, will remove existing controls then add new ones
  # @param draw_daylight_areas_for_debugging [Bool] If this argument is set to true,
  #   daylight areas will be added to the model as surfaces for visual debugging.
  #   Yellow = toplighted area, Red = primary sidelighted area,
  #   Blue = secondary sidelighted area, Light Blue = floor
  # @return [Hash] returns a hash of resulting areas (m^2).
  #   Hash keys are: 'toplighted_area', 'primary_sidelighted_area',
  #   'secondary_sidelighted_area', 'total_window_area', 'total_skylight_area'
  # @todo add a list of valid choices for template argument
  # @todo add exception for retail spaces
  # @todo add exception 2 for skylights with VT < 0.4
  # @todo add exception 3 for CZ 8 where lighting < 200W
  # @todo stop skipping non-vertical walls
  # @todo stop skipping non-horizontal roofs
  # @todo Determine the illuminance setpoint for the controls based on space type
  # @todo rotate sensor to face window (only needed for glare calcs)
<<<<<<< HEAD
  def space_add_daylighting_controls(space, remove_existing_controls, draw_daylight_areas_for_debugging = false, climate_zone)
    OpenStudio.logFree(OpenStudio::Debug, 'openstudio.model.Space', "******For #{space.name}, adding daylight controls.")
=======
  def space_add_daylighting_controls(space, remove_existing_controls, draw_daylight_areas_for_debugging = false)
    OpenStudio.logFree(OpenStudio::Debug, 'openstudio.standards.Space', "******For #{space.name}, adding daylight controls.")
>>>>>>> 50ab85ff

    # Check for existing daylighting controls
    # and remove if specified in the input
    existing_daylighting_controls = space.daylightingControls
    unless existing_daylighting_controls.empty?
      if remove_existing_controls
        existing_daylighting_controls.each(&:remove)
        OpenStudio.logFree(OpenStudio::Info, 'openstudio.standards.Space', "For #{space.name}, removed #{existing_daylighting_controls.size} existing daylight controls before adding new controls.")
      else
        OpenStudio.logFree(OpenStudio::Info, 'openstudio.standards.Space', "For #{space.name}, daylight controls were already present, no additional controls added.")
        return false
      end
    end

    # Skip this space if it has no exterior windows or skylights
    ext_fen_area_m2 = 0
    space.surfaces.each do |surface|
      next unless surface.outsideBoundaryCondition == 'Outdoors'
      surface.subSurfaces.each do |sub_surface|
        next unless sub_surface.subSurfaceType == 'FixedWindow' || sub_surface.subSurfaceType == 'OperableWindow' || sub_surface.subSurfaceType == 'Skylight' || sub_surface.subSurfaceType == 'GlassDoor'
        ext_fen_area_m2 += sub_surface.netArea
      end
    end
    if ext_fen_area_m2.zero?
      OpenStudio.logFree(OpenStudio::Info, 'openstudio.standards.Space', "For #{space.name}, daylighting control not applicable because no exterior fenestration is present.")
      return false
    end

    areas = nil

    # Get the area of the space
    space_area_m2 = space.floorArea

    # Get the LPD of the space
    space_lpd_w_per_m2 = space.lightingPowerPerFloorArea

    # Get the daylighting areas
    areas = space_daylighted_areas(space, draw_daylight_areas_for_debugging)

    # Determine the type of daylighting controls required
    req_top_ctrl, req_pri_ctrl, req_sec_ctrl = space_daylighting_control_required?(space, areas, climate_zone)

    # Stop here if no controls are required
    if !req_top_ctrl && !req_pri_ctrl && !req_sec_ctrl
      return false
    end

    # Output the daylight control requirements
    OpenStudio.logFree(OpenStudio::Debug, 'openstudio.standards.Space', "For #{space.name}, toplighting control required = #{req_top_ctrl}")
    OpenStudio.logFree(OpenStudio::Debug, 'openstudio.standards.Space', "For #{space.name}, primary sidelighting control required = #{req_pri_ctrl}")
    OpenStudio.logFree(OpenStudio::Debug, 'openstudio.standards.Space', "For #{space.name}, secondary sidelighting control required = #{req_sec_ctrl}")

    # Stop here if no lighting controls are required.
    # Do not put daylighting control points into the space.
    if !req_top_ctrl && !req_pri_ctrl && !req_sec_ctrl
      OpenStudio.logFree(OpenStudio::Debug, 'openstudio.standards.Space', "For #{space.name}, no daylighting control is required.")
      return false
    end

    # Record a floor in the space for later use
    floor_surface = nil
    space.surfaces.sort.each do |surface|
      if surface.surfaceType == 'Floor'
        floor_surface = surface
        break
      end
    end

    # Find all exterior windows/skylights in the space and record their azimuths and areas
    windows = {}
    skylights = {}
    space.surfaces.sort.each do |surface|
      next unless surface.outsideBoundaryCondition == 'Outdoors' && (surface.surfaceType == 'Wall' || surface.surfaceType == 'RoofCeiling')

      # Skip non-vertical walls and non-horizontal roofs
      straight_upward = OpenStudio::Vector3d.new(0, 0, 1)
      surface_normal = surface.outwardNormal
      if surface.surfaceType == 'Wall'
        # TODO: stop skipping non-vertical walls
        unless surface_normal.z.abs < 0.001
          unless surface.subSurfaces.empty?
            OpenStudio.logFree(OpenStudio::Warn, 'openstudio.standards.Space', "Cannot currently handle non-vertical walls; skipping windows on #{surface.name} in #{space.name} for daylight sensor positioning.")
            next
          end
        end
      elsif surface.surfaceType == 'RoofCeiling'
        # TODO: stop skipping non-horizontal roofs
        unless surface_normal.to_s == straight_upward.to_s
          unless surface.subSurfaces.empty?
            OpenStudio.logFree(OpenStudio::Warn, 'openstudio.standards.Space', "Cannot currently handle non-horizontal roofs; skipping skylights on #{surface.name} in #{space.name} for daylight sensor positioning.")
            OpenStudio.logFree(OpenStudio::Debug, 'openstudio.standards.Space', "---Surface #{surface.name} has outward normal of #{surface_normal.to_s.gsub(/\[|\]/, '|')}; up is #{straight_upward.to_s.gsub(/\[|\]/, '|')}.")
            next
          end
        end
      end

      # Find the azimuth of the facade
      facade = nil
      group = surface.planarSurfaceGroup
      if group.is_initialized
        group = group.get
        site_transformation = group.buildingTransformation
        site_vertices = site_transformation * surface.vertices
        site_outward_normal = OpenStudio.getOutwardNormal(site_vertices)
        if site_outward_normal.empty?
          OpenStudio.logFree(OpenStudio::Error, 'openstudio.standards.Space', "Could not compute outward normal for #{surface.name.get}")
          next
        end
        site_outward_normal = site_outward_normal.get
        north = OpenStudio::Vector3d.new(0.0, 1.0, 0.0)
        azimuth = if site_outward_normal.x < 0.0
                    360.0 - OpenStudio.radToDeg(OpenStudio.getAngle(site_outward_normal, north))
                  else
                    OpenStudio.radToDeg(OpenStudio.getAngle(site_outward_normal, north))
                  end
      else
        # The surface is not in a group; should not hit, since
        # called from Space.surfaces
        next
      end

      # TODO: modify to work for buildings in the southern hemisphere?
      if azimuth >= 315.0 || azimuth < 45.0
        facade = '4-North'
      elsif azimuth >= 45.0 && azimuth < 135.0
        facade = '3-East'
      elsif azimuth >= 135.0 && azimuth < 225.0
        facade = '1-South'
      elsif azimuth >= 225.0 && azimuth < 315.0
        facade = '2-West'
      end

      # Label the facade as "Up" if it is a skylight
      if surface_normal.to_s == straight_upward.to_s
        facade = '0-Up'
      end

      # Loop through all subsurfaces and
      surface.subSurfaces.sort.each do |sub_surface|
        next unless sub_surface.outsideBoundaryCondition == 'Outdoors' && (sub_surface.subSurfaceType == 'FixedWindow' || sub_surface.subSurfaceType == 'OperableWindow' || sub_surface.subSurfaceType == 'Skylight')

        # Find the area
        net_area_m2 = sub_surface.netArea

        # Find the head height and sill height of the window
        vertex_heights_above_floor = []
        sub_surface.vertices.each do |vertex|
          vertex_on_floorplane = floor_surface.plane.project(vertex)
          vertex_heights_above_floor << (vertex - vertex_on_floorplane).length
        end
        head_height_m = vertex_heights_above_floor.max
        # OpenStudio::logFree(OpenStudio::Info, "openstudio.standards.Space", "---head height = #{head_height_m}m, sill height = #{sill_height_m}m")

        # Log the window properties to use when creating daylight sensors
        properties = { facade: facade, area_m2: net_area_m2, handle: sub_surface.handle, head_height_m: head_height_m, name: sub_surface.name.get.to_s }
        if facade == '0-Up'
          skylights[sub_surface] = properties
        else
          windows[sub_surface] = properties
        end
      end # next sub-surface
    end # next surface

    # Determine the illuminance setpoint for the controls based on space type
    daylight_stpt_lux = 375

    # find the specific space_type properties
    space_type = space.spaceType
    if space_type.empty?
      OpenStudio.logFree(OpenStudio::Warn, 'openstudio.standards.Space', "Space #{space_type} is an unknown space type, assuming #{daylight_stpt_lux} Lux daylight setpoint")
    else
      space_type = space_type.get
      standards_building_type = if space_type.standardsBuildingType.is_initialized
                                  space_type.standardsBuildingType.get
                                end
      standards_space_type = if space_type.standardsSpaceType.is_initialized
                               space_type.standardsSpaceType.get
                             end

      # use the building type (standards_building_type) and space type (standards_space_type)
      # as well as template to locate the space type data
      search_criteria = {
        'template' => template,
        'building_type' => standards_building_type,
        'space_type' => standards_space_type
      }

      data = model_find_object(standards_data['space_types'], search_criteria)
      if data.nil?
        OpenStudio.logFree(OpenStudio::Warn, 'openstudio.standards.Space', "No data available for #{space_type.name}: #{standards_space_type} of #{standards_building_type} at #{template}, assuming a #{daylight_stpt_lux} Lux daylight setpoint!")
      else
        # Read the illuminance setpoint value
        # If 'na', daylighting is not appropriate for this space type for some reason
        daylight_stpt_lux = data['target_illuminance_setpoint']
        if daylight_stpt_lux == 'na'
          OpenStudio.logFree(OpenStudio::Info, 'openstudio.standards.Space', "For #{space.name}: daylighting is not appropriate for #{template} #{standards_building_type} #{standards_space_type}.")
          return true
        end
        # If a setpoint is specified, use that.  Otherwise use a default.
        daylight_stpt_lux = daylight_stpt_lux.to_f
        if daylight_stpt_lux.zero?
          daylight_stpt_lux = 375
          OpenStudio.logFree(OpenStudio::Info, 'openstudio.standards.Space', "For #{space.name}: no specific illuminance setpoint defined for #{template} #{standards_building_type} #{standards_space_type}, assuming #{daylight_stpt_lux} Lux.")
        else
          OpenStudio.logFree(OpenStudio::Info, 'openstudio.standards.Space', "For #{space.name}: illuminance setpoint = #{daylight_stpt_lux} Lux")
        end
        # for the office prototypes where core and perimeter zoning is used,
        # there are additional assumptions about how much of the daylit area can be used.
        if standards_building_type == 'Office' && standards_space_type.include?('WholeBuilding')
          psa_nongeo_frac = data['psa_nongeometry_fraction'].to_f
          ssa_nongeo_frac = data['ssa_nongeometry_fraction'].to_f
          OpenStudio.logFree(OpenStudio::Info, 'openstudio.standards.Space', "For #{space.name}: assuming only #{(psa_nongeo_frac * 100).round}% of the primary sidelit area is daylightable based on typical design practice.")
          OpenStudio.logFree(OpenStudio::Info, 'openstudio.standards.Space', "For #{space.name}: assuming only #{(ssa_nongeo_frac * 100).round}% of the secondary sidelit area is daylightable based on typical design practice.")
        end
      end
    end

    # Get the zone that the space is in
    zone = space.thermalZone
    if zone.empty?
      OpenStudio.logFree(OpenStudio::Error, 'openstudio.standards.Space', "Space #{space.name} has no thermal zone")
    else
      zone = zone.get
    end

    # Sort by priority; first by facade, then by area,
    # then by name to ensure deterministic in case identical in other ways
    sorted_windows = windows.sort_by { |_window, vals| [vals[:facade], vals[:area], vals[:name]] }
    sorted_skylights = skylights.sort_by { |_skylight, vals| [vals[:facade], vals[:area], vals[:name]] }

    # Report out the sorted skylights for debugging
    OpenStudio.logFree(OpenStudio::Debug, 'openstudio.standards.Space', "For #{space.name}, Skylights:")
    sorted_skylights.each do |sky, p|
      OpenStudio.logFree(OpenStudio::Debug, 'openstudio.standards.Space', "---#{sky.name} #{p[:facade]}, area = #{p[:area_m2].round(2)} m^2")
    end

    # Report out the sorted windows for debugging
    OpenStudio.logFree(OpenStudio::Debug, 'openstudio.standards.Space', "For #{space.name}, Windows:")
    sorted_windows.each do |win, p|
      OpenStudio.logFree(OpenStudio::Debug, 'openstudio.standards.Space', "---#{win.name} #{p[:facade]}, area = #{p[:area_m2].round(2)} m^2")
    end

    # Determine the sensor fractions and the attached windows
    sensor_1_frac, sensor_2_frac, sensor_1_window, sensor_2_window = space_daylighting_fractions_and_windows(space,
                                                                                                             areas,
                                                                                                             sorted_windows,
                                                                                                             sorted_skylights,
                                                                                                             req_top_ctrl,
                                                                                                             req_pri_ctrl,
                                                                                                             req_sec_ctrl,
                                                                                                             climate_zone)

    # Further adjust the sensor controlled fraction for the three
    # office prototypes based on assumptions about geometry that is not explicitly
    # defined in the model.
    if standards_building_type == 'Office' && standards_space_type.include?('WholeBuilding')
      sensor_1_frac *= psa_nongeo_frac unless psa_nongeo_frac.nil?
      sensor_2_frac *= ssa_nongeo_frac unless ssa_nongeo_frac.nil?
    end

    # Place the sensors and set control fractions
    # get the zone that the space is in
    zone = space.thermalZone
    if zone.empty?
      OpenStudio.logFree(OpenStudio::Error, 'openstudio.standards.Space', "Space #{space.name}, cannot determine daylighted areas.")
      return false
    else
      zone = space.thermalZone.get
    end

    # Ensure that total controlled fraction
    # is never set above 1 (100%)
    sensor_1_frac = sensor_1_frac.round(3)
    sensor_2_frac = sensor_2_frac.round(3)
    if sensor_1_frac >= 1.0
      sensor_1_frac = 1.0 - 0.001
    end
    if sensor_1_frac + sensor_2_frac >= 1.0
      # Lower sensor_2_frac so that the total
      # is just slightly lower than 1.0
      sensor_2_frac = 1.0 - sensor_1_frac - 0.001
    end

    # Sensors
    if sensor_1_frac > 0.0
      OpenStudio.logFree(OpenStudio::Info, 'openstudio.standards.Space', "For #{space.name}: sensor 1 controls #{(sensor_1_frac * 100).round}% of the zone lighting.")
    end
    if sensor_2_frac > 0.0
      OpenStudio.logFree(OpenStudio::Info, 'openstudio.standards.Space', "For #{space.name}: sensor 2 controls #{(sensor_2_frac * 100).round}% of the zone lighting.")
    end

    # First sensor
    if sensor_1_window
      # OpenStudio::logFree(OpenStudio::Info, "openstudio.standards.Space", "For #{self.name}, calculating daylighted areas.")
      # runner.registerInfo("Daylight sensor 1 inside of #{sensor_1_frac.name}")
      sensor_1 = OpenStudio::Model::DaylightingControl.new(space.model)
      sensor_1.setName("#{space.name} Daylt Sensor 1")
      sensor_1.setSpace(space)
      sensor_1.setIlluminanceSetpoint(daylight_stpt_lux)
      sensor_1.setLightingControlType('Stepped')
      sensor_1.setNumberofSteppedControlSteps(3) # all sensors 3-step per design
      sensor_1.setMinimumInputPowerFractionforContinuousDimmingControl(0.3)
      sensor_1.setMinimumLightOutputFractionforContinuousDimmingControl(0.2)
      sensor_1.setProbabilityLightingwillbeResetWhenNeededinManualSteppedControl(1.0)
      sensor_1.setMaximumAllowableDiscomfortGlareIndex(22.0)

      # Place sensor depending on skylight or window
      sensor_vertex = nil
      if sensor_1_window[1][:facade] == '0-Up'
        sub_surface = sensor_1_window[0]
        outward_normal = sub_surface.outwardNormal
        centroid = OpenStudio.getCentroid(sub_surface.vertices).get
        ht_above_flr = OpenStudio.convert(2.5, 'ft', 'm').get
        outward_normal.setLength(sensor_1_window[1][:head_height_m] - ht_above_flr)
        sensor_vertex = centroid + outward_normal.reverseVector
      else
        sub_surface = sensor_1_window[0]
        window_outward_normal = sub_surface.outwardNormal
        window_centroid = OpenStudio.getCentroid(sub_surface.vertices).get
        window_outward_normal.setLength(sensor_1_window[1][:head_height_m] * 0.66)
        vertex = window_centroid + window_outward_normal.reverseVector
        vertex_on_floorplane = floor_surface.plane.project(vertex)
        floor_outward_normal = floor_surface.outwardNormal
        floor_outward_normal.setLength(OpenStudio.convert(2.5, 'ft', 'm').get)
        sensor_vertex = vertex_on_floorplane + floor_outward_normal.reverseVector
      end
      sensor_1.setPosition(sensor_vertex)

      # TODO: rotate sensor to face window (only needed for glare calcs)
      zone.setPrimaryDaylightingControl(sensor_1)
      zone.setFractionofZoneControlledbyPrimaryDaylightingControl(sensor_1_frac)
    end

    # Second sensor
    if sensor_2_window
      # OpenStudio::logFree(OpenStudio::Info, "openstudio.standards.Space", "For #{self.name}, calculating daylighted areas.")
      # runner.registerInfo("Daylight sensor 2 inside of #{sensor_2_frac.name}")
      sensor_2 = OpenStudio::Model::DaylightingControl.new(space.model)
      sensor_2.setName("#{space.name} Daylt Sensor 2")
      sensor_2.setSpace(space)
      sensor_2.setIlluminanceSetpoint(daylight_stpt_lux)
      sensor_2.setLightingControlType('Stepped')
      sensor_2.setNumberofSteppedControlSteps(3) # all sensors 3-step per design
      sensor_2.setMinimumInputPowerFractionforContinuousDimmingControl(0.3)
      sensor_2.setMinimumLightOutputFractionforContinuousDimmingControl(0.2)
      sensor_2.setProbabilityLightingwillbeResetWhenNeededinManualSteppedControl(1.0)
      sensor_2.setMaximumAllowableDiscomfortGlareIndex(22.0)

      # Place sensor depending on skylight or window
      sensor_vertex = nil
      if sensor_2_window[1][:facade] == '0-Up'
        sub_surface = sensor_2_window[0]
        outward_normal = sub_surface.outwardNormal
        centroid = OpenStudio.getCentroid(sub_surface.vertices).get
        ht_above_flr = OpenStudio.convert(2.5, 'ft', 'm').get
        outward_normal.setLength(sensor_2_window[1][:head_height_m] - ht_above_flr)
        sensor_vertex = centroid + outward_normal.reverseVector
      else
        sub_surface = sensor_2_window[0]
        window_outward_normal = sub_surface.outwardNormal
        window_centroid = OpenStudio.getCentroid(sub_surface.vertices).get
        window_outward_normal.setLength(sensor_2_window[1][:head_height_m] * 1.33)
        vertex = window_centroid + window_outward_normal.reverseVector
        vertex_on_floorplane = floor_surface.plane.project(vertex)
        floor_outward_normal = floor_surface.outwardNormal
        floor_outward_normal.setLength(OpenStudio.convert(2.5, 'ft', 'm').get)
        sensor_vertex = vertex_on_floorplane + floor_outward_normal.reverseVector
      end
      sensor_2.setPosition(sensor_vertex)

      # TODO: rotate sensor to face window (only needed for glare calcs)
      zone.setSecondaryDaylightingControl(sensor_2)
      zone.setFractionofZoneControlledbySecondaryDaylightingControl(sensor_2_frac)
    end

    return true
  end

  # Determine if the space requires daylighting controls for
  # toplighting, primary sidelighting, and secondary sidelighting.
  # Defaults to false for all types.
  #
  # @param space [OpenStudio::Model::Space] the space in question
  # @param areas [Hash] a hash of daylighted areas
  # @return [Array<Bool>] req_top_ctrl, req_pri_ctrl, req_sec_ctrl
  def space_daylighting_control_required?(space, areas, climate_zone)
    req_top_ctrl = false
    req_pri_ctrl = false
    req_sec_ctrl = false

    return [req_top_ctrl, req_pri_ctrl, req_sec_ctrl]
  end

  # Determine the fraction controlled by each sensor and which
  # window each sensor should go near.
  #
  # @param space [OpenStudio::Model::Space] the space with the daylighting
  # @param sorted_windows [Hash] a hash of windows, sorted by priority
  # @param sorted_skylights [Hash] a hash of skylights, sorted by priority
  def space_daylighting_fractions_and_windows(space,
                                              areas,
                                              sorted_windows,
                                              sorted_skylights,
                                              req_top_ctrl,
                                              req_pri_ctrl,
                                              req_sec_ctrl,
                                              climate_zone)
    sensor_1_frac = 0.0
    sensor_2_frac = 0.0
    sensor_1_window = nil
    sensor_2_window = nil

    return [sensor_1_frac, sensor_2_frac, sensor_1_window, sensor_2_window]
  end

  # Set the infiltration rate for this space to include
  # the impact of air leakage requirements in the standard.
  #
  # @return [Double] true if successful, false if not
  # @todo handle doors and vestibules
  def space_apply_infiltration_rate(space)
    # data center keeps positive pressure all the time, so no infiltration
    if space.spaceType.is_initialized && space.spaceType.get.standardsSpaceType.is_initialized
      std_space_type = space.spaceType.get.standardsSpaceType.get
      if std_space_type.downcase.include?('data center') || std_space_type.downcase.include?('datacenter')
        return true
      end

      if space.spaceType.get.standardsBuildingType.is_initialized
        std_bldg_type = space.spaceType.get.standardsBuildingType.get
        if std_bldg_type.downcase.include?('datacenter') && std_space_type.downcase.include?('computerroom')
          return true
        end
      end
    end

    # Determine the total building baseline infiltration rate in cfm per ft2 of exterior above grade wall area at 75 Pa
    # exterior above grade envelope area includes any surface with boundary condition 'Outdoors' in OpenStudio/EnergyPlus
    basic_infil_rate_cfm_per_ft2 = space_infiltration_rate_75_pa(space)

    # Do nothing if no infiltration
    return true if basic_infil_rate_cfm_per_ft2.zero?

    # Conversion factor
    # 1 m^3/s*m^2 = 196.85 cfm/ft2
    conv_fact = 196.85

    # Adjust the infiltration rate to the average pressure for the prototype buildings.
    adj_infil_rate_cfm_per_ft2 = adjust_infiltration_to_prototype_building_conditions(basic_infil_rate_cfm_per_ft2)
    adj_infil_rate_m3_per_s_per_m2 = adj_infil_rate_cfm_per_ft2 / conv_fact
    # Get the exterior wall area
    exterior_wall_and_window_area_m2 = space_exterior_wall_and_window_area(space)

    # Don't create an object if there is no exterior wall area
    if exterior_wall_and_window_area_m2 <= 0.0
      OpenStudio.logFree(OpenStudio::Info, 'openstudio.standards.Space', "For #{space.name}, no exterior wall area was found, no infiltration will be added.")
      return true
    end
    OpenStudio.logFree(OpenStudio::Info, 'openstudio.standards.Space', "For #{space.name}, set infiltration rate to #{adj_infil_rate_cfm_per_ft2.round(3)} cfm/ft2 exterior wall area (aka #{basic_infil_rate_cfm_per_ft2} cfm/ft2 @75Pa).")

    # Calculate the total infiltration, assuming
    # that it only occurs through exterior walls
    tot_infil_m3_per_s = adj_infil_rate_m3_per_s_per_m2 * exterior_wall_and_window_area_m2

    # Now spread the total infiltration rate over all
    # exterior surface areas (for the E+ input field)
    all_ext_infil_m3_per_s_per_m2 = tot_infil_m3_per_s / space.exteriorArea

    OpenStudio.logFree(OpenStudio::Debug, 'openstudio.standards.Space', "For #{space.name}, adj infil = #{all_ext_infil_m3_per_s_per_m2.round(8)} m^3/s*m^2.")

    # Get any infiltration schedule already assigned to this space or its space type
    # If not, the always on schedule will be applied.
    infil_sch = nil
    unless space.spaceInfiltrationDesignFlowRates.empty?
      old_infil = space.spaceInfiltrationDesignFlowRates[0]
      if old_infil.schedule.is_initialized
        infil_sch = old_infil.schedule.get
      end
    end

    if infil_sch.nil? && space.spaceType.is_initialized
      space_type = space.spaceType.get
      unless space_type.spaceInfiltrationDesignFlowRates.empty?
        old_infil = space_type.spaceInfiltrationDesignFlowRates[0]
        if old_infil.schedule.is_initialized
          infil_sch = old_infil.schedule.get
        end
      end
    end

    if infil_sch.nil?
      infil_sch = space.model.alwaysOnDiscreteSchedule
    end

    # Create an infiltration rate object for this space
    infiltration = OpenStudio::Model::SpaceInfiltrationDesignFlowRate.new(space.model)
    infiltration.setName("#{space.name} Infiltration")
    # infiltration.setFlowperExteriorWallArea(adj_infil_rate_m3_per_s_per_m2)
    infiltration.setFlowperExteriorSurfaceArea(all_ext_infil_m3_per_s_per_m2.round(13))
    infiltration.setSchedule(infil_sch)
    infiltration.setConstantTermCoefficient(0.0)
    infiltration.setTemperatureTermCoefficient 0.0
    infiltration.setVelocityTermCoefficient(0.224)
    infiltration.setVelocitySquaredTermCoefficient(0.0)

    infiltration.setSpace(space)

    return true
  end

  # Baseline infiltration rate
  #
  # @return [Double] the baseline infiltration rate, in cfm/ft^2 exterior above grade wall area at 75 Pa
  def space_infiltration_rate_75_pa(space)
    basic_infil_rate_cfm_per_ft2 = 1.8
    return basic_infil_rate_cfm_per_ft2
  end

  # Calculate the area of the exterior walls,
  # including the area of the windows on these walls.
  #
  # @return [Double] area in m^2
  def space_exterior_wall_and_window_area(space)
    area_m2 = 0.0

    # Loop through all surfaces in this space
    space.surfaces.sort.each do |surface|
      # Skip non-outdoor surfaces
      next unless surface.outsideBoundaryCondition == 'Outdoors'
      # Skip non-walls
      next unless surface.surfaceType == 'Wall'
      # This surface
      area_m2 += surface.netArea
      # Subsurfaces in this surface
      surface.subSurfaces.sort.each do |subsurface|
        area_m2 += subsurface.netArea
      end
    end

    return area_m2
  end

  # Calculate the area of the exterior walls,
  # including the area of the windows on these walls.
  #
  # @return [Double] area in m^2
  def space_exterior_wall_and_roof_and_subsurface_area(space)
    area_m2 = 0.0

    # Loop through all surfaces in this space
    space.surfaces.sort.each do |surface|
      # Skip non-outdoor surfaces
      next unless surface.outsideBoundaryCondition == 'Outdoors'
      # Skip non-walls
      next unless surface.surfaceType == 'Wall' || surface.surfaceType == 'RoofCeiling'
      # This surface
      area_m2 += surface.netArea
      # Subsurfaces in this surface
      surface.subSurfaces.sort.each do |subsurface|
        area_m2 += subsurface.netArea
      end
    end

    return area_m2
  end

  # Determine if the space is a plenum.
  # Assume it is a plenum if it is a supply
  # or return plenum for an AirLoop,
  # if it is not part of the total floor area,
  # or if the space type name contains the
  # word plenum.
  #
  # return [Bool] returns true if plenum, false if not
  def space_plenum?(space)
    plenum_status = false

    # Check if it is designated
    # as not part of the building
    # floor area.  This method internally
    # also checks to see if the space's zone
    # is a supply or return plenum
    unless space.partofTotalFloorArea
      plenum_status = true
      return plenum_status
    end

    # TODO: - update to check if it has internal loads

    # Check if the space type name
    # contains the word plenum.
    space_type = space.spaceType
    if space_type.is_initialized
      space_type = space_type.get
      if space_type.name.get.to_s.downcase.include?('plenum')
        plenum_status = true
        return plenum_status
      end
      if space_type.standardsSpaceType.is_initialized
        if space_type.standardsSpaceType.get.downcase.include?('plenum')
          plenum_status = true
          return plenum_status
        end
      end
    end

    return plenum_status
  end

  # Determine if the space is residential based on the
  # space type properties for the space.
  # For spaces with no space type, assume nonresidential.
  # For spaces that are plenums, base the decision on the space
  # type of the space below the largest floor in the plenum.
  #
  # return [Bool] true if residential, false if nonresidential
  def space_residential?(space)
    is_res = false

    space_to_check = space

    # If this space is a plenum, check the space type
    # of the space below the largest floor in the space
    if space_plenum?(space)
      # Find the largest floor
      largest_floor_area = 0.0
      largest_surface = nil
      space.surfaces.each do |surface|
        next unless surface.surfaceType == 'Floor' && surface.outsideBoundaryCondition == 'Surface'
        if surface.grossArea > largest_floor_area
          largest_floor_area = surface.grossArea
          largest_surface = surface
        end
      end
      if largest_surface.nil?
        OpenStudio.logFree(OpenStudio::Warn, 'openstudio.standards.Space', "#{space.name} is a plenum, but could not find a floor with a space below it to determine if plenum should be  res or nonres.  Assuming nonresidential.")
        return is_res
      end
      # Get the space on the other side of this floor
      if largest_surface.adjacentSurface.is_initialized
        adj_surface = largest_surface.adjacentSurface.get
        if adj_surface.space.is_initialized
          space_to_check = adj_surface.space.get
        else
          OpenStudio.logFree(OpenStudio::Warn, 'openstudio.standards.Space', "#{space.name} is a plenum, but could not find a space attached to the largest floor's adjacent surface #{adj_surface.name} to determine if plenum should be res or nonres.  Assuming nonresidential.")
          return is_res
        end
      else
        OpenStudio.logFree(OpenStudio::Warn, 'openstudio.standards.Space', "#{space.name} is a plenum, but could not find a floor with a space below it to determine if plenum should be  res or nonres.  Assuming nonresidential.")
        return is_res
      end
    end

    space_type = space_to_check.spaceType
    if space_type.is_initialized
      space_type = space_type.get
      # Get the space type data
      space_type_properties = space_type_get_standards_data(space_type)
      if space_type_properties.nil?
        OpenStudio.logFree(OpenStudio::Warn, 'openstudio.standards.Space', "Could not find space type properties for #{space_to_check.name}, assuming nonresidential.")
        is_res = false
      else
        is_res = space_type_properties['is_residential'] == 'Yes'
      end
    else
      OpenStudio.logFree(OpenStudio::Warn, 'openstudio.standards.Space', "Could not find a space type for #{space_to_check.name}, assuming nonresidential.")
      is_res = false
    end

    return is_res
  end

  # Determines whether the space is conditioned per 90.1,
  # which is based on heating and cooling loads.
  #
  # @param climate_zone [String] climate zone
  # @return [String] NonResConditioned, ResConditioned, Semiheated, Unconditioned
  # @todo add logic to detect indirectly-conditioned spaces
  def space_conditioning_category(space, climate_zone)
    # Get the zone this space is inside
    zone = space.thermalZone

    # Assume unconditioned if not assigned to a zone
    if zone.empty?
      return 'Unconditioned'
    end

    # Get the category from the zone
    cond_cat = zone.get.conditioning_category(climate_zone)

    return cond_cat
  end

  # Determines heating status.  If the space's
  # zone has a thermostat with a maximum heating
  # setpoint above 5C (41F), counts as heated.
  #
  # @author Andrew Parker, Julien Marrec
  # @return [Bool] true if heated, false if not
  def space_heated?(space)
    # Get the zone this space is inside
    zone = space.thermalZone

    # Assume unheated if not assigned to a zone
    if zone.empty?
      return false
    end

    # Get the category from the zone
    htd = thermal_zone_heated?(zone.get)

    return htd
  end

  # Determines cooling status.  If the space's
  # zone has a thermostat with a minimum cooling
  # setpoint above 33C (91F), counts as cooled.
  #
  # @author Andrew Parker, Julien Marrec
  # @return [Bool] true if cooled, false if not
  def space_cooled?(space)
    # Get the zone this space is inside
    zone = space.thermalZone

    # Assume uncooled if not assigned to a zone
    if zone.empty?
      return false
    end

    # Get the category from the zone
    cld = thermal_zone_cooled?(zone.get)

    return cld
  end

  # Determine the design internal load (W) for
  # this space without space multipliers.
  # This include People, Lights, Electric Equipment,
  # and Gas Equipment.  It assumes 100% of the wattage
  # is converted to heat, and that the design peak
  # schedule value is 1 (100%).
  #
  # @return [Double] the design internal load, in W
  def space_design_internal_load(space)
    load_w = 0.0

    # People
    space.people.each do |people|
      w_per_person = 125 # Initial assumption
      act_sch = people.activityLevelSchedule
      if act_sch.is_initialized
        if act_sch.get.to_ScheduleRuleset.is_initialized
          act_sch = act_sch.get.to_ScheduleRuleset.get
          w_per_person = schedule_ruleset_annual_min_max_value(act_sch)['max']
        else
          OpenStudio.logFree(OpenStudio::Warn, 'openstudio.standards.Space', "#{space.name} people activity schedule is not a Schedule:Ruleset.  Assuming #{w_per_person}W/person.")
        end
        OpenStudio.logFree(OpenStudio::Warn, 'openstudio.standards.Space', "#{space.name} people activity schedule not found.  Assuming #{w_per_person}W/person.")
      end

      num_ppl = people.getNumberOfPeople(space.floorArea)

      ppl_w = num_ppl * w_per_person

      load_w += ppl_w
    end

    # Lights
    load_w += space.lightingPower

    # Electric Equipment
    load_w += space.electricEquipmentPower

    # Gas Equipment
    load_w += space.gasEquipmentPower

    OpenStudio.logFree(OpenStudio::Debug, 'openstudio.standards.Space', "#{space.name} has #{load_w.round}W of design internal loads.")

    return load_w
  end

  # will return a sorted array of array of spaces and connected area (Descending)
  def space_get_adjacent_spaces_with_shared_wall_areas(space, same_floor = true)
    same_floor_spaces = []
    spaces = []
    space.surfaces.each do |surface|
      adj_surface = surface.adjacentSurface
      unless adj_surface.empty?
        space.model.getSpaces.sort.each do |other_space|
          next if other_space == space
          other_space.surfaces.each do |surf|
            if surf == adj_surface.get
              spaces << other_space
            end
          end
        end
      end
    end
    # If looking for only spaces adjacent on the same floor.
    if same_floor == true
      raise "Cannot get adjacent spaces of space #{space.name} since space not set to BuildingStory" if space.buildingStory.empty?
      spaces.each do |other_space|
        raise "One or more adjecent spaces to space #{space.name} is not assigned to a BuildingStory. Ensure all spaces are assigned." if space.buildingStory.empty?
        if other_space.buildingStory.get == space.buildingStory.get
          same_floor_spaces << other_space
        end
      end
      spaces = same_floor_spaces
    end

    # now sort by areas.
    area_index = []
    array_hash = {}
    return nil if spaces.size.zero?
    # iterate through each surface in the space
    space.surfaces.each do |surface|
      # get the adjacent surface in another space.
      adj_surface = surface.adjacentSurface
      unless adj_surface.empty?
        # go through each of the adjeacent spaces to find the matching  surface/space.
        spaces.each_with_index do |other_space, index|
          next if other_space == space
          other_space.surfaces.each do |surf|
            if surf == adj_surface.get
              # initialize array index to zero for first time so += will work.
              area_index[index] = 0 if area_index[index].nil?
              area_index[index] += surf.grossArea
              array_hash[other_space] = area_index[index]
            end
          end
        end
      end
    end
    sorted_spaces = array_hash.sort_by { |_key, value| value }.reverse
    return sorted_spaces
  end

  # Find the space that has the most wall area touching this space.
  def space_get_adjacent_space_with_most_shared_wall_area(space, same_floor = true)
    return get_adjacent_spaces_with_touching_area(same_floor)[0][0]
  end

  # todo - add related related to space_hours_of_operation like set_space_hours_of_operation and shift_and_expand_space_hours_of_operation
  # todo - ideally these could take in a date range, array of dates and or days of week. Hold off until need is a bit more defined.

  # If the model has an hours of operation schedule set in default schedule set for building that looks valid it will
  # report hours of operation. Won't be a single set of values, will be a collection of rules
  # note Building, space, and spaceType can get hours of operation from schedule set, but not buildingStory
  #
  # @author David Goldwasser
  # @param space [Space] takes space
  # @return [Hash] start and end of hours of operation, stat date, end date, bool for each day of the week
  def space_hours_of_operation(space)

    default_sch_type = OpenStudio::Model::DefaultScheduleType.new('HoursofOperationSchedule')
    hours_of_operation = space.getDefaultSchedule(default_sch_type)
    if !hours_of_operation.is_initialized
      OpenStudio.logFree(OpenStudio::Warn, 'openstudio.standards.Space', "Hours of Operation Schedule is not set for #{space.name}.")
      return nil
    end
    hours_of_operation = hours_of_operation.get
    if !hours_of_operation.to_ScheduleRuleset.is_initialized
      OpenStudio.logFree(OpenStudio::Warn, 'openstudio.standards.Space', "Hours of Operation Schedule #{hours_of_operation.name} is not a ScheduleRuleset.")
      return nil
    end
    hours_of_operation = hours_of_operation.to_ScheduleRuleset.get
    profiles = {}

    # get indices for current schedule
    year_description = hours_of_operation.model.yearDescription.get
    year = year_description.assumedYear
    year_start_date = OpenStudio::Date.new(OpenStudio::MonthOfYear.new('January'), 1, year)
    year_end_date = OpenStudio::Date.new(OpenStudio::MonthOfYear.new('December'), 31, year)
    indices_vector = hours_of_operation.getActiveRuleIndices(year_start_date, year_end_date)

    # add default profile to hash
    hoo_start = nil
    hoo_end = nil
    unexpected_val = false
    times = hours_of_operation.defaultDaySchedule.times
    values = hours_of_operation.defaultDaySchedule.values
    times.each_with_index do |time,i|
      if values[i] == 0 && hoo_start.nil?
        hoo_start = time.totalHours
      elsif values[i] == 1 && hoo_end.nil?
        hoo_end = time.totalHours
      elsif values[i] != 1 && values[i] != 0
        unexpected_val = true
      end
    end

    # address schedule that is always on or always off (start and end can not both be nil unless unexpected value was found)
    if !hoo_start.nil? && hoo_end.nil?
      hoo_end = hoo_start
    elsif !hoo_end.nil? && hoo_start.nil?
      hoo_start = hoo_end
    end

    # some validation
    if times.size > 3 || unexpected_val || hoo_start.nil? || hoo_end.nil?
      OpenStudio.logFree(OpenStudio::Warn, 'openstudio.standards.Space', "#{hours_of_operation.name} does not look like a valid hours of operation schedule for parametric schedule generation.")
      return nil
    end

    # hours of operation start and finish
    rule_hash = {}
    rule_hash[:hoo_start] = hoo_start
    rule_hash[:hoo_end] = hoo_end
    hoo_hours = nil
    if hoo_start == hoo_end
      if values.uniq == [1]
        hoo_hours = 24
      else
        hoo_hours = 0
      end
    elsif hoo_end > hoo_start
      hoo_hours = hoo_end - hoo_start
    elsif hoo_start > hoo_end
      hoo_hours = hoo_end + 24 - hoo_start
    end
    rule_hash[:hoo_hours] = hoo_hours
    days_used = []
    indices_vector.each_with_index do |profile_index,i|
      if profile_index == -1 then days_used << i+1 end
    end
    rule_hash[:days_used] = days_used
    profiles[-1] = rule_hash

    hours_of_operation.scheduleRules.reverse.each do |rule|
      # may not need date and days of week, will likely refer to specific date and get rule when applying parametricformula
      rule_hash = {}

      hoo_start = nil
      hoo_end = nil
      unexpected_val = false
      times = rule.daySchedule.times
      values = rule.daySchedule.values
      times.each_with_index do |time,i|
        if values[i] == 0 && hoo_start.nil?
          hoo_start = time.totalHours
        elsif values[i] == 1  && hoo_end.nil?
          hoo_end = time.totalHours
        elsif values[i] != 1 && values[i] != 0
          unexpected_val = true
        end
      end

      # address schedule that is always on or always off (start and end can not both be nil unless unexpected value was found)
      if !hoo_start.nil? && hoo_end.nil?
        hoo_end = hoo_start
      elsif !hoo_end.nil? && hoo_start.nil?
        hoo_start = hoo_end
      end

      # some validation
      if times.size > 3 || unexpected_val || hoo_start.nil? || hoo_end.nil?
        OpenStudio.logFree(OpenStudio::Warn, 'openstudio.standards.Space', "#{hours_of_operation.name} does not look like a valid hours of operation schedule for parametric schedule generation.")
        return nil
      end

      # hours of operation start and finish
      rule_hash[:hoo_start] = hoo_start
      rule_hash[:hoo_end] = hoo_end
      hoo_hours = nil
      if hoo_start == hoo_end
        if values.uniq == [1]
          hoo_hours = 24
        else
          hoo_hours = 0
        end
      elsif hoo_end > hoo_start
        hoo_hours = hoo_end - hoo_start
      elsif hoo_start > hoo_end
        hoo_hours = hoo_end + 24 - hoo_start
      end
      rule_hash[:hoo_hours] = hoo_hours
      days_used = []
      indices_vector.each_with_index do |profile_index,i|
        if profile_index == rule.ruleIndex then days_used << i+1 end
      end
      rule_hash[:days_used] = days_used

=begin
      # todo - delete rule details below unless end up needing to use them
      if rule.startDate.is_initialized
        date = rule.startDate.get
        rule_hash[:start_date] = "#{date.monthOfYear.value}/#{date.dayOfMonth}"
      else
        rule_hash[:start_date] = nil
      end
      if rule.endDate.is_initialized
        date = rule.endDate.get
        rule_hash[:end_date] = "#{date.monthOfYear.value}/#{date.dayOfMonth}"
      else
        rule_hash[:end_date] = nil
      end
      rule_hash[:mon] = rule.applyMonday
      rule_hash[:tue] = rule.applyTuesday
      rule_hash[:wed] = rule.applyWednesday
      rule_hash[:thu] = rule.applyThursday
      rule_hash[:fri] = rule.applyFriday
      rule_hash[:sat] = rule.applySaturday
      rule_hash[:sun] = rule.applySunday
=end

      # update hash
      profiles[rule.ruleIndex] = rule_hash

    end

    return profiles
  end

  # If the model has an hours of operation schedule set in default schedule set for building that looks valid it will
  # report hours of operation. Won't be a single set of values, will be a collection of rules
  # this will call space_hours_of_operation on each space in array
  # loop through all days of year to make as many rules as ncessary
  # expand hours of operation. When hours of operation do not overlap for two spaces, add logic to remove all but largest gap
  #
  # @author David Goldwasser
  # @param space [Spaces] takes array of spaces
  # @return [Hash] start and end of hours of operation, stat date, end date, bool for each day of the week
  def spaces_hours_of_operation(spaces)
    hours_of_operation_array = []
    space_names = []
    spaces.each do |space|
      space_names << space.name.to_s
      hoo_hash = space_hours_of_operation(space)
      if !hoo_hash.nil?
        # OpenStudio.logFree(OpenStudio::Debug, 'openstudio.standards.Space', "For #{space.name}, hours of operation hash = #{hoo_hash}.")
        hours_of_operation_array << hoo_hash
      end
    end

    # todo - replace this with logic to get combined hours of operation for collection of spaces.
    # each hours_of_operation_array is hash with key for each profile.
    # each profile has hash with keys for hoo_start, hoo_end, hoo_hours, days_used
    # my goal is to compare profiles and days used across all profiles to create new entries as necessary
    # then for all days I need to extend hours of operation addressing any situations where multile occupancy gaps occur
    #
    # loop through all 365/366 days

    # OpenStudio.logFree(OpenStudio::Debug, 'openstudio.standards.Space', "Evaluating hours of operation for #{space_names.join(',')}: #{hours_of_operation_array}")

    # todo - what is this getting max of, it isn't longest hours of operation, is it the most profiles?
    hours_of_operation = hours_of_operation_array.max_by { |i| hours_of_operation_array.count(i) }

    return hours_of_operation

  end

  private

  # A series of private methods to modify polygons.  Most are
  # wrappers of native OpenStudio methods, but with
  # workarounds for known issues or limitations.

  # Check the z coordinates of a polygon
  # @api private
  def space_check_z_zero(space, polygons, name)
    fails = []
    errs = 0
    polygons.each do |polygon|
      # OpenStudio::logFree(OpenStudio::Error, "openstudio.standards.Space", "Checking z=0: #{name} is greater than or equal to #{polygon.to_s.gsub(/\[|\]/,'|')}.")
      polygon.each do |vertex|
        # clsss << vertex.class
        unless vertex.z == 0.0
          errs += 1
          fails << vertex.z
        end
      end
    end
    # OpenStudio::logFree(OpenStudio::Error, "openstudio.standards.Space", "Checking z=0: #{name} is greater than or equal to #{clsss.uniq.to_s.gsub(/\[|\]/,'|')}.")
    if errs > 0
      OpenStudio.logFree(OpenStudio::Info, 'openstudio.standards.Space', "***FAIL*** #{space.name} z=0 failed for #{errs} vertices in #{name}; #{fails.join(', ')}.")
    end
  end

  # A method to convert an array of arrays to
  # an array of OpenStudio::Point3ds.
  # @api private
  def space_ruby_polygons_to_point3d_z_zero(space, ruby_polygons)
    # Convert the final polygons back to OpenStudio
    os_polygons = []
    ruby_polygons.each do |ruby_polygon|
      os_polygon = []
      ruby_polygon.each do |vertex|
        vertex = OpenStudio::Point3d.new(vertex[0], vertex[1], 0.0) # Set z to hard-zero instead of vertex[2]
        os_polygon << vertex
      end
      os_polygons << os_polygon
    end

    return os_polygons
  end

  # A method to zero-out the z vertex of an array of polygons
  # @api private
  def space_polygons_set_z(space, polygons, new_z)
    OpenStudio.logFree(OpenStudio::Debug, 'openstudio.standards.Space', "### #{polygons}")

    # Convert the final polygons back to OpenStudio
    new_polygons = []
    polygons.each do |polygon|
      new_polygon = []
      polygon.each do |vertex|
        new_vertex = OpenStudio::Point3d.new(vertex.x, vertex.y, new_z) # Set z to hard-zero instead of vertex[2]
        new_polygon << new_vertex
      end
      new_polygons << new_polygon
    end

    return new_polygons
  end

  # A method to returns the number of duplicate vertices in a polygon.
  # TODO does not actually wor
  # @api private
  def space_find_duplicate_vertices(space, ruby_polygon, tol = 0.001)
    OpenStudio.logFree(OpenStudio::Debug, 'openstudio.standards.Space', '***')
    duplicates = []

    combos = ruby_polygon.combination(2).to_a
    OpenStudio.logFree(OpenStudio::Debug, 'openstudio.standards.Space', "########{combos.size}")
    combos.each do |i, j|
      i_vertex = OpenStudio::Point3d.new(i[0], i[1], i[2])
      j_vertex = OpenStudio::Point3d.new(j[0], j[1], j[2])

      distance = OpenStudio.getDistance(i_vertex, j_vertex)
      OpenStudio.logFree(OpenStudio::Debug, 'openstudio.standards.Space', "------- #{i} to #{j} = #{distance}")
      if distance < tol
        duplicates << i
      end
    end

    return duplicates
  end

  # Subtracts one array of polygons from the next,
  # returning an array of resulting polygons.
  # @api private
  def space_a_polygons_minus_b_polygons(space, a_polygons, b_polygons, a_name, b_name)
    final_polygons_ruby = []

    OpenStudio.logFree(OpenStudio::Debug, 'openstudio.standards.Space', "#{a_polygons.size} #{a_name} minus #{b_polygons.size} #{b_name}")

    # Don't try to subtract anything if either set is empty
    if a_polygons.size.zero?
      OpenStudio.logFree(OpenStudio::Debug, 'openstudio.standards.Space', "---#{a_name} - #{b_name}: #{a_name} contains no polygons.")
      return space_polygons_set_z(space, a_polygons, 0.0)
    elsif b_polygons.size.zero?
      OpenStudio.logFree(OpenStudio::Debug, 'openstudio.standards.Space', "---#{a_name} - #{b_name}: #{b_name} contains no polygons.")
      return space_polygons_set_z(space, a_polygons, 0.0)
    end

    # Loop through all a polygons, and for each one,
    # subtract all the b polygons.
    a_polygons.each do |a_polygon|
      # Translate the polygon to plain arrays
      a_polygon_ruby = []
      a_polygon.each do |vertex|
        a_polygon_ruby << [vertex.x, vertex.y, vertex.z]
      end

      # TODO: Skip really small polygons
      # reduced_b_polygons = []
      # b_polygons.each do |b_polygon|
      # next
      # end

      # Perform the subtraction
      a_minus_b_polygons = OpenStudio.subtract(a_polygon, b_polygons, 0.01)

      # Translate the resulting polygons to plain ruby arrays
      a_minus_b_polygons_ruby = []
      num_small_polygons = 0
      a_minus_b_polygons.each do |a_minus_b_polygon|
        # Drop any super small or zero-vertex polygons resulting from the subtraction
        area = OpenStudio.getArea(a_minus_b_polygon)
        if area.is_initialized
          if area.get < 0.5 # 5 square feet
            num_small_polygons += 1
            next
          end
        else
          num_small_polygons += 1
          next
        end

        # Translate polygon to ruby array
        a_minus_b_polygon_ruby = []
        a_minus_b_polygon.each do |vertex|
          a_minus_b_polygon_ruby << [vertex.x, vertex.y, vertex.z]
        end

        a_minus_b_polygons_ruby << a_minus_b_polygon_ruby
      end

      if num_small_polygons > 0
        OpenStudio.logFree(OpenStudio::Debug, 'openstudio.standards.Space', "---Dropped #{num_small_polygons} small or invalid polygons resulting from subtraction.")
      end

      # Remove duplicate polygons
      unique_a_minus_b_polygons_ruby = a_minus_b_polygons_ruby.uniq

      OpenStudio.logFree(OpenStudio::Debug, 'openstudio.standards.Space', "---Remove duplicates: #{a_minus_b_polygons_ruby.size} to #{unique_a_minus_b_polygons_ruby.size}")

      # TODO: bug workaround?
      # If the result includes the a polygon, the a polygon
      # was unchanged; only include that polgon and throw away the other junk?/bug? polygons.
      # If the result does not include the a polygon, the a polygon was
      # split into multiple pieces.  Keep all those pieces.
      if unique_a_minus_b_polygons_ruby.include?(a_polygon_ruby)
        if unique_a_minus_b_polygons_ruby.size == 1
          final_polygons_ruby.concat([a_polygon_ruby])
          OpenStudio.logFree(OpenStudio::Debug, 'openstudio.standards.Space', '---includes only original polygon, keeping that one')
        else
          # Remove the original polygon
          unique_a_minus_b_polygons_ruby.delete(a_polygon_ruby)
          final_polygons_ruby.concat(unique_a_minus_b_polygons_ruby)
          OpenStudio.logFree(OpenStudio::Debug, 'openstudio.standards.Space', '---includes the original and others; keeping all other polygons')
        end
      else
        final_polygons_ruby.concat(unique_a_minus_b_polygons_ruby)
        OpenStudio.logFree(OpenStudio::Debug, 'openstudio.standards.Space', '---does not include original, keeping all resulting polygons')
      end
    end

    # Remove duplicate polygons again
    unique_final_polygons_ruby = final_polygons_ruby.uniq

    # TODO: remove this workaround
    # Split any polygons that are joined by a line into two separate
    # polygons.  Do this by finding duplicate
    # unique_final_polygons_ruby.each do |unique_final_polygon_ruby|
    # next if unique_final_polygon_ruby.size == 4 # Don't check 4-sided polygons
    # dupes = space_find_duplicate_vertices(space, unique_final_polygon_ruby)
    # if dupes.size > 0
    # OpenStudio::logFree(OpenStudio::Error, "openstudio.standards.Space", "---Two polygons attached by line = #{unique_final_polygon_ruby.to_s.gsub(/\[|\]/,'|')}")
    # end
    # end

    OpenStudio.logFree(OpenStudio::Debug, 'openstudio.standards.Space', "---Remove final duplicates: #{final_polygons_ruby.size} to #{unique_final_polygons_ruby.size}")

    OpenStudio.logFree(OpenStudio::Debug, 'openstudio.standards.Space', "---#{a_name} minus #{b_name} = #{unique_final_polygons_ruby.size} polygons.")

    # Convert the final polygons back to OpenStudio
    unique_final_polygons = space_ruby_polygons_to_point3d_z_zero(space, unique_final_polygons_ruby)

    return unique_final_polygons
  end

  # Wrapper to catch errors in joinAll method
  # [utilities.geometry.joinAll] <1> Expected polygons to join together
  # @api private
  def space_join_polygons(space, polygons, tol, name)
    OpenStudio.logFree(OpenStudio::Debug, 'openstudio.standards.Space', "Joining #{name} from #{space.name}")

    combined_polygons = []

    # Don't try to combine an empty array of polygons
    if polygons.size.zero?
      OpenStudio.logFree(OpenStudio::Debug, 'openstudio.standards.Space', "---#{name} contains no polygons, not combining.")
      return combined_polygons
    end

    # Open a log
    msg_log = OpenStudio::StringStreamLogSink.new
    msg_log.setLogLevel(OpenStudio::Info)

    # Combine the polygons
    combined_polygons = OpenStudio.joinAll(polygons, 0.01)

    # Count logged errors
    join_errs = 0
    inner_loop_errs = 0
    msg_log.logMessages.each do |msg|
      if /utilities.geometry/ =~ msg.logChannel
        if msg.logMessage.include?('Expected polygons to join together')
          join_errs += 1
        elsif msg.logMessage.include?('Union has inner loops')
          inner_loop_errs += 1
        end
      end
    end

    # Disable the log sink to prevent memory hogging
    msg_log.disable

    # TODO: remove this workaround, which is tried if there
    # are any join errors.  This handles the case of polygons
    # that make an inner loop, the most common case being
    # when all 4 sides of a space have windows.
    # If an error occurs, attempt to join n-1 polygons,
    # then subtract the
    if join_errs > 0 || inner_loop_errs > 0

      # Open a log
      msg_log_2 = OpenStudio::StringStreamLogSink.new
      msg_log_2.setLogLevel(OpenStudio::Info)

      first_polygon = polygons.first
      polygons = polygons.drop(1)

      combined_polygons_2 = OpenStudio.joinAll(polygons, 0.01)

      join_errs_2 = 0
      inner_loop_errs_2 = 0
      msg_log_2.logMessages.each do |msg|
        if /utilities.geometry/ =~ msg.logChannel
          if msg.logMessage.include?('Expected polygons to join together')
            join_errs_2 += 1
          elsif msg.logMessage.include?('Union has inner loops')
            inner_loop_errs_2 += 1
          end
        end
      end

      # Disable the log sink to prevent memory hogging
      msg_log_2.disable

      if join_errs_2 > 0 || inner_loop_errs_2 > 0
        OpenStudio.logFree(OpenStudio::Debug, 'openstudio.standards.Space', "For #{space.name}, the workaround for joining polygons failed.")
      else

        # First polygon minus the already combined polygons
        first_polygon_minus_combined = space_a_polygons_minus_b_polygons(space, [first_polygon], combined_polygons_2, 'first_polygon', 'combined_polygons_2')

        # Add the result back
        combined_polygons_2 += first_polygon_minus_combined
        combined_polygons = combined_polygons_2
        join_errs = 0
        inner_loop_errs = 0

      end
    end

    # Report logged errors to user
    if join_errs > 0
      OpenStudio.logFree(OpenStudio::Debug, 'openstudio.standards.Space', "For #{space.name}, #{join_errs} of #{polygons.size} #{space.name} were not joined properly due to limitations of the geometry calculation methods.  The resulting daylighted areas will be smaller than they should be.")
      OpenStudio.logFree(OpenStudio::Warn, 'openstudio.standards.Space', "For #{space.name}, the #{name.gsub('_polygons', '')} daylight area calculations hit limitations.  Double-check and possibly correct the fraction of lights controlled by each daylight sensor.")
    end
    if inner_loop_errs > 0
      OpenStudio.logFree(OpenStudio::Debug, 'openstudio.standards.Space', "For #{space.name}, #{inner_loop_errs} of #{polygons.size} #{space.name} were not joined properly because the joined polygons have an internal hole.  The resulting daylighted areas will be smaller than they should be.")
      OpenStudio.logFree(OpenStudio::Warn, 'openstudio.standards.Space', "For #{space.name}, the #{name.gsub('_polygons', '')} daylight area calculations hit limitations.  Double-check and possibly correct the fraction of lights controlled by each daylight sensor.")
    end

    OpenStudio.logFree(OpenStudio::Debug, 'openstudio.standards.Space', "---Joined #{polygons.size} #{space.name} into #{combined_polygons.size} polygons.")

    return combined_polygons
  end

  # Gets the total area of a series of polygons
  # @api private
  def space_total_area_of_polygons(space, polygons)
    total_area_m2 = 0
    polygons.each do |polygon|
      area_m2 = OpenStudio.getArea(polygon)
      if area_m2.is_initialized
        total_area_m2 += area_m2.get
      else
        OpenStudio.logFree(OpenStudio::Warn, 'openstudio.standards.Space', "Could not get area for a polygon in #{space.name}, daylighted area calculation will not be accurate.")
      end
    end

    return total_area_m2
  end

  # Returns an array of resulting polygons.
  # Assumes that a_polygons don't overlap one another, and that b_polygons don't overlap one another
  # @api private
  def space_area_a_polygons_overlap_b_polygons(space, a_polygons, b_polygons, a_name, b_name)
    OpenStudio.logFree(OpenStudio::Debug, 'openstudio.standards.Space', "#{a_polygons.size} #{a_name} overlaps #{b_polygons.size} #{b_name}")

    overlap_area = 0

    # Don't try anything if either set is empty
    if a_polygons.size.zero?
      OpenStudio.logFree(OpenStudio::Debug, 'openstudio.standards.Space', "---#{a_name} overlaps #{b_name}: #{a_name} contains no polygons.")
      return overlap_area
    elsif b_polygons.size.zero?
      OpenStudio.logFree(OpenStudio::Debug, 'openstudio.standards.Space', "---#{a_name} overlaps #{b_name}: #{b_name} contains no polygons.")
      return overlap_area
    end

    # Loop through each base surface
    b_polygons.each do |b_polygon|
      # OpenStudio::logFree(OpenStudio::Info, "openstudio.standards.Space", "---b polygon = #{b_polygon_ruby.to_s.gsub(/\[|\]/,'|')}")

      # Loop through each overlap surface and determine if it overlaps this base surface
      a_polygons.each do |a_polygon|
        # OpenStudio::logFree(OpenStudio::Info, "openstudio.standards.Space", "------a polygon = #{a_polygon_ruby.to_s.gsub(/\[|\]/,'|')}")

        # If the entire a polygon is within the b polygon, count 100% of the area
        # as overlapping and remove a polygon from the list
        if OpenStudio.within(a_polygon, b_polygon, 0.01)

          OpenStudio.logFree(OpenStudio::Debug, 'openstudio.standards.Space', '---------a overlaps b ENTIRELY.')

          area = OpenStudio.getArea(a_polygon)
          if area.is_initialized
            overlap_area += area.get
            next
          else
            OpenStudio.logFree(OpenStudio::Debug, 'openstudio.standards.Space', "Could not determine the area of #{a_polygon.to_s.gsub(/\[|\]/, '|')} in #{a_name}; #{a_name} overlaps #{b_name}.")
          end

          # If part of a polygon overlaps b polygon, determine the
          # original area of polygon b, subtract polygon a from b,
          # then add the difference in area to the total.
        elsif OpenStudio.intersects(a_polygon, b_polygon, 0.01)

          OpenStudio.logFree(OpenStudio::Debug, 'openstudio.standards.Space', '---------a overlaps b PARTIALLY.')

          # Get the initial area
          area_initial = 0
          area = OpenStudio.getArea(b_polygon)
          if area.is_initialized
            area_initial = area.get
          else
            OpenStudio.logFree(OpenStudio::Debug, 'openstudio.standards.Space', "Could not determine the area of #{a_polygon.to_s.gsub(/\[|\]/, '|')} in #{a_name}; #{a_name} overlaps #{b_name}.")
          end

          # Perform the subtraction
          b_minus_a_polygons = OpenStudio.subtract(b_polygon, [a_polygon], 0.01)

          # Get the final area
          area_final = 0
          b_minus_a_polygons.each do |polygon|
            # Skip polygons that have no vertices
            # resulting from the subtraction.
            if polygon.size.zero?
              OpenStudio.logFree(OpenStudio::Debug, 'openstudio.standards.Space', "Zero-vertex polygon resulting from #{b_polygon.to_s.gsub(/\[|\]/, '|')} minus #{a_polygon.to_s.gsub(/\[|\]/, '|')}.")
              next
            end
            # Find the area of real polygons
            area = OpenStudio.getArea(polygon)
            if area.is_initialized
              area_final += area.get
            else
              OpenStudio.logFree(OpenStudio::Warn, 'openstudio.standards.Space', "Could not determine the area of #{polygon.to_s.gsub(/\[|\]/, '|')} in #{a_name}; #{a_name} overlaps #{b_name}.")
            end
          end

          # Add the diference to the total
          overlap_area += (area_initial - area_final)

          # There is no overlap
        else

          OpenStudio.logFree(OpenStudio::Debug, 'openstudio.standards.Space', '---------a does not overlaps b at all.')

        end
      end
    end

    return overlap_area
  end
end<|MERGE_RESOLUTION|>--- conflicted
+++ resolved
@@ -801,13 +801,8 @@
   # @todo stop skipping non-horizontal roofs
   # @todo Determine the illuminance setpoint for the controls based on space type
   # @todo rotate sensor to face window (only needed for glare calcs)
-<<<<<<< HEAD
-  def space_add_daylighting_controls(space, remove_existing_controls, draw_daylight_areas_for_debugging = false, climate_zone)
-    OpenStudio.logFree(OpenStudio::Debug, 'openstudio.model.Space', "******For #{space.name}, adding daylight controls.")
-=======
   def space_add_daylighting_controls(space, remove_existing_controls, draw_daylight_areas_for_debugging = false)
     OpenStudio.logFree(OpenStudio::Debug, 'openstudio.standards.Space', "******For #{space.name}, adding daylight controls.")
->>>>>>> 50ab85ff
 
     # Check for existing daylighting controls
     # and remove if specified in the input
