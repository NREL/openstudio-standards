--- conflicted
+++ resolved
@@ -47,7 +47,6 @@
     end
   end
 
-<<<<<<< HEAD
   # Determines the OA flow rates above which an economizer is required.
   # Two separate rates, one for systems with an economizer and another
   # for systems without.
@@ -72,12 +71,8 @@
 
   # Determine the limits for the type of economizer present
   # on the AirLoopHVAC, if any.
-=======
-  # Determine the limits for the type of economizer present on the AirLoopHVAC, if any.
-  #
   # @param air_loop_hvac [OpenStudio::Model::AirLoopHVAC] air loop
   # @param climate_zone [String] ASHRAE climate zone, e.g. 'ASHRAE 169-2013-4A'
->>>>>>> 12bbfabf
   # @return [Array<Double>] [drybulb_limit_f, enthalpy_limit_btu_per_lb, dewpoint_limit_f]
   def air_loop_hvac_economizer_limits(air_loop_hvac, climate_zone)
     drybulb_limit_f = nil
@@ -87,7 +82,6 @@
     # Get the OA system and OA controller
     oa_sys = air_loop_hvac.airLoopHVACOutdoorAirSystem
     return [nil, nil, nil] unless oa_sys.is_initialized # No OA system
-
     oa_sys = oa_sys.get
     oa_control = oa_sys.getControllerOutdoorAir
     economizer_type = oa_control.getEconomizerControlType
