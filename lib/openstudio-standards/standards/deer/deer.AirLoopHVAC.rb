class DEER
  # @!group AirLoopHVAC

  # For LA100 calibration, default to systems being left on
  # Overwritten to be required for DEER2020 and beyond
  #
  # @param air_loop_hvac [OpenStudio::Model::AirLoopHVAC] air loop
  # @return [Bool] returns true if required, false if not
  def air_loop_hvac_unoccupied_fan_shutoff_required?(air_loop_hvac)
    shutoff_required = false
    return shutoff_required
  end

  # Determine whether or not this system is required to have an economizer.
  # Logic inferred from MASControl3 INP files and parameters database.
  #
  # @param air_loop_hvac [OpenStudio::Model::AirLoopHVAC] air loop
  # @param climate_zone [String] ASHRAE climate zone, e.g. 'ASHRAE 169-2013-4A'
  # @return [Bool] returns true if an economizer is required, false if not
  def air_loop_hvac_economizer_required?(air_loop_hvac, climate_zone)
    economizer_required = false

    # skip systems without outdoor air
    return economizer_required unless air_loop_hvac.airLoopHVACOutdoorAirSystem.is_initialized

    # Determine if the airloop serves any computer rooms
    # / data centers, which changes the economizer.
    is_dc = false
    if air_loop_hvac_data_center_area_served(air_loop_hvac) > 0
      is_dc = true
    end

    # Retrieve economizer limits from JSON
    search_criteria = {
      'template' => template,
      'climate_zone' => climate_zone,
      'data_center' => is_dc
    }
    econ_limits = model_find_object(standards_data['economizers'], search_criteria)
    if econ_limits.nil?
      OpenStudio.logFree(OpenStudio::Warn, 'openstudio.standards.AirLoopHVAC', "Cannot find economizer limits for template '#{template}' and climate zone '#{climate_zone}', assuming no economizer required.")
      return economizer_required
    end

    # Determine the minimum capacity and whether or not it is a data center
    minimum_capacity_btu_per_hr = econ_limits['capacity_limit']

    # A big number of btu per hr as the minimum requirement if nil in spreadsheet
    infinity_btu_per_hr = 999_999_999_999
    minimum_capacity_btu_per_hr = infinity_btu_per_hr if minimum_capacity_btu_per_hr.nil?

    # Check whether the system requires an economizer by comparing
    # the system capacity to the minimum capacity.
    total_cooling_capacity_w = air_loop_hvac_total_cooling_capacity(air_loop_hvac)
    total_cooling_capacity_btu_per_hr = OpenStudio.convert(total_cooling_capacity_w, 'W', 'Btu/hr').get

    # Check whether the system has chilled water cooling
    has_chilled_water_cooling = false
    air_loop_hvac.supplyComponents.each do |equip|
      if equip.to_CoilCoolingWater.is_initialized
        has_chilled_water_cooling = true
      end
    end

    # Applicability logic from MASControl3
    if has_chilled_water_cooling
      # All systems with chilled water cooling get an economizer regardless of capacity
      OpenStudio.logFree(OpenStudio::Info, 'openstudio.standards.AirLoopHVAC', "#{air_loop_hvac.name} requires an economizer because it has chilled water cooling.")
      economizer_required = true
    else
      # DX and other systems may have a capacity limit
      if total_cooling_capacity_btu_per_hr >= minimum_capacity_btu_per_hr
        if is_dc
          OpenStudio.logFree(OpenStudio::Info, 'openstudio.standards.AirLoopHVAC', "#{air_loop_hvac.name} requires an economizer because the total cooling capacity of #{total_cooling_capacity_btu_per_hr.round} Btu/hr exceeds the minimum capacity of #{minimum_capacity_btu_per_hr.round} Btu/hr for data centers.")
        else
          OpenStudio.logFree(OpenStudio::Info, 'openstudio.standards.AirLoopHVAC', "#{air_loop_hvac.name} requires an economizer because the total cooling capacity of #{total_cooling_capacity_btu_per_hr.round} Btu/hr exceeds the minimum capacity of #{minimum_capacity_btu_per_hr.round} Btu/hr.")
        end
        economizer_required = true
      else
        if is_dc
          OpenStudio.logFree(OpenStudio::Info, 'openstudio.standards.AirLoopHVAC', "#{air_loop_hvac.name} does not require an economizer because the total cooling capacity of #{total_cooling_capacity_btu_per_hr.round} Btu/hr is less than the minimum capacity of #{minimum_capacity_btu_per_hr.round} Btu/hr for data centers.")
        else
          OpenStudio.logFree(OpenStudio::Info, 'openstudio.standards.AirLoopHVAC', "#{air_loop_hvac.name} does not require an economizer because the total cooling capacity of #{total_cooling_capacity_btu_per_hr.round} Btu/hr is less than the minimum capacity of #{minimum_capacity_btu_per_hr.round} Btu/hr.")
        end
      end
    end

    return economizer_required
  end

  # Check the economizer type currently specified in the ControllerOutdoorAir object on this air loop
  # is acceptable per the standard.  Based on the MASControl rules, it appears that
  # only NoEconomizer and FixedDryBulb are allowed.
  #
  # @param air_loop_hvac [OpenStudio::Model::AirLoopHVAC] air loop
  # @param climate_zone [String] ASHRAE climate zone, e.g. 'ASHRAE 169-2013-4A'
  # @return [Bool] Returns true if allowable, if the system has no economizer or no OA system.
  #   Returns false if the economizer type is not allowable.
  def air_loop_hvac_economizer_type_allowable?(air_loop_hvac, climate_zone)
    # EnergyPlus economizer types
    # 'NoEconomizer'
    # 'FixedDryBulb'
    # 'FixedEnthalpy'
    # 'DifferentialDryBulb'
    # 'DifferentialEnthalpy'
    # 'FixedDewPointAndDryBulb'
    # 'ElectronicEnthalpy'
    # 'DifferentialDryBulbAndEnthalpy'

    # Get the OA system and OA controller
    oa_sys = air_loop_hvac.airLoopHVACOutdoorAirSystem
    return true unless oa_sys.is_initialized # No OA system

    oa_sys = oa_sys.get
    oa_control = oa_sys.getControllerOutdoorAir
    economizer_type = oa_control.getEconomizerControlType

    # Return true if one of the valid choices is used, false otherwise
    case economizer_type
      when 'NoEconomizer', 'FixedDryBulb'
        return true
      else
        return false
    end
  end

<<<<<<< HEAD
  # Determines the OA flow rates above which an economizer is required.
  # Two separate rates, one for systems with an economizer and another
  # for systems without.
  # The small numbers here are to reflect that there is not a minimum
  # airflow requirement in Title 24.
  # @return [Array<Double>] [min_oa_without_economizer_cfm, min_oa_with_economizer_cfm]
  def air_loop_hvac_demand_control_ventilation_limits(air_loop_hvac)
    min_oa_without_economizer_cfm = 0.01
    min_oa_with_economizer_cfm = 0.01
    return [min_oa_without_economizer_cfm, min_oa_with_economizer_cfm]
  end

  # Determine if the standard has an exception for demand control ventilation
  # when an energy recovery device is present.
  # Unlike ASHRAE 90.1, Title 24 does not have an ERV exception to DCV.
  # This method is a copy of what is in Standards.AirLoopHVAC.rb and ensures
  # ERVs will not prevent DCV from being applied to DEER models.
  def air_loop_hvac_dcv_required_when_erv(air_loop_hvac)
    dcv_required_when_erv_present = true
    return dcv_required_when_erv_present
  end

  # Determine the limits for the type of economizer present
  # on the AirLoopHVAC, if any.
=======
  # Determine the limits for the type of economizer present on the AirLoopHVAC, if any.
  # Enthalpy limit is from MASControl3.
  #
>>>>>>> cdb5e1de
  # @param air_loop_hvac [OpenStudio::Model::AirLoopHVAC] air loop
  # @param climate_zone [String] ASHRAE climate zone, e.g. 'ASHRAE 169-2013-4A'
  # @return [Array<Double>] [drybulb_limit_f, enthalpy_limit_btu_per_lb, dewpoint_limit_f]
  def air_loop_hvac_economizer_limits(air_loop_hvac, climate_zone)
    drybulb_limit_f = nil
    enthalpy_limit_btu_per_lb = nil
    dewpoint_limit_f = nil

    # Get the OA system and OA controller
    oa_sys = air_loop_hvac.airLoopHVACOutdoorAirSystem
<<<<<<< HEAD
    return [nil, nil, nil] unless oa_sys.is_initialized # No OA system
=======
    return [nil, nil, nil] unless oa_sys.is_initialized

>>>>>>> cdb5e1de
    oa_sys = oa_sys.get
    oa_control = oa_sys.getControllerOutdoorAir
    economizer_type = oa_control.getEconomizerControlType

    case economizer_type
    when 'NoEconomizer'
      return [nil, nil, nil]
    when 'FixedDryBulb'
      enthalpy_limit_btu_per_lb = 28
      search_criteria = {
        'template' => template,
        'climate_zone' => climate_zone
      }
      econ_limits = model_find_object(standards_data['economizers'], search_criteria)
      drybulb_limit_f = econ_limits['fixed_dry_bulb_high_limit_shutoff_temp']
    end

    return [drybulb_limit_f, enthalpy_limit_btu_per_lb, dewpoint_limit_f]
  end
end<|MERGE_RESOLUTION|>--- conflicted
+++ resolved
@@ -9,6 +9,28 @@
   def air_loop_hvac_unoccupied_fan_shutoff_required?(air_loop_hvac)
     shutoff_required = false
     return shutoff_required
+  end
+
+  # Determines the OA flow rates above which an economizer is required.
+  # Two separate rates, one for systems with an economizer and another
+  # for systems without.
+  # The small numbers here are to reflect that there is not a minimum
+  # airflow requirement in Title 24.
+  # @return [Array<Double>] [min_oa_without_economizer_cfm, min_oa_with_economizer_cfm]
+  def air_loop_hvac_demand_control_ventilation_limits(air_loop_hvac)
+    min_oa_without_economizer_cfm = 0.01
+    min_oa_with_economizer_cfm = 0.01
+    return [min_oa_without_economizer_cfm, min_oa_with_economizer_cfm]
+  end
+
+  # Determine if the standard has an exception for demand control ventilation
+  # when an energy recovery device is present.
+  # Unlike ASHRAE 90.1, Title 24 does not have an ERV exception to DCV.
+  # This method is a copy of what is in Standards.AirLoopHVAC.rb and ensures
+  # ERVs will not prevent DCV from being applied to DEER models.
+  def air_loop_hvac_dcv_required_when_erv(air_loop_hvac)
+    dcv_required_when_erv_present = true
+    return dcv_required_when_erv_present
   end
 
   # Determine whether or not this system is required to have an economizer.
@@ -124,36 +146,8 @@
     end
   end
 
-<<<<<<< HEAD
-  # Determines the OA flow rates above which an economizer is required.
-  # Two separate rates, one for systems with an economizer and another
-  # for systems without.
-  # The small numbers here are to reflect that there is not a minimum
-  # airflow requirement in Title 24.
-  # @return [Array<Double>] [min_oa_without_economizer_cfm, min_oa_with_economizer_cfm]
-  def air_loop_hvac_demand_control_ventilation_limits(air_loop_hvac)
-    min_oa_without_economizer_cfm = 0.01
-    min_oa_with_economizer_cfm = 0.01
-    return [min_oa_without_economizer_cfm, min_oa_with_economizer_cfm]
-  end
-
-  # Determine if the standard has an exception for demand control ventilation
-  # when an energy recovery device is present.
-  # Unlike ASHRAE 90.1, Title 24 does not have an ERV exception to DCV.
-  # This method is a copy of what is in Standards.AirLoopHVAC.rb and ensures
-  # ERVs will not prevent DCV from being applied to DEER models.
-  def air_loop_hvac_dcv_required_when_erv(air_loop_hvac)
-    dcv_required_when_erv_present = true
-    return dcv_required_when_erv_present
-  end
-
-  # Determine the limits for the type of economizer present
-  # on the AirLoopHVAC, if any.
-=======
   # Determine the limits for the type of economizer present on the AirLoopHVAC, if any.
   # Enthalpy limit is from MASControl3.
-  #
->>>>>>> cdb5e1de
   # @param air_loop_hvac [OpenStudio::Model::AirLoopHVAC] air loop
   # @param climate_zone [String] ASHRAE climate zone, e.g. 'ASHRAE 169-2013-4A'
   # @return [Array<Double>] [drybulb_limit_f, enthalpy_limit_btu_per_lb, dewpoint_limit_f]
@@ -164,12 +158,8 @@
 
     # Get the OA system and OA controller
     oa_sys = air_loop_hvac.airLoopHVACOutdoorAirSystem
-<<<<<<< HEAD
-    return [nil, nil, nil] unless oa_sys.is_initialized # No OA system
-=======
     return [nil, nil, nil] unless oa_sys.is_initialized
 
->>>>>>> cdb5e1de
     oa_sys = oa_sys.get
     oa_control = oa_sys.getControllerOutdoorAir
     economizer_type = oa_control.getEconomizerControlType
