require 'csv'

class Standard
  attr_accessor :space_multiplier_map
  attr_accessor :standards_data

  # returns the space multiplier map

  # @return [Hash] space multiplier map
  def define_space_multiplier
    return @space_multiplier_map
  end

  # @!group Model

  # Creates a Performance Rating Method (aka Appendix G aka LEED) baseline building model
  # Method used for 90.1-2016 and onward
  #
  # @note Per 90.1, the Performance Rating Method "does NOT offer an alternative compliance path for minimum standard compliance."
  # This means you can't use this method for code compliance to get a permit.
  # @param user_model [OpenStudio::model::Model] User specified OpenStudio model
  # @param building_type [String] the building type
  # @param climate_zone [String] the climate zone
  # @param hvac_building_type [String] the building type for baseline HVAC system determination (90.1-2016 and onward)
  # @param wwr_building_type [String] the building type for baseline WWR determination (90.1-2016 and onward)
  # @param swh_building_type [String] the building type for baseline SWH determination (90.1-2016 and onward)
  # @param custom [String] the custom logic that will be applied during baseline creation.  Valid choices are 'Xcel Energy CO EDA' or '90.1-2007 with addenda dn'.
  #   If nothing is specified, no custom logic will be applied; the process will follow the template logic explicitly.
  # @param sizing_run_dir [String] the directory where the sizing runs will be performed
  # @param run_all_orients [Boolean] indicate weather a baseline model should be created for all 4 orientations: same as user model, +90 deg, +180 deg, +270 deg
  # @param debug [Boolean] If true, will report out more detailed debugging output
  # @return [Bool] returns true if successful, false if not

  # Method used for 90.1-2016 and onward
  def model_create_prm_stable_baseline_building(model, building_type, climate_zone, hvac_building_type, wwr_building_type, swh_building_type, custom = nil, sizing_run_dir = Dir.pwd, run_all_orients = true, debug = false)
    model_create_prm_any_baseline_building(model, building_type, climate_zone, hvac_building_type, wwr_building_type, swh_building_type, true, custom, sizing_run_dir, run_all_orients, debug)
  end

  # Creates a Performance Rating Method (aka Appendix G aka LEED) baseline building model
  # Method used for 90.1-2013 and prior
  # @param user_model [OpenStudio::model::Model] User specified OpenStudio model
  # @param building_type [String] the building type
  # @param climate_zone [String] the climate zone
  # @param custom [String] the custom logic that will be applied during baseline creation.  Valid choices are 'Xcel Energy CO EDA' or '90.1-2007 with addenda dn'.
  #   If nothing is specified, no custom logic will be applied; the process will follow the template logic explicitly.
  # @param sizing_run_dir [String] the directory where the sizing runs will be performed
  # @param debug [Boolean] If true, will report out more detailed debugging output
  def model_create_prm_baseline_building(model, building_type, climate_zone, custom = nil, sizing_run_dir = Dir.pwd, debug = false)
    model_create_prm_any_baseline_building(model, building_type, climate_zone, 'All others', 'All others', 'All others', false, custom, sizing_run_dir, false, debug)
  end

  # Creates a Performance Rating Method (aka Appendix G aka LEED) baseline building model
  # based on the inputs currently in the model.
  #
  # @note Per 90.1, the Performance Rating Method "does NOT offer an alternative compliance path for minimum standard compliance."
  # This means you can't use this method for code compliance to get a permit.
  # @param user_model [OpenStudio::model::Model] User specified OpenStudio model
  # @param building_type [String] the building type
  # @param climate_zone [String] the climate zone
  # @param hvac_building_type [String] the building type for baseline HVAC system determination (90.1-2016 and onward)
  # @param wwr_building_type [String] the building type for baseline WWR determination (90.1-2016 and onward)
  # @param swh_building_type [String] the building type for baseline SWH determination (90.1-2016 and onward)
  # @param model_deep_copy [Boolean] indicate if the baseline model is created based on a deep copy of the user specified model
  # @param custom [String] the custom logic that will be applied during baseline creation.  Valid choices are 'Xcel Energy CO EDA' or '90.1-2007 with addenda dn'.
  #   If nothing is specified, no custom logic will be applied; the process will follow the template logic explicitly.
  # @param sizing_run_dir [String] the directory where the sizing runs will be performed
  # @param run_all_orients [Boolean] indicate weather a baseline model should be created for all 4 orientations: same as user model, +90 deg, +180 deg, +270 deg
  # @param debug [Boolean] If true, will report out more detailed debugging output
  # @return [Bool] returns true if successful, false if not
  def model_create_prm_any_baseline_building(user_model, building_type, climate_zone, hvac_building_type = 'All others', wwr_building_type = 'All others', swh_building_type = 'All others', model_deep_copy = false, custom = nil, sizing_run_dir = Dir.pwd, run_all_orients = false, debug = false)
    # user data process
    bldg_type_hvac_zone_hash = {}
    handle_user_input_data(user_model, climate_zone, hvac_building_type, wwr_building_type, swh_building_type, bldg_type_hvac_zone_hash)
    # NOTE - bldg_type_hvac_zone_hash could be an empty hash if all zones in the models are unconditioned
    # Define different orientation from original orientation
    # for each individual baseline models
    degs_from_org = run_all_orientations(run_all_orients, user_model) ? [0, 90, 180, 270] : [0]

    # Create baseline model for each orientation
    degs_from_org.each do |degs|
      # New baseline model:
      # Starting point is the original proposed model
      # Create a deep copy of the user model if requested
      model = model_deep_copy ? BTAP::FileIO.deep_copy(user_model) : user_model
      model.getBuilding.setName("#{template}-#{building_type}-#{climate_zone} PRM baseline created: #{Time.new}")

      # Rotate building if requested,
      # Site shading isn't rotated
      model_rotate(model, degs) unless degs == 0

      # Perform a sizing run of the proposed model.
      #
      # Among others, one of the goal is to get individual
      # space load to determine each space's conditioning
      # type: conditioned, unconditioned, semiheated.
      if model_create_prm_baseline_building_requires_proposed_model_sizing_run(model)
        # Set up some special reports to be used for baseline system selection later
        # Zone return air flows
        node_list = []
        var_name = 'System Node Standard Density Volume Flow Rate'
        frequency = 'hourly'
        model.getThermalZones.each do |zone|
          port_list = zone.returnPortList
          port_list_objects = port_list.modelObjects
          port_list_objects.each do |node|
            node_name = node.nameString
            node_list << node_name
            output = OpenStudio::Model::OutputVariable.new(var_name, model)
            output.setKeyValue(node_name)
            output.setReportingFrequency(frequency)
          end
        end

        # air loop relief air flows
        var_name = 'System Node Standard Density Volume Flow Rate'
        frequency = 'hourly'
        model.getAirLoopHVACs.sort.each do |air_loop_hvac|
          relief_node = air_loop_hvac.reliefAirNode.get
          output = OpenStudio::Model::OutputVariable.new(var_name, model)
          output.setKeyValue(relief_node.nameString)
          output.setReportingFrequency(frequency)
        end

        # Run the sizing run
        if model_run_sizing_run(model, "#{sizing_run_dir}/SR_PROP#{degs}") == false
          return false
        end

        # Set baseline model space conditioning category based on proposed model
        model.getSpaces.each do |space|
          # Get conditioning category at the space level
          space_conditioning_category = space_conditioning_category(space)

          # Set space conditioning category
          space.additionalProperties.setFeature('space_conditioning_category', space_conditioning_category)
        end

        # The following should be done after a sizing run of the proposed model
        # because the proposed model zone design air flow is needed
        model_identify_return_air_type(model)
      end

      # Remove external shading devices
      OpenStudio.logFree(OpenStudio::Info, 'openstudio.standards.Model', '*** Removing External Shading Devices ***')
      model_remove_external_shading_devices(model)

      # Reduce the WWR and SRR, if necessary
      OpenStudio.logFree(OpenStudio::Info, 'openstudio.standards.Model', '*** Adjusting Window and Skylight Ratios ***')
      sucess, wwr_info = model_apply_prm_baseline_window_to_wall_ratio(model, climate_zone, wwr_building_type)
      model_apply_prm_baseline_skylight_to_roof_ratio(model)

      # Assign building stories to spaces in the building where stories are not yet assigned.
      model_assign_spaces_to_stories(model)

      # Modify the internal loads in each space type, keeping user-defined schedules.
      OpenStudio.logFree(OpenStudio::Info, 'openstudio.standards.Model', '*** Changing Lighting Loads ***')
      model.getSpaceTypes.sort.each do |space_type|
        set_people = false
        set_lights = true
        set_electric_equipment = false
        set_gas_equipment = false
        set_ventilation = false
        set_infiltration = false
        # For PRM, it only applies lights for now.
        space_type_apply_internal_loads(space_type, set_people, set_lights, set_electric_equipment, set_gas_equipment, set_ventilation, set_infiltration)
      end
      # Modify the lighting schedule to handle lighting occupancy sensors
      # Modify the upper limit value of fractional schedule to avoid the fatal error caused by schedule value higher than 1
      space_type_light_sch_change(model)

      # Calculate infiltration as per 90.1 PRM rules
      model_apply_infiltration_standard(model, climate_zone) if /prm/i =~ template

      # If any of the lights are missing schedules, assign an always-off schedule to those lights.
      # This is assumed to be the user's intent in the proposed model.
      model.getLightss.sort.each do |lights|
        if lights.schedule.empty?
          lights.setSchedule(model.alwaysOffDiscreteSchedule)
        end
      end

      OpenStudio.logFree(OpenStudio::Info, 'openstudio.standards.Model', '*** Adding Daylighting Controls ***')

      # Run a sizing run to calculate VLT for layer-by-layer windows.
      if model_create_prm_baseline_building_requires_vlt_sizing_run(model)
        if model_run_sizing_run(model, "#{sizing_run_dir}/SRVLT") == false
          return false
        end
      end

      # Add or remove daylighting controls to each space
      # Add daylighting controls for 90.1-2013 and prior
      # Remove daylighting control for 90.1-PRM-2019 and onward
      model.getSpaces.sort.each do |space|
        if /prm/i =~ template
          space_remove_daylighting_controls(space)
        else
          added = space_add_daylighting_controls(space, false, false)
        end
      end

      OpenStudio.logFree(OpenStudio::Info, 'openstudio.standards.Model', '*** Applying Baseline Constructions ***')

      # Modify some of the construction types as necessary
      model_apply_prm_construction_types(model)

      # Get the groups of zones that define the baseline HVAC systems for later use.
      # This must be done before removing the HVAC systems because it requires knowledge of proposed HVAC fuels.
      OpenStudio.logFree(OpenStudio::Info, 'openstudio.standards.Model', '*** Grouping Zones by Fuel Type and Occupancy Type ***')
      zone_fan_scheds = nil
      if /prm/i !~ template
        sys_groups = model_prm_baseline_system_groups(model, custom)
      else
        sys_groups = model_prm_stable_baseline_system_groups(model, custom, hvac_building_type)
        # Also get hash of zoneName:boolean to record which zones have district heating, if any
        district_heat_zones = get_district_heating_zones(model)

        # Store occupancy and fan operation schedules for each zone before deleting HVAC objects
        zone_fan_scheds = get_fan_schedule_for_each_zone(model)
      end

      # Set the construction properties of all the surfaces in the model
      model_apply_constructions(model, climate_zone, wwr_building_type, wwr_info)

      # Update ground temperature profile (for F/C-factor construction objects)
      model_update_ground_temperature_profile(model, climate_zone)

      # Identify non-mechanically cooled systems if necessary
      model_identify_non_mechanically_cooled_systems(model)

      # Get supply, return, relief fan power for each air loop
      if model_get_fan_power_breakdown
        model.getAirLoopHVACs.sort.each do |air_loop|
          supply_fan_w = air_loop_hvac_get_supply_fan_power(air_loop)
          return_fan_w = air_loop_hvac_get_return_fan_power(air_loop)
          relief_fan_w = air_loop_hvac_get_relief_fan_power(air_loop)

          # Save fan power at the zone to determining
          # baseline fan power
          air_loop.thermalZones.sort.each do |zone|
            zone.additionalProperties.setFeature('supply_fan_w', supply_fan_w.to_f)
            zone.additionalProperties.setFeature('return_fan_w', return_fan_w.to_f)
            zone.additionalProperties.setFeature('relief_fan_w', relief_fan_w.to_f)
          end
        end
      end

      # Remove all HVAC from model, excluding service water heating
      model_remove_prm_hvac(model)

      # Remove all EMS objects from the model
      model_remove_prm_ems_objects(model)

      if /prm/i !~ template

        # Modify the service water heating loops per the baseline rules
        OpenStudio.logFree(OpenStudio::Info, 'openstudio.standards.Model', '*** Cleaning up Service Water Heating Loops ***')
        model_apply_baseline_swh_loops(model, building_type)
      end

      # Determine the baseline HVAC system type for each of the groups of zones and add that system type.
      OpenStudio.logFree(OpenStudio::Info, 'openstudio.standards.Model', '*** Adding Baseline HVAC Systems ***')
      air_loop_name_array = []
      sys_groups.each do |sys_group|
        # Determine the primary baseline system type
        if /prm/i !~ template
          system_type = model_prm_baseline_system_type(model,
                                                       climate_zone,
                                                       sys_group['occ'],
                                                       sys_group['fuel'],
                                                       sys_group['area_ft2'],
                                                       sys_group['stories'],
                                                       custom)
        else
          system_type = model_prm_stable_baseline_system_type(model,
                                                              hvac_building_type,
                                                              climate_zone,
                                                              sys_group['occ'],
                                                              sys_group['fuel'],
                                                              sys_group['building_area_type_ft2'],
                                                              sys_group['stories'],
                                                              sys_group['zones'],
                                                              district_heat_zones)
        end

        sys_group['zones'].sort.each_slice(5) do |zone_list|
          zone_names = []
          zone_list.each do |zone|
            zone_names << zone.name.get.to_s
          end
          OpenStudio.logFree(OpenStudio::Info, 'openstudio.standards.Model', "--- #{zone_names.join(', ')}")
        end

        # Add system type reference to zone
        sys_group['zones'].sort.each do |zone|
          zone.additionalProperties.setFeature('baseline_system_type', system_type[0])
        end

        # Add the system type for these zones
        model_add_prm_baseline_system(model,
                                      system_type[0],
                                      system_type[1],
                                      system_type[2],
                                      system_type[3],
                                      sys_group['zones'],
                                      zone_fan_scheds)
        model.getAirLoopHVACs.each do |air_loop|
          air_loop_name = air_loop.name.get
          unless air_loop_name_array.include?(air_loop_name)
            air_loop.additionalProperties.setFeature('zone_group_type', sys_group['zone_group_type'] || 'None')
            air_loop_name_array << air_loop_name
          end

          # Determine return air type
          plenum, return_air_type = model_determine_baseline_return_air_type(model, system_type[0], air_loop.thermalZones)
          air_loop.thermalZones.sort.each do |zone|
            # Set up return air plenum
            zone.setReturnPlenum(model.getThermalZoneByName(plenum).get) if return_air_type == 'return_plenum'
          end
        end
      end
      # Add system type reference to all air loops
      model.getAirLoopHVACs.sort.each do |air_loop|
        if air_loop.thermalZones[0].additionalProperties.hasFeature('baseline_system_type')
          sys_type = air_loop.thermalZones[0].additionalProperties.getFeatureAsString('baseline_system_type').get
          air_loop.additionalProperties.setFeature('baseline_system_type', sys_type)
        else
          OpenStudio.logFree(OpenStudio::Info, 'openstudio.model.Model', "Thermal zone #{air_loop.thermalZones[0].name} is not associated to a particular system type.")
        end
      end

      # Set the zone sizing SAT for each zone in the model
      OpenStudio.logFree(OpenStudio::Info, 'openstudio.standards.Model', '*** Applying Baseline HVAC System Sizing Settings ***')
      model.getThermalZones.each do |zone|
        thermal_zone_apply_prm_baseline_supply_temperatures(zone) # prm template conditionals added in the methods
      end

      # Set the system sizing properties based on the zone sizing information
      model.getAirLoopHVACs.each do |air_loop|
        air_loop_hvac_apply_prm_sizing_temperatures(air_loop)
      end

      if /prm/i =~ template
        # Set internal load sizing run schedules
        model_apply_prm_baseline_sizing_schedule(model)
      end

      # Set the heating and cooling sizing parameters
      model_apply_prm_sizing_parameters(model)

      OpenStudio.logFree(OpenStudio::Info, 'openstudio.standards.Model', '*** Applying Baseline HVAC System Controls ***')

      # SAT reset, economizers
      model.getAirLoopHVACs.sort.each do |air_loop|
        air_loop_hvac_apply_prm_baseline_controls(air_loop, climate_zone)
      end

      # Apply the baseline system water loop temperature reset control
      model.getPlantLoops.sort.each do |plant_loop|
        # Skip the SWH loops
        next if plant_loop_swh_loop?(plant_loop)

        plant_loop_apply_prm_baseline_temperatures(plant_loop)
      end

      # Run sizing run with the HVAC equipment
      if model_run_sizing_run(model, "#{sizing_run_dir}/SR1") == false
        return false
      end

      # Apply the minimum damper positions, assuming no DDC control of VAV terminals
      model.getAirLoopHVACs.sort.each do |air_loop|
        air_loop_hvac_apply_minimum_vav_damper_positions(air_loop, false)
      end

      if /prm/i !~ template
        # If there are any multi-zone systems, reset damper positions to achieve a 60% ventilation effectiveness minimum for the system
        # following the ventilation rate procedure from 62.1
        model_apply_multizone_vav_outdoor_air_sizing(model)

      end

      # Set the baseline fan power for all air loops
      model.getAirLoopHVACs.sort.each do |air_loop|
        air_loop_hvac_apply_prm_baseline_fan_power(air_loop)
      end

      # Set the baseline fan power for all zone HVAC
      model.getZoneHVACComponents.sort.each do |zone_hvac|
        zone_hvac_component_apply_prm_baseline_fan_power(zone_hvac)
      end

      # Set the baseline number of boilers and chillers
      model.getPlantLoops.sort.each do |plant_loop|
        # Skip the SWH loops
        next if plant_loop_swh_loop?(plant_loop)

        plant_loop_apply_prm_number_of_boilers(plant_loop)
        plant_loop_apply_prm_number_of_chillers(plant_loop, sizing_run_dir)
      end

      # Set the baseline number of cooling towers
      # Must be done after all chillers are added
      model.getPlantLoops.sort.each do |plant_loop|
        # Skip the SWH loops
        next if plant_loop_swh_loop?(plant_loop)

        plant_loop_apply_prm_number_of_cooling_towers(plant_loop)
      end

      # Run sizing run with the new chillers, boilers, and cooling towers to determine capacities
      if model_run_sizing_run(model, "#{sizing_run_dir}/SR2") == false
        return false
      end

      if /prm/i !~ template
        # Set the pumping control strategy and power
        # Must be done after sizing components
        model.getPlantLoops.sort.each do |plant_loop|
          # Skip the SWH loops
          next if plant_loop_swh_loop?(plant_loop)

          plant_loop_apply_prm_baseline_pump_power(plant_loop)
          plant_loop_apply_prm_baseline_pumping_type(plant_loop)
        end

      end

      if /prm/i !~ template
        OpenStudio.logFree(OpenStudio::Info, 'openstudio.standards.Model', '*** Applying Prescriptive HVAC Controls and Equipment Efficiencies ***')

        # Apply the HVAC efficiency standard
        model_apply_hvac_efficiency_standard(model, climate_zone)

      end

      # Fix EMS references.
      # Temporary workaround for OS issue #2598
      model_temp_fix_ems_references(model)

      # Delete all the unused resource objects
      model_remove_unused_resource_objects(model)

      # Add reporting tolerances
      model_add_reporting_tolerances(model)

      # @todo: turn off self shading
      # Set Solar Distribution to MinimalShadowing... problem is when you also have detached shading such as surrounding buildings etc
      # It won't be taken into account, while it should: only self shading from the building itself should be turned off but to my knowledge there isn't a way to do this in E+

      model_status = degs > 0 ? "final_#{degs}" : 'final'
      model.save(OpenStudio::Path.new("#{sizing_run_dir}/#{model_status}.osm"), true)

      # Translate to IDF and save for debugging
      forward_translator = OpenStudio::EnergyPlus::ForwardTranslator.new
      idf = forward_translator.translateModel(model)
      idf_path = OpenStudio::Path.new("#{sizing_run_dir}/#{model_status}.idf")
      idf.save(idf_path, true)
    end
    return true
  end

  # Determine if there needs to be a sizing run after constructions are added
  # so that EnergyPlus can calculate the VLTs of layer-by-layer glazing constructions.
  # These VLT values are needed for the daylighting controls logic for some templates.
  #
  # @param model [OpenStudio::Model::Model] OpenStudio model object
  # @return [Bool] returns true if required, false if not
  def model_create_prm_baseline_building_requires_vlt_sizing_run(model)
    return false # Not required for most templates
  end

  # Determine if there is a need for a proposed model sizing run.
  # A typical application of such sizing run is to determine space
  # conditioning type.
  #
  # @param model [OpenStudio::Model::Model] OpenStudio model object
  #
  # @return [Boolean] Returns true if a sizing run is required
  def model_create_prm_baseline_building_requires_proposed_model_sizing_run(model)
    return false
  end

  # Determine the residential and nonresidential floor areas based on the space type properties for each space.
  # For spaces with no space type, assume nonresidential.
  #
  # @param model [OpenStudio::Model::Model] OpenStudio model object
  # @return [Hash] keys are 'residential' and 'nonresidential', units are m^2
  def model_residential_and_nonresidential_floor_areas(model)
    res_area_m2 = 0
    nonres_area_m2 = 0
    model.getSpaces.sort.each do |space|
      if thermal_zone_residential?(space)
        res_area_m2 += space.floorArea
      else
        nonres_area_m2 += space.floorArea
      end
    end

    return { 'residential' => res_area_m2, 'nonresidential' => nonres_area_m2 }
  end

  # Determine the number of stories spanned by the supplied zones.
  # If all zones on one of the stories have an identical multiplier,
  # assume that the multiplier is a floor multiplier and increase the number of stories accordingly.
  # Stories do not have to be contiguous.
  #
  # @param model [OpenStudio::Model::Model] OpenStudio model object
  # @param zones [Array<OpenStudio::Model::ThermalZone>] an array of zones
  # @return [Integer] the number of stories spanned
  def model_num_stories_spanned(model, zones)
    # Get the story object for all zones
    stories = []
    zones.each do |zone|
      zone.spaces.each do |space|
        story = space.buildingStory
        next if story.empty?

        stories << story.get
      end
    end

    # Reduce down to the unique set of stories
    stories = stories.uniq

    # Tally up stories including multipliers
    num_stories = 0
    stories.each do |story|
      num_stories += building_story_floor_multiplier(story)
    end

    return num_stories
  end

  # Categorize zones by occupancy type and fuel type, where the types depend on the standard.
  #
  # @param model [OpenStudio::Model::Model] OpenStudio model object
  # @param custom [String] custom fuel type
  # @return [Array<Hash>] an array of hashes, one for each zone,
  #   with the keys 'zone', 'type' (occ type), 'fuel', and 'area'
  def model_zones_with_occ_and_fuel_type(model, custom)
    zones = []

    model.getThermalZones.sort.each do |zone|
      # Skip plenums
      if thermal_zone_plenum?(zone)
        OpenStudio.logFree(OpenStudio::Info, 'openstudio.standards.Model', "Zone #{zone.name} is a plenum.  It will not be assigned a baseline system.")
        next
      end

      # Skip unconditioned zones
      heated = thermal_zone_heated?(zone)
      cooled = thermal_zone_cooled?(zone)
      if !heated && !cooled
        OpenStudio.logFree(OpenStudio::Info, 'openstudio.standards.Model', "Zone #{zone.name} is unconditioned.  It will not be assigned a baseline system.")
        next
      end

      zn_hash = {}

      # The zone object
      zn_hash['zone'] = zone

      # Floor area
      zn_hash['area'] = zone.floorArea

      # Occupancy type
      zn_hash['occ'] = thermal_zone_occupancy_type(zone)

      # Building type
      zn_hash['bldg_type'] = thermal_zone_building_type(zone)

      # Fuel type
      if /prm/i !~ template
        # for 2013 and prior, baseline fuel = proposed fuel
        zn_hash['fuel'] = thermal_zone_fossil_or_electric_type(zone, custom)
      else
        # for 2016 and later, use fuel to identify zones with district energy
        zone_fuels = ''
        htg_fuels = zone.heating_fuels
        if htg_fuels.include?('DistrictHeating')
          zone_fuels = 'DistrictHeating'
        end
        clg_fuels = zone.cooling_fuels
        if clg_fuels.include?('DistrictCooling')
          zone_fuels += 'DistrictCooling'
        end
        zn_hash['fuel'] = zone_fuels
      end
      zones << zn_hash
    end

    return zones
  end

  # Determine the dominant and exceptional areas of the building based on fuel types and occupancy types.
  #
  # @param model [OpenStudio::Model::Model] OpenStudio model object
  # @param custom [String] custom fuel type
  # @return [Array<Hash>] an array of hashes of area information,
  #   with keys area_ft2, type, fuel, and zones (an array of zones)
  def model_prm_baseline_system_groups(model, custom)
    # Define the minimum area for the
    # exception that allows a different
    # system type in part of the building.
    exception_min_area_m2 = model_prm_baseline_system_group_minimum_area(model, custom)
    exception_min_area_ft2 = OpenStudio.convert(exception_min_area_m2, 'm^2', 'ft^2').get

    # Get occupancy type, fuel type, and area information for all zones,
    # excluding unconditioned zones.
    # Occupancy types are:
    # Residential
    # NonResidential
    # (and for 90.1-2013)
    # PublicAssembly
    # Retail
    # Fuel types are:
    # fossil
    # electric
    # (and for Xcel Energy CO EDA)
    # fossilandelectric
    zones = model_zones_with_occ_and_fuel_type(model, custom)

    # Ensure that there is at least one conditioned zone
    if zones.size.zero?
      OpenStudio.logFree(OpenStudio::Warn, 'openstudio.standards.Model', 'The building does not appear to have any conditioned zones. Make sure zones have thermostat with appropriate heating and cooling setpoint schedules.')
      return []
    end

    # Group the zones by occupancy type
    type_to_area = Hash.new { 0.0 }
    zones_grouped_by_occ = zones.group_by { |z| z['occ'] }

    # Determine the dominant occupancy type by area
    zones_grouped_by_occ.each do |occ_type, zns|
      zns.each do |zn|
        type_to_area[occ_type] += zn['area']
      end
    end
    dom_occ = type_to_area.sort_by { |k, v| v }.reverse[0][0]

    # Get the dominant occupancy type group
    dom_occ_group = zones_grouped_by_occ[dom_occ]

    # Check the non-dominant occupancy type groups to see if they are big enough to trigger the occupancy exception.
    # If they are, leave the group standing alone.
    # If they are not, add the zones in that group back to the dominant occupancy type group.
    occ_groups = []
    zones_grouped_by_occ.each do |occ_type, zns|
      # Skip the dominant occupancy type
      next if occ_type == dom_occ

      # Add up the floor area of the group
      area_m2 = 0
      zns.each do |zn|
        area_m2 += zn['area']
      end
      area_ft2 = OpenStudio.convert(area_m2, 'm^2', 'ft^2').get

      # If the non-dominant group is big enough, preserve that group.
      if area_ft2 > exception_min_area_ft2
        occ_groups << [occ_type, zns]
        OpenStudio.logFree(OpenStudio::Info, 'openstudio.standards.Model', "The portion of the building with an occupancy type of #{occ_type} is bigger than the minimum exception area of #{exception_min_area_ft2.round} ft2.  It will be assigned a separate HVAC system type.")
        # Otherwise, add the zones back to the dominant group.
      else
        dom_occ_group += zns
      end
    end
    # Add the dominant occupancy group to the list
    occ_groups << [dom_occ, dom_occ_group]

    # Inside of each remaining occupancy group, determine the dominant fuel type.
    # This determination should only include zones that are part of the dominant area type inside of this group.
    occ_and_fuel_groups = []
    occ_groups.each do |occ_type, zns|
      # Separate the zones that are part of the dominant occ type
      dom_occ_zns = []
      nondom_occ_zns = []
      zns.each do |zn|
        if zn['occ'] == occ_type
          dom_occ_zns << zn
        else
          nondom_occ_zns << zn
        end
      end

      # Determine the dominant fuel type from the subset of the dominant area type zones
      fuel_to_area = Hash.new { 0.0 }
      zones_grouped_by_fuel = dom_occ_zns.group_by { |z| z['fuel'] }
      zones_grouped_by_fuel.each do |fuel, zns_by_fuel|
        zns_by_fuel.each do |zn|
          fuel_to_area[fuel] += zn['area']
        end
      end

      sorted_by_area = fuel_to_area.sort_by { |k, v| v }.reverse
      dom_fuel = sorted_by_area[0][0]

      # Don't allow unconditioned to be the dominant fuel, go to the next biggest
      if dom_fuel == 'unconditioned'
        if sorted_by_area.size > 1
          dom_fuel = sorted_by_area[1][0]
        else
          OpenStudio.logFree(OpenStudio::Error, 'openstudio.standards.Model', 'The fuel type was not able to be determined for any zones in this model.  Run with debug messages enabled to see possible reasons.')
          return []
        end
      end

      # Get the dominant fuel type group
      dom_fuel_group = {}
      dom_fuel_group['occ'] = occ_type
      dom_fuel_group['fuel'] = dom_fuel
      dom_fuel_group['zones'] = zones_grouped_by_fuel[dom_fuel]

      # The zones that aren't part of the dominant occ type are automatically added to the dominant fuel group
      dom_fuel_group['zones'] += nondom_occ_zns

      # Check the non-dominant occupancy type groups to see if they are big enough to trigger the occupancy exception.
      # If they are, leave the group standing alone.
      # If they are not, add the zones in that group back to the dominant occupancy type group.
      zones_grouped_by_fuel.each do |fuel_type, zns_by_fuel|
        # Skip the dominant occupancy type
        next if fuel_type == dom_fuel

        # Add up the floor area of the group
        area_m2 = 0
        zns_by_fuel.each do |zn|
          area_m2 += zn['area']
        end
        area_ft2 = OpenStudio.convert(area_m2, 'm^2', 'ft^2').get

        # If the non-dominant group is big enough, preserve that group.
        if area_ft2 > exception_min_area_ft2
          group = {}
          group['occ'] = occ_type
          group['fuel'] = fuel_type
          group['zones'] = zns_by_fuel
          occ_and_fuel_groups << group
          OpenStudio.logFree(OpenStudio::Info, 'openstudio.standards.Model', "The portion of the building with an occupancy type of #{occ_type} and fuel type of #{fuel_type} is bigger than the minimum exception area of #{exception_min_area_ft2.round} ft2.  It will be assigned a separate HVAC system type.")
          # Otherwise, add the zones back to the dominant group.
        else
          dom_fuel_group['zones'] += zns_by_fuel
        end
      end
      # Add the dominant occupancy group to the list
      occ_and_fuel_groups << dom_fuel_group
    end

    # Moved heated-only zones into their own groups.
    # Per the PNNL PRM RM, this must be done AFTER the dominant occ and fuel types are determined
    # so that heated-only zone areas are part of the determination.
    final_groups = []
    occ_and_fuel_groups.each do |gp|
      # Skip unconditioned groups
      next if gp['fuel'] == 'unconditioned'

      heated_only_zones = []
      heated_cooled_zones = []
      gp['zones'].each do |zn|
        if thermal_zone_heated?(zn['zone']) && !thermal_zone_cooled?(zn['zone'])
          heated_only_zones << zn
        else
          heated_cooled_zones << zn
        end
      end
      gp['zones'] = heated_cooled_zones

      # Add the group (less unheated zones) to the final list
      final_groups << gp

      # If there are any heated-only zones, create a new group for them.
      unless heated_only_zones.empty?
        htd_only_group = {}
        htd_only_group['occ'] = 'heatedonly'
        htd_only_group['fuel'] = gp['fuel']
        htd_only_group['zones'] = heated_only_zones
        final_groups << htd_only_group
      end
    end

    # Calculate the area for each of the final groups and replace the zone hashes with the zone objects
    final_groups.each do |gp|
      area_m2 = 0.0
      gp_zns = []
      gp['zones'].each do |zn|
        area_m2 += zn['area']
        gp_zns << zn['zone']
      end
      area_ft2 = OpenStudio.convert(area_m2, 'm^2', 'ft^2').get
      gp['area_ft2'] = area_ft2
      gp['zones'] = gp_zns
    end

    # @todo Remove the secondary zones before
    # determining the area used to pick the HVAC system, per PNNL PRM RM

    # If there is any district heating or district cooling in the proposed building, the heating and cooling
    # fuels in the entire baseline building are changed for the purposes of HVAC system assignment
    all_htg_fuels = []
    all_clg_fuels = []
    model.getThermalZones.sort.each do |zone|
      all_htg_fuels += zone.heating_fuels
      all_clg_fuels += zone.cooling_fuels
    end

    purchased_heating = false
    purchased_cooling = false

    # Purchased heating
    if all_htg_fuels.include?('DistrictHeating')
      purchased_heating = true
    end

    # Purchased cooling
    if all_clg_fuels.include?('DistrictCooling')
      purchased_cooling = true
    end

    # Categorize
    district_fuel = nil
    if purchased_heating && purchased_cooling
      district_fuel = 'purchasedheatandcooling'
      OpenStudio.logFree(OpenStudio::Info, 'openstudio.standards.Model', 'The proposed model included purchased heating and cooling.  All baseline building system selection will be based on this information.')
    elsif purchased_heating && !purchased_cooling
      district_fuel = 'purchasedheat'
      OpenStudio.logFree(OpenStudio::Info, 'openstudio.standards.Model', 'The proposed model included purchased heating.  All baseline building system selection will be based on this information.')
    elsif !purchased_heating && purchased_cooling
      district_fuel = 'purchasedcooling'
      OpenStudio.logFree(OpenStudio::Info, 'openstudio.standards.Model', 'The proposed model included purchased cooling.  All baseline building system selection will be based on this information.')
    end

    # Change the fuel in all final groups if district systems were found.
    if district_fuel
      final_groups.each do |gp|
        gp['fuel'] = district_fuel
      end
    end

    # Determine the number of stories spanned by each group and report out info.
    final_groups.each do |group|
      # Determine the number of stories this group spans
      num_stories = model_num_stories_spanned(model, group['zones'])
      group['stories'] = num_stories
      # Report out the final grouping
      OpenStudio.logFree(OpenStudio::Info, 'openstudio.standards.Model', "Final system type group: occ = #{group['occ']}, fuel = #{group['fuel']}, area = #{group['area_ft2'].round} ft2, num stories = #{group['stories']}, zones:")
      group['zones'].sort.each_slice(5) do |zone_list|
        zone_names = []
        zone_list.each do |zone|
          zone_names << zone.name.get.to_s
        end
        OpenStudio.logFree(OpenStudio::Info, 'openstudio.standards.Model', "--- #{zone_names.join(', ')}")
      end
    end

    return final_groups
  end

  # Assign spaces to system groups based on building area type
  # For now, there is only one building area type for a model
  # For stable baseline, heating type is based on climate, not proposed heating type
  # Isolate zones that have heating-only or district (purchased) heat or chilled water
  # @param hvac_building_type [String] key for prm_baseline_hvac table
  # @return [Array<Hash>] an array of hashes of area information,
  # with keys area_ft2, type, fuel, and zones (an array of zones)
  def model_prm_stable_baseline_system_groups(model, custom, hvac_building_type)
    # Build zones hash of [zone, zone area, occupancy type, building type, fuel]
    zones = model_zones_with_occ_and_fuel_type(model, custom)

    # Ensure that there is at least one conditioned zone
    if zones.size.zero?
      OpenStudio.logFree(OpenStudio::Warn, 'openstudio.standards.Model', 'The building does not appear to have any conditioned zones. Make sure zones have thermostat with appropriate heating and cooling setpoint schedules.')
      return []
    end

    # Consider special rules for computer rooms
    # need load of all

    # Get cooling load of all computer rooms to establish system types
    comp_room_loads = {}
    bldg_comp_room_load = 0
    zones.each do |zn|
      zone_load = 0.0
      has_computer_room = false
      # First check if any space in zone has a computer room
      zn['zone'].spaces.each do |space|
        if space.spaceType.get.standardsSpaceType.get == 'computer room'
          has_computer_room = true
          break
        end
      end
      if has_computer_room
        # Collect load for entire zone
        zone_load_w = zn['zone'].coolingDesignLoad.to_f
        zone_load_w *= zn['zone'].floorArea * zn['zone'].multiplier
        zone_load = OpenStudio.convert(zone_load_w, 'W', 'Btu/hr').get
      end
      comp_room_loads[zn['zone'].name.get] = zone_load
      bldg_comp_room_load += zone_load
    end

    # Lab zones are grouped separately if total lab exhaust in building > 15000 cfm
    # Make list of zone objects that contain laboratory spaces
    lab_zones = []
    has_lab_spaces = {}
    model.getThermalZones.sort.each do |zone|
      # Check if this zone includes laboratory space
      zone.spaces.each do |space|
        spacetype = space.spaceType.get.standardsSpaceType.get
        has_lab_spaces[zone.name.get] = false
        if space.spaceType.get.standardsSpaceType.get == 'laboratory'
          lab_zones << zone
          has_lab_spaces[zone.name.get] = true
          break
        end
      end
    end

    lab_exhaust_si = 0
    lab_relief_si = 0
    if !lab_zones.empty?
      # Build a hash of return_node:zone_name
      node_list = {}
      zone_return_flow_si = Hash.new(0)
      var_name = 'System Node Standard Density Volume Flow Rate'
      frequency = 'hourly'
      model.getThermalZones.each do |zone|
        port_list = zone.returnPortList
        port_list_objects = port_list.modelObjects
        port_list_objects.each do |node|
          node_name = node.nameString
          node_list[node_name] = zone.name.get
        end
        zone_return_flow_si[zone.name.get] = 0
      end

      # Get return air flow for each zone (even non-lab zones are needed)
      # Take from hourly reports created during sizing run
      node_list.each do |node_name, zone_name|
        sql = model.sqlFile
        if sql.is_initialized
          sql = sql.get
          query = "SELECT ReportDataDictionaryIndex FROM ReportDataDictionary WHERE KeyValue = '#{node_name}' COLLATE NOCASE"
          val = sql.execAndReturnFirstDouble(query)
          query = "SELECT MAX(Value) FROM ReportData WHERE ReportDataDictionaryIndex = '#{val.get}'"
          val = sql.execAndReturnFirstDouble(query)
          if val.is_initialized
            result = OpenStudio::OptionalDouble.new(val.get)
          end
          zone_return_flow_si[zone_name] += result.to_f
        end
      end

      # Calc ratio of Air Loop relief to sum of zone return for each air loop
      # and store in zone hash

      # For each air loop, get relief air flow and calculate lab exhaust from the central air handler
      # Take from hourly reports created during sizing run
      zone_relief_flow_si = {}
      model.getAirLoopHVACs.sort.each do |air_loop_hvac|
        # First get relief air flow from sizing run sql file
        relief_node = air_loop_hvac.reliefAirNode.get
        node_name = relief_node.nameString
        relief_flow_si = 0
        relief_fraction = 0
        sql = model.sqlFile
        if sql.is_initialized
          sql = sql.get
          query = "SELECT ReportDataDictionaryIndex FROM ReportDataDictionary WHERE KeyValue = '#{node_name}' COLLATE NOCASE"
          val = sql.execAndReturnFirstDouble(query)
          query = "SELECT MAX(Value) FROM ReportData WHERE ReportDataDictionaryIndex = '#{val.get}'"
          val = sql.execAndReturnFirstDouble(query)
          if val.is_initialized
            result = OpenStudio::OptionalDouble.new(val.get)
          end
          relief_flow_si = result.to_f
        end

        # Get total flow of zones on this air loop
        total_zone_return_si = 0
        air_loop_hvac.thermalZones.each do |zone|
          total_zone_return_si += zone_return_flow_si[zone.name.get]
        end

        relief_fraction = relief_flow_si / total_zone_return_si unless total_zone_return_si == 0

        # For each zone calc total effective exhaust
        air_loop_hvac.thermalZones.each do |zone|
          zone_relief_flow_si[zone.name.get] = relief_fraction * zone_return_flow_si[zone.name.get]
        end
      end

      # Now check for exhaust driven by zone exhaust fans
      lab_zones.each do |zone|
        zone.equipment.each do |zone_equipment|
          # Get tally of exhaust fan flow
          if zone_equipment.to_FanZoneExhaust.is_initialized
            zone_exh_fan = zone_equipment.to_FanZoneExhaust.get
            # Check if any spaces in this zone are laboratory
            lab_exhaust_si += zone_exh_fan.maximumFlowRate.get
          end
        end

        # Also account for outdoor air exhausted from this zone via return/relief
        lab_relief_si += zone_relief_flow_si[zone.name.get]
      end
    end

    lab_exhaust_si += lab_relief_si
    lab_exhaust_cfm = OpenStudio.convert(lab_exhaust_si, 'm^3/s', 'cfm').get

    # Isolate computer rooms onto separate groups
    # Computer rooms may need to be split to two groups, depending on load
    # Isolate heated-only and destrict cooling zones onto separate groups
    # District heating does not require separate group
    final_groups = []
    # Initialize arrays of zone objects by category
    heated_only_zones = []
    heated_cooled_zones = []
    district_cooled_zones = []
    comp_room_svav_zones = []
    comp_room_psz_zones = []
    dist_comp_room_svav_zones = []
    dist_comp_room_psz_zones = []
    lab_zones = []

    total_area_ft2 = 0
    zones.each do |zn|
      if thermal_zone_heated?(zn['zone']) && !thermal_zone_cooled?(zn['zone'])
        heated_only_zones << zn['zone']
      elsif comp_room_loads[zn['zone'].name.get] > 0
        # This is a computer room zone
        if bldg_comp_room_load > 3_000_000 || comp_room_loads[zn['zone'].name.get] > 600_000
          # System 11
          if zn['fuel'].include?('DistrictCooling')
            dist_comp_room_svav_zones << zn['zone']
          else
            comp_room_svav_zones << zn['zone']
          end
        else
          # PSZ
          if zn['fuel'].include?('DistrictCooling')
            dist_comp_room_psz_zones << zn['zone']
          else
            comp_room_psz_zones << zn['zone']
          end
        end

      elsif has_lab_spaces[zn['zone'].name.get] && lab_exhaust_cfm > 15_000
        lab_zones << zn['zone']
      elsif zn['fuel'].include?('DistrictCooling')
        district_cooled_zones << zn['zone']
      else
        heated_cooled_zones << zn['zone']
      end
      # Collect total floor area of all zones for this building area type
      area_m2 = zn['zone'].floorArea * zn['zone'].multiplier
      total_area_ft2 += OpenStudio.convert(area_m2, 'm^2', 'ft^2').get
    end

    # Build final_groups array
    unless heated_only_zones.empty?
      htd_only_group = {}
      htd_only_group['occ'] = 'heated-only storage'
      htd_only_group['fuel'] = 'any'
      htd_only_group['zone_group_type'] = 'heated_only_zones'
      area_m2 = 0
      heated_only_zones.each do |zone|
        area_m2 += zone.floorArea * zone.multiplier
      end
      area_ft2 = OpenStudio.convert(area_m2, 'm^2', 'ft^2').get
      htd_only_group['group_area_ft2'] = area_ft2
      htd_only_group['building_area_type_ft2'] = total_area_ft2
      htd_only_group['zones'] = heated_only_zones
      final_groups << htd_only_group
    end
    unless district_cooled_zones.empty?
      district_cooled_group = {}
      district_cooled_group['occ'] = hvac_building_type
      district_cooled_group['fuel'] = 'districtcooling'
      district_cooled_group['zone_group_type'] = 'district_cooled_zones'
      area_m2 = 0
      district_cooled_zones.each do |zone|
        area_m2 += zone.floorArea * zone.multiplier
      end
      area_ft2 = OpenStudio.convert(area_m2, 'm^2', 'ft^2').get
      district_cooled_group['group_area_ft2'] = area_ft2
      district_cooled_group['building_area_type_ft2'] = total_area_ft2
      district_cooled_group['zones'] = district_cooled_zones
      # store info if any zone has district, fuel, or electric heating
      district_cooled_group['fuel'] = get_group_heat_types(model, district_cooled_zones)
      final_groups << district_cooled_group
    end
    unless heated_cooled_zones.empty?
      heated_cooled_group = {}
      heated_cooled_group['occ'] = hvac_building_type
      heated_cooled_group['fuel'] = 'any'
      heated_cooled_group['zone_group_type'] = 'heated_cooled_zones'
      area_m2 = 0
      heated_cooled_zones.each do |zone|
        area_m2 += zone.floorArea * zone.multiplier
      end
      area_ft2 = OpenStudio.convert(area_m2, 'm^2', 'ft^2').get
      heated_cooled_group['group_area_ft2'] = area_ft2
      heated_cooled_group['building_area_type_ft2'] = total_area_ft2
      heated_cooled_group['zones'] = heated_cooled_zones
      # store info if any zone has district, fuel, or electric heating
      heated_cooled_group['fuel'] = get_group_heat_types(model, heated_cooled_zones)
      final_groups << heated_cooled_group
    end
    unless lab_zones.empty?
      lab_group = {}
      lab_group['occ'] = hvac_building_type
      lab_group['fuel'] = 'any'
      lab_group['zone_group_type'] = 'lab_zones'
      area_m2 = 0
      lab_zones.each do |zone|
        area_m2 += zone.floorArea * zone.multiplier
      end
      area_ft2 = OpenStudio.convert(area_m2, 'm^2', 'ft^2').get
      lab_group['group_area_ft2'] = area_ft2
      lab_group['building_area_type_ft2'] = total_area_ft2
      lab_group['zones'] = lab_zones
      # store info if any zone has district, fuel, or electric heating
      lab_group['fuel'] = get_group_heat_types(model, lab_zones)
      final_groups << lab_group
    end
    unless comp_room_svav_zones.empty?
      comp_room_svav_group = {}
      comp_room_svav_group['occ'] = 'computer room szvav'
      comp_room_svav_group['fuel'] = 'any'
      comp_room_svav_group['zone_group_type'] = 'computer_zones'
      area_m2 = 0
      comp_room_svav_zones.each do |zone|
        area_m2 += zone.floorArea * zone.multiplier
      end
      area_ft2 = OpenStudio.convert(area_m2, 'm^2', 'ft^2').get
      comp_room_svav_group['group_area_ft2'] = area_ft2
      comp_room_svav_group['building_area_type_ft2'] = total_area_ft2
      comp_room_svav_group['zones'] = comp_room_svav_zones
      # store info if any zone has district, fuel, or electric heating
      comp_room_svav_group['fuel'] = get_group_heat_types(model, comp_room_svav_zones)
      final_groups << comp_room_svav_group
    end
    unless comp_room_psz_zones.empty?
      comp_room_psz_group = {}
      comp_room_psz_group['occ'] = 'computer room psz'
      comp_room_psz_group['fuel'] = 'any'
      comp_room_psz_group['zone_group_type'] = 'computer_zones'
      area_m2 = 0
      comp_room_psz_zones.each do |zone|
        area_m2 += zone.floorArea * zone.multiplier
      end
      area_ft2 = OpenStudio.convert(area_m2, 'm^2', 'ft^2').get
      comp_room_psz_group['group_area_ft2'] = area_ft2
      comp_room_psz_group['building_area_type_ft2'] = total_area_ft2
      comp_room_psz_group['zones'] = comp_room_psz_zones
      # store info if any zone has district, fuel, or electric heating
      comp_room_psz_group['fuel'] = get_group_heat_types(model, comp_room_psz_zones)
      final_groups << comp_room_psz_group
    end
    unless dist_comp_room_svav_zones.empty?
      dist_comp_room_svav_group = {}
      dist_comp_room_svav_group['occ'] = hvac_building_type
      dist_comp_room_svav_group['fuel'] = 'districtcooling'
      dist_comp_room_svav_group['zone_group_type'] = 'computer_zones'
      area_m2 = 0
      dist_comp_room_svav_zones.each do |zone|
        area_m2 += zone.floorArea * zone.multiplier
      end
      area_ft2 = OpenStudio.convert(area_m2, 'm^2', 'ft^2').get
      dist_comp_room_svav_group['group_area_ft2'] = area_ft2
      dist_comp_room_svav_group['building_area_type_ft2'] = total_area_ft2
      dist_comp_room_svav_group['zones'] = dist_comp_room_svav_zones
      # store info if any zone has district, fuel, or electric heating
      dist_comp_room_svav_group['fuel'] = get_group_heat_types(model, dist_comp_room_svav_zones)
      final_groups << dist_comp_room_svav_group
    end
    unless dist_comp_room_psz_zones.empty?
      dist_comp_room_psz_group = {}
      dist_comp_room_psz_group['occ'] = hvac_building_type
      dist_comp_room_psz_group['fuel'] = 'districtcooling'
      dist_comp_room_psz_group['zone_group_type'] = 'computer_zones'
      area_m2 = 0
      dist_comp_room_psz_zones.each do |zone|
      end
      area_ft2 = OpenStudio.convert(area_m2, 'm^2', 'ft^2').get
      dist_comp_room_psz_group['group_area_ft2'] = area_ft2
      dist_comp_room_psz_group['building_area_type_ft2'] = total_area_ft2
      dist_comp_room_psz_group['zones'] = dist_comp_room_psz_zones
      # store info if any zone has district, fuel, or electric heating
      dist_comp_room_psz_group['fuel'] = get_group_heat_types(model, dist_comp_room_psz_zones)
      final_groups << dist_comp_room_psz_group
    end

    ngrps = final_groups.count
    # Determine the number of stories spanned by each group and report out info.
    final_groups.each do |group|
      # Determine the number of stories this group spans
      num_stories = model_num_stories_spanned(model, group['zones'])
      group['stories'] = num_stories
      # Report out the final grouping
      OpenStudio.logFree(OpenStudio::Info, 'openstudio.standards.Model', "Final system type group: occ = #{group['occ']}, fuel = #{group['fuel']}, area = #{group['group_area_ft2'].round} ft2, num stories = #{group['stories']}, zones:")
      group['zones'].sort.each_slice(5) do |zone_list|
        zone_names = []
        zone_list.each do |zone|
          zone_names << zone.name.get.to_s
        end
        OpenStudio.logFree(OpenStudio::Info, 'openstudio.standards.Model', "--- #{zone_names.join(', ')}")
      end
    end

    return final_groups
  end

  # Before deleting proposed HVAC components, determine for each zone if it has district heating
  # @return [Hash] of boolean with zone name as key
  def get_district_heating_zones(model)
    has_district_hash = {}
    model.getThermalZones.sort.each do |zone|
      has_district_hash['building'] = false
      htg_fuels = zone.heating_fuels
      if htg_fuels.include?('DistrictHeating')
        has_district_hash[zone.name] = true
        has_district_has['building'] = true
      else
        has_district_hash[zone.name] = false
      end
    end
    return has_district_hash
  end

  # Get list of heat types across a list of zones
  # @param zones [array of objects] array of zone objects
  # @return [string] concatenated string showing different fuel types in a group of zones
  def get_group_heat_types(model, zones)
    heat_list = ''
    has_district_heat = false
    has_fuel_heat = false
    has_elec_heat = false
    zones.each do |zone|
      if zone.heating_fuels.include?('DistrictHeating')
        has_district_heat = true
      end
      other_heat = thermal_zone_fossil_or_electric_type(zone, '')
      if other_heat == 'fossil'
        has_fuel_heat = true
      elsif other_heat == 'electric'
        has_elec_heat = true
      end
    end
    if has_district_heat
      heat_list = 'districtheating'
    end
    if has_fuel_heat
      heat_list += '_fuel'
    end
    if has_elec_heat
      heat_list += '_electric'
    end
    return heat_list
  end

  # Store fan operation schedule for each zone before deleting HVAC objects
  # @author Doug Maddox, PNNL
  # @param model [object]
  # @return [hash] of zoneName:fan_schedule_8760
  def get_fan_schedule_for_each_zone(model)
    fan_sch_names = {}

    # Start with air loops
    model.getAirLoopHVACs.sort.each do |air_loop_hvac|
      fan_schedule_8760 = []
      # Check for availability managers
      # Assume only AvailabilityManagerScheduled will control fan schedule
      # TODO: also check AvailabilityManagerScheduledOn
      avail_mgrs = air_loop_hvac.availabilityManagers
      # if avail_mgrs.is_initialized
      if !avail_mgrs.nil?
        avail_mgrs.each do |avail_mgr|
          # avail_mgr = avail_mgr.get
          # Check each type of AvailabilityManager
          # If the current one matches, get the fan schedule
          if avail_mgr.to_AvailabilityManagerScheduled.is_initialized
            avail_mgr = avail_mgr.to_AvailabilityManagerScheduled.get
            fan_schedule = avail_mgr.schedule
            # fan_sch_translator = ScheduleTranslator.new(model, fan_schedule)
            # fan_sch_ruleset = fan_sch_translator.translate
            fan_schedule_8760 = get_8760_values_from_schedule(model, fan_schedule)
          end
        end
      end
      if fan_schedule_8760.empty?
        # If there are no availability managers, then use the schedule in the supply fan object
        # Note: testing showed that the fan object schedule is not used by OpenStudio
        # Instead, get the fan schedule from the air_loop_hvac object
        # fan_object = nil
        # fan_object = get_fan_object_for_airloop(model, air_loop_hvac)
        fan_object = 'nothing'
        if !fan_object.nil?
          # fan_schedule = fan_object.availabilitySchedule
          fan_schedule = air_loop_hvac.availabilitySchedule
        else
          OpenStudio.logFree(OpenStudio::Info, 'openstudio.standards.Model', "Failed to retreive fan object for AirLoop #{air_loop_hvac.name}")
        end
        fan_schedule_8760 = get_8760_values_from_schedule(model, fan_schedule)
      end

      # Assign this schedule to each zone on this air loop
      air_loop_hvac.thermalZones.each do |zone|
        fan_sch_names[zone.name.get] = fan_schedule_8760
      end
    end

    # Handle Zone equipment
    model.getThermalZones.sort.each do |zone|
      if !fan_sch_names.key?(zone.name.get)
        # This zone was not assigned a schedule via air loop
        # Check for zone equipment fans
        zone.equipment.each do |zone_equipment|
          next if zone_equipment.to_FanZoneExhaust.is_initialized

          # get fan schedule
          fan_object = zone_hvac_get_fan_object(zone_equipment)
          if !fan_object.nil?
            fan_schedule = fan_object.availabilitySchedule
            fan_schedule_8760 = get_8760_values_from_schedule(model, fan_schedule)
            fan_sch_names[zone.name.get] = fan_schedule_8760
            break
          end
        end
      end
    end

    return fan_sch_names
  end

  # Get the supply fan object for an air loop
  # @author Doug Maddox, PNNL
  # @param model [object]
  # @param air_loop [object]
  # @return [object] supply fan of zone equipment component
  def get_fan_object_for_airloop(model, air_loop)
    if !air_loop.supplyFan.empty?
      fan_component = air_loop.supplyFan.get
    else
      # Check if system has unitary wrapper
      air_loop.supplyComponents.each do |component|
        # Get the object type, getting the internal coil
        # type if inside a unitary system.
        obj_type = component.iddObjectType.valueName.to_s
        fan_component = nil
        case obj_type
        when 'OS_AirLoopHVAC_UnitaryHeatCool_VAVChangeoverBypass'
          component = component.to_AirLoopHVACUnitaryHeatCoolVAVChangeoverBypass.get
          fan_component = component.supplyFan.get
        when 'OS_AirLoopHVAC_UnitaryHeatPump_AirToAir'
          component = component.to_AirLoopHVACUnitaryHeatPumpAirToAir.get
          fan_component = component.supplyFan.get
        when 'OS_AirLoopHVAC_UnitaryHeatPump_AirToAir_MultiSpeed'
          component = component.to_AirLoopHVACUnitaryHeatPumpAirToAirMultiSpeed.get
          fan_component = component.supplyFan.get
        when 'OS_AirLoopHVAC_UnitarySystem'
          component = component.to_AirLoopHVACUnitarySystem.get
          fan_component = component.supplyFan.get
        end

        if !fan_component.nil?
          break
        end
      end
    end

    # Get the fan object for this fan
    fan_obj_type = fan_component.iddObjectType.valueName.to_s
    case fan_obj_type
    when 'OS_Fan_OnOff'
      fan_obj = fan_component.to_FanOnOff.get
    when 'OS_Fan_ConstantVolume'
      fan_obj = fan_component.to_FanConstantVolume.get
    when 'OS_Fan_SystemModel'
      fan_obj = fan_component.to_FanSystemModel.get
    when 'OS_Fan_VariableVolume'
      fan_obj = fan_component.to_FanVariableVolume.get
    end
    return fan_obj
  end

  # Convert from schedule object to array of hourly values for entire year
  # Array will include extra 24 values for leap year
  # Array will also include extra 24 values at end for holiday day type
  # @author: Doug Maddox, PNNL
  # @param: model [Object]
  # @param: fan_schedule [Object]
  # @return: [Array<String>] annual hourly values from schedule
  def get_8760_values_from_schedule(model, fan_schedule)
    sch_object_type = fan_schedule.iddObjectType.valueName.to_s
    fan_8760 = nil
    case sch_object_type
    when 'OS_Schedule_Ruleset'
      fan_8760 = get_8760_values_from_schedule_ruleset(model, fan_schedule)
    when 'OS_Schedule_Constant'
      fan_schedule_constant = fan_schedule.to_ScheduleConstant.get
      fan_8760 = get_8760_values_from_schedule_constant(model, fan_schedule_constant)
    when 'OS_Schedule_Compact'
      # First convert to ScheduleRuleset
      sch_translator = ScheduleTranslator.new(model, fan_schedule)
      fan_schedule_ruleset = sch_translator.convert_schedule_compact_to_schedule_ruleset
      fan_8760 = get_8760_values_from_schedule_ruleset(model, fan_schedule_ruleset)
    when 'OS_Schedule_Year'
      # TODO: add function for ScheduleYear
      # fan_8760 = get_8760_values_from_schedule_year(model, fan_schedule)
      OpenStudio.logFree(OpenStudio::Warn, 'openstudio.standards.Model', 'Automated baseline measure does not support use of Schedule Year')
    end
    return fan_8760
  end

  # Determines the area of the building above which point
  # the non-dominant area type gets it's own HVAC system type.
  #
  # @param model [OpenStudio::Model::Model] OpenStudio model object
  # @param custom [String] custom fuel type
  # @return [Double] the minimum area (m^2)
  def model_prm_baseline_system_group_minimum_area(model, custom)
    exception_min_area_ft2 = 20_000
    exception_min_area_m2 = OpenStudio.convert(exception_min_area_ft2, 'ft^2', 'm^2').get
    return exception_min_area_m2
  end

  # Determine the baseline system type given the inputs.  Logic is different for different standards.
  #
  # 90.1-2007, 90.1-2010, 90.1-2013
  #
  # @param model [OpenStudio::Model::Model] OpenStudio model object
  # @param climate_zone [String] ASHRAE climate zone, e.g. 'ASHRAE 169-2013-4A'
  # @param area_type [String] Valid choices are residential, nonresidential, and heatedonly
  # @param fuel_type [String] Valid choices are electric, fossil, fossilandelectric,
  #   purchasedheat, purchasedcooling, purchasedheatandcooling
  # @param area_ft2 [Double] Area in ft^2
  # @param num_stories [Integer] Number of stories
  # @param custom [String] custom fuel type
  # @return [String] The system type.  Possibilities are PTHP, PTAC, PSZ_AC, PSZ_HP, PVAV_Reheat, PVAV_PFP_Boxes,
  #   VAV_Reheat, VAV_PFP_Boxes, Gas_Furnace, Electric_Furnace
  # @todo add 90.1-2013 systems 11-13
  def model_prm_baseline_system_type(model, climate_zone, area_type, fuel_type, area_ft2, num_stories, custom)
    #             [type, central_heating_fuel, zone_heating_fuel, cooling_fuel]
    system_type = [nil, nil, nil, nil]

    # Get the row from TableG3.1.1A
    sys_num = model_prm_baseline_system_number(model, climate_zone, area_type, fuel_type, area_ft2, num_stories, custom)

    # Modify the fuel type if called for by the standard
    fuel_type = model_prm_baseline_system_change_fuel_type(model, fuel_type, climate_zone, custom)

    # Define the lookup by row and by fuel type
    sys_lookup = Hash.new { |h, k| h[k] = Hash.new(&h.default_proc) }

    # fossil, fossil and electric, purchased heat, purchased heat and cooling
    sys_lookup['1_or_2']['fossil'] = ['PTAC', 'NaturalGas', nil, 'Electricity']
    sys_lookup['1_or_2']['fossilandelectric'] = ['PTAC', 'NaturalGas', nil, 'Electricity']
    sys_lookup['1_or_2']['purchasedheat'] = ['PTAC', 'DistrictHeating', nil, 'Electricity']
    sys_lookup['1_or_2']['purchasedheatandcooling'] = ['Fan_Coil', 'DistrictHeating', nil, 'DistrictCooling']
    sys_lookup['3_or_4']['fossil'] = ['PSZ_AC', 'NaturalGas', nil, 'Electricity']
    sys_lookup['3_or_4']['fossilandelectric'] = ['PSZ_AC', 'NaturalGas', nil, 'Electricity']
    sys_lookup['3_or_4']['purchasedheat'] = ['PSZ_AC', 'DistrictHeating', nil, 'Electricity']
    sys_lookup['3_or_4']['purchasedheatandcooling'] = ['PSZ_AC', 'DistrictHeating', nil, 'DistrictCooling']
    sys_lookup['5_or_6']['fossil'] = ['PVAV_Reheat', 'NaturalGas', 'NaturalGas', 'Electricity']
    sys_lookup['5_or_6']['fossilandelectric'] = ['PVAV_Reheat', 'NaturalGas', 'Electricity', 'Electricity']
    sys_lookup['5_or_6']['purchasedheat'] = ['PVAV_Reheat', 'DistrictHeating', 'DistrictHeating', 'Electricity']
    sys_lookup['5_or_6']['purchasedheatandcooling'] = ['PVAV_Reheat', 'DistrictHeating', 'DistrictHeating', 'DistrictCooling']
    sys_lookup['7_or_8']['fossil'] = ['VAV_Reheat', 'NaturalGas', 'NaturalGas', 'Electricity']
    sys_lookup['7_or_8']['fossilandelectric'] = ['VAV_Reheat', 'NaturalGas', 'Electricity', 'Electricity']
    sys_lookup['7_or_8']['purchasedheat'] = ['VAV_Reheat', 'DistrictHeating', 'DistrictHeating', 'Electricity']
    sys_lookup['7_or_8']['purchasedheatandcooling'] = ['VAV_Reheat', 'DistrictHeating', 'DistrictHeating', 'DistrictCooling']
    sys_lookup['9_or_10']['fossil'] = ['Gas_Furnace', 'NaturalGas', nil, nil]
    sys_lookup['9_or_10']['fossilandelectric'] = ['Gas_Furnace', 'NaturalGas', nil, nil]
    sys_lookup['9_or_10']['purchasedheat'] = ['Gas_Furnace', 'DistrictHeating', nil, nil]
    sys_lookup['9_or_10']['purchasedheatandcooling'] = ['Gas_Furnace', 'DistrictHeating', nil, nil]
    # electric (heat), purchased cooling
    sys_lookup['1_or_2']['electric'] = ['PTHP', 'Electricity', nil, 'Electricity']
    sys_lookup['1_or_2']['purchasedcooling'] = ['Fan_Coil', 'NaturalGas', nil, 'DistrictCooling']
    sys_lookup['3_or_4']['electric'] = ['PSZ_HP', 'Electricity', nil, 'Electricity']
    sys_lookup['3_or_4']['purchasedcooling'] = ['PSZ_AC', 'NaturalGas', nil, 'DistrictCooling']
    sys_lookup['5_or_6']['electric'] = ['PVAV_PFP_Boxes', 'Electricity', 'Electricity', 'Electricity']
    sys_lookup['5_or_6']['purchasedcooling'] = ['PVAV_PFP_Boxes', 'Electricity', 'Electricity', 'DistrictCooling']
    sys_lookup['7_or_8']['electric'] = ['VAV_PFP_Boxes', 'Electricity', 'Electricity', 'Electricity']
    sys_lookup['7_or_8']['purchasedcooling'] = ['VAV_PFP_Boxes', 'Electricity', 'Electricity', 'DistrictCooling']
    sys_lookup['9_or_10']['electric'] = ['Electric_Furnace', 'Electricity', nil, nil]
    sys_lookup['9_or_10']['purchasedcooling'] = ['Electric_Furnace', 'Electricity', nil, nil]

    # Get the system type
    system_type = sys_lookup[sys_num][fuel_type]

    if system_type.nil?
      system_type = [nil, nil, nil, nil]
      OpenStudio.logFree(OpenStudio::Error, 'openstudio.standards.Model', "Could not determine system type for #{template}, #{area_type}, #{fuel_type}, #{area_ft2.round} ft^2, #{num_stories} stories.")
    else
      OpenStudio.logFree(OpenStudio::Info, 'openstudio.standards.Model', "System type is #{system_type[0]} for #{template}, #{area_type}, #{fuel_type}, #{area_ft2.round} ft^2, #{num_stories} stories.")
      OpenStudio.logFree(OpenStudio::Info, 'openstudio.standards.Model', "--- #{system_type[1]} for main heating") unless system_type[1].nil?
      OpenStudio.logFree(OpenStudio::Info, 'openstudio.standards.Model', "--- #{system_type[2]} for zone heat/reheat") unless system_type[2].nil?
      OpenStudio.logFree(OpenStudio::Info, 'openstudio.standards.Model', "--- #{system_type[3]} for cooling") unless system_type[3].nil?
    end

    return system_type
  end

  # Determines which system number is used for the baseline system. Default is 90.1-2004 approach.
  #
  # @param model [OpenStudio::Model::Model] OpenStudio model object
  # @param climate_zone [String] ASHRAE climate zone, e.g. 'ASHRAE 169-2013-4A'
  # @param area_type [String] Valid choices are residential, nonresidential, and heatedonly
  # @param fuel_type [String] Valid choices are electric, fossil, fossilandelectric,
  #   purchasedheat, purchasedcooling, purchasedheatandcooling
  # @param area_ft2 [Double] Area in ft^2
  # @param num_stories [Integer] Number of stories
  # @param custom [String] custom fuel type
  # @return [String] the system number: 1_or_2, 3_or_4, 5_or_6, 7_or_8, 9_or_10
  def model_prm_baseline_system_number(model, climate_zone, area_type, fuel_type, area_ft2, num_stories, custom)
    sys_num = nil
    # Set the area limit
    limit_ft2 = 75_000

    # Warn about heated only
    if area_type == 'heatedonly'
      OpenStudio.logFree(OpenStudio::Warn, 'openstudio.standards.Model', "Per Table G3.1.10.d, '(In the proposed building) Where no cooling system exists or no cooling system has been specified, the cooling system shall be identical to the system modeled in the baseline building design.' This requires that you go back and add a cooling system to the proposed model.  This code cannot do that for you; you must do it manually.")
    end

    case area_type
      when 'residential'
        sys_num = '1_or_2'
      when 'nonresidential', 'heatedonly'
        # nonresidential and 3 floors or less and <25,000 ft2
        if num_stories <= 3 && area_ft2 < limit_ft2
          sys_num = '3_or_4'
          # nonresidential and 4 or 5 floors or 5 floors or less and 25,000 ft2 to 150,000 ft2
        elsif ((num_stories == 4 || num_stories == 5) && area_ft2 < limit_ft2) || (num_stories <= 5 && (area_ft2 >= limit_ft2 && area_ft2 <= 150_000))
          sys_num = '5_or_6'
          # nonresidential and more than 5 floors or >150,000 ft2
        elsif num_stories >= 5 || area_ft2 > 150_000
          sys_num = '7_or_8'
        end
    end

    return sys_num
  end

  # Change the fuel type based on climate zone, depending on the standard. Defaults to no change.
  #
  # @param model [OpenStudio::Model::Model] OpenStudio model object
  # @param fuel_type [String] Valid choices are electric, fossil, fossilandelectric,
  #   purchasedheat, purchasedcooling, purchasedheatandcooling
  # @param climate_zone [String] ASHRAE climate zone, e.g. 'ASHRAE 169-2013-4A'
  # @param custom [String] custom fuel type
  # @return [String] the revised fuel type
  def model_prm_baseline_system_change_fuel_type(model, fuel_type, climate_zone, custom = nil)
    return fuel_type # Don't change fuel type for most templates
  end

  # Alternate method for 2016 and later stable baseline
  # Limits for each building area type are taken from data table
  # Heating fuel is based on climate zone, unless district heat is in proposed
  #
  # @note Select system type from data table base on key parameters
  # @param hvac_building_type [String] Chosen by user via measure interface
  # @param area_type [String] Valid choices are residential, nonresidential, and heatedonly
  # @param fuel_type [String] Valid choices are electric, fossil, fossilandelectric,
  #   purchasedheat, purchasedcooling, purchasedheatandcooling
  # @param area_ft2 [Double] Area in ft^2
  # @param num_stories [Integer] Number of stories
  # @param zones [array of zone objects]
  # @param district_heat_zones [hash] of zone name => true for has district heat, false for has not
  # @return [String] The system type.  Possibilities are PTHP, PTAC, PSZ_AC, PSZ_HP, PVAV_Reheat, PVAV_PFP_Boxes,
  #   VAV_Reheat, VAV_PFP_Boxes, Gas_Furnace, Electric_Furnace
  def model_prm_stable_baseline_system_type(model, hvac_building_type, climate_zone, area_type, fuel_type, area_ft2, num_stories, zones, district_heat_zones)
    #             [type, central_heating_fuel, zone_heating_fuel, cooling_fuel]
    system_type = [nil, nil, nil, nil]

    # Find matching record from prm baseline hvac table
    # First filter by number of stories
    iStoryGroup = 0
    props = {}
    0.upto(9) do |i|
      iStoryGroup += 1
      props = model_find_object(standards_data['prm_baseline_hvac'],
                                'template' => template,
                                'hvac_building_type' => area_type,
                                'flrs_range_group' => iStoryGroup,
                                'area_range_group' => 1)

      if !props
        OpenStudio.logFree(OpenStudio::Error, 'openstudio.standards.Model', "Could not find baseline HVAC type for: #{template}-#{area_type}.")
      end
      if num_stories <= props['bldg_flrs_max']
        # Story Group Is found
        break
      end
    end

    # Next filter by floor area
    iAreaGroup = 0
    baseine_is_found = false
    loop do
      iAreaGroup += 1
      props = model_find_object(standards_data['prm_baseline_hvac'],
                                'template' => template,
                                'hvac_building_type' => area_type,
                                'flrs_range_group' => iStoryGroup,
                                'area_range_group' => iAreaGroup)

      if !props
        OpenStudio.logFree(OpenStudio::Error, 'openstudio.standards.Model', "Could not find baseline HVAC type for: #{template}-#{area_type}.")
      end
      below_max = false
      above_min = false
      # check if actual building floor area is within range for this area group
      if props['max_area_qual'] == 'LT'
        if area_ft2 < props['bldg_area_max']
          below_max = true
        end
      elsif props['max_area_qual'] == 'LE'
        if area_ft2 <= props['bldg_area_max']
          below_max = true
        end
      end
      if props['min_area_qual'] == 'GT'
        if area_ft2 > props['bldg_area_min']
          above_min = true
        end
      elsif props['min_area_qual'] == 'GE'
        if area_ft2 >= props['bldg_area_min']
          above_min = true
        end
      end
      if (above_min == true) && (below_max == true)
        baseline_is_found = true
        break
      end
      if iAreaGroup > 9
        OpenStudio.logFree(OpenStudio::Error, 'openstudio.standards.Model', "Could not find baseline HVAC type for: #{template}-#{area_type}.")
        break
      end
    end

    heat_type = find_prm_heat_type(hvac_building_type, climate_zone)

    # hash to relate apx G systype categories to sys types for model
    sys_hash = {}
    if heat_type == 'fuel'
      sys_hash['PTAC'] = 'PTAC'
      sys_hash['PSZ'] = 'PSZ_AC'
      sys_hash['SZ-CV'] = 'SZ_CV'
      sys_hash['Heating and ventilation'] = 'Gas_Furnace'
      sys_hash['PSZ-AC'] = 'PSZ_AC'
      sys_hash['Packaged VAV'] = 'PVAV_Reheat'
      sys_hash['VAV'] = 'VAV_Reheat'
      sys_hash['Unconditioned'] = 'None'
      sys_hash['SZ-VAV'] = 'SZ_VAV'
    else
      sys_hash['PTAC'] = 'PTHP'
      sys_hash['PSZ'] = 'PSZ_HP'
      sys_hash['SZ-CV'] = 'SZ_CV'
      sys_hash['Heating and ventilation'] = 'Electric_Furnace'
      sys_hash['PSZ-AC'] = 'PSZ_HP'
      sys_hash['Packaged VAV'] = 'PVAV_PFP_Boxes'
      sys_hash['VAV'] = 'VAV_PFP_Boxes'
      sys_hash['Unconditioned'] = 'None'
      sys_hash['SZ-VAV'] = 'SZ_VAV'
    end

    model_sys_type = sys_hash[props['system_type']]

    if /districtheating/i =~ fuel_type
      central_heat = 'DistrictHeating'
    elsif heat_type =~ /fuel/i
      central_heat = 'NaturalGas'
    else
      central_heat = 'Electricity'
    end
    if /districtheating/i =~ fuel_type && /elec/i !~ fuel_type && /fuel/i !~ fuel_type
      # if no zone has fuel or elect, set default to district for zones
      zone_heat = 'DistrictHeating'
    elsif heat_type =~ /fuel/i
      zone_heat = 'NaturalGas'
    else
      zone_heat = 'Electricity'
    end
    if /districtcooling/i =~ fuel_type
      cool_type = 'DistrictCooling'
    elsif props['system_type'] =~ /Heating and ventilation/i || props['system_type'] =~ /unconditioned/i
      cool_type = nil
    end

    system_type = [model_sys_type, central_heat, zone_heat, cool_type]
    return system_type
  end

  # Determine whether heating type is fuel or electric
  # @param hvac_building_type [String] Key for lookup of baseline system type
  # @param climate_zone [String] full name of climate zone
  # @return [String] fuel or electric
  def find_prm_heat_type(hvac_building_type, climate_zone)
    climate_code = get_climate_zone_code(climate_zone)
    heat_type_props = model_find_object(standards_data['prm_heat_type'],
                                        'template' => template,
                                        'hvac_building_type' => hvac_building_type,
                                        'climate_zone' => climate_code)
    if !heat_type_props
      # try again with wild card for climate
      heat_type_props = model_find_object(standards_data['prm_heat_type'],
                                          'template' => template,
                                          'hvac_building_type' => hvac_building_type,
                                          'climate_zone' => 'any')
    end
    if !heat_type_props
      # try again with wild card for building type
      heat_type_props = model_find_object(standards_data['prm_heat_type'],
                                          'template' => template,
                                          'hvac_building_type' => 'all others',
                                          'climate_zone' => climate_code)
    end
    if !heat_type_props
      OpenStudio.logFree(OpenStudio::Error, 'openstudio.standards.Model', "Could not find baseline heat type for: #{template}-#{hvac_building_type}-#{climate_zone}.")
    else
      return heat_type_props['heat_type']
    end
  end

  # Get ASHRAE ID code for climate zone
  # @param climate_zone [String] full name of climate zone
  # @return [String] ASHRAE ID code for climate zone
  def get_climate_zone_code(climate_zone)
    cz_codes = []
    cz_codes << '0A'
    cz_codes << '0B'
    cz_codes << '1A'
    cz_codes << '1B'
    cz_codes << '2A'
    cz_codes << '2B'
    cz_codes << '3A'
    cz_codes << '3B'
    cz_codes << '3C'
    cz_codes << '4A'
    cz_codes << '4B'
    cz_codes << '4C'
    cz_codes << '5A'
    cz_codes << '5B'
    cz_codes << '5C'
    cz_codes << '6A'
    cz_codes << '6B'
    cz_codes << '7A'
    cz_codes << '7B'
    cz_codes << '8A'
    cz_codes << '8B'

    cz_codes.each do |cz|
      pattern = Regexp.new(cz, true)
      if pattern =~ climate_zone
        return cz.to_s
      end
    end
  end

  # Add the specified baseline system type to the specified zones based on the specified template.
  # For some multi-zone system types, the standards require identifying zones whose loads or schedules
  # are outliers and putting these systems on separate single-zone systems.  This method does that.
  #
  # @param model [OpenStudio::Model::Model] OpenStudio model object
  # @param system_type [String] The system type.  Valid choices are PTHP, PTAC, PSZ_AC, PSZ_HP, PVAV_Reheat,
  #   PVAV_PFP_Boxes, VAV_Reheat, VAV_PFP_Boxes, Gas_Furnace, Electric_Furnace,
  #   which are also returned by the method OpenStudio::Model::Model.prm_baseline_system_type.
  # @param main_heat_fuel [String] main heating fuel.  Valid choices are Electricity, NaturalGas, DistrictHeating
  # @param zone_heat_fuel [String] zone heating/reheat fuel.  Valid choices are Electricity, NaturalGas, DistrictHeating
  # @param cool_fuel [String] cooling fuel.  Valid choices are Electricity, DistrictCooling
  # @param zones [Array<OpenStudio::Model::ThermalZone>] an array of zones
  # @return [Bool] returns true if successful, false if not
  # @todo Add 90.1-2013 systems 11-13
  def model_add_prm_baseline_system(model, system_type, main_heat_fuel, zone_heat_fuel, cool_fuel, zones, zone_fan_scheds)
    case system_type
      when 'PTAC' # System 1
        unless zones.empty?
          # Retrieve the existing hot water loop or add a new one if necessary.
          hot_water_loop = nil
          hot_water_loop = if model.getPlantLoopByName('Hot Water Loop').is_initialized
                             model.getPlantLoopByName('Hot Water Loop').get
                           else
                             model_add_hw_loop(model, main_heat_fuel)
                           end

          # Add a hot water PTAC to each zone
          model_add_ptac(model,
                         zones,
                         cooling_type: 'Single Speed DX AC',
                         heating_type: 'Water',
                         hot_water_loop: hot_water_loop,
                         fan_type: 'ConstantVolume')
        end

      when 'PTHP' # System 2
        unless zones.empty?
          # add an air-source packaged terminal heat pump with electric supplemental heat to each zone.
          model_add_pthp(model,
                         zones,
                         fan_type: 'ConstantVolume')
        end

      when 'PSZ_AC' # System 3
        unless zones.empty?
          heating_type = 'Gas'
          # if district heating
          hot_water_loop = nil
          if main_heat_fuel == 'DistrictHeating'
            heating_type = 'Water'
            hot_water_loop = if model.getPlantLoopByName('Hot Water Loop').is_initialized
                               model.getPlantLoopByName('Hot Water Loop').get
                             else
                               model_add_hw_loop(model, main_heat_fuel)
                             end
          end

          cooling_type = 'Single Speed DX AC'
          # If district cooling
          chilled_water_loop = nil
          if cool_fuel == 'DistrictCooling'
            cooling_type = 'Water'
            chilled_water_loop = if model.getPlantLoopByName('Chilled Water Loop').is_initialized
                                   model.getPlantLoopByName('Chilled Water Loop').get
                                 else
                                   model_add_chw_loop(model,
                                                      cooling_fuel: cool_fuel,
                                                      chw_pumping_type: 'const_pri')
                                 end
          end

          # Add a PSZ-AC to each zone
          model_add_psz_ac(model,
                           zones,
                           cooling_type: cooling_type,
                           chilled_water_loop: chilled_water_loop,
                           heating_type: heating_type,
                           supplemental_heating_type: 'Gas',
                           hot_water_loop: hot_water_loop,
                           fan_location: 'DrawThrough',
                           fan_type: 'ConstantVolume')
        end

      when 'PSZ_HP' # System 4
        unless zones.empty?
          # Add an air-source packaged single zone heat pump with electric supplemental heat to each zone.
          model_add_psz_ac(model,
                           zones,
                           system_name: 'PSZ-HP',
                           cooling_type: 'Single Speed Heat Pump',
                           heating_type: 'Single Speed Heat Pump',
                           supplemental_heating_type: 'Electric',
                           fan_location: 'DrawThrough',
                           fan_type: 'ConstantVolume')
        end

      when 'PVAV_Reheat' # System 5
        # Retrieve the existing hot water loop or add a new one if necessary.
        hot_water_loop = nil
        hot_water_loop = if model.getPlantLoopByName('Hot Water Loop').is_initialized
                           model.getPlantLoopByName('Hot Water Loop').get
                         else
                           model_add_hw_loop(model, main_heat_fuel)
                         end

        # If district cooling
        chilled_water_loop = nil
        if cool_fuel == 'DistrictCooling'
          chilled_water_loop = if model.getPlantLoopByName('Chilled Water Loop').is_initialized
                                 model.getPlantLoopByName('Chilled Water Loop').get
                               else
                                 model_add_chw_loop(model,
                                                    cooling_fuel: cool_fuel,
                                                    chw_pumping_type: 'const_pri')
                               end
        end

        # If electric zone heat
        electric_reheat = false
        if zone_heat_fuel == 'Electricity'
          electric_reheat = true
        end

        # Group zones by story
        story_zone_lists = model_group_zones_by_story(model, zones)

        # For the array of zones on each story,
        # separate the primary zones from the secondary zones.
        # Add the baseline system type to the primary zones
        # and add the suplemental system type to the secondary zones.
        story_zone_lists.each do |story_group|
          # Differentiate primary and secondary zones
          pri_sec_zone_lists = model_differentiate_primary_secondary_thermal_zones(model, story_group, zone_fan_scheds)
          pri_zones = pri_sec_zone_lists['primary']
          sec_zones = pri_sec_zone_lists['secondary']
          zone_op_hrs = pri_sec_zone_lists['zone_op_hrs']

          # Add a PVAV with Reheat for the primary zones
          stories = []
          story_group[0].spaces.each do |space|
            stories << [space.buildingStory.get.name.get, building_story_minimum_z_value(space.buildingStory.get)]
          end
          story_name = stories.min_by { |nm, z| z }[0]
          system_name = "#{story_name} PVAV_Reheat (Sys5)"

          # If and only if there are primary zones to attach to the loop
          # counter example: floor with only one elevator machine room that get classified as sec_zones
          unless pri_zones.empty?
            model_add_pvav(model,
                           pri_zones,
                           system_name: system_name,
                           hot_water_loop: hot_water_loop,
                           chilled_water_loop: chilled_water_loop,
                           electric_reheat: electric_reheat)
            model_create_multizone_fan_schedule(model, zone_op_hrs, pri_zones, system_name)
          end

          # Add a PSZ_AC for each secondary zone
          unless sec_zones.empty?
            model_add_prm_baseline_system(model, 'PSZ_AC', main_heat_fuel, zone_heat_fuel, cool_fuel, sec_zones, zone_fan_scheds)
          end
        end

      when 'PVAV_PFP_Boxes' # System 6
        # If district cooling
        chilled_water_loop = nil
        if cool_fuel == 'DistrictCooling'
          chilled_water_loop = if model.getPlantLoopByName('Chilled Water Loop').is_initialized
                                 model.getPlantLoopByName('Chilled Water Loop').get
                               else
                                 model_add_chw_loop(model,
                                                    cooling_fuel: cool_fuel,
                                                    chw_pumping_type: 'const_pri')
                               end
        end

        # Group zones by story
        story_zone_lists = model_group_zones_by_story(model, zones)

        # For the array of zones on each story,
        # separate the primary zones from the secondary zones.
        # Add the baseline system type to the primary zones
        # and add the suplemental system type to the secondary zones.
        story_zone_lists.each do |story_group|
          # Differentiate primary and secondary zones
          pri_sec_zone_lists = model_differentiate_primary_secondary_thermal_zones(model, story_group, zone_fan_scheds)
          pri_zones = pri_sec_zone_lists['primary']
          sec_zones = pri_sec_zone_lists['secondary']
          zone_op_hrs = pri_sec_zone_lists['zone_op_hrs']

          # Add an VAV for the primary zones
          stories = []
          story_group[0].spaces.each do |space|
            stories << [space.buildingStory.get.name.get, building_story_minimum_z_value(space.buildingStory.get)]
          end
          story_name = stories.min_by { |nm, z| z }[0]
          system_name = "#{story_name} PVAV_PFP_Boxes (Sys6)"
          # If and only if there are primary zones to attach to the loop
          unless pri_zones.empty?
            model_add_pvav_pfp_boxes(model,
                                     pri_zones,
                                     system_name: system_name,
                                     chilled_water_loop: chilled_water_loop,
                                     fan_efficiency: 0.62,
                                     fan_motor_efficiency: 0.9,
                                     fan_pressure_rise: 4.0)
            model_create_multizone_fan_schedule(model, zone_op_hrs, pri_zones, system_name)
          end
          # Add a PSZ_HP for each secondary zone
          unless sec_zones.empty?
            model_add_prm_baseline_system(model, 'PSZ_HP', main_heat_fuel, zone_heat_fuel, cool_fuel, sec_zones, zone_fan_scheds)
          end
        end

      when 'VAV_Reheat' # System 7
        # Retrieve the existing hot water loop or add a new one if necessary.
        hot_water_loop = nil
        hot_water_loop = if model.getPlantLoopByName('Hot Water Loop').is_initialized
                           model.getPlantLoopByName('Hot Water Loop').get
                         else
                           model_add_hw_loop(model, main_heat_fuel)
                         end

        # Retrieve the existing chilled water loop or add a new one if necessary.
        chilled_water_loop = nil
        if model.getPlantLoopByName('Chilled Water Loop').is_initialized
          chilled_water_loop = model.getPlantLoopByName('Chilled Water Loop').get
        else
          if cool_fuel == 'DistrictCooling'
            chilled_water_loop = model_add_chw_loop(model,
                                                    cooling_fuel: cool_fuel,
                                                    chw_pumping_type: 'const_pri')
          else
            fan_type = model_cw_loop_cooling_tower_fan_type(model)
            condenser_water_loop = model_add_cw_loop(model,
                                                     cooling_tower_type: 'Open Cooling Tower',
                                                     cooling_tower_fan_type: 'Propeller or Axial',
                                                     cooling_tower_capacity_control: fan_type,
                                                     number_of_cells_per_tower: 1,
                                                     number_cooling_towers: 1)
            chilled_water_loop = model_add_chw_loop(model,
                                                    chw_pumping_type: 'const_pri_var_sec',
                                                    chiller_cooling_type: 'WaterCooled',
                                                    chiller_compressor_type: 'Rotary Screw',
                                                    condenser_water_loop: condenser_water_loop)
          end
        end

        # If electric zone heat
        reheat_type = 'Water'
        if zone_heat_fuel == 'Electricity'
          reheat_type = 'Electricity'
        end

        # Group zones by story
        story_zone_lists = model_group_zones_by_story(model, zones)

        # For the array of zones on each story, separate the primary zones from the secondary zones.
        # Add the baseline system type to the primary zones and add the suplemental system type to the secondary zones.
        story_zone_lists.each do |story_group|
          # The model_group_zones_by_story(model)  NO LONGER returns empty lists when a given floor doesn't have any of the zones
          # So NO need to filter it out otherwise you get an error undefined method `spaces' for nil:NilClass
          # next if zones.empty?

          # Differentiate primary and secondary zones
          pri_sec_zone_lists = model_differentiate_primary_secondary_thermal_zones(model, story_group, zone_fan_scheds)
          pri_zones = pri_sec_zone_lists['primary']
          sec_zones = pri_sec_zone_lists['secondary']
          zone_op_hrs = pri_sec_zone_lists['zone_op_hrs']

          # Add a VAV for the primary zones
          stories = []
          story_group[0].spaces.each do |space|
            stories << [space.buildingStory.get.name.get, building_story_minimum_z_value(space.buildingStory.get)]
          end
          story_name = stories.min_by { |nm, z| z }[0]
          system_name = "#{story_name} VAV_Reheat (Sys7)"

          # If and only if there are primary zones to attach to the loop
          # counter example: floor with only one elevator machine room that get classified as sec_zones
          unless pri_zones.empty?
            model_add_vav_reheat(model,
                                 pri_zones,
                                 system_name: system_name,
                                 reheat_type: reheat_type,
                                 hot_water_loop: hot_water_loop,
                                 chilled_water_loop: chilled_water_loop,
                                 fan_efficiency: 0.62,
                                 fan_motor_efficiency: 0.9,
                                 fan_pressure_rise: 4.0)
            model_create_multizone_fan_schedule(model, zone_op_hrs, pri_zones, system_name)
          end

          # Add a PSZ_AC for each secondary zone
          unless sec_zones.empty?
            model_add_prm_baseline_system(model, 'PSZ_AC', main_heat_fuel, zone_heat_fuel, cool_fuel, sec_zones, zone_fan_scheds)
          end
        end

      when 'VAV_PFP_Boxes' # System 8
        # Retrieve the existing chilled water loop or add a new one if necessary.
        chilled_water_loop = nil
        if model.getPlantLoopByName('Chilled Water Loop').is_initialized
          chilled_water_loop = model.getPlantLoopByName('Chilled Water Loop').get
        else
          if cool_fuel == 'DistrictCooling'
            chilled_water_loop = model_add_chw_loop(model,
                                                    cooling_fuel: cool_fuel,
                                                    chw_pumping_type: 'const_pri')
          else
            fan_type = model_cw_loop_cooling_tower_fan_type(model)
            condenser_water_loop = model_add_cw_loop(model,
                                                     cooling_tower_type: 'Open Cooling Tower',
                                                     cooling_tower_fan_type: 'Propeller or Axial',
                                                     cooling_tower_capacity_control: fan_type,
                                                     number_of_cells_per_tower: 1,
                                                     number_cooling_towers: 1)
            chilled_water_loop = model_add_chw_loop(model,
                                                    chw_pumping_type: 'const_pri_var_sec',
                                                    chiller_cooling_type: 'WaterCooled',
                                                    chiller_compressor_type: 'Rotary Screw',
                                                    condenser_water_loop: condenser_water_loop)
          end
        end

        # Group zones by story
        story_zone_lists = model_group_zones_by_story(model, zones)

        # For the array of zones on each story,
        # separate the primary zones from the secondary zones.
        # Add the baseline system type to the primary zones
        # and add the suplemental system type to the secondary zones.
        story_zone_lists.each do |story_group|
          # Differentiate primary and secondary zones
          pri_sec_zone_lists = model_differentiate_primary_secondary_thermal_zones(model, story_group, zone_fan_scheds)
          pri_zones = pri_sec_zone_lists['primary']
          sec_zones = pri_sec_zone_lists['secondary']
          zone_op_hrs = pri_sec_zone_lists['zone_op_hrs']

          # Add an VAV for the primary zones
          stories = []
          story_group[0].spaces.each do |space|
            stories << [space.buildingStory.get.name.get, building_story_minimum_z_value(space.buildingStory.get)]
          end
          story_name = stories.min_by { |nm, z| z }[0]
          system_name = "#{story_name} VAV_PFP_Boxes (Sys8)"
          # If and only if there are primary zones to attach to the loop
          unless pri_zones.empty?
            model_add_vav_pfp_boxes(model,
                                    pri_zones,
                                    system_name: system_name,
                                    chilled_water_loop: chilled_water_loop,
                                    fan_efficiency: 0.62,
                                    fan_motor_efficiency: 0.9,
                                    fan_pressure_rise: 4.0)

            model_create_multizone_fan_schedule(model, zone_op_hrs, pri_zones, system_name)
          end
          # Add a PSZ_HP for each secondary zone
          unless sec_zones.empty?
            model_add_prm_baseline_system(model, 'PSZ_HP', main_heat_fuel, zone_heat_fuel, cool_fuel, sec_zones, zone_fan_scheds)
          end
        end

      when 'Gas_Furnace' # System 9
        unless zones.empty?
          # If district heating
          hot_water_loop = nil
          if main_heat_fuel == 'DistrictHeating'
            hot_water_loop = if model.getPlantLoopByName('Hot Water Loop').is_initialized
                               model.getPlantLoopByName('Hot Water Loop').get
                             else
                               model_add_hw_loop(model, main_heat_fuel)
                             end
          end
          # Add a System 9 - Gas Unit Heater to each zone
          model_add_unitheater(model,
                               zones,
                               fan_control_type: 'ConstantVolume',
                               fan_pressure_rise: 0.2,
                               heating_type: main_heat_fuel,
                               hot_water_loop: hot_water_loop)
        end

      when 'Electric_Furnace' # System 10
        unless zones.empty?
          # Add a System 10 - Electric Unit Heater to each zone
          model_add_unitheater(model,
                               zones,
                               fan_control_type: 'ConstantVolume',
                               fan_pressure_rise: 0.2,
                               heating_type: main_heat_fuel)
        end

      when 'SZ_CV' # System 12 (gas or district heat) or System 13 (electric resistance heat)
        unless zones.empty?
          hot_water_loop = nil
          if zone_heat_fuel == 'DistrictHeating' || zone_heat_fuel == 'NaturalGas'
            heating_type = 'Water'
            hot_water_loop = if model.getPlantLoopByName('Hot Water Loop').is_initialized
                               model.getPlantLoopByName('Hot Water Loop').get
                             else
                               model_add_hw_loop(model, main_heat_fuel)
                            end
          else
            # If no hot water loop is defined, heat will default to electric resistance
            heating_type = 'Electric'
          end
          cooling_type = 'Water'
          chilled_water_loop = if model.getPlantLoopByName('Chilled Water Loop').is_initialized
                                 model.getPlantLoopByName('Chilled Water Loop').get
                               else
                                 model_add_chw_loop(model,
                                                    cooling_fuel: cool_fuel,
                                                    chw_pumping_type: 'const_pri')
                              end

          model_add_four_pipe_fan_coil(model,
                                       zones,
                                       chilled_water_loop,
                                       hot_water_loop: hot_water_loop,
                                       ventilation: true,
                                       capacity_control_method: 'ConstantVolume')
        end
      when 'SZ_VAV' # System 11, chilled water, heating type varies by climate zone
        unless zones.empty?
          # htg type
          climate_zone = model_standards_climate_zone(model)
          case climate_zone
            when 'ASHRAE 169-2006-0A',
              'ASHRAE 169-2006-0B',
              'ASHRAE 169-2006-1A',
              'ASHRAE 169-2006-1B',
              'ASHRAE 169-2006-2A',
              'ASHRAE 169-2006-2B',
              'ASHRAE 169-2013-0A',
              'ASHRAE 169-2013-0B',
              'ASHRAE 169-2013-1A',
              'ASHRAE 169-2013-1B',
              'ASHRAE 169-2013-2A',
              'ASHRAE 169-2013-2B'
              heating_type = 'Electric'
              hot_water_loop = nil
            else
              hot_water_loop = if model.getPlantLoopByName('Hot Water Loop').is_initialized
                                 model.getPlantLoopByName('Hot Water Loop').get
                               else
                                 hot_water_loop = model_add_hw_loop(model, main_heat_fuel)
                               end
              heating_type = 'Water'
          end

          # clg type
          chilled_water_loop = if model.getPlantLoopByName('Chilled Water Loop').is_initialized
                                 model.getPlantLoopByName('Chilled Water Loop').get
                               else
                                 chilled_water_loop = model_add_chw_loop(model, chw_pumping_type: 'const_pri')
                               end

          model_add_psz_vav(model,
                            zones,
                            heating_type: heating_type,
                            cooling_type: 'WaterCooled',
                            supplemental_heating_type: nil,
                            hvac_op_sch: nil,
                            fan_type: 'PSZ_VAV_System_Fan',
                            oa_damper_sch: nil,
                            hot_water_loop: hot_water_loop,
                            chilled_water_loop: chilled_water_loop,
                            minimum_volume_setpoint: 0.5)
        end
      else
        OpenStudio.logFree(OpenStudio::Error, 'openstudio.standards.Model', "System type #{system_type} is not a valid choice, nothing will be added to the model.")
        return false
    end
    return true
  end

  # Determines the fan type used by VAV_Reheat and VAV_PFP_Boxes systems.
  # Defaults to two speed fan.
  #
  # @param model [OpenStudio::Model::Model] OpenStudio model object
  # @return [String] the fan type: TwoSpeed Fan, Variable Speed Fan
  def model_baseline_system_vav_fan_type(model)
    fan_type = 'TwoSpeed Fan'
    return fan_type
  end

  # Looks through the model and creates an hash of what the baseline system type should be for each zone.
  #
  # @param model [OpenStudio::Model::Model] OpenStudio model object
  # @param climate_zone [String] ASHRAE climate zone, e.g. 'ASHRAE 169-2013-4A'
  # @param custom [String] custom fuel type
  # @return [Hash] keys are zones, values are system type strings
  #   PTHP, PTAC, PSZ_AC, PSZ_HP, PVAV_Reheat, PVAV_PFP_Boxes,
  #   VAV_Reheat, VAV_PFP_Boxes, Gas_Furnace, Electric_Furnace
  def model_get_baseline_system_type_by_zone(model, climate_zone, custom = nil)
    zone_to_sys_type = {}

    # Get the groups of zones that define the
    # baseline HVAC systems for later use.
    # This must be done before removing the HVAC systems
    # because it requires knowledge of proposed HVAC fuels.
    sys_groups = model_prm_baseline_system_groups(model, custom)

    # Assign building stories to spaces in the building
    # where stories are not yet assigned.
    model_assign_spaces_to_stories(model)

    # Determine the baseline HVAC system type for each of
    # the groups of zones and add that system type.
    sys_groups.each do |sys_group|
      # Determine the primary baseline system type
      pri_system_type = model_prm_baseline_system_type(model,
                                                       climate_zone,
                                                       sys_group['occ'],
                                                       sys_group['fuel'],
                                                       sys_group['area_ft2'],
                                                       sys_group['stories'],
                                                       custom)[0]

      # Record the zone-by-zone system type assignments
      case pri_system_type
        when 'PTAC', 'PTHP', 'PSZ_AC', 'PSZ_HP', 'Gas_Furnace', 'Electric_Furnace'

          sys_group['zones'].each do |zone|
            zone_to_sys_type[zone] = pri_system_type
          end

        when 'PVAV_Reheat', 'PVAV_PFP_Boxes', 'VAV_Reheat', 'VAV_PFP_Boxes'

          # Determine the secondary system type
          sec_system_type = nil
          case pri_system_type
          when 'PVAV_Reheat', 'VAV_Reheat'
            sec_system_type = 'PSZ_AC'
          when 'PVAV_PFP_Boxes', 'VAV_PFP_Boxes'
            sec_system_type = 'PSZ_HP'
          end

          # Group zones by story
          story_zone_lists = model_group_zones_by_story(model, sys_group['zones'])
          # For the array of zones on each story,
          # separate the primary zones from the secondary zones.
          # Add the baseline system type to the primary zones
          # and add the suplemental system type to the secondary zones.
          story_zone_lists.each do |zones|
            # Differentiate primary and secondary zones
            pri_sec_zone_lists = model_differentiate_primary_secondary_thermal_zones(model, story_group, zone_fan_scheds)
            # Record the primary zone system types
            pri_sec_zone_lists['primary'].each do |zone|
              zone_to_sys_type[zone] = pri_system_type
            end
            # Record the secondary zone system types
            pri_sec_zone_lists['secondary'].each do |zone|
              zone_to_sys_type[zone] = sec_system_type
            end
          end
      end
    end

    return zone_to_sys_type
  end

  # elimates outlier zones based on a set of keys
  #
  # @param model [OpenStudio::Model::Model] OpenStudio model object
  # @param array_of_zones [Array] an array of Hashes for each zone, with the keys 'zone'
  # @param key_to_inspect [String] hash key to inspect in array of zones
  # @param tolerance [Double] tolerance
  # @param field_name [String] field name to inspect
  # @param units [String] units
  # @return [Array] an array of Hashes for each zone
  def model_eliminate_outlier_zones(model, array_of_zones, key_to_inspect, tolerance, field_name, units)
    # Sort the zones by the desired key
    begin
      array_of_zones = array_of_zones.sort_by { |hsh| hsh[key_to_inspect] }
    rescue ArgumentError => e
      OpenStudio.logFree(OpenStudio::Info, 'openstudio.standards.Model', "Unable to sort array_of_zones by #{key_to_inspect} due to #{e.message}, defaulting to order that was passed")
    end

    # Calculate the area-weighted average
    total = 0.0
    total_area = 0.0
    all_vals = []
    all_areas = []
    all_zn_names = []
    array_of_zones.each do |zn|
      val = zn[key_to_inspect]
      area = zn['area_ft2']
      total += val * area
      total_area += area
      all_vals << val.round(1)
      all_areas << area.round
      all_zn_names << zn['zone'].name.get.to_s
    end

    if total_area == 0
      OpenStudio.logFree(OpenStudio::Error, 'openstudio.standards.Model', "Total area is zero for array_of_zones with key #{key_to_inspect}, unable to calculate area-weighted average.")
      return false
    end

    avg = total / total_area
    OpenStudio.logFree(OpenStudio::Debug, 'openstudio.standards.Model', "Values for #{field_name}, tol = #{tolerance} #{units}, area ft2:")
    OpenStudio.logFree(OpenStudio::Debug, 'openstudio.standards.Model', "vals  #{all_vals.join(', ')}")
    OpenStudio.logFree(OpenStudio::Debug, 'openstudio.standards.Model', "areas #{all_areas.join(', ')}")
    OpenStudio.logFree(OpenStudio::Debug, 'openstudio.standards.Model', "names #{all_zn_names.join(', ')}")

    # Calculate the biggest delta and the index of the biggest delta
    biggest_delta_i = 0 # array at first item in case delta is 0
    biggest_delta = 0.0
    worst = nil
    array_of_zones.each_with_index do |zn, i|
      val = zn[key_to_inspect]
      if worst.nil? # array at first item in case delta is 0
        worst = val
      end
      delta = (val - avg).abs
      if delta >= biggest_delta
        biggest_delta = delta
        biggest_delta_i = i
        worst = val
      end
    end

    # puts "   #{worst} - #{avg.round} = #{biggest_delta.round} biggest delta"

    # Compare the biggest delta against the difference and eliminate that zone if higher than the limit.
    if biggest_delta > tolerance
      zn_name = array_of_zones[biggest_delta_i]['zone'].name.get.to_s
      OpenStudio.logFree(OpenStudio::Info, 'openstudio.standards.Model', "For zone #{zn_name}, the #{field_name} of #{worst.round(1)} #{units} is more than #{tolerance} #{units} outside the area-weighted average of #{avg.round(1)} #{units}; it will be placed on its own secondary system.")
      array_of_zones.delete_at(biggest_delta_i)
      # Call method recursively if something was eliminated
      array_of_zones = model_eliminate_outlier_zones(model, array_of_zones, key_to_inspect, tolerance, field_name, units)
    else
      zn_name = array_of_zones[biggest_delta_i]['zone'].name.get.to_s
      OpenStudio.logFree(OpenStudio::Info, 'openstudio.standards.Model', "For zone #{zn_name}, the #{field_name} #{worst.round(2)} #{units} - average #{field_name} #{avg.round(2)} #{units} = #{biggest_delta.round(2)} #{units} less than the tolerance of #{tolerance} #{units}, stopping elimination process.")
    end

    return array_of_zones
  end

  # Determine which of the zones should be served by the primary HVAC system
  # and which should be isolated to PSZ systems
  # Call secondary method depending on code (template)version
  #
  # @return [Hash] A hash of two arrays of ThermalZones,
  # where the keys are 'primary' and 'secondary'
  def model_differentiate_primary_secondary_thermal_zones(model, zones, zone_fan_scheds)
    if /prm/i =~ template
      pri_sec_zone_lists = model_diff_primary_secondary_zones_stable_baseline(model, zones, zone_fan_scheds)
    else
      pri_sec_zone_lists = model_differentiate_primary_secondary_thermal_zones_pre2016(model, zones)
    end
    return pri_sec_zone_lists
  end

  # Determine which of the zones should be served by the primary HVAC system.
  # First, eliminate zones that differ by more# than 40 full load hours per week.
  # In this case, lighting schedule is used as the proxy for operation instead
  # of occupancy to avoid accidentally removing transition spaces.
  # Second, eliminate zones whose design internal loads differ from the area-weighted average of all other zones
  # on the system by more than 10 Btu/hr*ft^2.
  #
  # @param model [OpenStudio::Model::Model] OpenStudio model object
  # @param zones [Array<OpenStudio::Model::ThermalZone>] an array of zones
  # @return [Hash] A hash of two arrays of ThermalZones,
  # where the keys are 'primary' and 'secondary'
  def model_differentiate_primary_secondary_thermal_zones_pre2016(model, zones)
    OpenStudio.logFree(OpenStudio::Info, 'openstudio.standards.Model', 'Determining which zones are served by the primary vs. secondary HVAC system.')

    # Determine the operational hours (proxy is annual
    # full load lighting hours) for all zones
    zone_data_1 = []
    zones.each do |zone|
      data = {}
      data['zone'] = zone
      # Get the area
      area_ft2 = OpenStudio.convert(zone.floorArea * zone.multiplier, 'm^2', 'ft^2').get
      data['area_ft2'] = area_ft2
      # OpenStudio::logFree(OpenStudio::Info, "openstudio.Standards.Model", "#{zone.name}")
      zone.spaces.each do |space|
        # OpenStudio::logFree(OpenStudio::Info, "openstudio.Standards.Model", "***#{space.name}")
        # Get all lights from either the space
        # or the space type.
        all_lights = []
        all_lights += space.lights
        if space.spaceType.is_initialized
          all_lights += space.spaceType.get.lights
        end
        # Base the annual operational hours
        # on the first lights schedule with hours
        # greater than zero.
        ann_op_hrs = 0
        all_lights.sort.each do |lights|
          # OpenStudio::logFree(OpenStudio::Info, "openstudio.Standards.Model", "******#{lights.name}")
          # Get the fractional lighting schedule
          lights_sch = lights.schedule
          full_load_hrs = 0.0
          # Skip lights with no schedule
          next if lights_sch.empty?

          lights_sch = lights_sch.get
          if lights_sch.to_ScheduleRuleset.is_initialized
            lights_sch = lights_sch.to_ScheduleRuleset.get
            full_load_hrs = schedule_ruleset_annual_equivalent_full_load_hrs(lights_sch)
            if full_load_hrs > 0
              ann_op_hrs = full_load_hrs
              break # Stop after the first schedule with more than 0 hrs
            end
          elsif lights_sch.to_ScheduleConstant.is_initialized
            lights_sch = lights_sch.to_ScheduleConstant.get
            full_load_hrs = schedule_constant_annual_equivalent_full_load_hrs(lights_sch)
            if full_load_hrs > 0
              ann_op_hrs = full_load_hrs
              break # Stop after the first schedule with more than 0 hrs
            end
          end
        end
        wk_op_hrs = ann_op_hrs / 52.0
        data['wk_op_hrs'] = wk_op_hrs
        # OpenStudio::logFree(OpenStudio::Info, "openstudio.Standards.Model", "******wk_op_hrs = #{wk_op_hrs.round}")
      end

      zone_data_1 << data
    end

    # Filter out any zones that operate differently by more than 40hrs/wk.
    # This will be determined by a difference of more than (40 hrs/wk * 52 wks/yr) = 2080 annual full load hrs.
    zones_same_hrs = model_eliminate_outlier_zones(model, zone_data_1, 'wk_op_hrs', 40, 'weekly operating hrs', 'hrs')

    # Get the internal loads for
    # all remaining zones.
    zone_data_2 = []
    zones_same_hrs.each do |zn_data|
      data = {}
      zone = zn_data['zone']
      data['zone'] = zone
      # Get the area
      area_m2 = zone.floorArea * zone.multiplier
      area_ft2 = OpenStudio.convert(area_m2, 'm^2', 'ft^2').get
      data['area_ft2'] = area_ft2
      # Get the internal loads
      int_load_w = thermal_zone_design_internal_load(zone) * zone.multiplier
      # Normalize per-area
      int_load_w_per_m2 = int_load_w / area_m2
      int_load_btu_per_ft2 = OpenStudio.convert(int_load_w_per_m2, 'W/m^2', 'Btu/hr*ft^2').get
      data['int_load_btu_per_ft2'] = int_load_btu_per_ft2
      zone_data_2 << data
    end

    # Filter out any zones that are +/- 10 Btu/hr*ft^2 from the average
    pri_zn_data = model_eliminate_outlier_zones(model, zone_data_2, 'int_load_btu_per_ft2', 10, 'internal load', 'Btu/hr*ft^2')

    # Get just the primary zones themselves
    pri_zones = []
    pri_zone_names = []
    pri_zn_data.each do |zn_data|
      pri_zones << zn_data['zone']
      pri_zone_names << zn_data['zone'].name.get.to_s
    end

    # Get the secondary zones
    sec_zones = []
    sec_zone_names = []
    zones.each do |zone|
      unless pri_zones.include?(zone)
        sec_zones << zone
        sec_zone_names << zone.name.get.to_s
      end
    end

    # Report out the primary vs. secondary zones
    unless pri_zone_names.empty?
      OpenStudio.logFree(OpenStudio::Info, 'openstudio.standards.Model', "Primary system zones = #{pri_zone_names.join(', ')}.")
    end
    unless sec_zone_names.empty?
      OpenStudio.logFree(OpenStudio::Info, 'openstudio.standards.Model', "Secondary system zones = #{sec_zone_names.join(', ')}.")
    end

    zone_op_hrs = []
    return { 'primary' => pri_zones, 'secondary' => sec_zones, 'zone_op_hrs' => zone_op_hrs }
  end

  # For a multizone system, identify any zones to isolate to separate PSZ systems
  # isolated zones are on the 'secondary' list
  # This version of the method applies to standard years 2016 and later (stable baseline)
  # @author Doug Maddox, PNNL
  # @param model
  # @param zones [Array<Object>]
  # @param zone_fan_scheds [Hash] hash of zoneName:8760FanSchedPerZone
  # @return [Hash] A hash of two arrays of ThermalZones,
  # where the keys are 'primary' and 'secondary'
  def model_diff_primary_secondary_zones_stable_baseline(model, zones, zone_fan_scheds)
    pri_zones = []
    sec_zones = []
    pri_zone_names = []
    sec_zone_names = []
    zone_op_hrs = {} # hash of zoneName: 8760 array of operating hours

    # If there is only one zone, then set that as primary
    if zones.size == 1
      zones.each do |zone|
        pri_zones << zone
        pri_zone_names << zone.name.get.to_s
        zone_name = zone.name.get.to_s
        if zone_fan_scheds.key?(zone_name)
          zone_fan_sched = zone_fan_scheds[zone_name]
        else
          zone_fan_sched = nil
        end
        zone_op_hrs[zone.name.get.to_s] = thermal_zone_get_annual_operating_hours(model, zone, zone_fan_sched)
      end
      # Report out the primary vs. secondary zones
      unless sec_zone_names.empty?
        OpenStudio.logFree(OpenStudio::Info, 'openstudio.standards.Model', "Secondary system zones = #{sec_zone_names.join(', ')}.")
      end

      return { 'primary' => pri_zones, 'secondary' => sec_zones, 'zone_op_hrs' => zone_op_hrs }
    end

    zone_eflh = {} # hash of zoneName: eflh for zone
    zone_max_load = {}  # hash of zoneName: coincident max internal load
    load_limit = 10     # differ by 10 Btu/hr-sf or more
    eflh_limit = 40     # differ by more than 40 EFLH/week from average of other zones
    zone_area = {} # hash of zoneName:area

    # Get coincident peak internal load for each zone
    zones.each do |zone|
      zone_name = zone.name.get.to_s
      if zone_fan_scheds.key?(zone_name)
        zone_fan_sched = zone_fan_scheds[zone_name]
      else
        zone_fan_sched = nil
      end
      zone_op_hrs[zone_name] = thermal_zone_get_annual_operating_hours(model, zone, zone_fan_sched)
      zone_eflh[zone_name] = thermal_zone_occupancy_eflh(zone, zone_op_hrs[zone_name])
      zone_max_load_w = thermal_zone_peak_internal_load(model, zone)
      zone_max_load_w_m2 = zone_max_load_w / zone.floorArea
      zone_max_load[zone_name] = OpenStudio.convert(zone_max_load_w_m2, 'W/m^2', 'Btu/hr*ft^2').get
      zone_area[zone_name] = zone.floorArea
    end

    # Eliminate all zones for which both max load and EFLH exceed limits
    zones.each do |zone|
      zone_name = zone.name.get.to_s
      max_load = zone_max_load[zone_name]
      avg_max_load = get_wtd_avg_of_other_zones(zone_max_load, zone_area, zone_name)
      max_load_diff = (max_load - avg_max_load).abs
      avg_eflh = get_avg_of_other_zones(zone_eflh, zone_name)
      eflh_diff = (avg_eflh - zone_eflh[zone_name]).abs

      if max_load_diff >= load_limit && eflh_diff > eflh_limit
        # Add zone to secondary list, and remove from hashes
        OpenStudio.logFree(OpenStudio::Warn, 'openstudio.standards.Model', "Zone moved to PSZ due to load AND eflh: #{zone_name}; load limit = #{load_limit}, eflh_limit = #{eflh_limit}")
        OpenStudio.logFree(OpenStudio::Warn, 'openstudio.standards.Model', "load diff = #{max_load_diff}, this zone load = #{max_load}, avg zone load = #{avg_max_load}")
        OpenStudio.logFree(OpenStudio::Warn, 'openstudio.standards.Model', "eflh diff = #{eflh_diff}, this zone load = #{zone_eflh[zone_name]}, avg zone eflh = #{avg_eflh}")

        sec_zones << zone
        sec_zone_names << zone_name
        zone_eflh.delete(zone_name)
        zone_max_load.delete(zone_name)
      end
    end

    # Eliminate worst zone where EFLH exceeds limit
    # Repeat until all zones are within limit
    num_zones = zone_eflh.size
    avg_eflh_save = 0
    max_zone_name = ''
    max_eflh_diff = 0
    max_zone = nil
    (1..num_zones).each do |izone|
      # This loop is to iterate to eliminate one zone at a time
      max_eflh_diff = 0
      zones.each do |zone|
        # This loop finds the worst remaining zone to eliminate if above threshold
        zone_name = zone.name.get.to_s
        next if !zone_eflh.key?(zone_name)

        avg_eflh = get_avg_of_other_zones(zone_eflh, zone_name)
        eflh_diff = (avg_eflh - zone_eflh[zone_name]).abs
        if eflh_diff > max_eflh_diff
          max_eflh_diff = eflh_diff
          max_zone_name = zone_name
          max_zone = zone
          avg_eflh_save = avg_eflh
        end
      end
      if max_eflh_diff > eflh_limit
        # Move the max Zone to the secondary list
        OpenStudio.logFree(OpenStudio::Warn, 'openstudio.standards.Model', "Zone moved to PSZ due to eflh: #{max_zone_name}; limit = #{eflh_limit}")
        OpenStudio.logFree(OpenStudio::Warn, 'openstudio.standards.Model', "eflh diff = #{max_eflh_diff}, this zone load = #{zone_eflh[max_zone_name]}, avg zone eflh = #{avg_eflh_save}")
        sec_zones << max_zone
        sec_zone_names << max_zone_name
        zone_eflh.delete(max_zone_name)
        zone_max_load.delete(max_zone_name)
      else
        # All zones are now within the limit, exit the iteration
        break
      end
    end

    # Eliminate worst zone where max load exceeds limit and repeat until all pass
    num_zones = zone_eflh.size
    highest_max_load_diff = -1
    highest_zone = nil
    highest_zone_name = ''
    highest_max_load = 0
    avg_max_load_save = 0

    (1..num_zones).each do |izone|
      # This loop is to iterate to eliminate one zone at a time
      highest_max_load_diff = 0
      zones.each do |zone|
        # This loop finds the worst remaining zone to eliminate if above threshold
        zone_name = zone.name.get.to_s
        next if !zone_max_load.key?(zone_name)

        max_load = zone_max_load[zone_name]
        avg_max_load = get_wtd_avg_of_other_zones(zone_max_load, zone_area, zone_name)
        max_load_diff = (max_load - avg_max_load).abs
        if max_load_diff >= highest_max_load_diff
          highest_max_load_diff = max_load_diff
          highest_zone_name = zone_name
          highest_zone = zone
          highest_max_load = max_load
          avg_max_load_save = avg_max_load
        end
      end
      if highest_max_load_diff > load_limit
        # Move the max Zone to the secondary list
        OpenStudio.logFree(OpenStudio::Warn, 'openstudio.standards.Model', "Zone moved to PSZ due to load: #{highest_zone_name}; load limit = #{load_limit}")
        OpenStudio.logFree(OpenStudio::Warn, 'openstudio.standards.Model', "load diff = #{highest_max_load_diff}, this zone load = #{highest_max_load}, avg zone load = #{avg_max_load_save}")
        sec_zones << highest_zone
        sec_zone_names << highest_zone_name
        zone_eflh.delete(highest_zone_name)
        zone_max_load.delete(highest_zone_name)
      else
        # All zones are now within the limit, exit the iteration
        break
      end
    end

    # Place remaining zones in multizone system list
    zone_eflh.each_key do |key|
      zones.each do |zone|
        if key == zone.name.get.to_s
          pri_zones << zone
          pri_zone_names << key
        end
      end
    end

    # Report out the primary vs. secondary zones
    unless pri_zone_names.empty?
      OpenStudio.logFree(OpenStudio::Info, 'openstudio.standards.Model', "Primary system zones = #{pri_zone_names.join(', ')}.")
    end
    unless sec_zone_names.empty?
      OpenStudio.logFree(OpenStudio::Info, 'openstudio.standards.Model', "Secondary system zones = #{sec_zone_names.join(', ')}.")
    end

    return { 'primary' => pri_zones, 'secondary' => sec_zones, 'zone_op_hrs' => zone_op_hrs }
  end

  # For a multizone system, get straight average of hash values excluding the reference zone
  # @author Doug Maddox, PNNL
  # @param value_hash [Hash<String>] of zoneName:Value
  # @param ref_zone [String] name of reference zone
  def get_avg_of_other_zones(value_hash, ref_zone)
    num_others = value_hash.size - 1
    value_sum = 0
    value_hash.each do |key, val|
      value_sum += val unless key == ref_zone
    end
    if num_others == 0
      value_avg = value_hash[ref_zone]
    else
      value_avg = value_sum / num_others
    end
    return value_avg
  end

  # For a multizone system, get area weighted average of hash values excluding the reference zone
  # @author Doug Maddox, PNNL
  # @param value_hash [Hash<String>] of zoneName:Value
  # @param area_hash [Hash<String>] of zoneName:Area
  # @param ref_zone [String] name of reference zone
  def get_wtd_avg_of_other_zones(value_hash, area_hash, ref_zone)
    num_others = value_hash.size - 1
    value_sum = 0
    area_sum = 0
    value_hash.each do |key, val|
      value_sum += val * area_hash[key] unless key == ref_zone
      area_sum += area_hash[key] unless key == ref_zone
    end
    if num_others == 0
      value_avg = value_hash[ref_zone]
    else
      value_avg = value_sum / area_sum
    end
    return value_avg
  end

  # For a multizone system, create the fan schedule based on zone occupancy/fan schedules
  # @author Doug Maddox, PNNL
  # @param model
  # @param zone_fan_scheds [Hash] of hash of zoneName:8760FanSchedPerZone
  # @param pri_zones [Array<String>] names of zones served by the multizone system
  # @param system_name [String] name of air loop
  def model_create_multizone_fan_schedule(model, zone_op_hrs, pri_zones, system_name)
    # Exit if not stable baseline
    return if /prm/i !~ template

    # Create fan schedule for multizone system
    fan_8760 = []
    # If any zone is on for an hour, then the system fan must be on for that hour
    pri_zones.each do |zone|
      zone_name = zone.name.get.to_s
      if fan_8760.empty?
        fan_8760 = zone_op_hrs[zone_name]
      else
        (0..fan_8760.size - 1).each do |ihr|
          if zone_op_hrs[zone_name][ihr] > 0
            fan_8760[ihr] = 1
          end
        end
      end
    end

    # Convert 8760 array to schedule ruleset
    fan_sch_limits = model.getScheduleTypeLimitsByName('fan schedule limits for prm')
    if fan_sch_limits.empty?
      fan_sch_limits = OpenStudio::Model::ScheduleTypeLimits.new(model)
      fan_sch_limits.setName('fan schedule limits for prm')
      fan_sch_limits.setNumericType('DISCRETE')
      fan_sch_limits.setUnitType('Dimensionless')
      fan_sch_limits.setLowerLimitValue(0)
      fan_sch_limits.setUpperLimitValue(1)
    else
      fan_sch_limits = fan_sch_limits.get
    end
    sch_name = system_name + ' ' + 'fan schedule'
    make_ruleset_sched_from_8760(model, fan_8760, sch_name, fan_sch_limits)

    air_loop = model.getAirLoopHVACByName(system_name).get
    air_loop.additionalProperties.setFeature('fan_sched_name', sch_name)
  end

  # Group an array of zones into multiple arrays, one for each story in the building.
  # Zones with spaces on multiple stories will be assigned to only one of the stories.
  # Removes empty array (when the story doesn't contain any of the zones)
  #
  # @param model [OpenStudio::Model::Model] OpenStudio model object
  # @param zones [Array<OpenStudio::Model::ThermalZone>] an array of zones
  # @return [Array<Array<OpenStudio::Model::ThermalZone>>] array of arrays of zones
  def model_group_zones_by_story(model, zones)
    story_zone_lists = []
    zones_already_assigned = []
    model.getBuildingStorys.sort.each do |story|
      # Get all the spaces on this story
      spaces = story.spaces

      # Get all the thermal zones that serve these spaces
      all_zones_on_story = []
      spaces.each do |space|
        if space.thermalZone.is_initialized
          all_zones_on_story << space.thermalZone.get
        else
          OpenStudio.logFree(OpenStudio::Warn, 'openstudio.standards.Model', "Space #{space.name} has no thermal zone, it is not included in the simulation.")
        end
      end

      # Find zones in the list that are on this story
      zones_on_story = []
      zones.each do |zone|
        if all_zones_on_story.include?(zone)
          # Skip zones that were already assigned to a story.
          # This can happen if a zone has multiple spaces on multiple stories.
          # Stairwells and atriums are typical scenarios.
          next if zones_already_assigned.include?(zone)

          zones_on_story << zone
          zones_already_assigned << zone
        end
      end

      unless zones_on_story.empty?
        story_zone_lists << zones_on_story
      end
    end

    return story_zone_lists
  end

  # Assign each space in the model to a building story based on common z (height) values.
  # If no story object is found for a particular height, create a new one and assign it to the space.
  # Does not assign a story to plenum spaces.
  #
  # @param model [OpenStudio::Model::Model] OpenStudio model object
  # @return [Bool] returns true if successful, false if not
  def model_assign_spaces_to_stories(model)
    # Make hash of spaces and minz values
    sorted_spaces = {}
    model.getSpaces.sort.each do |space|
      # Skip plenum spaces
      next if space_plenum?(space)

      # loop through space surfaces to find min z value
      z_points = []
      space.surfaces.each do |surface|
        surface.vertices.each do |vertex|
          z_points << vertex.z
        end
      end
      minz = z_points.min + space.zOrigin
      sorted_spaces[space] = minz
    end

    # Pre-sort spaces
    sorted_spaces = sorted_spaces.sort_by { |a| a[1] }

    # Take the sorted list and assign/make stories
    sorted_spaces.each do |space|
      space_obj = space[0]
      space_minz = space[1]
      if space_obj.buildingStory.empty?
        story = model_get_story_for_nominal_z_coordinate(model, space_minz)
        space_obj.setBuildingStory(story)
        OpenStudio.logFree(OpenStudio::Warn, 'openstudio.standards.Model', "Space #{space[0].name} was not assigned to a story by the user.  It has been assigned to #{story.name}.")
      end
    end

    return true
  end

  # Applies the multi-zone VAV outdoor air sizing requirements to all applicable air loops in the model.
  # @note This must be performed before the sizing run because it impacts component sizes, which in turn impact efficiencies.
  #
  # @param model [OpenStudio::Model::Model] OpenStudio model object
  # @return [Bool] returns true if successful, false if not
  def model_apply_multizone_vav_outdoor_air_sizing(model)
    OpenStudio.logFree(OpenStudio::Info, 'openstudio.model.Model', 'Started applying multizone vav OA sizing.')

    # Multi-zone VAV outdoor air sizing
    model.getAirLoopHVACs.sort.each { |obj| air_loop_hvac_apply_multizone_vav_outdoor_air_sizing(obj) }

    OpenStudio.logFree(OpenStudio::Info, 'openstudio.model.Model', 'Finished applying multizone vav OA sizing.')
  end

  # Applies the HVAC parts of the template to all objects in the model using the the template specified in the model.
  #
  # @param model [OpenStudio::Model::Model] OpenStudio model object
  # @param climate_zone [String] ASHRAE climate zone, e.g. 'ASHRAE 169-2013-4A'
  # @param apply_controls [Bool] toggle whether to apply air loop and plant loop controls
  # @param sql_db_vars_map [Hash] hash map
  # @return [Bool] returns true if successful, false if not
  def model_apply_hvac_efficiency_standard(model, climate_zone, apply_controls: true, sql_db_vars_map: nil)
    sql_db_vars_map = {} if sql_db_vars_map.nil?

    OpenStudio.logFree(OpenStudio::Info, 'openstudio.standards.Model', "Started applying HVAC efficiency standards for #{template} template.")

    # Air Loop Controls
    if apply_controls.nil? || apply_controls == true
      model.getAirLoopHVACs.sort.each { |obj| air_loop_hvac_apply_standard_controls(obj, climate_zone) }
    end

    # Plant Loop Controls
    if apply_controls.nil? || apply_controls == true
      model.getPlantLoops.sort.each { |obj| plant_loop_apply_standard_controls(obj, climate_zone) }
    end

    # Zone HVAC Controls
    model.getZoneHVACComponents.sort.each { |obj| zone_hvac_component_apply_standard_controls(obj) }

    ##### Apply equipment efficiencies

    # Fans
    model.getFanVariableVolumes.sort.each { |obj| fan_apply_standard_minimum_motor_efficiency(obj, fan_brake_horsepower(obj)) }
    model.getFanConstantVolumes.sort.each { |obj| fan_apply_standard_minimum_motor_efficiency(obj, fan_brake_horsepower(obj)) }
    model.getFanOnOffs.sort.each { |obj| fan_apply_standard_minimum_motor_efficiency(obj, fan_brake_horsepower(obj)) }
    model.getFanZoneExhausts.sort.each { |obj| fan_apply_standard_minimum_motor_efficiency(obj, fan_brake_horsepower(obj)) }

    # Pumps
    model.getPumpConstantSpeeds.sort.each { |obj| pump_apply_standard_minimum_motor_efficiency(obj) }
    model.getPumpVariableSpeeds.sort.each { |obj| pump_apply_standard_minimum_motor_efficiency(obj) }
    model.getHeaderedPumpsConstantSpeeds.sort.each { |obj| pump_apply_standard_minimum_motor_efficiency(obj) }
    model.getHeaderedPumpsVariableSpeeds.sort.each { |obj| pump_apply_standard_minimum_motor_efficiency(obj) }

    # Unitary HPs
    # set DX HP coils before DX clg coils because when DX HP coils need to first
    # pull the capacities of their paired DX clg coils, and this does not work
    # correctly if the DX clg coil efficiencies have been set because they are renamed.
    model.getCoilHeatingDXSingleSpeeds.sort.each { |obj| sql_db_vars_map = coil_heating_dx_single_speed_apply_efficiency_and_curves(obj, sql_db_vars_map) }

    # Unitary ACs
    model.getCoilCoolingDXTwoSpeeds.sort.each { |obj| sql_db_vars_map = coil_cooling_dx_two_speed_apply_efficiency_and_curves(obj, sql_db_vars_map) }
    model.getCoilCoolingDXSingleSpeeds.sort.each { |obj| sql_db_vars_map = coil_cooling_dx_single_speed_apply_efficiency_and_curves(obj, sql_db_vars_map) }
    model.getCoilCoolingDXMultiSpeeds.sort.each { |obj| sql_db_vars_map = coil_cooling_dx_multi_speed_apply_efficiency_and_curves(obj, sql_db_vars_map) }

    # WSHPs
    # set WSHP heating coils before cooling coils to get cooling coil capacities before they are renamed
    model.getCoilHeatingWaterToAirHeatPumpEquationFits.sort.each { |obj| sql_db_vars_map = coil_heating_water_to_air_heat_pump_apply_efficiency_and_curves(obj, sql_db_vars_map) }
    model.getCoilCoolingWaterToAirHeatPumpEquationFits.sort.each { |obj| sql_db_vars_map = coil_cooling_water_to_air_heat_pump_apply_efficiency_and_curves(obj, sql_db_vars_map) }

    # Chillers
    clg_tower_objs = model.getCoolingTowerSingleSpeeds
    model.getChillerElectricEIRs.sort.each { |obj| chiller_electric_eir_apply_efficiency_and_curves(obj, clg_tower_objs) }

    # Boilers
    model.getBoilerHotWaters.sort.each { |obj| boiler_hot_water_apply_efficiency_and_curves(obj) }

    # Water Heaters
    model.getWaterHeaterMixeds.sort.each { |obj| water_heater_mixed_apply_efficiency(obj) }

    # Cooling Towers
    model.getCoolingTowerSingleSpeeds.sort.each { |obj| cooling_tower_single_speed_apply_efficiency_and_curves(obj) }
    model.getCoolingTowerTwoSpeeds.sort.each { |obj| cooling_tower_two_speed_apply_efficiency_and_curves(obj) }
    model.getCoolingTowerVariableSpeeds.sort.each { |obj| cooling_tower_variable_speed_apply_efficiency_and_curves(obj) }

    # Fluid Coolers
    model.getFluidCoolerSingleSpeeds.sort.each { |obj| fluid_cooler_apply_minimum_power_per_flow(obj, equipment_type: 'Dry Cooler') }
    model.getFluidCoolerTwoSpeeds.sort.each { |obj| fluid_cooler_apply_minimum_power_per_flow(obj, equipment_type: 'Dry Cooler') }
    model.getEvaporativeFluidCoolerSingleSpeeds.sort.each { |obj| fluid_cooler_apply_minimum_power_per_flow(obj, equipment_type: 'Closed Cooling Tower') }
    model.getEvaporativeFluidCoolerTwoSpeeds.sort.each { |obj| fluid_cooler_apply_minimum_power_per_flow(obj, equipment_type: 'Closed Cooling Tower') }

    # ERVs
    model.getHeatExchangerAirToAirSensibleAndLatents.each { |obj| heat_exchanger_air_to_air_sensible_and_latent_apply_effectiveness(obj) }

    # Gas Heaters
    model.getCoilHeatingGass.sort.each { |obj| coil_heating_gas_apply_efficiency_and_curves(obj) }
    model.getCoilHeatingGasMultiStages.each { |obj| coil_heating_gas_multi_stage_apply_efficiency_and_curves(obj) }

    OpenStudio.logFree(OpenStudio::Info, 'openstudio.standards.Model', "Finished applying HVAC efficiency standards for #{template} template.")
    return true
  end

  # Applies daylighting controls to each space in the model per the standard.
  #
  # @param model [OpenStudio::Model::Model] OpenStudio model object
  # @return [Bool] returns true if successful, false if not
  def model_add_daylighting_controls(model)
    OpenStudio.logFree(OpenStudio::Info, 'openstudio.model.Model', 'Started adding daylighting controls.')

    # Add daylighting controls to each space
    model.getSpaces.sort.each do |space|
      added = space_add_daylighting_controls(space, false, false)
    end

    OpenStudio.logFree(OpenStudio::Info, 'openstudio.model.Model', 'Finished adding daylighting controls.')
    return true
  end

  # Apply the air leakage requirements to the model, as described in PNNL section 5.2.1.6.
  # This method creates customized infiltration objects for each space
  # and removes the SpaceType-level infiltration objects.
  #
  # @param model [OpenStudio::Model::Model] OpenStudio model object
  # @return [Bool] returns true if successful, false if not
  # @todo This infiltration method is not used by the Reference buildings, fix this inconsistency.
  def model_apply_infiltration_standard(model)
    # Set the infiltration rate at each space
    model.getSpaces.sort.each do |space|
      space_apply_infiltration_rate(space)
    end

    # Remove infiltration rates set at the space type
    model.getSpaceTypes.sort.each do |space_type|
      space_type.spaceInfiltrationDesignFlowRates.each(&:remove)
    end

    return true
  end

  # Method to search through a hash for the objects that meets the desired search criteria, as passed via a hash.
  # Returns an Array (empty if nothing found) of matching objects.
  #
  # @param hash_of_objects [Hash] hash of objects to search through
  # @param search_criteria [Hash] hash of search criteria
  # @param capacity [Double] capacity of the object in question.  If capacity is supplied,
  #   the objects will only be returned if the specified capacity is between the minimum_capacity and maximum_capacity values.
  # @param date [<OpenStudio::Date>] date of the object in question.  If date is supplied,
  #   the objects will only be returned if the specified date is between the start_date and end_date.
  # @param area [Double] area of the object in question.  If area is supplied,
  #   the objects will only be returned if the specified area is between the minimum_area and maximum_area values.
  # @param num_floors [Double] capacity of the object in question.  If num_floors is supplied,
  #   the objects will only be returned if the specified num_floors is between the minimum_floors and maximum_floors values.
  # @return [Array] returns an array of hashes, one hash per object.  Array is empty if no results.
  # @example Find all the schedule rules that match the name
  #   rules = model_find_objects(standards_data['schedules'], 'name' => schedule_name)
  #   if rules.size.zero?
  #     OpenStudio.logFree(OpenStudio::Error, 'openstudio.standards.Model', "Cannot find data for schedule: #{schedule_name}, will not be created.")
  #     return false
  #   end
  def model_find_objects(hash_of_objects, search_criteria, capacity = nil, date = nil, area = nil, num_floors = nil, fan_motor_bhp = nil)
    matching_objects = []
    if hash_of_objects.is_a?(Hash) && hash_of_objects.key?('table')
      hash_of_objects = hash_of_objects['table']
    end

    # Compare each of the objects against the search criteria
    raise("This is not a table #{hash_of_objects}") unless hash_of_objects.respond_to?(:each)

    hash_of_objects.each do |object|
      meets_all_search_criteria = true
      search_criteria.each do |key, value|
        # Don't check non-existent search criteria
        next unless object.key?(key)

        # Stop as soon as one of the search criteria is not met
        # 'Any' is a special key that matches anything
        unless object[key] == value || object[key] == 'Any'
          meets_all_search_criteria = false
          break
        end
      end
      # Skip objects that don't meet all search criteria
      next unless meets_all_search_criteria

      # If made it here, object matches all search criteria
      matching_objects << object
    end

    # If capacity was specified, narrow down the matching objects
    unless capacity.nil?
      # Skip objects that don't have fields for minimum_capacity and maximum_capacity
      matching_objects = matching_objects.reject { |object| !object.key?('minimum_capacity') || !object.key?('maximum_capacity') }

      # Skip objects that don't have values specified for minimum_capacity and maximum_capacity
      matching_objects = matching_objects.reject { |object| object['minimum_capacity'].nil? || object['maximum_capacity'].nil? }

      # Round up if capacity is an integer
      if capacity == capacity.round
        capacity += (capacity * 0.01)
      end
      # Skip objects whose the minimum capacity is below or maximum capacity above the specified capacity
      matching_capacity_objects = matching_objects.reject { |object| capacity.to_f <= object['minimum_capacity'].to_f || capacity.to_f > object['maximum_capacity'].to_f }

      # If no object was found, round the capacity down in case the number fell between the limits in the json file.
      if matching_capacity_objects.size.zero?
        capacity *= 0.99
        # Skip objects whose minimum capacity is below or maximum capacity above the specified capacity
        matching_objects = matching_objects.reject { |object| capacity.to_f <= object['minimum_capacity'].to_f || capacity.to_f > object['maximum_capacity'].to_f }
      else
        matching_objects = matching_capacity_objects
      end
    end

    # If fan_motor_bhp was specified, narrow down the matching objects
    unless fan_motor_bhp.nil?
      # Skip objects that don't have fields for minimum_capacity and maximum_capacity
      matching_objects = matching_objects.reject { |object| !object.key?('minimum_capacity') || !object.key?('maximum_capacity') }

      # Skip objects that don't have values specified for minimum_capacity and maximum_capacity
      matching_objects = matching_objects.reject { |object| object['minimum_capacity'].nil? || object['maximum_capacity'].nil? }

      # Skip objects whose the minimum capacity is below or maximum capacity above the specified fan_motor_bhp
      matching_capacity_objects = matching_objects.reject { |object| fan_motor_bhp.to_f < object['minimum_capacity'].to_f || fan_motor_bhp.to_f > object['maximum_capacity'].to_f }

      # If no object was found, round the fan_motor_bhp down in case the number fell between the limits in the json file.
      if matching_capacity_objects.size.zero?
        fan_motor_bhp *= 0.99
        # Skip objects whose minimum capacity is below or maximum capacity above the specified fan_motor_bhp
        matching_objects = matching_objects.reject { |object| fan_motor_bhp.to_f <= object['minimum_capacity'].to_f || fan_motor_bhp.to_f > object['maximum_capacity'].to_f }
      else
        matching_objects = matching_capacity_objects
      end
    end

    # If date was specified, narrow down the matching objects
    unless date.nil?
      # Skip objects that don't have fields for start_date and end_date
      matching_objects = matching_objects.reject { |object| !object.key?('start_date') || !object.key?('end_date') }

      # Skip objects whose start date is earlier than the specified date
      matching_objects = matching_objects.reject { |object| date <= Date.parse(object['start_date']) }

      # Skip objects whose end date is later than the specified date
      matching_objects = matching_objects.reject { |object| date > Date.parse(object['end_date']) }
    end

    # If area was specified, narrow down the matching objects
    unless area.nil?
      # Skip objects that don't have fields for minimum_area and maximum_area
      matching_objects = matching_objects.reject { |object| !object.key?('minimum_area') || !object.key?('maximum_area') }

      # Skip objects that don't have values specified for minimum_area and maximum_area
      matching_objects = matching_objects.reject { |object| object['minimum_area'].nil? || object['maximum_area'].nil? }

      # Skip objects whose minimum area is below or maximum area is above area
      matching_objects = matching_objects.reject { |object| area.to_f <= object['minimum_area'].to_f || area.to_f > object['maximum_area'].to_f }
    end

    # If area was specified, narrow down the matching objects
    unless num_floors.nil?
      # Skip objects that don't have fields for minimum_floors and maximum_floors
      matching_objects = matching_objects.reject { |object| !object.key?('minimum_floors') || !object.key?('maximum_floors') }

      # Skip objects that don't have values specified for minimum_floors and maximum_floors
      matching_objects = matching_objects.reject { |object| object['minimum_floors'].nil? || object['maximum_floors'].nil? }

      # Skip objects whose minimum floors is below or maximum floors is above num_floors
      matching_objects = matching_objects.reject { |object| num_floors.to_f < object['minimum_floors'].to_f || num_floors.to_f > object['maximum_floors'].to_f }
    end

    # Check the number of matching objects found
    if matching_objects.size.zero?
      OpenStudio.logFree(OpenStudio::Debug, 'openstudio.standards.Model', "Find objects search criteria returned no results. Search criteria: #{search_criteria}. Called from #{caller(0)[1]}.")
    end

    return matching_objects
  end

  # Method to search through a hash for an object that meets the desired search criteria, as passed via a hash.
  # If capacity is supplied, the object will only be returned if the specified capacity is between the minimum_capacity and maximum_capacity values.
  #
  # @param hash_of_objects [Hash] hash of objects to search through
  # @param search_criteria [Hash] hash of search criteria
  # @param capacity [Double] capacity of the object in question.  If capacity is supplied,
  #   the objects will only be returned if the specified capacity is between the minimum_capacity and maximum_capacity values.
  # @param date [<OpenStudio::Date>] date of the object in question.  If date is supplied,
  #   the objects will only be returned if the specified date is between the start_date and end_date.
  # @param area [Double] area of the object in question.  If area is supplied,
  #   the objects will only be returned if the specified area is between the minimum_area and maximum_area values.
  # @param num_floors [Double] capacity of the object in question.  If num_floors is supplied,
  #   the objects will only be returned if the specified num_floors is between the minimum_floors and maximum_floors values.
  # @return [Hash] Return tbe first matching object hash if successful, nil if not.
  # @example Find the motor that meets these size criteria
  #   search_criteria = {
  #   'template' => template,
  #   'number_of_poles' => 4.0,
  #   'type' => 'Enclosed',
  #   }
  #   motor_properties = self.model.find_object(motors, search_criteria, capacity: 2.5)
  def model_find_object(hash_of_objects, search_criteria, capacity = nil, date = nil, area = nil, num_floors = nil, fan_motor_bhp = nil)
    matching_objects = model_find_objects(hash_of_objects, search_criteria, capacity, date, area, num_floors, fan_motor_bhp)

    # Check the number of matching objects found
    if matching_objects.size.zero?
      desired_object = nil
      OpenStudio.logFree(OpenStudio::Debug, 'openstudio.standards.Model', "Find object search criteria returned no results. Search criteria: #{search_criteria}. Called from #{caller(0)[1]}")
    elsif matching_objects.size == 1
      desired_object = matching_objects[0]
    else
      desired_object = matching_objects[0]
      OpenStudio.logFree(OpenStudio::Warn, 'openstudio.standards.Model', "Find object search criteria returned #{matching_objects.size} results, the first one will be returned. Called from #{caller(0)[1]}. \n Search criteria: \n #{search_criteria}, capacity = #{capacity} \n  All results: \n #{matching_objects.join("\n")}")
    end

    return desired_object
  end

  # Method to search through a hash for the objects that meets the desired search criteria, as passed via a hash.
  # Returns an Array (empty if nothing found) of matching objects.
  #
  # @param table_name [Hash] name of table in standards database.
  # @param search_criteria [Hash] hash of search criteria
  # @param capacity [Double] capacity of the object in question.  If capacity is supplied,
  #   the objects will only be returned if the specified capacity is between the minimum_capacity and maximum_capacity values.
  # @param date [<OpenStudio::Date>] date of the object in question.  If date is supplied,
  #   the objects will only be returned if the specified date is between the start_date and end_date.
  # @param area [Double] area of the object in question.  If area is supplied,
  #   the objects will only be returned if the specified area is between the minimum_area and maximum_area values.
  # @param num_floors [Double] capacity of the object in question.  If num_floors is supplied,
  #   the objects will only be returned if the specified num_floors is between the minimum_floors and maximum_floors values.
  # @return [Array] returns an array of hashes, one hash per object.  Array is empty if no results.
  # @example Find all the schedule rules that match the name
  #   rules = model_find_objects(standards_data['schedules'], 'name' => schedule_name)
  #   if rules.size.zero?
  #     OpenStudio.logFree(OpenStudio::Error, 'openstudio.standards.Model', "Cannot find data for schedule: #{schedule_name}, will not be created.")
  #     return false
  #   end
  def standards_lookup_table_many(table_name:, search_criteria: {}, capacity: nil, date: nil, area: nil, num_floors: nil)
    desired_object = nil
    search_criteria_matching_objects = []
    matching_objects = []
    hash_of_objects = @standards_data[table_name]

    # needed for NRCan data structure compatibility. We keep all tables in a 'tables' hash in @standards_data and the table
    # itself is in the 'table' hash index.
    if hash_of_objects.nil?
      # Format of @standards_data is not NRCan-style and table simply doesn't exist.
      return matching_objects if @standards_data['tables'].nil?

      table = @standards_data['tables'][table_name]['table']
      hash_of_objects = table
    end

    # Compare each of the objects against the search criteria
    hash_of_objects.each do |object|
      meets_all_search_criteria = true
      search_criteria.each do |key, value|
        # Don't check non-existent search criteria
        next unless object.key?(key)

        # Stop as soon as one of the search criteria is not met
        # 'Any' is a special key that matches anything
        unless object[key] == value || object[key] == 'Any'
          meets_all_search_criteria = false
          break
        end
      end
      # Skip objects that don't meet all search criteria
      next unless meets_all_search_criteria

      # If made it here, object matches all search criteria
      matching_objects << object
    end

    # If capacity was specified, narrow down the matching objects
    unless capacity.nil?
      # Skip objects that don't have fields for minimum_capacity and maximum_capacity
      matching_objects = matching_objects.reject { |object| !object.key?('minimum_capacity') || !object.key?('maximum_capacity') }

      # Skip objects that don't have values specified for minimum_capacity and maximum_capacity
      matching_objects = matching_objects.reject { |object| object['minimum_capacity'].nil? || object['maximum_capacity'].nil? }

      # Round up if capacity is an integer
      if capacity == capacity.round
        capacity += (capacity * 0.01)
      end
      # Skip objects whose the minimum capacity is below or maximum capacity above the specified capacity
      matching_capacity_objects = matching_objects.reject { |object| capacity.to_f <= object['minimum_capacity'].to_f || capacity.to_f > object['maximum_capacity'].to_f }

      # If no object was found, round the capacity down in case the number fell between the limits in the json file.
      if matching_capacity_objects.size.zero?
        capacity *= 0.99
        search_criteria_matching_objects.each do |object|
          # Skip objects that don't have fields for minimum_capacity and maximum_capacity
          next if !object.key?('minimum_capacity') || !object.key?('maximum_capacity')
          # Skip objects that don't have values specified for minimum_capacity and maximum_capacity
          next if object['minimum_capacity'].nil? || object['maximum_capacity'].nil?
          # Skip objects whose the minimum capacity is below the specified capacity
          next if capacity <= object['minimum_capacity'].to_f
          # Skip objects whose max
          next if capacity > object['maximum_capacity'].to_f

          # Found a matching object
          matching_objects << object
        end
      end
      # If date was specified, narrow down the matching objects
      unless date.nil?
        date_matching_objects = []
        matching_objects.each do |object|
          # Skip objects that don't have fields for minimum_capacity and maximum_capacity
          next if !object.key?('start_date') || !object.key?('end_date')
          # Skip objects whose the start date is earlier than the specified date
          next if date <= Date.parse(object['start_date'])
          # Skip objects whose end date is beyond the specified date
          next if date > Date.parse(object['end_date'])

          # Found a matching object
          date_matching_objects << object
        end
        matching_objects = date_matching_objects
      end
    end

    # If area was specified, narrow down the matching objects
    unless area.nil?
      # Skip objects that don't have fields for minimum_area and maximum_area
      matching_objects = matching_objects.reject { |object| !object.key?('minimum_area') || !object.key?('maximum_area') }

      # Skip objects that don't have values specified for minimum_area and maximum_area
      matching_objects = matching_objects.reject { |object| object['minimum_area'].nil? || object['maximum_area'].nil? }

      # Skip objects whose minimum area is below or maximum area is above area
      matching_objects = matching_objects.reject { |object| area.to_f <= object['minimum_area'].to_f || area.to_f > object['maximum_area'].to_f }
    end

    # If area was specified, narrow down the matching objects
    unless num_floors.nil?
      # Skip objects that don't have fields for minimum_floors and maximum_floors
      matching_objects = matching_objects.reject { |object| !object.key?('minimum_floors') || !object.key?('maximum_floors') }

      # Skip objects that don't have values specified for minimum_floors and maximum_floors
      matching_objects = matching_objects.reject { |object| object['minimum_floors'].nil? || object['maximum_floors'].nil? }

      # Skip objects whose minimum floors is below or maximum floors is above num_floors
      matching_objects = matching_objects.reject { |object| num_floors.to_f < object['minimum_floors'].to_f || num_floors.to_f > object['maximum_floors'].to_f }
    end

    # Check the number of matching objects found
    if matching_objects.size.zero?
      OpenStudio.logFree(OpenStudio::Debug, 'openstudio.standards.Model', "Find objects search criteria returned no results. Search criteria: #{search_criteria}. Called from #{caller(0)[1]}.")
    end

    return matching_objects
  end

  # Method to search through a hash for an object that meets the desired search criteria, as passed via a hash.
  # If capacity is supplied, the object will only be returned if the specified capacity is between the minimum_capacity and maximum_capacity values.
  #
  # @param table_name [String] name of table
  # @param search_criteria [Hash] hash of search criteria
  # @param capacity [Double] capacity of the object in question.  If capacity is supplied,
  #   the objects will only be returned if the specified capacity is between the minimum_capacity and maximum_capacity values.
  # @param date [<OpenStudio::Date>] date of the object in question.  If date is supplied,
  #   the objects will only be returned if the specified date is between the start_date and end_date.
  # @return [Hash] Return tbe first matching object hash if successful, nil if not.
  # @example Find the motor that meets these size criteria
  #   search_criteria = {
  #   'template' => template,
  #   'number_of_poles' => 4.0,
  #   'type' => 'Enclosed',
  #   }
  #   motor_properties = self.model.find_object(motors, search_criteria, 2.5)
  def standards_lookup_table_first(table_name:, search_criteria: {}, capacity: nil, date: nil)
    # run the many version of the look up code...DRY.
    matching_objects = standards_lookup_table_many(table_name: table_name,
                                                   search_criteria: search_criteria,
                                                   capacity: capacity,
                                                   date: date)

    # Check the number of matching objects found
    if matching_objects.size.zero?
      desired_object = nil
      OpenStudio.logFree(OpenStudio::Debug, 'openstudio.standards.Model', "Find object search criteria returned no results. Search criteria: #{search_criteria}. Called from #{caller(0)[1]}")
    elsif matching_objects.size == 1
      desired_object = matching_objects[0]
    else
      desired_object = matching_objects[0]
      OpenStudio.logFree(OpenStudio::Warn, 'openstudio.standards.Model', "Find object search criteria returned #{matching_objects.size} results, the first one will be returned. Called from #{caller(0)[1]}. \n Search criteria: \n #{search_criteria}, capacity = #{capacity} \n  All results: \n#{matching_objects.join("\n")}")
    end

    return desired_object
  end

  # Create constant ScheduleRuleset
  #
  # @param model [OpenStudio::Model::Model] OpenStudio model object
  # @param value [Double] the value to use, 24-7, 365
  # @param name [String] the name of the schedule
  # @param sch_type_limit [String] the name of a schedule type limit
  #   options are Temperature, Humidity Ratio, Fractional, OnOff, and Activity
  # @return [OpenStudio::Model::ScheduleRuleset] schedule ruleset object
  def model_add_constant_schedule_ruleset(model,
                                          value,
                                          name = nil,
                                          sch_type_limit: 'Temperature')
    # check to see if schedule exists with same name and constant value and return if true
    unless name.nil?
      existing_sch = model.getScheduleRulesetByName(name)
      if existing_sch.is_initialized
        existing_sch = existing_sch.get
        existing_day_sch_vals = existing_sch.defaultDaySchedule.values
        if existing_day_sch_vals.size == 1 && existing_day_sch_vals[0] == value
          return existing_sch
        end
      end
    end

    schedule = OpenStudio::Model::ScheduleRuleset.new(model)
    unless name.nil?
      schedule.setName(name)
      schedule.defaultDaySchedule.setName("#{name} Default")
    end

    if !sch_type_limit.nil?
      sch_type_limits_obj = model_add_schedule_type_limits(model, standard_sch_type_limit: sch_type_limit)
      schedule.setScheduleTypeLimits(sch_type_limits_obj)
    end

    schedule.defaultDaySchedule.addValue(OpenStudio::Time.new(0, 24, 0, 0), value)
    return schedule
  end

  # Create ScheduleTypeLimits
  #
  # @param model [OpenStudio::Model::Model] OpenStudio model object
  # @param standard_sch_type_limit [String] the name of a standard schedule type limit with predefined limits
  #   options are Temperature, Humidity Ratio, Fractional, OnOff, and Activity
  # @param name [String] the name of the schedule type limits
  # @param lower_limit_value [double] the lower limit value for the schedule type
  # @param upper_limit_value [double] the upper limit value for the schedule type
  # @param numeric_type [String] the numeric type, options are Continuous or Discrete
  # @param unit_type [String] the unit type, options are defined in EnergyPlus I/O reference
  # @return [OpenStudio::Model::ScheduleTypeLimits] schedule type limits
  def model_add_schedule_type_limits(model,
                                     standard_sch_type_limit: nil,
                                     name: nil,
                                     lower_limit_value: nil,
                                     upper_limit_value: nil,
                                     numeric_type: nil,
                                     unit_type: nil)

    if standard_sch_type_limit.nil?
      if lower_limit_value.nil? || upper_limit_value.nil? || numeric_type.nil? || unit_type.nil?
        OpenStudio.logFree(OpenStudio::Error, 'openstudio.standards.Model', 'If calling model_add_schedule_type_limits without a standard_sch_type_limit, you must specify all properties of ScheduleTypeLimits.')
        return false
      end
      schedule_type_limits = OpenStudio::Model::ScheduleTypeLimits.new(model)
      schedule_type_limits.setName(name) if !name.nil?
      schedule_type_limits.setLowerLimitValue(lower_limit_value)
      schedule_type_limits.setUpperLimitValue(upper_limit_value)
      schedule_type_limits.setNumericType(numeric_type)
      schedule_type_limits.setUnitType(unit_type)
    else
      schedule_type_limits = model.getScheduleTypeLimitsByName(standard_sch_type_limit)
      if !schedule_type_limits.empty?
        schedule_type_limits = schedule_type_limits.get
        if schedule_type_limits.name.to_s.downcase == 'temperature'
          schedule_type_limits.resetLowerLimitValue
          schedule_type_limits.resetUpperLimitValue
          schedule_type_limits.setNumericType('Continuous')
          schedule_type_limits.setUnitType('Temperature')
        end
      else
        case standard_sch_type_limit.downcase
          when 'temperature'
            schedule_type_limits = OpenStudio::Model::ScheduleTypeLimits.new(model)
            schedule_type_limits.setName('Temperature')
            schedule_type_limits.setLowerLimitValue(0.0)
            schedule_type_limits.setUpperLimitValue(100.0)
            schedule_type_limits.setNumericType('Continuous')
            schedule_type_limits.setUnitType('Temperature')

          when 'humidity ratio'
            schedule_type_limits = OpenStudio::Model::ScheduleTypeLimits.new(model)
            schedule_type_limits.setName('Humidity Ratio')
            schedule_type_limits.setLowerLimitValue(0.0)
            schedule_type_limits.setUpperLimitValue(0.3)
            schedule_type_limits.setNumericType('Continuous')
            schedule_type_limits.setUnitType('Dimensionless')

          when 'fraction', 'fractional'
            schedule_type_limits = OpenStudio::Model::ScheduleTypeLimits.new(model)
            schedule_type_limits.setName('Fraction')
            schedule_type_limits.setLowerLimitValue(0.0)
            schedule_type_limits.setUpperLimitValue(1.0)
            schedule_type_limits.setNumericType('Continuous')
            schedule_type_limits.setUnitType('Dimensionless')

          when 'onoff'
            schedule_type_limits = OpenStudio::Model::ScheduleTypeLimits.new(model)
            schedule_type_limits.setName('OnOff')
            schedule_type_limits.setLowerLimitValue(0)
            schedule_type_limits.setUpperLimitValue(1)
            schedule_type_limits.setNumericType('Discrete')
            schedule_type_limits.setUnitType('Availability')

          when 'activity'
            schedule_type_limits = OpenStudio::Model::ScheduleTypeLimits.new(model)
            schedule_type_limits.setName('Activity')
            schedule_type_limits.setLowerLimitValue(70.0)
            schedule_type_limits.setUpperLimitValue(1000.0)
            schedule_type_limits.setNumericType('Continuous')
            schedule_type_limits.setUnitType('ActivityLevel')
          else
            OpenStudio.logFree(OpenStudio::Error, 'openstudio.standards.Model', 'Invalid standard_sch_type_limit for method model_add_schedule_type_limits.')
        end
      end
    end
    return schedule_type_limits
  end

  # Create a schedule from the openstudio standards dataset and add it to the model.
  #
  # @param model [OpenStudio::Model::Model] OpenStudio model object
  # @param schedule_name [String} name of the schedule
  # @return [ScheduleRuleset] the resulting schedule ruleset
  # @todo make return an OptionalScheduleRuleset
  def model_add_schedule(model, schedule_name)
    return nil if schedule_name.nil? || schedule_name == ''

    # First check model and return schedule if it already exists
    model.getSchedules.sort.each do |schedule|
      if schedule.name.get.to_s == schedule_name
        OpenStudio.logFree(OpenStudio::Debug, 'openstudio.standards.Model', "Already added schedule: #{schedule_name}")
        return schedule
      end
    end

    require 'date'

    # OpenStudio::logFree(OpenStudio::Info, 'openstudio.standards.Model', "Adding schedule: #{schedule_name}")

    # Find all the schedule rules that match the name
    rules = model_find_objects(standards_data['schedules'], 'name' => schedule_name)
    if rules.size.zero?
      OpenStudio.logFree(OpenStudio::Error, 'openstudio.standards.Model', "Cannot find data for schedule: #{schedule_name}, will not be created.")
      return model.alwaysOnDiscreteSchedule
    end

    # Make a schedule ruleset
    sch_ruleset = OpenStudio::Model::ScheduleRuleset.new(model)
    sch_ruleset.setName(schedule_name.to_s)

    # Loop through the rules, making one for each row in the spreadsheet
    rules.each do |rule|
      day_types = rule['day_types']
      start_date = DateTime.parse(rule['start_date'])
      end_date = DateTime.parse(rule['end_date'])
      sch_type = rule['type']
      values = rule['values']

      # Day Type choices: Wkdy, Wknd, Mon, Tue, Wed, Thu, Fri, Sat, Sun, WntrDsn, SmrDsn, Hol
      # Default
      if day_types.include?('Default')
        day_sch = sch_ruleset.defaultDaySchedule
        day_sch.setName("#{schedule_name} Default")
        model_add_vals_to_sch(model, day_sch, sch_type, values)
      end

      # Winter Design Day
      if day_types.include?('WntrDsn')
        day_sch = OpenStudio::Model::ScheduleDay.new(model)
        sch_ruleset.setWinterDesignDaySchedule(day_sch)
        day_sch = sch_ruleset.winterDesignDaySchedule
        day_sch.setName("#{schedule_name} Winter Design Day")
        model_add_vals_to_sch(model, day_sch, sch_type, values)
      end

      # Summer Design Day
      if day_types.include?('SmrDsn')
        day_sch = OpenStudio::Model::ScheduleDay.new(model)
        sch_ruleset.setSummerDesignDaySchedule(day_sch)
        day_sch = sch_ruleset.summerDesignDaySchedule
        day_sch.setName("#{schedule_name} Summer Design Day")
        model_add_vals_to_sch(model, day_sch, sch_type, values)
      end

      # Other days (weekdays, weekends, etc)
      if day_types.include?('Wknd') ||
         day_types.include?('Wkdy') ||
         day_types.include?('Sat') ||
         day_types.include?('Sun') ||
         day_types.include?('Mon') ||
         day_types.include?('Tue') ||
         day_types.include?('Wed') ||
         day_types.include?('Thu') ||
         day_types.include?('Fri')

        # Make the Rule
        sch_rule = OpenStudio::Model::ScheduleRule.new(sch_ruleset)
        day_sch = sch_rule.daySchedule
        day_sch.setName("#{schedule_name} #{day_types} Day")
        model_add_vals_to_sch(model, day_sch, sch_type, values)

        # Set the dates when the rule applies
        sch_rule.setStartDate(OpenStudio::Date.new(OpenStudio::MonthOfYear.new(start_date.month.to_i), start_date.day.to_i))
        sch_rule.setEndDate(OpenStudio::Date.new(OpenStudio::MonthOfYear.new(end_date.month.to_i), end_date.day.to_i))

        # Set the days when the rule applies
        # Weekends
        if day_types.include?('Wknd')
          sch_rule.setApplySaturday(true)
          sch_rule.setApplySunday(true)
        end
        # Weekdays
        if day_types.include?('Wkdy')
          sch_rule.setApplyMonday(true)
          sch_rule.setApplyTuesday(true)
          sch_rule.setApplyWednesday(true)
          sch_rule.setApplyThursday(true)
          sch_rule.setApplyFriday(true)
        end
        # Individual Days
        sch_rule.setApplyMonday(true) if day_types.include?('Mon')
        sch_rule.setApplyTuesday(true) if day_types.include?('Tue')
        sch_rule.setApplyWednesday(true) if day_types.include?('Wed')
        sch_rule.setApplyThursday(true) if day_types.include?('Thu')
        sch_rule.setApplyFriday(true) if day_types.include?('Fri')
        sch_rule.setApplySaturday(true) if day_types.include?('Sat')
        sch_rule.setApplySunday(true) if day_types.include?('Sun')
      end
    end
    return sch_ruleset
  end

  # Create a material from the openstudio standards dataset.
  #
  # @param model [OpenStudio::Model::Model] OpenStudio model object
  # @param material_name [String] name of the material
  # @return [OpenStudio::Model::Material] material object
  # @todo make return an OptionalMaterial
  def model_add_material(model, material_name)
    # First check model and return material if it already exists
    model.getMaterials.sort.each do |material|
      if material.name.get.to_s == material_name
        OpenStudio.logFree(OpenStudio::Debug, 'openstudio.standards.Model', "Already added material: #{material_name}")
        return material
      end
    end

    # OpenStudio::logFree(OpenStudio::Info, 'openstudio.standards.Model', "Adding material: #{material_name}")

    # Get the object data
    data = model_find_object(standards_data['materials'], 'name' => material_name)
    unless data
      OpenStudio.logFree(OpenStudio::Warn, 'openstudio.standards.Model', "Cannot find data for material: #{material_name}, will not be created.")
      return false
      # @todo change to return empty optional material
    end

    material = nil
    material_type = data['material_type']

    if material_type == 'StandardOpaqueMaterial'
      material = OpenStudio::Model::StandardOpaqueMaterial.new(model)
      material.setName(material_name)

      material.setRoughness(data['roughness'].to_s)
      material.setThickness(OpenStudio.convert(data['thickness'].to_f, 'in', 'm').get)
      material.setThermalConductivity(OpenStudio.convert(data['conductivity'].to_f, 'Btu*in/hr*ft^2*R', 'W/m*K').get)
      material.setDensity(OpenStudio.convert(data['density'].to_f, 'lb/ft^3', 'kg/m^3').get)
      material.setSpecificHeat(OpenStudio.convert(data['specific_heat'].to_f, 'Btu/lb*R', 'J/kg*K').get)
      material.setThermalAbsorptance(data['thermal_absorptance'].to_f)
      material.setSolarAbsorptance(data['solar_absorptance'].to_f)
      material.setVisibleAbsorptance(data['visible_absorptance'].to_f)

    elsif material_type == 'MasslessOpaqueMaterial'
      material = OpenStudio::Model::MasslessOpaqueMaterial.new(model)
      material.setName(material_name)
      material.setThermalResistance(OpenStudio.convert(data['resistance'].to_f, 'hr*ft^2*R/Btu', 'm^2*K/W').get)
      material.setThermalConductivity(OpenStudio.convert(data['conductivity'].to_f, 'Btu*in/hr*ft^2*R', 'W/m*K').get)
      material.setThermalAbsorptance(data['thermal_absorptance'].to_f)
      material.setSolarAbsorptance(data['solar_absorptance'].to_f)
      material.setVisibleAbsorptance(data['visible_absorptance'].to_f)

    elsif material_type == 'AirGap'
      material = OpenStudio::Model::AirGap.new(model)
      material.setName(material_name)

      material.setThermalResistance(OpenStudio.convert(data['resistance'].to_f, 'hr*ft^2*R/Btu*in', 'm*K/W').get)

    elsif material_type == 'Gas'
      material = OpenStudio::Model::Gas.new(model)
      material.setName(material_name)

      material.setThickness(OpenStudio.convert(data['thickness'].to_f, 'in', 'm').get)
      material.setGasType(data['gas_type'].to_s)

    elsif material_type == 'SimpleGlazing'
      material = OpenStudio::Model::SimpleGlazing.new(model)
      material.setName(material_name)

      material.setUFactor(OpenStudio.convert(data['u_factor'].to_f, 'Btu/hr*ft^2*R', 'W/m^2*K').get)
      material.setSolarHeatGainCoefficient(data['solar_heat_gain_coefficient'].to_f)
      material.setVisibleTransmittance(data['visible_transmittance'].to_f)

    elsif material_type == 'StandardGlazing'
      material = OpenStudio::Model::StandardGlazing.new(model)
      material.setName(material_name)

      material.setOpticalDataType(data['optical_data_type'].to_s)
      material.setThickness(OpenStudio.convert(data['thickness'].to_f, 'in', 'm').get)
      material.setSolarTransmittanceatNormalIncidence(data['solar_transmittance_at_normal_incidence'].to_f)
      material.setFrontSideSolarReflectanceatNormalIncidence(data['front_side_solar_reflectance_at_normal_incidence'].to_f)
      material.setBackSideSolarReflectanceatNormalIncidence(data['back_side_solar_reflectance_at_normal_incidence'].to_f)
      material.setVisibleTransmittanceatNormalIncidence(data['visible_transmittance_at_normal_incidence'].to_f)
      material.setFrontSideVisibleReflectanceatNormalIncidence(data['front_side_visible_reflectance_at_normal_incidence'].to_f)
      material.setBackSideVisibleReflectanceatNormalIncidence(data['back_side_visible_reflectance_at_normal_incidence'].to_f)
      material.setInfraredTransmittanceatNormalIncidence(data['infrared_transmittance_at_normal_incidence'].to_f)
      material.setFrontSideInfraredHemisphericalEmissivity(data['front_side_infrared_hemispherical_emissivity'].to_f)
      material.setBackSideInfraredHemisphericalEmissivity(data['back_side_infrared_hemispherical_emissivity'].to_f)
      material.setThermalConductivity(OpenStudio.convert(data['conductivity'].to_f, 'Btu*in/hr*ft^2*R', 'W/m*K').get)
      material.setDirtCorrectionFactorforSolarandVisibleTransmittance(data['dirt_correction_factor_for_solar_and_visible_transmittance'].to_f)
      if /true/i =~ data['solar_diffusing'].to_s
        material.setSolarDiffusing(true)
      else
        material.setSolarDiffusing(false)
      end

    else
      OpenStudio.logFree(OpenStudio::Error, 'openstudio.standards.Model', "Unknown material type #{material_type}, cannot add material called #{material_name}.")
      exit
    end

    return material
  end

  # Create a construction from the openstudio standards dataset.
  # If construction_props are specified, modifies the insulation layer accordingly.
  #
  # @param model [OpenStudio::Model::Model] OpenStudio model object
  # @param construction_name [String] name of the construction
  # @param construction_props [Hash] hash of construction properties
  # @return [OpenStudio::Model::Construction] construction object
  # @todo make return an OptionalConstruction
  def model_add_construction(model, construction_name, construction_props = nil, surface = nil)
    # First check model and return construction if it already exists
    model.getConstructions.sort.each do |construction|
      if construction.name.get.to_s == construction_name
        OpenStudio.logFree(OpenStudio::Debug, 'openstudio.standards.Model', "Already added construction: #{construction_name}")
        return construction
      end
    end

    OpenStudio.logFree(OpenStudio::Debug, 'openstudio.standards.Model', "Adding construction: #{construction_name}")

    # Get the object data
    if standards_data.keys.include?('prm_constructions')
      data = model_find_object(standards_data['prm_constructions'], 'name' => construction_name)
    else
      data = model_find_object(standards_data['constructions'], 'name' => construction_name)
    end

    unless data
      OpenStudio.logFree(OpenStudio::Warn, 'openstudio.standards.Model', "Cannot find data for construction: #{construction_name}, will not be created.")
      return OpenStudio::Model::OptionalConstruction.new
    end

    # Make a new construction and set the standards details
    if data['intended_surface_type'] == 'GroundContactFloor' && !surface.nil?
      construction = OpenStudio::Model::FFactorGroundFloorConstruction.new(model)
    elsif data['intended_surface_type'] == 'GroundContactWall' && !surface.nil?
      construction = OpenStudio::Model::CFactorUndergroundWallConstruction.new(model)
    else
      construction = OpenStudio::Model::Construction.new(model)
      # Add the material layers to the construction
      layers = OpenStudio::Model::MaterialVector.new
      data['materials'].each do |material_name|
        material = model_add_material(model, material_name)
        if material
          layers << material
        end
      end
      construction.setLayers(layers)
    end
    construction.setName(construction_name)
    standards_info = construction.standardsInformation

    intended_surface_type = data['intended_surface_type']
    intended_surface_type ||= ''
    standards_info.setIntendedSurfaceType(intended_surface_type)

    standards_construction_type = data['standards_construction_type']
    standards_construction_type ||= ''
    standards_info.setStandardsConstructionType(standards_construction_type)

    # @todo could put construction rendering color in the spreadsheet

    # Modify the R value of the insulation to hit the specified U-value, C-Factor, or F-Factor.
    # Doesn't currently operate on glazing constructions
    if construction_props
      # Determine the target U-value, C-factor, and F-factor
      target_u_value_ip = construction_props['assembly_maximum_u_value']
      target_f_factor_ip = construction_props['assembly_maximum_f_factor']
      target_c_factor_ip = construction_props['assembly_maximum_c_factor']
      target_shgc = construction_props['assembly_maximum_solar_heat_gain_coefficient']
      u_includes_int_film = construction_props['u_value_includes_interior_film_coefficient']
      u_includes_ext_film = construction_props['u_value_includes_exterior_film_coefficient']

      OpenStudio.logFree(OpenStudio::Debug, 'openstudio.standards.Model', "#{data['intended_surface_type']} u_val #{target_u_value_ip} f_fac #{target_f_factor_ip} c_fac #{target_c_factor_ip}")

      if target_u_value_ip

        # Handle Opaque and Fenestration Constructions differently
        # if construction.isFenestration && construction_simple_glazing?(construction)
        if construction.isFenestration
          if construction_simple_glazing?(construction)
            # Set the U-Value and SHGC
            construction_set_glazing_u_value(construction, target_u_value_ip.to_f, data['intended_surface_type'], u_includes_int_film, u_includes_ext_film)
            construction_set_glazing_shgc(construction, target_shgc.to_f)
          else # if !data['intended_surface_type'] == 'ExteriorWindow' && !data['intended_surface_type'] == 'Skylight'
            # Set the U-Value
            construction_set_u_value(construction, target_u_value_ip.to_f, data['insulation_layer'], data['intended_surface_type'], u_includes_int_film, u_includes_ext_film)
            # else
            # OpenStudio.logFree(OpenStudio::Info, 'openstudio.standards.Model', "Not modifying U-value for #{data['intended_surface_type']} u_val #{target_u_value_ip} f_fac #{target_f_factor_ip} c_fac #{target_c_factor_ip}")
          end
        else
          # Set the U-Value
          construction_set_u_value(construction, target_u_value_ip.to_f, data['insulation_layer'], data['intended_surface_type'], u_includes_int_film, u_includes_ext_film)
          # else
          # OpenStudio.logFree(OpenStudio::Info, 'openstudio.standards.Model', "Not modifying U-value for #{data['intended_surface_type']} u_val #{target_u_value_ip} f_fac #{target_f_factor_ip} c_fac #{target_c_factor_ip}")
        end

      elsif target_f_factor_ip && data['intended_surface_type'] == 'GroundContactFloor'
        # F-factor objects are unique to each surface, so a surface needs to be passed
        # If not surface is passed, use the older approach to model ground contact floors
        if surface.nil?
          # Set the F-Factor (only applies to slabs on grade)
          # @todo figure out what the prototype buildings did about ground heat transfer
          # construction_set_slab_f_factor(construction, target_f_factor_ip.to_f, data['insulation_layer'])
          construction_set_u_value(construction, 0.0, data['insulation_layer'], data['intended_surface_type'], u_includes_int_film, u_includes_ext_film)
        else
          construction_set_surface_slab_f_factor(construction, target_f_factor_ip, surface)
        end
      elsif target_c_factor_ip && (data['intended_surface_type'] == 'GroundContactWall' || data['intended_surface_type'] == 'GroundContactRoof')
        # C-factor objects are unique to each surface, so a surface needs to be passed
        # If not surface is passed, use the older approach to model ground contact walls
        if surface.nil?
          # Set the C-Factor (only applies to underground walls)
          # @todo figure out what the prototype buildings did about ground heat transfer
          # construction_set_underground_wall_c_factor(construction, target_c_factor_ip.to_f, data['insulation_layer'])
          construction_set_u_value(construction, 0.0, data['insulation_layer'], data['intended_surface_type'], u_includes_int_film, u_includes_ext_film)
        else
          construction_set_surface_underground_wall_c_factor(construction, target_c_factor_ip, surface)
        end
      end

      # If the construction is fenestration,
      # also set the frame type for use in future lookups
      if construction.isFenestration
        case standards_construction_type
        when 'Metal framing (all other)'
          standards_info.setFenestrationFrameType('Metal Framing')
        when 'Nonmetal framing (all)'
          standards_info.setFenestrationFrameType('Non-Metal Framing')
        end
      end

      # If the construction has a skylight framing material specified,
      # get the skylight frame material properties and add frame to
      # all skylights in the model.
      if data['skylight_framing']
        # Get the skylight framing material
        framing_name = data['skylight_framing']
        frame_data = model_find_object(standards_data['materials'], 'name' => framing_name)
        if frame_data
          frame_width_in = frame_data['frame_width'].to_f
          frame_with_m = OpenStudio.convert(frame_width_in, 'in', 'm').get
          frame_resistance_ip = frame_data['resistance'].to_f
          frame_resistance_si = OpenStudio.convert(frame_resistance_ip, 'hr*ft^2*R/Btu', 'm^2*K/W').get
          frame_conductance_si = 1.0 / frame_resistance_si
          frame = OpenStudio::Model::WindowPropertyFrameAndDivider.new(model)
          frame.setName("Skylight frame R-#{frame_resistance_ip.round(2)} #{frame_width_in.round(1)} in. wide")
          frame.setFrameWidth(frame_with_m)
          frame.setFrameConductance(frame_conductance_si)
          skylights_frame_added = 0
          model.getSubSurfaces.each do |sub_surface|
            next unless sub_surface.outsideBoundaryCondition == 'Outdoors' && sub_surface.subSurfaceType == 'Skylight'

            # @todo enable proper window frame setting after https://github.com/NREL/OpenStudio/issues/2895 is fixed
            sub_surface.setString(8, frame.name.get.to_s)
            skylights_frame_added += 1
            # if sub_surface.allowWindowPropertyFrameAndDivider
            #   sub_surface.setWindowPropertyFrameAndDivider(frame)
            #   skylights_frame_added += 1
            # else
            #   OpenStudio.logFree(OpenStudio::Warn, 'openstudio.standards.Model', "For #{sub_surface.name}: cannot add a frame to this skylight.")
            # end
          end
          OpenStudio.logFree(OpenStudio::Info, 'openstudio.standards.Model', "Adding #{frame.name} to #{skylights_frame_added} skylights.") if skylights_frame_added > 0
        else
          OpenStudio.logFree(OpenStudio::Warn, 'openstudio.standards.Model', "Cannot find skylight framing data for: #{framing_name}, will not be created.")
          return false
          # @todo change to return empty optional material
        end
      end

    end
    #     # Check if the construction with the modified name was already in the model.
    #     # If it was, delete this new construction and return the copy already in the model.
    #     m = construction.name.get.to_s.match(/\s(\d+)/)
    #     if m
    #       revised_cons_name = construction.name.get.to_s.gsub(/\s\d+/,'')
    #       model.getConstructions.sort.each do |exist_construction|
    #         if exist_construction.name.get.to_s == revised_cons_name
    #           OpenStudio.logFree(OpenStudio::Debug, 'openstudio.standards.Model', "Already added construction: #{construction_name}")
    #           # Remove the recently added construction
    #           lyrs = construction.layers
    #           # Erase the layers in the construction
    #           construction.setLayers([])
    #           # Delete unused materials
    #           lyrs.uniq.each do |lyr|
    #             if lyr.directUseCount.zero?
    #               OpenStudio.logFree(OpenStudio::Warn, 'openstudio.standards.Model', "Removing Material: #{lyr.name}")
    #               lyr.remove
    #             end
    #           end
    #           construction.remove # Remove the construction
    #           return exist_construction
    #         end
    #       end
    #     end

    OpenStudio.logFree(OpenStudio::Info, 'openstudio.standards.Model', "Adding construction #{construction.name}.")

    return construction
  end

  # Helper method to find a particular construction and add it to the model after modifying the insulation value if necessary.
  #
  # @param model [OpenStudio::Model::Model] OpenStudio model object
  # @param climate_zone_set [String] climate zone set
  # @param intended_surface_type [String] intended surface type
  # @param standards_construction_type [String] standards construction type
  # @param building_category [String] building category
  # @param wwr_building_type [String] building type used to determine WWR for the PRM baseline model
  # @param wwr_info [Hash] @Todo - check what this is used for
  # @param surface [OpenStudio::Model::Surface] OpenStudio surface object, only used for surface specific construction, e.g F/C-factor constructions
  # @return [OpenStudio::Model::Construction] construction object
  def model_find_and_add_construction(model, climate_zone_set, intended_surface_type, standards_construction_type, building_category, wwr_building_type = nil, wwr_info = {}, surface = nil)
    # Get the construction properties,
    # which specifies properties by construction category by climate zone set.
    # AKA the info in Tables 5.5-1-5.5-8

    search_criteria = { 'template' => template,
                        'climate_zone_set' => climate_zone_set,
                        'intended_surface_type' => intended_surface_type,
                        'standards_construction_type' => standards_construction_type,
                        'building_category' => building_category }

    # Check if WWR criteria is needed for the construction search
    wwr_parameter = { 'intended_surface_type' => intended_surface_type }
    if wwr_building_type
      wwr_parameter['wwr_building_type'] = wwr_building_type
      wwr_parameter['wwr_info'] = wwr_info
    end
    wwr_range = model_get_percent_of_surface_range(model, wwr_parameter)

    if !wwr_range['minimum_percent_of_surface'].nil? && !wwr_range['maximum_percent_of_surface'].nil?
      search_criteria['minimum_percent_of_surface'] = wwr_range['minimum_percent_of_surface']
      search_criteria['maximum_percent_of_surface'] = wwr_range['maximum_percent_of_surface']
    end

    # First search
    props = model_find_object(standards_data['construction_properties'], search_criteria)

    if !props
      # Second search: In case need to use climate zone (e.g: 3) instead of sub-climate zone (e.g: 3A) for search
      climate_zone = climate_zone_set[0..-2]
      search_criteria['climate_zone_set'] = climate_zone
      props = model_find_object(standards_data['construction_properties'], search_criteria)
    end

    if !props
      OpenStudio.logFree(OpenStudio::Error, 'openstudio.standards.Model', "Could not find construction properties for: #{template}-#{climate_zone_set}-#{intended_surface_type}-#{standards_construction_type}-#{building_category}.")
      # Return an empty construction
      construction = OpenStudio::Model::Construction.new(model)
      construction.setName('Could not find construction properties set to Adiabatic ')
      almost_adiabatic = OpenStudio::Model::MasslessOpaqueMaterial.new(model, 'Smooth', 500)
      construction.insertLayer(0, almost_adiabatic)
      return construction
    end

    # Make sure that a construction is specified
    if props['construction'].nil?
      OpenStudio.logFree(OpenStudio::Error, 'openstudio.standards.Model', "No typical construction is specified for construction properties of: #{template}-#{climate_zone_set}-#{intended_surface_type}-#{standards_construction_type}-#{building_category}.  Make sure it is entered in the spreadsheet.")
      # Return an empty construction
      construction = OpenStudio::Model::Construction.new(model)
      construction.setName('No typical construction was specified')
      return construction
    end

    # Add the construction, modifying properties as necessary
    construction = model_add_construction(model, props['construction'], props, surface)

    return construction
  end

  # Create a construction set from the openstudio standards dataset.
  #
  # @param model [OpenStudio::Model::Model] OpenStudio model object
  # @param climate_zone [String] ASHRAE climate zone, e.g. 'ASHRAE 169-2013-4A'
  # @param building_type [String] the building type
  # @param spc_type [String] the space type
  # @param is_residential [Bool] true if the building is residential
  # @return [OpenStudio::Model::OptionalDefaultConstructionSet] an optional default construction set
  def model_add_construction_set(model, climate_zone, building_type, spc_type, is_residential)
    construction_set = OpenStudio::Model::OptionalDefaultConstructionSet.new

    # Find the climate zone set that this climate zone falls into
    climate_zone_set = model_find_climate_zone_set(model, climate_zone)
    unless climate_zone_set
      return construction_set
    end

    # Get the object data
    data = model_find_object(standards_data['construction_sets'], 'template' => template, 'climate_zone_set' => climate_zone_set, 'building_type' => building_type, 'space_type' => spc_type, 'is_residential' => is_residential)
    unless data
      # Search again without the is_residential criteria in the case that this field is not specified for a standard
      data = model_find_object(standards_data['construction_sets'], 'template' => template, 'climate_zone_set' => climate_zone_set, 'building_type' => building_type, 'space_type' => spc_type)
      unless data
        # if nothing matches say that we could not find it
        OpenStudio.logFree(OpenStudio::Info, 'openstudio.model.Model', "Construction set for template =#{template}, climate zone set =#{climate_zone_set}, building type = #{building_type}, space type = #{spc_type}, is residential = #{is_residential} was not found in standards_data['construction_sets']")
        return construction_set
      end
    end

    OpenStudio.logFree(OpenStudio::Info, 'openstudio.standards.Model', "Adding construction set: #{template}-#{climate_zone}-#{building_type}-#{spc_type}-is_residential#{is_residential}")

    name = model_make_name(model, climate_zone, building_type, spc_type)

    # Create a new construction set and name it
    construction_set = OpenStudio::Model::DefaultConstructionSet.new(model)
    construction_set.setName(name)

    # Exterior surfaces constructions
    exterior_surfaces = OpenStudio::Model::DefaultSurfaceConstructions.new(model)
    construction_set.setDefaultExteriorSurfaceConstructions(exterior_surfaces)
    # Special condition for attics, where the insulation is actually on the floor but the soffit is uninsulated
    if spc_type == 'Attic'
      exterior_surfaces.setFloorConstruction(model_add_construction(model, 'Typical Attic Soffit'))
    else
      if data['exterior_floor_standards_construction_type'] && data['exterior_floor_building_category']
        exterior_surfaces.setFloorConstruction(model_find_and_add_construction(model,
                                                                               climate_zone_set,
                                                                               'ExteriorFloor',
                                                                               data['exterior_floor_standards_construction_type'],
                                                                               data['exterior_floor_building_category']))
      end
    end
    if data['exterior_wall_standards_construction_type'] && data['exterior_wall_building_category']
      exterior_surfaces.setWallConstruction(model_find_and_add_construction(model,
                                                                            climate_zone_set,
                                                                            'ExteriorWall',
                                                                            data['exterior_wall_standards_construction_type'],
                                                                            data['exterior_wall_building_category']))
    end
    # Special condition for attics, where the insulation is actually on the floor and the roof itself is uninsulated
    if spc_type == 'Attic'
      if data['exterior_roof_standards_construction_type'] && data['exterior_roof_building_category']
        exterior_surfaces.setRoofCeilingConstruction(model_add_construction(model, 'Typical Uninsulated Wood Joist Attic Roof'))
      end
    else
      if data['exterior_roof_standards_construction_type'] && data['exterior_roof_building_category']
        exterior_surfaces.setRoofCeilingConstruction(model_find_and_add_construction(model,
                                                                                     climate_zone_set,
                                                                                     'ExteriorRoof',
                                                                                     data['exterior_roof_standards_construction_type'],
                                                                                     data['exterior_roof_building_category']))
      end
    end
    # Interior surfaces constructions
    interior_surfaces = OpenStudio::Model::DefaultSurfaceConstructions.new(model)
    construction_set.setDefaultInteriorSurfaceConstructions(interior_surfaces)
    construction_name = data['interior_floors']
    # Special condition for attics, where the insulation is actually on the floor and the roof itself is uninsulated
    if spc_type == 'Attic'
      if data['exterior_roof_standards_construction_type'] && data['exterior_roof_building_category']
        interior_surfaces.setFloorConstruction(model_find_and_add_construction(model,
                                                                               climate_zone_set,
                                                                               'ExteriorRoof',
                                                                               data['exterior_roof_standards_construction_type'],
                                                                               data['exterior_roof_building_category']))

      end
    else
      unless construction_name.nil?
        interior_surfaces.setFloorConstruction(model_add_construction(model, construction_name))
      end
    end
    construction_name = data['interior_walls']
    unless construction_name.nil?
      interior_surfaces.setWallConstruction(model_add_construction(model, construction_name))
    end
    construction_name = data['interior_ceilings']
    unless construction_name.nil?
      interior_surfaces.setRoofCeilingConstruction(model_add_construction(model, construction_name))
    end

    # Ground contact surfaces constructions
    ground_surfaces = OpenStudio::Model::DefaultSurfaceConstructions.new(model)
    construction_set.setDefaultGroundContactSurfaceConstructions(ground_surfaces)
    if data['ground_contact_floor_standards_construction_type'] && data['ground_contact_floor_building_category']
      ground_surfaces.setFloorConstruction(model_find_and_add_construction(model,
                                                                           climate_zone_set,
                                                                           'GroundContactFloor',
                                                                           data['ground_contact_floor_standards_construction_type'],
                                                                           data['ground_contact_floor_building_category']))
    end
    if data['ground_contact_wall_standards_construction_type'] && data['ground_contact_wall_building_category']
      ground_surfaces.setWallConstruction(model_find_and_add_construction(model,
                                                                          climate_zone_set,
                                                                          'GroundContactWall',
                                                                          data['ground_contact_wall_standards_construction_type'],
                                                                          data['ground_contact_wall_building_category']))
    end
    if data['ground_contact_ceiling_standards_construction_type'] && data['ground_contact_ceiling_building_category']
      ground_surfaces.setRoofCeilingConstruction(model_find_and_add_construction(model,
                                                                                 climate_zone_set,
                                                                                 'GroundContactRoof',
                                                                                 data['ground_contact_ceiling_standards_construction_type'],
                                                                                 data['ground_contact_ceiling_building_category']))

    end

    # Exterior sub surfaces constructions
    exterior_subsurfaces = OpenStudio::Model::DefaultSubSurfaceConstructions.new(model)
    construction_set.setDefaultExteriorSubSurfaceConstructions(exterior_subsurfaces)
    if data['exterior_fixed_window_standards_construction_type'] && data['exterior_fixed_window_building_category']
      exterior_subsurfaces.setFixedWindowConstruction(model_find_and_add_construction(model,
                                                                                      climate_zone_set,
                                                                                      'ExteriorWindow',
                                                                                      data['exterior_fixed_window_standards_construction_type'],
                                                                                      data['exterior_fixed_window_building_category']))
    end
    if data['exterior_operable_window_standards_construction_type'] && data['exterior_operable_window_building_category']
      exterior_subsurfaces.setOperableWindowConstruction(model_find_and_add_construction(model,
                                                                                         climate_zone_set,
                                                                                         'ExteriorWindow',
                                                                                         data['exterior_operable_window_standards_construction_type'],
                                                                                         data['exterior_operable_window_building_category']))
    end
    if data['exterior_door_standards_construction_type'] && data['exterior_door_building_category']
      exterior_subsurfaces.setDoorConstruction(model_find_and_add_construction(model,
                                                                               climate_zone_set,
                                                                               'ExteriorDoor',
                                                                               data['exterior_door_standards_construction_type'],
                                                                               data['exterior_door_building_category']))
    end
    if data['exterior_glass_door_standards_construction_type'] && data['exterior_glass_door_building_category']
      exterior_subsurfaces.setGlassDoorConstruction(model_find_and_add_construction(model,
                                                                                    climate_zone_set,
                                                                                    'GlassDoor',
                                                                                    data['exterior_glass_door_standards_construction_type'],
                                                                                    data['exterior_glass_door_building_category']))
    end
    if data['exterior_overhead_door_standards_construction_type'] && data['exterior_overhead_door_building_category']
      exterior_subsurfaces.setOverheadDoorConstruction(model_find_and_add_construction(model,
                                                                                       climate_zone_set,
                                                                                       'ExteriorDoor',
                                                                                       data['exterior_overhead_door_standards_construction_type'],
                                                                                       data['exterior_overhead_door_building_category']))
    end
    if data['exterior_skylight_standards_construction_type'] && data['exterior_skylight_building_category']
      exterior_subsurfaces.setSkylightConstruction(model_find_and_add_construction(model,
                                                                                   climate_zone_set,
                                                                                   'Skylight',
                                                                                   data['exterior_skylight_standards_construction_type'],
                                                                                   data['exterior_skylight_building_category']))
    end
    if (construction_name = data['tubular_daylight_domes'])
      exterior_subsurfaces.setTubularDaylightDomeConstruction(model_add_construction(model, construction_name))
    end
    if (construction_name = data['tubular_daylight_diffusers'])
      exterior_subsurfaces.setTubularDaylightDiffuserConstruction(model_add_construction(model, construction_name))
    end

    # Interior sub surfaces constructions
    interior_subsurfaces = OpenStudio::Model::DefaultSubSurfaceConstructions.new(model)
    construction_set.setDefaultInteriorSubSurfaceConstructions(interior_subsurfaces)
    if (construction_name = data['interior_fixed_windows'])
      interior_subsurfaces.setFixedWindowConstruction(model_add_construction(model, construction_name))
    end
    if (construction_name = data['interior_operable_windows'])
      interior_subsurfaces.setOperableWindowConstruction(model_add_construction(model, construction_name))
    end
    if (construction_name = data['interior_doors'])
      interior_subsurfaces.setDoorConstruction(model_add_construction(model, construction_name))
    end

    # Other constructions
    if (construction_name = data['interior_partitions'])
      construction_set.setInteriorPartitionConstruction(model_add_construction(model, construction_name))
    end
    if (construction_name = data['space_shading'])
      construction_set.setSpaceShadingConstruction(model_add_construction(model, construction_name))
    end
    if (construction_name = data['building_shading'])
      construction_set.setBuildingShadingConstruction(model_add_construction(model, construction_name))
    end
    if (construction_name = data['site_shading'])
      construction_set.setSiteShadingConstruction(model_add_construction(model, construction_name))
    end

    # componentize the construction set
    # construction_set_component = construction_set.createComponent

    # Return the construction set
    return OpenStudio::Model::OptionalDefaultConstructionSet.new(construction_set)
  end

  # Adds a curve from the OpenStudio-Standards dataset to the model based on the curve name.
  #
  # @param model [OpenStudio::Model::Model] OpenStudio model object
  # @param curve_name [String] name of the curve
  # @return [OpenStudio::Model::Curve] curve object, nil if not found
  def model_add_curve(model, curve_name)
    # First check model and return curve if it already exists
    existing_curves = []
    existing_curves += model.getCurveLinears
    existing_curves += model.getCurveCubics
    existing_curves += model.getCurveQuadratics
    existing_curves += model.getCurveBicubics
    existing_curves += model.getCurveBiquadratics
    existing_curves.sort.each do |curve|
      if curve.name.get.to_s == curve_name
        OpenStudio.logFree(OpenStudio::Debug, 'openstudio.standards.Model', "Already added curve: #{curve_name}")
        return curve
      end
    end

    # OpenStudio::logFree(OpenStudio::Info, "openstudio.prototype.addCurve", "Adding curve '#{curve_name}' to the model.")

    # Find curve data
    data = model_find_object(standards_data['curves'], 'name' => curve_name)
    if data.nil?
      OpenStudio.logFree(OpenStudio::Warn, 'openstudio.Model.Model', "Could not find a curve called '#{curve_name}' in the standards.")
      return nil
    end

    # Make the correct type of curve
    case data['form']
      when 'Linear'
        curve = OpenStudio::Model::CurveLinear.new(model)
        curve.setName(data['name'])
        curve.setCoefficient1Constant(data['coeff_1'])
        curve.setCoefficient2x(data['coeff_2'])
        curve.setMinimumValueofx(data['minimum_independent_variable_1']) if data['minimum_independent_variable_1']
        curve.setMaximumValueofx(data['maximum_independent_variable_1']) if data['maximum_independent_variable_1']
        curve.setMinimumCurveOutput(data['minimum_dependent_variable_output']) if data['minimum_dependent_variable_output']
        curve.setMaximumCurveOutput(data['maximum_dependent_variable_output']) if data['maximum_dependent_variable_output']
        return curve
      when 'Cubic'
        curve = OpenStudio::Model::CurveCubic.new(model)
        curve.setName(data['name'])
        curve.setCoefficient1Constant(data['coeff_1'])
        curve.setCoefficient2x(data['coeff_2'])
        curve.setCoefficient3xPOW2(data['coeff_3'])
        curve.setCoefficient4xPOW3(data['coeff_4'])
        curve.setMinimumValueofx(data['minimum_independent_variable_1']) if data['minimum_independent_variable_1']
        curve.setMaximumValueofx(data['maximum_independent_variable_1']) if data['maximum_independent_variable_1']
        curve.setMinimumCurveOutput(data['minimum_dependent_variable_output']) if data['minimum_dependent_variable_output']
        curve.setMaximumCurveOutput(data['maximum_dependent_variable_output']) if data['maximum_dependent_variable_output']
        return curve
      when 'Quadratic'
        curve = OpenStudio::Model::CurveQuadratic.new(model)
        curve.setName(data['name'])
        curve.setCoefficient1Constant(data['coeff_1'])
        curve.setCoefficient2x(data['coeff_2'])
        curve.setCoefficient3xPOW2(data['coeff_3'])
        curve.setMinimumValueofx(data['minimum_independent_variable_1']) if data['minimum_independent_variable_1']
        curve.setMaximumValueofx(data['maximum_independent_variable_1']) if data['maximum_independent_variable_1']
        curve.setMinimumCurveOutput(data['minimum_dependent_variable_output']) if data['minimum_dependent_variable_output']
        curve.setMaximumCurveOutput(data['maximum_dependent_variable_output']) if data['maximum_dependent_variable_output']
        return curve
      when 'BiCubic'
        curve = OpenStudio::Model::CurveBicubic.new(model)
        curve.setName(data['name'])
        curve.setCoefficient1Constant(data['coeff_1'])
        curve.setCoefficient2x(data['coeff_2'])
        curve.setCoefficient3xPOW2(data['coeff_3'])
        curve.setCoefficient4y(data['coeff_4'])
        curve.setCoefficient5yPOW2(data['coeff_5'])
        curve.setCoefficient6xTIMESY(data['coeff_6'])
        curve.setCoefficient7xPOW3(data['coeff_7'])
        curve.setCoefficient8yPOW3(data['coeff_8'])
        curve.setCoefficient9xPOW2TIMESY(data['coeff_9'])
        curve.setCoefficient10xTIMESYPOW2(data['coeff_10'])
        curve.setMinimumValueofx(data['minimum_independent_variable_1']) if data['minimum_independent_variable_1']
        curve.setMaximumValueofx(data['maximum_independent_variable_1']) if data['maximum_independent_variable_1']
        curve.setMinimumValueofy(data['minimum_independent_variable_2']) if data['minimum_independent_variable_2']
        curve.setMaximumValueofy(data['maximum_independent_variable_2']) if data['maximum_independent_variable_2']
        curve.setMinimumCurveOutput(data['minimum_dependent_variable_output']) if data['minimum_dependent_variable_output']
        curve.setMaximumCurveOutput(data['maximum_dependent_variable_output']) if data['maximum_dependent_variable_output']
        return curve
      when 'BiQuadratic'
        curve = OpenStudio::Model::CurveBiquadratic.new(model)
        curve.setName(data['name'])
        curve.setCoefficient1Constant(data['coeff_1'])
        curve.setCoefficient2x(data['coeff_2'])
        curve.setCoefficient3xPOW2(data['coeff_3'])
        curve.setCoefficient4y(data['coeff_4'])
        curve.setCoefficient5yPOW2(data['coeff_5'])
        curve.setCoefficient6xTIMESY(data['coeff_6'])
        curve.setMinimumValueofx(data['minimum_independent_variable_1']) if data['minimum_independent_variable_1']
        curve.setMaximumValueofx(data['maximum_independent_variable_1']) if data['maximum_independent_variable_1']
        curve.setMinimumValueofy(data['minimum_independent_variable_2']) if data['minimum_independent_variable_2']
        curve.setMaximumValueofy(data['maximum_independent_variable_2']) if data['maximum_independent_variable_2']
        curve.setMinimumCurveOutput(data['minimum_dependent_variable_output']) if data['minimum_dependent_variable_output']
        curve.setMaximumCurveOutput(data['maximum_dependent_variable_output']) if data['maximum_dependent_variable_output']
        return curve
      when 'BiLinear'
        curve = OpenStudio::Model::CurveBiquadratic.new(model)
        curve.setName(data['name'])
        curve.setCoefficient1Constant(data['coeff_1'])
        curve.setCoefficient2x(data['coeff_2'])
        curve.setCoefficient4y(data['coeff_3'])
        curve.setMinimumValueofx(data['minimum_independent_variable_1']) if data['minimum_independent_variable_1']
        curve.setMaximumValueofx(data['maximum_independent_variable_1']) if data['maximum_independent_variable_1']
        curve.setMinimumValueofy(data['minimum_independent_variable_2']) if data['minimum_independent_variable_2']
        curve.setMaximumValueofy(data['maximum_independent_variable_2']) if data['maximum_independent_variable_2']
        curve.setMinimumCurveOutput(data['minimum_dependent_variable_output']) if data['minimum_dependent_variable_output']
        curve.setMaximumCurveOutput(data['maximum_dependent_variable_output']) if data['maximum_dependent_variable_output']
        return curve
      when 'MultiVariableLookupTable'
        num_ind_var = data['number_independent_variables'].to_i
        table = OpenStudio::Model::TableMultiVariableLookup.new(model, num_ind_var)
        table.setName(data['name'])
        table.setInterpolationMethod(data['interpolation_method'])
        table.setNumberofInterpolationPoints(data['number_of_interpolation_points'])
        table.setCurveType(data['curve_type'])
        table.setTableDataFormat('SingleLineIndependentVariableWithMatrix')
        table.setNormalizationReference(data['normalization_reference'].to_f)
        table.setOutputUnitType(data['output_unit_type'])
        table.setMinimumValueofX1(data['minimum_independent_variable_1'].to_f)
        table.setMaximumValueofX1(data['maximum_independent_variable_1'].to_f)
        table.setInputUnitTypeforX1(data['input_unit_type_x1'])
        if num_ind_var == 2
          table.setMinimumValueofX2(data['minimum_independent_variable_2'].to_f)
          table.setMaximumValueofX2(data['maximum_independent_variable_2'].to_f)
          table.setInputUnitTypeforX2(data['input_unit_type_x2'])
        end
        data_points = data.each.select { |key, value| key.include? 'data_point' }
        data_points.each do |key, value|
          if num_ind_var == 1
            table.addPoint(value.split(',')[0].to_f, value.split(',')[1].to_f)
          elsif num_ind_var == 2
            table.addPoint(value.split(',')[0].to_f, value.split(',')[1].to_f, value.split(',')[2].to_f)
          end
        end
        return table
      else
        OpenStudio.logFree(OpenStudio::Error, 'openstudio.Model.Model', "#{curve_name}' has an invalid form: #{data['form']}', cannot create this curve.")
        return nil
    end
  end

  # Get the full path to the weather file that is specified in the model
  #
  # @param model [OpenStudio::Model::Model] OpenStudio model object
  # @return [OpenStudio::OptionalPath] path to weather file
  def model_get_full_weather_file_path(model)
    full_epw_path = OpenStudio::OptionalPath.new

    if model.weatherFile.is_initialized
      epw_path = model.weatherFile.get.path
      if epw_path.is_initialized
        if File.exist?(epw_path.get.to_s)
          full_epw_path = OpenStudio::OptionalPath.new(epw_path.get)
        else
          # If this is an always-run Measure, need to check a different path
          alt_weath_path = File.expand_path(File.join(Dir.pwd, '../../resources'))
          alt_epw_path = File.expand_path(File.join(alt_weath_path, epw_path.get.to_s))
          if File.exist?(alt_epw_path)
            full_epw_path = OpenStudio::OptionalPath.new(OpenStudio::Path.new(alt_epw_path))
          else
            OpenStudio.logFree(OpenStudio::Error, 'openstudio.standards.Model', "Model has been assigned a weather file, but the file is not in the specified location of '#{epw_path.get}'.")
          end
        end
      else
        OpenStudio.logFree(OpenStudio::Error, 'openstudio.standards.Model', 'Model has a weather file assigned, but the weather file path has been deleted.')
      end
    else
      OpenStudio.logFree(OpenStudio::Error, 'openstudio.standards.Model', 'Model has not been assigned a weather file.')
    end

    return full_epw_path
  end

  # Find the legacy simulation results from a CSV of previously created results.
  #
  # @param model [OpenStudio::Model::Model] OpenStudio model object
  # @param climate_zone [String] ASHRAE climate zone, e.g. 'ASHRAE 169-2013-4A'
  # @param building_type [String] the building type
  # @param run_type [String] design day is dd-only, otherwise annual run
  # @return [Hash] a hash of results for each fuel, where the keys are in the form 'End Use|Fuel Type',
  #   e.g. Heating|Electricity, Exterior Equipment|Water.  All end use/fuel type combos are present,
  #   with values of 0.0 if none of this end use/fuel type combo was used by the simulation.
  #   Returns nil if the legacy results couldn't be found.
  def model_legacy_results_by_end_use_and_fuel_type(model, climate_zone, building_type, run_type)
    # Load the legacy idf results CSV file into a ruby hash
    top_dir = File.expand_path('../../..', File.dirname(__FILE__))
    standards_data_dir = "#{top_dir}/data/standards"
    temp = ''
    # Run differently depending on whether running from embedded filesystem in OpenStudio CLI or not
    if __dir__[0] == ':' # Running from OpenStudio CLI
      # load file from embedded files
      if run_type == 'dd-only'
        temp = load_resource_relative('../../../data/standards/test_performance_expected_dd_results.csv', 'r:UTF-8')
      else
        temp = load_resource_relative('../../../data/standards/legacy_idf_results.csv', 'r:UTF-8')
      end
    else
      # loaded gem from system path
      if run_type == 'dd-only'
        temp = File.read("#{standards_data_dir}/test_performance_expected_dd_results.csv")
      else
        temp = File.read("#{standards_data_dir}/legacy_idf_results.csv")
      end
    end
    legacy_idf_csv = CSV.new(temp, headers: true, converters: :all)
    legacy_idf_results = legacy_idf_csv.to_a.map(&:to_hash)

    # Get the results for this building
    search_criteria = {
      'Building Type' => building_type,
      'Template' => template,
      'Climate Zone' => climate_zone
    }
    energy_values = model_find_object(legacy_idf_results, search_criteria)
    if energy_values.nil?
      OpenStudio.logFree(OpenStudio::Error, 'openstudio.standards.Model', "Could not find legacy simulation results for #{search_criteria}")
      return {}
    end

    return energy_values
  end

  # Method to gather prototype simulation results for a specific climate zone, building type, and template
  #
  # @param model [OpenStudio::Model::Model] OpenStudio model object
  # @param climate_zone [String] ASHRAE climate zone, e.g. 'ASHRAE 169-2013-4A'
  # @param building_type [String] the building type
  # @return [Hash] Returns a hash with data presented in various bins.
  #   Returns nil if no search results
  def model_process_results_for_datapoint(model, climate_zone, building_type)
    # Hash to store the legacy results by fuel and by end use
    legacy_results_hash = {}
    legacy_results_hash['total_legacy_energy_val'] = 0
    legacy_results_hash['total_legacy_water_val'] = 0
    legacy_results_hash['total_energy_by_fuel'] = {}
    legacy_results_hash['total_energy_by_end_use'] = {}

    # Get the legacy simulation results
    legacy_values = model_legacy_results_by_end_use_and_fuel_type(model, climate_zone, building_type, 'annual')
    if legacy_values.nil?
      OpenStudio.logFree(OpenStudio::Error, 'openstudio.standards.Model', "Could not find legacy idf results for #{search_criteria}")
      return legacy_results_hash
    end

    # List of all fuel types
    fuel_types = ['Electricity', 'Natural Gas', 'Additional Fuel', 'District Cooling', 'District Heating', 'Water']

    # List of all end uses
    end_uses = ['Heating', 'Cooling', 'Interior Lighting', 'Exterior Lighting', 'Interior Equipment', 'Exterior Equipment', 'Fans', 'Pumps', 'Heat Rejection', 'Humidification', 'Heat Recovery', 'Water Systems', 'Refrigeration', 'Generators']

    # Sum the legacy results up by fuel and by end use
    fuel_types.each do |fuel_type|
      end_uses.each do |end_use|
        next if end_use == 'Exterior Equipment'

        legacy_val = legacy_values["#{end_use}|#{fuel_type}"]

        # Combine the exterior lighting and exterior equipment
        if end_use == 'Exterior Lighting'
          legacy_exterior_equipment = legacy_values["Exterior Equipment|#{fuel_type}"]
          unless legacy_exterior_equipment.nil?
            legacy_val += legacy_exterior_equipment
          end
        end

        if legacy_val.nil?
          OpenStudio.logFree(OpenStudio::Error, 'openstudio.standards.Model', "#{fuel_type} #{end_use} legacy idf value not found")
          next
        end

        # Add the energy to the total
        if fuel_type == 'Water'
          legacy_results_hash['total_legacy_water_val'] += legacy_val
        else
          legacy_results_hash['total_legacy_energy_val'] += legacy_val

          # add to fuel specific total
          if legacy_results_hash['total_energy_by_fuel'][fuel_type]
            legacy_results_hash['total_energy_by_fuel'][fuel_type] += legacy_val # add to existing counter
          else
            legacy_results_hash['total_energy_by_fuel'][fuel_type] = legacy_val # start new counter
          end

          # add to end use specific total
          if legacy_results_hash['total_energy_by_end_use'][end_use]
            legacy_results_hash['total_energy_by_end_use'][end_use] += legacy_val # add to existing counter
          else
            legacy_results_hash['total_energy_by_end_use'][end_use] = legacy_val # start new counter
          end
        end
      end
    end

    return legacy_results_hash
  end

  # Keep track of floor area for prototype buildings.
  # This is used to calculate EUI's to compare against non prototype buildings
  # Areas taken from scorecard Excel Files
  #
  # @param model [OpenStudio::Model::Model] OpenStudio model object
  # @param building_type [String] the building type
  # @return [Double] floor area (m^2) of prototype building for building type passed in.
  #   Returns nil if unexpected building type
  def model_find_prototype_floor_area(model, building_type)
    if building_type == 'FullServiceRestaurant' # 5502 ft^2
      result = 511
    elsif building_type == 'Hospital' # 241,410 ft^2 (including basement)
      result = 22_422
    elsif building_type == 'LargeHotel' # 122,132 ft^2
      result = 11_345
    elsif building_type == 'LargeOffice' # 498,600 ft^2
      result = 46_320
    elsif building_type == 'MediumOffice' # 53,600 ft^2
      result = 4982
    elsif building_type == 'LargeOfficeDetailed' # 498,600 ft^2
      result = 46_320
    elsif building_type == 'MediumOfficeDetailed' # 53,600 ft^2
      result = 4982
    elsif building_type == 'MidriseApartment' # 33,700 ft^2
      result = 3135
    elsif building_type == 'Office'
      result = nil
      # @todo there shouldn't be a prototype building for this
      OpenStudio.logFree(OpenStudio::Error, 'openstudio.standards.Model', 'Measures calling this should choose between SmallOffice, MediumOffice, and LargeOffice')
    elsif building_type == 'Outpatient' # 40.950 ft^2
      result = 3804
    elsif building_type == 'PrimarySchool' # 73,960 ft^2
      result = 6871
    elsif building_type == 'QuickServiceRestaurant' # 2500 ft^2
      result = 232
    elsif building_type == 'Retail' # 24,695 ft^2
      result = 2294
    elsif building_type == 'SecondarySchool' # 210,900 ft^2
      result = 19_592
    elsif building_type == 'SmallHotel' # 43,200 ft^2
      result = 4014
    elsif building_type == 'SmallOffice' # 5500 ft^2
      result = 511
    elsif building_type == 'SmallOfficeDetailed' # 5500 ft^2
      result = 511
    elsif building_type == 'StripMall' # 22,500 ft^2
      result = 2090
    elsif building_type == 'SuperMarket' # 45,002 ft2 (from legacy reference idf file)
      result = 4181
    elsif building_type == 'Warehouse' # 49,495 ft^2 (legacy ref shows 52,045, but I wil calc using 49,495)
      result = 4595
    elsif building_type == 'SmallDataCenterLowITE' || building_type == 'SmallDataCenterHighITE'  # 600 ft^2
      result = 56
    elsif building_type == 'LargeDataCenterLowITE' || building_type == 'LargeDataCenterHighITE'  # 6000 ft^2
      result = 557
    elsif building_type == 'Laboratory' # 90000 ft^2
      result = 8361
    else
      OpenStudio.logFree(OpenStudio::Error, 'openstudio.standards.Model', "Didn't find expected building type. As a result can't determine floor prototype floor area")
      result = nil
    end

    return result
  end

  # This is used by other methods to get the climate zone and building type from a model.
  # It has logic to break office into small,
  # medium or large based on building area that can be turned off
  #
  # @param model [OpenStudio::Model::Model] OpenStudio model object
  # @param remap_office [bool] re-map small office or leave it alone
  # @return [hash] key for climate zone and building type, both values are strings
  def model_get_building_climate_zone_and_building_type(model, remap_office = true)
    # get climate zone from model
    climate_zone = model_standards_climate_zone(model)

    # get building type from model
    building_type = ''
    if model.getBuilding.standardsBuildingType.is_initialized
      building_type = model.getBuilding.standardsBuildingType.get
    end

    # map office building type to small medium or large
    if building_type == 'Office' && remap_office
      open_studio_area = model.getBuilding.floorArea
      building_type = model_remap_office(model, open_studio_area)
    end

    results = {}
    results['climate_zone'] = climate_zone
    results['building_type'] = building_type

    return results
  end

  # remap office to one of the prototype buildings
  #
  # @param model [OpenStudio::Model::Model] OpenStudio model object
  # @param floor_area [Double] floor area (m^2)
  # @return [String] SmallOffice, MediumOffice, LargeOffice
  def model_remap_office(model, floor_area)
    # prototype small office approx 500 m^2
    # prototype medium office approx 5000 m^2
    # prototype large office approx 50,000 m^2
    # map office building type to small medium or large
    building_type = if floor_area < 2750
                      'SmallOffice'
                    elsif floor_area < 25_250
                      'MediumOffice'
                    else
                      'LargeOffice'
                    end
  end

  # User needs to pass in template as string.
  # The building type and climate zone will come from the model.
  # If the building type or ASHRAE climate zone is not set in the model this will return nil
  # If the lookup doesn't find matching simulation results this wil return nil
  #
  # @param model [OpenStudio::Model::Model] OpenStudio model object
  # @return [Double] EUI (MJ/m^2) for target template for given OSM. Returns nil if can't calculate EUI
  def model_find_target_eui(model)
    building_data = model_get_building_climate_zone_and_building_type(model)
    climate_zone = building_data['climate_zone']
    building_type = building_data['building_type']

    # look up results
    target_consumption = model_process_results_for_datapoint(model, climate_zone, building_type)

    # lookup target floor area for prototype buildings
    target_floor_area = model_find_prototype_floor_area(model, building_type)

    if target_consumption['total_legacy_energy_val'] > 0
      if target_floor_area > 0
        result = target_consumption['total_legacy_energy_val'] / target_floor_area
      else
        OpenStudio.logFree(OpenStudio::Error, 'openstudio.standards.Model', 'Cannot find prototype building floor area')
        result = nil
      end
    else
      OpenStudio.logFree(OpenStudio::Error, 'openstudio.standards.Model', "Cannot find target results for #{climate_zone},#{building_type},#{template}")
      result = nil # couldn't calculate EUI consumpiton lookup failed
    end

    return result
  end

  # User needs to pass in template as string.
  # The building type and climate zone will come from the model.
  # If the building type or ASHRAE climate zone is not set in the model this will return nil
  # If the lookup doesn't find matching simulation results this wil return nil
  #
  # @param model [OpenStudio::Model::Model] OpenStudio model object
  # @return [Hash] EUI (MJ/m^2) This will return a hash of end uses. key is end use, value is eui
  def model_find_target_eui_by_end_use(model)
    building_data = model_get_building_climate_zone_and_building_type(model)
    climate_zone = building_data['climate_zone']
    building_type = building_data['building_type']

    # look up results
    target_consumption = model_process_results_for_datapoint(model, climate_zone, building_type)

    # lookup target floor area for prototype buildings
    target_floor_area = model_find_prototype_floor_area(model, building_type)

    if target_consumption['total_legacy_energy_val'] > 0
      if target_floor_area > 0
        result = {}
        target_consumption['total_energy_by_end_use'].each do |end_use, consumption|
          result[end_use] = consumption / target_floor_area
        end
      else
        OpenStudio.logFree(OpenStudio::Error, 'openstudio.standards.Model', 'Cannot find prototype building floor area')
        result = nil
      end
    else
      OpenStudio.logFree(OpenStudio::Error, 'openstudio.standards.Model', "Cannot find target results for #{climate_zone},#{building_type},#{template}")
      result = nil # couldn't calculate EUI consumpiton lookup failed
    end

    return result
  end

  # Get a unique list of constructions with given boundary condition and a given type of surface.
  # Pulls from both default construction sets and hard-assigned constructions.
  #
  # @param model [OpenStudio::Model::Model] OpenStudio model object
  # @param boundary_condition [String] the desired boundary condition. valid choices are:
  #   Adiabatic
  #   Surface
  #   Outdoors
  #   Ground
  # @param type [String] the type of surface to find. valid choices are:
  #   AtticFloor
  #   AtticWall
  #   AtticRoof
  #   DemisingFloor
  #   DemisingWall
  #   DemisingRoof
  #   ExteriorFloor
  #   ExteriorWall
  #   ExteriorRoof
  #   ExteriorWindow
  #   ExteriorDoor
  #   GlassDoor
  #   GroundContactFloor
  #   GroundContactWall
  #   GroundContactRoof
  #   InteriorFloor
  #   InteriorWall
  #   InteriorCeiling
  #   InteriorPartition
  #   InteriorWindow
  #   InteriorDoor
  #   OverheadDoor
  #   Skylight
  #   TubularDaylightDome
  #   TubularDaylightDiffuser
  # return [Array<OpenStudio::Model::ConstructionBase>] an array of all constructions.
  def model_find_constructions(model, boundary_condition, type)
    constructions = []

    # From default construction sets
    model.getDefaultConstructionSets.sort.each do |const_set|
      ext_surfs = const_set.defaultExteriorSurfaceConstructions
      int_surfs = const_set.defaultInteriorSurfaceConstructions
      gnd_surfs = const_set.defaultGroundContactSurfaceConstructions
      ext_subsurfs = const_set.defaultExteriorSubSurfaceConstructions
      int_subsurfs = const_set.defaultInteriorSubSurfaceConstructions

      # Can't handle incomplete construction sets
      if ext_surfs.empty? ||
         int_surfs.empty? ||
         gnd_surfs.empty? ||
         ext_subsurfs.empty? ||
         int_subsurfs.empty?

        OpenStudio.logFree(OpenStudio::Error, 'openstudio.model.Space', "Default construction set #{const_set.name} is incomplete; constructions from this set will not be reported.")
        next
      end

      ext_surfs = ext_surfs.get
      int_surfs = int_surfs.get
      gnd_surfs = gnd_surfs.get
      ext_subsurfs = ext_subsurfs.get
      int_subsurfs = int_subsurfs.get

      case type
        # Exterior Surfaces
        when 'ExteriorWall', 'AtticWall'
          constructions << ext_surfs.wallConstruction
        when 'ExteriorFloor'
          constructions << ext_surfs.floorConstruction
        when 'ExteriorRoof', 'AtticRoof'
          constructions << ext_surfs.roofCeilingConstruction
        # Interior Surfaces
        when 'InteriorWall', 'DemisingWall', 'InteriorPartition'
          constructions << int_surfs.wallConstruction
        when 'InteriorFloor', 'AtticFloor', 'DemisingFloor'
          constructions << int_surfs.floorConstruction
        when 'InteriorCeiling', 'DemisingRoof'
          constructions << int_surfs.roofCeilingConstruction
        # Ground Contact Surfaces
        when 'GroundContactWall'
          constructions << gnd_surfs.wallConstruction
        when 'GroundContactFloor'
          constructions << gnd_surfs.floorConstruction
        when 'GroundContactRoof'
          constructions << gnd_surfs.roofCeilingConstruction
        # Exterior SubSurfaces
        when 'ExteriorWindow'
          constructions << ext_subsurfs.fixedWindowConstruction
          constructions << ext_subsurfs.operableWindowConstruction
        when 'ExteriorDoor'
          constructions << ext_subsurfs.doorConstruction
        when 'GlassDoor'
          constructions << ext_subsurfs.glassDoorConstruction
        when 'OverheadDoor'
          constructions << ext_subsurfs.overheadDoorConstruction
        when 'Skylight'
          constructions << ext_subsurfs.skylightConstruction
        when 'TubularDaylightDome'
          constructions << ext_subsurfs.tubularDaylightDomeConstruction
        when 'TubularDaylightDiffuser'
          constructions << ext_subsurfs.tubularDaylightDiffuserConstruction
        # Interior SubSurfaces
        when 'InteriorWindow'
          constructions << int_subsurfs.fixedWindowConstruction
          constructions << int_subsurfs.operableWindowConstruction
        when 'InteriorDoor'
          constructions << int_subsurfs.doorConstruction
      end
    end

    # Hard-assigned surfaces
    model.getSurfaces.sort.each do |surf|
      next unless surf.outsideBoundaryCondition == boundary_condition

      surf_type = surf.surfaceType
      if surf_type == 'Floor' || surf_type == 'Wall'
        next unless type.include?(surf_type)
      elsif surf_type == 'RoofCeiling'
        next unless type.include?('Roof') || type.include?('Ceiling')
      end
      constructions << surf.construction
    end

    # Hard-assigned subsurfaces
    model.getSubSurfaces.sort.each do |surf|
      next unless surf.outsideBoundaryCondition == boundary_condition

      surf_type = surf.subSurfaceType
      if surf_type == 'FixedWindow' || surf_type == 'OperableWindow'
        next unless type == 'ExteriorWindow'
      elsif surf_type == 'Door'
        next unless type.include?('Door')
      else
        next unless surf.subSurfaceType == type
      end
      constructions << surf.construction
    end

    # Throw out the empty constructions
    all_constructions = []
    constructions.uniq.each do |const|
      next if const.empty?

      all_constructions << const.get
    end

    # Only return the unique list (should already be uniq)
    all_constructions = all_constructions.uniq

    # ConstructionBase can be sorted
    all_constructions = all_constructions.sort

    return all_constructions
  end

  # Go through the default construction sets and hard-assigned constructions.
  # Clone the existing constructions and set their intended surface type and standards construction type per the PRM.
  # For some standards, this will involve making modifications.  For others, it will not.
  #
  # 90.1-2007, 90.1-2010, 90.1-2013
  # @param model [OpenStudio::Model::Model] OpenStudio model object
  # @return [Bool] returns true if successful, false if not
  def model_apply_prm_construction_types(model)
    types_to_modify = []

    # Possible boundary conditions are
    # Adiabatic
    # Surface
    # Outdoors
    # Ground

    # Possible surface types are
    # AtticFloor
    # AtticWall
    # AtticRoof
    # DemisingFloor
    # DemisingWall
    # DemisingRoof
    # ExteriorFloor
    # ExteriorWall
    # ExteriorRoof
    # ExteriorWindow
    # ExteriorDoor
    # GlassDoor
    # GroundContactFloor
    # GroundContactWall
    # GroundContactRoof
    # InteriorFloor
    # InteriorWall
    # InteriorCeiling
    # InteriorPartition
    # InteriorWindow
    # InteriorDoor
    # OverheadDoor
    # Skylight
    # TubularDaylightDome
    # TubularDaylightDiffuser

    # Possible standards construction types
    # Mass
    # SteelFramed
    # WoodFramed
    # IEAD
    # View
    # Daylight
    # Swinging
    # NonSwinging
    # Heated
    # Unheated
    # RollUp
    # Sliding
    # Metal
    # Nonmetal framing (all)
    # Metal framing (curtainwall/storefront)
    # Metal framing (entrance door)
    # Metal framing (all other)
    # Metal Building
    # Attic and Other
    # Glass with Curb
    # Plastic with Curb
    # Without Curb

    # Create an array of types
    types_to_modify << ['Outdoors', 'ExteriorWall', 'SteelFramed']
    types_to_modify << ['Outdoors', 'ExteriorRoof', 'IEAD']
    types_to_modify << ['Outdoors', 'ExteriorFloor', 'SteelFramed']
    types_to_modify << ['Ground', 'GroundContactFloor', 'Unheated']
    types_to_modify << ['Ground', 'GroundContactWall', 'Mass']

    # Modify all constructions of each type
    types_to_modify.each do |boundary_cond, surf_type, const_type|
      constructions = model_find_constructions(model, boundary_cond, surf_type)

      constructions.sort.each do |const|
        standards_info = const.standardsInformation
        standards_info.setIntendedSurfaceType(surf_type)
        standards_info.setStandardsConstructionType(const_type)
      end
    end

    return true
  end

  # Apply the standard construction to each surface in the model, based on the construction type currently assigned.
  #
  # @return [Bool] true if successful, false if not
  # @param model [OpenStudio::Model::Model] OpenStudio model object
  # @param climate_zone [String] ASHRAE climate zone, e.g. 'ASHRAE 169-2013-4A'
  # @return [Bool] returns true if successful, false if not
  def model_apply_standard_constructions(model, climate_zone, wwr_building_type = nil, wwr_info = {})
    types_to_modify = []

    # Possible boundary conditions are
    # Adiabatic
    # Surface
    # Outdoors
    # Ground

    # Possible surface types are
    # Floor
    # Wall
    # RoofCeiling
    # FixedWindow
    # OperableWindow
    # Door
    # GlassDoor
    # OverheadDoor
    # Skylight
    # TubularDaylightDome
    # TubularDaylightDiffuser

    # Create an array of surface types
    types_to_modify << ['Outdoors', 'Floor']
    types_to_modify << ['Outdoors', 'Wall']
    types_to_modify << ['Outdoors', 'RoofCeiling']
    types_to_modify << ['Outdoors', 'FixedWindow']
    types_to_modify << ['Outdoors', 'OperableWindow']
    types_to_modify << ['Outdoors', 'Door']
    types_to_modify << ['Outdoors', 'GlassDoor']
    types_to_modify << ['Outdoors', 'OverheadDoor']
    types_to_modify << ['Outdoors', 'Skylight']
    types_to_modify << ['Ground', 'Floor']
    types_to_modify << ['Ground', 'Wall']

    # Find just those surfaces
    surfaces_to_modify = []
    surface_category = {}
    types_to_modify.each do |boundary_condition, surface_type|
      # Surfaces
      model.getSurfaces.sort.each do |surf|
        next unless surf.outsideBoundaryCondition == boundary_condition
        next unless surf.surfaceType == surface_type

        if boundary_condition == 'Outdoors'
          surface_category[surf] = 'ExteriorSurface'
        elsif boundary_condition == 'Ground'
          surface_category[surf] = 'GroundSurface'
        else
          surface_category[surf] = 'NA'
        end
        surfaces_to_modify << surf
      end

      # SubSurfaces
      model.getSubSurfaces.sort.each do |surf|
        next unless surf.outsideBoundaryCondition == boundary_condition
        next unless surf.subSurfaceType == surface_type

        surface_category[surf] = 'ExteriorSubSurface'
        surfaces_to_modify << surf
      end
    end

    # Modify these surfaces
    prev_created_consts = {}
    surfaces_to_modify.sort.each do |surf|
      prev_created_consts = planar_surface_apply_standard_construction(surf, climate_zone, prev_created_consts, wwr_building_type, wwr_info, surface_category[surf])
    end

    # List the unique array of constructions
    if prev_created_consts.size.zero?
      OpenStudio.logFree(OpenStudio::Warn, 'openstudio.standards.Model', 'None of the constructions in your proposed model have both Intended Surface Type and Standards Construction Type')
    else
      prev_created_consts.each do |surf_type, construction|
        OpenStudio.logFree(OpenStudio::Info, 'openstudio.standards.Model', "For #{surf_type.join(' ')}, applied #{construction.name}.")
      end
    end

    return true
  end

  # Returns standards data for selected construction
  #
  # @param model [OpenStudio::Model::Model] OpenStudio model object
  # @param intended_surface_type [String] the surface type
  # @param standards_construction_type [String]  the type of construction
  # @param building_category [String] the type of building
  # @param climate_zone [String] ASHRAE climate zone, e.g. 'ASHRAE 169-2013-4A'
  # @return [Hash] hash of construction properties
  def model_get_construction_properties(model, intended_surface_type, standards_construction_type, building_category, climate_zone = nil)
    # get climate_zone_set
    climate_zone = model_get_building_climate_zone_and_building_type(model)['climate_zone'] if climate_zone.nil?
    climate_zone_set = model_find_climate_zone_set(model, climate_zone)

    # populate search hash
    search_criteria = {
      'template' => template,
      'climate_zone_set' => climate_zone_set,
      'intended_surface_type' => intended_surface_type,
      'standards_construction_type' => standards_construction_type,
      'building_category' => building_category
    }

    # switch to use this but update test in standards and measures to load this outside of the method
    construction_properties = model_find_object(standards_data['construction_properties'], search_criteria)

    if !construction_properties
      # Search again use climate zone (e.g. 3) instead of sub-climate zone (3A)
      search_criteria['climate_zone_set'] = climate_zone_set[0..-2]
      construction_properties = model_find_object(standards_data['construction_properties'], search_criteria)
    end

    return construction_properties
  end

  # Returns standards data for selected construction set
  #
  # @param building_type [String] the type of building
  # @param space_type [String] space type within the building type. Typically nil.
  # @return [Hash] hash of construction set data
  def model_get_construction_set(building_type, space_type = nil)
    # populate search hash
    search_criteria = {
      'template' => template,
      'building_type' => building_type,
      'space_type' => space_type
    }

    # Search construction sets table for the exterior wall building category and construction type
    construction_set_data = model_find_object(standards_data['construction_sets'], search_criteria)

    return construction_set_data
  end

  # Reduces the WWR to the values specified by the PRM.
  # WWR reduction will be done by moving vertices inward toward centroid.
  # This causes the least impact on the daylighting area calculations and controls placement.
  #
  # @param model [OpenStudio::Model::Model] OpenStudio model object
  # @param climate_zone [String] ASHRAE climate zone, e.g. 'ASHRAE 169-2013-4A'
  # @return [Bool] returns true if successful, false if not
  # @todo add proper support for 90.1-2013 with all those building type specific values
  # @todo support 90.1-2004 requirement that windows be modeled as horizontal bands.
  #   Currently just using existing window geometry, and shrinking as necessary if WWR is above limit.
  # @todo support semiheated spaces as a separate WWR category
  # @todo add window frame area to calculation of WWR
  def model_apply_prm_baseline_window_to_wall_ratio(model, climate_zone, wwr_building_type = nil)
    # Define a Hash that will contain wall and window area for all
    # building area types included in the model
    # bat = building area type
    bat_win_wall_info = {}

    # Store the baseline wwr, only used for 90.1-PRM-2019,
    # it is necessary for looking up baseline fenestration
    # U-factor and SHGC requirements
    base_wwr = {}

    # Store the space conditioning category for later use
    space_cats = {}

    model.getSpaces.sort.each do |space|
      # Get standards space type and
      # catch spaces without space types
      #
      # Currently, priority is given to the wwr_building_type,
      # meaning that only one building area type is used. The
      # method can however handle models with multiple building
      # area type, if they are specified through each space's
      # space type standards building type.
      if space.hasAdditionalProperties && space.additionalProperties.hasFeature('building_type_for_wwr')
        std_spc_type = space.additionalProperties.getFeatureAsString('building_type_for_wwr').get
      else
        std_spc_type = 'no_space_type'
        if !wwr_building_type.nil?
          std_spc_type = wwr_building_type
        elsif space.spaceType.is_initialized
          std_spc_type = space.spaceType.get.standardsBuildingType.to_s
        end
        # insert space wwr type as additional properties for later search
        space.additionalProperties.setFeature('building_type_for_wwr', std_spc_type)
      end

      # Initialize intermediate variables if space type hasn't
      # been encountered yet
      if !bat_win_wall_info.key?(std_spc_type)
        bat_win_wall_info[std_spc_type] = {}
        bat = bat_win_wall_info[std_spc_type]

        # Loop through all spaces in the model, and
        # per the PNNL PRM Reference Manual, find the areas
        # of each space conditioning category (res, nonres, semi-heated)
        # separately.  Include space multipliers.
        bat.store('nr_wall_m2', 0.001) # Avoids divide by zero errors later
        bat.store('nr_wind_m2', 0)
        bat.store('res_wall_m2', 0.001)
        bat.store('res_wind_m2', 0)
        bat.store('sh_wall_m2', 0.001)
        bat.store('sh_wind_m2', 0)
        bat.store('total_wall_m2', 0.001)
        bat.store('total_subsurface_m2', 0.0)
      else
        bat = bat_win_wall_info[std_spc_type]
      end

      # Loop through all surfaces in this space
      wall_area_m2 = 0
      wind_area_m2 = 0
      space.surfaces.sort.each do |surface|
        # Skip non-outdoor surfaces
        next unless surface.outsideBoundaryCondition == 'Outdoors'
        # Skip non-walls
        next unless surface.surfaceType.casecmp('wall').zero?

        # This wall's gross area (including window area)
        wall_area_m2 += surface.grossArea * space.multiplier
        # Subsurfaces in this surface
        surface.subSurfaces.sort.each do |ss|
          next unless ss.subSurfaceType == 'FixedWindow' || ss.subSurfaceType == 'OperableWindow' || ss.subSurfaceType == 'GlassDoor'

          wind_area_m2 += ss.netArea * space.multiplier
        end
      end

      # Determine the space category
      if model_create_prm_baseline_building_requires_proposed_model_sizing_run(model)
        # For PRM 90.1-2019 and onward, determine space category
        # based on sizing run results
        cat = space_conditioning_category(space)
      else
        # TODO: This should really use the heating/cooling loads from the proposed building.
        # However, in an attempt to avoid another sizing run just for this purpose,
        # conditioned status is based on heating/cooling setpoints.
        # If heated-only, will be assumed Semiheated.
        # The full-bore method is on the next line in case needed.
        # cat = thermal_zone_conditioning_category(space, template, climate_zone)
        cooled = space_cooled?(space)
        heated = space_heated?(space)
        cat = 'Unconditioned'
        # Unconditioned
        if !heated && !cooled
          cat = 'Unconditioned'
          # Heated-Only
        elsif heated && !cooled
          cat = 'Semiheated'
          # Heated and Cooled
        else
          res = space_residential?(space)
          cat = if res
                  'ResConditioned'
                else
                  'NonResConditioned'
                end
        end
      end
      space_cats[space] = cat

      # Add to the correct category
      case cat
        when 'Unconditioned'
          next # Skip unconditioned spaces
        when 'NonResConditioned'
          bat['nr_wall_m2'] += wall_area_m2
          bat['nr_wind_m2'] += wind_area_m2
        when 'ResConditioned'
          bat['res_wall_m2'] += wall_area_m2
          bat['res_wind_m2'] += wind_area_m2
        when 'Semiheated'
          bat['sh_wall_m2'] += wall_area_m2
          bat['sh_wind_m2'] += wind_area_m2
      end
    end

    # Retrieve WWR info for all Building Area Types included in the model
    # and perform adjustements if
    # bat = building area type
    bat_win_wall_info.each do |bat, vals|
      # Calculate the WWR of each category
      vals.store('wwr_nr', ((vals['nr_wind_m2'] / vals['nr_wall_m2']) * 100.0).round(1))
      vals.store('wwr_res', ((vals['res_wind_m2'] / vals['res_wall_m2']) * 100).round(1))
      vals.store('wwr_sh', ((vals['sh_wind_m2'] / vals['sh_wall_m2']) * 100).round(1))

      # Convert to IP and report
      vals.store('nr_wind_ft2', OpenStudio.convert(vals['nr_wind_m2'], 'm^2', 'ft^2').get)
      vals.store('nr_wall_ft2', OpenStudio.convert(vals['nr_wall_m2'], 'm^2', 'ft^2').get)

      vals.store('res_wind_ft2', OpenStudio.convert(vals['res_wind_m2'], 'm^2', 'ft^2').get)
      vals.store('res_wall_ft2', OpenStudio.convert(vals['res_wall_m2'], 'm^2', 'ft^2').get)

      vals.store('sh_wind_ft2', OpenStudio.convert(vals['sh_wind_m2'], 'm^2', 'ft^2').get)
      vals.store('sh_wall_ft2', OpenStudio.convert(vals['sh_wall_m2'], 'm^2', 'ft^2').get)

      OpenStudio.logFree(OpenStudio::Info, 'openstudio.standards.Model', "WWR NonRes = #{vals['wwr_nr'].round}%; window = #{vals['nr_wind_ft2'].round} ft2, wall = #{vals['nr_wall_ft2'].round} ft2.")
      OpenStudio.logFree(OpenStudio::Info, 'openstudio.standards.Model', "WWR Res = #{vals['wwr_res'].round}%; window = #{vals['res_wind_ft2'].round} ft2, wall = #{vals['res_wall_ft2'].round} ft2.")
      OpenStudio.logFree(OpenStudio::Info, 'openstudio.standards.Model', "WWR Semiheated = #{vals['wwr_sh'].round}%; window = #{vals['sh_wind_ft2'].round} ft2, wall = #{vals['sh_wall_ft2'].round} ft2.")

      # WWR limit or target
      if template == '90.1-PRM-2019'
        # Lookup WWR target from stable baseline table
        wwr_lib = standards_data['prm_wwr_bldg_type']
        search_criteria = {
          'template' => template,
          'wwr_building_type' => bat
        }
        # If building type isn't found, assume that it's
        # the same as 'All Others'
        if model_find_object(wwr_lib, search_criteria).nil?
          wwr_lim = 40.0
        else
          wwr_lim = model_find_object(wwr_lib, search_criteria)['wwr'] * 100.0
        end
      else
        wwr_lim = 40.0
      end

      # Check against WWR limit
      vals['red_nr'] = vals['wwr_nr'] > wwr_lim
      vals['red_res'] = vals['wwr_res'] > wwr_lim
      vals['red_sh'] = vals['wwr_sh'] > wwr_lim

      # Stop here unless windows need reducing or increasing if
      # following the stable baseline approach
      return true, base_wwr unless (vals['red_nr'] || vals['red_res'] || vals['red_sh']) || template == '90.1-PRM-2019'

      # Determine the factors by which to reduce the window area
      vals['mult_nr_red'] = wwr_lim / vals['wwr_nr']
      vals['mult_res_red'] = wwr_lim / vals['wwr_res']
      vals['mult_sh_red'] = wwr_lim / vals['wwr_sh']

      # Report baseline WWR
      vals['wwr_nr'] *= vals['mult_nr_red']
      vals['wwr_res'] *= vals['mult_res_red']
      vals['wwr_sh'] *= vals['mult_sh_red']
      wwrs = [vals['wwr_nr'], vals['wwr_res'], vals['wwr_sh']]
      wwrs = wwrs.reject! &:nan?
      base_wwr[bat] = wwrs.max

      # Reduce the window area if any of the categories necessary
      model.getSpaces.sort.each do |space|
        # Catch spaces without space types
        std_spc_type = space.additionalProperties.getFeatureAsString('building_type_for_wwr').get
        # skip process the space unless the space wwr type matched.
        next unless bat == std_spc_type

        # Determine the space category
        # from the previously stored values
        cat = space_cats[space]

        # Get the correct multiplier
        case cat
          when 'Unconditioned'
            next # Skip unconditioned spaces
          when 'NonResConditioned'
            next unless vals['red_nr']

            mult = vals['mult_nr_red']
          when 'ResConditioned'
            next unless vals['red_res']

            mult = vals['mult_res_red']
          when 'Semiheated'
            next unless vals['red_sh']

            mult = vals['mult_sh_red']
        end

        # Loop through all surfaces in this space
        space.surfaces.sort.each do |surface|
          # Skip non-outdoor surfaces
          next unless surface.outsideBoundaryCondition == 'Outdoors'
          # Skip non-walls
          next unless surface.surfaceType.casecmp('wall').zero?

          # Subsurfaces in this surface
          surface.subSurfaces.sort.each do |ss|
            next unless ss.subSurfaceType == 'FixedWindow' || ss.subSurfaceType == 'OperableWindow' || ss.subSurfaceType == 'GlassDoor'

            # Reduce the size of the window
            # If a vertical rectangle, raise sill height to avoid
            # impacting daylighting areas, otherwise
            # reduce toward centroid.
            #
            # For 90.1-PRM-2019 a.k.a "stable baseline" we always
            # want to adjust by shrinking toward centroid since
            # daylighting control isn't modeled
            red = 1.0 - mult
            if sub_surface_vertical_rectangle?(ss) && template != '90.1-PRM-2019'
              sub_surface_reduce_area_by_percent_by_raising_sill(ss, red)
            else
              sub_surface_reduce_area_by_percent_by_shrinking_toward_centroid(ss, red)
            end
          end
        end
      end
    end

    return true, base_wwr
  end

  # Reduces the SRR to the values specified by the PRM. SRR reduction will be done by shrinking vertices toward the centroid.
  #
  # @param model [OpenStudio::Model::Model] OpenStudio model object
  # @return [Bool] returns true if successful, false if not
  # @todo support semiheated spaces as a separate SRR category
  # @todo add skylight frame area to calculation of SRR
  def model_apply_prm_baseline_skylight_to_roof_ratio(model)
    # Loop through all spaces in the model, and
    # per the PNNL PRM Reference Manual, find the areas
    # of each space conditioning category (res, nonres, semi-heated)
    # separately.  Include space multipliers.
    nr_wall_m2 = 0.001 # Avoids divide by zero errors later
    nr_sky_m2 = 0
    res_wall_m2 = 0.001
    res_sky_m2 = 0
    sh_wall_m2 = 0.001
    sh_sky_m2 = 0
    total_roof_m2 = 0.001
    total_subsurface_m2 = 0
    model.getSpaces.sort.each do |space|
      # Loop through all surfaces in this space
      wall_area_m2 = 0
      sky_area_m2 = 0
      space.surfaces.sort.each do |surface|
        # Skip non-outdoor surfaces
        next unless surface.outsideBoundaryCondition == 'Outdoors'
        # Skip non-walls
        next unless surface.surfaceType == 'RoofCeiling'

        # This wall's gross area (including skylight area)
        wall_area_m2 += surface.grossArea * space.multiplier
        # Subsurfaces in this surface
        surface.subSurfaces.sort.each do |ss|
          next unless ss.subSurfaceType == 'Skylight'

          sky_area_m2 += ss.netArea * space.multiplier
        end
      end

      # Determine the space category
      cat = 'NonRes'
      if space_residential?(space)
        cat = 'Res'
      end
      # if space.is_semiheated
      # cat = 'Semiheated'
      # end

      # Add to the correct category
      case cat
        when 'NonRes'
          nr_wall_m2 += wall_area_m2
          nr_sky_m2 += sky_area_m2
        when 'Res'
          res_wall_m2 += wall_area_m2
          res_sky_m2 += sky_area_m2
        when 'Semiheated'
          sh_wall_m2 += wall_area_m2
          sh_sky_m2 += sky_area_m2
      end
      total_roof_m2 += wall_area_m2
      total_subsurface_m2 += sky_area_m2
    end

    # Calculate the SRR of each category
    srr_nr = ((nr_sky_m2 / nr_wall_m2) * 100).round(1)
    srr_res = ((res_sky_m2 / res_wall_m2) * 100).round(1)
    srr_sh = ((sh_sky_m2 / sh_wall_m2) * 100).round(1)
    srr = ((total_subsurface_m2 / total_roof_m2) * 100.0).round(1)
    OpenStudio.logFree(OpenStudio::Info, 'openstudio.standards.Model', "The skylight to roof ratios (SRRs) are: NonRes: #{srr_nr.round}%, Res: #{srr_res.round}%.")

    # SRR limit
    srr_lim = model_prm_skylight_to_roof_ratio_limit(model)

    # Check against SRR limit
    red_nr = srr_nr > srr_lim
    red_res = srr_res > srr_lim
    red_sh = srr_sh > srr_lim

    # Stop here unless skylights need reducing
    return true unless red_nr || red_res || red_sh

    OpenStudio.logFree(OpenStudio::Info, 'openstudio.standards.Model', "Reducing the size of all skylights equally down to the limit of #{srr_lim.round}%.")

    # Determine the factors by which to reduce the skylight area
    mult_nr_red = srr_lim / srr_nr
    mult_res_red = srr_lim / srr_res
    # mult_sh_red = srr_lim / srr_sh

    # Reduce the skylight area if any of the categories necessary
    model.getSpaces.sort.each do |space|
      # Determine the space category
      cat = 'NonRes'
      if space_residential?(space)
        cat = 'Res'
      end
      # if space.is_semiheated
      # cat = 'Semiheated'
      # end

      # Skip spaces whose skylights don't need to be reduced
      case cat
        when 'NonRes'
          next unless red_nr

          mult = mult_nr_red
        when 'Res'
          next unless red_res

          mult = mult_res_red
        when 'Semiheated'
          next unless red_sh
        # mult = mult_sh_red
      end

      # Loop through all surfaces in this space
      space.surfaces.sort.each do |surface|
        # Skip non-outdoor surfaces
        next unless surface.outsideBoundaryCondition == 'Outdoors'
        # Skip non-walls
        next unless surface.surfaceType == 'RoofCeiling'

        # Subsurfaces in this surface
        surface.subSurfaces.sort.each do |ss|
          next unless ss.subSurfaceType == 'Skylight'

          # Reduce the size of the skylight
          red = 1.0 - mult
          sub_surface_reduce_area_by_percent_by_shrinking_toward_centroid(ss, red)
        end
      end
    end

    return true
  end

  # Determines the skylight to roof ratio limit for a given standard
  #
  # @param model [OpenStudio::Model::Model] OpenStudio model object
  # @return [Double] the skylight to roof ratio, as a percent: 5.0 = 5%. 5% by default.
  def model_prm_skylight_to_roof_ratio_limit(model)
    srr_lim = 5.0
    return srr_lim
  end

  # Remove all HVAC that will be replaced during the performance rating method baseline generation.
  # This does not include plant loops that serve WaterUse:Equipment or Fan:ZoneExhaust
  #
  # @param model [OpenStudio::Model::Model] OpenStudio model object
  # @return [Bool] returns true if successful, false if not
  def model_remove_prm_hvac(model)
    # Plant loops
    model.getPlantLoops.sort.each do |loop|
      # Don't remove service water heating loops
      next if plant_loop_swh_loop?(loop)

      loop.remove
    end

    # Air loops
    model.getAirLoopHVACs.each do |air_loop|
      # Don't remove airloops representing non-mechanically cooled systems
      if !air_loop.additionalProperties.hasFeature('non_mechanically_cooled')
        air_loop.remove
      else
        # Remove heating coil on
        air_loop.supplyComponents.each do |supply_comp|
          # Remove standalone heating coils
          if supply_comp.iddObjectType.valueName.to_s.include?('OS_Coil_Heating')
            supply_comp.remove
          # Remove heating coils wrapped in a unitary system
          elsif supply_comp.iddObjectType.valueName.to_s.include?('OS_AirLoopHVAC_UnitarySystem')
            unitary_system = supply_comp.to_AirLoopHVACUnitarySystem.get
            htg_coil = unitary_system.heatingCoil
            if htg_coil.is_initialized
              htg_coil = htg_coil.get
              unitary_system.resetCoolingCoil
              htg_coil.remove
            end
          end
        end
      end
    end

    # Zone equipment
    model.getThermalZones.sort.each do |zone|
      zone.equipment.each do |zone_equipment|
        next if zone_equipment.to_FanZoneExhaust.is_initialized

        zone_equipment.remove unless zone.additionalProperties.hasFeature('non_mechanically_cooled')
      end
    end

    # Outdoor VRF units (not in zone, not in loops)
    model.getAirConditionerVariableRefrigerantFlows.each(&:remove)

    # Air loop dedicated outdoor air systems
    model.getAirLoopHVACDedicatedOutdoorAirSystems.each(&:remove)

    return true
  end

  # Remove EMS objects that may be orphaned from removing HVAC
  #
  # @param model [OpenStudio::Model::Model] OpenStudio model object
  # @return [Bool] returns true if successful, false if not
  def model_remove_prm_ems_objects(model)
    model.getEnergyManagementSystemActuators.each(&:remove)
    model.getEnergyManagementSystemConstructionIndexVariables.each(&:remove)
    model.getEnergyManagementSystemCurveOrTableIndexVariables.each(&:remove)
    model.getEnergyManagementSystemGlobalVariables.each(&:remove)
    model.getEnergyManagementSystemInternalVariables.each(&:remove)
    model.getEnergyManagementSystemMeteredOutputVariables.each(&:remove)
    model.getEnergyManagementSystemOutputVariables.each(&:remove)
    model.getEnergyManagementSystemPrograms.each(&:remove)
    model.getEnergyManagementSystemProgramCallingManagers.each(&:remove)
    model.getEnergyManagementSystemSensors.each(&:remove)
    model.getEnergyManagementSystemSubroutines.each(&:remove)
    model.getEnergyManagementSystemTrendVariables.each(&:remove)

    return true
  end

  # Remove external shading devices. Site shading will not be impacted.
  #
  # @param model [OpenStudio::Model::Model] OpenStudio model object
  # @return [Bool] returns true if successful, false if not
  def model_remove_external_shading_devices(model)
    shading_surfaces_removed = 0
    model.getShadingSurfaceGroups.sort.each do |shade_group|
      # Skip Site shading
      next if shade_group.shadingSurfaceType == 'Site'

      # Space shading surfaces should be removed
      shading_surfaces_removed += shade_group.shadingSurfaces.size
      shade_group.remove
    end

    OpenStudio.logFree(OpenStudio::Info, 'openstudio.standards.Model', "Removed #{shading_surfaces_removed} external shading devices.")

    return true
  end

  # Changes the sizing parameters to the PRM specifications.
  #
  # @param model [OpenStudio::Model::Model] OpenStudio model object
  # @return [Bool] returns true if successful, false if not
  def model_apply_prm_sizing_parameters(model)
    clg = 1.15
    htg = 1.25

    sizing_params = model.getSizingParameters
    sizing_params.setHeatingSizingFactor(htg)
    sizing_params.setCoolingSizingFactor(clg)

    OpenStudio.logFree(OpenStudio::Info, 'openstudio.prototype.Model', "Set sizing factors to #{htg} for heating and #{clg} for cooling.")
    return true
  end

  # Helper method to get the story object that corresponds to a specific minimum z value.
  # Makes a new story if none found at this height.
  #
  # @param model [OpenStudio::Model::Model] OpenStudio model object
  # @param minz [Double] the z value (height) of the desired story, in meters.
  # @param tolerance [Double] tolerance for comparison, in m. Default is 0.3 m ~1ft
  # @return [OpenStudio::Model::BuildingStory] the story
  def model_get_story_for_nominal_z_coordinate(model, minz, tolerance = 0.3)
    model.getBuildingStorys.sort.each do |story|
      z = building_story_minimum_z_value(story)

      if (minz - z).abs < tolerance
        OpenStudio.logFree(OpenStudio::Debug, 'openstudio.standards.Model', "The story with a min z value of #{minz.round(2)} is #{story.name}.")
        return story
      end
    end

    story = OpenStudio::Model::BuildingStory.new(model)
    story.setNominalZCoordinate(minz)
    OpenStudio.logFree(OpenStudio::Warn, 'openstudio.standards.Model', "No story with a min z value of #{minz.round(2)} m +/- #{tolerance} m was found, so a new story called #{story.name} was created.")

    return story
  end

  # Returns average daily hot water consumption by building type
  # recommendations from 2011 ASHRAE Handbook - HVAC Applications Table 7 section 50.14
  # Not all building types are included in lookup
  # some recommendations have multiple values based on number of units.
  # Will return an array of hashes. Many may have one array entry.
  # all values other than block size are gallons.
  #
  # @param model [OpenStudio::Model::Model] OpenStudio model object
  # @return [Array] array of hashes. Each array entry based on different capacity
  #   specific to building type. Array will be empty for some building types.
  def model_find_ashrae_hot_water_demand(model)
    # @todo for types not in table use standards area normalized swh values

    # get building type
    building_data = model_get_building_climate_zone_and_building_type(model)
    building_type = building_data['building_type']

    result = []
    if building_type == 'FullServiceRestaurant'
      result << { units: 'meal', block: nil, max_hourly: 1.5, max_daily: 11.0, avg_day_unit: 2.4 }
    elsif building_type == 'Hospital'
      OpenStudio.logFree(OpenStudio::Error, 'openstudio.standards.Model', "No SWH rules of thumbs for #{building_type}.")
    elsif ['LargeHotel', 'SmallHotel'].include? building_type
      result << { units: 'unit', block: 20, max_hourly: 6.0, max_daily: 35.0, avg_day_unit: 24.0 }
      result << { units: 'unit', block: 60, max_hourly: 5.0, max_daily: 25.0, avg_day_unit: 14.0 }
      result << { units: 'unit', block: 100, max_hourly: 4.0, max_daily: 15.0, avg_day_unit: 10.0 }
    elsif building_type == 'MidriseApartment'
      result << { units: 'unit', block: 20, max_hourly: 12.0, max_daily: 80.0, avg_day_unit: 42.0 }
      result << { units: 'unit', block: 50, max_hourly: 10.0, max_daily: 73.0, avg_day_unit: 40.0 }
      result << { units: 'unit', block: 75, max_hourly: 8.5, max_daily: 66.0, avg_day_unit: 38.0 }
      result << { units: 'unit', block: 100, max_hourly: 7.0, max_daily: 60.0, avg_day_unit: 37.0 }
      result << { units: 'unit', block: 200, max_hourly: 5.0, max_daily: 50.0, avg_day_unit: 35.0 }
    elsif ['Office', 'LargeOffice', 'MediumOffice', 'SmallOffice', 'LargeOfficeDetailed', 'MediumOfficeDetailed', 'SmallOfficeDetailed'].include? building_type
      result << { units: 'person', block: nil, max_hourly: 0.4, max_daily: 2.0, avg_day_unit: 1.0 }
    elsif building_type == 'Outpatient'
      OpenStudio.logFree(OpenStudio::Error, 'openstudio.standards.Model', "No SWH rules of thumbs for #{building_type}.")
    elsif building_type == 'PrimarySchool'
      result << { units: 'student', block: nil, max_hourly: 0.6, max_daily: 1.5, avg_day_unit: 0.6 }
    elsif building_type == 'QuickServiceRestaurant'
      result << { units: 'meal', block: nil, max_hourly: 0.7, max_daily: 6.0, avg_day_unit: 0.7 }
    elsif building_type == 'Retail'
      OpenStudio.logFree(OpenStudio::Error, 'openstudio.standards.Model', "No SWH rules of thumbs for #{building_type}.")
    elsif building_type == 'SecondarySchool'
      result << { units: 'student', block: nil, max_hourly: 1.0, max_daily: 3.6, avg_day_unit: 1.8 }
    elsif building_type == 'StripMall'
      OpenStudio.logFree(OpenStudio::Error, 'openstudio.standards.Model', "No SWH rules of thumbs for #{building_type}.")
    elsif building_type == 'SuperMarket'
      OpenStudio.logFree(OpenStudio::Error, 'openstudio.standards.Model', "No SWH rules of thumbs for #{building_type}.")
    elsif building_type == 'Warehouse'
      OpenStudio.logFree(OpenStudio::Error, 'openstudio.standards.Model', "No SWH rules of thumbs for #{building_type}.")
    elsif ['SmallDataCenterLowITE', 'SmallDataCenterHighITE', 'LargeDataCenterLowITE', 'LargeDataCenterHighITE', 'Laboratory'].include? building_type
      OpenStudio.logFree(OpenStudio::Error, 'openstudio.standards.Model', "No SWH rules of thumbs for #{building_type}.")
    else
      OpenStudio.logFree(OpenStudio::Error, 'openstudio.standards.Model', "Didn't find expected building type. As a result can't determine hot water demand recommendations")
    end

    return result
  end

  # Returns average daily hot water consumption for residential buildings
  # gal/day from ICC IECC 2015 Residential Standard Reference Design
  # from Table R405.5.2(1)
  #
  # @param model [OpenStudio::Model::Model] OpenStudio model object
  # @param units_per_bldg [Double] number of units in the building
  # @param bedrooms_per_unit [Double] number of bedrooms per unit
  # @return [Double] gal/day
  def model_find_icc_iecc_2015_hot_water_demand(model, units_per_bldg, bedrooms_per_unit)
    swh_gal_per_day = units_per_bldg * (30.0 + (10.0 * bedrooms_per_unit))

    return swh_gal_per_day
  end

  # Returns average daily internal loads for residential buildings from Table R405.5.2(1)
  #
  # @param model [OpenStudio::Model::Model] OpenStudio model object
  # @param units_per_bldg [Double] number of units in the building
  # @param bedrooms_per_unit [Double] number of bedrooms per unit
  # @return [Hash] mech_vent_cfm, infiltration_ach, igain_btu_per_day, internal_mass_lbs
  def model_find_icc_iecc_2015_internal_loads(model, units_per_bldg, bedrooms_per_unit)
    # get total and conditioned floor area
    total_floor_area = model.getBuilding.floorArea
    if model.getBuilding.conditionedFloorArea.is_initialized
      conditioned_floor_area = model.getBuilding.conditionedFloorArea.get
    else
      OpenStudio.logFree(OpenStudio::Error, 'openstudio.standards.Model', 'Cannot find conditioned floor area, will use total floor area.')
      conditioned_floor_area = total_floor_area
    end

    # get climate zone value
    climate_zone = model_standards_climate_zone(model)

    internal_loads = {}
    internal_loads['mech_vent_cfm'] = units_per_bldg * (0.01 * conditioned_floor_area + 7.5 * (bedrooms_per_unit + 1.0))
    internal_loads['infiltration_ach'] = if ['1A', '1B', '2A', '2B'].include? climate_zone_value
                                           5.0
                                         else
                                           3.0
                                         end
    internal_loads['igain_btu_per_day'] = units_per_bldg * (17_900.0 + 23.8 * conditioned_floor_area + 4104.0 * bedrooms_per_unit)
    internal_loads['internal_mass_lbs'] = total_floor_area * 8.0

    return internal_loads
  end

  # Helper method to make a shortened version of a name that will be readable in a GUI.
  #
  # @param model [OpenStudio::Model::Model] OpenStudio model object
  # @param climate_zone [String] ASHRAE climate zone, e.g. 'ASHRAE 169-2013-4A'
  # @param building_type [String] the building type
  # @param spc_type [String] the space type
  # @return [String] string of the model name
  def model_make_name(model, climate_zone, building_type, spc_type)
    climate_zone = climate_zone.gsub('ClimateZone ', 'CZ')
    if climate_zone == 'CZ1-8'
      climate_zone = ''
    end

    if building_type == 'FullServiceRestaurant'
      building_type = 'FullSrvRest'
    elsif building_type == 'Hospital'
      building_type = 'Hospital'
    elsif building_type == 'LargeHotel'
      building_type = 'LrgHotel'
    elsif building_type == 'LargeOffice'
      building_type = 'LrgOffice'
    elsif building_type == 'MediumOffice'
      building_type = 'MedOffice'
    elsif building_type == 'MidriseApartment'
      building_type = 'MidApt'
    elsif building_type == 'HighriseApartment'
      building_type = 'HighApt'
    elsif building_type == 'Office'
      building_type = 'Office'
    elsif building_type == 'Outpatient'
      building_type = 'Outpatient'
    elsif building_type == 'PrimarySchool'
      building_type = 'PriSchl'
    elsif building_type == 'QuickServiceRestaurant'
      building_type = 'QckSrvRest'
    elsif building_type == 'Retail'
      building_type = 'Retail'
    elsif building_type == 'SecondarySchool'
      building_type = 'SecSchl'
    elsif building_type == 'SmallHotel'
      building_type = 'SmHotel'
    elsif building_type == 'SmallOffice'
      building_type = 'SmOffice'
    elsif building_type == 'StripMall'
      building_type = 'StMall'
    elsif building_type == 'SuperMarket'
      building_type = 'SpMarket'
    elsif building_type == 'Warehouse'
      building_type = 'Warehouse'
    elsif building_type == 'SmallDataCenterLowITE'
      building_type = 'SmDCLowITE'
    elsif building_type == 'SmallDataCenterHighITE'
      building_type = 'SmDCHighITE'
    elsif building_type == 'LargeDataCenterLowITE'
      building_type = 'LrgDCLowITE'
    elsif building_type == 'LargeDataCenterHighITE'
      building_type = 'LrgDCHighITE'
    elsif building_type == 'Laboratory'
      building_type = 'Laboratory'
    elsif building_type == 'TallBuilding'
      building_type = 'TallBldg'
    elsif building_type == 'SuperTallBuilding'
      building_type = 'SpTallBldg'
    end

    parts = [template]

    unless building_type.nil?
      parts << building_type
    end

    unless spc_type.nil?
      parts << spc_type
    end

    unless climate_zone.empty?
      parts << climate_zone
    end

    result = parts.join(' - ')

    return result
  end

  # Helper method to find out which climate zone set contains a specific climate zone.
  # Returns climate zone set name as String if success, nil if not found.
  #
  # @param model [OpenStudio::Model::Model] OpenStudio model object
  # @param climate_zone [String] ASHRAE climate zone, e.g. 'ASHRAE 169-2013-4A'
  # @return [String] climate zone set
  def model_find_climate_zone_set(model, climate_zone)
    result = nil

    possible_climate_zone_sets = []
    standards_data['climate_zone_sets'].each do |climate_zone_set|
      if climate_zone_set['climate_zones'].include?(climate_zone)
        possible_climate_zone_sets << climate_zone_set['name']
      end
    end

    # Check the results
    if possible_climate_zone_sets.size.zero?
      OpenStudio.logFree(OpenStudio::Error, 'openstudio.standards.Model', "Cannot find a climate zone set containing #{climate_zone}.  Make sure to use ASHRAE standards with ASHRAE climate zones and DEER or CA Title 24 standards with CEC climate zones.")
    elsif possible_climate_zone_sets.size > 2
      OpenStudio.logFree(OpenStudio::Error, 'openstudio.standards.Model', "Found more than 2 climate zone sets containing #{climate_zone}; will return last matching climate zone set.")
    end

    # Get the climate zone from the possible set
    climate_zone_set = model_get_climate_zone_set_from_list(model, possible_climate_zone_sets)

    # Check that a climate zone set was found
    if climate_zone_set.nil?
      OpenStudio.logFree(OpenStudio::Error, 'openstudio.standards.Model', "Cannot find a climate zone set in standard #{template}")
    end

    return climate_zone_set
  end

  # Determine which climate zone to use.
  # Defaults to the least specific climate zone set.
  # For example, 2A and 2 both contain 2A, so use 2.
  #
  # @param model [OpenStudio::Model::Model] OpenStudio model object
  # @param possible_climate_zone_sets [Array] climate zone sets
  # @return [String] climate zone ses
  def model_get_climate_zone_set_from_list(model, possible_climate_zone_sets)
    climate_zone_set = possible_climate_zone_sets.max
    return climate_zone_set
  end

  # This method ensures that all spaces with spacetypes defined contain at least a standardSpaceType appropriate for the template.
  # So, if any space with a space type defined does not have a Stnadard spacetype, or is undefined, an error will stop
  # with information that the spacetype needs to be defined.
  #
  # @param model [OpenStudio::Model::Model] OpenStudio model object
  # @return [Bool] returns true if successful, false if not
  def model_validate_standards_spacetypes_in_model(model)
    error_string = ''
    # populate search hash
    model.getSpaces.sort.each do |space|
      unless space.spaceType.empty?
        if space.spaceType.get.standardsSpaceType.empty? || space.spaceType.get.standardsBuildingType.empty?
          error_string << "Space: #{space.name} has SpaceType of #{space.spaceType.get.name} but the standardSpaceType or standardBuildingType  is undefined. Please use an appropriate standardSpaceType for #{template}\n"
          next
        else
          search_criteria = {
            'template' => template,
            'building_type' => space.spaceType.get.standardsBuildingType.get,
            'space_type' => space.spaceType.get.standardsSpaceType.get
          }
          # lookup space type properties
          space_type_properties = model_find_object(standards_data['space_types'], search_criteria)
          if space_type_properties.nil?
            error_string << "Could not find spacetype of criteria : #{search_criteria}. Please ensure you have a valid standardSpaceType and stantdardBuildingType defined.\n"
            space_type_properties = {}
          end
        end
      end
    end
    return true if error_string == ''

    # else
    OpenStudio.logFree(OpenStudio::Error, 'openstudio.standards.Model', error_string)
    return false
  end

  # Create sorted hash of stories with data need to determine effective number of stories above and below grade
  # the key should be the story object, which would allow other measures the ability to for example loop through spaces of the bottom story
  #
  # @param model [OpenStudio::Model::Model] OpenStudio model object
  # @return [Hash] hash of space types with data in value necessary to determine effective number of stories above and below grade
  def model_create_story_hash(model)
    story_hash = {}

    # loop through stories
    model.getBuildingStorys.sort.each do |story|
      # skip of story doesn't have any spaces
      next if story.spaces.empty?

      story_min_z = nil
      story_zone_multipliers = []
      story_spaces_part_of_floor_area = []
      story_spaces_not_part_of_floor_area = []
      story_ext_wall_area = 0.0
      story_ground_wall_area = 0.0

      # loop through space surfaces to find min z value
      story.spaces.each do |space|
        # skip of space doesn't have any geometry
        next if space.surfaces.empty?

        # get space multiplier
        story_zone_multipliers << space.multiplier

        # space part of floor area check
        if space.partofTotalFloorArea
          story_spaces_part_of_floor_area << space
        else
          story_spaces_not_part_of_floor_area << space
        end

        # update exterior wall area (not sure if this is net or gross)
        story_ext_wall_area += space.exteriorWallArea

        space_min_z = nil
        z_points = []
        space.surfaces.each do |surface|
          surface.vertices.each do |vertex|
            z_points << vertex.z
          end

          # update count of ground wall areas
          next if surface.surfaceType != 'Wall'
          next if surface.outsideBoundaryCondition != 'Ground'

          # @todo make more flexible for slab/basement model.modeling

          story_ground_wall_area += surface.grossArea
        end

        # skip if surface had no vertices
        next if z_points.empty?

        # update story min_z
        space_min_z = z_points.min + space.zOrigin
        if story_min_z.nil? || (story_min_z > space_min_z)
          story_min_z = space_min_z
        end
      end

      # update story hash
      story_hash[story] = {}
      story_hash[story][:min_z] = story_min_z
      story_hash[story][:multipliers] = story_zone_multipliers
      story_hash[story][:part_of_floor_area] = story_spaces_part_of_floor_area
      story_hash[story][:not_part_of_floor_area] = story_spaces_not_part_of_floor_area
      story_hash[story][:ext_wall_area] = story_ext_wall_area
      story_hash[story][:ground_wall_area] = story_ground_wall_area
    end

    # sort hash by min_z low to high
    story_hash = story_hash.sort_by { |k, v| v[:min_z] }

    # reassemble into hash after sorting
    hash = {}
    story_hash.each do |story, props|
      hash[story] = props
    end

    return hash
  end

  # populate this method
  # Determine the effective number of stories above and below grade
  #
  # @param model [OpenStudio::Model::Model] OpenStudio model object
  # @return [Hash] hash with effective_num_stories_below_grade and effective_num_stories_above_grade
  def model_effective_num_stories(model)
    below_grade = 0
    above_grade = 0

    # call model_create_story_hash(model)
    story_hash = model_create_story_hash(model)

    story_hash.each do |story, hash|
      # skip if no spaces in story are included in the building area
      next if hash[:part_of_floor_area].empty?

      # only count as below grade if ground wall area is greater than ext wall area and story below is also below grade
      if above_grade.zero? && (hash[:ground_wall_area] > hash[:ext_wall_area])
        below_grade += 1 * hash[:multipliers].min
      else
        above_grade += 1 * hash[:multipliers].min
      end
    end

    # populate hash
    effective_num_stories = {}
    effective_num_stories[:below_grade] = below_grade
    effective_num_stories[:above_grade] = above_grade
    effective_num_stories[:story_hash] = story_hash

    return effective_num_stories
  end

  # create space_type_hash with info such as effective_num_spaces, num_units, num_meds, num_meals
  #
  # @param model [OpenStudio::Model::Model] OpenStudio model object
  # @param trust_effective_num_spaces [Bool] defaults to false - set to true if modeled every space as a real rpp, vs. space as collection of rooms
  # @return [Hash] hash of space types with misc information
  # @todo - add code when determining number of units to makeuse of trust_effective_num_spaces arg
  def model_create_space_type_hash(model, trust_effective_num_spaces = false)
    # assumed class size to deduct teachers from occupant count for classrooms
    typical_class_size = 20.0

    space_type_hash = {}
    model.getSpaceTypes.sort.each do |space_type|
      # get standards info
      stds_bldg_type = space_type.standardsBuildingType
      stds_space_type = space_type.standardsSpaceType
      if stds_bldg_type.is_initialized && stds_space_type.is_initialized && !space_type.spaces.empty?
        stds_bldg_type = stds_bldg_type.get
        stds_space_type = stds_space_type.get
        effective_num_spaces = 0
        floor_area = 0.0
        num_people = 0.0
        num_students = 0.0
        num_units = 0.0
        num_beds = 0.0
        num_people_bldg_total = nil # may need this in future, not same as sumo of people for all space types.
        num_meals = nil
        # determine num_elevators in another method
        # determine num_parking_spots in another method

        # loop through spaces to get mis values
        space_type.spaces.sort.each do |space|
          next unless space.partofTotalFloorArea

          effective_num_spaces += space.multiplier
          floor_area += space.floorArea * space.multiplier
          num_people += space.numberOfPeople * space.multiplier
        end

        # determine number of units
        if stds_bldg_type == 'SmallHotel' && stds_space_type.include?('GuestRoom') # doesn't always == GuestRoom so use include?
          avg_unit_size = OpenStudio.convert(354.2, 'ft^2', 'm^2').get # calculated from prototype
          num_units = floor_area / avg_unit_size
        elsif stds_bldg_type == 'LargeHotel' && stds_space_type.include?('GuestRoom')
          avg_unit_size = OpenStudio.convert(279.7, 'ft^2', 'm^2').get # calculated from prototype
          num_units = floor_area / avg_unit_size
        elsif stds_bldg_type == 'MidriseApartment' && stds_space_type.include?('Apartment')
          avg_unit_size = OpenStudio.convert(949.9, 'ft^2', 'm^2').get # calculated from prototype
          num_units = floor_area / avg_unit_size
        elsif stds_bldg_type == 'HighriseApartment' && stds_space_type.include?('Apartment')
          avg_unit_size = OpenStudio.convert(949.9, 'ft^2', 'm^2').get # calculated from prototype
          num_units = floor_area / avg_unit_size
        elsif stds_bldg_type == 'StripMall'
          avg_unit_size = OpenStudio.convert(22_500.0 / 10.0, 'ft^2', 'm^2').get # calculated from prototype
          num_units = floor_area / avg_unit_size
        elsif stds_bldg_type == 'Htl' && (stds_space_type.include?('GuestRmOcc') || stds_space_type.include?('GuestRmUnOcc'))
          avg_unit_size = OpenStudio.convert(354.2, 'ft^2', 'm^2').get # calculated from prototype
          num_units = floor_area / avg_unit_size
        elsif stds_bldg_type == 'MFm' && (stds_space_type.include?('ResBedroom') || stds_space_type.include?('ResLiving'))
          avg_unit_size = OpenStudio.convert(949.9, 'ft^2', 'm^2').get # calculated from prototype
          num_units = floor_area / avg_unit_size
        elsif stds_bldg_type == 'Mtl' && (stds_space_type.include?('GuestRmOcc') || stds_space_type.include?('GuestRmUnOcc'))
          avg_unit_size = OpenStudio.convert(354.2, 'ft^2', 'm^2').get # calculated from prototype
          num_units = floor_area / avg_unit_size
        elsif stds_bldg_type == 'Nrs' && stds_space_type.include?('PatientRoom')
          avg_unit_size = OpenStudio.convert(354.2, 'ft^2', 'm^2').get # calculated from prototype
          num_units = floor_area / avg_unit_size
        end

        # determine number of beds
        if stds_bldg_type == 'Hospital' && ['PatRoom', 'ICU_PatRm', 'ICU_Open'].include?(stds_space_type)
          num_beds = num_people
        elsif stds_bldg_type == 'Hsp' && ['PatientRoom', 'HspSurgOutptLab', 'HspNursing'].include?(stds_space_type)
          num_beds = num_people
        end

        # determine number of students
        if ['PrimarySchool', 'SecondarySchool'].include?(stds_bldg_type) && stds_space_type == 'Classroom'
          num_students += num_people * ((typical_class_size - 1.0) / typical_class_size)
        elsif ['EPr', 'ESe', 'ERC', 'EUn', 'ECC'].include?(stds_bldg_type) && stds_space_type == 'Classroom'
          num_students += num_people * ((typical_class_size - 1.0) / typical_class_size)
        end

        space_type_hash[space_type] = {}
        space_type_hash[space_type][:stds_bldg_type] = stds_bldg_type
        space_type_hash[space_type][:stds_space_type] = stds_space_type
        space_type_hash[space_type][:effective_num_spaces] = effective_num_spaces
        space_type_hash[space_type][:floor_area] = floor_area
        space_type_hash[space_type][:num_people] = num_people
        space_type_hash[space_type][:num_students] = num_students
        space_type_hash[space_type][:num_units] = num_units
        space_type_hash[space_type][:num_beds] = num_beds

        OpenStudio.logFree(OpenStudio::Info, 'openstudio.standards.Model', "For #{space_type.name}, floor area = #{OpenStudio.convert(floor_area, 'm^2', 'ft^2').get.round} ft^2.") unless floor_area == 0.0
        OpenStudio.logFree(OpenStudio::Info, 'openstudio.standards.Model', "For #{space_type.name}, number of spaces = #{effective_num_spaces}.") unless effective_num_spaces == 0.0
        OpenStudio.logFree(OpenStudio::Info, 'openstudio.standards.Model', "For #{space_type.name}, number of units = #{num_units}.") unless num_units == 0.0
        OpenStudio.logFree(OpenStudio::Info, 'openstudio.standards.Model', "For #{space_type.name}, number of people = #{num_people.round}.") unless num_people == 0.0
        OpenStudio.logFree(OpenStudio::Info, 'openstudio.standards.Model', "For #{space_type.name}, number of students = #{num_students}.") unless num_students == 0.0
        OpenStudio.logFree(OpenStudio::Info, 'openstudio.standards.Model', "For #{space_type.name}, number of beds = #{num_beds}.") unless num_beds == 0.0
        OpenStudio.logFree(OpenStudio::Info, 'openstudio.standards.Model', "For #{space_type.name}, number of meals = #{num_meals}.") unless num_meals.nil?

      else
        OpenStudio.logFree(OpenStudio::Info, 'openstudio.standards.Model', "Cannot identify standards building type and space type for #{space_type.name}, it won't be added to space_type_hash.")
      end
    end

    return space_type_hash.sort.to_h
  end

  # This method will limit the subsurface of a given surface_type ("Wall" or "RoofCeiling") to the ratio for the building.
  # This method only reduces subsurface sizes at most.
  #
  # @param model [OpenStudio::Model::Model] OpenStudio model object
  # @param ratio [Double] ratio
  # @param surface_type [String] surface type
  # @return [Bool] returns true if successful, false if not
  def apply_limit_to_subsurface_ratio(model, ratio, surface_type = 'Wall')
    fdwr = get_outdoor_subsurface_ratio(model, surface_type)
    if fdwr <= ratio
      OpenStudio.logFree(OpenStudio::Info, 'openstudio.standards.Model', "Building FDWR of #{fdwr} is already lower than limit of #{ratio.round}%.")
      return true
    end
    OpenStudio.logFree(OpenStudio::Info, 'openstudio.standards.Model', "Reducing the size of all windows (by shrinking to centroid) to reduce window area down to the limit of #{ratio.round}%.")
    # Determine the factors by which to reduce the window / door area
    mult = ratio / fdwr
    # Reduce the window area if any of the categories necessary
    model.getSpaces.sort.each do |space|
      # Loop through all surfaces in this space
      space.surfaces.sort.each do |surface|
        # Skip non-outdoor surfaces
        next unless surface.outsideBoundaryCondition == 'Outdoors'
        # Skip non-walls
        next unless surface.surfaceType == surface_type

        # Subsurfaces in this surface
        surface.subSurfaces.sort.each do |ss|
          # Reduce the size of the window
          red = 1.0 - mult
          sub_surface_reduce_area_by_percent_by_shrinking_toward_centroid(ss, red)
        end
      end
    end
    return true
  end

  # Converts the climate zone in the model into the format used by the openstudio-standards lookup tables.
  # For example,
  #   institution: ASHRAE, value: 6A  becomes: ASHRAE 169-2013-6A.
  #   institution: CEC, value: 3  becomes: CEC T24-CEC3.
  #
  # @param model [OpenStudio::Model::Model] the model
  # @return [String] the string representation of the climate zone,
  #   empty string if no climate zone is present in the model.
  def model_standards_climate_zone(model)
    climate_zone = ''
    model.getClimateZones.climateZones.each do |cz|
      if cz.institution == 'ASHRAE'
        next if cz.value == '' # Skip blank ASHRAE climate zones put in by OpenStudio Application

        climate_zone = if cz.value == '7' || cz.value == '8'
                         "ASHRAE 169-2013-#{cz.value}A"
                       else
                         "ASHRAE 169-2013-#{cz.value}"
                       end
      elsif cz.institution == 'CEC'
        next if cz.value == '' # Skip blank ASHRAE climate zones put in by OpenStudio Application

        climate_zone = "CEC T24-CEC#{cz.value}"
      end
    end
    return climate_zone
  end

  # Sets the climate zone object in the model using
  # the correct institution based on the climate zone specified
  # in the format used by the openstudio-standards lookups.
  # Clears out any climate zones previously added to the model.
  #
  # @param model [OpenStudio::Model::Model] the model
  # @param climate_zone [String] ASHRAE climate zone, e.g. 'ASHRAE 169-2013-4A'
  # @return [Bool] returns true if successful, false if not
  def model_set_climate_zone(model, climate_zone)
    # Remove previous climate zones from the model
    model.getClimateZones.clear
    # Split the string into the correct institution and value
    if climate_zone.include? 'ASHRAE 169-2006-'
      model.getClimateZones.setClimateZone('ASHRAE', climate_zone.gsub('ASHRAE 169-2006-', ''))
    elsif climate_zone.include? 'ASHRAE 169-2013-'
      model.getClimateZones.setClimateZone('ASHRAE', climate_zone.gsub('ASHRAE 169-2013-', ''))
    elsif climate_zone.include? 'CEC T24-CEC'
      model.getClimateZones.setClimateZone('CEC', climate_zone.gsub('CEC T24-CEC', ''))

    end
    return true
  end

  # This method return the building ratio of subsurface_area / surface_type_area
  # where surface_type can be "Wall" or "RoofCeiling"
  #
  # @param model [OpenStudio::Model::Model] the model
  # @param surface_type [String] surface type
  # @return [Double] surface ratio
  def get_outdoor_subsurface_ratio(model, surface_type = 'Wall')
    surface_area = 0.0
    sub_surface_area = 0
    all_surfaces = []
    all_sub_surfaces = []
    model.getSpaces.sort.each do |space|
      zone = space.thermalZone
      zone_multiplier = nil
      next if zone.empty?

      zone_multiplier = zone.get.multiplier
      space.surfaces.sort.each do |surface|
        if (surface.outsideBoundaryCondition == 'Outdoors') && (surface.surfaceType == surface_type)
          surface_area += surface.grossArea * zone_multiplier
          surface.subSurfaces.sort.each do |sub_surface|
            sub_surface_area += sub_surface.grossArea * sub_surface.multiplier * zone_multiplier
          end
        end
      end
    end
    return fdwr = (sub_surface_area / surface_area)
  end

  # Loads a osm as a starting point.
  #
  # @param osm_file [String] path to the .osm file, relative to the /data folder
  # @return [Bool] returns true if successful, false if not
  def load_initial_osm(osm_file)
    # Load the geometry .osm
    unless File.exist?(osm_file)
      raise("The initial osm path: #{osm_file} does not exist.")
    end

    osm_model_path = OpenStudio::Path.new(osm_file.to_s)
    # Upgrade version if required.
    version_translator = OpenStudio::OSVersion::VersionTranslator.new
    model = version_translator.loadModel(osm_model_path).get
    validate_initial_model(model)
    return model
  end

  # validate that model contains objects
  #
  # @param model [OpenStudio::Model::Model] the model
  # @return [Bool] returns true if valid, false if not
  def validate_initial_model(model)
    is_valid = true
    if model.getBuildingStorys.empty?
      OpenStudio.logFree(OpenStudio::Error, 'openstudio.model.Model', 'Please assign Spaces to BuildingStorys the geometry model.')
      is_valid = false
    end
    if model.getThermalZones.empty?
      OpenStudio.logFree(OpenStudio::Error, 'openstudio.model.Model', 'Please assign Spaces to ThermalZones the geometry model.')
      is_valid = false
    end
    if model.getBuilding.standardsNumberOfStories.empty?
      OpenStudio.logFree(OpenStudio::Error, 'openstudio.model.Model', 'Please define Building.standardsNumberOfStories the geometry model.')
      is_valid = false
    end
    if model.getBuilding.standardsNumberOfAboveGroundStories.empty?
      OpenStudio.logFree(OpenStudio::Error, 'openstudio.model.Model', 'Please define Building.standardsNumberOfAboveStories in the geometry model.')
      is_valid = false
    end

    if @space_type_map.nil? || @space_type_map.empty?
      @space_type_map = get_space_type_maps_from_model(model)
      if @space_type_map.nil? || @space_type_map.empty?
        OpenStudio.logFree(OpenStudio::Error, 'openstudio.model.Model', "Please assign SpaceTypes in the geometry model or in standards database #{@space_type_map}.")
        is_valid = false
      else
        @space_type_map = @space_type_map.sort.to_h
        OpenStudio.logFree(OpenStudio::Info, 'openstudio.model.Model', 'Loaded space type map from model')
      end
    end

    # ensure that model is intersected correctly.
    model.getSpaces.each { |space1| model.getSpaces.each { |space2| space1.intersectSurfaces(space2) } }
    # Get multipliers from TZ in model. Need this for HVAC contruction.
    @space_multiplier_map = {}
    model.getSpaces.sort.each do |space|
      @space_multiplier_map[space.name.get] = space.multiplier if space.multiplier > 1
    end
    OpenStudio.logFree(OpenStudio::Info, 'openstudio.model.Model', 'Finished adding geometry')
    unless @space_multiplier_map.empty?
      OpenStudio.logFree(OpenStudio::Info, 'openstudio.model.Model', "Found multipliers for space #{@space_multiplier_map}")
    end
    return is_valid
  end

  # Determines how ventilation for the standard is specified.
  # When 'Sum', all min OA flow rates are added up.  Commonly used by 90.1.
  # When 'Maximum', only the biggest OA flow rate.  Used by T24.
  #
  # @param model [OpenStudio::Model::Model] the model
  # @return [String] the ventilation method, either Sum or Maximum
  def model_ventilation_method(model)
    building_data = model_get_building_climate_zone_and_building_type(model)
    building_type = building_data['building_type']
    if building_type != 'Laboratory' # Laboratory has multiple criteria on ventilation, pick the greatest
      ventilation_method = 'Sum'
    else
      ventilation_method = 'Maximum'
    end

    return ventilation_method
  end

  # Removes all of the unused ResourceObjects
  # (Curves, ScheduleDay, Material, etc.) from the model.
  #
  # @param model [OpenStudio::Model::Model] the model
  # @return [Bool] returns true if successful, false if not
  def model_remove_unused_resource_objects(model)
    start_size = model.objects.size
    model.getResourceObjects.sort.each do |obj|
      if obj.directUseCount.zero?
        OpenStudio.logFree(OpenStudio::Debug, 'openstudio.standards.Model', "#{obj.name} is unused; it will be removed.")
        model.removeObject(obj.handle)
      end
    end
    end_size = model.objects.size
    OpenStudio.logFree(OpenStudio::Info, 'openstudio.standards.Model', "The model started with #{start_size} objects and finished with #{end_size} objects after removing unused resource objects.")
    return true
  end

  # This method looks at occupancy profiles for the building as a whole and generates an hours of operation default
  # schedule for the building. It also clears out any higher level hours of operation schedule assignments.
  # Spaces are organized by res and non_res. Whichever of the two groups has higher design level of people is used for building hours of operation
  # Resulting hours of operation can have as many rules as necessary to describe the operation.
  # Each ScheduleDay should be an on/off schedule with only values of 0 and 1. There should not be more than one on/off cycle per day.
  # In future this could create different hours of operation for residential vs. non-residential, by building type, story, or space type.
  # However this measure is a stop gap to convert old generic schedules to parametric schedules.
  # Future new schedules should be designed as paramtric from the start and would not need to run through this inference process
  #
  # @author David Goldwasser
  # @param model [OpenStudio::Model::Model] the model
  # @param fraction_of_daily_occ_range [Double] fraction above/below daily min range required to start and end hours of operation
  # @param invert_res [Bool] if true will reverse hours of operation for residential space types
  # @param gen_occ_profile [Bool] if true creates a merged occupancy schedule for diagnostic purposes. This schedule is added to the model but no specifically returned by this method
  # @return [ScheduleRuleset] schedule that is assigned to the building as default hours of operation
  def model_infer_hours_of_operation_building(model, fraction_of_daily_occ_range: 0.25, invert_res: true, gen_occ_profile: false)
    # create an array of non-residential and residential spaces
    res_spaces = []
    non_res_spaces = []
    res_people_design = 0
    non_res_people_design = 0
    model.getSpaces.sort.each do |space|
      if space_residential?(space)
        res_spaces << space
        res_people_design += space.numberOfPeople * space.multiplier
      else
        non_res_spaces << space
        non_res_people_design += space.numberOfPeople * space.multiplier
      end
    end
    OpenStudio.logFree(OpenStudio::Info, 'openstudio.Standards.Model', "Model has design level of #{non_res_people_design} people in non residential spaces and #{res_people_design} people in residential spaces.")

    # create merged schedule for prevalent type (not used but can be generated for diagnostics)
    if gen_occ_profile
      res_prevalent = false
      if res_people_design > non_res_people_design
        occ_merged = spaces_get_occupancy_schedule(res_spaces, sch_name: 'Calculated Occupancy Fraction Residential Merged')
        res_prevalent = true
      else
        occ_merged = spaces_get_occupancy_schedule(non_res_spaces, sch_name: 'Calculated Occupancy Fraction NonResidential Merged')
      end
    end

    # re-run spaces_get_occupancy_schedule with x above min occupancy to create on/off schedule
    if res_people_design > non_res_people_design
      hours_of_operation = spaces_get_occupancy_schedule(res_spaces,
                                                         sch_name: 'Building Hours of Operation Residential',
                                                         occupied_percentage_threshold: fraction_of_daily_occ_range,
                                                         threshold_calc_method: 'normalized_daily_range')
      res_prevalent = true
    else
      hours_of_operation = spaces_get_occupancy_schedule(non_res_spaces,
                                                         sch_name: 'Building Hours of Operation NonResidential',
                                                         occupied_percentage_threshold: fraction_of_daily_occ_range,
                                                         threshold_calc_method: 'normalized_daily_range')
    end

    # remove gaps resulting in multiple on off cycles for each rule in schedule so it will be valid hours of operation
    profiles = []
    profiles << hours_of_operation.defaultDaySchedule
    hours_of_operation.scheduleRules.each do |rule|
      profiles << rule.daySchedule
    end
    profiles.sort.each do |profile|
      times = profile.times
      values = profile.values
      next if times.size <= 3 # length of 1-3 should produce valid hours_of_operation profiles

      # Find the latest time where the value == 1
      latest_time = nil
      times.zip(values).each do |time, value|
        if value > 0
          latest_time = time
        end
      end
      # Skip profiles that are zero all the time
      next if latest_time.nil?

      # Calculate the duration from this point to midnight
      wrap_dur_left_hr = 0
      if values.first == 0 && values.last == 0
        wrap_dur_left_hr = 24.0 - latest_time.totalHours
      end
      occ_gap_hash = {}
      prev_time = 0
      prev_val = nil
      times.each_with_index do |time, i|
        next if time.totalHours == 0.0 # should not see this
        next if values[i] == prev_val # check if two 0 until time next to each other

        if values[i] == 0 # only store vacant segments
          if time.totalHours == 24
            occ_gap_hash[prev_time] = time.totalHours - prev_time + wrap_dur_left_hr
          else
            occ_gap_hash[prev_time] = time.totalHours - prev_time
          end
        end
        prev_time = time.totalHours
        prev_val = values[i]
      end
      profile.clearValues
      max_occ_gap_start = occ_gap_hash.key(occ_gap_hash.values.max)
      max_occ_gap_end_hr = max_occ_gap_start + occ_gap_hash[max_occ_gap_start] # can't add time and duration in hours
      if max_occ_gap_end_hr > 24.0 then max_occ_gap_end_hr -= 24.0 end

      # time for gap start
      target_start_hr = max_occ_gap_start.truncate
      target_start_min = ((max_occ_gap_start - target_start_hr) * 60.0).truncate
      max_occ_gap_start = OpenStudio::Time.new(0, target_start_hr, target_start_min, 0)

      # time for gap end
      target_end_hr = max_occ_gap_end_hr.truncate
      target_end_min = ((max_occ_gap_end_hr - target_end_hr) * 60.0).truncate
      max_occ_gap_end = OpenStudio::Time.new(0, target_end_hr, target_end_min, 0)

      profile.addValue(max_occ_gap_start, 1)
      profile.addValue(max_occ_gap_end, 0)
      os_time_24 = OpenStudio::Time.new(0, 24, 0, 0)
      if max_occ_gap_start > max_occ_gap_end
        profile.addValue(os_time_24, 0)
      else
        profile.addValue(os_time_24, 1)
      end
    end

    # reverse 1 and 0 values for res_prevalent building
    # currently spaces_get_occupancy_schedule doesn't use defaultDayProflie, so only inspecting rules for now.
    if invert_res && res_prevalent
      OpenStudio.logFree(OpenStudio::Info, 'openstudio.Standards.Model', 'Per argument passed in hours of operation are being inverted for buildings with more people in residential versus non-residential spaces.')
      hours_of_operation.scheduleRules.each do |rule|
        profile = rule.daySchedule
        times = profile.times
        values = profile.values
        profile.clearValues
        times.each_with_index do |time, i|
          orig_val = values[i]
          new_value = nil
          if orig_val == 0 then new_value = 1 end
          if orig_val == 1 then new_value = 0 end
          profile.addValue(time, new_value)
        end
      end
    end

    # set hours of operation for building level hours of operation
    model.getDefaultScheduleSets.each(&:resetHoursofOperationSchedule)
    if model.getBuilding.defaultScheduleSet.is_initialized
      default_sch_set = model.getBuilding.defaultScheduleSet.get
    else
      default_sch_set = OpenStudio::Model::DefaultScheduleSet.new(model)
      default_sch_set.setName('Building Default Schedule Set')
      model.getBuilding.setDefaultScheduleSet(default_sch_set)
    end
    default_sch_set.setHoursofOperationSchedule(hours_of_operation)

    return hours_of_operation
  end

  # This method users the hours of operation for a space and the existing ScheduleRuleset profiles to setup parametric schedule
  # inputs. Inputs include one or more load profile formulas. Data is stored in model attributes for downstream
  # application. This should impact all ScheduleRuleset objects in the model. Plant and Air loop hoours of operations
  # should be traced back to a space or spaces.
  #
  # @author David Goldwasser
  # @param model [OpenStudio::Model::Model] the model
  # @param step_ramp_logic [String] type of step logic to use
  # @param infer_hoo_for_non_assigned_objects [Bool] attempt to get hoo for objects like swh with and exterior lighting
  # @param gather_data_only [Bool] false (stops method before changes made if true)
  # @param hoo_var_method [String] accepts hours and fractional. Any other value value will result in hoo variables not being applied
  # @return [Hash] schedule is key, value is hash of number of objects
  def model_setup_parametric_schedules(model, step_ramp_logic: nil, infer_hoo_for_non_assigned_objects: true, gather_data_only: false, hoo_var_method: 'hours')
    parametric_inputs = {}
    default_sch_type = OpenStudio::Model::DefaultScheduleType.new('HoursofOperationSchedule')
    # thermal zones, air loops, plant loops will require some logic if they refer to more than one hours of operaiton schedule.
    # for initial use case while have same horus of operaiton so this can be pretty simple, but will have to re-visit it sometime
    # possible solution A: choose hoo that contributes the largest fraction of floor area
    # possible solution B: expand the hours of operation for a given day to include combined range of hoo objects
    # whatever approach is used for gathering parametric inputs for existing ruleset schedules should also be used for model_apply_parametric_schedules

    # loop through spaces (trace hours of operation back to space)
    gather_inputs_parametric_space_space_type_schedules(model.getSpaces, parametric_inputs, gather_data_only)

    # loop through space types (trace hours of operation back to space type).
    gather_inputs_parametric_space_space_type_schedules(model.getSpaceTypes, parametric_inputs, gather_data_only)

    # loop through thermal zones (trace hours of operation back to spaces in thermal zone)
    thermal_zone_hash = {} # key is zone and hash is hours of operation
    model.getThermalZones.sort.each do |zone|
      # identify hours of operation
      hours_of_operation = spaces_hours_of_operation(zone.spaces)
      thermal_zone_hash[zone] = hours_of_operation
      # get thermostat setpoint schedules
      if zone.thermostatSetpointDualSetpoint.is_initialized
        thermostat = zone.thermostatSetpointDualSetpoint.get
        if thermostat.heatingSetpointTemperatureSchedule.is_initialized && thermostat.heatingSetpointTemperatureSchedule.get.to_ScheduleRuleset.is_initialized
          schedule = thermostat.heatingSetpointTemperatureSchedule.get.to_ScheduleRuleset.get
          gather_inputs_parametric_schedules(schedule, thermostat, parametric_inputs, hours_of_operation, gather_data_only: gather_data_only, hoo_var_method: hoo_var_method)
        end
        if thermostat.coolingSetpointTemperatureSchedule.is_initialized && thermostat.coolingSetpointTemperatureSchedule.get.to_ScheduleRuleset.is_initialized
          schedule = thermostat.coolingSetpointTemperatureSchedule.get.to_ScheduleRuleset.get
          gather_inputs_parametric_schedules(schedule, thermostat, parametric_inputs, hours_of_operation, gather_data_only: gather_data_only, hoo_var_method: hoo_var_method)
        end
      end
    end

    # loop through air loops (trace hours of operation back through spaces served by air loops)
    air_loop_hash = {} # key is zone and hash is hours of operation
    model.getAirLoopHVACs.sort.each do |air_loop|
      # identify hours of operation
      air_loop_spaces = []
      air_loop.thermalZones.sort.each do |zone|
        air_loop_spaces += zone.spaces
        air_loop_spaces += zone.spaces
      end
      hours_of_operation = spaces_hours_of_operation(air_loop_spaces)
      air_loop_hash[air_loop] = hours_of_operation
      if air_loop.availabilitySchedule.to_ScheduleRuleset.is_initialized
        schedule = air_loop.availabilitySchedule.to_ScheduleRuleset.get
        gather_inputs_parametric_schedules(schedule, air_loop, parametric_inputs, hours_of_operation, gather_data_only: gather_data_only, hoo_var_method: hoo_var_method)
      end
      avail_mgrs = air_loop.availabilityManagers
      avail_mgrs.sort.each do |avail_mgr|
        # @todo I'm finding availability mangers, but not any resources for them, even if I use OpenStudio::Model.getRecursiveChildren(avail_mgr)
        resources = avail_mgr.resources
        resources = OpenStudio::Model.getRecursiveResources(avail_mgr)
        resources.sort.each do |resource|
          if resource.to_ScheduleRuleset.is_initialized
            schedule = resource.to_ScheduleRuleset.get
            gather_inputs_parametric_schedules(schedule, avail_mgr, parametric_inputs, hours_of_operation, gather_data_only: gather_data_only, hoo_var_method: hoo_var_method)
          end
        end
      end
    end

    # look through all model HVAC components find scheduleRuleset objects, resources, that use them and zone or air loop for hours of operation
    hvac_components = model.getHVACComponents
    hvac_components.sort.each do |component|
      # identify zone, or air loop it refers to, some may refer to plant loop, OA or other component
      thermal_zone = nil
      air_loop = nil
      plant_loop = nil
      schedules = []
      if component.to_ZoneHVACComponent.is_initialized && component.to_ZoneHVACComponent.get.thermalZone.is_initialized
        thermal_zone = component.to_ZoneHVACComponent.get.thermalZone.get
      end
      if component.airLoopHVAC.is_initialized
        air_loop = component.airLoopHVAC.get
      end
      if component.plantLoop.is_initialized
        plant_loop = component.plantLoop.get
      end
      component.resources.sort.each do |resource|
        if resource.to_ThermalZone.is_initialized
          thermal_zone = resource.to_ThermalZone.get
        elsif resource.to_ScheduleRuleset.is_initialized
          schedules << resource.to_ScheduleRuleset.get
        end
      end

      # inspect resources for children of objects found in thermal zone or plant loop
      # get objects like OA controllers and unitary object components
      next if thermal_zone.nil? && air_loop.nil?

      children = OpenStudio::Model.getRecursiveChildren(component)
      children.sort.each do |child|
        child.resources.sort.each do |sub_resource|
          if sub_resource.to_ScheduleRuleset.is_initialized
            schedules << sub_resource.to_ScheduleRuleset.get
          end
        end
      end

      # process schedules found for this component
      schedules.sort.each do |schedule|
        hours_of_operation = nil
        if !thermal_zone.nil?
          hours_of_operation = thermal_zone_hash[thermal_zone]
        elsif !air_loop.nil?
          hours_of_operation = air_loop_hash[air_loop]
        elsif !plant_loop.nil?
          OpenStudio.logFree(OpenStudio::Info, 'openstudio.model.Model', "#{schedule.name.get} is associated with plant loop, will not gather parametric inputs")
          next
        else
          OpenStudio.logFree(OpenStudio::Warn, 'openstudio.model.Model', "Cannot identify where #{component.name.get} is in system. Will not gather parametric inputs for #{schedule.name.get}")
          next
        end
        gather_inputs_parametric_schedules(schedule, component, parametric_inputs, hours_of_operation, gather_data_only: gather_data_only, hoo_var_method: hoo_var_method)
      end
    end

    # @todo Service Water Heating supply side (may or may not be associated with a space)
    # @todo water use equipment definitions (temperature, sensible, latent) may be in multiple spaces, need to identify hoo, but typically constant schedules

    # water use equipment (flow rate fraction)
    # @todo address common schedules used across multiple instances
    model.getWaterUseEquipments.sort.each do |water_use_equipment|
      if water_use_equipment.flowRateFractionSchedule.is_initialized && water_use_equipment.flowRateFractionSchedule.get.to_ScheduleRuleset.is_initialized
        schedule = water_use_equipment.flowRateFractionSchedule.get.to_ScheduleRuleset.get
        next if parametric_inputs.key?(schedule)

        opt_space = water_use_equipment.space
        if opt_space.is_initialized
          space = space.get
          hours_of_operation = space_hours_of_operation(space)
          gather_inputs_parametric_schedules(schedule, water_use_equipment, parametric_inputs, hours_of_operation, gather_data_only: gather_data_only, hoo_var_method: hoo_var_method)
        else
          hours_of_operation = spaces_hours_of_operation(model.getSpaces)
          if !hours_of_operation.nil?
            gather_inputs_parametric_schedules(schedule, water_use_equipment, parametric_inputs, hours_of_operation, gather_data_only: gather_data_only, hoo_var_method: hoo_var_method)
          end
        end

      end
    end
    # @todo Refrigeration (will be associated with thermal zone)
    # @todo exterior lights (will be astronomical, but like AEDG's may have reduction later at night)

    return parametric_inputs
  end

  # This method applies the hours of operation for a space and the load profile formulas in the overloaded ScheduleRulset
  # objects to update time value pairs for ScheduleDay objects. Object type specific logic will be used to generate profiles
  # for summer and winter design days.
  #
  # @note This measure will replace any prior chagnes made to ScheduleRule objects with new ScheduleRule values from
  # profile formulas
  # @author David Goldwasser
  # @param model [OpenStudio::Model::Model] the model
  # @param ramp_frequency [Double] ramp frequency in minutes. If nil method will match simulation timestep
  # @param infer_hoo_for_non_assigned_objects [Bool] # attempt to get hoo for objects like swh with and exterior lighting
  # @param error_on_out_of_order [Bool] true will error if applying formula creates out of order values
  # @return [Array] of modified ScheduleRuleset objects
  def model_apply_parametric_schedules(model, ramp_frequency: nil, infer_hoo_for_non_assigned_objects: true, error_on_out_of_order: true)
    # get ramp frequency (fractional hour) from timestep
    if ramp_frequency.nil?
      steps_per_hour = if model.getSimulationControl.timestep.is_initialized
                         model.getSimulationControl.timestep.get.numberOfTimestepsPerHour
                       else
                         6 # default OpenStudio timestep if none specified
                       end
      ramp_frequency = 1.0 / steps_per_hour.to_f
    end

    # Go through model and create parametric formulas for all schedules
    parametric_inputs = model_setup_parametric_schedules(model, gather_data_only: true)

    parametric_schedules = []
    model.getScheduleRulesets.sort.each do |sch|
      if !sch.hasAdditionalProperties || !sch.additionalProperties.hasFeature('param_sch_ver')
        # for now don't look at schedules without targets, in future can alter these by looking at building level hours of operation
        next if sch.directUseCount <= 0 # won't catch if used for space type load instance, but that space type isn't used

        # @todo address schedules that fall into this category, if they are used in the model
        OpenStudio.logFree(OpenStudio::Warn, 'openstudio.standards.Model', "For #{sch.sources.first.name}, #{sch.name} is not setup as parametric schedule. It has #{sch.sources.size} sources.")
        next
      end

      # apply parametric inputs
      schedule_apply_parametric_inputs(sch, ramp_frequency, infer_hoo_for_non_assigned_objects, error_on_out_of_order, parametric_inputs)

      # add schedule to array
      parametric_schedules << sch
    end

    return parametric_schedules
  end

  private

  # Helper method to fill in hourly values
  #
  # @param model [OpenStudio::Model::Model] the model
  # @param day_sch [OpenStudio::Model::ScheduleDay] schedule day object
  # @param sch_type [String] Constant or Hourly
  # @param values [Array<Double>]
  # @return [Bool] returns true if successful, false if not
  def model_add_vals_to_sch(model, day_sch, sch_type, values)
    if sch_type == 'Constant'
      day_sch.addValue(OpenStudio::Time.new(0, 24, 0, 0), values[0])
    elsif sch_type == 'Hourly'
      (0..23).each do |i|
        next if values[i] == values[i + 1]

        day_sch.addValue(OpenStudio::Time.new(0, i + 1, 0, 0), values[i])
      end
    else
      OpenStudio.logFree(OpenStudio::Error, 'openstudio.standards.Model', "Schedule type: #{sch_type} is not recognized.  Valid choices are 'Constant' and 'Hourly'.")
    end
  end

  # Modify the existing service water heating loops to match the baseline required heating type.
  #
  # @param model [OpenStudio::Model::Model] the model
  # @param building_type [String] the building type
  # @return [Bool] returns true if successful, false if not
  # @author Julien Marrec
  def model_apply_baseline_swh_loops(model, building_type)
    model.getPlantLoops.sort.each do |plant_loop|
      # Skip non service water heating loops
      next unless plant_loop_swh_loop?(plant_loop)

      # Rename the loop to avoid accidentally hooking up the HVAC systems to this loop later.
      plant_loop.setName('Service Water Heating Loop')

      htg_fuels, combination_system, storage_capacity, total_heating_capacity = plant_loop_swh_system_type(plant_loop)

      # htg_fuels.size == 0 shoudln't happen

      electric = true

      if htg_fuels.include?('NaturalGas') ||
         htg_fuels.include?('PropaneGas') ||
         htg_fuels.include?('FuelOilNo1') ||
         htg_fuels.include?('FuelOilNo2') ||
         htg_fuels.include?('Coal') ||
         htg_fuels.include?('Diesel') ||
         htg_fuels.include?('Gasoline')
        electric = false
      end

      # Per Table G3.1 11.e, if the baseline system was a combination of heating and service water heating,
      # delete all heating equipment and recreate a WaterHeater:Mixed.
      if combination_system
        plant_loop.supplyComponents.each do |component|
          # Get the object type
          obj_type = component.iddObjectType.valueName.to_s
          next if ['OS_Node', 'OS_Pump_ConstantSpeed', 'OS_Pump_VariableSpeed', 'OS_Connector_Splitter', 'OS_Connector_Mixer', 'OS_Pipe_Adiabatic'].include?(obj_type)

          component.remove
        end

        water_heater = OpenStudio::Model::WaterHeaterMixed.new(model)
        water_heater.setName('Baseline Water Heater')
        water_heater.setHeaterMaximumCapacity(total_heating_capacity)
        water_heater.setTankVolume(storage_capacity)
        plant_loop.addSupplyBranchForComponent(water_heater)

        if electric
          # G3.1.11.b: If electric, WaterHeater:Mixed with electric resistance
          water_heater.setHeaterFuelType('Electricity')
          water_heater.setHeaterThermalEfficiency(1.0)
        else
          # @todo for now, just get the first fuel that isn't Electricity
          # A better way would be to count the capacities associated
          # with each fuel type and use the preponderant one
          fuels = htg_fuels - ['Electricity']
          fossil_fuel_type = fuels[0]
          water_heater.setHeaterFuelType(fossil_fuel_type)
          water_heater.setHeaterThermalEfficiency(0.8)
        end
        # If it's not a combination heating and service water heating system
        # just change the fuel type of all water heaters on the system
        # to electric resistance if it's electric
      else
        if electric
          plant_loop.supplyComponents.each do |component|
            next unless component.to_WaterHeaterMixed.is_initialized

            water_heater = component.to_WaterHeaterMixed.get
            # G3.1.11.b: If electric, WaterHeater:Mixed with electric resistance
            water_heater.setHeaterFuelType('Electricity')
            water_heater.setHeaterThermalEfficiency(1.0)
          end
        end
      end
    end

    # Set the water heater fuel types if it's 90.1-2013
    model.getWaterHeaterMixeds.sort.each do |water_heater|
      water_heater_mixed_apply_prm_baseline_fuel_type(water_heater, building_type)
    end

    return true
  end

  # This method goes through certain types of EnergyManagementSystem variables and replaces UIDs with object names.
  # This should be done by the forward translator, and this code should be removed after this bug is fixed:
  # https://github.com/NREL/OpenStudio/issues/2598
  #
  # @param model [OpenStudio::Model::Model] the model
  # @return [Bool] returns true if successful, false if not
  # @todo remove this method after OpenStudio issue #2598 is fixed.
  def model_temp_fix_ems_references(model)
    # Internal Variables
    model.getEnergyManagementSystemInternalVariables.sort.each do |var|
      # Get the reference field value
      ref = var.internalDataIndexKeyName
      # Convert to UUID
      uid = OpenStudio.toUUID(ref)
      # Get the model object with this UID
      obj = model.getModelObject(uid)
      # If it exists, replace the UID with the object name
      if obj.is_initialized
        var.setInternalDataIndexKeyName(obj.get.name.get)
      end
    end

    return true
  end

  # This method rotates the building model from its original position
  #
  # @param model [OpenStudio::Model::Model] OpenStudio Model object
  # @param degs [Integer] Degress of rotation from original position
  #
  # @return [OpenStudio::Model::Model] OpenStudio Model objecty
  def model_rotate(model, degs)
    building = model.getBuilding
    org_north_axis = building.northAxis
    building.setNorthAxis(org_north_axis + degs)
    OpenStudio.logFree(OpenStudio::Info, 'openstudio.model.Model', "The model was rotated of #{degs} degrees from its original position.")
    return model
  end

  # Loads a geometry osm as a starting point.
  #
  # @param osm_model_path [String] path to the .osm file, relative to the /data folder
  # @return [OpenStudio::Model::Model] model object
  def load_user_geometry_osm(osm_model_path:)
    version_translator = OpenStudio::OSVersion::VersionTranslator.new
    model = version_translator.loadModel(osm_model_path)

    # Check that the model loaded successfully
    if model.empty?
      OpenStudio.logFree(OpenStudio::Error, 'openstudio.model.Model', "Version translation failed for #{osm_model_path}")
      return false
    end
    model = model.get

    # Check for expected characteristics of geometry model
    if model.getBuildingStorys.empty?
      OpenStudio.logFree(OpenStudio::Error, 'openstudio.model.Model', "Please assign Spaces to BuildingStorys in the geometry model: #{osm_model_path}.")
    end
    if model.getThermalZones.empty?
      OpenStudio.logFree(OpenStudio::Error, 'openstudio.model.Model', "Please assign Spaces to ThermalZones in the geometry model: #{osm_model_path}.")
    end
    if model.getBuilding.standardsNumberOfStories.empty?
      OpenStudio.logFree(OpenStudio::Error, 'openstudio.model.Model', "Please define Building.standardsNumberOfStories in the geometry model #{osm_model_path}.")
    end
    if model.getBuilding.standardsNumberOfAboveGroundStories.empty?
      OpenStudio.logFree(OpenStudio::Error, 'openstudio.model.Model', "Please define Building.standardsNumberOfAboveStories in the geometry model#{osm_model_path}.")
    end

    if @space_type_map.nil? || @space_type_map.empty?
      @space_type_map = get_space_type_maps_from_model(model)
      if @space_type_map.nil? || @space_type_map.empty?
        OpenStudio.logFree(OpenStudio::Error, 'openstudio.model.Model', "Please assign SpaceTypes in the geometry model: #{osm_model_path} or in standards database #{@space_type_map}.")
      else
        @space_type_map = @space_type_map.sort.to_h
        OpenStudio.logFree(OpenStudio::Info, 'openstudio.model.Model', "Loaded space type map from osm file: #{osm_model_path}")
      end
    end
    return model
  end

  # Loads a osm as a starting point.
  #
  # @param osm_file [String] path to the .osm file, relative to the /data folder
  # @return [OpenStudio::Model::Model] model object, false if not
  def load_geometry_osm(osm_file)
    # Load the geometry .osm from relative to the data folder
    osm_model_path = "../../../data/#{osm_file}"

    # Load the .osm depending on whether running from normal gem location
    # or from the embedded location in the OpenStudio CLI
    if File.dirname(__FILE__)[0] == ':'
      # running from embedded location in OpenStudio CLI
      geom_model_string = load_resource_relative(osm_model_path)
      version_translator = OpenStudio::OSVersion::VersionTranslator.new
      model = version_translator.loadModelFromString(geom_model_string)
    else
      abs_path = File.join(File.dirname(__FILE__), osm_model_path)
      version_translator = OpenStudio::OSVersion::VersionTranslator.new
      model = version_translator.loadModel(abs_path)
    end

    # Check that the model loaded successfully
    if model.empty?
      OpenStudio.logFree(OpenStudio::Error, 'openstudio.model.Model', "Version translation failed for #{osm_model_path}")
      return false
    end
    model = model.get

    # Check for expected characteristics of geometry model
    if model.getBuildingStorys.empty?
      OpenStudio.logFree(OpenStudio::Error, 'openstudio.model.Model', "Please assign Spaces to BuildingStorys in the geometry model: #{osm_model_path}.")
    end
    if model.getThermalZones.empty?
      OpenStudio.logFree(OpenStudio::Error, 'openstudio.model.Model', "Please assign Spaces to ThermalZones in the geometry model: #{osm_model_path}.")
    end
    if model.getBuilding.standardsNumberOfStories.empty?
      OpenStudio.logFree(OpenStudio::Error, 'openstudio.model.Model', "Please define Building.standardsNumberOfStories in the geometry model #{osm_model_path}.")
    end
    if model.getBuilding.standardsNumberOfAboveGroundStories.empty?
      OpenStudio.logFree(OpenStudio::Error, 'openstudio.model.Model', "Please define Building.standardsNumberOfAboveStories in the geometry model#{osm_model_path}.")
    end

    if @space_type_map.nil? || @space_type_map.empty?
      @space_type_map = get_space_type_maps_from_model(model)
      if @space_type_map.nil? || @space_type_map.empty?
        OpenStudio.logFree(OpenStudio::Error, 'openstudio.model.Model', "Please assign SpaceTypes in the geometry model: #{osm_model_path} or in standards database #{@space_type_map}.")
      else
        @space_type_map = @space_type_map.sort.to_h
        OpenStudio.logFree(OpenStudio::Info, 'openstudio.model.Model', "Loaded space type map from osm file: #{osm_model_path}")
      end
    end
    return model
  end

  # pass array of space types or spaces
  #
  # @author David Goldwasser
  # @param space_space_types [Array] array of spaces or space types
  # @param parametric_inputs [Hash]
  # @param gather_data_only [Bool]
  # @return [Hash]
  def gather_inputs_parametric_space_space_type_schedules(space_space_types, parametric_inputs, gather_data_only)
    space_space_types.each do |space_type|
      # get hours of operation for space type once
      next if space_type.class == 'OpenStudio::Model::SpaceTypes' && space_type.floorArea == 0

      hours_of_operation = space_hours_of_operation(space_type)
      if hours_of_operation.nil?
        OpenStudio.logFree(OpenStudio::Warn, 'openstudio.Standards.Model', "Can't evaluate schedules for #{space_type.name}, doesn't have hours of operation.")
        next
      end
      # loop through internal load instances
      space_type.lights.each do |load_inst|
        gather_inputs_parametric_load_inst_schedules(load_inst, parametric_inputs, hours_of_operation, gather_data_only)
      end
      space_type.luminaires.each do |load_inst|
        gather_inputs_parametric_load_inst_schedules(load_inst, parametric_inputs, hours_of_operation, gather_data_only)
      end
      space_type.electricEquipment.each do |load_inst|
        gather_inputs_parametric_load_inst_schedules(load_inst, parametric_inputs, hours_of_operation, gather_data_only)
      end
      space_type.gasEquipment.each do |load_inst|
        gather_inputs_parametric_load_inst_schedules(load_inst, parametric_inputs, hours_of_operation, gather_data_only)
      end
      space_type.steamEquipment.each do |load_inst|
        gather_inputs_parametric_load_inst_schedules(load_inst, parametric_inputs, hours_of_operation, gather_data_only)
      end
      space_type.otherEquipment.each do |load_inst|
        gather_inputs_parametric_load_inst_schedules(load_inst, parametric_inputs, hours_of_operation, gather_data_only)
      end
      space_type.people.each do |load_inst|
        gather_inputs_parametric_load_inst_schedules(load_inst, parametric_inputs, hours_of_operation, gather_data_only)
        if load_inst.activityLevelSchedule.is_initialized && load_inst.activityLevelSchedule.get.to_ScheduleRuleset.is_initialized
          act_sch = load_inst.activityLevelSchedule.get.to_ScheduleRuleset.get
          gather_inputs_parametric_schedules(act_sch, load_inst, parametric_inputs, hours_of_operation, gather_data_only: gather_data_only, hoo_var_method: 'hours')
        end
      end
      space_type.spaceInfiltrationDesignFlowRates.each do |load_inst|
        gather_inputs_parametric_load_inst_schedules(load_inst, parametric_inputs, hours_of_operation, gather_data_only)
      end
      space_type.spaceInfiltrationEffectiveLeakageAreas.each do |load_inst|
        gather_inputs_parametric_load_inst_schedules(load_inst, parametric_inputs, hours_of_operation, gather_data_only)
      end
      dsgn_spec_oa = space_type.designSpecificationOutdoorAir
      if dsgn_spec_oa.is_initialized
        gather_inputs_parametric_load_inst_schedules(dsgn_spec_oa.get, parametric_inputs, hours_of_operation, gather_data_only)
      end
    end

    return parametric_inputs
  end

  # method to process load instance schedules for model_setup_parametric_schedules
  #
  # @author David Goldwasser
  # @param load_inst [OpenStudio::Model::SpaceLoadInstance]
  # @param parametric_inputs [Hash]
  # @param hours_of_operation [Hash]
  # @param gather_data_only [Bool]
  # @return [Hash]
  def gather_inputs_parametric_load_inst_schedules(load_inst, parametric_inputs, hours_of_operation, gather_data_only)
    if load_inst.class.to_s == 'OpenStudio::Model::People'
      opt_sch = load_inst.numberofPeopleSchedule
    elsif load_inst.class.to_s == 'OpenStudio::Model::DesignSpecificationOutdoorAir'
      opt_sch = load_inst.outdoorAirFlowRateFractionSchedule
    else
      opt_sch = load_inst.schedule
    end
    if !opt_sch.is_initialized || !opt_sch.get.to_ScheduleRuleset.is_initialized
      return nil
    end

    gather_inputs_parametric_schedules(opt_sch.get.to_ScheduleRuleset.get, load_inst, parametric_inputs, hours_of_operation, gather_data_only: gather_data_only, hoo_var_method: 'hours')

    return parametric_inputs
  end

  # method to process load instance schedules for model_setup_parametric_schedules
  #
  # @author David Goldwasser
  # @param sch [OpenStudio::Model::Schedule]
  # @param load_inst [OpenStudio::Model::SpaceLoadInstance]
  # @param parametric_inputs [Hash]
  # @param hours_of_operation [Hash]
  # @param ramp [Bool]
  # @param min_ramp_dur_hr [Double]
  # @param gather_data_only [Bool]
  # @param hoo_var_method [String] accepts hours and fractional. Any other value value will result in hoo variables not being applied
  # @return [Hash]
  def gather_inputs_parametric_schedules(sch, load_inst, parametric_inputs, hours_of_operation, ramp: true, min_ramp_dur_hr: 2.0, gather_data_only: false, hoo_var_method: 'hours')
    if parametric_inputs.key?(sch)
      if hours_of_operation != parametric_inputs[sch][:hoo_inputs] # don't warn if the hours of operation between old and new schedule are equivalent
        OpenStudio.logFree(OpenStudio::Warn, 'openstudio.Standards.Model', "#{load_inst.name} uses #{sch.name} but parametric inputs have already been setup based on hours of operation for #{parametric_inputs[sch][:target].name}.")
        return nil
      end
    end

    # gather and store data for scheduleRuleset
    min_max = schedule_ruleset_annual_min_max_value(sch)
    ruleset_hash = { floor: min_max['min'], ceiling: min_max['max'], target: load_inst, hoo_inputs: hours_of_operation }
    parametric_inputs[sch] = ruleset_hash

    # stop here if only gathering information otherwise will continue and generate additional parametric properties for schedules and rules
    if gather_data_only then return parametric_inputs end

    # set scheduleRuleset properties
    props = sch.additionalProperties
    props.setFeature('param_sch_ver', '0.0.1') # this is needed to see if formulas are in sync with version of standards that processes them also used to flag schedule as parametric
    props.setFeature('param_sch_floor', min_max['min'])
    props.setFeature('param_sch_ceiling', min_max['max'])

    # cleanup existing profiles
    schedule_ruleset_cleanup_profiles(sch)

    # gather profiles
    daily_flhs = [] # will be used to tag, min,medium,max operation for non typical operations
    schedule_days = {} # key is day_schedule value is hours in day (used to tag profiles)
    sch.scheduleRules.each do |rule|
      schedule_days[rule.daySchedule] = rule.ruleIndex
      daily_flhs << day_schedule_equivalent_full_load_hrs(rule.daySchedule)
    end
    schedule_days[sch.defaultDaySchedule] = -1
    daily_flhs << day_schedule_equivalent_full_load_hrs(sch.defaultDaySchedule)

    # get indices for current schedule
    year_description = sch.model.yearDescription.get
    year = year_description.assumedYear
    year_start_date = OpenStudio::Date.new(OpenStudio::MonthOfYear.new('January'), 1, year)
    year_end_date = OpenStudio::Date.new(OpenStudio::MonthOfYear.new('December'), 31, year)
    indices_vector = sch.getActiveRuleIndices(year_start_date, year_end_date)

    # step through profiles and add additional properties to describe profiles
    schedule_days.each_with_index do |(schedule_day, current_rule_index), i|
      # loop through indices looking of rule in hoo that contains days in the rule
      hoo_target_index = nil
      days_used = []
      indices_vector.each_with_index do |profile_index, i|
        if profile_index == current_rule_index then days_used << i + 1 end
      end
      # find days_used in hoo profiles that contains all days used from this profile
      hoo_profile_match_hash = {}
      best_fit_check = {}
      hours_of_operation.each do |profile_index, value|
        days_for_rule_not_in_hoo_profile = days_used - value[:days_used]
        hoo_profile_match_hash[profile_index] = days_for_rule_not_in_hoo_profile
        best_fit_check[profile_index] = days_for_rule_not_in_hoo_profile.size
        if days_for_rule_not_in_hoo_profile.empty?
          hoo_target_index = profile_index
        end
      end
      # if schedule day days used can't be mapped to single hours of operation then do not use hoo variables, otherwise would have ot split rule and alter model
      if hoo_target_index.nil?
        hoo_start = nil
        hoo_end = nil
        occ = nil
        vac = nil
        # @todo issue warning when this happens on any profile that isn't a constant value
      else
        # get hours of operation for this specific profile
        hoo_start = hours_of_operation[hoo_target_index][:hoo_start]
        hoo_end = hours_of_operation[hoo_target_index][:hoo_end]
        occ = hours_of_operation[hoo_target_index][:hoo_hours]
        vac = 24.0 - hours_of_operation[hoo_target_index][:hoo_hours]
      end

      props = schedule_day.additionalProperties
      par_val_time_hash = {} # time is key, value is value in and optional value out as a one or two object array
      times = schedule_day.times
      values = schedule_day.values
      values.each_with_index do |value, j|
        # don't add value until 24 if it is the same as first value for non constant profiles
        if values.size > 1 && j == values.size - 1 && value == values.first
          next
        end

        current_time = times[j].totalHours
        # if step height goes floor to ceiling then do not ramp.
        if !ramp || (values.uniq.size < 3)
          # this will result in steps like old profiles, update to ramp in most cases
          if j == values.size - 1
            par_val_time_hash[current_time] = [value, values.first]
          else
            par_val_time_hash[current_time] = [value, values[j + 1]]
          end
        else
          if j == 0
            prev_time = times.last.totalHours - 24 # e.g. 24 would show as until 0
          else
            prev_time = times[j - 1].totalHours
          end
          if j == values.size - 1
            next_time = times.first.totalHours + 24 # e.g. 6 would show as until 30
            next_value = values.first

            # do nothing if value is same as first value
            if value == next_value
              next
            end

          else
            next_time = times[j + 1].totalHours
            next_value = values[j + 1]
          end
          # delta time is min min_ramp_dur_hr, half of previous dur, half of next dur
          # todo - would be nice to change to 0.25 for vally less than 2 hours
          multiplier = 0.5
          delta = [min_ramp_dur_hr, (current_time - prev_time) * multiplier, (next_time - current_time) * multiplier].min
          # add value to left if not already added
          if !par_val_time_hash.key?(current_time - delta)
            time_left = current_time - delta
            if time_left < 0.0 then time_left += 24.0 end
            par_val_time_hash[time_left] = [value]
          end
          # add value to right
          time_right = current_time + delta
          if time_right > 24.0 then time_right -= 24.0 end
          par_val_time_hash[time_right] = [next_value]
        end
      end

      # sort hash by keys
      par_val_time_hash.sort.to_h

      # calculate estimated value (not including any secondary logic)
      est_daily_flh = 0.0
      prev_time = par_val_time_hash.keys.max - 24.0
      prev_value = par_val_time_hash.values.last.last # last value in last optional pair of values
      par_val_time_hash.sort.each do |time, value_array|
        segment_length = time - prev_time
        avg_value = (value_array.first + prev_value) * 0.5
        est_daily_flh += segment_length * avg_value
        prev_time = time
        prev_value = value_array.last
      end

      # test expected value against estimated value
      daily_flh = day_schedule_equivalent_full_load_hrs(schedule_day)
      percent_change = ((daily_flh - est_daily_flh) / daily_flh) * 100.0
      if percent_change.abs > 0.05
        # @todo this estimation can have flaws. Fix or remove it, make sure to update for secondary logic (if we implement that here)
        # post application checks compares against actual instead of estimated values
        OpenStudio.logFree(OpenStudio::Debug, 'openstudio.standards.Model', "For day schedule #{schedule_day.name} in #{sch.name} there was a #{percent_change.round(4)}% change. Expected full load hours is #{daily_flh.round(4)}, but estimated value is #{est_daily_flh.round(4)}")
      end

      raw_string = []
      par_val_time_hash.sort.each do |time, value_array|
        # add in value variables
        # not currently using range, only using min max for constant schedules or schedules with just two values
        value_array_var = []
        value_array.each do |val|
          if val == min_max['min'] && values.uniq.size < 3
            value_array_var << 'val_flr'
          elsif val == min_max['max'] && values.uniq.size < 3
            value_array_var << 'val_clg'
          else
            value_array_var << val
          end
        end

        # add in hoo variables when matching profile found
        if !hoo_start.nil?

          # identify which identifier (star,mid,end) time is closest to, which will impact formula structure
          # includes code to identify delta for wrap around of 24
          formula_identifier = {}
          start_delta_array = [hoo_start - time, hoo_start - time + 24, hoo_start - time - 24]
          start_delta_array_abs = [(hoo_start - time).abs, (hoo_start - time + 24).abs, (hoo_start - time - 24).abs]
          start_delta_h = start_delta_array[start_delta_array_abs.index(start_delta_array_abs.min)]
          formula_identifier['start'] = start_delta_h
          mid_calc = hoo_start + occ * 0.5
          mid_delta_array = [mid_calc - time, mid_calc - time + 24, mid_calc - time - 24]
          mid_delta_array_abs = [(mid_calc - time).abs, (mid_calc - time + 24).abs, (mid_calc - time - 24).abs]
          mid_delta_h = mid_delta_array[mid_delta_array_abs.index(mid_delta_array_abs.min)]
          formula_identifier['mid'] = mid_delta_h
          end_delta_array = [hoo_end - time, hoo_end - time + 24, hoo_end - time - 24]
          end_delta_array_abs = [(hoo_end - time).abs, (hoo_end - time + 24).abs, (hoo_end - time - 24).abs]
          end_delta_h = end_delta_array[end_delta_array_abs.index(end_delta_array_abs.min)]
          formula_identifier['end'] = end_delta_h

          # need to store min absolute value to pick the best fit
          formula_identifier_min_abs = {}
          formula_identifier.each do |k, v|
            formula_identifier_min_abs[k] = v.abs
          end

          # pick from possible formula approaches for any datapoint where x is hour value
          min_key = formula_identifier_min_abs.key(formula_identifier_min_abs.values.min)
          min_value = formula_identifier[min_key]

          if hoo_var_method == 'hours'
            # minimize x, which should be no greater than 12, see if rounding to 2 decimal places works
            min_value = min_value.round(2)
            if min_key == 'start'
              if min_value == 0
                time = 'hoo_start'
              elsif min_value < 0
                time = "hoo_start + #{min_value.abs}"
              else # greater than 0
                time = "hoo_start - #{min_value}"
              end
            elsif min_key == 'mid'
              if min_value == 0
                time = 'mid'
                # converted to variable for simplicity but could also be described like this
                # time = "hoo_start + occ * 0.5"
              elsif min_value < 0
                time = "mid + #{min_value.abs}"
              else # greater than 0
                time = "mid - #{min_value}"
              end
            else # min_key == "end"
              if min_value == 0
                time = 'hoo_end'
              elsif min_value < 0
                time = "hoo_end + #{min_value.abs}"
              else # greater than 0
                time = "hoo_end - #{min_value}"
              end
            end

          elsif hoo_var_method == 'fractional'

            # minimize x(hour before converted to fraction), which should be no greater than 0.5 as fraction, see if rounding to 3 decimal places works
            if occ > 0
              min_value_occ_fract = min_value.abs / occ
            else
              min_value_occ_fract = 0.0
            end
            if vac > 0
              min_value_vac_fract = min_value.abs / vac
            else
              min_value_vac_fract = 0.0
            end
            if min_key == 'start'
              if min_value == 0
                time = 'hoo_start'
              elsif min_value < 0
                time = "hoo_start + occ * #{min_value_occ_fract.round(3)}"
              else # greater than 0
                time = "hoo_start - vac * #{min_value_vac_fract.round(3)}"
              end
            elsif min_key == 'mid'
              # @todo see what is going wrong with after mid in formula
              if min_value == 0
                time = 'mid'
                # converted to variable for simplicity but could also be described like this
                # time = "hoo_start + occ * 0.5"
              elsif min_value < 0
                time = "mid + occ * #{min_value_occ_fract.round(3)}"
              else # greater than 0
                time = "mid - occ * #{min_value_occ_fract.round(3)}"
              end
            else # min_key == "end"
              if min_value == 0
                time = 'hoo_end'
              elsif min_value < 0
                time = "hoo_end + vac * #{min_value_vac_fract.round(3)}"
              else # greater than 0
                time = "hoo_end - occ * #{min_value_occ_fract.round(3)}"
              end
            end

          end

        end

        # populate string
        if value_array_var.size == 1
          raw_string << "#{time} ~ #{value_array_var.first}"
        else # should only have 1 or two values (value in and optional value out)
          raw_string << "#{time} ~ #{value_array_var.first} ~ #{value_array_var.last}"
        end
      end

      # store profile formula with hoo and value variables
      props.setFeature('param_day_profile', raw_string.join(' | '))

      # @todo not used yet, but will add methods described below and others
      # @todo lower infiltration based on air loop hours of operation if air loop has outdoor air object
      # @todo lower lighting or plug loads based on occupancy at given time steps in a space
      # @todo set elevator fraction based multiple factors such as trips, occupants per trip, and elevator type to determine floor consumption when not in use.
      props.setFeature('param_day_secondary_logic', '') # secondary logic method such as occupancy impacting schedule values
      props.setFeature('param_day_secondary_logic_arg_val', '') # optional argument used for some secondary logic applied to values

      # tag profile type
      # may be useful for parametric changes to tag typical, medium, minimal, or same ones with off_peak prefix
      # todo - I would like to use these same tags for hours of operation and have parametric tags then ignore the days of week and date range from the rule object
      # tagging min/max makes sense in fractional schedules but not temperature schedules like thermostats (specifically cooling setpoints)
      # todo - I think these tags should come from occpancy schedule for space(s) schedule. That way all schedules in a space will refer to same profile from hours of operation
      # todo - add school specific logic hear or in post processing, currently default profile for school may not be most prevalent one
      if current_rule_index == -1
        props.setFeature('param_day_tag', 'typical_operation')
      elsif daily_flh == daily_flhs.min
        props.setFeature('param_day_tag', 'minimal_operation')
      elsif daily_flh == daily_flhs.max
        props.setFeature('param_day_tag', 'maximum_operation') # normally this should not be used as typical should be the most active day
      else
        props.setFeature('param_day_tag', 'medium_operation') # not min max or typical
      end
    end

    return parametric_inputs
  end

  # Retrieves the lowest story in a model
  #
  # @param model [OpenStudio::model::Model] OpenStudio model object
  # @return [OpenStudio::model::BuildingStory] Lowest story included in the model
  def find_lowest_story(model)
    min_z_story = 1E+10
    lowest_story = nil
    model.getSpaces.sort.each do |space|
      story = space.buildingStory.get
      lowest_story = story if lowest_story.nil?
      space_min_z = building_story_minimum_z_value(story)
      if space_min_z < min_z_story
        min_z_story = space_min_z
        lowest_story = story
      end
    end
    return lowest_story
  end

  # Utility function that returns the min and max value in a design day schedule.
  #
  # @param schedule [OpenStudio::Model::Schedule] can be ScheduleCompact, ScheduleRuleset, ScheduleConstant
  # @param type [String] 'heating' for winter design day, 'cooling' for summer design day
  # @return [Hash] Hash has two keys, min and max. if failed, return 999.9 for min and max.
  def search_min_max_value_from_design_day_schedule(schedule, type = 'winter')
    if schedule.is_initialized
      schedule = schedule.get
      if schedule.to_ScheduleRuleset.is_initialized
        schedule = schedule.to_ScheduleRuleset.get
        setpoint_min_max = schedule_ruleset_design_day_min_max_value(schedule, type)
      elsif schedule.to_ScheduleConstant.is_initialized
        schedule = schedule.to_ScheduleConstant.get
        # for constant schedule, there is only one value, so the annual should be equal to design condition.
        setpoint_min_max = schedule_constant_annual_min_max_value(schedule)
      elsif schedule.to_ScheduleCompact.is_initialized
        schedule = schedule.to_ScheduleCompact.get
        setpoint_min_max = schedule_compact_design_day_min_max_value(schedule, type)
      end
      return setpoint_min_max
    end
    OpenStudio.logFree(OpenStudio::Error, 'openstudio::standards::Schedule', 'Schedule is not exist, or wrong type of schedule (not Ruleset, Compact or Constant), or cannot found the design day schedules. Return 999.9 for min and max')
    return { 'min' => 999.9, 'max' => 999.9 }
  end

  # Identifies non mechanically cooled ("nmc") systems, if applicable
  #
  # @param model [OpenStudio::model::Model] OpenStudio model object
  # @return zone_nmc_sys_type [Hash] Zone to nmc system type mapping
  def model_identify_non_mechanically_cooled_systems(model)
    return true
  end

  # Indicate if fan power breakdown (supply, return, and relief)
  # are needed
  #
  # @return [Boolean] true if necessary, false otherwise
  def model_get_fan_power_breakdown
    return false
  end

  # Determine the surface range of a baseline model.
  # The method calculates the window to wall ratio (assuming all spaces are conditioned)
  # and select the range based on the calculated window to wall ratio
  # @param model [OpenStudio::Model::Model] OpenStudio model object
  # @param wwr_parameter [Hash] parameters to choose min and max percent of surfaces,
  #         could be different set in different standard
  def model_get_percent_of_surface_range(model, wwr_parameter = {})
    return { 'minimum_percent_of_surface' => nil, 'maximum_percent_of_surface' => nil }
  end

  # Default SAT reset type
  #
  # @param air_loop_hvac [OpenStudio::Model::AirLoopHVAC] air loop
  # @return [String] Returns type of SAT reset
  def air_loop_hvac_supply_air_temperature_reset_type(air_loop_hvac)
    return 'warmest_zone'
  end

  # A template method that handles the loading of user input data from multiple sources
  # include data source from:
  # 1. user data csv files
  # 2. data from measure and OpenStudio interface
  # @param [Openstudio:model:Model] model
  # @param [String] climate_zone
  # @param [String] default_hvac_building_type
  # @param [String] default_wwr_building_type
  # @param [String] default_swh_building_type
  # @param [Hash] bldg_type_hvac_zone_hash A hash maps building type for hvac to a list of thermal zones
  # @return True
  def handle_user_input_data(model, climate_zone, default_hvac_building_type, default_wwr_building_type, default_swh_building_type, bldg_type_hvac_zone_hash)
    return true
  end

  # Template method for adding a setpoint manager for a coil control logic to a heating coil.
  # ASHRAE 90.1-2019 Appendix G.
  #
  # @param model [OpenStudio::Model::Model] Openstudio model
  # @param thermalZones Array([OpenStudio::Model::ThermalZone]) thermal zone array
  # @param coil Heating Coils
  # @return [Boolean] true
  def model_set_central_preheat_coil_spm(model, thermalZones, coil)
    return true
  end

<<<<<<< HEAD
  # Check whether the baseline model generation needs to run all four orientations
  # The default shall be true
  #
  # @param [Boolean] run_all_orients: user inputs to indicate whether it is required to run all orientations
  # @param [OpenStudio::Model::Model] Openstudio model
  def run_all_orientations(run_all_orients, user_model)
    return run_all_orients
=======
  # Identify the return air type associated with each thermal zone
  #
  # @param model [OpenStudio::Model::Model] Openstudio model object
  def model_identify_return_air_type(model)
    # air-loop based system
    model.getThermalZones.each do |zone|
      # Conditioning category won't include indirectly conditioned thermal zones
      cond_cat = thermal_zone_conditioning_category(zone, model_standards_climate_zone(model))

      # Initialize the return air type
      return_air_type = nil

      # The thermal zone is conditioned by zonal system
      if (cond_cat != 'Unconditioned') && zone.airLoopHVACs.empty?
        return_air_type = 'ducted_return_or_direct_to_unit'
      end

      # Assume that the primary heating and cooling (PHC) system
      # is last in the heating and cooling order (ignore DOAS)
      #
      # Get the heating and cooling PHC components
      heating_equipment = zone.equipmentInHeatingOrder[-1]
      cooling_equipment = zone.equipmentInCoolingOrder[-1]
      if heating_equipment.nil? && cooling_equipment.nil?
        next
      end

      unless heating_equipment.nil?
        if heating_equipment.to_ZoneHVACComponent.is_initialized
          heating_equipment_type = 'ZoneHVACComponent'
        elsif heating_equipment.to_StraightComponent.is_initialized
          heating_equipment_type = 'StraightComponent'
        end
      end
      unless cooling_equipment.nil?
        if cooling_equipment.to_ZoneHVACComponent.is_initialized
          cooling_equipment_type = 'ZoneHVACComponent'
        elsif cooling_equipment.to_StraightComponent.is_initialized
          cooling_equipment_type = 'StraightComponent'
        end
      end

      # Determine return configuration
      if (heating_equipment_type == 'ZoneHVACComponent') && (cooling_equipment_type == 'ZoneHVACComponent')
        return_air_type = 'ducted_return_or_direct_to_unit'
      else
        # Check heating air loop first
        unless heating_equipment.nil?
          if heating_equipment.to_StraightComponent.is_initialized
            air_loop = heating_equipment.to_StraightComponent.get.airLoopHVAC.get
            return_plenum = air_loop_hvac_return_air_plenum(air_loop)
            return_air_type = return_plenum.nil? ? 'ducted_return_or_direct_to_unit' : 'return_plenum'
            return_plenum = return_plenum.nil? ? nil : return_plenum.name.to_s
          end
        end

        # Check cooling air loop second; Assume that return air plenum is the dominant case
        unless cooling_equipment.nil?
          if (return_air_type != 'return_plenum') && cooling_equipment.to_StraightComponent.is_initialized
            air_loop = cooling_equipment.to_StraightComponent.get.airLoopHVAC.get
            return_plenum = air_loop_hvac_return_air_plenum(air_loop)
            return_air_type = return_plenum.nil? ? 'ducted_return_or_direct_to_unit' : 'return_plenum'
            return_plenum = return_plenum.nil? ? nil : return_plenum.name.to_s
          end
        end
      end

      # Catch all
      if return_air_type.nil?
        return_air_type = 'ducted_return_or_direct_to_unit'
      end

      zone.additionalProperties.setFeature('return_air_type', return_air_type)
      zone.additionalProperties.setFeature('plenum', return_plenum) unless return_plenum.nil?
      zone.additionalProperties.setFeature('proposed_model_zone_design_air_flow', zone.designAirFlowRate.to_f)
    end
  end

  # Determine the baseline return air type associated with each zone
  #
  # @param model [OpenStudio::Model::model] OpenStudio model object
  # @param baseline_system_type [String] Baseline system type name
  # @param zones [Array] List of zone associated with a system
  # @return [Array] Array of length 2, the first item is the name
  #                 of the plenum zone and the second the return air type
  def model_determine_baseline_return_air_type(model, baseline_system_type, zones)
    return ['', 'ducted_return_or_direct_to_unit'] unless ['PSZ_AC', 'PSZ_HP', 'PVAV_Reheat', 'PVAV_PFP_Boxes', 'VAV_Reheat', 'VAV_PFP_Boxes', 'SZ_VAV', 'SZ_CV'].include?(baseline_system_type)

    zone_return_air_type = {}
    zones.each do |zone|
      if zone.additionalProperties.hasFeature('proposed_model_zone_design_air_flow')
        zone_design_air_flow = zone.additionalProperties.getFeatureAsDouble('proposed_model_zone_design_air_flow').get

        if zone.additionalProperties.hasFeature('return_air_type')
          return_air_type = zone.additionalProperties.getFeatureAsString('return_air_type').get

          if zone_return_air_type.keys.include?(return_air_type)
            zone_return_air_type[return_air_type] += zone_design_air_flow
          else
            zone_return_air_type[return_air_type] = zone_design_air_flow
          end

          if zone.additionalProperties.hasFeature('plenum')
            plenum = zone.additionalProperties.getFeatureAsString('plenum').get

            if zone_return_air_type.keys.include?('plenum')
              if zone_return_air_type['plenum'].keys.include?(plenum)
                zone_return_air_type['plenum'][plenum] += zone_design_air_flow
              end
            else
              zone_return_air_type['plenum'] = { plenum => zone_design_air_flow }
            end
          end
        end
      end
    end

    # Find dominant zone return air type and plenum zone
    # if the return air type is return air plenum
    return_air_types = zone_return_air_type.keys - ['plenum']
    return_air_types_score = 0
    return_air_type = nil
    plenum_score = 0
    plenum = nil
    return_air_types.each do |return_type|
      if zone_return_air_type[return_type] > return_air_types_score
        return_air_type = return_type
        return_air_types_score = zone_return_air_type[return_type]
      end
      if return_air_type == 'return_plenum'
        zone_return_air_type['plenum'].keys.each do |p|
          if zone_return_air_type['plenum'][p] > plenum_score
            plenum = p
            plenum_score = zone_return_air_type['plenum'][p]
          end
        end
      end
    end

    return plenum, return_air_type
>>>>>>> 4a63cafd
  end

  # Add reporting tolerances. Default values are based on the suggestions from the PRM-RM.
  #
  # @param model [OpenStudio::Model::Model] OpenStudio Model
  # @param heating_tolerance_deg_f [Float] Tolerance for time heating setpoint not met in degree F
  # @param cooling_tolerance_deg_f [Float] Tolerance for time cooling setpoint not met in degree F
  def model_add_reporting_tolerances(model, heating_tolerance_deg_f: 1.0, cooling_tolerance_deg_f: 1.0)
    reporting_tolerances = model.getOutputControlReportingTolerances
    heating_tolerance_deg_c = OpenStudio.convert(heating_tolerance_deg_f, 'R', 'K').get
    cooling_tolerance_deg_c = OpenStudio.convert(cooling_tolerance_deg_f, 'R', 'K').get
    reporting_tolerances.setToleranceforTimeHeatingSetpointNotMet(heating_tolerance_deg_c)
    reporting_tolerances.setToleranceforTimeCoolingSetpointNotMet(cooling_tolerance_deg_c)

    return true
  end

  # Apply the standard construction to each surface in the model, based on the construction type currently assigned.
  #
  # @return [Bool] true if successful, false if not
  # @param model [OpenStudio::Model::Model] OpenStudio model object
  # @param climate_zone [String] ASHRAE climate zone, e.g. 'ASHRAE 169-2013-4A'
  # @return [Bool] returns true if successful, false if not
  def model_apply_constructions(model, climate_zone, wwr_building_type, wwr_info)
    model_apply_standard_constructions(model, climate_zone, wwr_building_type = nil, wwr_info = {})

    return true
  end

  # Update ground temperature profile based on the weather file specified in the model
  #
  # @param model [OpenStudio::Model::Model] OpenStudio model object
  # @param climate_zone [String] ASHRAE climate zone, e.g. 'ASHRAE 169-2013-4A'
  # @return [Bool] returns true if successful, false if not
  def model_update_ground_temperature_profile(model, climate_zone)
    return true
  end
end<|MERGE_RESOLUTION|>--- conflicted
+++ resolved
@@ -7470,7 +7470,6 @@
     return true
   end
 
-<<<<<<< HEAD
   # Check whether the baseline model generation needs to run all four orientations
   # The default shall be true
   #
@@ -7478,7 +7477,8 @@
   # @param [OpenStudio::Model::Model] Openstudio model
   def run_all_orientations(run_all_orients, user_model)
     return run_all_orients
-=======
+  end
+
   # Identify the return air type associated with each thermal zone
   #
   # @param model [OpenStudio::Model::Model] Openstudio model object
@@ -7619,7 +7619,6 @@
     end
 
     return plenum, return_air_type
->>>>>>> 4a63cafd
   end
 
   # Add reporting tolerances. Default values are based on the suggestions from the PRM-RM.
