--- conflicted
+++ resolved
@@ -7480,7 +7480,6 @@
     return true
   end
 
-<<<<<<< HEAD
   # Template method for adding zone additional property "zone DCV implemented in user model"
   #
   # @author Xuechen (Jerry) Lei, PNNL
@@ -7488,6 +7487,14 @@
   def model_mark_zone_dcv_existence(model)
     return true
   end
+  # Check whether the baseline model generation needs to run all four orientations
+  # The default shall be true
+  #
+  # @param [Boolean] run_all_orients: user inputs to indicate whether it is required to run all orientations
+  # @param [OpenStudio::Model::Model] Openstudio model
+  def run_all_orientations(run_all_orients, user_model)
+    return run_all_orients
+  end
 
   # Template method for reading user data and adding to zone additional properties
   #
@@ -7527,16 +7534,8 @@
   # @author Xuechen (Jerry) Lei, PNNL
   # @param model [OpenStudio::Model::Model] Openstudio model
   def model_set_baseline_demand_control_ventilation(model, climate_zone)
-=======
-  # Check whether the baseline model generation needs to run all four orientations
-  # The default shall be true
-  #
-  # @param [Boolean] run_all_orients: user inputs to indicate whether it is required to run all orientations
-  # @param [OpenStudio::Model::Model] Openstudio model
-  def run_all_orientations(run_all_orients, user_model)
-    return run_all_orients
-  end
-
+    return true
+  end
   # Identify the return air type associated with each thermal zone
   #
   # @param model [OpenStudio::Model::Model] Openstudio model object
@@ -7712,7 +7711,6 @@
   # @param climate_zone [String] ASHRAE climate zone, e.g. 'ASHRAE 169-2013-4A'
   # @return [Bool] returns true if successful, false if not
   def model_update_ground_temperature_profile(model, climate_zone)
->>>>>>> 35d7e920
     return true
   end
 end