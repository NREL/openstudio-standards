--- conflicted
+++ resolved
@@ -126,11 +126,6 @@
           return false
         end
 
-<<<<<<< HEAD
-        # The following should be done after a sizing run of the proposed model
-        # because the proposed model zone design air flow is needed
-        model_identify_return_air_type(model)
-=======
         # Set baseline model space conditioning category based on proposed model
         model.getSpaces.each do |space|
           # Get conditioning category at the space level
@@ -139,7 +134,10 @@
           # Set space conditioning category
           space.additionalProperties.setFeature('space_conditioning_category', space_conditioning_category)
         end
->>>>>>> 90c0cd54
+
+        # The following should be done after a sizing run of the proposed model
+        # because the proposed model zone design air flow is needed
+        model_identify_return_air_type(model)
       end
 
       # Remove external shading devices
