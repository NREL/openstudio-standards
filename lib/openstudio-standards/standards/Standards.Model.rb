--- conflicted
+++ resolved
@@ -53,7 +53,6 @@
   # based on the inputs currently in the model.
   #
   # @note Per 90.1, the Performance Rating Method "does NOT offer an alternative compliance path for minimum standard compliance."
-<<<<<<< HEAD
   # This means you can't use this method for code compliance to get a permit.
   # @param user_model [OpenStudio::model::Model] User specified OpenStudio model
   # @param building_type [String] the building type
@@ -62,13 +61,6 @@
   # @param wwr_building_type [String] the building type for baseline WWR determination (90.1-2016 and onward)
   # @param swh_building_type [String] the building type for baseline SWH determination (90.1-2016 and onward)
   # @param model_deep_copy [Boolean] indicate if the baseline model is created based on a deep copy of the user specified model
-=======
-  #   This means you can't use this method for code compliance to get a permit.
-  #
-  # @param model [OpenStudio::Model::Model] OpenStudio model object
-  # @param building_type [String] the building type
-  # @param climate_zone [String] ASHRAE climate zone, e.g. 'ASHRAE 169-2013-4A'
->>>>>>> c75c51b2
   # @param custom [String] the custom logic that will be applied during baseline creation.  Valid choices are 'Xcel Energy CO EDA' or '90.1-2007 with addenda dn'.
   #   If nothing is specified, no custom logic will be applied; the process will follow the template logic explicitly.
   # @param sizing_run_dir [String] the directory where the sizing runs will be performed
@@ -421,16 +413,10 @@
       # Temporary workaround for OS issue #2598
       model_temp_fix_ems_references(model)
 
-<<<<<<< HEAD
       # Delete all the unused resource objects
       model_remove_unused_resource_objects(model)
-=======
-    # @todo turn off self shading
-    # Set Solar Distribution to MinimalShadowing... problem is when you also have detached shading such as surrounding buildings etc
-    # It won't be taken into account, while it should: only self shading from the building itself should be turned off but to my knowledge there isn't a way to do this in E+
->>>>>>> c75c51b2
-
-      # TODO: turn off self shading
+
+      # @todo: turn off self shading
       # Set Solar Distribution to MinimalShadowing... problem is when you also have detached shading such as surrounding buildings etc
       # It won't be taken into account, while it should: only self shading from the building itself should be turned off but to my knowledge there isn't a way to do this in E+
 
@@ -579,15 +565,10 @@
     return zones
   end
 
-<<<<<<< HEAD
-  # Determine the dominant and exceptional areas of the
-  # building based on fuel types and occupancy types.
-=======
   # Determine the dominant and exceptional areas of the building based on fuel types and occupancy types.
   #
   # @param model [OpenStudio::Model::Model] OpenStudio model object
   # @param custom [String] custom fuel type
->>>>>>> c75c51b2
   # @return [Array<Hash>] an array of hashes of area information,
   #   with keys area_ft2, type, fuel, and zones (an array of zones)
   def model_prm_baseline_system_groups(model, custom)
@@ -1528,6 +1509,12 @@
   end
 
   # Change the fuel type based on climate zone, depending on the standard. Defaults to no change.
+  #
+  # @param model [OpenStudio::Model::Model] OpenStudio model object
+  # @param fuel_type [String] Valid choices are electric, fossil, fossilandelectric,
+  #   purchasedheat, purchasedcooling, purchasedheatandcooling
+  # @param climate_zone [String] ASHRAE climate zone, e.g. 'ASHRAE 169-2013-4A'
+  # @param custom [String] custom fuel type
   # @return [String] the revised fuel type
   def model_prm_baseline_system_change_fuel_type(model, fuel_type, climate_zone, custom = nil)
     return fuel_type # Don't change fuel type for most templates
@@ -1671,7 +1658,6 @@
     return system_type
   end
 
-<<<<<<< HEAD
   # Determine whether heating type is fuel or electric
   # @param hvac_building_type [String] Key for lookup of baseline system type
   # @param climate_zone [String] full name of climate zone
@@ -1736,18 +1722,6 @@
         return cz.to_s
       end
     end
-=======
-  # Change the fuel type based on climate zone, depending on the standard. Defaults to no change.
-  #
-  # @param model [OpenStudio::Model::Model] OpenStudio model object
-  # @param fuel_type [String] Valid choices are electric, fossil, fossilandelectric,
-  #   purchasedheat, purchasedcooling, purchasedheatandcooling
-  # @param climate_zone [String] ASHRAE climate zone, e.g. 'ASHRAE 169-2013-4A'
-  # @param custom [String] custom fuel type
-  # @return [String] the revised fuel type
-  def model_prm_baseline_system_change_fuel_type(model, fuel_type, climate_zone, custom = nil)
-    return fuel_type # Don't change fuel type for most templates
->>>>>>> c75c51b2
   end
 
   # Add the specified baseline system type to the specified zones based on the specified template.
@@ -1761,15 +1735,10 @@
   # @param main_heat_fuel [String] main heating fuel.  Valid choices are Electricity, NaturalGas, DistrictHeating
   # @param zone_heat_fuel [String] zone heating/reheat fuel.  Valid choices are Electricity, NaturalGas, DistrictHeating
   # @param cool_fuel [String] cooling fuel.  Valid choices are Electricity, DistrictCooling
-<<<<<<< HEAD
-  # TODO: Add 90.1-2013 systems 11-13
-  def model_add_prm_baseline_system(model, system_type, main_heat_fuel, zone_heat_fuel, cool_fuel, zones, zone_fan_scheds)
-=======
   # @param zones [Array<OpenStudio::Model::ThermalZone>] an array of zones
   # @return [Bool] returns true if successful, false if not
   # @todo Add 90.1-2013 systems 11-13
-  def model_add_prm_baseline_system(model, system_type, main_heat_fuel, zone_heat_fuel, cool_fuel, zones)
->>>>>>> c75c51b2
+  def model_add_prm_baseline_system(model, system_type, main_heat_fuel, zone_heat_fuel, cool_fuel, zones, zone_fan_scheds)
     case system_type
       when 'PTAC' # System 1
         unless zones.empty?
@@ -2422,13 +2391,8 @@
   # @param model [OpenStudio::Model::Model] OpenStudio model object
   # @param zones [Array<OpenStudio::Model::ThermalZone>] an array of zones
   # @return [Hash] A hash of two arrays of ThermalZones,
-<<<<<<< HEAD
   # where the keys are 'primary' and 'secondary'
   def model_differentiate_primary_secondary_thermal_zones_pre2016(model, zones)
-=======
-  #   where the keys are 'primary' and 'secondary'
-  def model_differentiate_primary_secondary_thermal_zones(model, zones)
->>>>>>> c75c51b2
     OpenStudio.logFree(OpenStudio::Info, 'openstudio.standards.Model', 'Determining which zones are served by the primary vs. secondary HVAC system.')
 
     # Determine the operational hours (proxy is annual
@@ -3921,9 +3885,6 @@
   end
 
   # Helper method to find a particular construction and add it to the model after modifying the insulation value if necessary.
-<<<<<<< HEAD
-  def model_find_and_add_construction(model, climate_zone_set, intended_surface_type, standards_construction_type, building_category, wwr_building_type = nil, wwr_info = {})
-=======
   #
   # @param model [OpenStudio::Model::Model] OpenStudio model object
   # @param climate_zone_set [String] climate zone set
@@ -3931,8 +3892,7 @@
   # @param standards_construction_type [String] standards construction type
   # @param building_category [String] building category
   # @return [OpenStudio::Model::Construction] construction object
-  def model_find_and_add_construction(model, climate_zone_set, intended_surface_type, standards_construction_type, building_category)
->>>>>>> c75c51b2
+  def model_find_and_add_construction(model, climate_zone_set, intended_surface_type, standards_construction_type, building_category, wwr_building_type = nil, wwr_info = {})
     # Get the construction properties,
     # which specifies properties by construction category by climate zone set.
     # AKA the info in Tables 5.5-1-5.5-8
@@ -4940,15 +4900,11 @@
 
   # Apply the standard construction to each surface in the model, based on the construction type currently assigned.
   #
-<<<<<<< HEAD
   # @return [Bool] true if successful, false if not
-  def model_apply_standard_constructions(model, climate_zone, wwr_building_type = nil, wwr_info = {})
-=======
   # @param model [OpenStudio::Model::Model] OpenStudio model object
   # @param climate_zone [String] ASHRAE climate zone, e.g. 'ASHRAE 169-2013-4A'
   # @return [Bool] returns true if successful, false if not
-  def model_apply_standard_constructions(model, climate_zone)
->>>>>>> c75c51b2
+  def model_apply_standard_constructions(model, climate_zone, wwr_building_type = nil, wwr_info = {})
     types_to_modify = []
 
     # Possible boundary conditions are
@@ -5161,29 +5117,10 @@
       end
 
       # Determine the space category
-<<<<<<< HEAD
       if model_create_prm_baseline_building_requires_proposed_model_sizing_run(model)
         # For PRM 90.1-2019 and onward, determine space category
         # based on sizing run results
         cat = space_conditioning_category(space)
-=======
-      # @todo This should really use the heating/cooling loads from the proposed building.
-      # However, in an attempt to avoid another sizing run just for this purpose,
-      # conditioned status is based on heating/cooling setpoints.
-      # If heated-only, will be assumed Semiheated.
-      # The full-bore method is on the next line in case needed.
-      # cat = thermal_zone_conditioning_category(space, template, climate_zone)
-      cooled = space_cooled?(space)
-      heated = space_heated?(space)
-      cat = 'Unconditioned'
-      # Unconditioned
-      if !heated && !cooled
-        cat = 'Unconditioned'
-        # Heated-Only
-      elsif heated && !cooled
-        cat = 'Semiheated'
-        # Heated and Cooled
->>>>>>> c75c51b2
       else
         # TODO: This should really use the heating/cooling loads from the proposed building.
         # However, in an attempt to avoid another sizing run just for this purpose,
@@ -6852,7 +6789,6 @@
     return true
   end
 
-<<<<<<< HEAD
   # This method rotates the building model from its original position
   #
   # @param model [OpenStudio::Model::Model] OpenStudio Model object
@@ -6867,12 +6803,10 @@
     return model
   end
 
-=======
   # Loads a geometry osm as a starting point.
   #
   # @param osm_model_path [String] path to the .osm file, relative to the /data folder
   # @return [OpenStudio::Model::Model] model object
->>>>>>> c75c51b2
   def load_user_geometry_osm(osm_model_path:)
     version_translator = OpenStudio::OSVersion::VersionTranslator.new
     model = version_translator.loadModel(osm_model_path)
