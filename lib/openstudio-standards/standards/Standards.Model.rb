--- conflicted
+++ resolved
@@ -253,7 +253,7 @@
       end
     end
 
-    return {'residential' => res_area_m2, 'nonresidential' => nonres_area_m2}
+    return { 'residential' => res_area_m2, 'nonresidential' => nonres_area_m2 }
   end
 
   # Determine the number of stories spanned by the supplied zones.
@@ -364,8 +364,8 @@
     end
 
     # Group the zones by occupancy type
-    type_to_area = Hash.new {0.0}
-    zones_grouped_by_occ = zones.group_by {|z| z['occ']}
+    type_to_area = Hash.new { 0.0 }
+    zones_grouped_by_occ = zones.group_by { |z| z['occ'] }
 
     # Determine the dominant occupancy type by area
     zones_grouped_by_occ.each do |occ_type, zns|
@@ -373,7 +373,7 @@
         type_to_area[occ_type] += zn['area']
       end
     end
-    dom_occ = type_to_area.sort_by {|k, v| v}.reverse[0][0]
+    dom_occ = type_to_area.sort_by { |k, v| v }.reverse[0][0]
 
     # Get the dominant occupancy type group
     dom_occ_group = zones_grouped_by_occ[dom_occ]
@@ -420,23 +420,16 @@
         end
       end
 
-<<<<<<< HEAD
-      # Determine the dominant fuel type
-      # from the subset of the dominant area type zones
-      fuel_to_area = Hash.new {0.0}
-      zones_grouped_by_fuel = dom_occ_zns.group_by {|z| z['fuel']}
-=======
       # Determine the dominant fuel type from the subset of the dominant area type zones
       fuel_to_area = Hash.new { 0.0 }
       zones_grouped_by_fuel = dom_occ_zns.group_by { |z| z['fuel'] }
->>>>>>> 82124821
       zones_grouped_by_fuel.each do |fuel, zns_by_fuel|
         zns_by_fuel.each do |zn|
           fuel_to_area[fuel] += zn['area']
         end
       end
 
-      sorted_by_area = fuel_to_area.sort_by {|k, v| v}.reverse
+      sorted_by_area = fuel_to_area.sort_by { |k, v| v }.reverse
       dom_fuel = sorted_by_area[0][0]
 
       # Don't allow unconditioned to be the dominant fuel, go to the next biggest
@@ -629,7 +622,7 @@
     fuel_type = model_prm_baseline_system_change_fuel_type(model, fuel_type, climate_zone, custom)
 
     # Define the lookup by row and by fuel type
-    sys_lookup = Hash.new {|h, k| h[k] = Hash.new(&h.default_proc)}
+    sys_lookup = Hash.new { |h, k| h[k] = Hash.new(&h.default_proc) }
 
     # fossil, fossil and electric, purchased heat, purchased heat and cooling
     sys_lookup['1_or_2']['fossil'] = ['PTAC', 'NaturalGas', nil, 'Electricity']
@@ -855,13 +848,8 @@
           story_group[0].spaces.each do |space|
             stories << [space.buildingStory.get.name.get, building_story_minimum_z_value(space.buildingStory.get)]
           end
-<<<<<<< HEAD
-          story_name = stories.sort_by {|nm, z| z}[0][0]
-          sys_name = "#{story_name} PVAV_Reheat (Sys5)"
-=======
           story_name = stories.sort_by { |nm, z| z }[0][0]
           system_name = "#{story_name} PVAV_Reheat (Sys5)"
->>>>>>> 82124821
 
           # If and only if there are primary zones to attach to the loop
           # counter example: floor with only one elevator machine room that get classified as sec_zones
@@ -911,13 +899,8 @@
           story_group[0].spaces.each do |space|
             stories << [space.buildingStory.get.name.get, building_story_minimum_z_value(space.buildingStory.get)]
           end
-<<<<<<< HEAD
-          story_name = stories.sort_by {|nm, z| z}[0][0]
-          sys_name = "#{story_name} PVAV_PFP_Boxes (Sys6)"
-=======
           story_name = stories.sort_by { |nm, z| z }[0][0]
           system_name = "#{story_name} PVAV_PFP_Boxes (Sys6)"
->>>>>>> 82124821
           # If and only if there are primary zones to attach to the loop
           unless pri_zones.empty?
             model_add_pvav_pfp_boxes(model,
@@ -994,13 +977,8 @@
           story_group[0].spaces.each do |space|
             stories << [space.buildingStory.get.name.get, building_story_minimum_z_value(space.buildingStory.get)]
           end
-<<<<<<< HEAD
-          story_name = stories.sort_by {|nm, z| z}[0][0]
-          sys_name = "#{story_name} VAV_Reheat (Sys7)"
-=======
           story_name = stories.sort_by { |nm, z| z }[0][0]
           system_name = "#{story_name} VAV_Reheat (Sys7)"
->>>>>>> 82124821
 
           # If and only if there are primary zones to attach to the loop
           # counter example: floor with only one elevator machine room that get classified as sec_zones
@@ -1066,13 +1044,8 @@
           story_group[0].spaces.each do |space|
             stories << [space.buildingStory.get.name.get, building_story_minimum_z_value(space.buildingStory.get)]
           end
-<<<<<<< HEAD
-          story_name = stories.sort_by {|nm, z| z}[0][0]
-          sys_name = "#{story_name} VAV_PFP_Boxes (Sys8)"
-=======
           story_name = stories.sort_by { |nm, z| z }[0][0]
           system_name = "#{story_name} VAV_PFP_Boxes (Sys8)"
->>>>>>> 82124821
           # If and only if there are primary zones to attach to the loop
           unless pri_zones.empty?
             model_add_vav_pfp_boxes(model,
@@ -1177,10 +1150,10 @@
           # Determine the secondary system type
           sec_system_type = nil
           case pri_system_type
-            when 'PVAV_Reheat', 'VAV_Reheat'
-              sec_system_type = 'PSZ_AC'
-            when 'PVAV_PFP_Boxes', 'VAV_PFP_Boxes'
-              sec_system_type = 'PSZ_HP'
+          when 'PVAV_Reheat', 'VAV_Reheat'
+            sec_system_type = 'PSZ_AC'
+          when 'PVAV_PFP_Boxes', 'VAV_PFP_Boxes'
+            sec_system_type = 'PSZ_HP'
           end
 
           # Group zones by story
@@ -1210,7 +1183,7 @@
   # @param array_of_zones [Array] an array of Hashes for each zone, with the keys 'zone',
   def model_eliminate_outlier_zones(model, array_of_zones, key_to_inspect, tolerance, field_name, units)
     # Sort the zones by the desired key
-    array_of_zones = array_of_zones.sort_by {|hsh| hsh[key_to_inspect]}
+    array_of_zones = array_of_zones.sort_by { |hsh| hsh[key_to_inspect] }
 
     # Calculate the area-weighted average
     total = 0.0
@@ -1384,7 +1357,7 @@
       OpenStudio.logFree(OpenStudio::Info, 'openstudio.Standards.Model', "Secondary system zones = #{sec_zone_names.join(', ')}.")
     end
 
-    return {'primary' => pri_zones, 'secondary' => sec_zones}
+    return { 'primary' => pri_zones, 'secondary' => sec_zones }
   end
 
   # Group an array of zones into multiple arrays, one for each story in the building.
@@ -1453,7 +1426,7 @@
     end
 
     # Pre-sort spaces
-    sorted_spaces = sorted_spaces.sort_by {|a| a[1]}
+    sorted_spaces = sorted_spaces.sort_by { |a| a[1] }
 
     # Take the sorted list and assign/make stories
     sorted_spaces.each do |space|
@@ -1673,13 +1646,9 @@
     OpenStudio.logFree(OpenStudio::Info, 'openstudio.model.Model', 'Started applying HVAC efficiency standards.')
 
     # Air Loop Controls
-<<<<<<< HEAD
-    model.getAirLoopHVACs.sort.each {|obj| air_loop_hvac_apply_standard_controls(obj, climate_zone)}
-=======
     if apply_controls.nil? || apply_controls == true
       model.getAirLoopHVACs.sort.each { |obj| air_loop_hvac_apply_standard_controls(obj, climate_zone) }
     end
->>>>>>> 82124821
 
     # Plant Loop Controls
     # TODO refactor: enable this code (missing before refactor)
@@ -1691,44 +1660,44 @@
     ##### Apply equipment efficiencies
 
     # Fans
-    model.getFanVariableVolumes.sort.each {|obj| fan_apply_standard_minimum_motor_efficiency(obj, fan_brake_horsepower(obj))}
-    model.getFanConstantVolumes.sort.each {|obj| fan_apply_standard_minimum_motor_efficiency(obj, fan_brake_horsepower(obj))}
-    model.getFanOnOffs.sort.each {|obj| fan_apply_standard_minimum_motor_efficiency(obj, fan_brake_horsepower(obj))}
-    model.getFanZoneExhausts.sort.each {|obj| fan_apply_standard_minimum_motor_efficiency(obj, fan_brake_horsepower(obj))}
+    model.getFanVariableVolumes.sort.each { |obj| fan_apply_standard_minimum_motor_efficiency(obj, fan_brake_horsepower(obj)) }
+    model.getFanConstantVolumes.sort.each { |obj| fan_apply_standard_minimum_motor_efficiency(obj, fan_brake_horsepower(obj)) }
+    model.getFanOnOffs.sort.each { |obj| fan_apply_standard_minimum_motor_efficiency(obj, fan_brake_horsepower(obj)) }
+    model.getFanZoneExhausts.sort.each { |obj| fan_apply_standard_minimum_motor_efficiency(obj, fan_brake_horsepower(obj)) }
 
     # Pumps
-    model.getPumpConstantSpeeds.sort.each {|obj| pump_apply_standard_minimum_motor_efficiency(obj)}
-    model.getPumpVariableSpeeds.sort.each {|obj| pump_apply_standard_minimum_motor_efficiency(obj)}
-    model.getHeaderedPumpsConstantSpeeds.sort.each {|obj| pump_apply_standard_minimum_motor_efficiency(obj)}
-    model.getHeaderedPumpsVariableSpeeds.sort.each {|obj| pump_apply_standard_minimum_motor_efficiency(obj)}
+    model.getPumpConstantSpeeds.sort.each { |obj| pump_apply_standard_minimum_motor_efficiency(obj) }
+    model.getPumpVariableSpeeds.sort.each { |obj| pump_apply_standard_minimum_motor_efficiency(obj) }
+    model.getHeaderedPumpsConstantSpeeds.sort.each { |obj| pump_apply_standard_minimum_motor_efficiency(obj) }
+    model.getHeaderedPumpsVariableSpeeds.sort.each { |obj| pump_apply_standard_minimum_motor_efficiency(obj) }
 
     # Unitary HPs
     # set DX HP coils before DX clg coils because when DX HP coils need to first
     # pull the capacities of their paried DX clg coils, and this does not work
     # correctly if the DX clg coil efficiencies have been set because they are renamed.
-    model.getCoilHeatingDXSingleSpeeds.sort.each {|obj| sql_db_vars_map = coil_heating_dx_single_speed_apply_efficiency_and_curves(obj, sql_db_vars_map)}
+    model.getCoilHeatingDXSingleSpeeds.sort.each { |obj| sql_db_vars_map = coil_heating_dx_single_speed_apply_efficiency_and_curves(obj, sql_db_vars_map) }
 
     # Unitary ACs
-    model.getCoilCoolingDXTwoSpeeds.sort.each {|obj| sql_db_vars_map = coil_cooling_dx_two_speed_apply_efficiency_and_curves(obj, sql_db_vars_map)}
-    model.getCoilCoolingDXSingleSpeeds.sort.each {|obj| sql_db_vars_map = coil_cooling_dx_single_speed_apply_efficiency_and_curves(obj, sql_db_vars_map)}
+    model.getCoilCoolingDXTwoSpeeds.sort.each { |obj| sql_db_vars_map = coil_cooling_dx_two_speed_apply_efficiency_and_curves(obj, sql_db_vars_map) }
+    model.getCoilCoolingDXSingleSpeeds.sort.each { |obj| sql_db_vars_map = coil_cooling_dx_single_speed_apply_efficiency_and_curves(obj, sql_db_vars_map) }
 
     # Chillers
     clg_tower_objs = model.getCoolingTowerSingleSpeeds
-    model.getChillerElectricEIRs.sort.each {|obj| chiller_electric_eir_apply_efficiency_and_curves(obj, clg_tower_objs)}
+    model.getChillerElectricEIRs.sort.each { |obj| chiller_electric_eir_apply_efficiency_and_curves(obj, clg_tower_objs) }
 
     # Boilers
-    model.getBoilerHotWaters.sort.each {|obj| boiler_hot_water_apply_efficiency_and_curves(obj)}
+    model.getBoilerHotWaters.sort.each { |obj| boiler_hot_water_apply_efficiency_and_curves(obj) }
 
     # Water Heaters
-    model.getWaterHeaterMixeds.sort.each {|obj| water_heater_mixed_apply_efficiency(obj)}
+    model.getWaterHeaterMixeds.sort.each { |obj| water_heater_mixed_apply_efficiency(obj) }
 
     # Cooling Towers
-    model.getCoolingTowerSingleSpeeds.sort.each {|obj| cooling_tower_single_speed_apply_efficiency_and_curves(obj)}
-    model.getCoolingTowerTwoSpeeds.sort.each {|obj| cooling_tower_two_speed_apply_efficiency_and_curves(obj)}
-    model.getCoolingTowerVariableSpeeds.sort.each {|obj| cooling_tower_variable_speed_apply_efficiency_and_curves(obj)}
+    model.getCoolingTowerSingleSpeeds.sort.each { |obj| cooling_tower_single_speed_apply_efficiency_and_curves(obj) }
+    model.getCoolingTowerTwoSpeeds.sort.each { |obj| cooling_tower_two_speed_apply_efficiency_and_curves(obj) }
+    model.getCoolingTowerVariableSpeeds.sort.each { |obj| cooling_tower_variable_speed_apply_efficiency_and_curves(obj) }
 
     # ERVs
-    model.getHeatExchangerAirToAirSensibleAndLatents.each {|obj| heat_exchanger_air_to_air_sensible_and_latent_apply_efficiency(obj)}
+    model.getHeatExchangerAirToAirSensibleAndLatents.each { |obj| heat_exchanger_air_to_air_sensible_and_latent_apply_efficiency(obj) }
 
     OpenStudio.logFree(OpenStudio::Info, 'openstudio.model.Model', 'Finished applying HVAC efficiency standards.')
   end
@@ -2187,14 +2156,14 @@
 
       # Other days (weekdays, weekends, etc)
       if day_types.include?('Wknd') ||
-          day_types.include?('Wkdy') ||
-          day_types.include?('Sat') ||
-          day_types.include?('Sun') ||
-          day_types.include?('Mon') ||
-          day_types.include?('Tue') ||
-          day_types.include?('Wed') ||
-          day_types.include?('Thu') ||
-          day_types.include?('Fri')
+         day_types.include?('Wkdy') ||
+         day_types.include?('Sat') ||
+         day_types.include?('Sun') ||
+         day_types.include?('Mon') ||
+         day_types.include?('Tue') ||
+         day_types.include?('Wed') ||
+         day_types.include?('Thu') ||
+         day_types.include?('Fri')
 
         # Make the Rule
         sch_rule = OpenStudio::Model::ScheduleRule.new(sch_ruleset)
@@ -2326,7 +2295,7 @@
       end
 
     else
-      puts "Unknown material type #{material_type}"
+      OpenStudio.logFree(OpenStudio::Error, 'openstudio.standards.Model', "Unknown material type #{material_type}, cannot add material called #{material_name}.")
       exit
     end
 
@@ -2402,7 +2371,7 @@
         else # if !data['intended_surface_type'] == 'ExteriorWindow' && !data['intended_surface_type'] == 'Skylight'
           # Set the U-Value
           construction_set_u_value(construction, target_u_value_ip.to_f, data['insulation_layer'], data['intended_surface_type'], u_includes_int_film, u_includes_ext_film)
-          # else
+        # else
           # OpenStudio.logFree(OpenStudio::Info, 'openstudio.standards.Model', "Not modifying U-value for #{data['intended_surface_type']} u_val #{target_u_value_ip} f_fac #{target_f_factor_ip} c_fac #{target_c_factor_ip}")
         end
 
@@ -2496,7 +2465,8 @@
     # which specifies properties by construction category by climate zone set.
     # AKA the info in Tables 5.5-1-5.5-8
 
-    props = model_find_object(standards_data['construction_properties'], 'template' => template,
+    props = model_find_object(standards_data['construction_properties'],
+                              'template' => template,
                               'climate_zone_set' => climate_zone_set,
                               'intended_surface_type' => intended_surface_type,
                               'standards_construction_type' => standards_construction_type,
@@ -3053,19 +3023,7 @@
   # @return [hash] key for climate zone and building type, both values are strings
   def model_get_building_climate_zone_and_building_type(model, remap_office = true)
     # get climate zone from model
-    # get ashrae climate zone from model
-    climate_zone = ''
-    model.getClimateZones.climateZones.each do |cz|
-      if cz.institution == 'ASHRAE'
-        climate_zone = if cz.value == '7' || cz.value == '8'
-                         "ASHRAE 169-2006-#{cz.value}A"
-                       else
-                         "ASHRAE 169-2006-#{cz.value}"
-                       end
-      elsif cz.institution == 'CEC'
-        climate_zone = "CEC T24-CEC#{cz.value}"
-      end
-    end
+    climate_zone = model_standards_climate_zone(model)
 
     # get building type from model
     building_type = ''
@@ -3219,10 +3177,10 @@
 
       # Can't handle incomplete construction sets
       if ext_surfs.empty? ||
-          int_surfs.empty? ||
-          gnd_surfs.empty? ||
-          ext_subsurfs.empty? ||
-          int_subsurfs.empty?
+         int_surfs.empty? ||
+         gnd_surfs.empty? ||
+         ext_subsurfs.empty? ||
+         int_subsurfs.empty?
 
         OpenStudio.logFree(OpenStudio::Error, 'openstudio.model.Space', "Default construction set #{const_set.name} is incomplete; contructions from this set will not be reported.")
         next
@@ -3497,11 +3455,11 @@
 
     # populate search hash
     search_criteria = {
-        'template' => template,
-        'climate_zone_set' => climate_zone_set,
-        'intended_surface_type' => intended_surface_type,
-        'standards_construction_type' => standards_construction_type,
-        'building_category' => building_category
+      'template' => template,
+      'climate_zone_set' => climate_zone_set,
+      'intended_surface_type' => intended_surface_type,
+      'standards_construction_type' => standards_construction_type,
+      'building_category' => building_category
     }
 
     # switch to use this but update test in standards and measures to load this outside of the method
@@ -3913,31 +3871,31 @@
 
     result = []
     if building_type == 'FullServiceRestaurant'
-      result << {units: 'meal', block: nil, max_hourly: 1.5, max_daily: 11.0, avg_day_unit: 2.4}
+      result << { units: 'meal', block: nil, max_hourly: 1.5, max_daily: 11.0, avg_day_unit: 2.4 }
     elsif building_type == 'Hospital'
       OpenStudio.logFree(OpenStudio::Error, 'openstudio.standards.Model', "No SWH rules of thumbs for #{building_type}.")
     elsif ['LargeHotel', 'SmallHotel'].include? building_type
-      result << {units: 'unit', block: 20, max_hourly: 6.0, max_daily: 35.0, avg_day_unit: 24.0}
-      result << {units: 'unit', block: 60, max_hourly: 5.0, max_daily: 25.0, avg_day_unit: 14.0}
-      result << {units: 'unit', block: 100, max_hourly: 4.0, max_daily: 15.0, avg_day_unit: 10.0}
+      result << { units: 'unit', block: 20, max_hourly: 6.0, max_daily: 35.0, avg_day_unit: 24.0 }
+      result << { units: 'unit', block: 60, max_hourly: 5.0, max_daily: 25.0, avg_day_unit: 14.0 }
+      result << { units: 'unit', block: 100, max_hourly: 4.0, max_daily: 15.0, avg_day_unit: 10.0 }
     elsif building_type == 'MidriseApartment'
-      result << {units: 'unit', block: 20, max_hourly: 12.0, max_daily: 80.0, avg_day_unit: 42.0}
-      result << {units: 'unit', block: 50, max_hourly: 10.0, max_daily: 73.0, avg_day_unit: 40.0}
-      result << {units: 'unit', block: 75, max_hourly: 8.5, max_daily: 66.0, avg_day_unit: 38.0}
-      result << {units: 'unit', block: 100, max_hourly: 7.0, max_daily: 60.0, avg_day_unit: 37.0}
-      result << {units: 'unit', block: 200, max_hourly: 5.0, max_daily: 50.0, avg_day_unit: 35.0}
+      result << { units: 'unit', block: 20, max_hourly: 12.0, max_daily: 80.0, avg_day_unit: 42.0 }
+      result << { units: 'unit', block: 50, max_hourly: 10.0, max_daily: 73.0, avg_day_unit: 40.0 }
+      result << { units: 'unit', block: 75, max_hourly: 8.5, max_daily: 66.0, avg_day_unit: 38.0 }
+      result << { units: 'unit', block: 100, max_hourly: 7.0, max_daily: 60.0, avg_day_unit: 37.0 }
+      result << { units: 'unit', block: 200, max_hourly: 5.0, max_daily: 50.0, avg_day_unit: 35.0 }
     elsif ['Office', 'LargeOffice', 'MediumOffice', 'SmallOffice'].include? building_type
-      result << {units: 'person', block: nil, max_hourly: 0.4, max_daily: 2.0, avg_day_unit: 1.0}
+      result << { units: 'person', block: nil, max_hourly: 0.4, max_daily: 2.0, avg_day_unit: 1.0 }
     elsif building_type == 'Outpatient'
       OpenStudio.logFree(OpenStudio::Error, 'openstudio.standards.Model', "No SWH rules of thumbs for #{building_type}.")
     elsif building_type == 'PrimarySchool'
-      result << {units: 'student', block: nil, max_hourly: 0.6, max_daily: 1.5, avg_day_unit: 0.6}
+      result << { units: 'student', block: nil, max_hourly: 0.6, max_daily: 1.5, avg_day_unit: 0.6 }
     elsif building_type == 'QuickServiceRestaurant'
-      result << {units: 'meal', block: nil, max_hourly: 0.7, max_daily: 6.0, avg_day_unit: 0.7}
+      result << { units: 'meal', block: nil, max_hourly: 0.7, max_daily: 6.0, avg_day_unit: 0.7 }
     elsif building_type == 'Retail'
       OpenStudio.logFree(OpenStudio::Error, 'openstudio.standards.Model', "No SWH rules of thumbs for #{building_type}.")
     elsif building_type == 'SecondarySchool'
-      result << {units: 'student', block: nil, max_hourly: 1.0, max_daily: 3.6, avg_day_unit: 1.8}
+      result << { units: 'student', block: nil, max_hourly: 1.0, max_daily: 3.6, avg_day_unit: 1.8 }
     elsif building_type == 'StripMall'
       OpenStudio.logFree(OpenStudio::Error, 'openstudio.standards.Model', "No SWH rules of thumbs for #{building_type}.")
     elsif building_type == 'SuperMarket'
@@ -3976,13 +3934,7 @@
     end
 
     # get climate zone value
-    climate_zone_value = ''
-    model.getClimateZones.climateZones.each do |cz|
-      if cz.institution == 'ASHRAE'
-        climate_zone_value = cz.value
-        next
-      end
-    end
+    climate_zone = model_standards_climate_zone(model)
 
     internal_loads = {}
     internal_loads['mech_vent_cfm'] = units_per_bldg * (0.01 * conditioned_floor_area + 7.5 * (bedrooms_per_unit + 1.0))
@@ -4112,9 +4064,9 @@
           next
         else
           search_criteria = {
-              'template' => template,
-              'building_type' => space.spaceType.get.standardsBuildingType.get,
-              'space_type' => space.spaceType.get.standardsSpaceType.get
+            'template' => template,
+            'building_type' => space.spaceType.get.standardsBuildingType.get,
+            'space_type' => space.spaceType.get.standardsSpaceType.get
           }
           # lookup space type properties
           space_type_properties = model_find_object(standards_data['space_types'], search_criteria)
@@ -4204,7 +4156,7 @@
     end
 
     # sort hash by min_z low to high
-    story_hash = story_hash.sort_by {|k, v| v[:min_z]}
+    story_hash = story_hash.sort_by { |k, v| v[:min_z] }
 
     # reassemble into hash after sorting
     hash = {}
@@ -4337,7 +4289,6 @@
     return space_type_hash.sort.to_h
   end
 
-<<<<<<< HEAD
 
   # This method will apply the a FDWR to a model. It will remove any existing windows and doors and use the
   # Default contruction to set to apply the window construction. Sill height is in meters
@@ -4570,8 +4521,6 @@
   end
 
 
-=======
->>>>>>> 82124821
   private
 
   # Helper method to fill in hourly values
@@ -4606,12 +4555,12 @@
       electric = true
 
       if htg_fuels.include?('NaturalGas') ||
-          htg_fuels.include?('PropaneGas') ||
-          htg_fuels.include?('FuelOil#1') ||
-          htg_fuels.include?('FuelOil#2') ||
-          htg_fuels.include?('Coal') ||
-          htg_fuels.include?('Diesel') ||
-          htg_fuels.include?('Gasoline')
+         htg_fuels.include?('PropaneGas') ||
+         htg_fuels.include?('FuelOil#1') ||
+         htg_fuels.include?('FuelOil#2') ||
+         htg_fuels.include?('Coal') ||
+         htg_fuels.include?('Diesel') ||
+         htg_fuels.include?('Gasoline')
         electric = false
       end
 
@@ -4692,7 +4641,6 @@
     return true
   end
 
-
   # Loads a osm as a starting point.
   #
   # @param osm_file [String] path to the .osm file, relative to the /data folder
