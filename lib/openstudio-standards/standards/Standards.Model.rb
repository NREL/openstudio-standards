--- conflicted
+++ resolved
@@ -4605,7 +4605,6 @@
     return ventilation_method
   end
 
-<<<<<<< HEAD
   # Removes all of the unused ResourceObjects
   # (Curves, ScheduleDay, Material, etc.) from the model.
   #
@@ -4623,8 +4622,6 @@
 
 
   private
-=======
->>>>>>> 10468b02
 
   # Helper method to fill in hourly values
   def model_add_vals_to_sch(model, day_sch, sch_type, values)
