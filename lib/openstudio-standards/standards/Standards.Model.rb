require 'csv'

class Standard
  attr_accessor :space_multiplier_map
  attr_accessor :standards_data

  def define_space_multiplier
    return @space_multiplier_map
  end

  # @!group Model

  # Creates a Performance Rating Method (aka Appendix G aka LEED) baseline building model
  # Method used for 90.1-2016 and onward
  #
  # @note Per 90.1, the Performance Rating Method "does NOT offer an alternative compliance path for minimum standard compliance."
  # This means you can't use this method for code compliance to get a permit.
  # @param user_model [OpenStudio::model::Model] User specified OpenStudio model
  # @param building_type [String] the building type
  # @param climate_zone [String] the climate zone
  # @param hvac_building_type [String] the building type for baseline HVAC system determination (90.1-2016 and onward)
  # @param wwr_building_type [String] the building type for baseline WWR determination (90.1-2016 and onward)
  # @param swh_building_type [String] the building type for baseline SWH determination (90.1-2016 and onward)
  # @param custom [String] the custom logic that will be applied during baseline creation.  Valid choices are 'Xcel Energy CO EDA' or '90.1-2007 with addenda dn'.
  #   If nothing is specified, no custom logic will be applied; the process will follow the template logic explicitly.
  # @param sizing_run_dir [String] the directory where the sizing runs will be performed
  # @param run_all_orients [Boolean] indicate weather a baseline model should be created for all 4 orientations: same as user model, +90 deg, +180 deg, +270 deg
  # @param debug [Boolean] If true, will report out more detailed debugging output
  # @return [Bool] returns true if successful, false if not

  # Method used for 90.1-2016 and onward
  def model_create_prm_stable_baseline_building(model, building_type, climate_zone, hvac_building_type, wwr_building_type, swh_building_type, custom = nil, sizing_run_dir = Dir.pwd, run_all_orients = true, debug = false)
    model_create_prm_any_baseline_building(model, building_type, climate_zone, hvac_building_type, wwr_building_type, swh_building_type, true, custom, sizing_run_dir, run_all_orients, debug)
  end

  # Creates a Performance Rating Method (aka Appendix G aka LEED) baseline building model
  # Method used for 90.1-2013 and prior
  # @param user_model [OpenStudio::model::Model] User specified OpenStudio model
  # @param building_type [String] the building type
  # @param climate_zone [String] the climate zone
  # @param custom [String] the custom logic that will be applied during baseline creation.  Valid choices are 'Xcel Energy CO EDA' or '90.1-2007 with addenda dn'.
  #   If nothing is specified, no custom logic will be applied; the process will follow the template logic explicitly.
  # @param sizing_run_dir [String] the directory where the sizing runs will be performed
  # @param debug [Boolean] If true, will report out more detailed debugging output
  def model_create_prm_baseline_building(model, building_type, climate_zone, custom = nil, sizing_run_dir = Dir.pwd, debug = false)
    model_create_prm_any_baseline_building(model, building_type, climate_zone, 'All others', 'All others', 'All others', false, custom, sizing_run_dir, false, debug)
  end

  # Creates a Performance Rating Method (aka Appendix G aka LEED) baseline building model
  # based on the inputs currently in the model.
  # the current model with this model.
  #
  # @note Per 90.1, the Performance Rating Method "does NOT offer an alternative compliance path for minimum standard compliance."
  # This means you can't use this method for code compliance to get a permit.
  # @param user_model [OpenStudio::model::Model] User specified OpenStudio model
  # @param building_type [String] the building type
  # @param climate_zone [String] the climate zone
  # @param hvac_building_type [String] the building type for baseline HVAC system determination (90.1-2016 and onward)
  # @param wwr_building_type [String] the building type for baseline WWR determination (90.1-2016 and onward)
  # @param swh_building_type [String] the building type for baseline SWH determination (90.1-2016 and onward)
  # @param model_deep_copy [Boolean] indicate if the baseline model is created based on a deep copy of the user specified model
  # @param custom [String] the custom logic that will be applied during baseline creation.  Valid choices are 'Xcel Energy CO EDA' or '90.1-2007 with addenda dn'.
  #   If nothing is specified, no custom logic will be applied; the process will follow the template logic explicitly.
  # @param sizing_run_dir [String] the directory where the sizing runs will be performed
  # @param run_all_orients [Boolean] indicate weather a baseline model should be created for all 4 orientations: same as user model, +90 deg, +180 deg, +270 deg
  # @param debug [Boolean] If true, will report out more detailed debugging output
  # @return [Bool] returns true if successful, false if not
  def model_create_prm_any_baseline_building(user_model, building_type, climate_zone, hvac_building_type = 'All others', wwr_building_type = 'All others', swh_building_type = 'All others', model_deep_copy = false, custom = nil, sizing_run_dir = Dir.pwd, run_all_orients = false, debug = false)
    # Define different orientation from original orientation
    # for each individual baseline models
    degs_from_org = run_all_orients ? [0, 90, 180, 270] : [0]

    # Create baseline model for each orientation
    degs_from_org.each do |degs|
      # New baseline model:
      # Starting point is the original proposed model
      # Create a deep copy of the user model if requested
      model = model_deep_copy ? BTAP::FileIO.deep_copy(user_model) : user_model
      model.getBuilding.setName("#{template}-#{building_type}-#{climate_zone} PRM baseline created: #{Time.new}")

      # Rotate building if requested,
      # Site shading isn't rotated
      model_rotate(model, degs) unless degs == 0

      # Perform a sizing run of the proposed model.
      # Intent is to get individual space load to determine each space's
      # conditioning type: conditioned, unconditioned, semiheated.
      if model_create_prm_baseline_building_requires_proposed_model_sizing_run(model)
        # Set up some special reports to be used for baseline system selection later
        # Zone return air flows
        node_list = []
        var_name = 'System Node Standard Density Volume Flow Rate'
        frequency = 'hourly'
        model.getThermalZones.each do |zone|
          port_list = zone.returnPortList
          port_list_objects = port_list.modelObjects
          port_list_objects.each do |node|
            node_name = node.nameString
            node_list << node_name
            output = OpenStudio::Model::OutputVariable.new(var_name, model)
            output.setKeyValue(node_name)
            output.setReportingFrequency(frequency)
          end
        end

        # air loop relief air flows
        var_name = 'System Node Standard Density Volume Flow Rate'
        frequency = 'hourly'
        model.getAirLoopHVACs.sort.each do |air_loop_hvac|
          relief_node = air_loop_hvac.reliefAirNode.get
          output = OpenStudio::Model::OutputVariable.new(var_name, model)
          output.setKeyValue(relief_node.nameString)
          output.setReportingFrequency(frequency)
        end

        if model_run_sizing_run(model, "#{sizing_run_dir}/SR_PROP#{degs}") == false
          return false
        end
      end

      # Remove external shading devices
      OpenStudio.logFree(OpenStudio::Info, 'openstudio.standards.Model', '*** Removing External Shading Devices ***')
      model_remove_external_shading_devices(model)

      # Reduce the WWR and SRR, if necessary
      OpenStudio.logFree(OpenStudio::Info, 'openstudio.standards.Model', '*** Adjusting Window and Skylight Ratios ***')
      sucess, wwr_info = model_apply_prm_baseline_window_to_wall_ratio(model, climate_zone, wwr_building_type)
      model_apply_prm_baseline_skylight_to_roof_ratio(model)

      # Assign building stories to spaces in the building where stories are not yet assigned.
      model_assign_spaces_to_stories(model)

      # Modify the internal loads in each space type, keeping user-defined schedules.
      OpenStudio.logFree(OpenStudio::Info, 'openstudio.standards.Model', '*** Changing Lighting Loads ***')
      model.getSpaceTypes.sort.each do |space_type|
        set_people = false
        set_lights = true
        set_electric_equipment = false
        set_gas_equipment = false
        set_ventilation = false
        set_infiltration = false
        if /prm/i =~ template
          space_type_apply_int_loads_prm(space_type, model)
        else
          space_type_apply_internal_loads(space_type, set_people, set_lights, set_electric_equipment, set_gas_equipment, set_ventilation, set_infiltration)
        end
      end

      # Modify the lighting schedule to handle lighting occupancy sensors
      # Modify the upper limit value of fractional schedule to avoid the fatal error caused by schedule value higher than 1
      if /prm/i =~ template
        space_type_light_sch_change(model)
      end

      # Calculate infiltration as per 90.1 PRM rules
      model_apply_infiltration_standard(model, climate_zone) if /prm/i =~ template

      # If any of the lights are missing schedules, assign an always-off schedule to those lights.
      # This is assumed to be the user's intent in the proposed model.
      model.getLightss.sort.each do |lights|
        if lights.schedule.empty?
          lights.setSchedule(model.alwaysOffDiscreteSchedule)
        end
      end

      OpenStudio.logFree(OpenStudio::Info, 'openstudio.standards.Model', '*** Adding Daylighting Controls ***')

      # Run a sizing run to calculate VLT for layer-by-layer windows.
      if model_create_prm_baseline_building_requires_vlt_sizing_run(model)
        if model_run_sizing_run(model, "#{sizing_run_dir}/SRVLT") == false
          return false
        end
      end

      # Add or remove daylighting controls to each space
      # Add daylighting controls for 90.1-2013 and prior
      # Remove daylighting control for 90.1-PRM-2019 and onward
      model.getSpaces.sort.each do |space|
        if /prm/i =~ template
          space_remove_daylighting_controls(space)
        else
          added = space_add_daylighting_controls(space, false, false)
        end
      end

      OpenStudio.logFree(OpenStudio::Info, 'openstudio.standards.Model', '*** Applying Baseline Constructions ***')

      # Modify some of the construction types as necessary
      model_apply_prm_construction_types(model)

      # Get the groups of zones that define the baseline HVAC systems for later use.
      # This must be done before removing the HVAC systems because it requires knowledge of proposed HVAC fuels.
      OpenStudio.logFree(OpenStudio::Info, 'openstudio.standards.Model', '*** Grouping Zones by Fuel Type and Occupancy Type ***')
      zone_fan_scheds = nil
      if /prm/i !~ template
        sys_groups = model_prm_baseline_system_groups(model, custom)
      else
        sys_groups = model_prm_stable_baseline_system_groups(model, custom, hvac_building_type)
        # Also get hash of zoneName:boolean to record which zones have district heating, if any
        district_heat_zones = get_district_heating_zones(model)

        # Store occupancy and fan operation schedules for each zone before deleting HVAC objects
        zone_fan_scheds = get_fan_schedule_for_each_zone(model)
      end

      # Set the construction properties of all the surfaces in the model
      if /prm/i !~ template
        model_apply_standard_constructions(model, climate_zone)
      else
        model_apply_standard_constructions(model, climate_zone, wwr_building_type, wwr_info)
      end

      # Identify non-mechanically cooled systems if necessary
      model_identify_non_mechanically_cooled_systems(model)

      # Get supply, return, relief fan power for each air loop
      if model_get_fan_power_breakdown
        model.getAirLoopHVACs.sort.each do |air_loop|
          supply_fan_w = air_loop_hvac_get_supply_fan_power(air_loop)
          return_fan_w = air_loop_hvac_get_return_fan_power(air_loop)
          relief_fan_w = air_loop_hvac_get_relief_fan_power(air_loop)

          # Save fan power at the zone to determining
          # baseline fan power
          air_loop.thermalZones.sort.each do |zone|
            zone.additionalProperties.setFeature('supply_fan_w', supply_fan_w.to_f)
            zone.additionalProperties.setFeature('return_fan_w', return_fan_w.to_f)
            zone.additionalProperties.setFeature('relief_fan_w', relief_fan_w.to_f)
          end
        end
      end

      # Remove all HVAC from model, excluding service water heating
      model_remove_prm_hvac(model)

      # Remove all EMS objects from the model
      model_remove_prm_ems_objects(model)

      if /prm/i !~ template

        # Modify the service water heating loops per the baseline rules
        OpenStudio.logFree(OpenStudio::Info, 'openstudio.standards.Model', '*** Cleaning up Service Water Heating Loops ***')
        model_apply_baseline_swh_loops(model, building_type)
      end

      # Determine the baseline HVAC system type for each of the groups of zones and add that system type.
      OpenStudio.logFree(OpenStudio::Info, 'openstudio.standards.Model', '*** Adding Baseline HVAC Systems ***')
      sys_groups.each do |sys_group|
        # Determine the primary baseline system type
        if /prm/i !~ template
          system_type = model_prm_baseline_system_type(model,
                                                       climate_zone,
                                                       sys_group['occ'],
                                                       sys_group['fuel'],
                                                       sys_group['area_ft2'],
                                                       sys_group['stories'],
                                                       custom)
        else
          system_type = model_prm_stable_baseline_system_type(model,
                                                              hvac_building_type,
                                                              climate_zone,
                                                              sys_group['occ'],
                                                              sys_group['fuel'],
                                                              sys_group['building_area_type_ft2'],
                                                              sys_group['stories'],
                                                              sys_group['zones'],
                                                              district_heat_zones)
        end

        sys_group['zones'].sort.each_slice(5) do |zone_list|
          zone_names = []
          zone_list.each do |zone|
            zone_names << zone.name.get.to_s
          end
          OpenStudio.logFree(OpenStudio::Info, 'openstudio.standards.Model', "--- #{zone_names.join(', ')}")
        end

        # Add system type reference to zone
        sys_group['zones'].sort.each do |zone|
          zone.additionalProperties.setFeature('baseline_system_type', system_type[0])
        end

        # Add the system type for these zones
        model_add_prm_baseline_system(model,
                                      system_type[0],
                                      system_type[1],
                                      system_type[2],
                                      system_type[3],
                                      sys_group['zones'],
                                      zone_fan_scheds)

        # Add system type reference to all airloops
        model.getAirLoopHVACs.sort.each do |air_loop|
          if air_loop.thermalZones[0].additionalProperties.hasFeature('baseline_system_type')
            sys_type = air_loop.thermalZones[0].additionalProperties.getFeatureAsString('baseline_system_type').get
            air_loop.additionalProperties.setFeature('baseline_system_type', sys_type)
          else
            OpenStudio.logFree(OpenStudio::Info, 'openstudio.model.Model', "Thermal zone #{air_loop.thermalZones[0].name} is not associated to a particular system type.")
          end
        end
      end

      OpenStudio.logFree(OpenStudio::Info, 'openstudio.standards.Model', '*** Applying Baseline HVAC System Sizing Settings ***')
      # Set the zone sizing SAT for each zone in the model
      model.getThermalZones.each do |zone|
        thermal_zone_apply_prm_baseline_supply_temperatures(zone) # prm template conditionals added in the methods
      end

      # Set the system sizing properties based on the zone sizing information
      model.getAirLoopHVACs.each do |air_loop|
        air_loop_hvac_apply_prm_sizing_temperatures(air_loop)
      end

      if /prm/i =~ template
        # Set internal load sizing run schedules
        model_apply_prm_baseline_sizing_schedule(model)
      end

      # Set the heating and cooling sizing parameters
      model_apply_prm_sizing_parameters(model)

      OpenStudio.logFree(OpenStudio::Info, 'openstudio.standards.Model', '*** Applying Baseline HVAC System Controls ***')

      # SAT reset, economizers
      model.getAirLoopHVACs.sort.each do |air_loop|
        air_loop_hvac_apply_prm_baseline_controls(air_loop, climate_zone)
      end

      if /prm/i !~ template
        # Apply the minimum damper positions, assuming no DDC control of VAV terminals
        model.getAirLoopHVACs.sort.each do |air_loop|
          air_loop_hvac_apply_minimum_vav_damper_positions(air_loop, false)
        end

        # Apply the baseline system temperatures
        model.getPlantLoops.sort.each do |plant_loop|
          # Skip the SWH loops
          next if plant_loop_swh_loop?(plant_loop)

          plant_loop_apply_prm_baseline_temperatures(plant_loop)
        end
      end

      # Run sizing run with the HVAC equipment
      if model_run_sizing_run(model, "#{sizing_run_dir}/SR1") == false
        return false
      end

      if /prm/i !~ template
        # If there are any multi-zone systems, reset damper positions to achieve a 60% ventilation effectiveness minimum for the system
        # following the ventilation rate procedure from 62.1
        model_apply_multizone_vav_outdoor_air_sizing(model)

      end

      # Set the baseline fan power for all air loops
      model.getAirLoopHVACs.sort.each do |air_loop|
        air_loop_hvac_apply_prm_baseline_fan_power(air_loop)
      end

      # Set the baseline fan power for all zone HVAC
      model.getZoneHVACComponents.sort.each do |zone_hvac|
        zone_hvac_component_apply_prm_baseline_fan_power(zone_hvac)
      end

      # Set the baseline number of boilers and chillers
      model.getPlantLoops.sort.each do |plant_loop|
        # Skip the SWH loops
        next if plant_loop_swh_loop?(plant_loop)

        plant_loop_apply_prm_number_of_boilers(plant_loop)
        plant_loop_apply_prm_number_of_chillers(plant_loop, sizing_run_dir)
      end

      # Set the baseline number of cooling towers
      # Must be done after all chillers are added
      model.getPlantLoops.sort.each do |plant_loop|
        # Skip the SWH loops
        next if plant_loop_swh_loop?(plant_loop)

        plant_loop_apply_prm_number_of_cooling_towers(plant_loop)
      end

      # Run sizing run with the new chillers, boilers, and cooling towers to determine capacities
      if model_run_sizing_run(model, "#{sizing_run_dir}/SR2") == false
        return false
      end

      if /prm/i !~ template
        # Set the pumping control strategy and power
        # Must be done after sizing components
        model.getPlantLoops.sort.each do |plant_loop|
          # Skip the SWH loops
          next if plant_loop_swh_loop?(plant_loop)

          plant_loop_apply_prm_baseline_pump_power(plant_loop)
          plant_loop_apply_prm_baseline_pumping_type(plant_loop)
        end

      end

      if /prm/i !~ template
        OpenStudio.logFree(OpenStudio::Info, 'openstudio.standards.Model', '*** Applying Prescriptive HVAC Controls and Equipment Efficiencies ***')

        # Apply the HVAC efficiency standard
        model_apply_hvac_efficiency_standard(model, climate_zone)

      end

      # Fix EMS references.
      # Temporary workaround for OS issue #2598
      model_temp_fix_ems_references(model)

      # Delete all the unused resource objects
      model_remove_unused_resource_objects(model)

      # TODO: turn off self shading
      # Set Solar Distribution to MinimalShadowing... problem is when you also have detached shading such as surrounding buildings etc
      # It won't be taken into account, while it should: only self shading from the building itself should be turned off but to my knowledge there isn't a way to do this in E+

      model_status = degs > 0 ? "final_#{degs}" : 'final'
      model.save(OpenStudio::Path.new("#{sizing_run_dir}/#{model_status}.osm"), true)

      # Translate to IDF and save for debugging
      forward_translator = OpenStudio::EnergyPlus::ForwardTranslator.new
      idf = forward_translator.translateModel(model)
      idf_path = OpenStudio::Path.new("#{sizing_run_dir}/#{model_status}.idf")
      idf.save(idf_path, true)
    end
    return true
  end

  # Determine if there needs to be a sizing run after constructions are added
  # so that EnergyPlus can calculate the VLTs of layer-by-layer glazing constructions.
  # These VLT values are needed for the daylighting controls logic for some templates.
  def model_create_prm_baseline_building_requires_vlt_sizing_run(model)
    return false # Not required for most templates
  end

  # Determine if there is a need for a proposed model sizing run.
  # A typical application of such sizing run is to determine space
  # conditioning type.
  #
  # @param model [OpenStudio::Model::Model] OpenStudio model object
  #
  # @return [Boolean] Returns true if a sizing run is required
  def model_create_prm_baseline_building_requires_proposed_model_sizing_run(model)
    return false
  end

  # Determine the residential and nonresidential floor areas based on the space type properties for each space.
  # For spaces with no space type, assume nonresidential.
  #
  # @return [Hash] keys are 'residential' and 'nonresidential', units are m^2
  def model_residential_and_nonresidential_floor_areas(model)
    res_area_m2 = 0
    nonres_area_m2 = 0
    model.getSpaces.sort.each do |space|
      if thermal_zone_residential?(space)
        res_area_m2 += space.floorArea
      else
        nonres_area_m2 += space.floorArea
      end
    end

    return { 'residential' => res_area_m2, 'nonresidential' => nonres_area_m2 }
  end

  # Determine the number of stories spanned by the supplied zones.
  # If all zones on one of the stories have an indentical multiplier,
  # assume that the multiplier is a floor multiplier and increase the number of stories accordingly.
  # Stories do not have to be contiguous.
  #
  # @param zones [Array<OpenStudio::Model::ThermalZone>] an array of zones
  # @return [Integer] the number of stories spanned
  def model_num_stories_spanned(model, zones)
    # Get the story object for all zones
    stories = []
    zones.each do |zone|
      zone.spaces.each do |space|
        story = space.buildingStory
        next if story.empty?

        stories << story.get
      end
    end

    # Reduce down to the unique set of stories
    stories = stories.uniq

    # Tally up stories including multipliers
    num_stories = 0
    stories.each do |story|
      num_stories += building_story_floor_multiplier(story)
    end

    return num_stories
  end

  # Categorize zones by occupancy type and fuel type, where the types depend on the standard.
  #
  # @return [Array<Hash>] an array of hashes, one for each zone, with the keys 'zone', 'type' (occ type), 'fuel', and 'area'
  def model_zones_with_occ_and_fuel_type(model, custom)
    zones = []

    model.getThermalZones.sort.each do |zone|
      # Skip plenums
      if thermal_zone_plenum?(zone)
        OpenStudio.logFree(OpenStudio::Info, 'openstudio.standards.Model', "Zone #{zone.name} is a plenum.  It will not be assigned a baseline system.")
        next
      end

      # Skip unconditioned zones
      heated = thermal_zone_heated?(zone)
      cooled = thermal_zone_cooled?(zone)
      if !heated && !cooled
        OpenStudio.logFree(OpenStudio::Info, 'openstudio.standards.Model', "Zone #{zone.name} is unconditioned.  It will not be assigned a baseline system.")
        next
      end

      zn_hash = {}

      # The zone object
      zn_hash['zone'] = zone

      # Floor area
      zn_hash['area'] = zone.floorArea

      # Occupancy type
      zn_hash['occ'] = thermal_zone_occupancy_type(zone)

      # Building type
      zn_hash['bldg_type'] = thermal_zone_building_type(zone)

      # Fuel type
      if /prm/i !~ template
        # for 2013 and prior, baseline fuel = proposed fuel
        zn_hash['fuel'] = thermal_zone_fossil_or_electric_type(zone, custom)
      else
        # for 2016 and later, use fuel to identify zones with district energy
        zone_fuels = ''
        htg_fuels = zone.heating_fuels
        if htg_fuels.include?('DistrictHeating')
          zone_fuels = 'DistrictHeating'
        end
        clg_fuels = zone.cooling_fuels
        if clg_fuels.include?('DistrictCooling')
          zone_fuels += 'DistrictCooling'
        end
        zn_hash['fuel'] = zone_fuels
      end
      zones << zn_hash
    end

    return zones
  end

  # Determine the dominant and exceptional areas of the
  # building based on fuel types and occupancy types.
  # @return [Array<Hash>] an array of hashes of area information,
  # with keys area_ft2, type, fuel, and zones (an array of zones)
  def model_prm_baseline_system_groups(model, custom)
    # Define the minimum area for the
    # exception that allows a different
    # system type in part of the building.
    exception_min_area_m2 = model_prm_baseline_system_group_minimum_area(model, custom)
    exception_min_area_ft2 = OpenStudio.convert(exception_min_area_m2, 'm^2', 'ft^2').get

    # Get occupancy type, fuel type, and area information for all zones,
    # excluding unconditioned zones.
    # Occupancy types are:
    # Residential
    # NonResidential
    # (and for 90.1-2013)
    # PublicAssembly
    # Retail
    # Fuel types are:
    # fossil
    # electric
    # (and for Xcel Energy CO EDA)
    # fossilandelectric
    zones = model_zones_with_occ_and_fuel_type(model, custom)

    # Ensure that there is at least one conditioned zone
    if zones.size.zero?
      OpenStudio.logFree(OpenStudio::Warn, 'openstudio.standards.Model', 'The building does not appear to have any conditioned zones. Make sure zones have thermostat with appropriate heating and cooling setpoint schedules.')
      return []
    end

    # Group the zones by occupancy type
    type_to_area = Hash.new { 0.0 }
    zones_grouped_by_occ = zones.group_by { |z| z['occ'] }

    # Determine the dominant occupancy type by area
    zones_grouped_by_occ.each do |occ_type, zns|
      zns.each do |zn|
        type_to_area[occ_type] += zn['area']
      end
    end
    dom_occ = type_to_area.sort_by { |k, v| v }.reverse[0][0]

    # Get the dominant occupancy type group
    dom_occ_group = zones_grouped_by_occ[dom_occ]

    # Check the non-dominant occupancy type groups to see if they are big enough to trigger the occupancy exception.
    # If they are, leave the group standing alone.
    # If they are not, add the zones in that group back to the dominant occupancy type group.
    occ_groups = []
    zones_grouped_by_occ.each do |occ_type, zns|
      # Skip the dominant occupancy type
      next if occ_type == dom_occ

      # Add up the floor area of the group
      area_m2 = 0
      zns.each do |zn|
        area_m2 += zn['area']
      end
      area_ft2 = OpenStudio.convert(area_m2, 'm^2', 'ft^2').get

      # If the non-dominant group is big enough, preserve that group.
      if area_ft2 > exception_min_area_ft2
        occ_groups << [occ_type, zns]
        OpenStudio.logFree(OpenStudio::Info, 'openstudio.standards.Model', "The portion of the building with an occupancy type of #{occ_type} is bigger than the minimum exception area of #{exception_min_area_ft2.round} ft2.  It will be assigned a separate HVAC system type.")
        # Otherwise, add the zones back to the dominant group.
      else
        dom_occ_group += zns
      end
    end
    # Add the dominant occupancy group to the list
    occ_groups << [dom_occ, dom_occ_group]

    # Inside of each remaining occupancy group, determine the dominant fuel type.
    # This determination should only include zones that are part of the dominant area type inside of this group.
    occ_and_fuel_groups = []
    occ_groups.each do |occ_type, zns|
      # Separate the zones that are part of the dominant occ type
      dom_occ_zns = []
      nondom_occ_zns = []
      zns.each do |zn|
        if zn['occ'] == occ_type
          dom_occ_zns << zn
        else
          nondom_occ_zns << zn
        end
      end

      # Determine the dominant fuel type from the subset of the dominant area type zones
      fuel_to_area = Hash.new { 0.0 }
      zones_grouped_by_fuel = dom_occ_zns.group_by { |z| z['fuel'] }
      zones_grouped_by_fuel.each do |fuel, zns_by_fuel|
        zns_by_fuel.each do |zn|
          fuel_to_area[fuel] += zn['area']
        end
      end

      sorted_by_area = fuel_to_area.sort_by { |k, v| v }.reverse
      dom_fuel = sorted_by_area[0][0]

      # Don't allow unconditioned to be the dominant fuel, go to the next biggest
      if dom_fuel == 'unconditioned'
        if sorted_by_area.size > 1
          dom_fuel = sorted_by_area[1][0]
        else
          OpenStudio.logFree(OpenStudio::Error, 'openstudio.standards.Model', 'The fuel type was not able to be determined for any zones in this model.  Run with debug messages enabled to see possible reasons.')
          return []
        end
      end

      # Get the dominant fuel type group
      dom_fuel_group = {}
      dom_fuel_group['occ'] = occ_type
      dom_fuel_group['fuel'] = dom_fuel
      dom_fuel_group['zones'] = zones_grouped_by_fuel[dom_fuel]

      # The zones that aren't part of the dominant occ type are automatically added to the dominant fuel group
      dom_fuel_group['zones'] += nondom_occ_zns

      # Check the non-dominant occupancy type groups to see if they are big enough to trigger the occupancy exception.
      # If they are, leave the group standing alone.
      # If they are not, add the zones in that group back to the dominant occupancy type group.
      zones_grouped_by_fuel.each do |fuel_type, zns_by_fuel|
        # Skip the dominant occupancy type
        next if fuel_type == dom_fuel

        # Add up the floor area of the group
        area_m2 = 0
        zns_by_fuel.each do |zn|
          area_m2 += zn['area']
        end
        area_ft2 = OpenStudio.convert(area_m2, 'm^2', 'ft^2').get

        # If the non-dominant group is big enough, preserve that group.
        if area_ft2 > exception_min_area_ft2
          group = {}
          group['occ'] = occ_type
          group['fuel'] = fuel_type
          group['zones'] = zns_by_fuel
          occ_and_fuel_groups << group
          OpenStudio.logFree(OpenStudio::Info, 'openstudio.standards.Model', "The portion of the building with an occupancy type of #{occ_type} and fuel type of #{fuel_type} is bigger than the minimum exception area of #{exception_min_area_ft2.round} ft2.  It will be assigned a separate HVAC system type.")
          # Otherwise, add the zones back to the dominant group.
        else
          dom_fuel_group['zones'] += zns_by_fuel
        end
      end
      # Add the dominant occupancy group to the list
      occ_and_fuel_groups << dom_fuel_group
    end

    # Moved heated-only zones into their own groups.
    # Per the PNNL PRM RM, this must be done AFTER the dominant occ and fuel types are determined
    # so that heated-only zone areas are part of the determination.
    final_groups = []
    occ_and_fuel_groups.each do |gp|
      # Skip unconditioned groups
      next if gp['fuel'] == 'unconditioned'

      heated_only_zones = []
      heated_cooled_zones = []
      gp['zones'].each do |zn|
        if thermal_zone_heated?(zn['zone']) && !thermal_zone_cooled?(zn['zone'])
          heated_only_zones << zn
        else
          heated_cooled_zones << zn
        end
      end
      gp['zones'] = heated_cooled_zones

      # Add the group (less unheated zones) to the final list
      final_groups << gp

      # If there are any heated-only zones, create a new group for them.
      unless heated_only_zones.empty?
        htd_only_group = {}
        htd_only_group['occ'] = 'heatedonly'
        htd_only_group['fuel'] = gp['fuel']
        htd_only_group['zones'] = heated_only_zones
        final_groups << htd_only_group
      end
    end

    # Calculate the area for each of the final groups and replace the zone hashes with the zone objects
    final_groups.each do |gp|
      area_m2 = 0.0
      gp_zns = []
      gp['zones'].each do |zn|
        area_m2 += zn['area']
        gp_zns << zn['zone']
      end
      area_ft2 = OpenStudio.convert(area_m2, 'm^2', 'ft^2').get
      gp['area_ft2'] = area_ft2
      gp['zones'] = gp_zns
    end

    # TODO: Remove the secondary zones before
    # determining the area used to pick the HVAC system, per PNNL PRM RM

    # If there is any district heating or district cooling in the proposed building, the heating and cooling
    # fuels in the entire baseline building are changed for the purposes of HVAC system assignment
    all_htg_fuels = []
    all_clg_fuels = []
    model.getThermalZones.sort.each do |zone|
      all_htg_fuels += zone.heating_fuels
      all_clg_fuels += zone.cooling_fuels
    end

    purchased_heating = false
    purchased_cooling = false

    # Purchased heating
    if all_htg_fuels.include?('DistrictHeating')
      purchased_heating = true
    end

    # Purchased cooling
    if all_clg_fuels.include?('DistrictCooling')
      purchased_cooling = true
    end

    # Categorize
    district_fuel = nil
    if purchased_heating && purchased_cooling
      district_fuel = 'purchasedheatandcooling'
      OpenStudio.logFree(OpenStudio::Info, 'openstudio.standards.Model', 'The proposed model included purchased heating and cooling.  All baseline building system selection will be based on this information.')
    elsif purchased_heating && !purchased_cooling
      district_fuel = 'purchasedheat'
      OpenStudio.logFree(OpenStudio::Info, 'openstudio.standards.Model', 'The proposed model included purchased heating.  All baseline building system selection will be based on this information.')
    elsif !purchased_heating && purchased_cooling
      district_fuel = 'purchasedcooling'
      OpenStudio.logFree(OpenStudio::Info, 'openstudio.standards.Model', 'The proposed model included purchased cooling.  All baseline building system selection will be based on this information.')
    end

    # Change the fuel in all final groups if district systems were found.
    if district_fuel
      final_groups.each do |gp|
        gp['fuel'] = district_fuel
      end
    end

    # Determine the number of stories spanned by each group and report out info.
    final_groups.each do |group|
      # Determine the number of stories this group spans
      num_stories = model_num_stories_spanned(model, group['zones'])
      group['stories'] = num_stories
      # Report out the final grouping
      OpenStudio.logFree(OpenStudio::Info, 'openstudio.standards.Model', "Final system type group: occ = #{group['occ']}, fuel = #{group['fuel']}, area = #{group['area_ft2'].round} ft2, num stories = #{group['stories']}, zones:")
      group['zones'].sort.each_slice(5) do |zone_list|
        zone_names = []
        zone_list.each do |zone|
          zone_names << zone.name.get.to_s
        end
        OpenStudio.logFree(OpenStudio::Info, 'openstudio.standards.Model', "--- #{zone_names.join(', ')}")
      end
    end

    return final_groups
  end

  # Assign spaces to system groups based on building area type
  # For now, there is only one building area type for a model
  # For stable baseline, heating type is based on climate, not proposed heating type
  # Isolate zones that have heating-only or district (purchased) heat or chilled water
  # @param hvac_building_type [String] key for prm_baseline_hvac table
  # @return [Array<Hash>] an array of hashes of area information,
  # with keys area_ft2, type, fuel, and zones (an array of zones)
  def model_prm_stable_baseline_system_groups(model, custom, hvac_building_type)
    # Build zones hash of [zone, zone area, occupancy type, building type, fuel]
    zones = model_zones_with_occ_and_fuel_type(model, custom)

    # Ensure that there is at least one conditioned zone
    if zones.size.zero?
      OpenStudio.logFree(OpenStudio::Warn, 'openstudio.standards.Model', 'The building does not appear to have any conditioned zones. Make sure zones have thermostat with appropriate heating and cooling setpoint schedules.')
      return []
    end

    # Consider special rules for computer rooms
    # need load of all

    # Get cooling load of all computer rooms to establish system types
    comp_room_loads = {}
    bldg_comp_room_load = 0
    zones.each do |zn|
      zone_load = 0.0
      has_computer_room = false
      # First check if any space in zone has a computer room
      zn['zone'].spaces.each do |space|
        if space.spaceType.get.standardsSpaceType.get == 'computer room'
          has_computer_room = true
          break
        end
      end
      if has_computer_room
        # Collect load for entire zone
        zone_load_w = zn['zone'].coolingDesignLoad.to_f
        zone_load_w *= zn['zone'].floorArea * zn['zone'].multiplier
        zone_load = OpenStudio.convert(zone_load_w, 'W', 'Btu/hr').get
      end
      comp_room_loads[zn['zone'].name.get] = zone_load
      bldg_comp_room_load += zone_load
    end

    # Lab zones are grouped separately if total lab exhaust in building > 15000 cfm
    # Make list of zone objects that contain laboratory spaces
    lab_zones = []
    has_lab_spaces = {}
    model.getThermalZones.sort.each do |zone|
      # Check if this zone includes laboratory space
      zone.spaces.each do |space|
        spacetype = space.spaceType.get.standardsSpaceType.get
        has_lab_spaces[zone.name.get] = false
        if space.spaceType.get.standardsSpaceType.get == 'laboratory'
          lab_zones << zone
          has_lab_spaces[zone.name.get] = true
          break
        end
      end
    end

    lab_exhaust_si = 0
    lab_relief_si = 0
    if !lab_zones.empty?
      # Build a hash of return_node:zone_name
      node_list = {}
      zone_return_flow_si = Hash.new(0)
      var_name = 'System Node Standard Density Volume Flow Rate'
      frequency = 'hourly'
      model.getThermalZones.each do |zone|
        port_list = zone.returnPortList
        port_list_objects = port_list.modelObjects
        port_list_objects.each do |node|
          node_name = node.nameString
          node_list[node_name] = zone.name.get
        end
        zone_return_flow_si[zone.name.get] = 0
      end

      # Get return air flow for each zone (even non-lab zones are needed)
      # Take from hourly reports created during sizing run
      node_list.each do |node_name, zone_name|
        sql = model.sqlFile
        if sql.is_initialized
          sql = sql.get
          query = "SELECT ReportDataDictionaryIndex FROM ReportDataDictionary WHERE KeyValue = '#{node_name}' COLLATE NOCASE"
          val = sql.execAndReturnFirstDouble(query)
          query = "SELECT MAX(Value) FROM ReportData WHERE ReportDataDictionaryIndex = '#{val.get}'"
          val = sql.execAndReturnFirstDouble(query)
          if val.is_initialized
            result = OpenStudio::OptionalDouble.new(val.get)
          end
          zone_return_flow_si[zone_name] += result.to_f
        end
      end

      # Calc ratio of Air Loop relief to sum of zone return for each air loop
      # and store in zone hash

      # For each air loop, get relief air flow and calculate lab exhaust from the central air handler
      # Take from hourly reports created during sizing run
      zone_relief_flow_si = {}
      model.getAirLoopHVACs.sort.each do |air_loop_hvac|
        # First get relief air flow from sizing run sql file
        relief_node = air_loop_hvac.reliefAirNode.get
        node_name = relief_node.nameString
        relief_flow_si = 0
        relief_fraction = 0
        sql = model.sqlFile
        if sql.is_initialized
          sql = sql.get
          query = "SELECT ReportDataDictionaryIndex FROM ReportDataDictionary WHERE KeyValue = '#{node_name}' COLLATE NOCASE"
          val = sql.execAndReturnFirstDouble(query)
          query = "SELECT MAX(Value) FROM ReportData WHERE ReportDataDictionaryIndex = '#{val.get}'"
          val = sql.execAndReturnFirstDouble(query)
          if val.is_initialized
            result = OpenStudio::OptionalDouble.new(val.get)
          end
          relief_flow_si = result.to_f
        end

        # Get total flow of zones on this air loop
        total_zone_return_si = 0
        air_loop_hvac.thermalZones.each do |zone|
          total_zone_return_si += zone_return_flow_si[zone.name.get]
        end

        relief_fraction = relief_flow_si / total_zone_return_si unless total_zone_return_si == 0

        # For each zone calc total effective exhaust
        air_loop_hvac.thermalZones.each do |zone|
          zone_relief_flow_si[zone.name.get] = relief_fraction * zone_return_flow_si[zone.name.get]
        end
      end

      # Now check for exhaust driven by zone exhaust fans
      lab_zones.each do |zone|
        zone.equipment.each do |zone_equipment|
          # Get tally of exhaust fan flow
          if zone_equipment.to_FanZoneExhaust.is_initialized
            zone_exh_fan = zone_equipment.to_FanZoneExhaust.get
            # Check if any spaces in this zone are laboratory
            lab_exhaust_si += zone_exh_fan.maximumFlowRate.get
          end
        end

        # Also account for outdoor air exhausted from this zone via return/relief
        lab_relief_si += zone_relief_flow_si[zone.name.get]
      end
    end

    lab_exhaust_si += lab_relief_si
    lab_exhaust_cfm = OpenStudio.convert(lab_exhaust_si, 'm^3/s', 'cfm').get

    # Isolate computer rooms onto separate groups
    # Computer rooms may need to be split to two groups, depending on load
    # Isolate heated-only and destrict cooling zones onto separate groups
    # District heating does not require separate group
    final_groups = []
    # Initialize arrays of zone objects by category
    heated_only_zones = []
    heated_cooled_zones = []
    district_cooled_zones = []
    comp_room_svav_zones = []
    comp_room_psz_zones = []
    dist_comp_room_svav_zones = []
    dist_comp_room_psz_zones = []
    lab_zones = []

    total_area_ft2 = 0
    zones.each do |zn|
      if thermal_zone_heated?(zn['zone']) && !thermal_zone_cooled?(zn['zone'])
        heated_only_zones << zn['zone']
      elsif comp_room_loads[zn['zone'].name.get] > 0
        # This is a computer room zone
        if bldg_comp_room_load > 3_000_000 || comp_room_loads[zn['zone'].name.get] > 600_000
          # System 11
          if zn['fuel'].include?('DistrictCooling')
            dist_comp_room_svav_zones << zn['zone']
          else
            comp_room_svav_zones << zn['zone']
          end
        else
          # PSZ
          if zn['fuel'].include?('DistrictCooling')
            dist_comp_room_psz_zones << zn['zone']
          else
            comp_room_psz_zones << zn['zone']
          end
        end

      elsif has_lab_spaces[zn['zone'].name.get] && lab_exhaust_cfm > 15_000
        lab_zones << zn['zone']
      elsif zn['fuel'].include?('DistrictCooling')
        district_cooled_zones << zn['zone']
      else
        heated_cooled_zones << zn['zone']
      end
      # Collect total floor area of all zones for this building area type
      area_m2 = zn['zone'].floorArea * zn['zone'].multiplier
      total_area_ft2 += OpenStudio.convert(area_m2, 'm^2', 'ft^2').get
    end

    # Build final_groups array
    unless heated_only_zones.empty?
      htd_only_group = {}
      htd_only_group['occ'] = 'heated-only storage'
      htd_only_group['fuel'] = 'any'
      area_m2 = 0
      heated_only_zones.each do |zone|
        area_m2 += zone.floorArea * zone.multiplier
      end
      area_ft2 = OpenStudio.convert(area_m2, 'm^2', 'ft^2').get
      htd_only_group['group_area_ft2'] = area_ft2
      htd_only_group['building_area_type_ft2'] = total_area_ft2
      htd_only_group['zones'] = heated_only_zones
      final_groups << htd_only_group
    end
    unless district_cooled_zones.empty?
      district_cooled_group = {}
      district_cooled_group['occ'] = hvac_building_type
      district_cooled_group['fuel'] = 'districtcooling'
      area_m2 = 0
      district_cooled_zones.each do |zone|
        area_m2 += zone.floorArea * zone.multiplier
      end
      area_ft2 = OpenStudio.convert(area_m2, 'm^2', 'ft^2').get
      district_cooled_group['group_area_ft2'] = area_ft2
      district_cooled_group['building_area_type_ft2'] = total_area_ft2
      district_cooled_group['zones'] = district_cooled_zones
      # store info if any zone has district, fuel, or electric heating
      district_cooled_group['fuel'] = get_group_heat_types(model, district_cooled_zones)
      final_groups << district_cooled_group
    end
    unless heated_cooled_zones.empty?
      heated_cooled_group = {}
      heated_cooled_group['occ'] = hvac_building_type

      heated_cooled_group['fuel'] = 'any'
      area_m2 = 0
      heated_cooled_zones.each do |zone|
        area_m2 += zone.floorArea * zone.multiplier
      end
      area_ft2 = OpenStudio.convert(area_m2, 'm^2', 'ft^2').get
      heated_cooled_group['group_area_ft2'] = area_ft2
      heated_cooled_group['building_area_type_ft2'] = total_area_ft2
      heated_cooled_group['zones'] = heated_cooled_zones
      # store info if any zone has district, fuel, or electric heating
      heated_cooled_group['fuel'] = get_group_heat_types(model, heated_cooled_zones)
      final_groups << heated_cooled_group
    end
    unless lab_zones.empty?
      lab_group = {}
      lab_group['occ'] = hvac_building_type
      lab_group['fuel'] = 'any'
      area_m2 = 0
      lab_zones.each do |zone|
        area_m2 += zone.floorArea * zone.multiplier
      end
      area_ft2 = OpenStudio.convert(area_m2, 'm^2', 'ft^2').get
      lab_group['group_area_ft2'] = area_ft2
      lab_group['building_area_type_ft2'] = total_area_ft2
      lab_group['zones'] = lab_zones
      # store info if any zone has district, fuel, or electric heating
      lab_group['fuel'] = get_group_heat_types(model, lab_zones)
      final_groups << lab_group
    end
    unless comp_room_svav_zones.empty?
      comp_room_svav_group = {}
      comp_room_svav_group['occ'] = 'computer room szvav'
      comp_room_svav_group['fuel'] = 'any'
      area_m2 = 0
      comp_room_svav_zones.each do |zone|
        area_m2 += zone.floorArea * zone.multiplier
      end
      area_ft2 = OpenStudio.convert(area_m2, 'm^2', 'ft^2').get
      comp_room_svav_group['group_area_ft2'] = area_ft2
      comp_room_svav_group['building_area_type_ft2'] = total_area_ft2
      comp_room_svav_group['zones'] = comp_room_svav_zones
      # store info if any zone has district, fuel, or electric heating
      comp_room_svav_group['fuel'] = get_group_heat_types(model, comp_room_svav_zones)
      final_groups << comp_room_svav_group
    end
    unless comp_room_psz_zones.empty?
      comp_room_psz_group = {}
      comp_room_psz_group['occ'] = 'computer room psz'
      comp_room_psz_group['fuel'] = 'any'
      area_m2 = 0
      comp_room_psz_zones.each do |zone|
        area_m2 += zone.floorArea * zone.multiplier
      end
      area_ft2 = OpenStudio.convert(area_m2, 'm^2', 'ft^2').get
      comp_room_psz_group['group_area_ft2'] = area_ft2
      comp_room_psz_group['building_area_type_ft2'] = total_area_ft2
      comp_room_psz_group['zones'] = comp_room_psz_zones
      # store info if any zone has district, fuel, or electric heating
      comp_room_psz_group['fuel'] = get_group_heat_types(model, comp_room_psz_zones)
      final_groups << comp_room_psz_group
    end
    unless dist_comp_room_svav_zones.empty?
      dist_comp_room_svav_group = {}
      dist_comp_room_svav_group['occ'] = hvac_building_type
      dist_comp_room_svav_group['fuel'] = 'districtcooling'
      area_m2 = 0
      dist_comp_room_svav_zones.each do |zone|
        area_m2 += zone.floorArea * zone.multiplier
      end
      area_ft2 = OpenStudio.convert(area_m2, 'm^2', 'ft^2').get
      dist_comp_room_svav_group['group_area_ft2'] = area_ft2
      dist_comp_room_svav_group['building_area_type_ft2'] = total_area_ft2
      dist_comp_room_svav_group['zones'] = dist_comp_room_svav_zones
      # store info if any zone has district, fuel, or electric heating
      dist_comp_room_svav_group['fuel'] = get_group_heat_types(model, dist_comp_room_svav_zones)
      final_groups << dist_comp_room_svav_group
    end
    unless dist_comp_room_psz_zones.empty?
      dist_comp_room_psz_group = {}
      dist_comp_room_psz_group['occ'] = hvac_building_type
      dist_comp_room_psz_group['fuel'] = 'districtcooling'
      area_m2 = 0
      dist_comp_room_psz_zones.each do |zone|
      end
      area_ft2 = OpenStudio.convert(area_m2, 'm^2', 'ft^2').get
      dist_comp_room_psz_group['group_area_ft2'] = area_ft2
      dist_comp_room_psz_group['building_area_type_ft2'] = total_area_ft2
      dist_comp_room_psz_group['zones'] = dist_comp_room_psz_zones
      # store info if any zone has district, fuel, or electric heating
      dist_comp_room_psz_group['fuel'] = get_group_heat_types(model, dist_comp_room_psz_zones)
      final_groups << dist_comp_room_psz_group
    end

    ngrps = final_groups.count
    # Determine the number of stories spanned by each group and report out info.
    final_groups.each do |group|
      # Determine the number of stories this group spans
      num_stories = model_num_stories_spanned(model, group['zones'])
      group['stories'] = num_stories
      # Report out the final grouping
      OpenStudio.logFree(OpenStudio::Info, 'openstudio.standards.Model', "Final system type group: occ = #{group['occ']}, fuel = #{group['fuel']}, area = #{group['group_area_ft2'].round} ft2, num stories = #{group['stories']}, zones:")
      group['zones'].sort.each_slice(5) do |zone_list|
        zone_names = []
        zone_list.each do |zone|
          zone_names << zone.name.get.to_s
        end
        OpenStudio.logFree(OpenStudio::Info, 'openstudio.standards.Model', "--- #{zone_names.join(', ')}")
      end
    end

    return final_groups
  end

  # Before deleting proposed HVAC components, determine for each zone if it has district heating
  # @return [Hash] of boolean with zone name as key
  def get_district_heating_zones(model)
    has_district_hash = {}
    model.getThermalZones.sort.each do |zone|
      has_district_hash['building'] = false
      htg_fuels = zone.heating_fuels
      if htg_fuels.include?('DistrictHeating')
        has_district_hash[zone.name] = true
        has_district_has['building'] = true
      else
        has_district_hash[zone.name] = false
      end
    end
    return has_district_hash
  end

  # Get list of heat types across a list of zones
  # @param zones [array of objects] array of zone objects
  # @return [string] concatenated string showing different fuel types in a group of zones
  def get_group_heat_types(model, zones)
    heat_list = ''
    has_district_heat = false
    has_fuel_heat = false
    has_elec_heat = false
    zones.each do |zone|
      if zone.heating_fuels.include?('DistrictHeating')
        has_district_heat = true
      end
      other_heat = thermal_zone_fossil_or_electric_type(zone, '')
      if other_heat == 'fossil'
        has_fuel_heat = true
      elsif other_heat == 'electric'
        has_elec_heat = true
      end
    end
    if has_district_heat
      heat_list = 'districtheating'
    end
    if has_fuel_heat
      heat_list += '_fuel'
    end
    if has_elec_heat
      heat_list += '_electric'
    end
    return heat_list
  end

  # Store fan operation schedule for each zone before deleting HVAC objects
  # @author Doug Maddox, PNNL
  # @param model [object]
  # @return [hash] of zoneName:fan_schedule_8760
  def get_fan_schedule_for_each_zone(model)
    fan_sch_names = {}

    # Start with air loops
    model.getAirLoopHVACs.sort.each do |air_loop_hvac|
      fan_schedule_8760 = []
      # Check for availability managers
      # Assume only AvailabilityManagerScheduled will control fan schedule
      # TODO: also check AvailabilityManagerScheduledOn
      avail_mgrs = air_loop_hvac.availabilityManagers
      # if avail_mgrs.is_initialized
      if !avail_mgrs.nil?
        avail_mgrs.each do |avail_mgr|
          # avail_mgr = avail_mgr.get
          # Check each type of AvailabilityManager
          # If the current one matches, get the fan schedule
          if avail_mgr.to_AvailabilityManagerScheduled.is_initialized
            avail_mgr = avail_mgr.to_AvailabilityManagerScheduled.get
            fan_schedule = avail_mgr.schedule
            # fan_sch_translator = ScheduleTranslator.new(model, fan_schedule)
            # fan_sch_ruleset = fan_sch_translator.translate
            fan_schedule_8760 = get_8760_values_from_schedule(model, fan_schedule)
          end
        end
      end
      if fan_schedule_8760.empty?
        # If there are no availability managers, then use the schedule in the supply fan object
        # Note: testing showed that the fan object schedule is not used by OpenStudio
        # Instead, get the fan schedule from the air_loop_hvac object
        # fan_object = nil
        # fan_object = get_fan_object_for_airloop(model, air_loop_hvac)
        fan_object = 'nothing'
        if !fan_object.nil?
          # fan_schedule = fan_object.availabilitySchedule
          fan_schedule = air_loop_hvac.availabilitySchedule
        else
          OpenStudio.logFree(OpenStudio::Info, 'openstudio.standards.Model', "Failed to retreive fan object for AirLoop #{air_loop_hvac.name}")
        end
        fan_schedule_8760 = get_8760_values_from_schedule(model, fan_schedule)
      end

      # Assign this schedule to each zone on this air loop
      air_loop_hvac.thermalZones.each do |zone|
        fan_sch_names[zone.name.get] = fan_schedule_8760
      end
    end

    # Handle Zone equipment
    model.getThermalZones.sort.each do |zone|
      if !fan_sch_names.key?(zone.name.get)
        # This zone was not assigned a schedule via air loop
        # Check for zone equipment fans
        zone.equipment.each do |zone_equipment|
          next if zone_equipment.to_FanZoneExhaust.is_initialized

          # get fan schedule
          fan_object = zone_hvac_get_fan_object(zone_equipment)
          if !fan_object.nil?
            fan_schedule = fan_object.availabilitySchedule
            fan_schedule_8760 = get_8760_values_from_schedule(model, fan_schedule)
            fan_sch_names[zone.name.get] = fan_schedule_8760
            break
          end
        end
      end
    end

    return fan_sch_names
  end

  # Get the supply fan object for an air loop
  # @author Doug Maddox, PNNL
  # @param model [object]
  # @param air_loop [object]
  # @return [object] supply fan of zone equipment component
  def get_fan_object_for_airloop(model, air_loop)
    if !air_loop.supplyFan.empty?
      fan_component = air_loop.supplyFan.get
    else
      # Check if system has unitary wrapper
      air_loop.supplyComponents.each do |component|
        # Get the object type, getting the internal coil
        # type if inside a unitary system.
        obj_type = component.iddObjectType.valueName.to_s
        fan_component = nil
        case obj_type
        when 'OS_AirLoopHVAC_UnitaryHeatCool_VAVChangeoverBypass'
          component = component.to_AirLoopHVACUnitaryHeatCoolVAVChangeoverBypass.get
          fan_component = component.supplyFan.get
        when 'OS_AirLoopHVAC_UnitaryHeatPump_AirToAir'
          component = component.to_AirLoopHVACUnitaryHeatPumpAirToAir.get
          fan_component = component.supplyFan.get
        when 'OS_AirLoopHVAC_UnitaryHeatPump_AirToAir_MultiSpeed'
          component = component.to_AirLoopHVACUnitaryHeatPumpAirToAirMultiSpeed.get
          fan_component = component.supplyFan.get
        when 'OS_AirLoopHVAC_UnitarySystem'
          component = component.to_AirLoopHVACUnitarySystem.get
          fan_component = component.supplyFan.get
        end

        if !fan_component.nil?
          break
        end
      end
    end

    # Get the fan object for this fan
    fan_obj_type = fan_component.iddObjectType.valueName.to_s
    case fan_obj_type
    when 'OS_Fan_OnOff'
      fan_obj = fan_component.to_FanOnOff.get
    when 'OS_Fan_ConstantVolume'
      fan_obj = fan_component.to_FanConstantVolume.get
    when 'OS_Fan_SystemModel'
      fan_obj = fan_component.to_FanSystemModel.get
    when 'OS_Fan_VariableVolume'
      fan_obj = fan_component.to_FanVariableVolume.get
    end
    return fan_obj
  end

  # Convert from schedule object to array of hourly values for entire year
  # Array will include extra 24 values for leap year
  # Array will also include extra 24 values at end for holiday day type
  # @author: Doug Maddox, PNNL
  # @param: model [Object]
  # @param: fan_schedule [Object]
  # @return: [Array<String>] annual hourly values from schedule
  def get_8760_values_from_schedule(model, fan_schedule)
    sch_object_type = fan_schedule.iddObjectType.valueName.to_s
    fan_8760 = nil
    case sch_object_type
    when 'OS_Schedule_Ruleset'
      fan_8760 = get_8760_values_from_schedule_ruleset(model, fan_schedule)
    when 'OS_Schedule_Constant'
      fan_schedule_constant = fan_schedule.to_ScheduleConstant.get
      fan_8760 = get_8760_values_from_schedule_constant(model, fan_schedule_constant)
    when 'OS_Schedule_Compact'
      # First convert to ScheduleRuleset
      sch_translator = ScheduleTranslator.new(model, fan_schedule)
      fan_schedule_ruleset = sch_translator.convert_schedule_compact_to_schedule_ruleset
      fan_8760 = get_8760_values_from_schedule_ruleset(model, fan_schedule_ruleset)
    when 'OS_Schedule_Year'
      # TODO: add function for ScheduleYear
      # fan_8760 = get_8760_values_from_schedule_year(model, fan_schedule)
      OpenStudio.logFree(OpenStudio::Warn, 'openstudio.standards.Model', 'Automated baseline measure does not support use of Schedule Year')
    end
    return fan_8760
  end

  # Determines the area of the building above which point
  # the non-dominant area type gets it's own HVAC system type.
  # @return [Double] the minimum area (m^2)
  def model_prm_baseline_system_group_minimum_area(model, custom)
    exception_min_area_ft2 = 20_000
    exception_min_area_m2 = OpenStudio.convert(exception_min_area_ft2, 'ft^2', 'm^2').get
    return exception_min_area_m2
  end

  # Determine the baseline system type given the inputs.  Logic is different for different standards.
  #
  # 90.1-2007, 90.1-2010, 90.1-2013
  # @param area_type [String] Valid choices are residential, nonresidential, and heatedonly
  # @param fuel_type [String] Valid choices are electric, fossil, fossilandelectric,
  #   purchasedheat, purchasedcooling, purchasedheatandcooling
  # @param area_ft2 [Double] Area in ft^2
  # @param num_stories [Integer] Number of stories
  # @return [String] The system type.  Possibilities are PTHP, PTAC, PSZ_AC, PSZ_HP, PVAV_Reheat, PVAV_PFP_Boxes,
  #   VAV_Reheat, VAV_PFP_Boxes, Gas_Furnace, Electric_Furnace
  # TODO: add 90.1-2013 systems 11-13
  def model_prm_baseline_system_type(model, climate_zone, area_type, fuel_type, area_ft2, num_stories, custom)
    #             [type, central_heating_fuel, zone_heating_fuel, cooling_fuel]
    system_type = [nil, nil, nil, nil]

    # Get the row from TableG3.1.1A
    sys_num = model_prm_baseline_system_number(model, climate_zone, area_type, fuel_type, area_ft2, num_stories, custom)

    # Modify the fuel type if called for by the standard
    fuel_type = model_prm_baseline_system_change_fuel_type(model, fuel_type, climate_zone, custom)

    # Define the lookup by row and by fuel type
    sys_lookup = Hash.new { |h, k| h[k] = Hash.new(&h.default_proc) }

    # fossil, fossil and electric, purchased heat, purchased heat and cooling
    sys_lookup['1_or_2']['fossil'] = ['PTAC', 'NaturalGas', nil, 'Electricity']
    sys_lookup['1_or_2']['fossilandelectric'] = ['PTAC', 'NaturalGas', nil, 'Electricity']
    sys_lookup['1_or_2']['purchasedheat'] = ['PTAC', 'DistrictHeating', nil, 'Electricity']
    sys_lookup['1_or_2']['purchasedheatandcooling'] = ['Fan_Coil', 'DistrictHeating', nil, 'DistrictCooling']
    sys_lookup['3_or_4']['fossil'] = ['PSZ_AC', 'NaturalGas', nil, 'Electricity']
    sys_lookup['3_or_4']['fossilandelectric'] = ['PSZ_AC', 'NaturalGas', nil, 'Electricity']
    sys_lookup['3_or_4']['purchasedheat'] = ['PSZ_AC', 'DistrictHeating', nil, 'Electricity']
    sys_lookup['3_or_4']['purchasedheatandcooling'] = ['PSZ_AC', 'DistrictHeating', nil, 'DistrictCooling']
    sys_lookup['5_or_6']['fossil'] = ['PVAV_Reheat', 'NaturalGas', 'NaturalGas', 'Electricity']
    sys_lookup['5_or_6']['fossilandelectric'] = ['PVAV_Reheat', 'NaturalGas', 'Electricity', 'Electricity']
    sys_lookup['5_or_6']['purchasedheat'] = ['PVAV_Reheat', 'DistrictHeating', 'DistrictHeating', 'Electricity']
    sys_lookup['5_or_6']['purchasedheatandcooling'] = ['PVAV_Reheat', 'DistrictHeating', 'DistrictHeating', 'DistrictCooling']
    sys_lookup['7_or_8']['fossil'] = ['VAV_Reheat', 'NaturalGas', 'NaturalGas', 'Electricity']
    sys_lookup['7_or_8']['fossilandelectric'] = ['VAV_Reheat', 'NaturalGas', 'Electricity', 'Electricity']
    sys_lookup['7_or_8']['purchasedheat'] = ['VAV_Reheat', 'DistrictHeating', 'DistrictHeating', 'Electricity']
    sys_lookup['7_or_8']['purchasedheatandcooling'] = ['VAV_Reheat', 'DistrictHeating', 'DistrictHeating', 'DistrictCooling']
    sys_lookup['9_or_10']['fossil'] = ['Gas_Furnace', 'NaturalGas', nil, nil]
    sys_lookup['9_or_10']['fossilandelectric'] = ['Gas_Furnace', 'NaturalGas', nil, nil]
    sys_lookup['9_or_10']['purchasedheat'] = ['Gas_Furnace', 'DistrictHeating', nil, nil]
    sys_lookup['9_or_10']['purchasedheatandcooling'] = ['Gas_Furnace', 'DistrictHeating', nil, nil]
    # electric (heat), purchased cooling
    sys_lookup['1_or_2']['electric'] = ['PTHP', 'Electricity', nil, 'Electricity']
    sys_lookup['1_or_2']['purchasedcooling'] = ['Fan_Coil', 'NaturalGas', nil, 'DistrictCooling']
    sys_lookup['3_or_4']['electric'] = ['PSZ_HP', 'Electricity', nil, 'Electricity']
    sys_lookup['3_or_4']['purchasedcooling'] = ['PSZ_AC', 'NaturalGas', nil, 'DistrictCooling']
    sys_lookup['5_or_6']['electric'] = ['PVAV_PFP_Boxes', 'Electricity', 'Electricity', 'Electricity']
    sys_lookup['5_or_6']['purchasedcooling'] = ['PVAV_PFP_Boxes', 'Electricity', 'Electricity', 'DistrictCooling']
    sys_lookup['7_or_8']['electric'] = ['VAV_PFP_Boxes', 'Electricity', 'Electricity', 'Electricity']
    sys_lookup['7_or_8']['purchasedcooling'] = ['VAV_PFP_Boxes', 'Electricity', 'Electricity', 'DistrictCooling']
    sys_lookup['9_or_10']['electric'] = ['Electric_Furnace', 'Electricity', nil, nil]
    sys_lookup['9_or_10']['purchasedcooling'] = ['Electric_Furnace', 'Electricity', nil, nil]

    # Get the system type
    system_type = sys_lookup[sys_num][fuel_type]

    if system_type.nil?
      system_type = [nil, nil, nil, nil]
      OpenStudio.logFree(OpenStudio::Error, 'openstudio.standards.Model', "Could not determine system type for #{template}, #{area_type}, #{fuel_type}, #{area_ft2.round} ft^2, #{num_stories} stories.")
    else
      OpenStudio.logFree(OpenStudio::Info, 'openstudio.standards.Model', "System type is #{system_type[0]} for #{template}, #{area_type}, #{fuel_type}, #{area_ft2.round} ft^2, #{num_stories} stories.")
      OpenStudio.logFree(OpenStudio::Info, 'openstudio.standards.Model', "--- #{system_type[1]} for main heating") unless system_type[1].nil?
      OpenStudio.logFree(OpenStudio::Info, 'openstudio.standards.Model', "--- #{system_type[2]} for zone heat/reheat") unless system_type[2].nil?
      OpenStudio.logFree(OpenStudio::Info, 'openstudio.standards.Model', "--- #{system_type[3]} for cooling") unless system_type[3].nil?
    end

    return system_type
  end

  # Determines which system number is used for the baseline system. Default is 90.1-2004 approach.
  # @return [String] the system number: 1_or_2, 3_or_4, 5_or_6, 7_or_8, 9_or_10
  def model_prm_baseline_system_number(model, climate_zone, area_type, fuel_type, area_ft2, num_stories, custom)
    sys_num = nil
    # Set the area limit
    limit_ft2 = 75_000

    # Warn about heated only
    if area_type == 'heatedonly'
      OpenStudio.logFree(OpenStudio::Warn, 'openstudio.standards.Model', "Per Table G3.1.10.d, '(In the proposed building) Where no cooling system exists or no cooling system has been specified, the cooling system shall be identical to the system modeled in the baseline building design.' This requires that you go back and add a cooling system to the proposed model.  This code cannot do that for you; you must do it manually.")
    end

    case area_type
      when 'residential'
        sys_num = '1_or_2'
      when 'nonresidential', 'heatedonly'
        # nonresidential and 3 floors or less and <25,000 ft2
        if num_stories <= 3 && area_ft2 < limit_ft2
          sys_num = '3_or_4'
          # nonresidential and 4 or 5 floors or 5 floors or less and 25,000 ft2 to 150,000 ft2
        elsif ((num_stories == 4 || num_stories == 5) && area_ft2 < limit_ft2) || (num_stories <= 5 && (area_ft2 >= limit_ft2 && area_ft2 <= 150_000))
          sys_num = '5_or_6'
          # nonresidential and more than 5 floors or >150,000 ft2
        elsif num_stories >= 5 || area_ft2 > 150_000
          sys_num = '7_or_8'
        end
    end

    return sys_num
  end

  # Change the fuel type based on climate zone, depending on the standard. Defaults to no change.
  # @return [String] the revised fuel type
  def model_prm_baseline_system_change_fuel_type(model, fuel_type, climate_zone, custom = nil)
    return fuel_type # Don't change fuel type for most templates
  end

  # Alternate method for 2016 and later stable baseline
  # Limits for each building area type are taken from data table
  # Heating fuel is based on climate zone, unless district heat is in proposed
  #
  # @note Select system type from data table base on key parameters
  # @param hvac_building_type [String] Chosen by user via measure interface
  # @param area_type [String] Valid choices are residential, nonresidential, and heatedonly
  # @param fuel_type [String] Valid choices are electric, fossil, fossilandelectric,
  #   purchasedheat, purchasedcooling, purchasedheatandcooling
  # @param area_ft2 [Double] Area in ft^2
  # @param num_stories [Integer] Number of stories
  # @param zones [array of zone objects]
  # @param district_heat_zones [hash] of zone name => true for has district heat, false for has not
  # @return [String] The system type.  Possibilities are PTHP, PTAC, PSZ_AC, PSZ_HP, PVAV_Reheat, PVAV_PFP_Boxes,
  #   VAV_Reheat, VAV_PFP_Boxes, Gas_Furnace, Electric_Furnace
  def model_prm_stable_baseline_system_type(model, hvac_building_type, climate_zone, area_type, fuel_type, area_ft2, num_stories, zones, district_heat_zones)
    #             [type, central_heating_fuel, zone_heating_fuel, cooling_fuel]
    system_type = [nil, nil, nil, nil]

    # Find matching record from prm baseline hvac table
    # First filter by number of stories
    iStoryGroup = 0
    props = {}
    0.upto(9) do |i|
      iStoryGroup += 1
      props = model_find_object(standards_data['prm_baseline_hvac'],
                                'template' => template,
                                'hvac_building_type' => area_type,
                                'flrs_range_group' => iStoryGroup,
                                'area_range_group' => 1)

      if !props
        OpenStudio.logFree(OpenStudio::Error, 'openstudio.standards.Model', "Could not find baseline HVAC type for: #{template}-#{area_type}.")
      end
      if num_stories <= props['bldg_flrs_max']
        # Story Group Is found
        break
      end
    end

    # Next filter by floor area
    iAreaGroup = 0
    baseine_is_found = false
    loop do
      iAreaGroup += 1
      props = model_find_object(standards_data['prm_baseline_hvac'],
                                'template' => template,
                                'hvac_building_type' => area_type,
                                'flrs_range_group' => iStoryGroup,
                                'area_range_group' => iAreaGroup)

      if !props
        OpenStudio.logFree(OpenStudio::Error, 'openstudio.standards.Model', "Could not find baseline HVAC type for: #{template}-#{area_type}.")
      end
      below_max = false
      above_min = false
      # check if actual building floor area is within range for this area group
      if props['max_area_qual'] == 'LT'
        if area_ft2 < props['bldg_area_max']
          below_max = true
        end
      elsif props['max_area_qual'] == 'LE'
        if area_ft2 <= props['bldg_area_max']
          below_max = true
        end
      end
      if props['min_area_qual'] == 'GT'
        if area_ft2 > props['bldg_area_min']
          above_min = true
        end
      elsif props['min_area_qual'] == 'GE'
        if area_ft2 >= props['bldg_area_min']
          above_min = true
        end
      end
      if (above_min == true) && (below_max == true)
        baseline_is_found = true
        break
      end
      if iAreaGroup > 9
        OpenStudio.logFree(OpenStudio::Error, 'openstudio.standards.Model', "Could not find baseline HVAC type for: #{template}-#{area_type}.")
        break
      end
    end

    heat_type = find_prm_heat_type(hvac_building_type, climate_zone)

    # hash to relate apx G systype categories to sys types for model
    sys_hash = {}
    if heat_type == 'fuel'
      sys_hash['PTAC'] = 'PTAC'
      sys_hash['PSZ'] = 'PSZ_AC'
      sys_hash['SZ-CV'] = 'SZ_CV'
      sys_hash['Heating and ventilation'] = 'Gas_Furnace'
      sys_hash['PSZ-AC'] = 'PSZ_AC'
      sys_hash['Packaged VAV'] = 'PVAV_Reheat'
      sys_hash['VAV'] = 'VAV_Reheat'
      sys_hash['Unconditioned'] = 'None'
      sys_hash['SZ-VAV'] = 'SZ_VAV'
    else
      sys_hash['PTAC'] = 'PTHP'
      sys_hash['PSZ'] = 'PSZ_HP'
      sys_hash['SZ-CV'] = 'SZ_CV'
      sys_hash['Heating and ventilation'] = 'Electric_Furnace'
      sys_hash['PSZ-AC'] = 'PSZ_HP'
      sys_hash['Packaged VAV'] = 'PVAV_PFP_Boxes'
      sys_hash['VAV'] = 'VAV_PFP_Boxes'
      sys_hash['Unconditioned'] = 'None'
      sys_hash['SZ-VAV'] = 'SZ_VAV'
    end

    model_sys_type = sys_hash[props['system_type']]

    if /districtheating/i =~ fuel_type
      central_heat = 'DistrictHeating'
    elsif heat_type =~ /fuel/i
      central_heat = 'NaturalGas'
    else
      central_heat = 'Electricity'
    end
    if /districtheating/i =~ fuel_type && /elec/i !~ fuel_type && /fuel/i !~ fuel_type
      # if no zone has fuel or elect, set default to district for zones
      zone_heat = 'DistrictHeating'
    elsif heat_type =~ /fuel/i
      zone_heat = 'NaturalGas'
    else
      zone_heat = 'Electricity'
    end
    if /districtcooling/i =~ fuel_type
      cool_type = 'DistrictCooling'
    elsif props['system_type'] =~ /Heating and ventilation/i || props['system_type'] =~ /unconditioned/i
      cool_type = nil
    end

    system_type = [model_sys_type, central_heat, zone_heat, cool_type]
    return system_type
  end

  # Determine whether heating type is fuel or electric
  # @param hvac_building_type [String] Key for lookup of baseline system type
  # @param climate_zone [String] full name of climate zone
  # @return [String] fuel or electric
  def find_prm_heat_type(hvac_building_type, climate_zone)
    climate_code = get_climate_zone_code(climate_zone)
    heat_type_props = model_find_object(standards_data['prm_heat_type'],
                                        'template' => template,
                                        'hvac_building_type' => hvac_building_type,
                                        'climate_zone' => climate_code)
    if !heat_type_props
      # try again with wild card for climate
      heat_type_props = model_find_object(standards_data['prm_heat_type'],
                                          'template' => template,
                                          'hvac_building_type' => hvac_building_type,
                                          'climate_zone' => 'any')
    end
    if !heat_type_props
      # try again with wild card for building type
      heat_type_props = model_find_object(standards_data['prm_heat_type'],
                                          'template' => template,
                                          'hvac_building_type' => 'all others',
                                          'climate_zone' => climate_code)
    end
    if !heat_type_props
      OpenStudio.logFree(OpenStudio::Error, 'openstudio.standards.Model', "Could not find baseline heat type for: #{template}-#{hvac_building_type}-#{climate_zone}.")
    else
      return heat_type_props['heat_type']
    end
  end

  # Get ASHRAE ID code for climate zone
  # @param climate_zone [String] full name of climate zone
  # @return [String] ASHRAE ID code for climate zone
  def get_climate_zone_code(climate_zone)
    cz_codes = []
    cz_codes << '0A'
    cz_codes << '0B'
    cz_codes << '1A'
    cz_codes << '1B'
    cz_codes << '2A'
    cz_codes << '2B'
    cz_codes << '3A'
    cz_codes << '3B'
    cz_codes << '3C'
    cz_codes << '4A'
    cz_codes << '4B'
    cz_codes << '4C'
    cz_codes << '5A'
    cz_codes << '5B'
    cz_codes << '5C'
    cz_codes << '6A'
    cz_codes << '6B'
    cz_codes << '7A'
    cz_codes << '7B'
    cz_codes << '8A'
    cz_codes << '8B'

    cz_codes.each do |cz|
      pattern = Regexp.new(cz, true)
      if pattern =~ climate_zone
        return cz.to_s
      end
    end
  end

  # Add the specified baseline system type to the specified zones based on the specified template.
  # For some multi-zone system types, the standards require identifying zones whose loads or schedules
  # are outliers and putting these systems on separate single-zone systems.  This method does that.
  #
  # @param system_type [String] The system type.  Valid choices are PTHP, PTAC, PSZ_AC, PSZ_HP, PVAV_Reheat,
  #   PVAV_PFP_Boxes, VAV_Reheat, VAV_PFP_Boxes, Gas_Furnace, Electric_Furnace,
  #   which are also returned by the method OpenStudio::Model::Model.prm_baseline_system_type.
  # @param main_heat_fuel [String] main heating fuel.  Valid choices are Electricity, NaturalGas, DistrictHeating
  # @param zone_heat_fuel [String] zone heating/reheat fuel.  Valid choices are Electricity, NaturalGas, DistrictHeating
  # @param cool_fuel [String] cooling fuel.  Valid choices are Electricity, DistrictCooling
  # TODO: Add 90.1-2013 systems 11-13
  def model_add_prm_baseline_system(model, system_type, main_heat_fuel, zone_heat_fuel, cool_fuel, zones, zone_fan_scheds)
    case system_type
      when 'PTAC' # System 1
        unless zones.empty?
          # Retrieve the existing hot water loop or add a new one if necessary.
          hot_water_loop = nil
          hot_water_loop = if model.getPlantLoopByName('Hot Water Loop').is_initialized
                             model.getPlantLoopByName('Hot Water Loop').get
                           else
                             model_add_hw_loop(model, main_heat_fuel)
                           end

          # Add a hot water PTAC to each zone
          model_add_ptac(model,
                         zones,
                         cooling_type: 'Single Speed DX AC',
                         heating_type: 'Water',
                         hot_water_loop: hot_water_loop,
                         fan_type: 'ConstantVolume')
        end

      when 'PTHP' # System 2
        unless zones.empty?
          # add an air-source packaged terminal heat pump with electric supplemental heat to each zone.
          model_add_pthp(model,
                         zones,
                         fan_type: 'ConstantVolume')
        end

      when 'PSZ_AC' # System 3
        unless zones.empty?
          heating_type = 'Gas'
          # if district heating
          hot_water_loop = nil
          if main_heat_fuel == 'DistrictHeating'
            heating_type = 'Water'
            hot_water_loop = if model.getPlantLoopByName('Hot Water Loop').is_initialized
                               model.getPlantLoopByName('Hot Water Loop').get
                             else
                               model_add_hw_loop(model, main_heat_fuel)
                             end
          end

          cooling_type = 'Single Speed DX AC'
          # If district cooling
          chilled_water_loop = nil
          if cool_fuel == 'DistrictCooling'
            cooling_type = 'Water'
            chilled_water_loop = if model.getPlantLoopByName('Chilled Water Loop').is_initialized
                                   model.getPlantLoopByName('Chilled Water Loop').get
                                 else
                                   model_add_chw_loop(model,
                                                      cooling_fuel: cool_fuel,
                                                      chw_pumping_type: 'const_pri')
                                 end
          end

          # Add a PSZ-AC to each zone
          model_add_psz_ac(model,
                           zones,
                           cooling_type: cooling_type,
                           chilled_water_loop: chilled_water_loop,
                           heating_type: heating_type,
                           supplemental_heating_type: 'Gas',
                           hot_water_loop: hot_water_loop,
                           fan_location: 'DrawThrough',
                           fan_type: 'ConstantVolume')
        end

      when 'PSZ_HP' # System 4
        unless zones.empty?
          # Add an air-source packaged single zone heat pump with electric supplemental heat to each zone.
          model_add_psz_ac(model,
                           zones,
                           system_name: 'PSZ-HP',
                           cooling_type: 'Single Speed Heat Pump',
                           heating_type: 'Single Speed Heat Pump',
                           supplemental_heating_type: 'Electric',
                           fan_location: 'DrawThrough',
                           fan_type: 'ConstantVolume')
        end

      when 'PVAV_Reheat' # System 5
        # Retrieve the existing hot water loop or add a new one if necessary.
        hot_water_loop = nil
        hot_water_loop = if model.getPlantLoopByName('Hot Water Loop').is_initialized
                           model.getPlantLoopByName('Hot Water Loop').get
                         else
                           model_add_hw_loop(model, main_heat_fuel)
                         end

        # If district cooling
        chilled_water_loop = nil
        if cool_fuel == 'DistrictCooling'
          chilled_water_loop = if model.getPlantLoopByName('Chilled Water Loop').is_initialized
                                 model.getPlantLoopByName('Chilled Water Loop').get
                               else
                                 model_add_chw_loop(model,
                                                    cooling_fuel: cool_fuel,
                                                    chw_pumping_type: 'const_pri')
                               end
        end

        # If electric zone heat
        electric_reheat = false
        if zone_heat_fuel == 'Electricity'
          electric_reheat = true
        end

        # Group zones by story
        story_zone_lists = model_group_zones_by_story(model, zones)

        # For the array of zones on each story,
        # separate the primary zones from the secondary zones.
        # Add the baseline system type to the primary zones
        # and add the suplemental system type to the secondary zones.
        story_zone_lists.each do |story_group|
          # Differentiate primary and secondary zones
          pri_sec_zone_lists = model_differentiate_primary_secondary_thermal_zones(model, story_group, zone_fan_scheds)
          pri_zones = pri_sec_zone_lists['primary']
          sec_zones = pri_sec_zone_lists['secondary']
          zone_op_hrs = pri_sec_zone_lists['zone_op_hrs']

          # Add a PVAV with Reheat for the primary zones
          stories = []
          story_group[0].spaces.each do |space|
            stories << [space.buildingStory.get.name.get, building_story_minimum_z_value(space.buildingStory.get)]
          end
          story_name = stories.min_by { |nm, z| z }[0]
          system_name = "#{story_name} PVAV_Reheat (Sys5)"

          # If and only if there are primary zones to attach to the loop
          # counter example: floor with only one elevator machine room that get classified as sec_zones
          unless pri_zones.empty?
            model_add_pvav(model,
                           pri_zones,
                           system_name: system_name,
                           hot_water_loop: hot_water_loop,
                           chilled_water_loop: chilled_water_loop,
                           electric_reheat: electric_reheat)
            model_create_multizone_fan_schedule(model, zone_op_hrs, pri_zones, system_name)
          end

          # Add a PSZ_AC for each secondary zone
          unless sec_zones.empty?
            model_add_prm_baseline_system(model, 'PSZ_AC', main_heat_fuel, zone_heat_fuel, cool_fuel, sec_zones, zone_fan_scheds)
          end
        end

      when 'PVAV_PFP_Boxes' # System 6
        # If district cooling
        chilled_water_loop = nil
        if cool_fuel == 'DistrictCooling'
          chilled_water_loop = if model.getPlantLoopByName('Chilled Water Loop').is_initialized
                                 model.getPlantLoopByName('Chilled Water Loop').get
                               else
                                 model_add_chw_loop(model,
                                                    cooling_fuel: cool_fuel,
                                                    chw_pumping_type: 'const_pri')
                               end
        end

        # Group zones by story
        story_zone_lists = model_group_zones_by_story(model, zones)

        # For the array of zones on each story,
        # separate the primary zones from the secondary zones.
        # Add the baseline system type to the primary zones
        # and add the suplemental system type to the secondary zones.
        story_zone_lists.each do |story_group|
          # Differentiate primary and secondary zones
          pri_sec_zone_lists = model_differentiate_primary_secondary_thermal_zones(model, story_group, zone_fan_scheds)
          pri_zones = pri_sec_zone_lists['primary']
          sec_zones = pri_sec_zone_lists['secondary']
          zone_op_hrs = pri_sec_zone_lists['zone_op_hrs']

          # Add an VAV for the primary zones
          stories = []
          story_group[0].spaces.each do |space|
            stories << [space.buildingStory.get.name.get, building_story_minimum_z_value(space.buildingStory.get)]
          end
          story_name = stories.min_by { |nm, z| z }[0]
          system_name = "#{story_name} PVAV_PFP_Boxes (Sys6)"
          # If and only if there are primary zones to attach to the loop
          unless pri_zones.empty?
            model_add_pvav_pfp_boxes(model,
                                     pri_zones,
                                     system_name: system_name,
                                     chilled_water_loop: chilled_water_loop,
                                     fan_efficiency: 0.62,
                                     fan_motor_efficiency: 0.9,
                                     fan_pressure_rise: 4.0)
            model_create_multizone_fan_schedule(model, zone_op_hrs, pri_zones, system_name)
          end
          # Add a PSZ_HP for each secondary zone
          unless sec_zones.empty?
            model_add_prm_baseline_system(model, 'PSZ_HP', main_heat_fuel, zone_heat_fuel, cool_fuel, sec_zones, zone_fan_scheds)
          end
        end

      when 'VAV_Reheat' # System 7
        # Retrieve the existing hot water loop or add a new one if necessary.
        hot_water_loop = nil
        hot_water_loop = if model.getPlantLoopByName('Hot Water Loop').is_initialized
                           model.getPlantLoopByName('Hot Water Loop').get
                         else
                           model_add_hw_loop(model, main_heat_fuel)
                         end

        # Retrieve the existing chilled water loop or add a new one if necessary.
        chilled_water_loop = nil
        if model.getPlantLoopByName('Chilled Water Loop').is_initialized
          chilled_water_loop = model.getPlantLoopByName('Chilled Water Loop').get
        else
          if cool_fuel == 'DistrictCooling'
            chilled_water_loop = model_add_chw_loop(model,
                                                    cooling_fuel: cool_fuel,
                                                    chw_pumping_type: 'const_pri')
          else
            fan_type = model_cw_loop_cooling_tower_fan_type(model)
            condenser_water_loop = model_add_cw_loop(model,
                                                     cooling_tower_type: 'Open Cooling Tower',
                                                     cooling_tower_fan_type: 'Propeller or Axial',
                                                     cooling_tower_capacity_control: fan_type,
                                                     number_of_cells_per_tower: 1,
                                                     number_cooling_towers: 1)
            chilled_water_loop = model_add_chw_loop(model,
                                                    chw_pumping_type: 'const_pri_var_sec',
                                                    chiller_cooling_type: 'WaterCooled',
                                                    chiller_compressor_type: 'Rotary Screw',
                                                    condenser_water_loop: condenser_water_loop)
          end
        end

        # If electric zone heat
        reheat_type = 'Water'
        if zone_heat_fuel == 'Electricity'
          reheat_type = 'Electricity'
        end

        # Group zones by story
        story_zone_lists = model_group_zones_by_story(model, zones)

        # For the array of zones on each story, separate the primary zones from the secondary zones.
        # Add the baseline system type to the primary zones and add the suplemental system type to the secondary zones.
        story_zone_lists.each do |story_group|
          # The model_group_zones_by_story(model)  NO LONGER returns empty lists when a given floor doesn't have any of the zones
          # So NO need to filter it out otherwise you get an error undefined method `spaces' for nil:NilClass
          # next if zones.empty?

          # Differentiate primary and secondary zones
          pri_sec_zone_lists = model_differentiate_primary_secondary_thermal_zones(model, story_group, zone_fan_scheds)
          pri_zones = pri_sec_zone_lists['primary']
          sec_zones = pri_sec_zone_lists['secondary']
          zone_op_hrs = pri_sec_zone_lists['zone_op_hrs']

          # Add a VAV for the primary zones
          stories = []
          story_group[0].spaces.each do |space|
            stories << [space.buildingStory.get.name.get, building_story_minimum_z_value(space.buildingStory.get)]
          end
          story_name = stories.min_by { |nm, z| z }[0]
          system_name = "#{story_name} VAV_Reheat (Sys7)"

          # If and only if there are primary zones to attach to the loop
          # counter example: floor with only one elevator machine room that get classified as sec_zones
          unless pri_zones.empty?
            model_add_vav_reheat(model,
                                 pri_zones,
                                 system_name: system_name,
                                 reheat_type: reheat_type,
                                 hot_water_loop: hot_water_loop,
                                 chilled_water_loop: chilled_water_loop,
                                 fan_efficiency: 0.62,
                                 fan_motor_efficiency: 0.9,
                                 fan_pressure_rise: 4.0)
            model_create_multizone_fan_schedule(model, zone_op_hrs, pri_zones, system_name)
          end

          # Add a PSZ_AC for each secondary zone
          unless sec_zones.empty?
            model_add_prm_baseline_system(model, 'PSZ_AC', main_heat_fuel, zone_heat_fuel, cool_fuel, sec_zones, zone_fan_scheds)
          end
        end

      when 'VAV_PFP_Boxes' # System 8
        # Retrieve the existing chilled water loop or add a new one if necessary.
        chilled_water_loop = nil
        if model.getPlantLoopByName('Chilled Water Loop').is_initialized
          chilled_water_loop = model.getPlantLoopByName('Chilled Water Loop').get
        else
          if cool_fuel == 'DistrictCooling'
            chilled_water_loop = model_add_chw_loop(model,
                                                    cooling_fuel: cool_fuel,
                                                    chw_pumping_type: 'const_pri')
          else
            fan_type = model_cw_loop_cooling_tower_fan_type(model)
            condenser_water_loop = model_add_cw_loop(model,
                                                     cooling_tower_type: 'Open Cooling Tower',
                                                     cooling_tower_fan_type: 'Propeller or Axial',
                                                     cooling_tower_capacity_control: fan_type,
                                                     number_of_cells_per_tower: 1,
                                                     number_cooling_towers: 1)
            chilled_water_loop = model_add_chw_loop(model,
                                                    chw_pumping_type: 'const_pri_var_sec',
                                                    chiller_cooling_type: 'WaterCooled',
                                                    chiller_compressor_type: 'Rotary Screw',
                                                    condenser_water_loop: condenser_water_loop)
          end
        end

        # Group zones by story
        story_zone_lists = model_group_zones_by_story(model, zones)

        # For the array of zones on each story,
        # separate the primary zones from the secondary zones.
        # Add the baseline system type to the primary zones
        # and add the suplemental system type to the secondary zones.
        story_zone_lists.each do |story_group|
          # Differentiate primary and secondary zones
          pri_sec_zone_lists = model_differentiate_primary_secondary_thermal_zones(model, story_group, zone_fan_scheds)
          pri_zones = pri_sec_zone_lists['primary']
          sec_zones = pri_sec_zone_lists['secondary']
          zone_op_hrs = pri_sec_zone_lists['zone_op_hrs']

          # Add an VAV for the primary zones
          stories = []
          story_group[0].spaces.each do |space|
            stories << [space.buildingStory.get.name.get, building_story_minimum_z_value(space.buildingStory.get)]
          end
          story_name = stories.min_by { |nm, z| z }[0]
          system_name = "#{story_name} VAV_PFP_Boxes (Sys8)"
          # If and only if there are primary zones to attach to the loop
          unless pri_zones.empty?
            model_add_vav_pfp_boxes(model,
                                    pri_zones,
                                    system_name: system_name,
                                    chilled_water_loop: chilled_water_loop,
                                    fan_efficiency: 0.62,
                                    fan_motor_efficiency: 0.9,
                                    fan_pressure_rise: 4.0)

            model_create_multizone_fan_schedule(model, zone_op_hrs, pri_zones, system_name)
          end
          # Add a PSZ_HP for each secondary zone
          unless sec_zones.empty?
            model_add_prm_baseline_system(model, 'PSZ_HP', main_heat_fuel, zone_heat_fuel, cool_fuel, sec_zones, zone_fan_scheds)
          end
        end

      when 'Gas_Furnace' # System 9
        unless zones.empty?
          # If district heating
          hot_water_loop = nil
          if main_heat_fuel == 'DistrictHeating'
            hot_water_loop = if model.getPlantLoopByName('Hot Water Loop').is_initialized
                               model.getPlantLoopByName('Hot Water Loop').get
                             else
                               model_add_hw_loop(model, main_heat_fuel)
                             end
          end
          # Add a System 9 - Gas Unit Heater to each zone
          model_add_unitheater(model,
                               zones,
                               fan_control_type: 'ConstantVolume',
                               fan_pressure_rise: 0.2,
                               heating_type: main_heat_fuel,
                               hot_water_loop: hot_water_loop)
        end

      when 'Electric_Furnace' # System 10
        unless zones.empty?
          # Add a System 10 - Electric Unit Heater to each zone
          model_add_unitheater(model,
                               zones,
                               fan_control_type: 'ConstantVolume',
                               fan_pressure_rise: 0.2,
                               heating_type: main_heat_fuel)
        end

      when 'SZ_CV' # System 12 (gas or district heat) or System 13 (electric resistance heat)
        unless zones.empty?
          hot_water_loop = nil
          if zone_heat_fuel == 'DistrictHeating' || zone_heat_fuel == 'NaturalGas'
            heating_type = 'Water'
            hot_water_loop = if model.getPlantLoopByName('Hot Water Loop').is_initialized
                               model.getPlantLoopByName('Hot Water Loop').get
                             else
                               model_add_hw_loop(model, main_heat_fuel)
                            end
          else
            # If no hot water loop is defined, heat will default to electric resistance
            heating_type = 'Electric'
          end
          cooling_type = 'Water'
          chilled_water_loop = if model.getPlantLoopByName('Chilled Water Loop').is_initialized
                                 model.getPlantLoopByName('Chilled Water Loop').get
                               else
                                 model_add_chw_loop(model,
                                                    cooling_fuel: cool_fuel,
                                                    chw_pumping_type: 'const_pri')
                              end

          model_add_four_pipe_fan_coil(model,
                                       zones,
                                       chilled_water_loop,
                                       hot_water_loop: hot_water_loop,
                                       ventilation: true,
                                       capacity_control_method: 'ConstantVolume')
        end
      when 'SZ_VAV' # System 11, chilled water, heating type varies by climate zone
        unless zones.empty?
          # htg type
          climate_zone = model_standards_climate_zone(model)
          case climate_zone
            when 'ASHRAE 169-2006-0A',
              'ASHRAE 169-2006-0B',
              'ASHRAE 169-2006-1A',
              'ASHRAE 169-2006-1B',
              'ASHRAE 169-2006-2A',
              'ASHRAE 169-2006-2B',
              'ASHRAE 169-2013-0A',
              'ASHRAE 169-2013-0B',
              'ASHRAE 169-2013-1A',
              'ASHRAE 169-2013-1B',
              'ASHRAE 169-2013-2A',
              'ASHRAE 169-2013-2B'
              heating_type = 'Electric'
              hot_water_loop = nil
            else
              hot_water_loop = if model.getPlantLoopByName('Hot Water Loop').is_initialized
                                 model.getPlantLoopByName('Hot Water Loop').get
                               else
                                 hot_water_loop = model_add_hw_loop(model, main_heat_fuel)
                               end
              heating_type = 'Water'
          end

          # clg type
          chilled_water_loop = if model.getPlantLoopByName('Chilled Water Loop').is_initialized
                                 model.getPlantLoopByName('Chilled Water Loop').get
                               else
                                 chilled_water_loop = model_add_chw_loop(model, chw_pumping_type: 'const_pri')
                               end

          model_add_psz_vav(model,
                            zones,
                            heating_type: heating_type,
                            cooling_type: 'WaterCooled',
                            supplemental_heating_type: nil,
                            hvac_op_sch: nil,
                            fan_type: 'PSZ_VAV_System_Fan',
                            oa_damper_sch: nil,
                            hot_water_loop: hot_water_loop,
                            chilled_water_loop: chilled_water_loop,
                            minimum_volume_setpoint: 0.5)
        end
      else
        OpenStudio.logFree(OpenStudio::Error, 'openstudio.standards.Model', "System type #{system_type} is not a valid choice, nothing will be added to the model.")
        return false
    end
    return true
  end

  # Determines the fan type used by VAV_Reheat and VAV_PFP_Boxes systems.
  # Defaults to two speed fan.
  # @return [String] the fan type: TwoSpeed Fan, Variable Speed Fan
  def model_baseline_system_vav_fan_type(model)
    fan_type = 'TwoSpeed Fan'
    return fan_type
  end

  # Looks through the model and creates an hash of what the baseline system type should be for each zone.
  #
  # @return [Hash] keys are zones, values are system type strings
  # PTHP, PTAC, PSZ_AC, PSZ_HP, PVAV_Reheat, PVAV_PFP_Boxes,
  # VAV_Reheat, VAV_PFP_Boxes, Gas_Furnace, Electric_Furnace
  def model_get_baseline_system_type_by_zone(model, climate_zone, custom = nil)
    zone_to_sys_type = {}

    # Get the groups of zones that define the
    # baseline HVAC systems for later use.
    # This must be done before removing the HVAC systems
    # because it requires knowledge of proposed HVAC fuels.
    sys_groups = model_prm_baseline_system_groups(model, custom)

    # Assign building stories to spaces in the building
    # where stories are not yet assigned.
    model_assign_spaces_to_stories(model)

    # Determine the baseline HVAC system type for each of
    # the groups of zones and add that system type.
    sys_groups.each do |sys_group|
      # Determine the primary baseline system type
      pri_system_type = model_prm_baseline_system_type(model,
                                                       climate_zone,
                                                       sys_group['occ'],
                                                       sys_group['fuel'],
                                                       sys_group['area_ft2'],
                                                       sys_group['stories'],
                                                       custom)[0]

      # Record the zone-by-zone system type assignments
      case pri_system_type
        when 'PTAC', 'PTHP', 'PSZ_AC', 'PSZ_HP', 'Gas_Furnace', 'Electric_Furnace'

          sys_group['zones'].each do |zone|
            zone_to_sys_type[zone] = pri_system_type
          end

        when 'PVAV_Reheat', 'PVAV_PFP_Boxes', 'VAV_Reheat', 'VAV_PFP_Boxes'

          # Determine the secondary system type
          sec_system_type = nil
          case pri_system_type
          when 'PVAV_Reheat', 'VAV_Reheat'
            sec_system_type = 'PSZ_AC'
          when 'PVAV_PFP_Boxes', 'VAV_PFP_Boxes'
            sec_system_type = 'PSZ_HP'
          end

          # Group zones by story
          story_zone_lists = model_group_zones_by_story(model, sys_group['zones'])
          # For the array of zones on each story,
          # separate the primary zones from the secondary zones.
          # Add the baseline system type to the primary zones
          # and add the suplemental system type to the secondary zones.
          story_zone_lists.each do |zones|
            # Differentiate primary and secondary zones
            pri_sec_zone_lists = model_differentiate_primary_secondary_thermal_zones(model, story_group, zone_fan_scheds)
            # Record the primary zone system types
            pri_sec_zone_lists['primary'].each do |zone|
              zone_to_sys_type[zone] = pri_system_type
            end
            # Record the secondary zone system types
            pri_sec_zone_lists['secondary'].each do |zone|
              zone_to_sys_type[zone] = sec_system_type
            end
          end
      end
    end

    return zone_to_sys_type
  end

  # @param array_of_zones [Array] an array of Hashes for each zone, with the keys 'zone',
  def model_eliminate_outlier_zones(model, array_of_zones, key_to_inspect, tolerance, field_name, units)
    # Sort the zones by the desired key
    begin
      array_of_zones = array_of_zones.sort_by { |hsh| hsh[key_to_inspect] }
    rescue ArgumentError => e
      OpenStudio.logFree(OpenStudio::Info, 'openstudio.standards.Model', "Unable to sort array_of_zones by #{key_to_inspect} due to #{e.message}, defaulting to order that was passed")
    end

    # Calculate the area-weighted average
    total = 0.0
    total_area = 0.0
    all_vals = []
    all_areas = []
    all_zn_names = []
    array_of_zones.each do |zn|
      val = zn[key_to_inspect]
      area = zn['area_ft2']
      total += val * area
      total_area += area
      all_vals << val.round(1)
      all_areas << area.round
      all_zn_names << zn['zone'].name.get.to_s
    end

    if total_area == 0
      OpenStudio.logFree(OpenStudio::Error, 'openstudio.standards.Model', "Total area is zero for array_of_zones with key #{key_to_inspect}, unable to calculate area-weighted average.")
      return false
    end

    avg = total / total_area
    OpenStudio.logFree(OpenStudio::Debug, 'openstudio.standards.Model', "Values for #{field_name}, tol = #{tolerance} #{units}, area ft2:")
    OpenStudio.logFree(OpenStudio::Debug, 'openstudio.standards.Model', "vals  #{all_vals.join(', ')}")
    OpenStudio.logFree(OpenStudio::Debug, 'openstudio.standards.Model', "areas #{all_areas.join(', ')}")
    OpenStudio.logFree(OpenStudio::Debug, 'openstudio.standards.Model', "names #{all_zn_names.join(', ')}")

    # Calculate the biggest delta and the index of the biggest delta
    biggest_delta_i = 0 # array at first item in case delta is 0
    biggest_delta = 0.0
    worst = nil
    array_of_zones.each_with_index do |zn, i|
      val = zn[key_to_inspect]
      if worst.nil? # array at first item in case delta is 0
        worst = val
      end
      delta = (val - avg).abs
      if delta >= biggest_delta
        biggest_delta = delta
        biggest_delta_i = i
        worst = val
      end
    end

    # puts "   #{worst} - #{avg.round} = #{biggest_delta.round} biggest delta"

    # Compare the biggest delta against the difference and eliminate that zone if higher than the limit.
    if biggest_delta > tolerance
      zn_name = array_of_zones[biggest_delta_i]['zone'].name.get.to_s
      OpenStudio.logFree(OpenStudio::Info, 'openstudio.standards.Model', "For zone #{zn_name}, the #{field_name} of #{worst.round(1)} #{units} is more than #{tolerance} #{units} outside the area-weighted average of #{avg.round(1)} #{units}; it will be placed on its own secondary system.")
      array_of_zones.delete_at(biggest_delta_i)
      # Call method recursively if something was eliminated
      array_of_zones = model_eliminate_outlier_zones(model, array_of_zones, key_to_inspect, tolerance, field_name, units)
    else
      zn_name = array_of_zones[biggest_delta_i]['zone'].name.get.to_s
      OpenStudio.logFree(OpenStudio::Info, 'openstudio.standards.Model', "For zone #{zn_name}, the #{field_name} #{worst.round(2)} #{units} - average #{field_name} #{avg.round(2)} #{units} = #{biggest_delta.round(2)} #{units} less than the tolerance of #{tolerance} #{units}, stopping elimination process.")
    end

    return array_of_zones
  end

  # Determine which of the zones should be served by the primary HVAC system
  # and which should be isolated to PSZ systems
  # Call secondary method depending on code (template)version
  #
  # @return [Hash] A hash of two arrays of ThermalZones,
  # where the keys are 'primary' and 'secondary'
  def model_differentiate_primary_secondary_thermal_zones(model, zones, zone_fan_scheds)
    if /prm/i =~ template
      pri_sec_zone_lists = model_diff_primary_secondary_zones_stable_baseline(model, zones, zone_fan_scheds)
    else
      pri_sec_zone_lists = model_differentiate_primary_secondary_thermal_zones_pre2016(model, zones)
    end
    return pri_sec_zone_lists
  end

  # Determine which of the zones should be served by the primary HVAC system.
  # First, eliminate zones that differ by more# than 40 full load hours per week.
  # In this case, lighting schedule is used as the proxy for operation instead
  # of occupancy to avoid accidentally removing transition spaces.
  # Second, eliminate zones whose design internal loads differ from the area-weighted average of all other zones
  # on the system by more than 10 Btu/hr*ft^2.
  #
  # @return [Hash] A hash of two arrays of ThermalZones,
  # where the keys are 'primary' and 'secondary'
  def model_differentiate_primary_secondary_thermal_zones_pre2016(model, zones)
    OpenStudio.logFree(OpenStudio::Info, 'openstudio.standards.Model', 'Determining which zones are served by the primary vs. secondary HVAC system.')

    # Determine the operational hours (proxy is annual
    # full load lighting hours) for all zones
    zone_data_1 = []
    zones.each do |zone|
      data = {}
      data['zone'] = zone
      # Get the area
      area_ft2 = OpenStudio.convert(zone.floorArea * zone.multiplier, 'm^2', 'ft^2').get
      data['area_ft2'] = area_ft2
      # OpenStudio::logFree(OpenStudio::Info, "openstudio.Standards.Model", "#{zone.name}")
      zone.spaces.each do |space|
        # OpenStudio::logFree(OpenStudio::Info, "openstudio.Standards.Model", "***#{space.name}")
        # Get all lights from either the space
        # or the space type.
        all_lights = []
        all_lights += space.lights
        if space.spaceType.is_initialized
          all_lights += space.spaceType.get.lights
        end
        # Base the annual operational hours
        # on the first lights schedule with hours
        # greater than zero.
        ann_op_hrs = 0
        all_lights.sort.each do |lights|
          # OpenStudio::logFree(OpenStudio::Info, "openstudio.Standards.Model", "******#{lights.name}")
          # Get the fractional lighting schedule
          lights_sch = lights.schedule
          full_load_hrs = 0.0
          # Skip lights with no schedule
          next if lights_sch.empty?

          lights_sch = lights_sch.get
          if lights_sch.to_ScheduleRuleset.is_initialized
            lights_sch = lights_sch.to_ScheduleRuleset.get
            full_load_hrs = schedule_ruleset_annual_equivalent_full_load_hrs(lights_sch)
            if full_load_hrs > 0
              ann_op_hrs = full_load_hrs
              break # Stop after the first schedule with more than 0 hrs
            end
          elsif lights_sch.to_ScheduleConstant.is_initialized
            lights_sch = lights_sch.to_ScheduleConstant.get
            full_load_hrs = schedule_constant_annual_equivalent_full_load_hrs(lights_sch)
            if full_load_hrs > 0
              ann_op_hrs = full_load_hrs
              break # Stop after the first schedule with more than 0 hrs
            end
          end
        end
        wk_op_hrs = ann_op_hrs / 52.0
        data['wk_op_hrs'] = wk_op_hrs
        # OpenStudio::logFree(OpenStudio::Info, "openstudio.Standards.Model", "******wk_op_hrs = #{wk_op_hrs.round}")
      end

      zone_data_1 << data
    end

    # Filter out any zones that operate differently by more than 40hrs/wk.
    # This will be determined by a difference of more than (40 hrs/wk * 52 wks/yr) = 2080 annual full load hrs.
    zones_same_hrs = model_eliminate_outlier_zones(model, zone_data_1, 'wk_op_hrs', 40, 'weekly operating hrs', 'hrs')

    # Get the internal loads for
    # all remaining zones.
    zone_data_2 = []
    zones_same_hrs.each do |zn_data|
      data = {}
      zone = zn_data['zone']
      data['zone'] = zone
      # Get the area
      area_m2 = zone.floorArea * zone.multiplier
      area_ft2 = OpenStudio.convert(area_m2, 'm^2', 'ft^2').get
      data['area_ft2'] = area_ft2
      # Get the internal loads
      int_load_w = thermal_zone_design_internal_load(zone) * zone.multiplier
      # Normalize per-area
      int_load_w_per_m2 = int_load_w / area_m2
      int_load_btu_per_ft2 = OpenStudio.convert(int_load_w_per_m2, 'W/m^2', 'Btu/hr*ft^2').get
      data['int_load_btu_per_ft2'] = int_load_btu_per_ft2
      zone_data_2 << data
    end

    # Filter out any zones that are +/- 10 Btu/hr*ft^2 from the average
    pri_zn_data = model_eliminate_outlier_zones(model, zone_data_2, 'int_load_btu_per_ft2', 10, 'internal load', 'Btu/hr*ft^2')

    # Get just the primary zones themselves
    pri_zones = []
    pri_zone_names = []
    pri_zn_data.each do |zn_data|
      pri_zones << zn_data['zone']
      pri_zone_names << zn_data['zone'].name.get.to_s
    end

    # Get the secondary zones
    sec_zones = []
    sec_zone_names = []
    zones.each do |zone|
      unless pri_zones.include?(zone)
        sec_zones << zone
        sec_zone_names << zone.name.get.to_s
      end
    end

    # Report out the primary vs. secondary zones
    unless pri_zone_names.empty?
      OpenStudio.logFree(OpenStudio::Info, 'openstudio.standards.Model', "Primary system zones = #{pri_zone_names.join(', ')}.")
    end
    unless sec_zone_names.empty?
      OpenStudio.logFree(OpenStudio::Info, 'openstudio.standards.Model', "Secondary system zones = #{sec_zone_names.join(', ')}.")
    end

    zone_op_hrs = []
    return { 'primary' => pri_zones, 'secondary' => sec_zones, 'zone_op_hrs' => zone_op_hrs }
  end

  # For a multizone system, identify any zones to isolate to separate PSZ systems
  # isolated zones are on the 'secondary' list
  # This version of the method applies to standard years 2016 and later (stable baseline)
  # @author Doug Maddox, PNNL
  # @param model
  # @param zones [Array<Object>]
  # @param zone_fan_scheds [Hash] hash of zoneName:8760FanSchedPerZone
  # @return [Hash] A hash of two arrays of ThermalZones,
  # where the keys are 'primary' and 'secondary'
  def model_diff_primary_secondary_zones_stable_baseline(model, zones, zone_fan_scheds)
    pri_zones = []
    sec_zones = []
    pri_zone_names = []
    sec_zone_names = []
    zone_op_hrs = {} # hash of zoneName: 8760 array of operating hours

    # If there is only one zone, then set that as primary
    if zones.size == 1
      zones.each do |zone|
        pri_zones << zone
        pri_zone_names << zone.name.get.to_s
        zone_name = zone.name.get.to_s
        if zone_fan_scheds.key?(zone_name)
          zone_fan_sched = zone_fan_scheds[zone_name]
        else
          zone_fan_sched = nil
        end
        zone_op_hrs[zone.name.get.to_s] = thermal_zone_get_annual_operating_hours(model, zone, zone_fan_sched)
      end
      # Report out the primary vs. secondary zones
      unless sec_zone_names.empty?
        OpenStudio.logFree(OpenStudio::Info, 'openstudio.standards.Model', "Secondary system zones = #{sec_zone_names.join(', ')}.")
      end

      return { 'primary' => pri_zones, 'secondary' => sec_zones, 'zone_op_hrs' => zone_op_hrs }
    end

    zone_eflh = {} # hash of zoneName: eflh for zone
    zone_max_load = {}  # hash of zoneName: coincident max internal load
    load_limit = 10     # differ by 10 Btu/hr-sf or more
    eflh_limit = 40     # differ by more than 40 EFLH/week from average of other zones
    zone_area = {} # hash of zoneName:area

    # Get coincident peak internal load for each zone
    zones.each do |zone|
      zone_name = zone.name.get.to_s
      if zone_fan_scheds.key?(zone_name)
        zone_fan_sched = zone_fan_scheds[zone_name]
      else
        zone_fan_sched = nil
      end
      zone_op_hrs[zone_name] = thermal_zone_get_annual_operating_hours(model, zone, zone_fan_sched)
      zone_eflh[zone_name] = thermal_zone_occupancy_eflh(zone, zone_op_hrs[zone_name])
      zone_max_load_w = thermal_zone_peak_internal_load(model, zone)
      zone_max_load_w_m2 = zone_max_load_w / zone.floorArea
      zone_max_load[zone_name] = OpenStudio.convert(zone_max_load_w_m2, 'W/m^2', 'Btu/hr*ft^2').get
      zone_area[zone_name] = zone.floorArea
    end

    # Eliminate all zones for which both max load and EFLH exceed limits
    zones.each do |zone|
      zone_name = zone.name.get.to_s
      max_load = zone_max_load[zone_name]
      avg_max_load = get_wtd_avg_of_other_zones(zone_max_load, zone_area, zone_name)
      max_load_diff = (max_load - avg_max_load).abs
      avg_eflh = get_avg_of_other_zones(zone_eflh, zone_name)
      eflh_diff = (avg_eflh - zone_eflh[zone_name]).abs

      if max_load_diff >= load_limit && eflh_diff > eflh_limit
        # Add zone to secondary list, and remove from hashes
        OpenStudio.logFree(OpenStudio::Warn, 'openstudio.standards.Model', "Zone moved to PSZ due to load AND eflh: #{zone_name}; load limit = #{load_limit}, eflh_limit = #{eflh_limit}")
        OpenStudio.logFree(OpenStudio::Warn, 'openstudio.standards.Model', "load diff = #{max_load_diff}, this zone load = #{max_load}, avg zone load = #{avg_max_load}")
        OpenStudio.logFree(OpenStudio::Warn, 'openstudio.standards.Model', "eflh diff = #{eflh_diff}, this zone load = #{zone_eflh[zone_name]}, avg zone eflh = #{avg_eflh}")

        sec_zones << zone
        sec_zone_names << zone_name
        zone_eflh.delete(zone_name)
        zone_max_load.delete(zone_name)
      end
    end

    # Eliminate worst zone where EFLH exceeds limit
    # Repeat until all zones are within limit
    num_zones = zone_eflh.size
    avg_eflh_save = 0
    max_zone_name = ''
    max_eflh_diff = 0
    max_zone = nil
    (1..num_zones).each do |izone|
      # This loop is to iterate to eliminate one zone at a time
      max_eflh_diff = 0
      zones.each do |zone|
        # This loop finds the worst remaining zone to eliminate if above threshold
        zone_name = zone.name.get.to_s
        next if !zone_eflh.key?(zone_name)

        avg_eflh = get_avg_of_other_zones(zone_eflh, zone_name)
        eflh_diff = (avg_eflh - zone_eflh[zone_name]).abs
        if eflh_diff > max_eflh_diff
          max_eflh_diff = eflh_diff
          max_zone_name = zone_name
          max_zone = zone
          avg_eflh_save = avg_eflh
        end
      end
      if max_eflh_diff > eflh_limit
        # Move the max Zone to the secondary list
        OpenStudio.logFree(OpenStudio::Warn, 'openstudio.standards.Model', "Zone moved to PSZ due to eflh: #{max_zone_name}; limit = #{eflh_limit}")
        OpenStudio.logFree(OpenStudio::Warn, 'openstudio.standards.Model', "eflh diff = #{max_eflh_diff}, this zone load = #{zone_eflh[max_zone_name]}, avg zone eflh = #{avg_eflh_save}")
        sec_zones << max_zone
        sec_zone_names << max_zone_name
        zone_eflh.delete(max_zone_name)
        zone_max_load.delete(max_zone_name)
      else
        # All zones are now within the limit, exit the iteration
        break
      end
    end

    # Eliminate worst zone where max load exceeds limit and repeat until all pass
    num_zones = zone_eflh.size
    highest_max_load_diff = -1
    highest_zone = nil
    highest_zone_name = ''
    highest_max_load = 0
    avg_max_load_save = 0

    (1..num_zones).each do |izone|
      # This loop is to iterate to eliminate one zone at a time
      highest_max_load_diff = 0
      zones.each do |zone|
        # This loop finds the worst remaining zone to eliminate if above threshold
        zone_name = zone.name.get.to_s
        next if !zone_max_load.key?(zone_name)

        max_load = zone_max_load[zone_name]
        avg_max_load = get_wtd_avg_of_other_zones(zone_max_load, zone_area, zone_name)
        max_load_diff = (max_load - avg_max_load).abs
        if max_load_diff >= highest_max_load_diff
          highest_max_load_diff = max_load_diff
          highest_zone_name = zone_name
          highest_zone = zone
          highest_max_load = max_load
          avg_max_load_save = avg_max_load
        end
      end
      if highest_max_load_diff > load_limit
        # Move the max Zone to the secondary list
        OpenStudio.logFree(OpenStudio::Warn, 'openstudio.standards.Model', "Zone moved to PSZ due to load: #{highest_zone_name}; load limit = #{load_limit}")
        OpenStudio.logFree(OpenStudio::Warn, 'openstudio.standards.Model', "load diff = #{highest_max_load_diff}, this zone load = #{highest_max_load}, avg zone load = #{avg_max_load_save}")
        sec_zones << highest_zone
        sec_zone_names << highest_zone_name
        zone_eflh.delete(highest_zone_name)
        zone_max_load.delete(highest_zone_name)
      else
        # All zones are now within the limit, exit the iteration
        break
      end
    end

    # Place remaining zones in multizone system list
    zone_eflh.each_key do |key|
      zones.each do |zone|
        if key == zone.name.get.to_s
          pri_zones << zone
          pri_zone_names << key
        end
      end
    end

    # Report out the primary vs. secondary zones
    unless pri_zone_names.empty?
      OpenStudio.logFree(OpenStudio::Info, 'openstudio.standards.Model', "Primary system zones = #{pri_zone_names.join(', ')}.")
    end
    unless sec_zone_names.empty?
      OpenStudio.logFree(OpenStudio::Info, 'openstudio.standards.Model', "Secondary system zones = #{sec_zone_names.join(', ')}.")
    end

    return { 'primary' => pri_zones, 'secondary' => sec_zones, 'zone_op_hrs' => zone_op_hrs }
  end

  # For a multizone system, get straight average of hash values excluding the reference zone
  # @author Doug Maddox, PNNL
  # @param value_hash [Hash<String>] of zoneName:Value
  # @param ref_zone [String] name of reference zone
  def get_avg_of_other_zones(value_hash, ref_zone)
    num_others = value_hash.size - 1
    value_sum = 0
    value_hash.each do |key, val|
      value_sum += val unless key == ref_zone
    end
    if num_others == 0
      value_avg = value_hash[ref_zone]
    else
      value_avg = value_sum / num_others
    end
    return value_avg
  end

  # For a multizone system, get area weighted average of hash values excluding the reference zone
  # @author Doug Maddox, PNNL
  # @param value_hash [Hash<String>] of zoneName:Value
  # @param area_hash [Hash<String>] of zoneName:Area
  # @param ref_zone [String] name of reference zone
  def get_wtd_avg_of_other_zones(value_hash, area_hash, ref_zone)
    num_others = value_hash.size - 1
    value_sum = 0
    area_sum = 0
    value_hash.each do |key, val|
      value_sum += val * area_hash[key] unless key == ref_zone
      area_sum += area_hash[key] unless key == ref_zone
    end
    if num_others == 0
      value_avg = value_hash[ref_zone]
    else
      value_avg = value_sum / area_sum
    end
    return value_avg
  end

  # For a multizone system, create the fan schedule based on zone occupancy/fan schedules
  # @author Doug Maddox, PNNL
  # @param model
  # @param zone_fan_scheds [Hash] of hash of zoneName:8760FanSchedPerZone
  # @param pri_zones [Array<String>] names of zones served by the multizone system
  # @param system_name [String] name of air loop
  def model_create_multizone_fan_schedule(model, zone_op_hrs, pri_zones, system_name)
    # Exit if not stable baseline
    return if /prm/i !~ template

    # Create fan schedule for multizone system
    fan_8760 = []
    # If any zone is on for an hour, then the system fan must be on for that hour
    pri_zones.each do |zone|
      zone_name = zone.name.get.to_s
      if fan_8760.empty?
        fan_8760 = zone_op_hrs[zone_name]
      else
        (0..fan_8760.size - 1).each do |ihr|
          if zone_op_hrs[zone_name][ihr] > 0
            fan_8760[ihr] = 1
          end
        end
      end
    end

    # Convert 8760 array to schedule ruleset
    fan_sch_limits = model.getScheduleTypeLimitsByName('fan schedule limits for prm')
    if fan_sch_limits.empty?
      fan_sch_limits = OpenStudio::Model::ScheduleTypeLimits.new(model)
      fan_sch_limits.setName('fan schedule limits for prm')
      fan_sch_limits.setNumericType('DISCRETE')
      fan_sch_limits.setUnitType('Dimensionless')
      fan_sch_limits.setLowerLimitValue(0)
      fan_sch_limits.setUpperLimitValue(1)
    else
      fan_sch_limits = fan_sch_limits.get
    end
    sch_name = system_name + ' ' + 'fan schedule'
    make_ruleset_sched_from_8760(model, fan_8760, sch_name, fan_sch_limits)

    air_loop = model.getAirLoopHVACByName(system_name).get
    air_loop.additionalProperties.setFeature('fan_sched_name', sch_name)
  end

  # Group an array of zones into multiple arrays, one for each story in the building.
  # Zones with spaces on multiple stories will be assigned to only one of the stories.
  # Removes empty array (when the story doesn't contain any of the zones)
  # @return [Array<Array<OpenStudio::Model::ThermalZone>>] array of arrays of zones
  def model_group_zones_by_story(model, zones)
    story_zone_lists = []
    zones_already_assigned = []
    model.getBuildingStorys.sort.each do |story|
      # Get all the spaces on this story
      spaces = story.spaces

      # Get all the thermal zones that serve these spaces
      all_zones_on_story = []
      spaces.each do |space|
        if space.thermalZone.is_initialized
          all_zones_on_story << space.thermalZone.get
        else
          OpenStudio.logFree(OpenStudio::Warn, 'openstudio.standards.Model', "Space #{space.name} has no thermal zone, it is not included in the simulation.")
        end
      end

      # Find zones in the list that are on this story
      zones_on_story = []
      zones.each do |zone|
        if all_zones_on_story.include?(zone)
          # Skip zones that were already assigned to a story.
          # This can happen if a zone has multiple spaces on multiple stories.
          # Stairwells and atriums are typical scenarios.
          next if zones_already_assigned.include?(zone)

          zones_on_story << zone
          zones_already_assigned << zone
        end
      end

      unless zones_on_story.empty?
        story_zone_lists << zones_on_story
      end
    end

    return story_zone_lists
  end

  # Assign each space in the model to a building story based on common z (height) values.
  # If no story object is found for a particular height, create a new one and assign it to the space.
  # Does not assign a story to plenum spaces.
  #
  # @return [Bool] returns true if successful, false if not.
  def model_assign_spaces_to_stories(model)
    # Make hash of spaces and minz values
    sorted_spaces = {}
    model.getSpaces.sort.each do |space|
      # Skip plenum spaces
      next if space_plenum?(space)

      # loop through space surfaces to find min z value
      z_points = []
      space.surfaces.each do |surface|
        surface.vertices.each do |vertex|
          z_points << vertex.z
        end
      end
      minz = z_points.min + space.zOrigin
      sorted_spaces[space] = minz
    end

    # Pre-sort spaces
    sorted_spaces = sorted_spaces.sort_by { |a| a[1] }

    # Take the sorted list and assign/make stories
    sorted_spaces.each do |space|
      space_obj = space[0]
      space_minz = space[1]
      if space_obj.buildingStory.empty?
        story = model_get_story_for_nominal_z_coordinate(model, space_minz)
        space_obj.setBuildingStory(story)
        OpenStudio.logFree(OpenStudio::Warn, 'openstudio.standards.Model', "Space #{space[0].name} was not assigned to a story by the user.  It has been assigned to #{story.name}.")
      end
    end

    return true
  end

  # Applies the multi-zone VAV outdoor air sizing requirements
  # to all applicable air loops in the model.
  #
  # @note This must be performed before the sizing run because it impacts component sizes, which in turn impact efficiencies.
  def model_apply_multizone_vav_outdoor_air_sizing(model)
    OpenStudio.logFree(OpenStudio::Info, 'openstudio.model.Model', 'Started applying multizone vav OA sizing.')

    # Multi-zone VAV outdoor air sizing
    model.getAirLoopHVACs.sort.each { |obj| air_loop_hvac_apply_multizone_vav_outdoor_air_sizing(obj) }

    OpenStudio.logFree(OpenStudio::Info, 'openstudio.model.Model', 'Finished applying multizone vav OA sizing.')
  end

  # Applies the HVAC parts of the template to all objects in the model using the the template specified in the model.
  def model_apply_hvac_efficiency_standard(model, climate_zone, apply_controls: true, sql_db_vars_map: nil)
    sql_db_vars_map = {} if sql_db_vars_map.nil?

    OpenStudio.logFree(OpenStudio::Info, 'openstudio.standards.Model', "Started applying HVAC efficiency standards for #{template} template.")

    # Air Loop Controls
    if apply_controls.nil? || apply_controls == true
      model.getAirLoopHVACs.sort.each { |obj| air_loop_hvac_apply_standard_controls(obj, climate_zone) }
    end

    # Plant Loop Controls
    if apply_controls.nil? || apply_controls == true
      model.getPlantLoops.sort.each { |obj| plant_loop_apply_standard_controls(obj, climate_zone) }
    end

    # Zone HVAC Controls
    model.getZoneHVACComponents.sort.each { |obj| zone_hvac_component_apply_standard_controls(obj) }

    ##### Apply equipment efficiencies

    # Fans
    model.getFanVariableVolumes.sort.each { |obj| fan_apply_standard_minimum_motor_efficiency(obj, fan_brake_horsepower(obj)) }
    model.getFanConstantVolumes.sort.each { |obj| fan_apply_standard_minimum_motor_efficiency(obj, fan_brake_horsepower(obj)) }
    model.getFanOnOffs.sort.each { |obj| fan_apply_standard_minimum_motor_efficiency(obj, fan_brake_horsepower(obj)) }
    model.getFanZoneExhausts.sort.each { |obj| fan_apply_standard_minimum_motor_efficiency(obj, fan_brake_horsepower(obj)) }

    # Pumps
    model.getPumpConstantSpeeds.sort.each { |obj| pump_apply_standard_minimum_motor_efficiency(obj) }
    model.getPumpVariableSpeeds.sort.each { |obj| pump_apply_standard_minimum_motor_efficiency(obj) }
    model.getHeaderedPumpsConstantSpeeds.sort.each { |obj| pump_apply_standard_minimum_motor_efficiency(obj) }
    model.getHeaderedPumpsVariableSpeeds.sort.each { |obj| pump_apply_standard_minimum_motor_efficiency(obj) }

    # Unitary HPs
    # set DX HP coils before DX clg coils because when DX HP coils need to first
    # pull the capacities of their paired DX clg coils, and this does not work
    # correctly if the DX clg coil efficiencies have been set because they are renamed.
    model.getCoilHeatingDXSingleSpeeds.sort.each { |obj| sql_db_vars_map = coil_heating_dx_single_speed_apply_efficiency_and_curves(obj, sql_db_vars_map) }

    # Unitary ACs
    model.getCoilCoolingDXTwoSpeeds.sort.each { |obj| sql_db_vars_map = coil_cooling_dx_two_speed_apply_efficiency_and_curves(obj, sql_db_vars_map) }
    model.getCoilCoolingDXSingleSpeeds.sort.each { |obj| sql_db_vars_map = coil_cooling_dx_single_speed_apply_efficiency_and_curves(obj, sql_db_vars_map) }
    model.getCoilCoolingDXMultiSpeeds.sort.each { |obj| sql_db_vars_map = coil_cooling_dx_multi_speed_apply_efficiency_and_curves(obj, sql_db_vars_map) }

    # WSHPs
    # set WSHP heating coils before cooling coils to get cooling coil capacities before they are renamed
    model.getCoilHeatingWaterToAirHeatPumpEquationFits.sort.each { |obj| sql_db_vars_map = coil_heating_water_to_air_heat_pump_apply_efficiency_and_curves(obj, sql_db_vars_map) }
    model.getCoilCoolingWaterToAirHeatPumpEquationFits.sort.each { |obj| sql_db_vars_map = coil_cooling_water_to_air_heat_pump_apply_efficiency_and_curves(obj, sql_db_vars_map) }

    # Chillers
    clg_tower_objs = model.getCoolingTowerSingleSpeeds
    model.getChillerElectricEIRs.sort.each { |obj| chiller_electric_eir_apply_efficiency_and_curves(obj, clg_tower_objs) }

    # Boilers
    model.getBoilerHotWaters.sort.each { |obj| boiler_hot_water_apply_efficiency_and_curves(obj) }

    # Water Heaters
    model.getWaterHeaterMixeds.sort.each { |obj| water_heater_mixed_apply_efficiency(obj) }

    # Cooling Towers
    model.getCoolingTowerSingleSpeeds.sort.each { |obj| cooling_tower_single_speed_apply_efficiency_and_curves(obj) }
    model.getCoolingTowerTwoSpeeds.sort.each { |obj| cooling_tower_two_speed_apply_efficiency_and_curves(obj) }
    model.getCoolingTowerVariableSpeeds.sort.each { |obj| cooling_tower_variable_speed_apply_efficiency_and_curves(obj) }

    # Fluid Coolers
    model.getFluidCoolerSingleSpeeds.sort.each { |obj| fluid_cooler_apply_minimum_power_per_flow(obj, equipment_type: 'Dry Cooler') }
    model.getFluidCoolerTwoSpeeds.sort.each { |obj| fluid_cooler_apply_minimum_power_per_flow(obj, equipment_type: 'Dry Cooler') }
    model.getEvaporativeFluidCoolerSingleSpeeds.sort.each { |obj| fluid_cooler_apply_minimum_power_per_flow(obj, equipment_type: 'Closed Cooling Tower') }
    model.getEvaporativeFluidCoolerTwoSpeeds.sort.each { |obj| fluid_cooler_apply_minimum_power_per_flow(obj, equipment_type: 'Closed Cooling Tower') }

    # ERVs
    model.getHeatExchangerAirToAirSensibleAndLatents.each { |obj| heat_exchanger_air_to_air_sensible_and_latent_apply_efficiency(obj) }

    # Gas Heaters
    model.getCoilHeatingGass.sort.each { |obj| coil_heating_gas_apply_efficiency_and_curves(obj) }
    model.getCoilHeatingGasMultiStages.each { |obj| coil_heating_gas_multi_stage_apply_efficiency_and_curves(obj) }

    OpenStudio.logFree(OpenStudio::Info, 'openstudio.standards.Model', "Finished applying HVAC efficiency standards for #{template} template.")
    return true
  end

  # Applies daylighting controls to each space in the model per the standard.
  def model_add_daylighting_controls(model)
    OpenStudio.logFree(OpenStudio::Info, 'openstudio.model.Model', 'Started adding daylighting controls.')

    # Add daylighting controls to each space
    model.getSpaces.sort.each do |space|
      added = space_add_daylighting_controls(space, false, false)
    end

    OpenStudio.logFree(OpenStudio::Info, 'openstudio.model.Model', 'Finished adding daylighting controls.')
  end

  # Apply the air leakage requirements to the model,
  # as described in PNNL section 5.2.1.6.  This method
  # creates customized infiltration objects for each space
  # and removes the SpaceType-level infiltration objects.
  #
  # base infiltration rates off of.
  # @return [Bool] true if successful, false if not
  # @todo This infiltration method is not used by the Reference
  # buildings, fix this inconsistency.
  def model_apply_infiltration_standard(model)
    # Set the infiltration rate at each space
    model.getSpaces.sort.each do |space|
      space_apply_infiltration_rate(space)
    end

    # Remove infiltration rates set at the space type
    model.getSpaceTypes.sort.each do |space_type|
      space_type.spaceInfiltrationDesignFlowRates.each(&:remove)
    end

    return true
  end

  # Method to search through a hash for the objects that meets the desired search criteria, as passed via a hash.
  # Returns an Array (empty if nothing found) of matching objects.
  #
  # @param hash_of_objects [Hash] hash of objects to search through
  # @param search_criteria [Hash] hash of search criteria
  # @param capacity [Double] capacity of the object in question.  If capacity is supplied,
  #   the objects will only be returned if the specified capacity is between the minimum_capacity and maximum_capacity values.
  # @param date [<OpenStudio::Date>] date of the object in question.  If date is supplied,
  #   the objects will only be returned if the specified date is between the start_date and end_date.
  # @param area [Double] area of the object in question.  If area is supplied,
  #   the objects will only be returned if the specified area is between the minimum_area and maximum_area values.
  # @param num_floors [Double] capacity of the object in question.  If num_floors is supplied,
  #   the objects will only be returned if the specified num_floors is between the minimum_floors and maximum_floors values.
  # @return [Array] returns an array of hashes, one hash per object.  Array is empty if no results.
  # @example Find all the schedule rules that match the name
  #   rules = model_find_objects(standards_data['schedules'], 'name' => schedule_name)
  #   if rules.size.zero?
  #     OpenStudio.logFree(OpenStudio::Error, 'openstudio.standards.Model', "Cannot find data for schedule: #{schedule_name}, will not be created.")
  #     return false
  #   end
  def model_find_objects(hash_of_objects, search_criteria, capacity = nil, date = nil, area = nil, num_floors = nil, fan_motor_bhp = nil)
    matching_objects = []
    if hash_of_objects.is_a?(Hash) && hash_of_objects.key?('table')
      hash_of_objects = hash_of_objects['table']
    end

    # Compare each of the objects against the search criteria
    raise("This is not a table #{hash_of_objects}") unless hash_of_objects.respond_to?(:each)

    hash_of_objects.each do |object|
      meets_all_search_criteria = true
      search_criteria.each do |key, value|
        # Don't check non-existent search criteria
        next unless object.key?(key)

        # Stop as soon as one of the search criteria is not met
        # 'Any' is a special key that matches anything
        unless object[key] == value || object[key] == 'Any'
          meets_all_search_criteria = false
          break
        end
      end
      # Skip objects that don't meet all search criteria
      next unless meets_all_search_criteria

      # If made it here, object matches all search criteria
      matching_objects << object
    end

    # If capacity was specified, narrow down the matching objects
    unless capacity.nil?
      # Skip objects that don't have fields for minimum_capacity and maximum_capacity
      matching_objects = matching_objects.reject { |object| !object.key?('minimum_capacity') || !object.key?('maximum_capacity') }

      # Skip objects that don't have values specified for minimum_capacity and maximum_capacity
      matching_objects = matching_objects.reject { |object| object['minimum_capacity'].nil? || object['maximum_capacity'].nil? }

      # Round up if capacity is an integer
      if capacity == capacity.round
        capacity += (capacity * 0.01)
      end
      # Skip objects whose the minimum capacity is below or maximum capacity above the specified capacity
      matching_capacity_objects = matching_objects.reject { |object| capacity.to_f <= object['minimum_capacity'].to_f || capacity.to_f > object['maximum_capacity'].to_f }

      # If no object was found, round the capacity down in case the number fell between the limits in the json file.
      if matching_capacity_objects.size.zero?
        capacity *= 0.99
        # Skip objects whose minimum capacity is below or maximum capacity above the specified capacity
        matching_objects = matching_objects.reject { |object| capacity.to_f <= object['minimum_capacity'].to_f || capacity.to_f > object['maximum_capacity'].to_f }
      else
        matching_objects = matching_capacity_objects
      end
    end

    # If fan_motor_bhp was specified, narrow down the matching objects
    unless fan_motor_bhp.nil?
      # Skip objects that don't have fields for minimum_capacity and maximum_capacity
      matching_objects = matching_objects.reject { |object| !object.key?('minimum_capacity') || !object.key?('maximum_capacity') }

      # Skip objects that don't have values specified for minimum_capacity and maximum_capacity
      matching_objects = matching_objects.reject { |object| object['minimum_capacity'].nil? || object['maximum_capacity'].nil? }

      # Skip objects whose the minimum capacity is below or maximum capacity above the specified fan_motor_bhp
      matching_capacity_objects = matching_objects.reject { |object| fan_motor_bhp.to_f < object['minimum_capacity'].to_f || fan_motor_bhp.to_f > object['maximum_capacity'].to_f }

      # If no object was found, round the fan_motor_bhp down in case the number fell between the limits in the json file.
      if matching_capacity_objects.size.zero?
        fan_motor_bhp *= 0.99
        # Skip objects whose minimum capacity is below or maximum capacity above the specified fan_motor_bhp
        matching_objects = matching_objects.reject { |object| fan_motor_bhp.to_f <= object['minimum_capacity'].to_f || fan_motor_bhp.to_f > object['maximum_capacity'].to_f }
      else
        matching_objects = matching_capacity_objects
      end
    end

    # If date was specified, narrow down the matching objects
    unless date.nil?
      # Skip objects that don't have fields for start_date and end_date
      matching_objects = matching_objects.reject { |object| !object.key?('start_date') || !object.key?('end_date') }

      # Skip objects whose start date is earlier than the specified date
      matching_objects = matching_objects.reject { |object| date <= Date.parse(object['start_date']) }

      # Skip objects whose end date is later than the specified date
      matching_objects = matching_objects.reject { |object| date > Date.parse(object['end_date']) }
    end

    # If area was specified, narrow down the matching objects
    unless area.nil?
      # Skip objects that don't have fields for minimum_area and maximum_area
      matching_objects = matching_objects.reject { |object| !object.key?('minimum_area') || !object.key?('maximum_area') }

      # Skip objects that don't have values specified for minimum_area and maximum_area
      matching_objects = matching_objects.reject { |object| object['minimum_area'].nil? || object['maximum_area'].nil? }

      # Skip objects whose minimum area is below or maximum area is above area
      matching_objects = matching_objects.reject { |object| area.to_f <= object['minimum_area'].to_f || area.to_f > object['maximum_area'].to_f }
    end

    # If area was specified, narrow down the matching objects
    unless num_floors.nil?
      # Skip objects that don't have fields for minimum_floors and maximum_floors
      matching_objects = matching_objects.reject { |object| !object.key?('minimum_floors') || !object.key?('maximum_floors') }

      # Skip objects that don't have values specified for minimum_floors and maximum_floors
      matching_objects = matching_objects.reject { |object| object['minimum_floors'].nil? || object['maximum_floors'].nil? }

      # Skip objects whose minimum floors is below or maximum floors is above num_floors
      matching_objects = matching_objects.reject { |object| num_floors.to_f < object['minimum_floors'].to_f || num_floors.to_f > object['maximum_floors'].to_f }
    end

    # Check the number of matching objects found
    if matching_objects.size.zero?
      OpenStudio.logFree(OpenStudio::Debug, 'openstudio.standards.Model', "Find objects search criteria returned no results. Search criteria: #{search_criteria}. Called from #{caller(0)[1]}.")
    end

    return matching_objects
  end

  # Method to search through a hash for an object that meets the desired search criteria, as passed via a hash.
  # If capacity is supplied, the object will only be returned if the specified capacity is between the minimum_capacity and maximum_capacity values.
  #
  # @param hash_of_objects [Hash] hash of objects to search through
  # @param search_criteria [Hash] hash of search criteria
  # @param capacity [Double] capacity of the object in question.  If capacity is supplied,
  #   the objects will only be returned if the specified capacity is between the minimum_capacity and maximum_capacity values.
  # @param date [<OpenStudio::Date>] date of the object in question.  If date is supplied,
  #   the objects will only be returned if the specified date is between the start_date and end_date.
  # @param area [Double] area of the object in question.  If area is supplied,
  #   the objects will only be returned if the specified area is between the minimum_area and maximum_area values.
  # @param num_floors [Double] capacity of the object in question.  If num_floors is supplied,
  #   the objects will only be returned if the specified num_floors is between the minimum_floors and maximum_floors values.
  # @return [Hash] Return tbe first matching object hash if successful, nil if not.
  # @example Find the motor that meets these size criteria
  #   search_criteria = {
  #   'template' => template,
  #   'number_of_poles' => 4.0,
  #   'type' => 'Enclosed',
  #   }
  #   motor_properties = self.model.find_object(motors, search_criteria, capacity: 2.5)
  def model_find_object(hash_of_objects, search_criteria, capacity = nil, date = nil, area = nil, num_floors = nil, fan_motor_bhp = nil)
    matching_objects = model_find_objects(hash_of_objects, search_criteria, capacity, date, area, num_floors, fan_motor_bhp)

    # Check the number of matching objects found
    if matching_objects.size.zero?
      desired_object = nil
      OpenStudio.logFree(OpenStudio::Debug, 'openstudio.standards.Model', "Find object search criteria returned no results. Search criteria: #{search_criteria}. Called from #{caller(0)[1]}")
    elsif matching_objects.size == 1
      desired_object = matching_objects[0]
    else
      desired_object = matching_objects[0]
      OpenStudio.logFree(OpenStudio::Warn, 'openstudio.standards.Model', "Find object search criteria returned #{matching_objects.size} results, the first one will be returned. Called from #{caller(0)[1]}. \n Search criteria: \n #{search_criteria}, capacity = #{capacity} \n  All results: \n #{matching_objects.join("\n")}")
    end

    return desired_object
  end

  # Method to search through a hash for the objects that meets the desired search criteria, as passed via a hash.
  # Returns an Array (empty if nothing found) of matching objects.
  #
  # @param table_name [Hash] name of table in standards database.
  # @param search_criteria [Hash] hash of search criteria
  # @param capacity [Double] capacity of the object in question.  If capacity is supplied,
  #   the objects will only be returned if the specified capacity is between the minimum_capacity and maximum_capacity values.
  # @param date [<OpenStudio::Date>] date of the object in question.  If date is supplied,
  #   the objects will only be returned if the specified date is between the start_date and end_date.
  # @param area [Double] area of the object in question.  If area is supplied,
  #   the objects will only be returned if the specified area is between the minimum_area and maximum_area values.
  # @param num_floors [Double] capacity of the object in question.  If num_floors is supplied,
  #   the objects will only be returned if the specified num_floors is between the minimum_floors and maximum_floors values.
  # @return [Array] returns an array of hashes, one hash per object.  Array is empty if no results.
  # @example Find all the schedule rules that match the name
  #   rules = model_find_objects(standards_data['schedules'], 'name' => schedule_name)
  #   if rules.size.zero?
  #     OpenStudio.logFree(OpenStudio::Error, 'openstudio.standards.Model', "Cannot find data for schedule: #{schedule_name}, will not be created.")
  #     return false
  #   end
  def standards_lookup_table_many(table_name:, search_criteria: {}, capacity: nil, date: nil, area: nil, num_floors: nil)
    desired_object = nil
    search_criteria_matching_objects = []
    matching_objects = []
    hash_of_objects = @standards_data[table_name]

    # needed for NRCan data structure compatibility. We keep all tables in a 'tables' hash in @standards_data and the table
    # itself is in the 'table' hash index.
    if hash_of_objects.nil?
      if @standards_data['tables'].nil?
        # Format of @standards_data is not NRCan-style and table simply doesn't exist.
        return matching_objects
      else
        table = @standards_data['tables'][table_name]['table']
        hash_of_objects = table
      end
    end

    # Compare each of the objects against the search criteria
    hash_of_objects.each do |object|
      meets_all_search_criteria = true
      search_criteria.each do |key, value|
        # Don't check non-existent search criteria
        next unless object.key?(key)

        # Stop as soon as one of the search criteria is not met
        # 'Any' is a special key that matches anything
        unless object[key] == value || object[key] == 'Any'
          meets_all_search_criteria = false
          break
        end
      end
      # Skip objects that don't meet all search criteria
      next unless meets_all_search_criteria

      # If made it here, object matches all search criteria
      matching_objects << object
    end

    # If capacity was specified, narrow down the matching objects
    unless capacity.nil?
      # Skip objects that don't have fields for minimum_capacity and maximum_capacity
      matching_objects = matching_objects.reject { |object| !object.key?('minimum_capacity') || !object.key?('maximum_capacity') }

      # Skip objects that don't have values specified for minimum_capacity and maximum_capacity
      matching_objects = matching_objects.reject { |object| object['minimum_capacity'].nil? || object['maximum_capacity'].nil? }

      # Round up if capacity is an integer
      if capacity == capacity.round
        capacity += (capacity * 0.01)
      end
      # Skip objects whose the minimum capacity is below or maximum capacity above the specified capacity
      matching_capacity_objects = matching_objects.reject { |object| capacity.to_f <= object['minimum_capacity'].to_f || capacity.to_f > object['maximum_capacity'].to_f }

      # If no object was found, round the capacity down in case the number fell between the limits in the json file.
      if matching_capacity_objects.size.zero?
        capacity *= 0.99
        search_criteria_matching_objects.each do |object|
          # Skip objects that don't have fields for minimum_capacity and maximum_capacity
          next if !object.key?('minimum_capacity') || !object.key?('maximum_capacity')
          # Skip objects that don't have values specified for minimum_capacity and maximum_capacity
          next if object['minimum_capacity'].nil? || object['maximum_capacity'].nil?
          # Skip objects whose the minimum capacity is below the specified capacity
          next if capacity <= object['minimum_capacity'].to_f
          # Skip objects whose max
          next if capacity > object['maximum_capacity'].to_f

          # Found a matching object
          matching_objects << object
        end
      end
      # If date was specified, narrow down the matching objects
      unless date.nil?
        date_matching_objects = []
        matching_objects.each do |object|
          # Skip objects that don't have fields for minimum_capacity and maximum_capacity
          next if !object.key?('start_date') || !object.key?('end_date')
          # Skip objects whose the start date is earlier than the specified date
          next if date <= Date.parse(object['start_date'])
          # Skip objects whose end date is beyond the specified date
          next if date > Date.parse(object['end_date'])

          # Found a matching object
          date_matching_objects << object
        end
        matching_objects = date_matching_objects
      end
    end

    # If area was specified, narrow down the matching objects
    unless area.nil?
      # Skip objects that don't have fields for minimum_area and maximum_area
      matching_objects = matching_objects.reject { |object| !object.key?('minimum_area') || !object.key?('maximum_area') }

      # Skip objects that don't have values specified for minimum_area and maximum_area
      matching_objects = matching_objects.reject { |object| object['minimum_area'].nil? || object['maximum_area'].nil? }

      # Skip objects whose minimum area is below or maximum area is above area
      matching_objects = matching_objects.reject { |object| area.to_f <= object['minimum_area'].to_f || area.to_f > object['maximum_area'].to_f }
    end

    # If area was specified, narrow down the matching objects
    unless num_floors.nil?
      # Skip objects that don't have fields for minimum_floors and maximum_floors
      matching_objects = matching_objects.reject { |object| !object.key?('minimum_floors') || !object.key?('maximum_floors') }

      # Skip objects that don't have values specified for minimum_floors and maximum_floors
      matching_objects = matching_objects.reject { |object| object['minimum_floors'].nil? || object['maximum_floors'].nil? }

      # Skip objects whose minimum floors is below or maximum floors is above num_floors
      matching_objects = matching_objects.reject { |object| num_floors.to_f < object['minimum_floors'].to_f || num_floors.to_f > object['maximum_floors'].to_f }
    end

    # Check the number of matching objects found
    if matching_objects.size.zero?
      OpenStudio.logFree(OpenStudio::Debug, 'openstudio.standards.Model', "Find objects search criteria returned no results. Search criteria: #{search_criteria}. Called from #{caller(0)[1]}.")
    end

    return matching_objects
  end

  # Method to search through a hash for an object that meets the desired search criteria, as passed via a hash.
  # If capacity is supplied, the object will only be returned if the specified capacity is between the minimum_capacity and maximum_capacity values.
  #
  # @param table_name [String] name of table
  # @param search_criteria [Hash] hash of search criteria
  # @param capacity [Double] capacity of the object in question.  If capacity is supplied,
  #   the objects will only be returned if the specified capacity is between the minimum_capacity and maximum_capacity values.
  # @param date [<OpenStudio::Date>] date of the object in question.  If date is supplied,
  #   the objects will only be returned if the specified date is between the start_date and end_date.
  # @param area [Double] area of the object in question.  If area is supplied,
  #   the objects will only be returned if the specified area is between the minimum_area and maximum_area values.
  # @param num_floors [Double] capacity of the object in question.  If num_floors is supplied,
  #   the objects will only be returned if the specified num_floors is between the minimum_floors and maximum_floors values.
  # @return [Hash] Return tbe first matching object hash if successful, nil if not.
  # @example Find the motor that meets these size criteria
  #   search_criteria = {
  #   'template' => template,
  #   'number_of_poles' => 4.0,
  #   'type' => 'Enclosed',
  #   }
  #   motor_properties = self.model.find_object(motors, search_criteria, 2.5)
  def standards_lookup_table_first(table_name:, search_criteria: {}, capacity: nil, date: nil)
    # run the many version of the look up code...DRY.
    matching_objects = standards_lookup_table_many(table_name: table_name,
                                                   search_criteria: search_criteria,
                                                   capacity: capacity,
                                                   date: date)

    # Check the number of matching objects found
    if matching_objects.size.zero?
      desired_object = nil
      OpenStudio.logFree(OpenStudio::Debug, 'openstudio.standards.Model', "Find object search criteria returned no results. Search criteria: #{search_criteria}. Called from #{caller(0)[1]}")
    elsif matching_objects.size == 1
      desired_object = matching_objects[0]
    else
      desired_object = matching_objects[0]
      OpenStudio.logFree(OpenStudio::Warn, 'openstudio.standards.Model', "Find object search criteria returned #{matching_objects.size} results, the first one will be returned. Called from #{caller(0)[1]}. \n Search criteria: \n #{search_criteria}, capacity = #{capacity} \n  All results: \n#{matching_objects.join("\n")}")
    end

    return desired_object
  end

  # Create constant ScheduleRuleset
  #
  # @param value [double] the value to use, 24-7, 365
  # @param name [string] the name of the schedule
  # @param sch_type_limit [string] the name of a schedule type limit
  #   options are Temperature, Humidity Ratio, Fractional, OnOff, and Activity
  # @return schedule
  def model_add_constant_schedule_ruleset(model,
                                          value,
                                          name = nil,
                                          sch_type_limit: 'Temperature')
    # check to see if schedule exists with same name and constant value and return if true
    unless name.nil?
      existing_sch = model.getScheduleRulesetByName(name)
      if existing_sch.is_initialized
        existing_sch = existing_sch.get
        existing_day_sch_vals = existing_sch.defaultDaySchedule.values
        if existing_day_sch_vals.size == 1 && existing_day_sch_vals[0] == value
          return existing_sch
        end
      end
    end

    schedule = OpenStudio::Model::ScheduleRuleset.new(model)
    unless name.nil?
      schedule.setName(name)
      schedule.defaultDaySchedule.setName("#{name} Default")
    end

    if !sch_type_limit.nil?
      sch_type_limits_obj = model_add_schedule_type_limits(model, standard_sch_type_limit: sch_type_limit)
      schedule.setScheduleTypeLimits(sch_type_limits_obj)
    end

    schedule.defaultDaySchedule.addValue(OpenStudio::Time.new(0, 24, 0, 0), value)
    return schedule
  end

  # Create ScheduleTypeLimits
  #
  # @param standard_sch_type_limit [string] the name of a standard schedule type limit with predefined limits
  #   options are Temperature, Humidity Ratio, Fractional, OnOff, and Activity
  # @param name[string] the name of the schedule type limits
  # @param lower_limit_value [double] the lower limit value for the schedule type
  # @param upper_limit_value [double] the upper limit value for the schedule type
  # @param numeric_type [string] the numeric type, options are Continuous or Discrete
  # @param unit_type [string] the unit type, options are defined in EnergyPlus I/O reference
  # @return [<OpenStudio::Model::ScheduleTypeLimits>]
  def model_add_schedule_type_limits(model,
                                     standard_sch_type_limit: nil,
                                     name: nil,
                                     lower_limit_value: nil,
                                     upper_limit_value: nil,
                                     numeric_type: nil,
                                     unit_type: nil)

    if standard_sch_type_limit.nil?
      if lower_limit_value.nil? || upper_limit_value.nil? || numeric_type.nil? || unit_type.nil?
        OpenStudio.logFree(OpenStudio::Error, 'openstudio.standards.Model', 'If calling model_add_schedule_type_limits without a standard_sch_type_limit, you must specify all properties of ScheduleTypeLimits.')
        return false
      end
      schedule_type_limits = OpenStudio::Model::ScheduleTypeLimits.new(model)
      schedule_type_limits.setName(name) if !name.nil?
      schedule_type_limits.setLowerLimitValue(lower_limit_value)
      schedule_type_limits.setUpperLimitValue(upper_limit_value)
      schedule_type_limits.setNumericType(numeric_type)
      schedule_type_limits.setUnitType(unit_type)
    else
      schedule_type_limits = model.getScheduleTypeLimitsByName(standard_sch_type_limit)
      if !schedule_type_limits.empty?
        schedule_type_limits = schedule_type_limits.get
        if schedule_type_limits.name.to_s.downcase == 'temperature'
          schedule_type_limits.resetLowerLimitValue
          schedule_type_limits.resetUpperLimitValue
          schedule_type_limits.setNumericType('Continuous')
          schedule_type_limits.setUnitType('Temperature')
        end
      else
        case standard_sch_type_limit.downcase
          when 'temperature'
            schedule_type_limits = OpenStudio::Model::ScheduleTypeLimits.new(model)
            schedule_type_limits.setName('Temperature')
            schedule_type_limits.setLowerLimitValue(0.0)
            schedule_type_limits.setUpperLimitValue(100.0)
            schedule_type_limits.setNumericType('Continuous')
            schedule_type_limits.setUnitType('Temperature')

          when 'humidity ratio'
            schedule_type_limits = OpenStudio::Model::ScheduleTypeLimits.new(model)
            schedule_type_limits.setName('Humidity Ratio')
            schedule_type_limits.setLowerLimitValue(0.0)
            schedule_type_limits.setUpperLimitValue(0.3)
            schedule_type_limits.setNumericType('Continuous')
            schedule_type_limits.setUnitType('Dimensionless')

          when 'fraction', 'fractional'
            schedule_type_limits = OpenStudio::Model::ScheduleTypeLimits.new(model)
            schedule_type_limits.setName('Fraction')
            schedule_type_limits.setLowerLimitValue(0.0)
            schedule_type_limits.setUpperLimitValue(1.0)
            schedule_type_limits.setNumericType('Continuous')
            schedule_type_limits.setUnitType('Dimensionless')

          when 'onoff'
            schedule_type_limits = OpenStudio::Model::ScheduleTypeLimits.new(model)
            schedule_type_limits.setName('OnOff')
            schedule_type_limits.setLowerLimitValue(0)
            schedule_type_limits.setUpperLimitValue(1)
            schedule_type_limits.setNumericType('Discrete')
            schedule_type_limits.setUnitType('Availability')

          when 'activity'
            schedule_type_limits = OpenStudio::Model::ScheduleTypeLimits.new(model)
            schedule_type_limits.setName('Activity')
            schedule_type_limits.setLowerLimitValue(70.0)
            schedule_type_limits.setUpperLimitValue(1000.0)
            schedule_type_limits.setNumericType('Continuous')
            schedule_type_limits.setUnitType('ActivityLevel')
          else
            OpenStudio.logFree(OpenStudio::Error, 'openstudio.standards.Model', 'Invalid standard_sch_type_limit for method model_add_schedule_type_limits.')
        end
      end
    end
    return schedule_type_limits
  end

  # Create a schedule from the openstudio standards dataset and
  # add it to the model.
  #
  # @param schedule_name [String} name of the schedule
  # @return [ScheduleRuleset] the resulting schedule ruleset
  # @todo make return an OptionalScheduleRuleset
  def model_add_schedule(model, schedule_name)
    return nil if schedule_name.nil? || schedule_name == ''

    # First check model and return schedule if it already exists
    model.getSchedules.sort.each do |schedule|
      if schedule.name.get.to_s == schedule_name
        OpenStudio.logFree(OpenStudio::Debug, 'openstudio.standards.Model', "Already added schedule: #{schedule_name}")
        return schedule
      end
    end

    require 'date'

    # OpenStudio::logFree(OpenStudio::Info, 'openstudio.standards.Model', "Adding schedule: #{schedule_name}")

    # Find all the schedule rules that match the name
    rules = model_find_objects(standards_data['schedules'], 'name' => schedule_name)
    if rules.size.zero?
      OpenStudio.logFree(OpenStudio::Error, 'openstudio.standards.Model', "Cannot find data for schedule: #{schedule_name}, will not be created.")
      return model.alwaysOnDiscreteSchedule
    end

    # Make a schedule ruleset
    sch_ruleset = OpenStudio::Model::ScheduleRuleset.new(model)
    sch_ruleset.setName(schedule_name.to_s)

    # Loop through the rules, making one for each row in the spreadsheet
    rules.each do |rule|
      day_types = rule['day_types']
      start_date = DateTime.parse(rule['start_date'])
      end_date = DateTime.parse(rule['end_date'])
      sch_type = rule['type']
      values = rule['values']

      # Day Type choices: Wkdy, Wknd, Mon, Tue, Wed, Thu, Fri, Sat, Sun, WntrDsn, SmrDsn, Hol
      # Default
      if day_types.include?('Default')
        day_sch = sch_ruleset.defaultDaySchedule
        day_sch.setName("#{schedule_name} Default")
        model_add_vals_to_sch(model, day_sch, sch_type, values)
      end

      # Winter Design Day
      if day_types.include?('WntrDsn')
        day_sch = OpenStudio::Model::ScheduleDay.new(model)
        sch_ruleset.setWinterDesignDaySchedule(day_sch)
        day_sch = sch_ruleset.winterDesignDaySchedule
        day_sch.setName("#{schedule_name} Winter Design Day")
        model_add_vals_to_sch(model, day_sch, sch_type, values)
      end

      # Summer Design Day
      if day_types.include?('SmrDsn')
        day_sch = OpenStudio::Model::ScheduleDay.new(model)
        sch_ruleset.setSummerDesignDaySchedule(day_sch)
        day_sch = sch_ruleset.summerDesignDaySchedule
        day_sch.setName("#{schedule_name} Summer Design Day")
        model_add_vals_to_sch(model, day_sch, sch_type, values)
      end

      # Other days (weekdays, weekends, etc)
      if day_types.include?('Wknd') ||
         day_types.include?('Wkdy') ||
         day_types.include?('Sat') ||
         day_types.include?('Sun') ||
         day_types.include?('Mon') ||
         day_types.include?('Tue') ||
         day_types.include?('Wed') ||
         day_types.include?('Thu') ||
         day_types.include?('Fri')

        # Make the Rule
        sch_rule = OpenStudio::Model::ScheduleRule.new(sch_ruleset)
        day_sch = sch_rule.daySchedule
        day_sch.setName("#{schedule_name} #{day_types} Day")
        model_add_vals_to_sch(model, day_sch, sch_type, values)

        # Set the dates when the rule applies
        sch_rule.setStartDate(OpenStudio::Date.new(OpenStudio::MonthOfYear.new(start_date.month.to_i), start_date.day.to_i))
        sch_rule.setEndDate(OpenStudio::Date.new(OpenStudio::MonthOfYear.new(end_date.month.to_i), end_date.day.to_i))

        # Set the days when the rule applies
        # Weekends
        if day_types.include?('Wknd')
          sch_rule.setApplySaturday(true)
          sch_rule.setApplySunday(true)
        end
        # Weekdays
        if day_types.include?('Wkdy')
          sch_rule.setApplyMonday(true)
          sch_rule.setApplyTuesday(true)
          sch_rule.setApplyWednesday(true)
          sch_rule.setApplyThursday(true)
          sch_rule.setApplyFriday(true)
        end
        # Individual Days
        sch_rule.setApplyMonday(true) if day_types.include?('Mon')
        sch_rule.setApplyTuesday(true) if day_types.include?('Tue')
        sch_rule.setApplyWednesday(true) if day_types.include?('Wed')
        sch_rule.setApplyThursday(true) if day_types.include?('Thu')
        sch_rule.setApplyFriday(true) if day_types.include?('Fri')
        sch_rule.setApplySaturday(true) if day_types.include?('Sat')
        sch_rule.setApplySunday(true) if day_types.include?('Sun')
      end
    end # Next rule
    return sch_ruleset
  end

  # Create a material from the openstudio standards dataset.
  # @todo make return an OptionalMaterial
  def model_add_material(model, material_name)
    # First check model and return material if it already exists
    model.getMaterials.sort.each do |material|
      if material.name.get.to_s == material_name
        OpenStudio.logFree(OpenStudio::Debug, 'openstudio.standards.Model', "Already added material: #{material_name}")
        return material
      end
    end

    # OpenStudio::logFree(OpenStudio::Info, 'openstudio.standards.Model', "Adding material: #{material_name}")

    # Get the object data
    data = model_find_object(standards_data['materials'], 'name' => material_name)
    unless data
      OpenStudio.logFree(OpenStudio::Warn, 'openstudio.standards.Model', "Cannot find data for material: #{material_name}, will not be created.")
      return false # TODO: change to return empty optional material
    end

    material = nil
    material_type = data['material_type']

    if material_type == 'StandardOpaqueMaterial'
      material = OpenStudio::Model::StandardOpaqueMaterial.new(model)
      material.setName(material_name)

      material.setRoughness(data['roughness'].to_s)
      material.setThickness(OpenStudio.convert(data['thickness'].to_f, 'in', 'm').get)
      material.setThermalConductivity(OpenStudio.convert(data['conductivity'].to_f, 'Btu*in/hr*ft^2*R', 'W/m*K').get)
      material.setDensity(OpenStudio.convert(data['density'].to_f, 'lb/ft^3', 'kg/m^3').get)
      material.setSpecificHeat(OpenStudio.convert(data['specific_heat'].to_f, 'Btu/lb*R', 'J/kg*K').get)
      material.setThermalAbsorptance(data['thermal_absorptance'].to_f)
      material.setSolarAbsorptance(data['solar_absorptance'].to_f)
      material.setVisibleAbsorptance(data['visible_absorptance'].to_f)

    elsif material_type == 'MasslessOpaqueMaterial'
      material = OpenStudio::Model::MasslessOpaqueMaterial.new(model)
      material.setName(material_name)
      material.setThermalResistance(OpenStudio.convert(data['resistance'].to_f, 'hr*ft^2*R/Btu', 'm^2*K/W').get)
      material.setThermalConductivity(OpenStudio.convert(data['conductivity'].to_f, 'Btu*in/hr*ft^2*R', 'W/m*K').get)
      material.setThermalAbsorptance(data['thermal_absorptance'].to_f)
      material.setSolarAbsorptance(data['solar_absorptance'].to_f)
      material.setVisibleAbsorptance(data['visible_absorptance'].to_f)

    elsif material_type == 'AirGap'
      material = OpenStudio::Model::AirGap.new(model)
      material.setName(material_name)

      material.setThermalResistance(OpenStudio.convert(data['resistance'].to_f, 'hr*ft^2*R/Btu*in', 'm*K/W').get)

    elsif material_type == 'Gas'
      material = OpenStudio::Model::Gas.new(model)
      material.setName(material_name)

      material.setThickness(OpenStudio.convert(data['thickness'].to_f, 'in', 'm').get)
      material.setGasType(data['gas_type'].to_s)

    elsif material_type == 'SimpleGlazing'
      material = OpenStudio::Model::SimpleGlazing.new(model)
      material.setName(material_name)

      material.setUFactor(OpenStudio.convert(data['u_factor'].to_f, 'Btu/hr*ft^2*R', 'W/m^2*K').get)
      material.setSolarHeatGainCoefficient(data['solar_heat_gain_coefficient'].to_f)
      material.setVisibleTransmittance(data['visible_transmittance'].to_f)

    elsif material_type == 'StandardGlazing'
      material = OpenStudio::Model::StandardGlazing.new(model)
      material.setName(material_name)

      material.setOpticalDataType(data['optical_data_type'].to_s)
      material.setThickness(OpenStudio.convert(data['thickness'].to_f, 'in', 'm').get)
      material.setSolarTransmittanceatNormalIncidence(data['solar_transmittance_at_normal_incidence'].to_f)
      material.setFrontSideSolarReflectanceatNormalIncidence(data['front_side_solar_reflectance_at_normal_incidence'].to_f)
      material.setBackSideSolarReflectanceatNormalIncidence(data['back_side_solar_reflectance_at_normal_incidence'].to_f)
      material.setVisibleTransmittanceatNormalIncidence(data['visible_transmittance_at_normal_incidence'].to_f)
      material.setFrontSideVisibleReflectanceatNormalIncidence(data['front_side_visible_reflectance_at_normal_incidence'].to_f)
      material.setBackSideVisibleReflectanceatNormalIncidence(data['back_side_visible_reflectance_at_normal_incidence'].to_f)
      material.setInfraredTransmittanceatNormalIncidence(data['infrared_transmittance_at_normal_incidence'].to_f)
      material.setFrontSideInfraredHemisphericalEmissivity(data['front_side_infrared_hemispherical_emissivity'].to_f)
      material.setBackSideInfraredHemisphericalEmissivity(data['back_side_infrared_hemispherical_emissivity'].to_f)
      material.setThermalConductivity(OpenStudio.convert(data['conductivity'].to_f, 'Btu*in/hr*ft^2*R', 'W/m*K').get)
      material.setDirtCorrectionFactorforSolarandVisibleTransmittance(data['dirt_correction_factor_for_solar_and_visible_transmittance'].to_f)
      if /true/i =~ data['solar_diffusing'].to_s
        material.setSolarDiffusing(true)
      else
        material.setSolarDiffusing(false)
      end

    else
      OpenStudio.logFree(OpenStudio::Error, 'openstudio.standards.Model', "Unknown material type #{material_type}, cannot add material called #{material_name}.")
      exit
    end

    return material
  end

  # Create a construction from the openstudio standards dataset.
  # If construction_props are specified, modifies the insulation layer accordingly.
  # @todo make return an OptionalConstruction
  def model_add_construction(model, construction_name, construction_props = nil)
    # First check model and return construction if it already exists
    model.getConstructions.sort.each do |construction|
      if construction.name.get.to_s == construction_name
        OpenStudio.logFree(OpenStudio::Debug, 'openstudio.standards.Model', "Already added construction: #{construction_name}")
        return construction
      end
    end

    OpenStudio.logFree(OpenStudio::Debug, 'openstudio.standards.Model', "Adding construction: #{construction_name}")

    # Get the object data
    if /prm/i !~ template
      data = model_find_object(standards_data['constructions'], 'name' => construction_name)
    else
      data = model_find_object(standards_data['prm_constructions'], 'name' => construction_name)
    end

    unless data
      OpenStudio.logFree(OpenStudio::Warn, 'openstudio.standards.Model', "Cannot find data for construction: #{construction_name}, will not be created.")
      return OpenStudio::Model::OptionalConstruction.new
    end

    # Make a new construction and set the standards details
    construction = OpenStudio::Model::Construction.new(model)
    construction.setName(construction_name)
    standards_info = construction.standardsInformation

    intended_surface_type = data['intended_surface_type']
    intended_surface_type ||= ''
    standards_info.setIntendedSurfaceType(intended_surface_type)

    standards_construction_type = data['standards_construction_type']
    standards_construction_type ||= ''
    standards_info.setStandardsConstructionType(standards_construction_type)

    # TODO: could put construction rendering color in the spreadsheet

    # Add the material layers to the construction
    layers = OpenStudio::Model::MaterialVector.new
    data['materials'].each do |material_name|
      material = model_add_material(model, material_name)
      if material
        layers << material
      end
    end
    construction.setLayers(layers)

    # Modify the R value of the insulation to hit the specified U-value, C-Factor, or F-Factor.
    # Doesn't currently operate on glazing constructions
    if construction_props
      # Determine the target U-value, C-factor, and F-factor
      target_u_value_ip = construction_props['assembly_maximum_u_value']
      target_f_factor_ip = construction_props['assembly_maximum_f_factor']
      target_c_factor_ip = construction_props['assembly_maximum_c_factor']
      target_shgc = construction_props['assembly_maximum_solar_heat_gain_coefficient']
      u_includes_int_film = construction_props['u_value_includes_interior_film_coefficient']
      u_includes_ext_film = construction_props['u_value_includes_exterior_film_coefficient']

      OpenStudio.logFree(OpenStudio::Debug, 'openstudio.standards.Model', "#{data['intended_surface_type']} u_val #{target_u_value_ip} f_fac #{target_f_factor_ip} c_fac #{target_c_factor_ip}")

      if target_u_value_ip

        # Handle Opaque and Fenestration Constructions differently
        # if construction.isFenestration && construction_simple_glazing?(construction)
        if construction.isFenestration
          if construction_simple_glazing?(construction)
            # Set the U-Value and SHGC
            construction_set_glazing_u_value(construction, target_u_value_ip.to_f, data['intended_surface_type'], u_includes_int_film, u_includes_ext_film)
            construction_set_glazing_shgc(construction, target_shgc.to_f)
          else # if !data['intended_surface_type'] == 'ExteriorWindow' && !data['intended_surface_type'] == 'Skylight'
            # Set the U-Value
            construction_set_u_value(construction, target_u_value_ip.to_f, data['insulation_layer'], data['intended_surface_type'], u_includes_int_film, u_includes_ext_film)
            # else
            # OpenStudio.logFree(OpenStudio::Info, 'openstudio.standards.Model', "Not modifying U-value for #{data['intended_surface_type']} u_val #{target_u_value_ip} f_fac #{target_f_factor_ip} c_fac #{target_c_factor_ip}")
          end
        else
          # Set the U-Value
          construction_set_u_value(construction, target_u_value_ip.to_f, data['insulation_layer'], data['intended_surface_type'], u_includes_int_film, u_includes_ext_film)
          # else
          # OpenStudio.logFree(OpenStudio::Info, 'openstudio.standards.Model', "Not modifying U-value for #{data['intended_surface_type']} u_val #{target_u_value_ip} f_fac #{target_f_factor_ip} c_fac #{target_c_factor_ip}")
        end

      elsif target_f_factor_ip && data['intended_surface_type'] == 'GroundContactFloor'

        # Set the F-Factor (only applies to slabs on grade)
        # TODO figure out what the prototype buildings did about ground heat transfer
        # construction_set_slab_f_factor(construction, target_f_factor_ip.to_f, data['insulation_layer'])
        construction_set_u_value(construction, 0.0, data['insulation_layer'], data['intended_surface_type'], u_includes_int_film, u_includes_ext_film)

      elsif target_c_factor_ip && data['intended_surface_type'] == 'GroundContactWall'

        # Set the C-Factor (only applies to underground walls)
        # TODO figure out what the prototype buildings did about ground heat transfer
        # construction_set_underground_wall_c_factor(construction, target_c_factor_ip.to_f, data['insulation_layer'])
        construction_set_u_value(construction, 0.0, data['insulation_layer'], data['intended_surface_type'], u_includes_int_film, u_includes_ext_film)

      end

      # If the construction is fenestration,
      # also set the frame type for use in future lookups
      if construction.isFenestration
        case standards_construction_type
        when 'Metal framing (all other)'
          standards_info.setFenestrationFrameType('Metal Framing')
        when 'Nonmetal framing (all)'
          standards_info.setFenestrationFrameType('Non-Metal Framing')
        end
      end

      # If the construction has a skylight framing material specified,
      # get the skylight frame material properties and add frame to
      # all skylights in the model.
      if data['skylight_framing']
        # Get the skylight framing material
        framing_name = data['skylight_framing']
        frame_data = model_find_object(standards_data['materials'], 'name' => framing_name)
        if frame_data
          frame_width_in = frame_data['frame_width'].to_f
          frame_with_m = OpenStudio.convert(frame_width_in, 'in', 'm').get
          frame_resistance_ip = frame_data['resistance'].to_f
          frame_resistance_si = OpenStudio.convert(frame_resistance_ip, 'hr*ft^2*R/Btu', 'm^2*K/W').get
          frame_conductance_si = 1.0 / frame_resistance_si
          frame = OpenStudio::Model::WindowPropertyFrameAndDivider.new(model)
          frame.setName("Skylight frame R-#{frame_resistance_ip.round(2)} #{frame_width_in.round(1)} in. wide")
          frame.setFrameWidth(frame_with_m)
          frame.setFrameConductance(frame_conductance_si)
          skylights_frame_added = 0
          model.getSubSurfaces.each do |sub_surface|
            next unless sub_surface.outsideBoundaryCondition == 'Outdoors' && sub_surface.subSurfaceType == 'Skylight'

            # TODO: enable proper window frame setting after https://github.com/NREL/OpenStudio/issues/2895 is fixed
            sub_surface.setString(8, frame.name.get.to_s)
            skylights_frame_added += 1
            # if sub_surface.allowWindowPropertyFrameAndDivider
            #   sub_surface.setWindowPropertyFrameAndDivider(frame)
            #   skylights_frame_added += 1
            # else
            #   OpenStudio.logFree(OpenStudio::Warn, 'openstudio.standards.Model', "For #{sub_surface.name}: cannot add a frame to this skylight.")
            # end
          end
          OpenStudio.logFree(OpenStudio::Info, 'openstudio.standards.Model', "Adding #{frame.name} to #{skylights_frame_added} skylights.") if skylights_frame_added > 0
        else
          OpenStudio.logFree(OpenStudio::Warn, 'openstudio.standards.Model', "Cannot find skylight framing data for: #{framing_name}, will not be created.")
          return false # TODO: change to return empty optional material
        end
      end

    end
    #     # Check if the construction with the modified name was already in the model.
    #     # If it was, delete this new construction and return the copy already in the model.
    #     m = construction.name.get.to_s.match(/\s(\d+)/)
    #     if m
    #       revised_cons_name = construction.name.get.to_s.gsub(/\s\d+/,'')
    #       model.getConstructions.sort.each do |exist_construction|
    #         if exist_construction.name.get.to_s == revised_cons_name
    #           OpenStudio.logFree(OpenStudio::Debug, 'openstudio.standards.Model', "Already added construction: #{construction_name}")
    #           # Remove the recently added construction
    #           lyrs = construction.layers
    #           # Erase the layers in the construction
    #           construction.setLayers([])
    #           # Delete unused materials
    #           lyrs.uniq.each do |lyr|
    #             if lyr.directUseCount.zero?
    #               OpenStudio.logFree(OpenStudio::Warn, 'openstudio.standards.Model', "Removing Material: #{lyr.name}")
    #               lyr.remove
    #             end
    #           end
    #           construction.remove # Remove the construction
    #           return exist_construction
    #         end
    #       end
    #     end

    OpenStudio.logFree(OpenStudio::Info, 'openstudio.standards.Model', "Adding construction #{construction.name}.")

    return construction
  end

  # Helper method to find a particular construction and add it to the model after modifying the insulation value if necessary.
  def model_find_and_add_construction(model, climate_zone_set, intended_surface_type, standards_construction_type, building_category, wwr_building_type = nil, wwr_info = {})
    # Get the construction properties,
    # which specifies properties by construction category by climate zone set.
    # AKA the info in Tables 5.5-1-5.5-8
    if !wwr_building_type.nil? && (intended_surface_type == 'ExteriorWindow' || intended_surface_type == 'GlassDoor')
      if wwr_info[wwr_building_type] <= 10
        minimum_percent_of_surface = 0
        maximum_percent_of_surface = 10
      elsif wwr_info[wwr_building_type] <= 20
        minimum_percent_of_surface = 10.1
        maximum_percent_of_surface = 20
      elsif wwr_info[wwr_building_type] <= 30
        minimum_percent_of_surface = 20.1
        maximum_percent_of_surface = 30
      elsif wwr_info[wwr_building_type] <= 40
        minimum_percent_of_surface = 30.1
        maximum_percent_of_surface = 40
      else
        minimum_percent_of_surface = nil
        maximum_percent_of_surface = nil
      end
      props = model_find_object(standards_data['construction_properties'],
                                'template' => template,
                                'climate_zone_set' => climate_zone_set,
                                'intended_surface_type' => intended_surface_type,
                                'standards_construction_type' => standards_construction_type,
                                'building_category' => building_category,
                                'minimum_percent_of_surface' => minimum_percent_of_surface,
                                'maximum_percent_of_surface' => maximum_percent_of_surface)
    else
      props = model_find_object(standards_data['construction_properties'],
                                'template' => template,
                                'climate_zone_set' => climate_zone_set,
                                'intended_surface_type' => intended_surface_type,
                                'standards_construction_type' => standards_construction_type,
                                'building_category' => building_category)
    end

    if !props
      OpenStudio.logFree(OpenStudio::Error, 'openstudio.standards.Model', "Could not find construction properties for: #{template}-#{climate_zone_set}-#{intended_surface_type}-#{standards_construction_type}-#{building_category}.")
      # Return an empty construction
      construction = OpenStudio::Model::Construction.new(model)
      construction.setName('Could not find construction properties set to Adiabatic ')
      almost_adiabatic = OpenStudio::Model::MasslessOpaqueMaterial.new(model, 'Smooth', 500)
      construction.insertLayer(0, almost_adiabatic)
      return construction
    else
      # OpenStudio.logFree(OpenStudio::Info, 'openstudio.standards.Model', "Construction properties for: #{template}-#{climate_zone_set}-#{intended_surface_type}-#{standards_construction_type}-#{building_category} = #{props}.")
    end

    # Make sure that a construction is specified
    if props['construction'].nil?
      OpenStudio.logFree(OpenStudio::Error, 'openstudio.standards.Model', "No typical construction is specified for construction properties of: #{template}-#{climate_zone_set}-#{intended_surface_type}-#{standards_construction_type}-#{building_category}.  Make sure it is entered in the spreadsheet.")
      # Return an empty construction
      construction = OpenStudio::Model::Construction.new(model)
      construction.setName('No typical construction was specified')
      return construction
    end

    # Add the construction, modifying properties as necessary
    construction = model_add_construction(model, props['construction'], props)

    return construction
  end

  # Create a construction set from the openstudio standards dataset.
  # Returns an Optional DefaultConstructionSet
  def model_add_construction_set(model, clim, building_type, spc_type, is_residential)
    construction_set = OpenStudio::Model::OptionalDefaultConstructionSet.new

    # Find the climate zone set that this climate zone falls into
    climate_zone_set = model_find_climate_zone_set(model, clim)
    unless climate_zone_set
      return construction_set
    end

    # Get the object data
    data = model_find_object(standards_data['construction_sets'], 'template' => template, 'climate_zone_set' => climate_zone_set, 'building_type' => building_type, 'space_type' => spc_type, 'is_residential' => is_residential)
    unless data
      # Search again without the is_residential criteria in the case that this field is not specified for a standard
      data = model_find_object(standards_data['construction_sets'], 'template' => template, 'climate_zone_set' => climate_zone_set, 'building_type' => building_type, 'space_type' => spc_type)
      unless data
        # if nothing matches say that we could not find it
        OpenStudio.logFree(OpenStudio::Info, 'openstudio.model.Model', "Construction set for template =#{template}, climate zone set =#{climate_zone_set}, building type = #{building_type}, space type = #{spc_type}, is residential = #{is_residential} was not found in standards_data['construction_sets']")
        return construction_set
      end
    end

    OpenStudio.logFree(OpenStudio::Info, 'openstudio.standards.Model', "Adding construction set: #{template}-#{clim}-#{building_type}-#{spc_type}-is_residential#{is_residential}")

    name = model_make_name(model, clim, building_type, spc_type)

    # Create a new construction set and name it
    construction_set = OpenStudio::Model::DefaultConstructionSet.new(model)
    construction_set.setName(name)

    # Exterior surfaces constructions
    exterior_surfaces = OpenStudio::Model::DefaultSurfaceConstructions.new(model)
    construction_set.setDefaultExteriorSurfaceConstructions(exterior_surfaces)
    # Special condition for attics, where the insulation is actually on the floor but the soffit is uninsulated
    if spc_type == 'Attic'
      exterior_surfaces.setFloorConstruction(model_add_construction(model, 'Typical Attic Soffit'))
    else
      if data['exterior_floor_standards_construction_type'] && data['exterior_floor_building_category']
        exterior_surfaces.setFloorConstruction(model_find_and_add_construction(model,
                                                                               climate_zone_set,
                                                                               'ExteriorFloor',
                                                                               data['exterior_floor_standards_construction_type'],
                                                                               data['exterior_floor_building_category']))
      end
    end
    if data['exterior_wall_standards_construction_type'] && data['exterior_wall_building_category']
      exterior_surfaces.setWallConstruction(model_find_and_add_construction(model,
                                                                            climate_zone_set,
                                                                            'ExteriorWall',
                                                                            data['exterior_wall_standards_construction_type'],
                                                                            data['exterior_wall_building_category']))
    end
    # Special condition for attics, where the insulation is actually on the floor and the roof itself is uninsulated
    if spc_type == 'Attic'
      if data['exterior_roof_standards_construction_type'] && data['exterior_roof_building_category']
        exterior_surfaces.setRoofCeilingConstruction(model_add_construction(model, 'Typical Uninsulated Wood Joist Attic Roof'))
      end
    else
      if data['exterior_roof_standards_construction_type'] && data['exterior_roof_building_category']
        exterior_surfaces.setRoofCeilingConstruction(model_find_and_add_construction(model,
                                                                                     climate_zone_set,
                                                                                     'ExteriorRoof',
                                                                                     data['exterior_roof_standards_construction_type'],
                                                                                     data['exterior_roof_building_category']))
      end
    end
    # Interior surfaces constructions
    interior_surfaces = OpenStudio::Model::DefaultSurfaceConstructions.new(model)
    construction_set.setDefaultInteriorSurfaceConstructions(interior_surfaces)
    construction_name = data['interior_floors']
    # Special condition for attics, where the insulation is actually on the floor and the roof itself is uninsulated
    if spc_type == 'Attic'
      if data['exterior_roof_standards_construction_type'] && data['exterior_roof_building_category']
        interior_surfaces.setFloorConstruction(model_find_and_add_construction(model,
                                                                               climate_zone_set,
                                                                               'ExteriorRoof',
                                                                               data['exterior_roof_standards_construction_type'],
                                                                               data['exterior_roof_building_category']))

      end
    else
      unless construction_name.nil?
        interior_surfaces.setFloorConstruction(model_add_construction(model, construction_name))
      end
    end
    construction_name = data['interior_walls']
    unless construction_name.nil?
      interior_surfaces.setWallConstruction(model_add_construction(model, construction_name))
    end
    construction_name = data['interior_ceilings']
    unless construction_name.nil?
      interior_surfaces.setRoofCeilingConstruction(model_add_construction(model, construction_name))
    end

    # Ground contact surfaces constructions
    ground_surfaces = OpenStudio::Model::DefaultSurfaceConstructions.new(model)
    construction_set.setDefaultGroundContactSurfaceConstructions(ground_surfaces)
    if data['ground_contact_floor_standards_construction_type'] && data['ground_contact_floor_building_category']
      ground_surfaces.setFloorConstruction(model_find_and_add_construction(model,
                                                                           climate_zone_set,
                                                                           'GroundContactFloor',
                                                                           data['ground_contact_floor_standards_construction_type'],
                                                                           data['ground_contact_floor_building_category']))
    end
    if data['ground_contact_wall_standards_construction_type'] && data['ground_contact_wall_building_category']
      ground_surfaces.setWallConstruction(model_find_and_add_construction(model,
                                                                          climate_zone_set,
                                                                          'GroundContactWall',
                                                                          data['ground_contact_wall_standards_construction_type'],
                                                                          data['ground_contact_wall_building_category']))
    end
    if data['ground_contact_ceiling_standards_construction_type'] && data['ground_contact_ceiling_building_category']
      ground_surfaces.setRoofCeilingConstruction(model_find_and_add_construction(model,
                                                                                 climate_zone_set,
                                                                                 'GroundContactRoof',
                                                                                 data['ground_contact_ceiling_standards_construction_type'],
                                                                                 data['ground_contact_ceiling_building_category']))

    end

    # Exterior sub surfaces constructions
    exterior_subsurfaces = OpenStudio::Model::DefaultSubSurfaceConstructions.new(model)
    construction_set.setDefaultExteriorSubSurfaceConstructions(exterior_subsurfaces)
    if data['exterior_fixed_window_standards_construction_type'] && data['exterior_fixed_window_building_category']
      exterior_subsurfaces.setFixedWindowConstruction(model_find_and_add_construction(model,
                                                                                      climate_zone_set,
                                                                                      'ExteriorWindow',
                                                                                      data['exterior_fixed_window_standards_construction_type'],
                                                                                      data['exterior_fixed_window_building_category']))
    end
    if data['exterior_operable_window_standards_construction_type'] && data['exterior_operable_window_building_category']
      exterior_subsurfaces.setOperableWindowConstruction(model_find_and_add_construction(model,
                                                                                         climate_zone_set,
                                                                                         'ExteriorWindow',
                                                                                         data['exterior_operable_window_standards_construction_type'],
                                                                                         data['exterior_operable_window_building_category']))
    end
    if data['exterior_door_standards_construction_type'] && data['exterior_door_building_category']
      exterior_subsurfaces.setDoorConstruction(model_find_and_add_construction(model,
                                                                               climate_zone_set,
                                                                               'ExteriorDoor',
                                                                               data['exterior_door_standards_construction_type'],
                                                                               data['exterior_door_building_category']))
    end
    if data['exterior_glass_door_standards_construction_type'] && data['exterior_glass_door_building_category']
      exterior_subsurfaces.setGlassDoorConstruction(model_find_and_add_construction(model,
                                                                                    climate_zone_set,
                                                                                    'GlassDoor',
                                                                                    data['exterior_glass_door_standards_construction_type'],
                                                                                    data['exterior_glass_door_building_category']))
    end
    if data['exterior_overhead_door_standards_construction_type'] && data['exterior_overhead_door_building_category']
      exterior_subsurfaces.setOverheadDoorConstruction(model_find_and_add_construction(model,
                                                                                       climate_zone_set,
                                                                                       'ExteriorDoor',
                                                                                       data['exterior_overhead_door_standards_construction_type'],
                                                                                       data['exterior_overhead_door_building_category']))
    end
    if data['exterior_skylight_standards_construction_type'] && data['exterior_skylight_building_category']
      exterior_subsurfaces.setSkylightConstruction(model_find_and_add_construction(model,
                                                                                   climate_zone_set,
                                                                                   'Skylight',
                                                                                   data['exterior_skylight_standards_construction_type'],
                                                                                   data['exterior_skylight_building_category']))
    end
    if (construction_name = data['tubular_daylight_domes'])
      exterior_subsurfaces.setTubularDaylightDomeConstruction(model_add_construction(model, construction_name))
    end
    if (construction_name = data['tubular_daylight_diffusers'])
      exterior_subsurfaces.setTubularDaylightDiffuserConstruction(model_add_construction(model, construction_name))
    end

    # Interior sub surfaces constructions
    interior_subsurfaces = OpenStudio::Model::DefaultSubSurfaceConstructions.new(model)
    construction_set.setDefaultInteriorSubSurfaceConstructions(interior_subsurfaces)
    if (construction_name = data['interior_fixed_windows'])
      interior_subsurfaces.setFixedWindowConstruction(model_add_construction(model, construction_name))
    end
    if (construction_name = data['interior_operable_windows'])
      interior_subsurfaces.setOperableWindowConstruction(model_add_construction(model, construction_name))
    end
    if (construction_name = data['interior_doors'])
      interior_subsurfaces.setDoorConstruction(model_add_construction(model, construction_name))
    end

    # Other constructions
    if (construction_name = data['interior_partitions'])
      construction_set.setInteriorPartitionConstruction(model_add_construction(model, construction_name))
    end
    if (construction_name = data['space_shading'])
      construction_set.setSpaceShadingConstruction(model_add_construction(model, construction_name))
    end
    if (construction_name = data['building_shading'])
      construction_set.setBuildingShadingConstruction(model_add_construction(model, construction_name))
    end
    if (construction_name = data['site_shading'])
      construction_set.setSiteShadingConstruction(model_add_construction(model, construction_name))
    end

    # componentize the construction set
    # construction_set_component = construction_set.createComponent

    # Return the construction set
    return OpenStudio::Model::OptionalDefaultConstructionSet.new(construction_set)
  end

  # Adds a curve from the OpenStudio-Standards dataset to the model
  # based on the curve name.
  def model_add_curve(model, curve_name)
    # First check model and return curve if it already exists
    existing_curves = []
    existing_curves += model.getCurveLinears
    existing_curves += model.getCurveCubics
    existing_curves += model.getCurveQuadratics
    existing_curves += model.getCurveBicubics
    existing_curves += model.getCurveBiquadratics
    existing_curves.sort.each do |curve|
      if curve.name.get.to_s == curve_name
        OpenStudio.logFree(OpenStudio::Debug, 'openstudio.standards.Model', "Already added curve: #{curve_name}")
        return curve
      end
    end

    # OpenStudio::logFree(OpenStudio::Info, "openstudio.prototype.addCurve", "Adding curve '#{curve_name}' to the model.")

    # Find curve data
    data = model_find_object(standards_data['curves'], 'name' => curve_name)
    if data.nil?
      OpenStudio.logFree(OpenStudio::Warn, 'openstudio.Model.Model', "Could not find a curve called '#{curve_name}' in the standards.")
      return nil
    end

    # Make the correct type of curve
    case data['form']
      when 'Linear'
        curve = OpenStudio::Model::CurveLinear.new(model)
        curve.setName(data['name'])
        curve.setCoefficient1Constant(data['coeff_1'])
        curve.setCoefficient2x(data['coeff_2'])
        curve.setMinimumValueofx(data['minimum_independent_variable_1']) if data['minimum_independent_variable_1']
        curve.setMaximumValueofx(data['maximum_independent_variable_1']) if data['maximum_independent_variable_1']
        curve.setMinimumCurveOutput(data['minimum_dependent_variable_output']) if data['minimum_dependent_variable_output']
        curve.setMaximumCurveOutput(data['maximum_dependent_variable_output']) if data['maximum_dependent_variable_output']
        return curve
      when 'Cubic'
        curve = OpenStudio::Model::CurveCubic.new(model)
        curve.setName(data['name'])
        curve.setCoefficient1Constant(data['coeff_1'])
        curve.setCoefficient2x(data['coeff_2'])
        curve.setCoefficient3xPOW2(data['coeff_3'])
        curve.setCoefficient4xPOW3(data['coeff_4'])
        curve.setMinimumValueofx(data['minimum_independent_variable_1']) if data['minimum_independent_variable_1']
        curve.setMaximumValueofx(data['maximum_independent_variable_1']) if data['maximum_independent_variable_1']
        curve.setMinimumCurveOutput(data['minimum_dependent_variable_output']) if data['minimum_dependent_variable_output']
        curve.setMaximumCurveOutput(data['maximum_dependent_variable_output']) if data['maximum_dependent_variable_output']
        return curve
      when 'Quadratic'
        curve = OpenStudio::Model::CurveQuadratic.new(model)
        curve.setName(data['name'])
        curve.setCoefficient1Constant(data['coeff_1'])
        curve.setCoefficient2x(data['coeff_2'])
        curve.setCoefficient3xPOW2(data['coeff_3'])
        curve.setMinimumValueofx(data['minimum_independent_variable_1']) if data['minimum_independent_variable_1']
        curve.setMaximumValueofx(data['maximum_independent_variable_1']) if data['maximum_independent_variable_1']
        curve.setMinimumCurveOutput(data['minimum_dependent_variable_output']) if data['minimum_dependent_variable_output']
        curve.setMaximumCurveOutput(data['maximum_dependent_variable_output']) if data['maximum_dependent_variable_output']
        return curve
      when 'BiCubic'
        curve = OpenStudio::Model::CurveBicubic.new(model)
        curve.setName(data['name'])
        curve.setCoefficient1Constant(data['coeff_1'])
        curve.setCoefficient2x(data['coeff_2'])
        curve.setCoefficient3xPOW2(data['coeff_3'])
        curve.setCoefficient4y(data['coeff_4'])
        curve.setCoefficient5yPOW2(data['coeff_5'])
        curve.setCoefficient6xTIMESY(data['coeff_6'])
        curve.setCoefficient7xPOW3(data['coeff_7'])
        curve.setCoefficient8yPOW3(data['coeff_8'])
        curve.setCoefficient9xPOW2TIMESY(data['coeff_9'])
        curve.setCoefficient10xTIMESYPOW2(data['coeff_10'])
        curve.setMinimumValueofx(data['minimum_independent_variable_1']) if data['minimum_independent_variable_1']
        curve.setMaximumValueofx(data['maximum_independent_variable_1']) if data['maximum_independent_variable_1']
        curve.setMinimumValueofy(data['minimum_independent_variable_2']) if data['minimum_independent_variable_2']
        curve.setMaximumValueofy(data['maximum_independent_variable_2']) if data['maximum_independent_variable_2']
        curve.setMinimumCurveOutput(data['minimum_dependent_variable_output']) if data['minimum_dependent_variable_output']
        curve.setMaximumCurveOutput(data['maximum_dependent_variable_output']) if data['maximum_dependent_variable_output']
        return curve
      when 'BiQuadratic'
        curve = OpenStudio::Model::CurveBiquadratic.new(model)
        curve.setName(data['name'])
        curve.setCoefficient1Constant(data['coeff_1'])
        curve.setCoefficient2x(data['coeff_2'])
        curve.setCoefficient3xPOW2(data['coeff_3'])
        curve.setCoefficient4y(data['coeff_4'])
        curve.setCoefficient5yPOW2(data['coeff_5'])
        curve.setCoefficient6xTIMESY(data['coeff_6'])
        curve.setMinimumValueofx(data['minimum_independent_variable_1']) if data['minimum_independent_variable_1']
        curve.setMaximumValueofx(data['maximum_independent_variable_1']) if data['maximum_independent_variable_1']
        curve.setMinimumValueofy(data['minimum_independent_variable_2']) if data['minimum_independent_variable_2']
        curve.setMaximumValueofy(data['maximum_independent_variable_2']) if data['maximum_independent_variable_2']
        curve.setMinimumCurveOutput(data['minimum_dependent_variable_output']) if data['minimum_dependent_variable_output']
        curve.setMaximumCurveOutput(data['maximum_dependent_variable_output']) if data['maximum_dependent_variable_output']
        return curve
      when 'BiLinear'
        curve = OpenStudio::Model::CurveBiquadratic.new(model)
        curve.setName(data['name'])
        curve.setCoefficient1Constant(data['coeff_1'])
        curve.setCoefficient2x(data['coeff_2'])
        curve.setCoefficient4y(data['coeff_3'])
        curve.setMinimumValueofx(data['minimum_independent_variable_1']) if data['minimum_independent_variable_1']
        curve.setMaximumValueofx(data['maximum_independent_variable_1']) if data['maximum_independent_variable_1']
        curve.setMinimumValueofy(data['minimum_independent_variable_2']) if data['minimum_independent_variable_2']
        curve.setMaximumValueofy(data['maximum_independent_variable_2']) if data['maximum_independent_variable_2']
        curve.setMinimumCurveOutput(data['minimum_dependent_variable_output']) if data['minimum_dependent_variable_output']
        curve.setMaximumCurveOutput(data['maximum_dependent_variable_output']) if data['maximum_dependent_variable_output']
        return curve
      when 'MultiVariableLookupTable'
        num_ind_var = data['number_independent_variables'].to_i
        table = OpenStudio::Model::TableMultiVariableLookup.new(model, num_ind_var)
        table.setName(data['name'])
        table.setInterpolationMethod(data['interpolation_method'])
        table.setNumberofInterpolationPoints(data['number_of_interpolation_points'])
        table.setCurveType(data['curve_type'])
        table.setTableDataFormat('SingleLineIndependentVariableWithMatrix')
        table.setNormalizationReference(data['normalization_reference'].to_f)
        table.setOutputUnitType(data['output_unit_type'])
        table.setMinimumValueofX1(data['minimum_independent_variable_1'].to_f)
        table.setMaximumValueofX1(data['maximum_independent_variable_1'].to_f)
        table.setInputUnitTypeforX1(data['input_unit_type_x1'])
        if num_ind_var == 2
          table.setMinimumValueofX2(data['minimum_independent_variable_2'].to_f)
          table.setMaximumValueofX2(data['maximum_independent_variable_2'].to_f)
          table.setInputUnitTypeforX2(data['input_unit_type_x2'])
        end
        data_points = data.each.select { |key, value| key.include? 'data_point' }
        data_points.each do |key, value|
          if num_ind_var == 1
            table.addPoint(value.split(',')[0].to_f, value.split(',')[1].to_f)
          elsif num_ind_var == 2
            table.addPoint(value.split(',')[0].to_f, value.split(',')[1].to_f, value.split(',')[2].to_f)
          end
        end
        return table
      else
        OpenStudio.logFree(OpenStudio::Error, 'openstudio.Model.Model', "#{curve_name}' has an invalid form: #{data['form']}', cannot create this curve.")
        return nil
    end
  end

  # Get the full path to the weather file that is specified in the model
  # @return [OpenStudio::OptionalPath]
  def model_get_full_weather_file_path(model)
    full_epw_path = OpenStudio::OptionalPath.new

    if model.weatherFile.is_initialized
      epw_path = model.weatherFile.get.path
      if epw_path.is_initialized
        if File.exist?(epw_path.get.to_s)
          full_epw_path = OpenStudio::OptionalPath.new(epw_path.get)
        else
          # If this is an always-run Measure, need to check a different path
          alt_weath_path = File.expand_path(File.join(Dir.pwd, '../../resources'))
          alt_epw_path = File.expand_path(File.join(alt_weath_path, epw_path.get.to_s))
          if File.exist?(alt_epw_path)
            full_epw_path = OpenStudio::OptionalPath.new(OpenStudio::Path.new(alt_epw_path))
          else
            OpenStudio.logFree(OpenStudio::Error, 'openstudio.standards.Model', "Model has been assigned a weather file, but the file is not in the specified location of '#{epw_path.get}'.")
          end
        end
      else
        OpenStudio.logFree(OpenStudio::Error, 'openstudio.standards.Model', 'Model has a weather file assigned, but the weather file path has been deleted.')
      end
    else
      OpenStudio.logFree(OpenStudio::Error, 'openstudio.standards.Model', 'Model has not been assigned a weather file.')
    end

    return full_epw_path
  end

  # Find the legacy simulation results from a CSV of previously created results.
  #
  # @return [Hash] a hash of results for each fuel, where the keys are in the form 'End Use|Fuel Type',
  # e.g. Heating|Electricity, Exterior Equipment|Water.  All end use/fuel type combos are present, with
  # values of 0.0 if none of this end use/fuel type combo was used by the simulation.  Returns nil
  # if the legacy results couldn't be found.
  def model_legacy_results_by_end_use_and_fuel_type(model, climate_zone, building_type, run_type)
    # Load the legacy idf results CSV file into a ruby hash
    top_dir = File.expand_path('../../..', File.dirname(__FILE__))
    standards_data_dir = "#{top_dir}/data/standards"
    temp = ''
    # Run differently depending on whether running from embedded filesystem in OpenStudio CLI or not
    if __dir__[0] == ':' # Running from OpenStudio CLI
      # load file from embedded files
      if run_type == 'dd-only'
        temp = load_resource_relative('../../../data/standards/test_performance_expected_dd_results.csv', 'r:UTF-8')
      else
        temp = load_resource_relative('../../../data/standards/legacy_idf_results.csv', 'r:UTF-8')
      end
    else
      # loaded gem from system path
      if run_type == 'dd-only'
        temp = File.read("#{standards_data_dir}/test_performance_expected_dd_results.csv")
      else
        temp = File.read("#{standards_data_dir}/legacy_idf_results.csv")
      end
    end
    legacy_idf_csv = CSV.new(temp, headers: true, converters: :all)
    legacy_idf_results = legacy_idf_csv.to_a.map(&:to_hash)

    # Get the results for this building
    search_criteria = {
      'Building Type' => building_type,
      'Template' => template,
      'Climate Zone' => climate_zone
    }
    energy_values = model_find_object(legacy_idf_results, search_criteria)
    if energy_values.nil?
      OpenStudio.logFree(OpenStudio::Error, 'openstudio.standards.Model', "Could not find legacy simulation results for #{search_criteria}")
      return {}
    end

    return energy_values
  end

  # Method to gather prototype simulation results for a specific climate zone, building type, and template
  #
  # @param climate_zone [String] string for the ASHRAE climate zone.
  # @param building_type [String] string for prototype building type.
  # @return [Hash] Returns a hash with data presented in various bins. Returns nil if no search results
  def model_process_results_for_datapoint(model, climate_zone, building_type)
    # Hash to store the legacy results by fuel and by end use
    legacy_results_hash = {}
    legacy_results_hash['total_legacy_energy_val'] = 0
    legacy_results_hash['total_legacy_water_val'] = 0
    legacy_results_hash['total_energy_by_fuel'] = {}
    legacy_results_hash['total_energy_by_end_use'] = {}

    # Get the legacy simulation results
    legacy_values = model_legacy_results_by_end_use_and_fuel_type(model, climate_zone, building_type, 'annual')
    if legacy_values.nil?
      OpenStudio.logFree(OpenStudio::Error, 'openstudio.standards.Model', "Could not find legacy idf results for #{search_criteria}")
      return legacy_results_hash
    end

    # List of all fuel types
    fuel_types = ['Electricity', 'Natural Gas', 'Additional Fuel', 'District Cooling', 'District Heating', 'Water']

    # List of all end uses
    end_uses = ['Heating', 'Cooling', 'Interior Lighting', 'Exterior Lighting', 'Interior Equipment', 'Exterior Equipment', 'Fans', 'Pumps', 'Heat Rejection', 'Humidification', 'Heat Recovery', 'Water Systems', 'Refrigeration', 'Generators']

    # Sum the legacy results up by fuel and by end use
    fuel_types.each do |fuel_type|
      end_uses.each do |end_use|
        next if end_use == 'Exterior Equipment'

        legacy_val = legacy_values["#{end_use}|#{fuel_type}"]

        # Combine the exterior lighting and exterior equipment
        if end_use == 'Exterior Lighting'
          legacy_exterior_equipment = legacy_values["Exterior Equipment|#{fuel_type}"]
          unless legacy_exterior_equipment.nil?
            legacy_val += legacy_exterior_equipment
          end
        end

        if legacy_val.nil?
          OpenStudio.logFree(OpenStudio::Error, 'openstudio.standards.Model', "#{fuel_type} #{end_use} legacy idf value not found")
          next
        end

        # Add the energy to the total
        if fuel_type == 'Water'
          legacy_results_hash['total_legacy_water_val'] += legacy_val
        else
          legacy_results_hash['total_legacy_energy_val'] += legacy_val

          # add to fuel specific total
          if legacy_results_hash['total_energy_by_fuel'][fuel_type]
            legacy_results_hash['total_energy_by_fuel'][fuel_type] += legacy_val # add to existing counter
          else
            legacy_results_hash['total_energy_by_fuel'][fuel_type] = legacy_val # start new counter
          end

          # add to end use specific total
          if legacy_results_hash['total_energy_by_end_use'][end_use]
            legacy_results_hash['total_energy_by_end_use'][end_use] += legacy_val # add to existing counter
          else
            legacy_results_hash['total_energy_by_end_use'][end_use] = legacy_val # start new counter
          end
        end
      end
    end

    return legacy_results_hash
  end

  # Keep track of floor area for prototype buildings.
  # This is used to calculate EUI's to compare against non prototype buildings
  # Areas taken from scorecard Excel Files
  #
  # @param building_type [String] the building type
  # @return [Double] floor area (m^2) of prototype building for building type passed in. Returns nil if unexpected building type
  def model_find_prototype_floor_area(model, building_type)
    if building_type == 'FullServiceRestaurant' # 5502 ft^2
      result = 511
    elsif building_type == 'Hospital' # 241,410 ft^2 (including basement)
      result = 22_422
    elsif building_type == 'LargeHotel' # 122,132 ft^2
      result = 11_345
    elsif building_type == 'LargeOffice' # 498,600 ft^2
      result = 46_320
    elsif building_type == 'MediumOffice' # 53,600 ft^2
      result = 4982
    elsif building_type == 'LargeOfficeDetailed' # 498,600 ft^2
      result = 46_320
    elsif building_type == 'MediumOfficeDetailed' # 53,600 ft^2
      result = 4982
    elsif building_type == 'MidriseApartment' # 33,700 ft^2
      result = 3135
    elsif building_type == 'Office'
      result = nil
      # TODO: there shouldn't be a prototype building for this
      OpenStudio.logFree(OpenStudio::Error, 'openstudio.standards.Model', 'Measures calling this should choose between SmallOffice, MediumOffice, and LargeOffice')
    elsif building_type == 'Outpatient' # 40.950 ft^2
      result = 3804
    elsif building_type == 'PrimarySchool' # 73,960 ft^2
      result = 6871
    elsif building_type == 'QuickServiceRestaurant' # 2500 ft^2
      result = 232
    elsif building_type == 'Retail' # 24,695 ft^2
      result = 2294
    elsif building_type == 'SecondarySchool' # 210,900 ft^2
      result = 19_592
    elsif building_type == 'SmallHotel' # 43,200 ft^2
      result = 4014
    elsif building_type == 'SmallOffice' # 5500 ft^2
      result = 511
    elsif building_type == 'SmallOfficeDetailed' # 5500 ft^2
      result = 511
    elsif building_type == 'StripMall' # 22,500 ft^2
      result = 2090
    elsif building_type == 'SuperMarket' # 45,002 ft2 (from legacy reference idf file)
      result = 4181
    elsif building_type == 'Warehouse' # 49,495 ft^2 (legacy ref shows 52,045, but I wil calc using 49,495)
      result = 4595
    elsif building_type == 'SmallDataCenterLowITE' || building_type == 'SmallDataCenterHighITE'  # 600 ft^2
      result = 56
    elsif building_type == 'LargeDataCenterLowITE' || building_type == 'LargeDataCenterHighITE'  # 6000 ft^2
      result = 557
    elsif building_type == 'Laboratory' # 90000 ft^2
      result = 8361
    else
      OpenStudio.logFree(OpenStudio::Error, 'openstudio.standards.Model', "Didn't find expected building type. As a result can't determine floor prototype floor area")
      result = nil
    end

    return result
  end

  # this is used by other methods to get the climate zone and building type from a model.
  # it has logic to break office into small, medium or large based on building area that can be turned off
  # @param remap_office [bool] re-map small office or leave it alone
  # @return [hash] key for climate zone and building type, both values are strings
  def model_get_building_climate_zone_and_building_type(model, remap_office = true)
    # get climate zone from model
    climate_zone = model_standards_climate_zone(model)

    # get building type from model
    building_type = ''
    if model.getBuilding.standardsBuildingType.is_initialized
      building_type = model.getBuilding.standardsBuildingType.get
    end

    # map office building type to small medium or large
    if building_type == 'Office' && remap_office
      open_studio_area = model.getBuilding.floorArea
      building_type = model_remap_office(model, open_studio_area)
    end

    results = {}
    results['climate_zone'] = climate_zone
    results['building_type'] = building_type

    return results
  end

  # remap office to one of the protptye buildings
  # @param floor_area [Double] floor area (m^2)
  # @return [String] SmallOffice, MediumOffice, LargeOffice
  def model_remap_office(model, floor_area)
    # prototype small office approx 500 m^2
    # prototype medium office approx 5000 m^2
    # prototype large office approx 50,000 m^2
    # map office building type to small medium or large
    building_type = if floor_area < 2750
                      'SmallOffice'
                    elsif floor_area < 25_250
                      'MediumOffice'
                    else
                      'LargeOffice'
                    end
  end

  # user needs to pass in template as string. The building type and climate zone will come from the model.
  # If the building type or ASHRAE climate zone is not set in the model this will return nil
  # If the lookup doesn't find matching simulation results this wil return nil
  #
  # @return [Double] EUI (MJ/m^2) for target template for given OSM. Returns nil if can't calculate EUI
  def model_find_target_eui(model)
    building_data = model_get_building_climate_zone_and_building_type(model)
    climate_zone = building_data['climate_zone']
    building_type = building_data['building_type']

    # look up results
    target_consumption = model_process_results_for_datapoint(model, climate_zone, building_type)

    # lookup target floor area for prototype buildings
    target_floor_area = model_find_prototype_floor_area(model, building_type)

    if target_consumption['total_legacy_energy_val'] > 0
      if target_floor_area > 0
        result = target_consumption['total_legacy_energy_val'] / target_floor_area
      else
        OpenStudio.logFree(OpenStudio::Error, 'openstudio.standards.Model', 'Cannot find prototype building floor area')
        result = nil
      end
    else
      OpenStudio.logFree(OpenStudio::Error, 'openstudio.standards.Model', "Cannot find target results for #{climate_zone},#{building_type},#{template}")
      result = nil # couldn't calculate EUI consumpiton lookup failed
    end

    return result
  end

  # user needs to pass in template as string. The building type and climate zone will come from the model.
  # If the building type or ASHRAE climate zone is not set in the model this will return nil
  # If the lookup doesn't find matching simulation results this wil return nil
  #
  # @return [Hash] EUI (MJ/m^2) This will return a hash of end uses. key is end use, value is eui
  def model_find_target_eui_by_end_use(model)
    building_data = model_get_building_climate_zone_and_building_type(model)
    climate_zone = building_data['climate_zone']
    building_type = building_data['building_type']

    # look up results
    target_consumption = model_process_results_for_datapoint(model, climate_zone, building_type)

    # lookup target floor area for prototype buildings
    target_floor_area = model_find_prototype_floor_area(model, building_type)

    if target_consumption['total_legacy_energy_val'] > 0
      if target_floor_area > 0
        result = {}
        target_consumption['total_energy_by_end_use'].each do |end_use, consumption|
          result[end_use] = consumption / target_floor_area
        end
      else
        OpenStudio.logFree(OpenStudio::Error, 'openstudio.standards.Model', 'Cannot find prototype building floor area')
        result = nil
      end
    else
      OpenStudio.logFree(OpenStudio::Error, 'openstudio.standards.Model', "Cannot find target results for #{climate_zone},#{building_type},#{template}")
      result = nil # couldn't calculate EUI consumpiton lookup failed
    end

    return result
  end

  # Get a unique list of constructions with given boundary condition and a given type of surface.
  # Pulls from both default construction sets and hard-assigned constructions.
  #
  # @param boundary_condition [String] the desired boundary condition
  # valid choices are:
  # Adiabatic
  # Surface
  # Outdoors
  # Ground
  # @param type [String] the type of surface to find
  # valid choices are:
  # AtticFloor
  # AtticWall
  # AtticRoof
  # DemisingFloor
  # DemisingWall
  # DemisingRoof
  # ExteriorFloor
  # ExteriorWall
  # ExteriorRoof
  # ExteriorWindow
  # ExteriorDoor
  # GlassDoor
  # GroundContactFloor
  # GroundContactWall
  # GroundContactRoof
  # InteriorFloor
  # InteriorWall
  # InteriorCeiling
  # InteriorPartition
  # InteriorWindow
  # InteriorDoor
  # OverheadDoor
  # Skylight
  # TubularDaylightDome
  # TubularDaylightDiffuser
  # return [Array<OpenStudio::Model::ConstructionBase>]
  # an array of all constructions.
  def model_find_constructions(model, boundary_condition, type)
    constructions = []

    # From default construction sets
    model.getDefaultConstructionSets.sort.each do |const_set|
      ext_surfs = const_set.defaultExteriorSurfaceConstructions
      int_surfs = const_set.defaultInteriorSurfaceConstructions
      gnd_surfs = const_set.defaultGroundContactSurfaceConstructions
      ext_subsurfs = const_set.defaultExteriorSubSurfaceConstructions
      int_subsurfs = const_set.defaultInteriorSubSurfaceConstructions

      # Can't handle incomplete construction sets
      if ext_surfs.empty? ||
         int_surfs.empty? ||
         gnd_surfs.empty? ||
         ext_subsurfs.empty? ||
         int_subsurfs.empty?

        OpenStudio.logFree(OpenStudio::Error, 'openstudio.model.Space', "Default construction set #{const_set.name} is incomplete; constructions from this set will not be reported.")
        next
      end

      ext_surfs = ext_surfs.get
      int_surfs = int_surfs.get
      gnd_surfs = gnd_surfs.get
      ext_subsurfs = ext_subsurfs.get
      int_subsurfs = int_subsurfs.get

      case type
        # Exterior Surfaces
        when 'ExteriorWall', 'AtticWall'
          constructions << ext_surfs.wallConstruction
        when 'ExteriorFloor'
          constructions << ext_surfs.floorConstruction
        when 'ExteriorRoof', 'AtticRoof'
          constructions << ext_surfs.roofCeilingConstruction
        # Interior Surfaces
        when 'InteriorWall', 'DemisingWall', 'InteriorPartition'
          constructions << int_surfs.wallConstruction
        when 'InteriorFloor', 'AtticFloor', 'DemisingFloor'
          constructions << int_surfs.floorConstruction
        when 'InteriorCeiling', 'DemisingRoof'
          constructions << int_surfs.roofCeilingConstruction
        # Ground Contact Surfaces
        when 'GroundContactWall'
          constructions << gnd_surfs.wallConstruction
        when 'GroundContactFloor'
          constructions << gnd_surfs.floorConstruction
        when 'GroundContactRoof'
          constructions << gnd_surfs.roofCeilingConstruction
        # Exterior SubSurfaces
        when 'ExteriorWindow'
          constructions << ext_subsurfs.fixedWindowConstruction
          constructions << ext_subsurfs.operableWindowConstruction
        when 'ExteriorDoor'
          constructions << ext_subsurfs.doorConstruction
        when 'GlassDoor'
          constructions << ext_subsurfs.glassDoorConstruction
        when 'OverheadDoor'
          constructions << ext_subsurfs.overheadDoorConstruction
        when 'Skylight'
          constructions << ext_subsurfs.skylightConstruction
        when 'TubularDaylightDome'
          constructions << ext_subsurfs.tubularDaylightDomeConstruction
        when 'TubularDaylightDiffuser'
          constructions << ext_subsurfs.tubularDaylightDiffuserConstruction
        # Interior SubSurfaces
        when 'InteriorWindow'
          constructions << int_subsurfs.fixedWindowConstruction
          constructions << int_subsurfs.operableWindowConstruction
        when 'InteriorDoor'
          constructions << int_subsurfs.doorConstruction
      end
    end

    # Hard-assigned surfaces
    model.getSurfaces.sort.each do |surf|
      next unless surf.outsideBoundaryCondition == boundary_condition

      surf_type = surf.surfaceType
      if surf_type == 'Floor' || surf_type == 'Wall'
        next unless type.include?(surf_type)
      elsif surf_type == 'RoofCeiling'
        next unless type.include?('Roof') || type.include?('Ceiling')
      end
      constructions << surf.construction
    end

    # Hard-assigned subsurfaces
    model.getSubSurfaces.sort.each do |surf|
      next unless surf.outsideBoundaryCondition == boundary_condition

      surf_type = surf.subSurfaceType
      if surf_type == 'FixedWindow' || surf_type == 'OperableWindow'
        next unless type == 'ExteriorWindow'
      elsif surf_type == 'Door'
        next unless type.include?('Door')
      else
        next unless surf.subSurfaceType == type
      end
      constructions << surf.construction
    end

    # Throw out the empty constructions
    all_constructions = []
    constructions.uniq.each do |const|
      next if const.empty?

      all_constructions << const.get
    end

    # Only return the unique list (should already be uniq)
    all_constructions = all_constructions.uniq

    # ConstructionBase can be sorted
    all_constructions = all_constructions.sort

    return all_constructions
  end

  # Go through the default construction sets and hard-assigned constructions.
  # Clone the existing constructions and set their intended surface type and standards construction type per the PRM.
  # For some standards, this will involve making modifications.  For others, it will not.
  #
  # 90.1-2007, 90.1-2010, 90.1-2013
  # @return [Bool] returns true if successful, false if not
  def model_apply_prm_construction_types(model)
    types_to_modify = []

    # Possible boundary conditions are
    # Adiabatic
    # Surface
    # Outdoors
    # Ground

    # Possible surface types are
    # AtticFloor
    # AtticWall
    # AtticRoof
    # DemisingFloor
    # DemisingWall
    # DemisingRoof
    # ExteriorFloor
    # ExteriorWall
    # ExteriorRoof
    # ExteriorWindow
    # ExteriorDoor
    # GlassDoor
    # GroundContactFloor
    # GroundContactWall
    # GroundContactRoof
    # InteriorFloor
    # InteriorWall
    # InteriorCeiling
    # InteriorPartition
    # InteriorWindow
    # InteriorDoor
    # OverheadDoor
    # Skylight
    # TubularDaylightDome
    # TubularDaylightDiffuser

    # Possible standards construction types
    # Mass
    # SteelFramed
    # WoodFramed
    # IEAD
    # View
    # Daylight
    # Swinging
    # NonSwinging
    # Heated
    # Unheated
    # RollUp
    # Sliding
    # Metal
    # Nonmetal framing (all)
    # Metal framing (curtainwall/storefront)
    # Metal framing (entrance door)
    # Metal framing (all other)
    # Metal Building
    # Attic and Other
    # Glass with Curb
    # Plastic with Curb
    # Without Curb

    # Create an array of types
    types_to_modify << ['Outdoors', 'ExteriorWall', 'SteelFramed']
    types_to_modify << ['Outdoors', 'ExteriorRoof', 'IEAD']
    types_to_modify << ['Outdoors', 'ExteriorFloor', 'SteelFramed']
    types_to_modify << ['Ground', 'GroundContactFloor', 'Unheated']
    types_to_modify << ['Ground', 'GroundContactWall', 'Mass']

    # Modify all constructions of each type
    types_to_modify.each do |boundary_cond, surf_type, const_type|
      constructions = model_find_constructions(model, boundary_cond, surf_type)

      constructions.sort.each do |const|
        standards_info = const.standardsInformation
        standards_info.setIntendedSurfaceType(surf_type)
        standards_info.setStandardsConstructionType(const_type)
      end
    end

    return true
  end

  # Apply the standard construction to each surface in the model, based on the construction type currently assigned.
  #
  # @return [Bool] true if successful, false if not
  def model_apply_standard_constructions(model, climate_zone, wwr_building_type = nil, wwr_info = {})
    types_to_modify = []

    # Possible boundary conditions are
    # Adiabatic
    # Surface
    # Outdoors
    # Ground

    # Possible surface types are
    # Floor
    # Wall
    # RoofCeiling
    # FixedWindow
    # OperableWindow
    # Door
    # GlassDoor
    # OverheadDoor
    # Skylight
    # TubularDaylightDome
    # TubularDaylightDiffuser

    # Create an array of surface types
    types_to_modify << ['Outdoors', 'Floor']
    types_to_modify << ['Outdoors', 'Wall']
    types_to_modify << ['Outdoors', 'RoofCeiling']
    types_to_modify << ['Outdoors', 'FixedWindow']
    types_to_modify << ['Outdoors', 'OperableWindow']
    types_to_modify << ['Outdoors', 'Door']
    types_to_modify << ['Outdoors', 'GlassDoor']
    types_to_modify << ['Outdoors', 'OverheadDoor']
    types_to_modify << ['Outdoors', 'Skylight']
    types_to_modify << ['Ground', 'Floor']
    types_to_modify << ['Ground', 'Wall']

    # Find just those surfaces
    surfaces_to_modify = []
    surface_category = {}
    types_to_modify.each do |boundary_condition, surface_type|
      # Surfaces
      model.getSurfaces.sort.each do |surf|
        next unless surf.outsideBoundaryCondition == boundary_condition
        next unless surf.surfaceType == surface_type

        if boundary_condition == 'Outdoors'
          surface_category[surf] = 'ExteriorSurface'
        elsif boundary_condition == 'Ground'
          surface_category[surf] = 'GroundSurface'
        else
          surface_category[surf] = 'NA'
        end
        surfaces_to_modify << surf
      end

      # SubSurfaces
      model.getSubSurfaces.sort.each do |surf|
        next unless surf.outsideBoundaryCondition == boundary_condition
        next unless surf.subSurfaceType == surface_type

        surface_category[surf] = 'ExteriorSubSurface'
        surfaces_to_modify << surf
      end
    end

    # Modify these surfaces
    prev_created_consts = {}
    surfaces_to_modify.sort.each do |surf|
      prev_created_consts = planar_surface_apply_standard_construction(surf, climate_zone, prev_created_consts, wwr_building_type, wwr_info, surface_category[surf])
    end

    # List the unique array of constructions
    if prev_created_consts.size.zero?
      OpenStudio.logFree(OpenStudio::Warn, 'openstudio.standards.Model', 'None of the constructions in your proposed model have both Intended Surface Type and Standards Construction Type')
    else
      prev_created_consts.each do |surf_type, construction|
        OpenStudio.logFree(OpenStudio::Info, 'openstudio.standards.Model', "For #{surf_type.join(' ')}, applied #{construction.name}.")
      end
    end

    return true
  end

  # Returns standards data for selected construction
  #
  # @param intended_surface_type [string] the surface type
  # @param standards_construction_type [string]  the type of construction
  # @param building_category [string] the type of building
  # @param climate_zone [string] the building's climate zone
  # @return [hash] hash of construction properties
  def model_get_construction_properties(model, intended_surface_type, standards_construction_type, building_category, climate_zone = nil)
    # get climate_zone_set
    climate_zone = model_get_building_climate_zone_and_building_type(model)['climate_zone'] if climate_zone.nil?
    climate_zone_set = model_find_climate_zone_set(model, climate_zone)

    # populate search hash
    search_criteria = {
      'template' => template,
      'climate_zone_set' => climate_zone_set,
      'intended_surface_type' => intended_surface_type,
      'standards_construction_type' => standards_construction_type,
      'building_category' => building_category
    }

    # switch to use this but update test in standards and measures to load this outside of the method
    construction_properties = model_find_object(standards_data['construction_properties'], search_criteria)

    return construction_properties
  end

  # Returns standards data for selected construction set
  #
  # @param building_category [string] the type of building
  # @param space_type [string] space type within the building type. Typically nil.
  # @return [hash] hash of construction set data
  def model_get_construction_set(building_type, space_type = nil)
    # populate search hash
    search_criteria = {
      'template' => template,
      'building_type' => building_type,
      'space_type' => space_type
    }

    # Search construction sets table for the exterior wall building category and construction type
    construction_set_data = model_find_object(standards_data['construction_sets'], search_criteria)

    return construction_set_data
  end

  # Reduces the WWR to the values specified by the PRM.
  # WWR reduction will be done by moving vertices inward toward centroid.
  # This causes the least impact on the daylighting area calculations and controls placement.
  #
  # @todo add proper support for 90.1-2013 with all those building type specific values
  # @todo support 90.1-2004 requirement that windows be modeled as horizontal bands.
  # Currently just using existing window geometry, and shrinking as necessary if WWR is above limit.
  # @todo support semiheated spaces as a separate WWR category
  # @todo add window frame area to calculation of WWR
  def model_apply_prm_baseline_window_to_wall_ratio(model, climate_zone, wwr_building_type = nil)
    # Define a Hash that will contain wall and window area for all
    # building area types included in the model
    bat_win_wall_info = {}

    # Store the baseline wwr, only used for 90.1-PRM-2019,
    # it is necessary for looking up baseline fenestration
    # U-factor and SHGC requirements
    base_wwr = {}

    # Store the space conditioning category for later use
    space_cats = {}

    model.getSpaces.sort.each do |space|
      # Get standards space type and
      # catch spaces without space types
      #
      # Currently, priority is given to the wwr_building_type,
      # meaning that only one building area type is used. The
      # method can however handle models with multiple building
      # area type, if they are specified through each space's
      # space type standards building type.
      if !wwr_building_type.nil?
        std_spc_type = wwr_building_type
      elsif space.spaceType.is_initialized
        std_spc_type = space.spaceType.get.standardsBuildingType.to_s
      else
        std_spc_type = 'no_space_type'
      end

      # Initialize intermediate variables if space type hasn't
      # been encountered yet
      if !bat_win_wall_info.key?(std_spc_type)
        bat_win_wall_info[std_spc_type] = {}
        bat = bat_win_wall_info[std_spc_type]

        # Loop through all spaces in the model, and
        # per the PNNL PRM Reference Manual, find the areas
        # of each space conditioning category (res, nonres, semi-heated)
        # separately.  Include space multipliers.
        bat.store('nr_wall_m2', 0.001) # Avoids divide by zero errors later
        bat.store('nr_wind_m2', 0)
        bat.store('res_wall_m2', 0.001)
        bat.store('res_wind_m2', 0)
        bat.store('sh_wall_m2', 0.001)
        bat.store('sh_wind_m2', 0)
        bat.store('total_wall_m2', 0.001)
        bat.store('total_subsurface_m2', 0.0)
      else
        bat = bat_win_wall_info[std_spc_type]
      end

      # Loop through all surfaces in this space
      wall_area_m2 = 0
      wind_area_m2 = 0
      space.surfaces.sort.each do |surface|
        # Skip non-outdoor surfaces
        next unless surface.outsideBoundaryCondition == 'Outdoors'
        # Skip non-walls
        next unless surface.surfaceType.casecmp('wall').zero?

        # This wall's gross area (including window area)
        wall_area_m2 += surface.grossArea * space.multiplier
        # Subsurfaces in this surface
        surface.subSurfaces.sort.each do |ss|
          next unless ss.subSurfaceType == 'FixedWindow' || ss.subSurfaceType == 'OperableWindow' || ss.subSurfaceType == 'GlassDoor'

          wind_area_m2 += ss.netArea * space.multiplier
        end
      end

      # Determine the space category
      if model_create_prm_baseline_building_requires_proposed_model_sizing_run(model)
        # For PRM 90.1-2019 and onward, determine space category
        # based on sizing run results
        cat = space_conditioning_category(space)
      else
        # TODO: This should really use the heating/cooling loads from the proposed building.
        # However, in an attempt to avoid another sizing run just for this purpose,
        # conditioned status is based on heating/cooling setpoints.
        # If heated-only, will be assumed Semiheated.
        # The full-bore method is on the next line in case needed.
        # cat = thermal_zone_conditioning_category(space, template, climate_zone)
        cooled = space_cooled?(space)
        heated = space_heated?(space)
        cat = 'Unconditioned'
        # Unconditioned
        if !heated && !cooled
          cat = 'Unconditioned'
          # Heated-Only
        elsif heated && !cooled
          cat = 'Semiheated'
          # Heated and Cooled
        else
          res = space_residential?(space)
          cat = if res
                  'ResConditioned'
                else
                  'NonResConditioned'
                end
        end
      end
      space_cats[space] = cat

      # Add to the correct category
      case cat
        when 'Unconditioned'
          next # Skip unconditioned spaces
        when 'NonResConditioned'
          bat['nr_wall_m2'] += wall_area_m2
          bat['nr_wind_m2'] += wind_area_m2
        when 'ResConditioned'
          bat['res_wall_m2'] += wall_area_m2
          bat['res_wind_m2'] += wind_area_m2
        when 'Semiheated'
          bat['sh_wall_m2'] += wall_area_m2
          bat['sh_wind_m2'] += wind_area_m2
      end
    end

    # Retrieve WWR info for all Building Area Types included in the model
    # and perform adjustements if
    bat_win_wall_info.each do |bat, vals|
      # Calculate the WWR of each category
      vals.store('wwr_nr', ((vals['nr_wind_m2'] / vals['nr_wall_m2']) * 100.0).round(1))
      vals.store('wwr_res', ((vals['res_wind_m2'] / vals['res_wall_m2']) * 100).round(1))
      vals.store('wwr_sh', ((vals['sh_wind_m2'] / vals['sh_wall_m2']) * 100).round(1))

      # Convert to IP and report
      vals.store('nr_wind_ft2', OpenStudio.convert(vals['nr_wind_m2'], 'm^2', 'ft^2').get)
      vals.store('nr_wall_ft2', OpenStudio.convert(vals['nr_wall_m2'], 'm^2', 'ft^2').get)

      vals.store('res_wind_ft2', OpenStudio.convert(vals['res_wind_m2'], 'm^2', 'ft^2').get)
      vals.store('res_wall_ft2', OpenStudio.convert(vals['res_wall_m2'], 'm^2', 'ft^2').get)

      vals.store('sh_wind_ft2', OpenStudio.convert(vals['sh_wind_m2'], 'm^2', 'ft^2').get)
      vals.store('sh_wall_ft2', OpenStudio.convert(vals['sh_wall_m2'], 'm^2', 'ft^2').get)

      OpenStudio.logFree(OpenStudio::Info, 'openstudio.standards.Model', "WWR NonRes = #{vals['wwr_nr'].round}%; window = #{vals['nr_wind_ft2'].round} ft2, wall = #{vals['nr_wall_ft2'].round} ft2.")
      OpenStudio.logFree(OpenStudio::Info, 'openstudio.standards.Model', "WWR Res = #{vals['wwr_res'].round}%; window = #{vals['res_wind_ft2'].round} ft2, wall = #{vals['res_wall_ft2'].round} ft2.")
      OpenStudio.logFree(OpenStudio::Info, 'openstudio.standards.Model', "WWR Semiheated = #{vals['wwr_sh'].round}%; window = #{vals['sh_wind_ft2'].round} ft2, wall = #{vals['sh_wall_ft2'].round} ft2.")

      # WWR limit or target
      if template == '90.1-PRM-2019'
        # Lookup WWR target from stable baseline table
        wwr_lib = standards_data['prm_wwr_bldg_type']
        search_criteria = {
          'template' => template,
          'wwr_building_type' => bat
        }
        # If building type isn't found, assume that it's
        # the same as 'All Others'
        if model_find_object(wwr_lib, search_criteria).nil?
          wwr_lim = 40.0
        else
          wwr_lim = model_find_object(wwr_lib, search_criteria)['wwr'] * 100.0
        end
      else
        wwr_lim = 40.0
      end

      # Check against WWR limit
      vals['red_nr'] = vals['wwr_nr'] > wwr_lim
      vals['red_res'] = vals['wwr_res'] > wwr_lim
      vals['red_sh'] = vals['wwr_sh'] > wwr_lim

      # Stop here unless windows need reducing or increasing if
      # following the stable baseline approach
      return true, base_wwr unless (vals['red_nr'] || vals['red_res'] || vals['red_sh']) || template == '90.1-PRM-2019'

      # Determine the factors by which to reduce the window area
      vals['mult_nr_red'] = wwr_lim / vals['wwr_nr']
      vals['mult_res_red'] = wwr_lim / vals['wwr_res']
      vals['mult_sh_red'] = wwr_lim / vals['wwr_sh']

      # Report baseline WWR
      vals['wwr_nr'] *= vals['mult_nr_red']
      vals['wwr_res'] *= vals['mult_res_red']
      vals['wwr_sh'] *= vals['mult_sh_red']
      wwrs = [vals['wwr_nr'], vals['wwr_res'], vals['wwr_sh']]
      wwrs = wwrs.reject! &:nan?
      base_wwr[bat] = wwrs.max

      # Reduce the window area if any of the categories necessary
      model.getSpaces.sort.each do |space|
        # Catch spaces without space types
        if !wwr_building_type.nil?
          std_spc_type = wwr_building_type
        elsif space.spaceType.is_initialized
          std_spc_type = space.spaceType.get.standardsBuildingType.to_s
        else
          std_spc_type = 'no_space_type'
        end

        # Determine the space category
        # from the previously stored values
        cat = space_cats[space]

        # Get the correct multiplier
        case cat
          when 'Unconditioned'
            next # Skip unconditioned spaces
          when 'NonResConditioned'
            next unless vals['red_nr']

            mult = vals['mult_nr_red']
          when 'ResConditioned'
            next unless vals['red_res']

            mult = vals['mult_res_red']
          when 'Semiheated'
            next unless vals['red_sh']

            mult = vals['mult_sh_red']
        end

        # Loop through all surfaces in this space
        space.surfaces.sort.each do |surface|
          # Skip non-outdoor surfaces
          next unless surface.outsideBoundaryCondition == 'Outdoors'
          # Skip non-walls
          next unless surface.surfaceType.casecmp('wall').zero?

          # Subsurfaces in this surface
          surface.subSurfaces.sort.each do |ss|
            next unless ss.subSurfaceType == 'FixedWindow' || ss.subSurfaceType == 'OperableWindow' || ss.subSurfaceType == 'GlassDoor'

            # Reduce the size of the window
            # If a vertical rectangle, raise sill height to avoid
            # impacting daylighting areas, otherwise
            # reduce toward centroid.
            #
            # For 90.1-PRM-2019 a.k.a "stable baseline" we always
            # want to adjust by shrinking toward centroid since
            # daylighting control isn't modeled
            red = 1.0 - mult
            if sub_surface_vertical_rectangle?(ss) && template != '90.1-PRM-2019'
              sub_surface_reduce_area_by_percent_by_raising_sill(ss, red)
            else
              sub_surface_reduce_area_by_percent_by_shrinking_toward_centroid(ss, red)
            end
          end
        end
      end
    end

    return true, base_wwr
  end

  # Reduces the SRR to the values specified by the PRM. SRR reduction will be done by shrinking vertices toward the centroid.
  #
  # @todo support semiheated spaces as a separate SRR category
  # @todo add skylight frame area to calculation of SRR
  def model_apply_prm_baseline_skylight_to_roof_ratio(model)
    # Loop through all spaces in the model, and
    # per the PNNL PRM Reference Manual, find the areas
    # of each space conditioning category (res, nonres, semi-heated)
    # separately.  Include space multipliers.
    nr_wall_m2 = 0.001 # Avoids divide by zero errors later
    nr_sky_m2 = 0
    res_wall_m2 = 0.001
    res_sky_m2 = 0
    sh_wall_m2 = 0.001
    sh_sky_m2 = 0
    total_roof_m2 = 0.001
    total_subsurface_m2 = 0
    model.getSpaces.sort.each do |space|
      # Loop through all surfaces in this space
      wall_area_m2 = 0
      sky_area_m2 = 0
      space.surfaces.sort.each do |surface|
        # Skip non-outdoor surfaces
        next unless surface.outsideBoundaryCondition == 'Outdoors'
        # Skip non-walls
        next unless surface.surfaceType == 'RoofCeiling'

        # This wall's gross area (including skylight area)
        wall_area_m2 += surface.grossArea * space.multiplier
        # Subsurfaces in this surface
        surface.subSurfaces.sort.each do |ss|
          next unless ss.subSurfaceType == 'Skylight'

          sky_area_m2 += ss.netArea * space.multiplier
        end
      end

      # Determine the space category
      cat = 'NonRes'
      if space_residential?(space)
        cat = 'Res'
      end
      # if space.is_semiheated
      # cat = 'Semiheated'
      # end

      # Add to the correct category
      case cat
        when 'NonRes'
          nr_wall_m2 += wall_area_m2
          nr_sky_m2 += sky_area_m2
        when 'Res'
          res_wall_m2 += wall_area_m2
          res_sky_m2 += sky_area_m2
        when 'Semiheated'
          sh_wall_m2 += wall_area_m2
          sh_sky_m2 += sky_area_m2
      end
      total_roof_m2 += wall_area_m2
      total_subsurface_m2 += sky_area_m2
    end

    # Calculate the SRR of each category
    srr_nr = ((nr_sky_m2 / nr_wall_m2) * 100).round(1)
    srr_res = ((res_sky_m2 / res_wall_m2) * 100).round(1)
    srr_sh = ((sh_sky_m2 / sh_wall_m2) * 100).round(1)
    srr = ((total_subsurface_m2 / total_roof_m2) * 100.0).round(1)
    OpenStudio.logFree(OpenStudio::Info, 'openstudio.standards.Model', "The skylight to roof ratios (SRRs) are: NonRes: #{srr_nr.round}%, Res: #{srr_res.round}%.")

    # SRR limit
    srr_lim = model_prm_skylight_to_roof_ratio_limit(model)

    # Check against SRR limit
    red_nr = srr_nr > srr_lim
    red_res = srr_res > srr_lim
    red_sh = srr_sh > srr_lim

    # Stop here unless skylights need reducing
    return true unless red_nr || red_res || red_sh

    OpenStudio.logFree(OpenStudio::Info, 'openstudio.standards.Model', "Reducing the size of all skylights equally down to the limit of #{srr_lim.round}%.")

    # Determine the factors by which to reduce the skylight area
    mult_nr_red = srr_lim / srr_nr
    mult_res_red = srr_lim / srr_res
    # mult_sh_red = srr_lim / srr_sh

    # Reduce the skylight area if any of the categories necessary
    model.getSpaces.sort.each do |space|
      # Determine the space category
      cat = 'NonRes'
      if space_residential?(space)
        cat = 'Res'
      end
      # if space.is_semiheated
      # cat = 'Semiheated'
      # end

      # Skip spaces whose skylights don't need to be reduced
      case cat
        when 'NonRes'
          next unless red_nr

          mult = mult_nr_red
        when 'Res'
          next unless red_res

          mult = mult_res_red
        when 'Semiheated'
          next unless red_sh
        # mult = mult_sh_red
      end

      # Loop through all surfaces in this space
      space.surfaces.sort.each do |surface|
        # Skip non-outdoor surfaces
        next unless surface.outsideBoundaryCondition == 'Outdoors'
        # Skip non-walls
        next unless surface.surfaceType == 'RoofCeiling'

        # Subsurfaces in this surface
        surface.subSurfaces.sort.each do |ss|
          next unless ss.subSurfaceType == 'Skylight'

          # Reduce the size of the skylight
          red = 1.0 - mult
          sub_surface_reduce_area_by_percent_by_shrinking_toward_centroid(ss, red)
        end
      end
    end

    return true
  end

  # Determines the skylight to roof ratio limit for a given standard
  # @return [Double] the skylight to roof ratio, as a percent: 5.0 = 5%
  # 5% by default.
  def model_prm_skylight_to_roof_ratio_limit(model)
    srr_lim = 5.0
    return srr_lim
  end

  # Remove all HVAC that will be replaced during the performance rating method baseline generation.
  # This does not include plant loops that serve WaterUse:Equipment or Fan:ZoneExhaust
  #
  # @return [Bool] true if successful, false if not
  def model_remove_prm_hvac(model)
    # Plant loops
    model.getPlantLoops.sort.each do |loop|
      # Don't remove service water heating loops
      next if plant_loop_swh_loop?(loop)

      loop.remove
    end

    # Air loops
<<<<<<< HEAD
    model.getAirLoopHVACs.each do |air_loop|
      # Don't remove airloops representing non-mechanically cooled systems
      air_loop.remove unless air_loop.additionalProperties.hasFeature("non_mechanically_cooled")
    end
=======
    model.getAirLoopHVACs.each(&:remove)
>>>>>>> 921f2b4d

    # Zone equipment
    model.getThermalZones.sort.each do |zone|
      zone.equipment.each do |zone_equipment|
        next if zone_equipment.to_FanZoneExhaust.is_initialized

        zone_equipment.remove
      end
    end

    # Outdoor VRF units (not in zone, not in loops)
    model.getAirConditionerVariableRefrigerantFlows.each(&:remove)

    return true
  end

  # Remove EMS objects that may be orphaned from removing HVAC
  #
  # @return [Bool] true if successful, false if not
  def model_remove_prm_ems_objects(model)
    model.getEnergyManagementSystemActuators.each(&:remove)
    model.getEnergyManagementSystemConstructionIndexVariables.each(&:remove)
    model.getEnergyManagementSystemCurveOrTableIndexVariables.each(&:remove)
    model.getEnergyManagementSystemGlobalVariables.each(&:remove)
    model.getEnergyManagementSystemInternalVariables.each(&:remove)
    model.getEnergyManagementSystemMeteredOutputVariables.each(&:remove)
    model.getEnergyManagementSystemOutputVariables.each(&:remove)
    model.getEnergyManagementSystemPrograms.each(&:remove)
    model.getEnergyManagementSystemProgramCallingManagers.each(&:remove)
    model.getEnergyManagementSystemSensors.each(&:remove)
    model.getEnergyManagementSystemSubroutines.each(&:remove)
    model.getEnergyManagementSystemTrendVariables.each(&:remove)

    return true
  end

  # Remove external shading devices. Site shading will not be impacted.
  # @return [Bool] returns true if successful, false if not.
  def model_remove_external_shading_devices(model)
    shading_surfaces_removed = 0
    model.getShadingSurfaceGroups.sort.each do |shade_group|
      # Skip Site shading
      next if shade_group.shadingSurfaceType == 'Site'

      # Space shading surfaces should be removed
      shading_surfaces_removed += shade_group.shadingSurfaces.size
      shade_group.remove
    end

    OpenStudio.logFree(OpenStudio::Info, 'openstudio.standards.Model', "Removed #{shading_surfaces_removed} external shading devices.")

    return true
  end

  # Changes the sizing parameters to the PRM specifications.
  def model_apply_prm_sizing_parameters(model)
    clg = 1.15
    htg = 1.25

    sizing_params = model.getSizingParameters
    sizing_params.setHeatingSizingFactor(htg)
    sizing_params.setCoolingSizingFactor(clg)

    OpenStudio.logFree(OpenStudio::Info, 'openstudio.prototype.Model', "Set sizing factors to #{htg} for heating and #{clg} for cooling.")
  end

  # Helper method to get the story object that corresponds to a specific minimum z value.
  # Makes a new story if none found at this height.
  #
  #
  # @param minz [Double] the z value (height) of the desired story, in meters.
  # @param tolerance [Double] tolerance for comparison, in m. Default is 0.3 m ~1ft
  # @return [OpenStudio::Model::BuildingStory] the story
  def model_get_story_for_nominal_z_coordinate(model, minz, tolerance = 0.3)
    model.getBuildingStorys.sort.each do |story|
      z = building_story_minimum_z_value(story)

      if (minz - z).abs < tolerance
        OpenStudio.logFree(OpenStudio::Debug, 'openstudio.standards.Model', "The story with a min z value of #{minz.round(2)} is #{story.name}.")
        return story
      end
    end

    story = OpenStudio::Model::BuildingStory.new(model)
    story.setNominalZCoordinate(minz)
    OpenStudio.logFree(OpenStudio::Warn, 'openstudio.standards.Model', "No story with a min z value of #{minz.round(2)} m +/- #{tolerance} m was found, so a new story called #{story.name} was created.")

    return story
  end

  # Returns average daily hot water consumption by building type
  # recommendations from 2011 ASHRAE Handbook - HVAC Applications Table 7 section 50.14
  # Not all building types are included in lookup
  # some recommendations have multiple values based on number of units.
  # Will return an array of hashes. Many may have one array entry.
  # all values other than block size are gallons.
  #
  # @return [Array] array of hashes. Each array entry based on different capacity
  # specific to building type. Array will be empty for some building types.
  def model_find_ashrae_hot_water_demand(model)
    # TODO: - for types not in table use standards area normalized swh values

    # get building type
    building_data = model_get_building_climate_zone_and_building_type(model)
    building_type = building_data['building_type']

    result = []
    if building_type == 'FullServiceRestaurant'
      result << { units: 'meal', block: nil, max_hourly: 1.5, max_daily: 11.0, avg_day_unit: 2.4 }
    elsif building_type == 'Hospital'
      OpenStudio.logFree(OpenStudio::Error, 'openstudio.standards.Model', "No SWH rules of thumbs for #{building_type}.")
    elsif ['LargeHotel', 'SmallHotel'].include? building_type
      result << { units: 'unit', block: 20, max_hourly: 6.0, max_daily: 35.0, avg_day_unit: 24.0 }
      result << { units: 'unit', block: 60, max_hourly: 5.0, max_daily: 25.0, avg_day_unit: 14.0 }
      result << { units: 'unit', block: 100, max_hourly: 4.0, max_daily: 15.0, avg_day_unit: 10.0 }
    elsif building_type == 'MidriseApartment'
      result << { units: 'unit', block: 20, max_hourly: 12.0, max_daily: 80.0, avg_day_unit: 42.0 }
      result << { units: 'unit', block: 50, max_hourly: 10.0, max_daily: 73.0, avg_day_unit: 40.0 }
      result << { units: 'unit', block: 75, max_hourly: 8.5, max_daily: 66.0, avg_day_unit: 38.0 }
      result << { units: 'unit', block: 100, max_hourly: 7.0, max_daily: 60.0, avg_day_unit: 37.0 }
      result << { units: 'unit', block: 200, max_hourly: 5.0, max_daily: 50.0, avg_day_unit: 35.0 }
    elsif ['Office', 'LargeOffice', 'MediumOffice', 'SmallOffice', 'LargeOfficeDetailed', 'MediumOfficeDetailed', 'SmallOfficeDetailed'].include? building_type
      result << { units: 'person', block: nil, max_hourly: 0.4, max_daily: 2.0, avg_day_unit: 1.0 }
    elsif building_type == 'Outpatient'
      OpenStudio.logFree(OpenStudio::Error, 'openstudio.standards.Model', "No SWH rules of thumbs for #{building_type}.")
    elsif building_type == 'PrimarySchool'
      result << { units: 'student', block: nil, max_hourly: 0.6, max_daily: 1.5, avg_day_unit: 0.6 }
    elsif building_type == 'QuickServiceRestaurant'
      result << { units: 'meal', block: nil, max_hourly: 0.7, max_daily: 6.0, avg_day_unit: 0.7 }
    elsif building_type == 'Retail'
      OpenStudio.logFree(OpenStudio::Error, 'openstudio.standards.Model', "No SWH rules of thumbs for #{building_type}.")
    elsif building_type == 'SecondarySchool'
      result << { units: 'student', block: nil, max_hourly: 1.0, max_daily: 3.6, avg_day_unit: 1.8 }
    elsif building_type == 'StripMall'
      OpenStudio.logFree(OpenStudio::Error, 'openstudio.standards.Model', "No SWH rules of thumbs for #{building_type}.")
    elsif building_type == 'SuperMarket'
      OpenStudio.logFree(OpenStudio::Error, 'openstudio.standards.Model', "No SWH rules of thumbs for #{building_type}.")
    elsif building_type == 'Warehouse'
      OpenStudio.logFree(OpenStudio::Error, 'openstudio.standards.Model', "No SWH rules of thumbs for #{building_type}.")
    elsif ['SmallDataCenterLowITE', 'SmallDataCenterHighITE', 'LargeDataCenterLowITE', 'LargeDataCenterHighITE', 'Laboratory'].include? building_type
      OpenStudio.logFree(OpenStudio::Error, 'openstudio.standards.Model', "No SWH rules of thumbs for #{building_type}.")
    else
      OpenStudio.logFree(OpenStudio::Error, 'openstudio.standards.Model', "Didn't find expected building type. As a result can't determine hot water demand recommendations")
    end

    return result
  end

  # Returns average daily hot water consumption for residential buildings
  # gal/day from ICC IECC 2015 Residential Standard Reference Design
  # from Table R405.5.2(1)
  #
  # @return [Double] gal/day
  def model_find_icc_iecc_2015_hot_water_demand(model, units_per_bldg, bedrooms_per_unit)
    swh_gal_per_day = units_per_bldg * (30.0 + (10.0 * bedrooms_per_unit))

    return swh_gal_per_day
  end

  # Returns average daily internal loads for residential buildings from Table R405.5.2(1)
  #
  # @return [Hash] mech_vent_cfm, infiltration_ach, igain_btu_per_day, internal_mass_lbs
  def model_find_icc_iecc_2015_internal_loads(model, units_per_bldg, bedrooms_per_unit)
    # get total and conditioned floor area
    total_floor_area = model.getBuilding.floorArea
    if model.getBuilding.conditionedFloorArea.is_initialized
      conditioned_floor_area = model.getBuilding.conditionedFloorArea.get
    else
      OpenStudio.logFree(OpenStudio::Error, 'openstudio.standards.Model', 'Cannot find conditioned floor area, will use total floor area.')
      conditioned_floor_area = total_floor_area
    end

    # get climate zone value
    climate_zone = model_standards_climate_zone(model)

    internal_loads = {}
    internal_loads['mech_vent_cfm'] = units_per_bldg * (0.01 * conditioned_floor_area + 7.5 * (bedrooms_per_unit + 1.0))
    internal_loads['infiltration_ach'] = if ['1A', '1B', '2A', '2B'].include? climate_zone_value
                                           5.0
                                         else
                                           3.0
                                         end
    internal_loads['igain_btu_per_day'] = units_per_bldg * (17_900.0 + 23.8 * conditioned_floor_area + 4104.0 * bedrooms_per_unit)
    internal_loads['internal_mass_lbs'] = total_floor_area * 8.0

    return internal_loads
  end

  # Helper method to make a shortened version of a name that will be readable in a GUI.
  def model_make_name(model, clim, building_type, spc_type)
    clim = clim.gsub('ClimateZone ', 'CZ')
    if clim == 'CZ1-8'
      clim = ''
    end

    if building_type == 'FullServiceRestaurant'
      building_type = 'FullSrvRest'
    elsif building_type == 'Hospital'
      building_type = 'Hospital'
    elsif building_type == 'LargeHotel'
      building_type = 'LrgHotel'
    elsif building_type == 'LargeOffice'
      building_type = 'LrgOffice'
    elsif building_type == 'MediumOffice'
      building_type = 'MedOffice'
    elsif building_type == 'MidriseApartment'
      building_type = 'MidApt'
    elsif building_type == 'HighriseApartment'
      building_type = 'HighApt'
    elsif building_type == 'Office'
      building_type = 'Office'
    elsif building_type == 'Outpatient'
      building_type = 'Outpatient'
    elsif building_type == 'PrimarySchool'
      building_type = 'PriSchl'
    elsif building_type == 'QuickServiceRestaurant'
      building_type = 'QckSrvRest'
    elsif building_type == 'Retail'
      building_type = 'Retail'
    elsif building_type == 'SecondarySchool'
      building_type = 'SecSchl'
    elsif building_type == 'SmallHotel'
      building_type = 'SmHotel'
    elsif building_type == 'SmallOffice'
      building_type = 'SmOffice'
    elsif building_type == 'StripMall'
      building_type = 'StMall'
    elsif building_type == 'SuperMarket'
      building_type = 'SpMarket'
    elsif building_type == 'Warehouse'
      building_type = 'Warehouse'
    elsif building_type == 'SmallDataCenterLowITE'
      building_type = 'SmDCLowITE'
    elsif building_type == 'SmallDataCenterHighITE'
      building_type = 'SmDCHighITE'
    elsif building_type == 'LargeDataCenterLowITE'
      building_type = 'LrgDCLowITE'
    elsif building_type == 'LargeDataCenterHighITE'
      building_type = 'LrgDCHighITE'
    elsif building_type == 'Laboratory'
      building_type = 'Laboratory'
    elsif building_type == 'TallBuilding'
      building_type = 'TallBldg'
    elsif building_type == 'SuperTallBuilding'
      building_type = 'SpTallBldg'
    end

    parts = [template]

    unless building_type.nil?
      parts << building_type
    end

    unless spc_type.nil?
      parts << spc_type
    end

    unless clim.empty?
      parts << clim
    end

    result = parts.join(' - ')

    return result
  end

  # Helper method to find out which climate zone set contains a specific climate zone.
  # Returns climate zone set name as String if success, nil if not found.
  def model_find_climate_zone_set(model, clim)
    result = nil

    possible_climate_zone_sets = []
    standards_data['climate_zone_sets'].each do |climate_zone_set|
      if climate_zone_set['climate_zones'].include?(clim)
        possible_climate_zone_sets << climate_zone_set['name']
      end
    end

    # Check the results
    if possible_climate_zone_sets.size.zero?
      OpenStudio.logFree(OpenStudio::Error, 'openstudio.standards.Model', "Cannot find a climate zone set containing #{clim}.  Make sure to use ASHRAE standards with ASHRAE climate zones and DEER or CA Title 24 standards with CEC climate zones.")
    elsif possible_climate_zone_sets.size > 2
      OpenStudio.logFree(OpenStudio::Error, 'openstudio.standards.Model', "Found more than 2 climate zone sets containing #{clim}; will return last matching climate zone set.")
    end

    # Get the climate zone from the possible set
    climate_zone_set = model_get_climate_zone_set_from_list(model, possible_climate_zone_sets)

    # Check that a climate zone set was found
    if climate_zone_set.nil?
      OpenStudio.logFree(OpenStudio::Error, 'openstudio.standards.Model', "Cannot find a climate zone set in standard #{template}")
    end

    return climate_zone_set
  end

  # Determine which climate zone to use.
  # Defaults to the least specific climate zone set.
  # For example, 2A and 2 both contain 2A, so use 2.
  def model_get_climate_zone_set_from_list(model, possible_climate_zone_sets)
    climate_zone_set = possible_climate_zone_sets.min
    return climate_zone_set
  end

  # This method ensures that all spaces with spacetypes defined contain at least a standardSpaceType appropriate for the template.
  # So, if any space with a space type defined does not have a Stnadard spacetype, or is undefined, an error will stop
  # with information that the spacetype needs to be defined.
  def model_validate_standards_spacetypes_in_model(model)
    error_string = ''
    # populate search hash
    model.getSpaces.sort.each do |space|
      unless space.spaceType.empty?
        if space.spaceType.get.standardsSpaceType.empty? || space.spaceType.get.standardsBuildingType.empty?
          error_string << "Space: #{space.name} has SpaceType of #{space.spaceType.get.name} but the standardSpaceType or standardBuildingType  is undefined. Please use an appropriate standardSpaceType for #{template}\n"
          next
        else
          search_criteria = {
            'template' => template,
            'building_type' => space.spaceType.get.standardsBuildingType.get,
            'space_type' => space.spaceType.get.standardsSpaceType.get
          }
          # lookup space type properties
          space_type_properties = model_find_object(standards_data['space_types'], search_criteria)
          if space_type_properties.nil?
            error_string << "Could not find spacetype of criteria : #{search_criteria}. Please ensure you have a valid standardSpaceType and stantdardBuildingType defined.\n"
            space_type_properties = {}
          end
        end
      end
    end
    if error_string == ''
      return true
    else
      OpenStudio.logFree(OpenStudio::Error, 'openstudio.standards.Model', error_string)
      return false
    end
  end

  # Create sorted hash of stories with data need to determine effective number of stories above and below grade
  # the key should be the story object, which would allow other measures the ability to for example loop through spaces of the bottom story
  #
  # @return [hash] hash of space types with data in value necessary to determine effective number of stories above and below grade
  def model_create_story_hash(model)
    story_hash = {}

    # loop through stories
    model.getBuildingStorys.sort.each do |story|
      # skip of story doesn't have any spaces
      next if story.spaces.empty?

      story_min_z = nil
      story_zone_multipliers = []
      story_spaces_part_of_floor_area = []
      story_spaces_not_part_of_floor_area = []
      story_ext_wall_area = 0.0
      story_ground_wall_area = 0.0

      # loop through space surfaces to find min z value
      story.spaces.each do |space|
        # skip of space doesn't have any geometry
        next if space.surfaces.empty?

        # get space multiplier
        story_zone_multipliers << space.multiplier

        # space part of floor area check
        if space.partofTotalFloorArea
          story_spaces_part_of_floor_area << space
        else
          story_spaces_not_part_of_floor_area << space
        end

        # update exterior wall area (not sure if this is net or gross)
        story_ext_wall_area += space.exteriorWallArea

        space_min_z = nil
        z_points = []
        space.surfaces.each do |surface|
          surface.vertices.each do |vertex|
            z_points << vertex.z
          end

          # update count of ground wall areas
          next if surface.surfaceType != 'Wall'
          next if surface.outsideBoundaryCondition != 'Ground' # TODO: - make more flexible for slab/basement model.modeling

          story_ground_wall_area += surface.grossArea
        end

        # skip if surface had no vertices
        next if z_points.empty?

        # update story min_z
        space_min_z = z_points.min + space.zOrigin
        if story_min_z.nil? || (story_min_z > space_min_z)
          story_min_z = space_min_z
        end
      end

      # update story hash
      story_hash[story] = {}
      story_hash[story][:min_z] = story_min_z
      story_hash[story][:multipliers] = story_zone_multipliers
      story_hash[story][:part_of_floor_area] = story_spaces_part_of_floor_area
      story_hash[story][:not_part_of_floor_area] = story_spaces_not_part_of_floor_area
      story_hash[story][:ext_wall_area] = story_ext_wall_area
      story_hash[story][:ground_wall_area] = story_ground_wall_area
    end

    # sort hash by min_z low to high
    story_hash = story_hash.sort_by { |k, v| v[:min_z] }

    # reassemble into hash after sorting
    hash = {}
    story_hash.each do |story, props|
      hash[story] = props
    end

    return hash
  end

  # populate this method
  # Determine the effective number of stories above and below grade
  #
  # @return hash with effective_num_stories_below_grade and effective_num_stories_above_grade
  def model_effective_num_stories(model)
    below_grade = 0
    above_grade = 0

    # call model_create_story_hash(model)
    story_hash = model_create_story_hash(model)

    story_hash.each do |story, hash|
      # skip if no spaces in story are included in the building area
      next if hash[:part_of_floor_area].empty?

      # only count as below grade if ground wall area is greater than ext wall area and story below is also below grade
      if above_grade.zero? && (hash[:ground_wall_area] > hash[:ext_wall_area])
        below_grade += 1 * hash[:multipliers].min
      else
        above_grade += 1 * hash[:multipliers].min
      end
    end

    # populate hash
    effective_num_stories = {}
    effective_num_stories[:below_grade] = below_grade
    effective_num_stories[:above_grade] = above_grade
    effective_num_stories[:story_hash] = story_hash

    return effective_num_stories
  end

  # create space_type_hash with info such as effective_num_spaces, num_units, num_meds, num_meals
  #
  # @param trust_effective_num_spaces [Bool] defaults to false - set to true if modeled every space as a real rpp, vs. space as collection of rooms
  # @return [hash] hash of space types with misc information
  # @todo - add code when determining number of units to makeuse of trust_effective_num_spaces arg
  def model_create_space_type_hash(model, trust_effective_num_spaces = false)
    # assumed class size to deduct teachers from occupant count for classrooms
    typical_class_size = 20.0

    space_type_hash = {}
    model.getSpaceTypes.sort.each do |space_type|
      # get standards info
      stds_bldg_type = space_type.standardsBuildingType
      stds_space_type = space_type.standardsSpaceType
      if stds_bldg_type.is_initialized && stds_space_type.is_initialized && !space_type.spaces.empty?
        stds_bldg_type = stds_bldg_type.get
        stds_space_type = stds_space_type.get
        effective_num_spaces = 0
        floor_area = 0.0
        num_people = 0.0
        num_students = 0.0
        num_units = 0.0
        num_beds = 0.0
        num_people_bldg_total = nil # may need this in future, not same as sumo of people for all space types.
        num_meals = nil
        # determine num_elevators in another method
        # determine num_parking_spots in another method

        # loop through spaces to get mis values
        space_type.spaces.sort.each do |space|
          next unless space.partofTotalFloorArea

          effective_num_spaces += space.multiplier
          floor_area += space.floorArea * space.multiplier
          num_people += space.numberOfPeople * space.multiplier
        end

        # determine number of units
        if stds_bldg_type == 'SmallHotel' && stds_space_type.include?('GuestRoom') # doesn't always == GuestRoom so use include?
          avg_unit_size = OpenStudio.convert(354.2, 'ft^2', 'm^2').get # calculated from prototype
          num_units = floor_area / avg_unit_size
        elsif stds_bldg_type == 'LargeHotel' && stds_space_type.include?('GuestRoom')
          avg_unit_size = OpenStudio.convert(279.7, 'ft^2', 'm^2').get # calculated from prototype
          num_units = floor_area / avg_unit_size
        elsif stds_bldg_type == 'MidriseApartment' && stds_space_type.include?('Apartment')
          avg_unit_size = OpenStudio.convert(949.9, 'ft^2', 'm^2').get # calculated from prototype
          num_units = floor_area / avg_unit_size
        elsif stds_bldg_type == 'HighriseApartment' && stds_space_type.include?('Apartment')
          avg_unit_size = OpenStudio.convert(949.9, 'ft^2', 'm^2').get # calculated from prototype
          num_units = floor_area / avg_unit_size
        elsif stds_bldg_type == 'StripMall'
          avg_unit_size = OpenStudio.convert(22_500.0 / 10.0, 'ft^2', 'm^2').get # calculated from prototype
          num_units = floor_area / avg_unit_size
        elsif stds_bldg_type == 'Htl' && (stds_space_type.include?('GuestRmOcc') || stds_space_type.include?('GuestRmUnOcc'))
          avg_unit_size = OpenStudio.convert(354.2, 'ft^2', 'm^2').get # calculated from prototype
          num_units = floor_area / avg_unit_size
        elsif stds_bldg_type == 'MFm' && (stds_space_type.include?('ResBedroom') || stds_space_type.include?('ResLiving'))
          avg_unit_size = OpenStudio.convert(949.9, 'ft^2', 'm^2').get # calculated from prototype
          num_units = floor_area / avg_unit_size
        elsif stds_bldg_type == 'Mtl' && (stds_space_type.include?('GuestRmOcc') || stds_space_type.include?('GuestRmUnOcc'))
          avg_unit_size = OpenStudio.convert(354.2, 'ft^2', 'm^2').get # calculated from prototype
          num_units = floor_area / avg_unit_size
        elsif stds_bldg_type == 'Nrs' && stds_space_type.include?('PatientRoom')
          avg_unit_size = OpenStudio.convert(354.2, 'ft^2', 'm^2').get # calculated from prototype
          num_units = floor_area / avg_unit_size
        end

        # determine number of beds
        if stds_bldg_type == 'Hospital' && ['PatRoom', 'ICU_PatRm', 'ICU_Open'].include?(stds_space_type)
          num_beds = num_people
        elsif stds_bldg_type == 'Hsp' && ['PatientRoom', 'HspSurgOutptLab', 'HspNursing'].include?(stds_space_type)
          num_beds = num_people
        end

        # determine number of students
        if ['PrimarySchool', 'SecondarySchool'].include?(stds_bldg_type) && stds_space_type == 'Classroom'
          num_students += num_people * ((typical_class_size - 1.0) / typical_class_size)
        elsif ['EPr', 'ESe', 'ERC', 'EUn', 'ECC'].include?(stds_bldg_type) && stds_space_type == 'Classroom'
          num_students += num_people * ((typical_class_size - 1.0) / typical_class_size)
        end

        space_type_hash[space_type] = {}
        space_type_hash[space_type][:stds_bldg_type] = stds_bldg_type
        space_type_hash[space_type][:stds_space_type] = stds_space_type
        space_type_hash[space_type][:effective_num_spaces] = effective_num_spaces
        space_type_hash[space_type][:floor_area] = floor_area
        space_type_hash[space_type][:num_people] = num_people
        space_type_hash[space_type][:num_students] = num_students
        space_type_hash[space_type][:num_units] = num_units
        space_type_hash[space_type][:num_beds] = num_beds

        OpenStudio.logFree(OpenStudio::Info, 'openstudio.standards.Model', "For #{space_type.name}, floor area = #{OpenStudio.convert(floor_area, 'm^2', 'ft^2').get.round} ft^2.") unless floor_area == 0.0
        OpenStudio.logFree(OpenStudio::Info, 'openstudio.standards.Model', "For #{space_type.name}, number of spaces = #{effective_num_spaces}.") unless effective_num_spaces == 0.0
        OpenStudio.logFree(OpenStudio::Info, 'openstudio.standards.Model', "For #{space_type.name}, number of units = #{num_units}.") unless num_units == 0.0
        OpenStudio.logFree(OpenStudio::Info, 'openstudio.standards.Model', "For #{space_type.name}, number of people = #{num_people.round}.") unless num_people == 0.0
        OpenStudio.logFree(OpenStudio::Info, 'openstudio.standards.Model', "For #{space_type.name}, number of students = #{num_students}.") unless num_students == 0.0
        OpenStudio.logFree(OpenStudio::Info, 'openstudio.standards.Model', "For #{space_type.name}, number of beds = #{num_beds}.") unless num_beds == 0.0
        OpenStudio.logFree(OpenStudio::Info, 'openstudio.standards.Model', "For #{space_type.name}, number of meals = #{num_meals}.") unless num_meals.nil?

      else
        OpenStudio.logFree(OpenStudio::Info, 'openstudio.standards.Model', "Cannot identify standards building type and space type for #{space_type.name}, it won't be added to space_type_hash.")
      end
    end

    return space_type_hash.sort.to_h
  end

  # This method will apply the a FDWR to a model. It will remove any existing windows and doors and use the
  # Default contruction to set to apply the window construction. Sill height is in meters
  def apply_max_fdwr(model, runner, sillHeight_si, wwr)
    empty_const_warning = false
    model.getSpaces.sort.each do |space|
      space.surfaces.sort.each do |surface|
        zone = surface.space.get.thermalZone
        zone_multiplier = nil
        next if zone.empty?

        if (surface.outsideBoundaryCondition == 'Outdoors') && (surface.surfaceType == 'Wall')
          surface.subSurfaces.each(&:remove)
          new_window = surface.setWindowToWallRatio(wwr, sillHeight_si, true)
          raise "#{surface.name.get} did not get set to #{wwr}. The size of the surface is #{surface.grossArea}" unless surface.windowToWallRatio.round(3) == wwr.round(3)

          if new_window.empty?
            runner.registerWarning("The requested window to wall ratio for surface '#{surface.name}' was too large. Fenestration was not altered for this surface.")
          else
            windows_added = true
            # warn user if resulting window doesn't have a construction, as it will result in failed simulation. In the future may use logic from starting windows to apply construction to new window.
            if new_window.get.construction.empty? && (empty_const_warning == false)
              runner.registerWarning('one or more resulting windows do not have constructions. This script is intended to be used with models using construction sets versus hard assigned constructions.')
              empty_const_warning = true
            end
          end
        end
      end
    end
  end

  # This method will apply the a SRR to a model. It will remove any existing skylights and use the
  # Default contruction to set to apply the skylight construction. A default skylight square area of 0.25^2 is used.
  def apply_max_srr(model, runner, srr, skylight_area = 0.25 * 0.25)
    spaces = []
    surface_type = 'RoofCeiling'
    model.getSpaces.sort.each do |space|
      space.surfaces.sort.each do |surface|
        if (surface.outsideBoundaryCondition == 'Outdoors') && (surface.surfaceType == surface_type)
          spaces << space
          break
        end
      end
    end
    pattern = OpenStudio::Model.generateSkylightPattern(spaces, spaces[0].directionofRelativeNorth, srr, Math.sqrt(skylight_area), Math.sqrt(skylight_area)) # ratio, x value, y value
    # applying skylight pattern
    skylights = OpenStudio::Model.applySkylightPattern(pattern, spaces, OpenStudio::Model::OptionalConstructionBase.new)
    spacenames = spaces.map { |space| space.name.get }
    runner.registerInfo("Adding #{skylights.size} skylights to #{spacenames}")
  end

  # This method will limit the subsurface of a given surface_type ("Wall" or "RoofCeiling") to the ratio for the building.
  # This method only reduces subsurface sizes at most.
  def apply_limit_to_subsurface_ratio(model, ratio, surface_type = 'Wall')
    fdwr = get_outdoor_subsurface_ratio(model, surface_type)
    if fdwr <= ratio
      OpenStudio.logFree(OpenStudio::Info, 'openstudio.standards.Model', "Building FDWR of #{fdwr} is already lower than limit of #{ratio.round}%.")
      return true
    end
    OpenStudio.logFree(OpenStudio::Info, 'openstudio.standards.Model', "Reducing the size of all windows (by shrinking to centroid) to reduce window area down to the limit of #{ratio.round}%.")
    # Determine the factors by which to reduce the window / door area
    mult = ratio / fdwr
    # Reduce the window area if any of the categories necessary
    model.getSpaces.sort.each do |space|
      # Loop through all surfaces in this space
      space.surfaces.sort.each do |surface|
        # Skip non-outdoor surfaces
        next unless surface.outsideBoundaryCondition == 'Outdoors'
        # Skip non-walls
        next unless surface.surfaceType == surface_type

        # Subsurfaces in this surface
        surface.subSurfaces.sort.each do |ss|
          # Reduce the size of the window
          red = 1.0 - mult
          sub_surface_reduce_area_by_percent_by_shrinking_toward_centroid(ss, red)
        end
      end
    end
    return true
  end

  # Converts the climate zone in the model into the format used
  # by the openstudio-standards lookup tables.  For example:
  # institution: ASHRAE, value: 6A  becomes: ASHRAE 169-2013-6A.
  # institution: CEC, value: 3  becomes: CEC T24-CEC3.
  #
  # @param model [OpenStudio::Model::Model] the model
  # @return [String] the string representation of the climate zone,
  # empty string if no climate zone is present in the model.
  def model_standards_climate_zone(model)
    climate_zone = ''
    model.getClimateZones.climateZones.each do |cz|
      if cz.institution == 'ASHRAE'
        next if cz.value == '' # Skip blank ASHRAE climate zones put in by OpenStudio Application

        climate_zone = if cz.value == '7' || cz.value == '8'
                         "ASHRAE 169-2013-#{cz.value}A"
                       else
                         "ASHRAE 169-2013-#{cz.value}"
                       end
      elsif cz.institution == 'CEC'
        next if cz.value == '' # Skip blank ASHRAE climate zones put in by OpenStudio Application

        climate_zone = "CEC T24-CEC#{cz.value}"
      end
    end
    return climate_zone
  end

  # Sets the climate zone object in the model using
  # the correct institution based on the climate zone specified
  # in the format used by the openstudio-standards lookups.
  # Clears out any climate zones previously added to the model.
  #
  # @param model [OpenStudio::Model::Model] the model
  # @param climate_zone [String] the climate zone in openstudio-standards format.
  # For example: ASHRAE 169-2013-2A, CEC T24-CEC3
  # @return [Boolean] returns true if successful, false if not
  def model_set_climate_zone(model, climate_zone)
    # Remove previous climate zones from the model
    model.getClimateZones.clear
    # Split the string into the correct institution and value
    if climate_zone.include? 'ASHRAE 169-2006-'
      model.getClimateZones.setClimateZone('ASHRAE', climate_zone.gsub('ASHRAE 169-2006-', ''))
    elsif climate_zone.include? 'ASHRAE 169-2013-'
      model.getClimateZones.setClimateZone('ASHRAE', climate_zone.gsub('ASHRAE 169-2013-', ''))
    elsif climate_zone.include? 'CEC T24-CEC'
      model.getClimateZones.setClimateZone('CEC', climate_zone.gsub('CEC T24-CEC', ''))

    end
    return true
  end

  # This method return the building ratio of subsurface_area / surface_type_area where surface_type can be "Wall" or "RoofCeiling"
  def get_outdoor_subsurface_ratio(model, surface_type = 'Wall')
    surface_area = 0.0
    sub_surface_area = 0
    all_surfaces = []
    all_sub_surfaces = []
    model.getSpaces.sort.each do |space|
      zone = space.thermalZone
      zone_multiplier = nil
      next if zone.empty?

      zone_multiplier = zone.get.multiplier
      space.surfaces.sort.each do |surface|
        if (surface.outsideBoundaryCondition == 'Outdoors') && (surface.surfaceType == surface_type)
          surface_area += surface.grossArea * zone_multiplier
          surface.subSurfaces.sort.each do |sub_surface|
            sub_surface_area += sub_surface.grossArea * sub_surface.multiplier * zone_multiplier
          end
        end
      end
    end
    return fdwr = (sub_surface_area / surface_area)
  end

  # Loads a osm as a starting point.
  #
  # @return [Bool] returns true if successful, false if not
  def load_initial_osm(osm_file)
    # Load the geometry .osm
    unless File.exist?(osm_file)
      raise("The initial osm path: #{osm_file} does not exist.")
    end

    osm_model_path = OpenStudio::Path.new(osm_file.to_s)
    # Upgrade version if required.
    version_translator = OpenStudio::OSVersion::VersionTranslator.new
    model = version_translator.loadModel(osm_model_path).get
    validate_initial_model(model)
    return model
  end

  def validate_initial_model(model)
    is_valid = true
    if model.getBuildingStorys.empty?
      OpenStudio.logFree(OpenStudio::Error, 'openstudio.model.Model', 'Please assign Spaces to BuildingStorys the geometry model.')
      is_valid = false
    end
    if model.getThermalZones.empty?
      OpenStudio.logFree(OpenStudio::Error, 'openstudio.model.Model', 'Please assign Spaces to ThermalZones the geometry model.')
      is_valid = false
    end
    if model.getBuilding.standardsNumberOfStories.empty?
      OpenStudio.logFree(OpenStudio::Error, 'openstudio.model.Model', 'Please define Building.standardsNumberOfStories the geometry model.')
      is_valid = false
    end
    if model.getBuilding.standardsNumberOfAboveGroundStories.empty?
      OpenStudio.logFree(OpenStudio::Error, 'openstudio.model.Model', 'Please define Building.standardsNumberOfAboveStories in the geometry model.')
      is_valid = false
    end

    if @space_type_map.nil? || @space_type_map.empty?
      @space_type_map = get_space_type_maps_from_model(model)
      if @space_type_map.nil? || @space_type_map.empty?
        OpenStudio.logFree(OpenStudio::Error, 'openstudio.model.Model', "Please assign SpaceTypes in the geometry model or in standards database #{@space_type_map}.")
        is_valid = false
      else
        @space_type_map = @space_type_map.sort.to_h
        OpenStudio.logFree(OpenStudio::Info, 'openstudio.model.Model', 'Loaded space type map from model')
      end
    end

    # ensure that model is intersected correctly.
    model.getSpaces.each { |space1| model.getSpaces.each { |space2| space1.intersectSurfaces(space2) } }
    # Get multipliers from TZ in model. Need this for HVAC contruction.
    @space_multiplier_map = {}
    model.getSpaces.sort.each do |space|
      @space_multiplier_map[space.name.get] = space.multiplier if space.multiplier > 1
    end
    OpenStudio.logFree(OpenStudio::Info, 'openstudio.model.Model', 'Finished adding geometry')
    unless @space_multiplier_map.empty?
      OpenStudio.logFree(OpenStudio::Info, 'openstudio.model.Model', "Found multipliers for space #{@space_multiplier_map}")
    end
    return is_valid
  end

  # Determines how ventilation for the standard is specified.
  # When 'Sum', all min OA flow rates are added up.  Commonly used by 90.1.
  # When 'Maximum', only the biggest OA flow rate.  Used by T24.
  #
  # @param model [OpenStudio::Model::Model] the model
  # @return [String] the ventilation method, either Sum or Maximum
  def model_ventilation_method(model)
    building_data = model_get_building_climate_zone_and_building_type(model)
    building_type = building_data['building_type']
    if building_type != 'Laboratory' # Laboratory has multiple criteria on ventilation, pick the greatest
      ventilation_method = 'Sum'
    else
      ventilation_method = 'Maximum'
    end

    return ventilation_method
  end

  # Removes all of the unused ResourceObjects
  # (Curves, ScheduleDay, Material, etc.) from the model.
  #
  # @return [Bool] returns true if successful, false if not
  def model_remove_unused_resource_objects(model)
    start_size = model.objects.size
    model.getResourceObjects.sort.each do |obj|
      if obj.directUseCount.zero?
        OpenStudio.logFree(OpenStudio::Debug, 'openstudio.standards.Model', "#{obj.name} is unused; it will be removed.")
        model.removeObject(obj.handle)
      end
    end
    end_size = model.objects.size
    OpenStudio.logFree(OpenStudio::Info, 'openstudio.standards.Model', "The model started with #{start_size} objects and finished with #{end_size} objects after removing unused resource objects.")
    return true
  end

  # This method looks at occupancy profiles for the building as a whole and generates an hours of operation default
  # schedule for the building. It also clears out any higher level hours of operation schedule assignments.
  # Spaces are organized by res and non_res. Whichever of the two groups has higher design level of people is used for building hours of operation
  # Resulting hours of operation can have as many rules as necessary to describe the operation.
  # Each ScheduleDay should be an on/off schedule with only values of 0 and 1. There should not be more than one on/off cycle per day.
  # In future this could create different hours of operation for residential vs. non-residential, by building type, story, or space type.
  # However this measure is a stop gap to convert old generic schedules to parametric schedules.
  # Future new schedules should be designed as paramtric from the start and would not need to run through this inference process
  #
  # @author David Goldwasser
  # @param model [Model]
  # @param fraction_of_daily_occ_range [Double] fraction above/below daily min range required to start and end hours of operation
  # @param invert_res [Bool] if true will reverse hours of operation for residential space types
  # @param gen_occ_profile [Bool] if true creates a merged occupancy schedule for diagnostic purposes. This schedule is added to the model but no specifically returned by this method
  # @return [ScheduleRuleset] schedule that is assigned to the building as default hours of operation
  def model_infer_hours_of_operation_building(model, fraction_of_daily_occ_range: 0.25, invert_res: true, gen_occ_profile: false)
    # create an array of non-residential and residential spaces
    res_spaces = []
    non_res_spaces = []
    res_people_design = 0
    non_res_people_design = 0
    model.getSpaces.sort.each do |space|
      if space_residential?(space)
        res_spaces << space
        res_people_design += space.numberOfPeople * space.multiplier
      else
        non_res_spaces << space
        non_res_people_design += space.numberOfPeople * space.multiplier
      end
    end
    OpenStudio.logFree(OpenStudio::Info, 'openstudio.Standards.Model', "Model has design level of #{non_res_people_design} people in non residential spaces and #{res_people_design} people in residential spaces.")

    # create merged schedule for prevalent type (not used but can be generated for diagnostics)
    if gen_occ_profile
      res_prevalent = false
      if res_people_design > non_res_people_design
        occ_merged = spaces_get_occupancy_schedule(res_spaces, sch_name: 'Calculated Occupancy Fraction Residential Merged')
        res_prevalent = true
      else
        occ_merged = spaces_get_occupancy_schedule(non_res_spaces, sch_name: 'Calculated Occupancy Fraction NonResidential Merged')
      end
    end

    # re-run spaces_get_occupancy_schedule with x above min occupancy to create on/off schedule
    if res_people_design > non_res_people_design
      hours_of_operation = spaces_get_occupancy_schedule(res_spaces,
                                                         sch_name: 'Building Hours of Operation Residential',
                                                         occupied_percentage_threshold: fraction_of_daily_occ_range,
                                                         threshold_calc_method: 'normalized_daily_range')
      res_prevalent = true
    else
      hours_of_operation = spaces_get_occupancy_schedule(non_res_spaces,
                                                         sch_name: 'Building Hours of Operation NonResidential',
                                                         occupied_percentage_threshold: fraction_of_daily_occ_range,
                                                         threshold_calc_method: 'normalized_daily_range')
    end

    # remove gaps resulting in multiple on off cycles for each rule in schedule so it will be valid hours of operation
    profiles = []
    profiles << hours_of_operation.defaultDaySchedule
    hours_of_operation.scheduleRules.each do |rule|
      profiles << rule.daySchedule
    end
    profiles.sort.each do |profile|
      times = profile.times
      values = profile.values
      next if times.size <= 3 # length of 1-3 should produce valid hours_of_operation profiles

      # Find the latest time where the value == 1
      latest_time = nil
      times.zip(values).each do |time, value|
        if value > 0
          latest_time = time
        end
      end
      # Skip profiles that are zero all the time
      next if latest_time.nil?

      # Calculate the duration from this point to midnight
      wrap_dur_left_hr = 0
      if values.first == 0 && values.last == 0
        wrap_dur_left_hr = 24.0 - latest_time.totalHours
      end
      occ_gap_hash = {}
      prev_time = 0
      prev_val = nil
      times.each_with_index do |time, i|
        next if time.totalHours == 0.0 # should not see this
        next if values[i] == prev_val # check if two 0 until time next to each other

        if values[i] == 0 # only store vacant segments
          if time.totalHours == 24
            occ_gap_hash[prev_time] = time.totalHours - prev_time + wrap_dur_left_hr
          else
            occ_gap_hash[prev_time] = time.totalHours - prev_time
          end
        end
        prev_time = time.totalHours
        prev_val = values[i]
      end
      profile.clearValues
      max_occ_gap_start = occ_gap_hash.key(occ_gap_hash.values.max)
      max_occ_gap_end_hr = max_occ_gap_start + occ_gap_hash[max_occ_gap_start] # can't add time and duration in hours
      if max_occ_gap_end_hr > 24.0 then max_occ_gap_end_hr -= 24.0 end

      # time for gap start
      target_start_hr = max_occ_gap_start.truncate
      target_start_min = ((max_occ_gap_start - target_start_hr) * 60.0).truncate
      max_occ_gap_start = OpenStudio::Time.new(0, target_start_hr, target_start_min, 0)

      # time for gap end
      target_end_hr = max_occ_gap_end_hr.truncate
      target_end_min = ((max_occ_gap_end_hr - target_end_hr) * 60.0).truncate
      max_occ_gap_end = OpenStudio::Time.new(0, target_end_hr, target_end_min, 0)

      profile.addValue(max_occ_gap_start, 1)
      profile.addValue(max_occ_gap_end, 0)
      os_time_24 = OpenStudio::Time.new(0, 24, 0, 0)
      if max_occ_gap_start > max_occ_gap_end
        profile.addValue(os_time_24, 0)
      else
        profile.addValue(os_time_24, 1)
      end
    end

    # reverse 1 and 0 values for res_prevalent building
    # currently spaces_get_occupancy_schedule doesn't use defaultDayProflie, so only inspecting rules for now.
    if invert_res && res_prevalent
      OpenStudio.logFree(OpenStudio::Info, 'openstudio.Standards.Model', 'Per argument passed in hours of operation are being inverted for buildings with more people in residential versus non-residential spaces.')
      hours_of_operation.scheduleRules.each do |rule|
        profile = rule.daySchedule
        times = profile.times
        values = profile.values
        profile.clearValues
        times.each_with_index do |time, i|
          orig_val = values[i]
          new_value = nil
          if orig_val == 0 then new_value = 1 end
          if orig_val == 1 then new_value = 0 end
          profile.addValue(time, new_value)
        end
      end
    end

    # set hours of operation for building level hours of operation
    model.getDefaultScheduleSets.each(&:resetHoursofOperationSchedule)
    if model.getBuilding.defaultScheduleSet.is_initialized
      default_sch_set = model.getBuilding.defaultScheduleSet.get
    else
      default_sch_set = OpenStudio::Model::DefaultScheduleSet.new(model)
      default_sch_set.setName('Building Default Schedule Set')
      model.getBuilding.setDefaultScheduleSet(default_sch_set)
    end
    default_sch_set.setHoursofOperationSchedule(hours_of_operation)

    return hours_of_operation
  end

  # This method users the hours of operation for a space and the existing ScheduleRuleset profiles to setup parametric schedule
  # inputs. Inputs include one or more load profile formulas. Data is stored in model attributes for downstream
  # application. This should impact all ScheduleRuleset objects in the model. Plant and Air loop hoours of operations
  # should be traced back to a space or spaces.
  #
  # @author David Goldwasser
  # @param model [Model]
  # @param step_ramp_logic [String]
  # @param infer_hoo_for_non_assigned_objects [Bool] # attempt to get hoo for objects like swh with and exterior lighting
  # @param gather_data_only: false (stops method before changes made if true)
  # @param [hoo_var_method] accepts hours and fractional. Any other value value will result in hoo variables not being applied
  # @return [Hash] schedule is key, value is hash of number of objects
  def model_setup_parametric_schedules(model, step_ramp_logic: nil, infer_hoo_for_non_assigned_objects: true, gather_data_only: false, hoo_var_method: 'hours')
    parametric_inputs = {}
    default_sch_type = OpenStudio::Model::DefaultScheduleType.new('HoursofOperationSchedule')
    # thermal zones, air loops, plant loops will require some logic if they refer to more than one hours of operaiton schedule.
    # for initial use case while have same horus of operaiton so this can be pretty simple, but will have to re-visit it sometime
    # possible solution A: choose hoo that contributes the largest fraction of floor area
    # possible solution B: expand the hours of operation for a given day to include combined range of hoo objects
    # whatever approach is used for gathering parametric inputs for existing ruleset schedules should also be used for model_apply_parametric_schedules

    # loop through spaces (trace hours of operation back to space)
    gather_inputs_parametric_space_space_type_schedules(model.getSpaces, parametric_inputs, gather_data_only)

    # loop through space types (trace hours of operation back to space type).
    gather_inputs_parametric_space_space_type_schedules(model.getSpaceTypes, parametric_inputs, gather_data_only)

    # loop through thermal zones (trace hours of operation back to spaces in thermal zone)
    thermal_zone_hash = {} # key is zone and hash is hours of operation
    model.getThermalZones.sort.each do |zone|
      # identify hours of operation
      hours_of_operation = spaces_hours_of_operation(zone.spaces)
      thermal_zone_hash[zone] = hours_of_operation
      # get thermostat setpoint schedules
      if zone.thermostatSetpointDualSetpoint.is_initialized
        thermostat = zone.thermostatSetpointDualSetpoint.get
        if thermostat.heatingSetpointTemperatureSchedule.is_initialized && thermostat.heatingSetpointTemperatureSchedule.get.to_ScheduleRuleset.is_initialized
          schedule = thermostat.heatingSetpointTemperatureSchedule.get.to_ScheduleRuleset.get
          gather_inputs_parametric_schedules(schedule, thermostat, parametric_inputs, hours_of_operation, gather_data_only: gather_data_only, hoo_var_method: hoo_var_method)
        end
        if thermostat.coolingSetpointTemperatureSchedule.is_initialized && thermostat.coolingSetpointTemperatureSchedule.get.to_ScheduleRuleset.is_initialized
          schedule = thermostat.coolingSetpointTemperatureSchedule.get.to_ScheduleRuleset.get
          gather_inputs_parametric_schedules(schedule, thermostat, parametric_inputs, hours_of_operation, gather_data_only: gather_data_only, hoo_var_method: hoo_var_method)
        end
      end
    end

    # loop through air loops (trace hours of operation back through spaces served by air loops)
    air_loop_hash = {} # key is zone and hash is hours of operation
    model.getAirLoopHVACs.sort.each do |air_loop|
      # identify hours of operation
      air_loop_spaces = []
      air_loop.thermalZones.sort.each do |zone|
        air_loop_spaces += zone.spaces
        air_loop_spaces += zone.spaces
      end
      hours_of_operation = spaces_hours_of_operation(air_loop_spaces)
      air_loop_hash[air_loop] = hours_of_operation
      if air_loop.availabilitySchedule.to_ScheduleRuleset.is_initialized
        schedule = air_loop.availabilitySchedule.to_ScheduleRuleset.get
        gather_inputs_parametric_schedules(schedule, air_loop, parametric_inputs, hours_of_operation, gather_data_only: gather_data_only, hoo_var_method: hoo_var_method)
      end
      avail_mgrs = air_loop.availabilityManagers
      avail_mgrs.sort.each do |avail_mgr|
        # TODO: - I'm finding availability mangers, but not any resources for them, even if I use OpenStudio::Model.getRecursiveChildren(avail_mgr)
        resources = avail_mgr.resources
        resources = OpenStudio::Model.getRecursiveResources(avail_mgr)
        resources.sort.each do |resource|
          if resource.to_ScheduleRuleset.is_initialized
            schedule = resource.to_ScheduleRuleset.get
            gather_inputs_parametric_schedules(schedule, avail_mgr, parametric_inputs, hours_of_operation, gather_data_only: gather_data_only, hoo_var_method: hoo_var_method)
          end
        end
      end
    end

    # look through all model HVAC components find scheduleRuleset objects, resources, that use them and zone or air loop for hours of operation
    hvac_components = model.getHVACComponents
    hvac_components.sort.each do |component|
      # identify zone, or air loop it refers to, some may refer to plant loop, OA or other component
      thermal_zone = nil
      air_loop = nil
      plant_loop = nil
      schedules = []
      if component.to_ZoneHVACComponent.is_initialized && component.to_ZoneHVACComponent.get.thermalZone.is_initialized
        thermal_zone = component.to_ZoneHVACComponent.get.thermalZone.get
      end
      if component.airLoopHVAC.is_initialized
        air_loop = component.airLoopHVAC.get
      end
      if component.plantLoop.is_initialized
        plant_loop = component.plantLoop.get
      end
      component.resources.sort.each do |resource|
        if resource.to_ThermalZone.is_initialized
          thermal_zone = resource.to_ThermalZone.get
        elsif resource.to_ScheduleRuleset.is_initialized
          schedules << resource.to_ScheduleRuleset.get
        end
      end

      # inspect resources for children of objects found in thermal zone or plant loop
      # get objects like OA controllers and unitary object components
      next if thermal_zone.nil? && air_loop.nil?

      children = OpenStudio::Model.getRecursiveChildren(component)
      children.sort.each do |child|
        child.resources.sort.each do |sub_resource|
          if sub_resource.to_ScheduleRuleset.is_initialized
            schedules << sub_resource.to_ScheduleRuleset.get
          end
        end
      end

      # process schedules found for this component
      schedules.sort.each do |schedule|
        hours_of_operation = nil
        if !thermal_zone.nil?
          hours_of_operation = thermal_zone_hash[thermal_zone]
        elsif !air_loop.nil?
          hours_of_operation = air_loop_hash[air_loop]
        elsif !plant_loop.nil?
          OpenStudio.logFree(OpenStudio::Info, 'openstudio.model.Model', "#{schedule.name.get} is associated with plant loop, will not gather parametric inputs")
          next
        else
          OpenStudio.logFree(OpenStudio::Warn, 'openstudio.model.Model', "Cannot identify where #{component.name.get} is in system. Will not gather parametric inputs for #{schedule.name.get}")
          next
        end
        gather_inputs_parametric_schedules(schedule, component, parametric_inputs, hours_of_operation, gather_data_only: gather_data_only, hoo_var_method: hoo_var_method)
      end
    end

    # TODO: - Service Water Heating supply side (may or may not be associated with a space)
    # todo - water use equipment definitions (temperature, sensible, latent) may be in multiple spaces, need to identify hoo, but typically constant schedules

    # water use equipment (flow rate fraction)
    # todo - address common schedules used across multiple instances
    model.getWaterUseEquipments.sort.each do |water_use_equipment|
      if water_use_equipment.flowRateFractionSchedule.is_initialized && water_use_equipment.flowRateFractionSchedule.get.to_ScheduleRuleset.is_initialized
        schedule = water_use_equipment.flowRateFractionSchedule.get.to_ScheduleRuleset.get
        next if parametric_inputs.key?(schedule)

        opt_space = water_use_equipment.space
        if opt_space.is_initialized
          space = space.get
          hours_of_operation = space_hours_of_operation(space)
          gather_inputs_parametric_schedules(schedule, water_use_equipment, parametric_inputs, hours_of_operation, gather_data_only: gather_data_only, hoo_var_method: hoo_var_method)
        else
          hours_of_operation = spaces_hours_of_operation(model.getSpaces)
          if !hours_of_operation.nil?
            gather_inputs_parametric_schedules(schedule, water_use_equipment, parametric_inputs, hours_of_operation, gather_data_only: gather_data_only, hoo_var_method: hoo_var_method)
          end
        end

      end
    end
    # TODO: - Refrigeration (will be associated with thermal zone)
    # todo - exterior lights (will be astronomical, but like AEDG's may have reduction later at night)

    return parametric_inputs
  end

  # This method applies the hours of operation for a space and the load profile formulas in the overloaded ScheduleRulset
  # objects to update time value pairs for ScheduleDay objects. Object type specific logic will be used to generate profiles
  # for summer and winter design days.
  #
  # @note This measure will replace any prior chagnes made to ScheduleRule objects with new ScheduleRule values from
  # profile formulas
  # @author David Goldwasser
  # @param model [Model]
  # @param ramp_frequency [Double] ramp frequency in minutes. If nil method will match simulation timestep
  # @param infer_hoo_for_non_assigned_objects [Bool] # attempt to get hoo for objects like swh with and exterior lighting
  # @param error_on_out_of_order [Bool] true will error if applying formula creates out of order values
  # @return [Array] of modified ScheduleRuleset objects
  def model_apply_parametric_schedules(model, ramp_frequency: nil, infer_hoo_for_non_assigned_objects: true, error_on_out_of_order: true)
    # get ramp frequency (fractional hour) from timestep
    if ramp_frequency.nil?
      steps_per_hour = if model.getSimulationControl.timestep.is_initialized
                         model.getSimulationControl.timestep.get.numberOfTimestepsPerHour
                       else
                         6 # default OpenStudio timestep if none specified
                       end
      ramp_frequency = 1.0 / steps_per_hour.to_f
    end

    # Go through model and create parametric formulas for all schedules
    parametric_inputs = model_setup_parametric_schedules(model, gather_data_only: true)

    parametric_schedules = []
    model.getScheduleRulesets.sort.each do |sch|
      if !sch.hasAdditionalProperties || !sch.additionalProperties.hasFeature('param_sch_ver')
        # for now don't look at schedules without targets, in future can alter these by looking at building level hours of operation
        next if sch.directUseCount <= 0 # won't catch if used for space type load instance, but that space type isn't used

        # TODO: - address schedules that fall into this category, if they are used in the model
        OpenStudio.logFree(OpenStudio::Warn, 'openstudio.standards.Model', "For #{sch.sources.first.name}, #{sch.name} is not setup as parametric schedule. It has #{sch.sources.size} sources.")
        next
      end

      # apply parametric inputs
      schedule_apply_parametric_inputs(sch, ramp_frequency, infer_hoo_for_non_assigned_objects, error_on_out_of_order, parametric_inputs)

      # add schedule to array
      parametric_schedules << sch
    end

    return parametric_schedules
  end

  private

  # Helper method to fill in hourly values
  def model_add_vals_to_sch(model, day_sch, sch_type, values)
    if sch_type == 'Constant'
      day_sch.addValue(OpenStudio::Time.new(0, 24, 0, 0), values[0])
    elsif sch_type == 'Hourly'
      (0..23).each do |i|
        next if values[i] == values[i + 1]

        day_sch.addValue(OpenStudio::Time.new(0, i + 1, 0, 0), values[i])
      end
    else
      OpenStudio.logFree(OpenStudio::Error, 'openstudio.standards.Model', "Schedule type: #{sch_type} is not recognized.  Valid choices are 'Constant' and 'Hourly'.")
    end
  end

  # Modify the existing service water heating loops to match the baseline required heating type.
  # @return [Bool] return true if successful, false if not
  # @author Julien Marrec
  def model_apply_baseline_swh_loops(model, building_type)
    model.getPlantLoops.sort.each do |plant_loop|
      # Skip non service water heating loops
      next unless plant_loop_swh_loop?(plant_loop)

      # Rename the loop to avoid accidentally hooking up the HVAC systems to this loop later.
      plant_loop.setName('Service Water Heating Loop')

      htg_fuels, combination_system, storage_capacity, total_heating_capacity = plant_loop_swh_system_type(plant_loop)

      # htg_fuels.size == 0 shoudln't happen

      electric = true

      if htg_fuels.include?('NaturalGas') ||
         htg_fuels.include?('PropaneGas') ||
         htg_fuels.include?('FuelOilNo1') ||
         htg_fuels.include?('FuelOilNo2') ||
         htg_fuels.include?('Coal') ||
         htg_fuels.include?('Diesel') ||
         htg_fuels.include?('Gasoline')
        electric = false
      end

      # Per Table G3.1 11.e, if the baseline system was a combination of heating and service water heating,
      # delete all heating equipment and recreate a WaterHeater:Mixed.
      if combination_system
        plant_loop.supplyComponents.each do |component|
          # Get the object type
          obj_type = component.iddObjectType.valueName.to_s
          next if ['OS_Node', 'OS_Pump_ConstantSpeed', 'OS_Pump_VariableSpeed', 'OS_Connector_Splitter', 'OS_Connector_Mixer', 'OS_Pipe_Adiabatic'].include?(obj_type)

          component.remove
        end

        water_heater = OpenStudio::Model::WaterHeaterMixed.new(model)
        water_heater.setName('Baseline Water Heater')
        water_heater.setHeaterMaximumCapacity(total_heating_capacity)
        water_heater.setTankVolume(storage_capacity)
        plant_loop.addSupplyBranchForComponent(water_heater)

        if electric
          # G3.1.11.b: If electric, WaterHeater:Mixed with electric resistance
          water_heater.setHeaterFuelType('Electricity')
          water_heater.setHeaterThermalEfficiency(1.0)
        else
          # TODO: for now, just get the first fuel that isn't Electricity
          # A better way would be to count the capacities associated
          # with each fuel type and use the preponderant one
          fuels = htg_fuels - ['Electricity']
          fossil_fuel_type = fuels[0]
          water_heater.setHeaterFuelType(fossil_fuel_type)
          water_heater.setHeaterThermalEfficiency(0.8)
        end
        # If it's not a combination heating and service water heating system
        # just change the fuel type of all water heaters on the system
        # to electric resistance if it's electric
      else
        if electric
          plant_loop.supplyComponents.each do |component|
            next unless component.to_WaterHeaterMixed.is_initialized

            water_heater = component.to_WaterHeaterMixed.get
            # G3.1.11.b: If electric, WaterHeater:Mixed with electric resistance
            water_heater.setHeaterFuelType('Electricity')
            water_heater.setHeaterThermalEfficiency(1.0)
          end
        end
      end
    end

    # Set the water heater fuel types if it's 90.1-2013
    model.getWaterHeaterMixeds.sort.each do |water_heater|
      water_heater_mixed_apply_prm_baseline_fuel_type(water_heater, building_type)
    end

    return true
  end

  # This method goes through certain types of EnergyManagementSystem variables and replaces UIDs with object names.
  # This should be done by the forward translator, and this code should be removed after this bug is fixed:
  # https://github.com/NREL/OpenStudio/issues/2598
  #
  # TODO: remove this method after OpenStudio issue #2598 is fixed.
  def model_temp_fix_ems_references(model)
    # Internal Variables
    model.getEnergyManagementSystemInternalVariables.sort.each do |var|
      # Get the reference field value
      ref = var.internalDataIndexKeyName
      # Convert to UUID
      uid = OpenStudio.toUUID(ref)
      # Get the model object with this UID
      obj = model.getModelObject(uid)
      # If it exists, replace the UID with the object name
      if obj.is_initialized
        var.setInternalDataIndexKeyName(obj.get.name.get)
      end
    end

    return true
  end

  # This method rotates the building model from its original position
  #
  # @param model [OpenStudio::Model::Model] OpenStudio Model object
  # @param degs [Integer] Degress of rotation from original position
  #
  # @return [OpenStudio::Model::Model] OpenStudio Model objecty
  def model_rotate(model, degs)
    building = model.getBuilding
    org_north_axis = building.northAxis
    building.setNorthAxis(org_north_axis + degs)
    OpenStudio.logFree(OpenStudio::Info, 'openstudio.model.Model', "The model was rotated of #{degs} degrees from its original position.")
    return model
  end

  def load_user_geometry_osm(osm_model_path:)
    version_translator = OpenStudio::OSVersion::VersionTranslator.new
    model = version_translator.loadModel(osm_model_path)

    # Check that the model loaded successfully
    if model.empty?
      OpenStudio.logFree(OpenStudio::Error, 'openstudio.model.Model', "Version translation failed for #{osm_model_path}")
      return false
    end
    model = model.get

    # Check for expected characteristics of geometry model
    if model.getBuildingStorys.empty?
      OpenStudio.logFree(OpenStudio::Error, 'openstudio.model.Model', "Please assign Spaces to BuildingStorys in the geometry model: #{osm_model_path}.")
    end
    if model.getThermalZones.empty?
      OpenStudio.logFree(OpenStudio::Error, 'openstudio.model.Model', "Please assign Spaces to ThermalZones in the geometry model: #{osm_model_path}.")
    end
    if model.getBuilding.standardsNumberOfStories.empty?
      OpenStudio.logFree(OpenStudio::Error, 'openstudio.model.Model', "Please define Building.standardsNumberOfStories in the geometry model #{osm_model_path}.")
    end
    if model.getBuilding.standardsNumberOfAboveGroundStories.empty?
      OpenStudio.logFree(OpenStudio::Error, 'openstudio.model.Model', "Please define Building.standardsNumberOfAboveStories in the geometry model#{osm_model_path}.")
    end

    if @space_type_map.nil? || @space_type_map.empty?
      @space_type_map = get_space_type_maps_from_model(model)
      if @space_type_map.nil? || @space_type_map.empty?
        OpenStudio.logFree(OpenStudio::Error, 'openstudio.model.Model', "Please assign SpaceTypes in the geometry model: #{osm_model_path} or in standards database #{@space_type_map}.")
      else
        @space_type_map = @space_type_map.sort.to_h
        OpenStudio.logFree(OpenStudio::Info, 'openstudio.model.Model', "Loaded space type map from osm file: #{osm_model_path}")
      end
    end
    return model
  end

  # Loads a osm as a starting point.
  #
  # @param osm_file [String] path to the .osm file, relative to the /data folder
  # @return [Bool] returns true if successful, false if not
  def load_geometry_osm(osm_file)
    # Load the geometry .osm from relative to the data folder
    osm_model_path = "../../../data/#{osm_file}"

    # Load the .osm depending on whether running from normal gem location
    # or from the embedded location in the OpenStudio CLI
    if File.dirname(__FILE__)[0] == ':'
      # running from embedded location in OpenStudio CLI
      geom_model_string = load_resource_relative(osm_model_path)
      version_translator = OpenStudio::OSVersion::VersionTranslator.new
      model = version_translator.loadModelFromString(geom_model_string)
    else
      abs_path = File.join(File.dirname(__FILE__), osm_model_path)
      version_translator = OpenStudio::OSVersion::VersionTranslator.new
      model = version_translator.loadModel(abs_path)
    end

    # Check that the model loaded successfully
    if model.empty?
      OpenStudio.logFree(OpenStudio::Error, 'openstudio.model.Model', "Version translation failed for #{osm_model_path}")
      return false
    end
    model = model.get

    # Check for expected characteristics of geometry model
    if model.getBuildingStorys.empty?
      OpenStudio.logFree(OpenStudio::Error, 'openstudio.model.Model', "Please assign Spaces to BuildingStorys in the geometry model: #{osm_model_path}.")
    end
    if model.getThermalZones.empty?
      OpenStudio.logFree(OpenStudio::Error, 'openstudio.model.Model', "Please assign Spaces to ThermalZones in the geometry model: #{osm_model_path}.")
    end
    if model.getBuilding.standardsNumberOfStories.empty?
      OpenStudio.logFree(OpenStudio::Error, 'openstudio.model.Model', "Please define Building.standardsNumberOfStories in the geometry model #{osm_model_path}.")
    end
    if model.getBuilding.standardsNumberOfAboveGroundStories.empty?
      OpenStudio.logFree(OpenStudio::Error, 'openstudio.model.Model', "Please define Building.standardsNumberOfAboveStories in the geometry model#{osm_model_path}.")
    end

    if @space_type_map.nil? || @space_type_map.empty?
      @space_type_map = get_space_type_maps_from_model(model)
      if @space_type_map.nil? || @space_type_map.empty?
        OpenStudio.logFree(OpenStudio::Error, 'openstudio.model.Model', "Please assign SpaceTypes in the geometry model: #{osm_model_path} or in standards database #{@space_type_map}.")
      else
        @space_type_map = @space_type_map.sort.to_h
        OpenStudio.logFree(OpenStudio::Info, 'openstudio.model.Model', "Loaded space type map from osm file: #{osm_model_path}")
      end
    end
    return model
  end

  # pass array of space types or spaces
  #
  # @author David Goldwasser
  # @param array of spaces or space types
  # @return hash
  def gather_inputs_parametric_space_space_type_schedules(space_space_types, parametric_inputs, gather_data_only)
    space_space_types.each do |space_type|
      # get hours of operation for space type once
      next if space_type.class == 'OpenStudio::Model::SpaceTypes' && space_type.floorArea == 0

      hours_of_operation = space_hours_of_operation(space_type)
      if hours_of_operation.nil?
        OpenStudio.logFree(OpenStudio::Warn, 'openstudio.Standards.Model', "Can't evaluate schedules for #{space_type.name}, doesn't have hours of operation.")
        next
      end
      # loop through internal load instances
      space_type.lights.each do |load_inst|
        gather_inputs_parametric_load_inst_schedules(load_inst, parametric_inputs, hours_of_operation, gather_data_only)
      end
      space_type.luminaires.each do |load_inst|
        gather_inputs_parametric_load_inst_schedules(load_inst, parametric_inputs, hours_of_operation, gather_data_only)
      end
      space_type.electricEquipment.each do |load_inst|
        gather_inputs_parametric_load_inst_schedules(load_inst, parametric_inputs, hours_of_operation, gather_data_only)
      end
      space_type.gasEquipment.each do |load_inst|
        gather_inputs_parametric_load_inst_schedules(load_inst, parametric_inputs, hours_of_operation, gather_data_only)
      end
      space_type.steamEquipment.each do |load_inst|
        gather_inputs_parametric_load_inst_schedules(load_inst, parametric_inputs, hours_of_operation, gather_data_only)
      end
      space_type.otherEquipment.each do |load_inst|
        gather_inputs_parametric_load_inst_schedules(load_inst, parametric_inputs, hours_of_operation, gather_data_only)
      end
      space_type.people.each do |load_inst|
        gather_inputs_parametric_load_inst_schedules(load_inst, parametric_inputs, hours_of_operation, gather_data_only)
        if load_inst.activityLevelSchedule.is_initialized && load_inst.activityLevelSchedule.get.to_ScheduleRuleset.is_initialized
          act_sch = load_inst.activityLevelSchedule.get.to_ScheduleRuleset.get
          gather_inputs_parametric_schedules(act_sch, load_inst, parametric_inputs, hours_of_operation, gather_data_only: gather_data_only, hoo_var_method: 'hours')
        end
      end
      space_type.spaceInfiltrationDesignFlowRates.each do |load_inst|
        gather_inputs_parametric_load_inst_schedules(load_inst, parametric_inputs, hours_of_operation, gather_data_only)
      end
      space_type.spaceInfiltrationEffectiveLeakageAreas.each do |load_inst|
        gather_inputs_parametric_load_inst_schedules(load_inst, parametric_inputs, hours_of_operation, gather_data_only)
      end
      dsgn_spec_oa = space_type.designSpecificationOutdoorAir
      if dsgn_spec_oa.is_initialized
        gather_inputs_parametric_load_inst_schedules(dsgn_spec_oa.get, parametric_inputs, hours_of_operation, gather_data_only)
      end
    end

    return parametric_inputs
  end

  # method to process load instance schedules for model_setup_parametric_schedules
  #
  # @author David Goldwasser
  # @param opt_sch
  # @return hash
  def gather_inputs_parametric_load_inst_schedules(load_inst, parametric_inputs, hours_of_operation, gather_data_only)
    if load_inst.class.to_s == 'OpenStudio::Model::People'
      opt_sch = load_inst.numberofPeopleSchedule
    elsif load_inst.class.to_s == 'OpenStudio::Model::DesignSpecificationOutdoorAir'
      opt_sch = load_inst.outdoorAirFlowRateFractionSchedule
    else
      opt_sch = load_inst.schedule
    end
    if !opt_sch.is_initialized || !opt_sch.get.to_ScheduleRuleset.is_initialized
      return nil
    end

    gather_inputs_parametric_schedules(opt_sch.get.to_ScheduleRuleset.get, load_inst, parametric_inputs, hours_of_operation, gather_data_only: gather_data_only, hoo_var_method: 'hours')

    return parametric_inputs
  end

  # method to process load instance schedules for model_setup_parametric_schedules
  #
  # @author David Goldwasser
  # @param [sch]
  # @param [hoo_var_Method] accepts hours and fractional. Any other value value will result in hoo variables not being applied
  # @return [hash]
  def gather_inputs_parametric_schedules(sch, load_inst, parametric_inputs, hours_of_operation, ramp: true, min_ramp_dur_hr: 2.0, gather_data_only: false, hoo_var_method: 'hours')
    if parametric_inputs.key?(sch)
      if hours_of_operation != parametric_inputs[sch][:hoo_inputs] # don't warn if the hours of operation between old and new schedule are equivalent
        OpenStudio.logFree(OpenStudio::Warn, 'openstudio.Standards.Model', "#{load_inst.name} uses #{sch.name} but parametric inputs have already been setup based on hours of operation for #{parametric_inputs[sch][:target].name}.")
        return nil
      end
    end

    # gather and store data for scheduleRuleset
    min_max = schedule_ruleset_annual_min_max_value(sch)
    ruleset_hash = { floor: min_max['min'], ceiling: min_max['max'], target: load_inst, hoo_inputs: hours_of_operation }
    parametric_inputs[sch] = ruleset_hash

    # stop here if only gathering information otherwise will continue and generate additional parametric properties for schedules and rules
    if gather_data_only then return parametric_inputs end

    # set scheduleRuleset properties
    props = sch.additionalProperties
    props.setFeature('param_sch_ver', '0.0.1') # this is needed to see if formulas are in sync with version of standards that processes them also used to flag schedule as parametric
    props.setFeature('param_sch_floor', min_max['min'])
    props.setFeature('param_sch_ceiling', min_max['max'])

    # cleanup existing profiles
    schedule_ruleset_cleanup_profiles(sch)

    # gather profiles
    daily_flhs = [] # will be used to tag, min,medium,max operation for non typical operations
    schedule_days = {} # key is day_schedule value is hours in day (used to tag profiles)
    sch.scheduleRules.each do |rule|
      schedule_days[rule.daySchedule] = rule.ruleIndex
      daily_flhs << day_schedule_equivalent_full_load_hrs(rule.daySchedule)
    end
    schedule_days[sch.defaultDaySchedule] = -1
    daily_flhs << day_schedule_equivalent_full_load_hrs(sch.defaultDaySchedule)

    # get indices for current schedule
    year_description = sch.model.yearDescription.get
    year = year_description.assumedYear
    year_start_date = OpenStudio::Date.new(OpenStudio::MonthOfYear.new('January'), 1, year)
    year_end_date = OpenStudio::Date.new(OpenStudio::MonthOfYear.new('December'), 31, year)
    indices_vector = sch.getActiveRuleIndices(year_start_date, year_end_date)

    # step through profiles and add additional properties to describe profiles
    schedule_days.each_with_index do |(schedule_day, current_rule_index), i|
      # loop through indices looking of rule in hoo that contains days in the rule
      hoo_target_index = nil
      days_used = []
      indices_vector.each_with_index do |profile_index, i|
        if profile_index == current_rule_index then days_used << i + 1 end
      end
      # find days_used in hoo profiles that contains all days used from this profile
      hoo_profile_match_hash = {}
      best_fit_check = {}
      hours_of_operation.each do |profile_index, value|
        days_for_rule_not_in_hoo_profile = days_used - value[:days_used]
        hoo_profile_match_hash[profile_index] = days_for_rule_not_in_hoo_profile
        best_fit_check[profile_index] = days_for_rule_not_in_hoo_profile.size
        if days_for_rule_not_in_hoo_profile.empty?
          hoo_target_index = profile_index
        end
      end
      # if schedule day days used can't be mapped to single hours of operation then do not use hoo variables, otherwise would have ot split rule and alter model
      if hoo_target_index.nil?
        hoo_start = nil
        hoo_end = nil
        occ = nil
        vac = nil
        # TODO: - issue warning when this happens on any profile that isn't a constant value
      else
        # get hours of operation for this specific profile
        hoo_start = hours_of_operation[hoo_target_index][:hoo_start]
        hoo_end = hours_of_operation[hoo_target_index][:hoo_end]
        occ = hours_of_operation[hoo_target_index][:hoo_hours]
        vac = 24.0 - hours_of_operation[hoo_target_index][:hoo_hours]
      end

      props = schedule_day.additionalProperties
      par_val_time_hash = {} # time is key, value is value in and optional value out as a one or two object array
      times = schedule_day.times
      values = schedule_day.values
      values.each_with_index do |value, j|
        # don't add value until 24 if it is the same as first value for non constant profiles
        if values.size > 1 && j == values.size - 1 && value == values.first
          next
        end

        current_time = times[j].totalHours
        # if step height goes floor to ceiling then do not ramp.
        if !ramp || (values.uniq.size < 3)
          # this will result in steps like old profiles, update to ramp in most cases
          if j == values.size - 1
            par_val_time_hash[current_time] = [value, values.first]
          else
            par_val_time_hash[current_time] = [value, values[j + 1]]
          end
        else
          if j == 0
            prev_time = times.last.totalHours - 24 # e.g. 24 would show as until 0
          else
            prev_time = times[j - 1].totalHours
          end
          if j == values.size - 1
            next_time = times.first.totalHours + 24 # e.g. 6 would show as until 30
            next_value = values.first

            # do nothing if value is same as first value
            if value == next_value
              next
            end

          else
            next_time = times[j + 1].totalHours
            next_value = values[j + 1]
          end
          # delta time is min min_ramp_dur_hr, half of previous dur, half of next dur
          # todo - would be nice to change to 0.25 for vally less than 2 hours
          multiplier = 0.5
          delta = [min_ramp_dur_hr, (current_time - prev_time) * multiplier, (next_time - current_time) * multiplier].min
          # add value to left if not already added
          if !par_val_time_hash.key?(current_time - delta)
            time_left = current_time - delta
            if time_left < 0.0 then time_left += 24.0 end
            par_val_time_hash[time_left] = [value]
          end
          # add value to right
          time_right = current_time + delta
          if time_right > 24.0 then time_right -= 24.0 end
          par_val_time_hash[time_right] = [next_value]
        end
      end

      # sort hash by keys
      par_val_time_hash.sort.to_h

      # calculate estimated value (not including any secondary logic)
      est_daily_flh = 0.0
      prev_time = par_val_time_hash.keys.max - 24.0
      prev_value = par_val_time_hash.values.last.last # last value in last optional pair of values
      par_val_time_hash.sort.each do |time, value_array|
        segment_length = time - prev_time
        avg_value = (value_array.first + prev_value) * 0.5
        est_daily_flh += segment_length * avg_value
        prev_time = time
        prev_value = value_array.last
      end

      # test expected value against estimated value
      daily_flh = day_schedule_equivalent_full_load_hrs(schedule_day)
      percent_change = ((daily_flh - est_daily_flh) / daily_flh) * 100.0
      if percent_change.abs > 0.05
        # TODO: - this estimation can have flaws. Fix or remove it, make sure to update for secondary logic (if we implement that here)
        # post application checks compares against actual instead of estimated values
        OpenStudio.logFree(OpenStudio::Debug, 'openstudio.standards.Model', "For day schedule #{schedule_day.name} in #{sch.name} there was a #{percent_change.round(4)}% change. Expected full load hours is #{daily_flh.round(4)}, but estimated value is #{est_daily_flh.round(4)}")
      end

      raw_string = []
      par_val_time_hash.sort.each do |time, value_array|
        # add in value variables
        # not currently using range, only using min max for constant schedules or schedules with just two values
        value_array_var = []
        value_array.each do |val|
          if val == min_max['min'] && values.uniq.size < 3
            value_array_var << 'val_flr'
          elsif val == min_max['max'] && values.uniq.size < 3
            value_array_var << 'val_clg'
          else
            value_array_var << val
          end
        end

        # add in hoo variables when matching profile found
        if !hoo_start.nil?

          # identify which identifier (star,mid,end) time is closest to, which will impact formula structure
          # includes code to identify delta for wrap around of 24
          formula_identifier = {}
          start_delta_array = [hoo_start - time, hoo_start - time + 24, hoo_start - time - 24]
          start_delta_array_abs = [(hoo_start - time).abs, (hoo_start - time + 24).abs, (hoo_start - time - 24).abs]
          start_delta_h = start_delta_array[start_delta_array_abs.index(start_delta_array_abs.min)]
          formula_identifier['start'] = start_delta_h
          mid_calc = hoo_start + occ * 0.5
          mid_delta_array = [mid_calc - time, mid_calc - time + 24, mid_calc - time - 24]
          mid_delta_array_abs = [(mid_calc - time).abs, (mid_calc - time + 24).abs, (mid_calc - time - 24).abs]
          mid_delta_h = mid_delta_array[mid_delta_array_abs.index(mid_delta_array_abs.min)]
          formula_identifier['mid'] = mid_delta_h
          end_delta_array = [hoo_end - time, hoo_end - time + 24, hoo_end - time - 24]
          end_delta_array_abs = [(hoo_end - time).abs, (hoo_end - time + 24).abs, (hoo_end - time - 24).abs]
          end_delta_h = end_delta_array[end_delta_array_abs.index(end_delta_array_abs.min)]
          formula_identifier['end'] = end_delta_h

          # need to store min absolute value to pick the best fit
          formula_identifier_min_abs = {}
          formula_identifier.each do |k, v|
            formula_identifier_min_abs[k] = v.abs
          end

          # pick from possible formula approaches for any datapoint where x is hour value
          min_key = formula_identifier_min_abs.key(formula_identifier_min_abs.values.min)
          min_value = formula_identifier[min_key]

          if hoo_var_method == 'hours'
            # minimize x, which should be no greater than 12, see if rounding to 2 decimal places works
            min_value = min_value.round(2)
            if min_key == 'start'
              if min_value == 0
                time = 'hoo_start'
              elsif min_value < 0
                time = "hoo_start + #{min_value.abs}"
              else # greater than 0
                time = "hoo_start - #{min_value}"
              end
            elsif min_key == 'mid'
              if min_value == 0
                time = 'mid'
                # converted to variable for simplicity but could also be described like this
                # time = "hoo_start + occ * 0.5"
              elsif min_value < 0
                time = "mid + #{min_value.abs}"
              else # greater than 0
                time = "mid - #{min_value}"
              end
            else # min_key == "end"
              if min_value == 0
                time = 'hoo_end'
              elsif min_value < 0
                time = "hoo_end + #{min_value.abs}"
              else # greater than 0
                time = "hoo_end - #{min_value}"
              end
            end

          elsif hoo_var_method == 'fractional'

            # minimize x(hour before converted to fraction), which should be no greater than 0.5 as fraction, see if rounding to 3 decimal places works
            if occ > 0
              min_value_occ_fract = min_value.abs / occ
            else
              min_value_occ_fract = 0.0
            end
            if vac > 0
              min_value_vac_fract = min_value.abs / vac
            else
              min_value_vac_fract = 0.0
            end
            if min_key == 'start'
              if min_value == 0
                time = 'hoo_start'
              elsif min_value < 0
                time = "hoo_start + occ * #{min_value_occ_fract.round(3)}"
              else # greater than 0
                time = "hoo_start - vac * #{min_value_vac_fract.round(3)}"
              end
            elsif min_key == 'mid'
              # TODO: - see what is going wrong with after mid in formula
              if min_value == 0
                time = 'mid'
                # converted to variable for simplicity but could also be described like this
                # time = "hoo_start + occ * 0.5"
              elsif min_value < 0
                time = "mid + occ * #{min_value_occ_fract.round(3)}"
              else # greater than 0
                time = "mid - occ * #{min_value_occ_fract.round(3)}"
              end
            else # min_key == "end"
              if min_value == 0
                time = 'hoo_end'
              elsif min_value < 0
                time = "hoo_end + vac * #{min_value_vac_fract.round(3)}"
              else # greater than 0
                time = "hoo_end - occ * #{min_value_occ_fract.round(3)}"
              end
            end

          end

        end

        # populate string
        if value_array_var.size == 1
          raw_string << "#{time} ~ #{value_array_var.first}"
        else # should only have 1 or two values (value in and optional value out)
          raw_string << "#{time} ~ #{value_array_var.first} ~ #{value_array_var.last}"
        end
      end

      # store profile formula with hoo and value variables
      props.setFeature('param_day_profile', raw_string.join(' | '))

      # TODO: - not used yet, but will add methods described below and others
      # todo - lower infiltration based on air loop hours of operation if air loop has outdoor air object
      # todo - lower lighting or plug loads based on occupancy at given time steps in a space
      # todo - set elevator fraction based multiple factors such as trips, occupants per trip, and elevator type to determine floor consumption when not in use.
      props.setFeature('param_day_secondary_logic', '') # secondary logic method such as occupancy impacting schedule values
      props.setFeature('param_day_secondary_logic_arg_val', '') # optional argument used for some secondary logic applied to values

      # tag profile type
      # may be useful for parametric changes to tag typical, medium, minimal, or same ones with off_peak prefix
      # todo - I would like to use these same tags for hours of operation and have parametric tags then ignore the days of week and date range from the rule object
      # tagging min/max makes sense in fractional schedules but not temperature schedules like thermostats (specifically cooling setpoints)
      # todo - I think these tags should come from occpancy schedule for space(s) schedule. That way all schedules in a space will refer to same profile from hours of operation
      # todo - add school specific logic hear or in post processing, currently default profile for school may not be most prevalent one
      if current_rule_index == -1
        props.setFeature('param_day_tag', 'typical_operation')
      elsif daily_flh == daily_flhs.min
        props.setFeature('param_day_tag', 'minimal_operation')
      elsif daily_flh == daily_flhs.max
        props.setFeature('param_day_tag', 'maximum_operation') # normally this should not be used as typical should be the most active day
      else
        props.setFeature('param_day_tag', 'medium_operation') # not min max or typical
      end
    end

    return parametric_inputs
  end

  # Retrieves the lowest story in a model
  #
  # @param model [OpenStudio::model::Model] OpenStudio model object
  # @return [OpenStudio::model::BuildingStory] Lowest story included in the model
  def find_lowest_story(model)
    min_z_story = 1E+10
    lowest_story = nil
    model.getSpaces.sort.each do |space|
      story = space.buildingStory.get
      lowest_story = story if lowest_story.nil?
      space_min_z = building_story_minimum_z_value(story)
      if space_min_z < min_z_story
        min_z_story = space_min_z
        lowest_story = story
      end
    end
    return lowest_story
  end

  # Identifies non mechanically cooled ("nmc") systems, if applicable
  #
  # @param model [OpenStudio::model::Model] OpenStudio model object
  # @return zone_nmc_sys_type [Hash] Zone to nmc system type mapping
  def model_identify_non_mechanically_cooled_systems(model)
    return true
  end

  # Indicate if fan power breakdown (supply, return, and relief)
  # are needed
  #
  # @return [Boolean] true if necessary, false otherwise
  def model_get_fan_power_breakdown
    return false
  end

  # Default SAT reset type
  #
  # @param air_loop_hvac [OpenStudio::model::AirLoopHVAC] Airloop
  # @return [String] Returns type of SAT reset
  def air_loop_hvac_supply_air_temperature_reset_type(air_loop_hvac)
    return 'warmest_zone'
  end
end<|MERGE_RESOLUTION|>--- conflicted
+++ resolved
@@ -5337,14 +5337,10 @@
     end
 
     # Air loops
-<<<<<<< HEAD
     model.getAirLoopHVACs.each do |air_loop|
       # Don't remove airloops representing non-mechanically cooled systems
       air_loop.remove unless air_loop.additionalProperties.hasFeature("non_mechanically_cooled")
     end
-=======
-    model.getAirLoopHVACs.each(&:remove)
->>>>>>> 921f2b4d
 
     # Zone equipment
     model.getThermalZones.sort.each do |zone|
