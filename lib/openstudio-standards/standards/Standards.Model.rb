require 'csv'

class Standard
  attr_accessor :space_multiplier_map
  attr_accessor :standards_data

  # returns the space multiplier map

  # @return [Hash] space multiplier map
  def define_space_multiplier
    return @space_multiplier_map
  end

  # @!group Model

  # Creates a Performance Rating Method (aka Appendix G aka LEED) baseline building model
  # Method used for 90.1-2016 and onward
  #
  # @note Per 90.1, the Performance Rating Method "does NOT offer an alternative compliance path for minimum standard compliance."
  # This means you can't use this method for code compliance to get a permit.
  # @param user_model [OpenStudio::model::Model] User specified OpenStudio model
  # @param building_type [String] the building type
  # @param climate_zone [String] the climate zone
  # @param hvac_building_type [String] the building type for baseline HVAC system determination (90.1-2016 and onward)
  # @param wwr_building_type [String] the building type for baseline WWR determination (90.1-2016 and onward)
  # @param swh_building_type [String] the building type for baseline SWH determination (90.1-2016 and onward)
  # @param custom [String] the custom logic that will be applied during baseline creation.  Valid choices are 'Xcel Energy CO EDA' or '90.1-2007 with addenda dn'.
  #   If nothing is specified, no custom logic will be applied; the process will follow the template logic explicitly.
  # @param sizing_run_dir [String] the directory where the sizing runs will be performed
  # @param run_all_orients [Boolean] indicate weather a baseline model should be created for all 4 orientations: same as user model, +90 deg, +180 deg, +270 deg
  # @param debug [Boolean] If true, will report out more detailed debugging output
  # @return [Bool] returns true if successful, false if not

  # Method used for 90.1-2016 and onward
  def model_create_prm_stable_baseline_building(model, building_type, climate_zone, hvac_building_type, wwr_building_type, swh_building_type, custom = nil, sizing_run_dir = Dir.pwd, run_all_orients = true, unmet_load_hours_check = true, debug = false)
    model_create_prm_any_baseline_building(model, building_type, climate_zone, hvac_building_type, wwr_building_type, swh_building_type, true, custom, sizing_run_dir, run_all_orients, unmet_load_hours_check, debug)
  end

  # Creates a Performance Rating Method (aka Appendix G aka LEED) baseline building model
  # Method used for 90.1-2013 and prior
  # @param user_model [OpenStudio::model::Model] User specified OpenStudio model
  # @param building_type [String] the building type
  # @param climate_zone [String] the climate zone
  # @param custom [String] the custom logic that will be applied during baseline creation.  Valid choices are 'Xcel Energy CO EDA' or '90.1-2007 with addenda dn'.
  #   If nothing is specified, no custom logic will be applied; the process will follow the template logic explicitly.
  # @param sizing_run_dir [String] the directory where the sizing runs will be performed
  # @param debug [Boolean] If true, will report out more detailed debugging output
  def model_create_prm_baseline_building(model, building_type, climate_zone, custom = nil, sizing_run_dir = Dir.pwd, debug = false)
    model_create_prm_any_baseline_building(model, building_type, climate_zone, 'All others', 'All others', 'All others', false, custom, sizing_run_dir, false, false, debug)
  end

  # Creates a Performance Rating Method (aka Appendix G aka LEED) baseline building model
  # based on the inputs currently in the model.
  #
  # @note Per 90.1, the Performance Rating Method "does NOT offer an alternative compliance path for minimum standard compliance."
  # This means you can't use this method for code compliance to get a permit.
  # @param user_model [OpenStudio::model::Model] User specified OpenStudio model
  # @param building_type [String] the building type
  # @param climate_zone [String] the climate zone
  # @param hvac_building_type [String] the building type for baseline HVAC system determination (90.1-2016 and onward)
  # @param wwr_building_type [String] the building type for baseline WWR determination (90.1-2016 and onward)
  # @param swh_building_type [String] the building type for baseline SWH determination (90.1-2016 and onward)
  # @param model_deep_copy [Boolean] indicate if the baseline model is created based on a deep copy of the user specified model
  # @param custom [String] the custom logic that will be applied during baseline creation.  Valid choices are 'Xcel Energy CO EDA' or '90.1-2007 with addenda dn'.
  #   If nothing is specified, no custom logic will be applied; the process will follow the template logic explicitly.
  # @param sizing_run_dir [String] the directory where the sizing runs will be performed
  # @param run_all_orients [Boolean] indicate weather a baseline model should be created for all 4 orientations: same as user model, +90 deg, +180 deg, +270 deg
  # @param debug [Boolean] If true, will report out more detailed debugging output
  # @return [Bool] returns true if successful, false if not
  def model_create_prm_any_baseline_building(user_model, building_type, climate_zone, hvac_building_type = 'All others', wwr_building_type = 'All others', swh_building_type = 'All others', model_deep_copy = false, custom = nil, sizing_run_dir = Dir.pwd, run_all_orients = false, unmet_load_hours_check = true, debug = false)
    # Check proposed model unmet load hours
    if unmet_load_hours_check
      # Run proposed model; need annual simulation to get unmet load hours
      if model_run_simulation_and_log_errors(user_model, run_dir = "#{sizing_run_dir}/PROP")
        umlh = model_get_unmet_load_hours(user_model)
        if umlh > 300
          OpenStudio.logFree(OpenStudio::Error, 'prm.log', "Proposed model unmet load hours exceed 300. Baseline model(s) won't be created.")
          raise "Proposed model unmet load hours exceed 300. Baseline model(s) won't be created."
        end
      end
    end

    # User data process
    # bldg_type_hvac_zone_hash could be an empty hash if all zones in the models are unconditioned
    bldg_type_hvac_zone_hash = {}
    handle_user_input_data(user_model, climate_zone, hvac_building_type, wwr_building_type, swh_building_type, bldg_type_hvac_zone_hash)
    # Define different orientation from original orientation
    # for each individual baseline models
    # Need to run proposed model sizing simulation if no sql data is available
    degs_from_org = run_all_orientations(run_all_orients, user_model) ? [0, 90, 180, 270] : [0]

    # Create baseline model for each orientation
    degs_from_org.each do |degs|
      # New baseline model:
      # Starting point is the original proposed model
      # Create a deep copy of the user model if requested
      model = model_deep_copy ? BTAP::FileIO.deep_copy(user_model) : user_model
      model.getBuilding.setName("#{template}-#{building_type}-#{climate_zone} PRM baseline created: #{Time.new}")

      # Rotate building if requested,
      # Site shading isn't rotated
      model_rotate(model, degs) unless degs == 0
      # Perform a sizing run of the proposed model.
      #
      # Among others, one of the goal is to get individual
      # space load to determine each space's conditioning
      # type: conditioned, unconditioned, semiheated.
      if model_create_prm_baseline_building_requires_proposed_model_sizing_run(model)
        # Set up some special reports to be used for baseline system selection later
        # Zone return air flows
        node_list = []
        var_name = 'System Node Standard Density Volume Flow Rate'
        frequency = 'hourly'
        model.getThermalZones.each do |zone|
          port_list = zone.returnPortList
          port_list_objects = port_list.modelObjects
          port_list_objects.each do |node|
            node_name = node.nameString
            node_list << node_name
            output = OpenStudio::Model::OutputVariable.new(var_name, model)
            output.setKeyValue(node_name)
            output.setReportingFrequency(frequency)
          end
        end

        # air loop relief air flows
        var_name = 'System Node Standard Density Volume Flow Rate'
        frequency = 'hourly'
        model.getAirLoopHVACs.sort.each do |air_loop_hvac|
          relief_node = air_loop_hvac.reliefAirNode.get
          output = OpenStudio::Model::OutputVariable.new(var_name, model)
          output.setKeyValue(relief_node.nameString)
          output.setReportingFrequency(frequency)
        end

        # Run the sizing run
        if model_run_sizing_run(model, "#{sizing_run_dir}/SR_PROP#{degs}") == false
          return false
        end

        # Set baseline model space conditioning category based on proposed model
        model.getSpaces.each do |space|
          # Get conditioning category at the space level
          space_conditioning_category = space_conditioning_category(space)

          # Set space conditioning category
          space.additionalProperties.setFeature('space_conditioning_category', space_conditioning_category)
        end

        # The following should be done after a sizing run of the proposed model
        # because the proposed model zone design air flow is needed
        model_identify_return_air_type(model)
      end
      # Remove external shading devices
      OpenStudio.logFree(OpenStudio::Info, 'openstudio.standards.Model', '*** Removing External Shading Devices ***')
      model_remove_external_shading_devices(model)

      # Reduce the WWR and SRR, if necessary
      OpenStudio.logFree(OpenStudio::Info, 'openstudio.standards.Model', '*** Adjusting Window and Skylight Ratios ***')
      success, wwr_info = model_apply_prm_baseline_window_to_wall_ratio(model, climate_zone, wwr_building_type)
      model_apply_prm_baseline_skylight_to_roof_ratio(model)

      # Assign building stories to spaces in the building where stories are not yet assigned.
      model_assign_spaces_to_stories(model)

      # Modify the internal loads in each space type, keeping user-defined schedules.
      OpenStudio.logFree(OpenStudio::Info, 'openstudio.standards.Model', '*** Changing Lighting Loads ***')
      model.getSpaceTypes.sort.each do |space_type|
        set_people = false
        set_lights = true
        set_electric_equipment = false
        set_gas_equipment = false
        set_ventilation = false
        set_infiltration = false
        # For PRM, it only applies lights for now.
        space_type_apply_internal_loads(space_type, set_people, set_lights, set_electric_equipment, set_gas_equipment, set_ventilation, set_infiltration)
      end
      # Modify the lighting schedule to handle lighting occupancy sensors
      # Modify the upper limit value of fractional schedule to avoid the fatal error caused by schedule value higher than 1
      space_type_light_sch_change(model)

      model_apply_baseline_exterior_lighting(model)

      # Calculate infiltration as per 90.1 PRM rules
      model_baseline_apply_infiltration_standard(model, climate_zone)

      # If any of the lights are missing schedules, assign an always-off schedule to those lights.
      # This is assumed to be the user's intent in the proposed model.
      model.getLightss.sort.each do |lights|
        if lights.schedule.empty?
          lights.setSchedule(model.alwaysOffDiscreteSchedule)
        end
      end

      OpenStudio.logFree(OpenStudio::Info, 'openstudio.standards.Model', '*** Adding Daylighting Controls ***')

      # Run a sizing run to calculate VLT for layer-by-layer windows.
      if model_create_prm_baseline_building_requires_vlt_sizing_run(model)
        if model_run_sizing_run(model, "#{sizing_run_dir}/SRVLT") == false
          return false
        end
      end

      # Add or remove daylighting controls to each space
      # Add daylighting controls for 90.1-2013 and prior
      # Remove daylighting control for 90.1-PRM-2019 and onward
      model.getSpaces.sort.each do |space|
        space_set_baseline_daylighting_controls(space, false, false)
      end

      OpenStudio.logFree(OpenStudio::Info, 'openstudio.standards.Model', '*** Applying Baseline Constructions ***')

      # Modify some of the construction types as necessary
      model_apply_prm_construction_types(model)

      # Get the groups of zones that define the baseline HVAC systems for later use.
      # This must be done before removing the HVAC systems because it requires knowledge of proposed HVAC fuels.
      OpenStudio.logFree(OpenStudio::Info, 'openstudio.standards.Model', '*** Grouping Zones by Fuel Type and Occupancy Type ***')
      zone_fan_scheds = nil

      sys_groups = model_prm_baseline_system_groups(model, custom, bldg_type_hvac_zone_hash)

      # Also get hash of zoneName:boolean to record which zones have district heating, if any
      district_heat_zones = model_get_district_heating_zones(model)

      # Store occupancy and fan operation schedules for each zone before deleting HVAC objects
      zone_fan_scheds = get_fan_schedule_for_each_zone(model)

      # Set the construction properties of all the surfaces in the model
      model_apply_constructions(model, climate_zone, wwr_building_type, wwr_info)

      # Update ground temperature profile (for F/C-factor construction objects)
      model_update_ground_temperature_profile(model, climate_zone)

      # Identify non-mechanically cooled systems if necessary
      model_identify_non_mechanically_cooled_systems(model)

      # Get supply, return, relief fan power for each air loop
      if model_get_fan_power_breakdown
        model.getAirLoopHVACs.sort.each do |air_loop|
          supply_fan_w = air_loop_hvac_get_supply_fan_power(air_loop)
          return_fan_w = air_loop_hvac_get_return_fan_power(air_loop)
          relief_fan_w = air_loop_hvac_get_relief_fan_power(air_loop)

          # Save fan power at the zone to determining
          # baseline fan power
          air_loop.thermalZones.sort.each do |zone|
            zone.additionalProperties.setFeature('supply_fan_w', supply_fan_w.to_f)
            zone.additionalProperties.setFeature('return_fan_w', return_fan_w.to_f)
            zone.additionalProperties.setFeature('relief_fan_w', relief_fan_w.to_f)
          end
        end
      end

      # Compute and marke DCV related information before deleting proposed model HVAC systems
      model_mark_zone_dcv_existence(model)
      model_add_dcv_user_exception_properties(model)
      model_add_dcv_requirement_properties(model)
      model_add_apxg_dcv_properties(model)
      model_raise_user_model_dcv_errors(model)

      # Remove all HVAC from model, excluding service water heating
      model_remove_prm_hvac(model)

      # Remove all EMS objects from the model
      model_remove_prm_ems_objects(model)
      # Modify the service water heating loops per the baseline rules
      OpenStudio.logFree(OpenStudio::Info, 'openstudio.standards.Model', '*** Cleaning up Service Water Heating Loops ***')
      model_apply_baseline_swh_loops(model, building_type)

      # Determine the baseline HVAC system type for each of the groups of zones and add that system type.
      OpenStudio.logFree(OpenStudio::Info, 'openstudio.standards.Model', '*** Adding Baseline HVAC Systems ***')
      air_loop_name_array = []
      sys_groups.each do |sys_group|
        # Determine the primary baseline system type
        system_type = model_prm_baseline_system_type(model, climate_zone, sys_group, custom, hvac_building_type, district_heat_zones)

        sys_group['zones'].sort.each_slice(5) do |zone_list|
          zone_names = []
          zone_list.each do |zone|
            zone_names << zone.name.get.to_s
          end
          OpenStudio.logFree(OpenStudio::Info, 'openstudio.standards.Model', "--- #{zone_names.join(', ')}")
        end

        # Add system type reference to zone
        sys_group['zones'].sort.each do |zone|
          zone.additionalProperties.setFeature('baseline_system_type', system_type[0])
        end

        # Add the system type for these zones
        model_add_prm_baseline_system(model,
                                      system_type[0],
                                      system_type[1],
                                      system_type[2],
                                      system_type[3],
                                      sys_group['zones'],
                                      zone_fan_scheds)
        model.getAirLoopHVACs.each do |air_loop|
          air_loop_name = air_loop.name.get
          unless air_loop_name_array.include?(air_loop_name)
            air_loop.additionalProperties.setFeature('zone_group_type', sys_group['zone_group_type'] || 'None')
            air_loop.additionalProperties.setFeature('sys_group_occ', sys_group['occ'] || 'None')
            air_loop_name_array << air_loop_name
          end

          # Determine return air type
          plenum, return_air_type = model_determine_baseline_return_air_type(model, system_type[0], air_loop.thermalZones)
          air_loop.thermalZones.sort.each do |zone|
            # Set up return air plenum
            zone.setReturnPlenum(model.getThermalZoneByName(plenum).get) if return_air_type == 'return_plenum'
          end
        end
      end
      # Add system type reference to all air loops
      model.getAirLoopHVACs.sort.each do |air_loop|
        if air_loop.thermalZones[0].additionalProperties.hasFeature('baseline_system_type')
          sys_type = air_loop.thermalZones[0].additionalProperties.getFeatureAsString('baseline_system_type').get
          air_loop.additionalProperties.setFeature('baseline_system_type', sys_type)
        else
          OpenStudio.logFree(OpenStudio::Info, 'openstudio.model.Model', "Thermal zone #{air_loop.thermalZones[0].name} is not associated to a particular system type.")
        end
      end

      # Set the zone sizing SAT for each zone in the model
      OpenStudio.logFree(OpenStudio::Info, 'openstudio.standards.Model', '*** Applying Baseline HVAC System Sizing Settings ***')
      model.getThermalZones.each do |zone|
        thermal_zone_apply_prm_baseline_supply_temperatures(zone) # prm template conditionals added in the methods
      end

      # Set the system sizing properties based on the zone sizing information
      model.getAirLoopHVACs.each do |air_loop|
        air_loop_hvac_apply_prm_sizing_temperatures(air_loop)
      end

      # Set internal load sizing run schedules
      model_apply_prm_baseline_sizing_schedule(model)

      # Set the heating and cooling sizing parameters
      model_apply_prm_sizing_parameters(model)

      OpenStudio.logFree(OpenStudio::Info, 'openstudio.standards.Model', '*** Applying Baseline HVAC System Controls ***')

      # SAT reset, economizers
      model.getAirLoopHVACs.sort.each do |air_loop|
        air_loop_hvac_apply_prm_baseline_controls(air_loop, climate_zone)
      end

      # Apply the baseline system water loop temperature reset control
      model.getPlantLoops.sort.each do |plant_loop|
        # Skip the SWH loops
        next if plant_loop_swh_loop?(plant_loop)

        plant_loop_apply_prm_baseline_temperatures(plant_loop)
      end

      # Run sizing run with the HVAC equipment
      if model_run_sizing_run(model, "#{sizing_run_dir}/SR1") == false
        return false
      end

      # Apply the minimum damper positions, assuming no DDC control of VAV terminals
      model.getAirLoopHVACs.sort.each do |air_loop|
        air_loop_hvac_apply_minimum_vav_damper_positions(air_loop, false)
      end

      # If there are any multi-zone systems, reset damper positions to achieve a 60% ventilation effectiveness minimum for the system
      # following the ventilation rate procedure from 62.1
      model_apply_multizone_vav_outdoor_air_sizing(model)

      # Set the baseline fan power for all air loops
      model.getAirLoopHVACs.sort.each do |air_loop|
        air_loop_hvac_apply_prm_baseline_fan_power(air_loop)
      end

      # Set the baseline fan power for all zone HVAC
      model.getZoneHVACComponents.sort.each do |zone_hvac|
        zone_hvac_component_apply_prm_baseline_fan_power(zone_hvac)
      end

      # Set the baseline number of boilers and chillers
      model.getPlantLoops.sort.each do |plant_loop|
        # Skip the SWH loops
        next if plant_loop_swh_loop?(plant_loop)

        plant_loop_apply_prm_number_of_boilers(plant_loop)
        plant_loop_apply_prm_number_of_chillers(plant_loop, sizing_run_dir)
      end

      # Set the baseline number of cooling towers
      # Must be done after all chillers are added
      model.getPlantLoops.sort.each do |plant_loop|
        # Skip the SWH loops
        next if plant_loop_swh_loop?(plant_loop)

        plant_loop_apply_prm_number_of_cooling_towers(plant_loop)
      end

      # Run sizing run with the new chillers, boilers, and cooling towers to determine capacities
      if model_run_sizing_run(model, "#{sizing_run_dir}/SR2") == false
        return false
      end

      if /prm/i !~ template
        # Set the pumping control strategy and power
        # Must be done after sizing components
        model.getPlantLoops.sort.each do |plant_loop|
          # Skip the SWH loops
          next if plant_loop_swh_loop?(plant_loop)

          plant_loop_apply_prm_baseline_pump_power(plant_loop)
          plant_loop_apply_prm_baseline_pumping_type(plant_loop)
        end

      end

      OpenStudio.logFree(OpenStudio::Info, 'openstudio.standards.Model', '*** Applying Prescriptive HVAC Controls and Equipment Efficiencies ***')

      # Apply the HVAC efficiency standard
      model_apply_hvac_efficiency_standard(model, climate_zone)

      # Set baseline DCV system
      model_set_baseline_demand_control_ventilation(model, climate_zone)

      # Final sizing run and adjustements to values that need refinement
      model_refine_size_dependent_values(model, sizing_run_dir)

      # Fix EMS references.
      # Temporary workaround for OS issue #2598
      model_temp_fix_ems_references(model)

      # Delete all the unused resource objects
      model_remove_unused_resource_objects(model)

      # Add reporting tolerances
      model_add_reporting_tolerances(model)

      # @todo: turn off self shading
      # Set Solar Distribution to MinimalShadowing... problem is when you also have detached shading such as surrounding buildings etc
      # It won't be taken into account, while it should: only self shading from the building itself should be turned off but to my knowledge there isn't a way to do this in E+

      model_status = degs > 0 ? "final_#{degs}" : 'final'
      model.save(OpenStudio::Path.new("#{sizing_run_dir}/#{model_status}.osm"), true)

      # Translate to IDF and save for debugging
      forward_translator = OpenStudio::EnergyPlus::ForwardTranslator.new
      idf = forward_translator.translateModel(model)
      idf_path = OpenStudio::Path.new("#{sizing_run_dir}/#{model_status}.idf")
      idf.save(idf_path, true)

      # Check unmet load hours
      if unmet_load_hours_check
        nb_adjustments = 0
        loop do
          model_run_simulation_and_log_errors(model, "#{sizing_run_dir}/final#{degs}") == false
          # If UMLH are greater than the threshold allowed by Appendix G,
          # increase zone air flow and load as per the recommendation in
          # the PRM-RM; Note that the PRM-RM only suggest to increase
          # air zone air flow, but the zone sizing factor in EnergyPlus
          # increase both air flow and load.
          if model_get_unmet_load_hours(model) > 300
            # Limit the number of zone sizing factor adjustment to 8
            unless nb_adjustments < 8
              OpenStudio.logFree(OpenStudio::Error, 'openstudio.standards.Model', "After 8 rounds of zone sizing factor adjustments the unmet load hours for the baseline model (#{degs} degree of rotation) still exceed 300 hours. Please open an issue on GitHub (https://github.com/NREL/openstudio-standards/issues) and share your user model with the developers.")
              break
            end
            model.getThermalZones.each do |thermal_zone|
              # Cooling adjustments
              clg_umlh = thermal_zone_get_unmet_load_hours(thermal_zone, 'Cooling')
              if clg_umlh > 50
                # Get zone cooling sizing factor
                if thermal_zone.sizingZone.zoneCoolingSizingFactor.is_initialized
                  sizing_factor = thermal_zone.sizingZone.zoneCoolingSizingFactor.get
                else
                  sizing_factor = 1.0
                end

                # Make adjustment to zone cooling sizing factor
                # Do not adjust factors greater or equal to 2
                if sizing_factor < 2.0
                  if clg_umlh > 150
                    sizing_factor *= 1.1
                  elsif clg_umlh > 50
                    sizing_factor *= 1.05
                  end
                  thermal_zone.sizingZone.setZoneCoolingSizingFactor(sizing_factor)
                end
              end

              # Heating adjustments
              htg_umlh = thermal_zone_get_unmet_load_hours(thermal_zone, 'Heating')
              if htg_umlh > 50
                # Get zone cooling sizing factor
                if thermal_zone.sizingZone.zoneHeatingSizingFactor.is_initialized
                  sizing_factor = thermal_zone.sizingZone.zoneHeatingSizingFactor.get
                else
                  sizing_factor = 1.0
                end

                # Make adjustment to zone heating sizing factor
                # Do not adjust factors greater or equal to 2
                if sizing_factor < 2.0
                  if htg_umlh > 150
                    sizing_factor *= 1.1
                  elsif htg_umlh > 50
                    sizing_factor *= 1.05
                  end
                  thermal_zone.sizingZone.setZoneHeatingSizingFactor(sizing_factor)
                end
              end
            end
          else
            break
          end
        end
      end
    end

    if debug
      generate_baseline_log(sizing_run_dir)
    end

    return true
  end

  # Determine if there needs to be a sizing run after constructions are added
  # so that EnergyPlus can calculate the VLTs of layer-by-layer glazing constructions.
  # These VLT values are needed for the daylighting controls logic for some templates.
  #
  # @param model [OpenStudio::Model::Model] OpenStudio model object
  # @return [Bool] returns true if required, false if not
  def model_create_prm_baseline_building_requires_vlt_sizing_run(model)
    return false # Not required for most templates
  end

  # Determine if there is a need for a proposed model sizing run.
  # A typical application of such sizing run is to determine space
  # conditioning type.
  #
  # @param model [OpenStudio::Model::Model] OpenStudio model object
  #
  # @return [Boolean] Returns true if a sizing run is required
  def model_create_prm_baseline_building_requires_proposed_model_sizing_run(model)
    return false
  end

  # Determine the residential and nonresidential floor areas based on the space type properties for each space.
  # For spaces with no space type, assume nonresidential.
  #
  # @param model [OpenStudio::Model::Model] OpenStudio model object
  # @return [Hash] keys are 'residential' and 'nonresidential', units are m^2
  def model_residential_and_nonresidential_floor_areas(model)
    res_area_m2 = 0
    nonres_area_m2 = 0
    model.getSpaces.sort.each do |space|
      if thermal_zone_residential?(space)
        res_area_m2 += space.floorArea
      else
        nonres_area_m2 += space.floorArea
      end
    end

    return { 'residential' => res_area_m2, 'nonresidential' => nonres_area_m2 }
  end

  # Determine the number of stories spanned by the supplied zones.
  # If all zones on one of the stories have an identical multiplier,
  # assume that the multiplier is a floor multiplier and increase the number of stories accordingly.
  # Stories do not have to be contiguous.
  #
  # @param model [OpenStudio::Model::Model] OpenStudio model object
  # @param zones [Array<OpenStudio::Model::ThermalZone>] an array of zones
  # @return [Integer] the number of stories spanned
  def model_num_stories_spanned(model, zones)
    # Get the story object for all zones
    stories = []
    zones.each do |zone|
      zone.spaces.each do |space|
        story = space.buildingStory
        next if story.empty?

        stories << story.get
      end
    end

    # Reduce down to the unique set of stories
    stories = stories.uniq

    # Tally up stories including multipliers
    num_stories = 0
    stories.each do |story|
      num_stories += building_story_floor_multiplier(story)
    end

    return num_stories
  end

  # Add design day schedule objects for space loads,
  # not used for 2013 and earlier
  # @author Xuechen (Jerry) Lei, PNNL
  # @param model [OpenStudio::model::Model] OpenStudio model object
  #
  def model_apply_prm_baseline_sizing_schedule(model)
    return true
  end

  # Categorize zones by occupancy type and fuel type, where the types depend on the standard.
  #
  # @param model [OpenStudio::Model::Model] OpenStudio model object
  # @param custom [String] custom fuel type
  # @param applicable_zones [list of zone objects]
  # @return [Array<Hash>] an array of hashes, one for each zone,
  #   with the keys 'zone', 'type' (occ type), 'fuel', and 'area'
  def model_zones_with_occ_and_fuel_type(model, custom, applicable_zones = nil)
    zones = []

    model.getThermalZones.sort.each do |zone|
      # Skip plenums
      if thermal_zone_plenum?(zone)
        OpenStudio.logFree(OpenStudio::Info, 'openstudio.standards.Model', "Zone #{zone.name} is a plenum.  It will not be assigned a baseline system.")
        next
      end

      if !applicable_zones.nil?
        # This is only used for the stable baseline (2016 and later)
        if !applicable_zones.include?(zone)
          # This zone is not part of the current hvac_building_type
          next
        end
      end

      # Skip unconditioned zones
      heated = thermal_zone_heated?(zone)
      cooled = thermal_zone_cooled?(zone)
      if !heated && !cooled
        OpenStudio.logFree(OpenStudio::Info, 'openstudio.standards.Model', "Zone #{zone.name} is unconditioned.  It will not be assigned a baseline system.")
        next
      end

      zn_hash = {}

      # The zone object
      zn_hash['zone'] = zone

      # Floor area
      zn_hash['area'] = zone.floorArea

      # Occupancy type
      zn_hash['occ'] = thermal_zone_occupancy_type(zone)

      # Building type
      zn_hash['bldg_type'] = thermal_zone_building_type(zone)

      # Fuel type
      # for 2013 and prior, baseline fuel = proposed fuel
      # for 2016 and later, use fuel to identify zones with district energy
      zn_hash['fuel'] = thermal_zone_get_zone_fuels_for_occ_and_fuel_type(zone)

      zones << zn_hash
    end

    return zones
  end

  # Determine the dominant and exceptional areas of the building based on fuel types and occupancy types.
  #
  # @param model [OpenStudio::Model::Model] OpenStudio model object
  # @param custom [String] custom fuel type
  # @return [Array<Hash>] an array of hashes of area information,
  #   with keys area_ft2, type, fuel, and zones (an array of zones)
  def model_prm_baseline_system_groups(model, custom, bldg_type_hvac_zone_hash = nil)
    # Define the minimum area for the
    # exception that allows a different
    # system type in part of the building.
    exception_min_area_m2 = model_prm_baseline_system_group_minimum_area(model, custom)
    exception_min_area_ft2 = OpenStudio.convert(exception_min_area_m2, 'm^2', 'ft^2').get

    # Get occupancy type, fuel type, and area information for all zones,
    # excluding unconditioned zones.
    # Occupancy types are:
    # Residential
    # NonResidential
    # (and for 90.1-2013)
    # PublicAssembly
    # Retail
    # Fuel types are:
    # fossil
    # electric
    # (and for Xcel Energy CO EDA)
    # fossilandelectric
    zones = model_zones_with_occ_and_fuel_type(model, custom)

    # Ensure that there is at least one conditioned zone
    if zones.size.zero?
      OpenStudio.logFree(OpenStudio::Warn, 'openstudio.standards.Model', 'The building does not appear to have any conditioned zones. Make sure zones have thermostat with appropriate heating and cooling setpoint schedules.')
      return []
    end

    # Group the zones by occupancy type
    type_to_area = Hash.new { 0.0 }
    zones_grouped_by_occ = zones.group_by { |z| z['occ'] }

    # Determine the dominant occupancy type by area
    zones_grouped_by_occ.each do |occ_type, zns|
      zns.each do |zn|
        type_to_area[occ_type] += zn['area']
      end
    end
    dom_occ = type_to_area.sort_by { |k, v| v }.reverse[0][0]

    # Get the dominant occupancy type group
    dom_occ_group = zones_grouped_by_occ[dom_occ]

    # Check the non-dominant occupancy type groups to see if they are big enough to trigger the occupancy exception.
    # If they are, leave the group standing alone.
    # If they are not, add the zones in that group back to the dominant occupancy type group.
    occ_groups = []
    zones_grouped_by_occ.each do |occ_type, zns|
      # Skip the dominant occupancy type
      next if occ_type == dom_occ

      # Add up the floor area of the group
      area_m2 = 0
      zns.each do |zn|
        area_m2 += zn['area']
      end
      area_ft2 = OpenStudio.convert(area_m2, 'm^2', 'ft^2').get

      # If the non-dominant group is big enough, preserve that group.
      if area_ft2 > exception_min_area_ft2
        occ_groups << [occ_type, zns]
        OpenStudio.logFree(OpenStudio::Info, 'openstudio.standards.Model', "The portion of the building with an occupancy type of #{occ_type} is bigger than the minimum exception area of #{exception_min_area_ft2.round} ft2.  It will be assigned a separate HVAC system type.")
        # Otherwise, add the zones back to the dominant group.
      else
        dom_occ_group += zns
      end
    end
    # Add the dominant occupancy group to the list
    occ_groups << [dom_occ, dom_occ_group]

    # Inside of each remaining occupancy group, determine the dominant fuel type.
    # This determination should only include zones that are part of the dominant area type inside of this group.
    occ_and_fuel_groups = []
    occ_groups.each do |occ_type, zns|
      # Separate the zones that are part of the dominant occ type
      dom_occ_zns = []
      nondom_occ_zns = []
      zns.each do |zn|
        if zn['occ'] == occ_type
          dom_occ_zns << zn
        else
          nondom_occ_zns << zn
        end
      end

      # Determine the dominant fuel type from the subset of the dominant area type zones
      fuel_to_area = Hash.new { 0.0 }
      zones_grouped_by_fuel = dom_occ_zns.group_by { |z| z['fuel'] }
      zones_grouped_by_fuel.each do |fuel, zns_by_fuel|
        zns_by_fuel.each do |zn|
          fuel_to_area[fuel] += zn['area']
        end
      end

      sorted_by_area = fuel_to_area.sort_by { |k, v| v }.reverse
      dom_fuel = sorted_by_area[0][0]

      # Don't allow unconditioned to be the dominant fuel, go to the next biggest
      if dom_fuel == 'unconditioned'
        if sorted_by_area.size > 1
          dom_fuel = sorted_by_area[1][0]
        else
          OpenStudio.logFree(OpenStudio::Error, 'openstudio.standards.Model', 'The fuel type was not able to be determined for any zones in this model.  Run with debug messages enabled to see possible reasons.')
          return []
        end
      end

      # Get the dominant fuel type group
      dom_fuel_group = {}
      dom_fuel_group['occ'] = occ_type
      dom_fuel_group['fuel'] = dom_fuel
      dom_fuel_group['zones'] = zones_grouped_by_fuel[dom_fuel]

      # The zones that aren't part of the dominant occ type are automatically added to the dominant fuel group
      dom_fuel_group['zones'] += nondom_occ_zns

      # Check the non-dominant occupancy type groups to see if they are big enough to trigger the occupancy exception.
      # If they are, leave the group standing alone.
      # If they are not, add the zones in that group back to the dominant occupancy type group.
      zones_grouped_by_fuel.each do |fuel_type, zns_by_fuel|
        # Skip the dominant occupancy type
        next if fuel_type == dom_fuel

        # Add up the floor area of the group
        area_m2 = 0
        zns_by_fuel.each do |zn|
          area_m2 += zn['area']
        end
        area_ft2 = OpenStudio.convert(area_m2, 'm^2', 'ft^2').get

        # If the non-dominant group is big enough, preserve that group.
        if area_ft2 > exception_min_area_ft2
          group = {}
          group['occ'] = occ_type
          group['fuel'] = fuel_type
          group['zones'] = zns_by_fuel
          occ_and_fuel_groups << group
          OpenStudio.logFree(OpenStudio::Info, 'openstudio.standards.Model', "The portion of the building with an occupancy type of #{occ_type} and fuel type of #{fuel_type} is bigger than the minimum exception area of #{exception_min_area_ft2.round} ft2.  It will be assigned a separate HVAC system type.")
          # Otherwise, add the zones back to the dominant group.
        else
          dom_fuel_group['zones'] += zns_by_fuel
        end
      end
      # Add the dominant occupancy group to the list
      occ_and_fuel_groups << dom_fuel_group
    end

    # Moved heated-only zones into their own groups.
    # Per the PNNL PRM RM, this must be done AFTER the dominant occ and fuel types are determined
    # so that heated-only zone areas are part of the determination.
    final_groups = []
    occ_and_fuel_groups.each do |gp|
      # Skip unconditioned groups
      next if gp['fuel'] == 'unconditioned'

      heated_only_zones = []
      heated_cooled_zones = []
      gp['zones'].each do |zn|
        if thermal_zone_heated?(zn['zone']) && !thermal_zone_cooled?(zn['zone'])
          heated_only_zones << zn
        else
          heated_cooled_zones << zn
        end
      end
      gp['zones'] = heated_cooled_zones

      # Add the group (less unheated zones) to the final list
      final_groups << gp

      # If there are any heated-only zones, create a new group for them.
      unless heated_only_zones.empty?
        htd_only_group = {}
        htd_only_group['occ'] = 'heatedonly'
        htd_only_group['fuel'] = gp['fuel']
        htd_only_group['zones'] = heated_only_zones
        final_groups << htd_only_group
      end
    end

    # Calculate the area for each of the final groups and replace the zone hashes with the zone objects
    final_groups.each do |gp|
      area_m2 = 0.0
      gp_zns = []
      gp['zones'].each do |zn|
        area_m2 += zn['area']
        gp_zns << zn['zone']
      end
      area_ft2 = OpenStudio.convert(area_m2, 'm^2', 'ft^2').get
      gp['area_ft2'] = area_ft2
      gp['zones'] = gp_zns
    end

    # @todo Remove the secondary zones before
    # determining the area used to pick the HVAC system, per PNNL PRM RM

    # If there is any district heating or district cooling in the proposed building, the heating and cooling
    # fuels in the entire baseline building are changed for the purposes of HVAC system assignment
    all_htg_fuels = []
    all_clg_fuels = []
    model.getThermalZones.sort.each do |zone|
      all_htg_fuels += zone.heating_fuels
      all_clg_fuels += zone.cooling_fuels
    end

    purchased_heating = false
    purchased_cooling = false

    # Purchased heating
    if all_htg_fuels.include?('DistrictHeating')
      purchased_heating = true
    end

    # Purchased cooling
    if all_clg_fuels.include?('DistrictCooling')
      purchased_cooling = true
    end

    # Categorize
    district_fuel = nil
    if purchased_heating && purchased_cooling
      district_fuel = 'purchasedheatandcooling'
      OpenStudio.logFree(OpenStudio::Info, 'openstudio.standards.Model', 'The proposed model included purchased heating and cooling.  All baseline building system selection will be based on this information.')
    elsif purchased_heating && !purchased_cooling
      district_fuel = 'purchasedheat'
      OpenStudio.logFree(OpenStudio::Info, 'openstudio.standards.Model', 'The proposed model included purchased heating.  All baseline building system selection will be based on this information.')
    elsif !purchased_heating && purchased_cooling
      district_fuel = 'purchasedcooling'
      OpenStudio.logFree(OpenStudio::Info, 'openstudio.standards.Model', 'The proposed model included purchased cooling.  All baseline building system selection will be based on this information.')
    end

    # Change the fuel in all final groups if district systems were found.
    if district_fuel
      final_groups.each do |gp|
        gp['fuel'] = district_fuel
      end
    end

    # Determine the number of stories spanned by each group and report out info.
    final_groups.each do |group|
      # Determine the number of stories this group spans
      num_stories = model_num_stories_spanned(model, group['zones'])
      group['stories'] = num_stories
      # Report out the final grouping
      OpenStudio.logFree(OpenStudio::Info, 'openstudio.standards.Model', "Final system type group: occ = #{group['occ']}, fuel = #{group['fuel']}, area = #{group['area_ft2'].round} ft2, num stories = #{group['stories']}, zones:")
      group['zones'].sort.each_slice(5) do |zone_list|
        zone_names = []
        zone_list.each do |zone|
          zone_names << zone.name.get.to_s
        end
        OpenStudio.logFree(OpenStudio::Info, 'openstudio.standards.Model', "--- #{zone_names.join(', ')}")
      end
    end

    return final_groups
  end

  # Before deleting proposed HVAC components, determine for each zone if it has district heating
  # @return [Hash] of boolean with zone name as key
  def model_get_district_heating_zones(model)
    has_district_hash = {}
    model.getThermalZones.sort.each do |zone|
      has_district_hash['building'] = false
      htg_fuels = zone.heating_fuels
      if htg_fuels.include?('DistrictHeating')
        has_district_hash[zone.name] = true
        has_district_hash['building'] = true
      else
        has_district_hash[zone.name] = false
      end
    end
    return has_district_hash
  end

  # Get list of heat types across a list of zones
  # @param zones [array of objects] array of zone objects
  # @return [string] concatenated string showing different fuel types in a group of zones
  def get_group_heat_types(model, zones)
    heat_list = ''
    has_district_heat = false
    has_fuel_heat = false
    has_elec_heat = false
    zones.each do |zone|
      if zone.heating_fuels.include?('DistrictHeating')
        has_district_heat = true
      end
      other_heat = thermal_zone_fossil_or_electric_type(zone, '')
      if other_heat == 'fossil'
        has_fuel_heat = true
      elsif other_heat == 'electric'
        has_elec_heat = true
      end
    end
    if has_district_heat
      heat_list = 'districtheating'
    end
    if has_fuel_heat
      heat_list += '_fuel'
    end
    if has_elec_heat
      heat_list += '_electric'
    end
    return heat_list
  end

  # Store fan operation schedule for each zone before deleting HVAC objects
  # @author Doug Maddox, PNNL
  # @param model [object]
  # @return [hash] of zoneName:fan_schedule_8760
  def get_fan_schedule_for_each_zone(model)
    fan_sch_names = {}

    # Start with air loops
    model.getAirLoopHVACs.sort.each do |air_loop_hvac|
      fan_schedule_8760 = []
      # Check for availability managers
      # Assume only AvailabilityManagerScheduled will control fan schedule
      # TODO: also check AvailabilityManagerScheduledOn
      avail_mgrs = air_loop_hvac.availabilityManagers
      # if avail_mgrs.is_initialized
      if !avail_mgrs.nil?
        avail_mgrs.each do |avail_mgr|
          # avail_mgr = avail_mgr.get
          # Check each type of AvailabilityManager
          # If the current one matches, get the fan schedule
          if avail_mgr.to_AvailabilityManagerScheduled.is_initialized
            avail_mgr = avail_mgr.to_AvailabilityManagerScheduled.get
            fan_schedule = avail_mgr.schedule
            # fan_sch_translator = ScheduleTranslator.new(model, fan_schedule)
            # fan_sch_ruleset = fan_sch_translator.translate
            fan_schedule_8760 = get_8760_values_from_schedule(model, fan_schedule)
          end
        end
      end
      if fan_schedule_8760.empty?
        # If there are no availability managers, then use the schedule in the supply fan object
        # Note: testing showed that the fan object schedule is not used by OpenStudio
        # Instead, get the fan schedule from the air_loop_hvac object
        # fan_object = nil
        # fan_object = get_fan_object_for_airloop(model, air_loop_hvac)
        fan_object = 'nothing'
        if !fan_object.nil?
          # fan_schedule = fan_object.availabilitySchedule
          fan_schedule = air_loop_hvac.availabilitySchedule
        else
          OpenStudio.logFree(OpenStudio::Info, 'openstudio.standards.Model', "Failed to retreive fan object for AirLoop #{air_loop_hvac.name}")
        end
        fan_schedule_8760 = get_8760_values_from_schedule(model, fan_schedule)
      end

      # Assign this schedule to each zone on this air loop
      air_loop_hvac.thermalZones.each do |zone|
        fan_sch_names[zone.name.get] = fan_schedule_8760
      end
    end

    # Handle Zone equipment
    model.getThermalZones.sort.each do |zone|
      if !fan_sch_names.key?(zone.name.get)
        # This zone was not assigned a schedule via air loop
        # Check for zone equipment fans
        zone.equipment.each do |zone_equipment|
          next if zone_equipment.to_FanZoneExhaust.is_initialized

          # get fan schedule
          fan_object = zone_hvac_get_fan_object(zone_equipment)
          if !fan_object.nil?
            fan_schedule = fan_object.availabilitySchedule
            fan_schedule_8760 = get_8760_values_from_schedule(model, fan_schedule)
            fan_sch_names[zone.name.get] = fan_schedule_8760
            break
          end
        end
      end
    end

    return fan_sch_names
  end

  # Get the supply fan object for an air loop
  # @author Doug Maddox, PNNL
  # @param model [object]
  # @param air_loop [object]
  # @return [object] supply fan of zone equipment component
  def get_fan_object_for_airloop(model, air_loop)
    if !air_loop.supplyFan.empty?
      fan_component = air_loop.supplyFan.get
    else
      # Check if system has unitary wrapper
      air_loop.supplyComponents.each do |component|
        # Get the object type, getting the internal coil
        # type if inside a unitary system.
        obj_type = component.iddObjectType.valueName.to_s
        fan_component = nil
        case obj_type
        when 'OS_AirLoopHVAC_UnitaryHeatCool_VAVChangeoverBypass'
          component = component.to_AirLoopHVACUnitaryHeatCoolVAVChangeoverBypass.get
          fan_component = component.supplyFan.get
        when 'OS_AirLoopHVAC_UnitaryHeatPump_AirToAir'
          component = component.to_AirLoopHVACUnitaryHeatPumpAirToAir.get
          fan_component = component.supplyFan.get
        when 'OS_AirLoopHVAC_UnitaryHeatPump_AirToAir_MultiSpeed'
          component = component.to_AirLoopHVACUnitaryHeatPumpAirToAirMultiSpeed.get
          fan_component = component.supplyFan.get
        when 'OS_AirLoopHVAC_UnitarySystem'
          component = component.to_AirLoopHVACUnitarySystem.get
          fan_component = component.supplyFan.get
        end

        if !fan_component.nil?
          break
        end
      end
    end

    # Get the fan object for this fan
    fan_obj_type = fan_component.iddObjectType.valueName.to_s
    case fan_obj_type
    when 'OS_Fan_OnOff'
      fan_obj = fan_component.to_FanOnOff.get
    when 'OS_Fan_ConstantVolume'
      fan_obj = fan_component.to_FanConstantVolume.get
    when 'OS_Fan_SystemModel'
      fan_obj = fan_component.to_FanSystemModel.get
    when 'OS_Fan_VariableVolume'
      fan_obj = fan_component.to_FanVariableVolume.get
    end
    return fan_obj
  end

  # Convert from schedule object to array of hourly values for entire year
  # Array will include extra 24 values for leap year
  # Array will also include extra 24 values at end for holiday day type
  # @author: Doug Maddox, PNNL
  # @param: model [Object]
  # @param: fan_schedule [Object]
  # @return: [Array<String>] annual hourly values from schedule
  def get_8760_values_from_schedule(model, fan_schedule)
    sch_object_type = fan_schedule.iddObjectType.valueName.to_s
    fan_8760 = nil
    case sch_object_type
    when 'OS_Schedule_Ruleset'
      fan_8760 = get_8760_values_from_schedule_ruleset(model, fan_schedule)
    when 'OS_Schedule_Constant'
      fan_schedule_constant = fan_schedule.to_ScheduleConstant.get
      fan_8760 = get_8760_values_from_schedule_constant(model, fan_schedule_constant)
    when 'OS_Schedule_Compact'
      # First convert to ScheduleRuleset
      sch_translator = ScheduleTranslator.new(model, fan_schedule)
      fan_schedule_ruleset = sch_translator.convert_schedule_compact_to_schedule_ruleset
      fan_8760 = get_8760_values_from_schedule_ruleset(model, fan_schedule_ruleset)
    when 'OS_Schedule_Year'
      # TODO: add function for ScheduleYear
      # fan_8760 = get_8760_values_from_schedule_year(model, fan_schedule)
      OpenStudio.logFree(OpenStudio::Warn, 'openstudio.standards.Model', 'Automated baseline measure does not support use of Schedule Year')
    end
    return fan_8760
  end

  # Determines the area of the building above which point
  # the non-dominant area type gets it's own HVAC system type.
  #
  # @param model [OpenStudio::Model::Model] OpenStudio model object
  # @param custom [String] custom fuel type
  # @return [Double] the minimum area (m^2)
  def model_prm_baseline_system_group_minimum_area(model, custom)
    exception_min_area_ft2 = 20_000
    exception_min_area_m2 = OpenStudio.convert(exception_min_area_ft2, 'ft^2', 'm^2').get
    return exception_min_area_m2
  end

  # Determine the baseline system type given the inputs.  Logic is different for different standards.
  #
  # 90.1-2007, 90.1-2010, 90.1-2013
  #
  # @param model [OpenStudio::Model::Model] OpenStudio model object
  # @param climate_zone [String] ASHRAE climate zone, e.g. 'ASHRAE 169-2013-4A'
  # @param sys_group [hash] Hash defining a group of zones that have the same Appendix G system type
  # @param custom [String] custom fuel type
  # @return [String] The system type.  Possibilities are PTHP, PTAC, PSZ_AC, PSZ_HP, PVAV_Reheat, PVAV_PFP_Boxes,
  #   VAV_Reheat, VAV_PFP_Boxes, Gas_Furnace, Electric_Furnace
  # @todo add 90.1-2013 systems 11-13
  def model_prm_baseline_system_type(model, climate_zone, sys_group, custom, hvac_building_type = nil, district_heat_zones = nil)
    area_type = sys_group['occ']
    fuel_type = sys_group['fuel']
    area_ft2 = sys_group['area_ft2']
    num_stories = sys_group['stories']

    #             [type, central_heating_fuel, zone_heating_fuel, cooling_fuel]
    system_type = [nil, nil, nil, nil]

    # Get the row from TableG3.1.1A
    sys_num = model_prm_baseline_system_number(model, climate_zone, area_type, fuel_type, area_ft2, num_stories, custom)

    # Modify the fuel type if called for by the standard
    fuel_type = model_prm_baseline_system_change_fuel_type(model, fuel_type, climate_zone, custom)

    # Define the lookup by row and by fuel type
    sys_lookup = Hash.new { |h, k| h[k] = Hash.new(&h.default_proc) }

    # fossil, fossil and electric, purchased heat, purchased heat and cooling
    sys_lookup['1_or_2']['fossil'] = ['PTAC', 'NaturalGas', nil, 'Electricity']
    sys_lookup['1_or_2']['fossilandelectric'] = ['PTAC', 'NaturalGas', nil, 'Electricity']
    sys_lookup['1_or_2']['purchasedheat'] = ['PTAC', 'DistrictHeating', nil, 'Electricity']
    sys_lookup['1_or_2']['purchasedheatandcooling'] = ['Fan_Coil', 'DistrictHeating', nil, 'DistrictCooling']
    sys_lookup['3_or_4']['fossil'] = ['PSZ_AC', 'NaturalGas', nil, 'Electricity']
    sys_lookup['3_or_4']['fossilandelectric'] = ['PSZ_AC', 'NaturalGas', nil, 'Electricity']
    sys_lookup['3_or_4']['purchasedheat'] = ['PSZ_AC', 'DistrictHeating', nil, 'Electricity']
    sys_lookup['3_or_4']['purchasedheatandcooling'] = ['PSZ_AC', 'DistrictHeating', nil, 'DistrictCooling']
    sys_lookup['5_or_6']['fossil'] = ['PVAV_Reheat', 'NaturalGas', 'NaturalGas', 'Electricity']
    sys_lookup['5_or_6']['fossilandelectric'] = ['PVAV_Reheat', 'NaturalGas', 'Electricity', 'Electricity']
    sys_lookup['5_or_6']['purchasedheat'] = ['PVAV_Reheat', 'DistrictHeating', 'DistrictHeating', 'Electricity']
    sys_lookup['5_or_6']['purchasedheatandcooling'] = ['PVAV_Reheat', 'DistrictHeating', 'DistrictHeating', 'DistrictCooling']
    sys_lookup['7_or_8']['fossil'] = ['VAV_Reheat', 'NaturalGas', 'NaturalGas', 'Electricity']
    sys_lookup['7_or_8']['fossilandelectric'] = ['VAV_Reheat', 'NaturalGas', 'Electricity', 'Electricity']
    sys_lookup['7_or_8']['purchasedheat'] = ['VAV_Reheat', 'DistrictHeating', 'DistrictHeating', 'Electricity']
    sys_lookup['7_or_8']['purchasedheatandcooling'] = ['VAV_Reheat', 'DistrictHeating', 'DistrictHeating', 'DistrictCooling']
    sys_lookup['9_or_10']['fossil'] = ['Gas_Furnace', 'NaturalGas', nil, nil]
    sys_lookup['9_or_10']['fossilandelectric'] = ['Gas_Furnace', 'NaturalGas', nil, nil]
    sys_lookup['9_or_10']['purchasedheat'] = ['Gas_Furnace', 'DistrictHeating', nil, nil]
    sys_lookup['9_or_10']['purchasedheatandcooling'] = ['Gas_Furnace', 'DistrictHeating', nil, nil]
    # electric (heat), purchased cooling
    sys_lookup['1_or_2']['electric'] = ['PTHP', 'Electricity', nil, 'Electricity']
    sys_lookup['1_or_2']['purchasedcooling'] = ['Fan_Coil', 'NaturalGas', nil, 'DistrictCooling']
    sys_lookup['3_or_4']['electric'] = ['PSZ_HP', 'Electricity', nil, 'Electricity']
    sys_lookup['3_or_4']['purchasedcooling'] = ['PSZ_AC', 'NaturalGas', nil, 'DistrictCooling']
    sys_lookup['5_or_6']['electric'] = ['PVAV_PFP_Boxes', 'Electricity', 'Electricity', 'Electricity']
    sys_lookup['5_or_6']['purchasedcooling'] = ['PVAV_PFP_Boxes', 'Electricity', 'Electricity', 'DistrictCooling']
    sys_lookup['7_or_8']['electric'] = ['VAV_PFP_Boxes', 'Electricity', 'Electricity', 'Electricity']
    sys_lookup['7_or_8']['purchasedcooling'] = ['VAV_PFP_Boxes', 'Electricity', 'Electricity', 'DistrictCooling']
    sys_lookup['9_or_10']['electric'] = ['Electric_Furnace', 'Electricity', nil, nil]
    sys_lookup['9_or_10']['purchasedcooling'] = ['Electric_Furnace', 'Electricity', nil, nil]

    # Get the system type
    system_type = sys_lookup[sys_num][fuel_type]

    if system_type.nil?
      system_type = [nil, nil, nil, nil]
      OpenStudio.logFree(OpenStudio::Error, 'openstudio.standards.Model', "Could not determine system type for #{template}, #{area_type}, #{fuel_type}, #{area_ft2.round} ft^2, #{num_stories} stories.")
    else
      OpenStudio.logFree(OpenStudio::Info, 'openstudio.standards.Model', "System type is #{system_type[0]} for #{template}, #{area_type}, #{fuel_type}, #{area_ft2.round} ft^2, #{num_stories} stories.")
      OpenStudio.logFree(OpenStudio::Info, 'openstudio.standards.Model', "--- #{system_type[1]} for main heating") unless system_type[1].nil?
      OpenStudio.logFree(OpenStudio::Info, 'openstudio.standards.Model', "--- #{system_type[2]} for zone heat/reheat") unless system_type[2].nil?
      OpenStudio.logFree(OpenStudio::Info, 'openstudio.standards.Model', "--- #{system_type[3]} for cooling") unless system_type[3].nil?
    end

    return system_type
  end

  # Determines which system number is used for the baseline system. Default is 90.1-2004 approach.
  #
  # @param model [OpenStudio::Model::Model] OpenStudio model object
  # @param climate_zone [String] ASHRAE climate zone, e.g. 'ASHRAE 169-2013-4A'
  # @param area_type [String] Valid choices are residential, nonresidential, and heatedonly
  # @param fuel_type [String] Valid choices are electric, fossil, fossilandelectric,
  #   purchasedheat, purchasedcooling, purchasedheatandcooling
  # @param area_ft2 [Double] Area in ft^2
  # @param num_stories [Integer] Number of stories
  # @param custom [String] custom fuel type
  # @return [String] the system number: 1_or_2, 3_or_4, 5_or_6, 7_or_8, 9_or_10
  def model_prm_baseline_system_number(model, climate_zone, area_type, fuel_type, area_ft2, num_stories, custom)
    sys_num = nil
    # Set the area limit
    limit_ft2 = 75_000

    # Warn about heated only
    if area_type == 'heatedonly'
      OpenStudio.logFree(OpenStudio::Warn, 'openstudio.standards.Model', "Per Table G3.1.10.d, '(In the proposed building) Where no cooling system exists or no cooling system has been specified, the cooling system shall be identical to the system modeled in the baseline building design.' This requires that you go back and add a cooling system to the proposed model.  This code cannot do that for you; you must do it manually.")
    end

    case area_type
      when 'residential'
        sys_num = '1_or_2'
      when 'nonresidential', 'heatedonly'
        # nonresidential and 3 floors or less and <25,000 ft2
        if num_stories <= 3 && area_ft2 < limit_ft2
          sys_num = '3_or_4'
          # nonresidential and 4 or 5 floors or 5 floors or less and 25,000 ft2 to 150,000 ft2
        elsif ((num_stories == 4 || num_stories == 5) && area_ft2 < limit_ft2) || (num_stories <= 5 && (area_ft2 >= limit_ft2 && area_ft2 <= 150_000))
          sys_num = '5_or_6'
          # nonresidential and more than 5 floors or >150,000 ft2
        elsif num_stories >= 5 || area_ft2 > 150_000
          sys_num = '7_or_8'
        end
    end

    return sys_num
  end

  # Change the fuel type based on climate zone, depending on the standard. Defaults to no change.
  #
  # @param model [OpenStudio::Model::Model] OpenStudio model object
  # @param fuel_type [String] Valid choices are electric, fossil, fossilandelectric,
  #   purchasedheat, purchasedcooling, purchasedheatandcooling
  # @param climate_zone [String] ASHRAE climate zone, e.g. 'ASHRAE 169-2013-4A'
  # @param custom [String] custom fuel type
  # @return [String] the revised fuel type
  def model_prm_baseline_system_change_fuel_type(model, fuel_type, climate_zone, custom = nil)
    return fuel_type # Don't change fuel type for most templates
  end

  # Determine whether heating type is fuel or electric
  # @param hvac_building_type [String] Key for lookup of baseline system type
  # @param climate_zone [String] full name of climate zone
  # @return [String] fuel or electric
  def find_prm_heat_type(hvac_building_type, climate_zone)
    climate_code = get_climate_zone_code(climate_zone)
    heat_type_props = model_find_object(standards_data['prm_heat_type'],
                                        'template' => template,
                                        'hvac_building_type' => hvac_building_type,
                                        'climate_zone' => climate_code)
    if !heat_type_props
      # try again with wild card for climate
      heat_type_props = model_find_object(standards_data['prm_heat_type'],
                                          'template' => template,
                                          'hvac_building_type' => hvac_building_type,
                                          'climate_zone' => 'any')
    end
    if !heat_type_props
      # try again with wild card for building type
      heat_type_props = model_find_object(standards_data['prm_heat_type'],
                                          'template' => template,
                                          'hvac_building_type' => 'all others',
                                          'climate_zone' => climate_code)
    end
    if !heat_type_props
      OpenStudio.logFree(OpenStudio::Error, 'openstudio.standards.Model', "Could not find baseline heat type for: #{template}-#{hvac_building_type}-#{climate_zone}.")
    else
      return heat_type_props['heat_type']
    end
  end

  # Get ASHRAE ID code for climate zone
  # @param climate_zone [String] full name of climate zone
  # @return [String] ASHRAE ID code for climate zone
  def get_climate_zone_code(climate_zone)
    cz_codes = []
    cz_codes << '0A'
    cz_codes << '0B'
    cz_codes << '1A'
    cz_codes << '1B'
    cz_codes << '2A'
    cz_codes << '2B'
    cz_codes << '3A'
    cz_codes << '3B'
    cz_codes << '3C'
    cz_codes << '4A'
    cz_codes << '4B'
    cz_codes << '4C'
    cz_codes << '5A'
    cz_codes << '5B'
    cz_codes << '5C'
    cz_codes << '6A'
    cz_codes << '6B'
    cz_codes << '7A'
    cz_codes << '7B'
    cz_codes << '8A'
    cz_codes << '8B'

    cz_codes.each do |cz|
      pattern = Regexp.new(cz, true)
      if pattern =~ climate_zone
        return cz.to_s
      end
    end
  end

  # Add the specified baseline system type to the specified zones based on the specified template.
  # For some multi-zone system types, the standards require identifying zones whose loads or schedules
  # are outliers and putting these systems on separate single-zone systems.  This method does that.
  #
  # @param model [OpenStudio::Model::Model] OpenStudio model object
  # @param system_type [String] The system type.  Valid choices are PTHP, PTAC, PSZ_AC, PSZ_HP, PVAV_Reheat,
  #   PVAV_PFP_Boxes, VAV_Reheat, VAV_PFP_Boxes, Gas_Furnace, Electric_Furnace,
  #   which are also returned by the method OpenStudio::Model::Model.prm_baseline_system_type.
  # @param main_heat_fuel [String] main heating fuel.  Valid choices are Electricity, NaturalGas, DistrictHeating
  # @param zone_heat_fuel [String] zone heating/reheat fuel.  Valid choices are Electricity, NaturalGas, DistrictHeating
  # @param cool_fuel [String] cooling fuel.  Valid choices are Electricity, DistrictCooling
  # @param zones [Array<OpenStudio::Model::ThermalZone>] an array of zones
  # @return [Bool] returns true if successful, false if not
  # @todo Add 90.1-2013 systems 11-13
  def model_add_prm_baseline_system(model, system_type, main_heat_fuel, zone_heat_fuel, cool_fuel, zones, zone_fan_scheds)
    case system_type
      when 'PTAC' # System 1
        unless zones.empty?
          # Retrieve the existing hot water loop or add a new one if necessary.
          hot_water_loop = nil
          hot_water_loop = if model.getPlantLoopByName('Hot Water Loop').is_initialized
                             model.getPlantLoopByName('Hot Water Loop').get
                           else
                             model_add_hw_loop(model, main_heat_fuel)
                           end

          # Add a hot water PTAC to each zone
          model_add_ptac(model,
                         zones,
                         cooling_type: 'Single Speed DX AC',
                         heating_type: 'Water',
                         hot_water_loop: hot_water_loop,
                         fan_type: 'ConstantVolume')
        end

      when 'PTHP' # System 2
        unless zones.empty?
          # add an air-source packaged terminal heat pump with electric supplemental heat to each zone.
          model_add_pthp(model,
                         zones,
                         fan_type: 'ConstantVolume')
        end

      when 'PSZ_AC' # System 3
        unless zones.empty?
          heating_type = 'Gas'
          # if district heating
          hot_water_loop = nil
          if main_heat_fuel == 'DistrictHeating'
            heating_type = 'Water'
            hot_water_loop = if model.getPlantLoopByName('Hot Water Loop').is_initialized
                               model.getPlantLoopByName('Hot Water Loop').get
                             else
                               model_add_hw_loop(model, main_heat_fuel)
                             end
          end

          cooling_type = 'Single Speed DX AC'
          # If district cooling
          chilled_water_loop = nil
          if cool_fuel == 'DistrictCooling'
            cooling_type = 'Water'
            chilled_water_loop = if model.getPlantLoopByName('Chilled Water Loop').is_initialized
                                   model.getPlantLoopByName('Chilled Water Loop').get
                                 else
                                   model_add_chw_loop(model,
                                                      cooling_fuel: cool_fuel,
                                                      chw_pumping_type: 'const_pri')
                                 end
          end

          # Add a PSZ-AC to each zone
          model_add_psz_ac(model,
                           zones,
                           cooling_type: cooling_type,
                           chilled_water_loop: chilled_water_loop,
                           heating_type: heating_type,
                           supplemental_heating_type: 'Gas',
                           hot_water_loop: hot_water_loop,
                           fan_location: 'DrawThrough',
                           fan_type: 'ConstantVolume')
        end

      when 'PSZ_HP' # System 4
        unless zones.empty?
          # Add an air-source packaged single zone heat pump with electric supplemental heat to each zone.
          model_add_psz_ac(model,
                           zones,
                           system_name: 'PSZ-HP',
                           cooling_type: 'Single Speed Heat Pump',
                           heating_type: 'Single Speed Heat Pump',
                           supplemental_heating_type: 'Electric',
                           fan_location: 'DrawThrough',
                           fan_type: 'ConstantVolume')
        end

      when 'PVAV_Reheat' # System 5
        # Retrieve the existing hot water loop or add a new one if necessary.
        hot_water_loop = nil
        hot_water_loop = if model.getPlantLoopByName('Hot Water Loop').is_initialized
                           model.getPlantLoopByName('Hot Water Loop').get
                         else
                           model_add_hw_loop(model, main_heat_fuel)
                         end

        # If district cooling
        chilled_water_loop = nil
        if cool_fuel == 'DistrictCooling'
          chilled_water_loop = if model.getPlantLoopByName('Chilled Water Loop').is_initialized
                                 model.getPlantLoopByName('Chilled Water Loop').get
                               else
                                 model_add_chw_loop(model,
                                                    cooling_fuel: cool_fuel,
                                                    chw_pumping_type: 'const_pri')
                               end
        end

        # If electric zone heat
        electric_reheat = false
        if zone_heat_fuel == 'Electricity'
          electric_reheat = true
        end

        # Group zones by story
        story_zone_lists = model_group_zones_by_story(model, zones)

        # For the array of zones on each story,
        # separate the primary zones from the secondary zones.
        # Add the baseline system type to the primary zones
        # and add the suplemental system type to the secondary zones.
        story_zone_lists.each do |story_group|
          # Differentiate primary and secondary zones
          pri_sec_zone_lists = model_differentiate_primary_secondary_thermal_zones(model, story_group, zone_fan_scheds)
          pri_zones = pri_sec_zone_lists['primary']
          sec_zones = pri_sec_zone_lists['secondary']
          zone_op_hrs = pri_sec_zone_lists['zone_op_hrs']

          # Add a PVAV with Reheat for the primary zones
          stories = []
          story_group[0].spaces.each do |space|
            stories << [space.buildingStory.get.name.get, building_story_minimum_z_value(space.buildingStory.get)]
          end
          story_name = stories.min_by { |nm, z| z }[0]
          system_name = "#{story_name} PVAV_Reheat (Sys5)"

          # If and only if there are primary zones to attach to the loop
          # counter example: floor with only one elevator machine room that get classified as sec_zones
          unless pri_zones.empty?
            model_add_pvav(model,
                           pri_zones,
                           system_name: system_name,
                           hot_water_loop: hot_water_loop,
                           chilled_water_loop: chilled_water_loop,
                           electric_reheat: electric_reheat)
            model_create_multizone_fan_schedule(model, zone_op_hrs, pri_zones, system_name)
          end

          # Add a PSZ_AC for each secondary zone
          unless sec_zones.empty?
            model_add_prm_baseline_system(model, 'PSZ_AC', main_heat_fuel, zone_heat_fuel, cool_fuel, sec_zones, zone_fan_scheds)
          end
        end

      when 'PVAV_PFP_Boxes' # System 6
        # If district cooling
        chilled_water_loop = nil
        if cool_fuel == 'DistrictCooling'
          chilled_water_loop = if model.getPlantLoopByName('Chilled Water Loop').is_initialized
                                 model.getPlantLoopByName('Chilled Water Loop').get
                               else
                                 model_add_chw_loop(model,
                                                    cooling_fuel: cool_fuel,
                                                    chw_pumping_type: 'const_pri')
                               end
        end

        # Group zones by story
        story_zone_lists = model_group_zones_by_story(model, zones)

        # For the array of zones on each story,
        # separate the primary zones from the secondary zones.
        # Add the baseline system type to the primary zones
        # and add the suplemental system type to the secondary zones.
        story_zone_lists.each do |story_group|
          # Differentiate primary and secondary zones
          pri_sec_zone_lists = model_differentiate_primary_secondary_thermal_zones(model, story_group, zone_fan_scheds)
          pri_zones = pri_sec_zone_lists['primary']
          sec_zones = pri_sec_zone_lists['secondary']
          zone_op_hrs = pri_sec_zone_lists['zone_op_hrs']

          # Add an VAV for the primary zones
          stories = []
          story_group[0].spaces.each do |space|
            stories << [space.buildingStory.get.name.get, building_story_minimum_z_value(space.buildingStory.get)]
          end
          story_name = stories.min_by { |nm, z| z }[0]
          system_name = "#{story_name} PVAV_PFP_Boxes (Sys6)"
          # If and only if there are primary zones to attach to the loop
          unless pri_zones.empty?
            model_add_pvav_pfp_boxes(model,
                                     pri_zones,
                                     system_name: system_name,
                                     chilled_water_loop: chilled_water_loop,
                                     fan_efficiency: 0.62,
                                     fan_motor_efficiency: 0.9,
                                     fan_pressure_rise: 4.0)
            model_create_multizone_fan_schedule(model, zone_op_hrs, pri_zones, system_name)
          end
          # Add a PSZ_HP for each secondary zone
          unless sec_zones.empty?
            model_add_prm_baseline_system(model, 'PSZ_HP', main_heat_fuel, zone_heat_fuel, cool_fuel, sec_zones, zone_fan_scheds)
          end
        end

      when 'VAV_Reheat' # System 7
        # Retrieve the existing hot water loop or add a new one if necessary.
        hot_water_loop = nil
        hot_water_loop = if model.getPlantLoopByName('Hot Water Loop').is_initialized
                           model.getPlantLoopByName('Hot Water Loop').get
                         else
                           model_add_hw_loop(model, main_heat_fuel)
                         end

        # Retrieve the existing chilled water loop or add a new one if necessary.
        chilled_water_loop = nil
        if model.getPlantLoopByName('Chilled Water Loop').is_initialized
          chilled_water_loop = model.getPlantLoopByName('Chilled Water Loop').get
        else
          if cool_fuel == 'DistrictCooling'
            chilled_water_loop = model_add_chw_loop(model,
                                                    cooling_fuel: cool_fuel,
                                                    chw_pumping_type: 'const_pri')
          else
            fan_type = model_cw_loop_cooling_tower_fan_type(model)
            condenser_water_loop = model_add_cw_loop(model,
                                                     cooling_tower_type: 'Open Cooling Tower',
                                                     cooling_tower_fan_type: 'Propeller or Axial',
                                                     cooling_tower_capacity_control: fan_type,
                                                     number_of_cells_per_tower: 1,
                                                     number_cooling_towers: 1)
            chilled_water_loop = model_add_chw_loop(model,
                                                    chw_pumping_type: 'const_pri_var_sec',
                                                    chiller_cooling_type: 'WaterCooled',
                                                    chiller_compressor_type: 'Rotary Screw',
                                                    condenser_water_loop: condenser_water_loop)
          end
        end

        # If electric zone heat
        reheat_type = 'Water'
        if zone_heat_fuel == 'Electricity'
          reheat_type = 'Electricity'
        end

        # Group zones by story
        story_zone_lists = model_group_zones_by_story(model, zones)

        # For the array of zones on each story, separate the primary zones from the secondary zones.
        # Add the baseline system type to the primary zones and add the suplemental system type to the secondary zones.
        story_zone_lists.each do |story_group|
          # The model_group_zones_by_story(model)  NO LONGER returns empty lists when a given floor doesn't have any of the zones
          # So NO need to filter it out otherwise you get an error undefined method `spaces' for nil:NilClass
          # next if zones.empty?

          # Differentiate primary and secondary zones
          pri_sec_zone_lists = model_differentiate_primary_secondary_thermal_zones(model, story_group, zone_fan_scheds)
          pri_zones = pri_sec_zone_lists['primary']
          sec_zones = pri_sec_zone_lists['secondary']
          zone_op_hrs = pri_sec_zone_lists['zone_op_hrs']

          # Add a VAV for the primary zones
          stories = []
          story_group[0].spaces.each do |space|
            stories << [space.buildingStory.get.name.get, building_story_minimum_z_value(space.buildingStory.get)]
          end
          story_name = stories.min_by { |nm, z| z }[0]
          system_name = "#{story_name} VAV_Reheat (Sys7)"

          # If and only if there are primary zones to attach to the loop
          # counter example: floor with only one elevator machine room that get classified as sec_zones
          unless pri_zones.empty?
            model_add_vav_reheat(model,
                                 pri_zones,
                                 system_name: system_name,
                                 reheat_type: reheat_type,
                                 hot_water_loop: hot_water_loop,
                                 chilled_water_loop: chilled_water_loop,
                                 fan_efficiency: 0.62,
                                 fan_motor_efficiency: 0.9,
                                 fan_pressure_rise: 4.0)
            model_create_multizone_fan_schedule(model, zone_op_hrs, pri_zones, system_name)
          end

          # Add a PSZ_AC for each secondary zone
          unless sec_zones.empty?
            model_add_prm_baseline_system(model, 'PSZ_AC', main_heat_fuel, zone_heat_fuel, cool_fuel, sec_zones, zone_fan_scheds)
          end
        end

      when 'VAV_PFP_Boxes' # System 8
        # Retrieve the existing chilled water loop or add a new one if necessary.
        chilled_water_loop = nil
        if model.getPlantLoopByName('Chilled Water Loop').is_initialized
          chilled_water_loop = model.getPlantLoopByName('Chilled Water Loop').get
        else
          if cool_fuel == 'DistrictCooling'
            chilled_water_loop = model_add_chw_loop(model,
                                                    cooling_fuel: cool_fuel,
                                                    chw_pumping_type: 'const_pri')
          else
            fan_type = model_cw_loop_cooling_tower_fan_type(model)
            condenser_water_loop = model_add_cw_loop(model,
                                                     cooling_tower_type: 'Open Cooling Tower',
                                                     cooling_tower_fan_type: 'Propeller or Axial',
                                                     cooling_tower_capacity_control: fan_type,
                                                     number_of_cells_per_tower: 1,
                                                     number_cooling_towers: 1)
            chilled_water_loop = model_add_chw_loop(model,
                                                    chw_pumping_type: 'const_pri_var_sec',
                                                    chiller_cooling_type: 'WaterCooled',
                                                    chiller_compressor_type: 'Rotary Screw',
                                                    condenser_water_loop: condenser_water_loop)
          end
        end

        # Group zones by story
        story_zone_lists = model_group_zones_by_story(model, zones)

        # For the array of zones on each story,
        # separate the primary zones from the secondary zones.
        # Add the baseline system type to the primary zones
        # and add the suplemental system type to the secondary zones.
        story_zone_lists.each do |story_group|
          # Differentiate primary and secondary zones
          pri_sec_zone_lists = model_differentiate_primary_secondary_thermal_zones(model, story_group, zone_fan_scheds)
          pri_zones = pri_sec_zone_lists['primary']
          sec_zones = pri_sec_zone_lists['secondary']
          zone_op_hrs = pri_sec_zone_lists['zone_op_hrs']

          # Add an VAV for the primary zones
          stories = []
          story_group[0].spaces.each do |space|
            stories << [space.buildingStory.get.name.get, building_story_minimum_z_value(space.buildingStory.get)]
          end
          story_name = stories.min_by { |nm, z| z }[0]
          system_name = "#{story_name} VAV_PFP_Boxes (Sys8)"
          # If and only if there are primary zones to attach to the loop
          unless pri_zones.empty?
            model_add_vav_pfp_boxes(model,
                                    pri_zones,
                                    system_name: system_name,
                                    chilled_water_loop: chilled_water_loop,
                                    fan_efficiency: 0.62,
                                    fan_motor_efficiency: 0.9,
                                    fan_pressure_rise: 4.0)

            model_create_multizone_fan_schedule(model, zone_op_hrs, pri_zones, system_name)
          end
          # Add a PSZ_HP for each secondary zone
          unless sec_zones.empty?
            model_add_prm_baseline_system(model, 'PSZ_HP', main_heat_fuel, zone_heat_fuel, cool_fuel, sec_zones, zone_fan_scheds)
          end
        end

      when 'Gas_Furnace' # System 9
        unless zones.empty?
          # If district heating
          hot_water_loop = nil
          if main_heat_fuel == 'DistrictHeating'
            hot_water_loop = if model.getPlantLoopByName('Hot Water Loop').is_initialized
                               model.getPlantLoopByName('Hot Water Loop').get
                             else
                               model_add_hw_loop(model, main_heat_fuel)
                             end
          end
          # Add a System 9 - Gas Unit Heater to each zone
          model_add_unitheater(model,
                               zones,
                               fan_control_type: 'ConstantVolume',
                               fan_pressure_rise: 0.2,
                               heating_type: main_heat_fuel,
                               hot_water_loop: hot_water_loop)
        end

      when 'Electric_Furnace' # System 10
        unless zones.empty?
          # Add a System 10 - Electric Unit Heater to each zone
          model_add_unitheater(model,
                               zones,
                               fan_control_type: 'ConstantVolume',
                               fan_pressure_rise: 0.2,
                               heating_type: main_heat_fuel)
        end

      when 'SZ_CV' # System 12 (gas or district heat) or System 13 (electric resistance heat)
        unless zones.empty?
          hot_water_loop = nil
          if zone_heat_fuel == 'DistrictHeating' || zone_heat_fuel == 'NaturalGas'
            heating_type = 'Water'
            hot_water_loop = if model.getPlantLoopByName('Hot Water Loop').is_initialized
                               model.getPlantLoopByName('Hot Water Loop').get
                             else
                               model_add_hw_loop(model, main_heat_fuel)
                            end
          else
            # If no hot water loop is defined, heat will default to electric resistance
            heating_type = 'Electric'
          end
          cooling_type = 'Water'
          chilled_water_loop = if model.getPlantLoopByName('Chilled Water Loop').is_initialized
                                 model.getPlantLoopByName('Chilled Water Loop').get
                               else
                                 model_add_chw_loop(model,
                                                    cooling_fuel: cool_fuel,
                                                    chw_pumping_type: 'const_pri')
                              end

          model_add_four_pipe_fan_coil(model,
                                       zones,
                                       chilled_water_loop,
                                       hot_water_loop: hot_water_loop,
                                       ventilation: true,
                                       capacity_control_method: 'ConstantVolume')
        end
      when 'SZ_VAV' # System 11, chilled water, heating type varies by climate zone
        unless zones.empty?
          # htg type
          climate_zone = model_standards_climate_zone(model)
          case climate_zone
            when 'ASHRAE 169-2006-0A',
              'ASHRAE 169-2006-0B',
              'ASHRAE 169-2006-1A',
              'ASHRAE 169-2006-1B',
              'ASHRAE 169-2006-2A',
              'ASHRAE 169-2006-2B',
              'ASHRAE 169-2013-0A',
              'ASHRAE 169-2013-0B',
              'ASHRAE 169-2013-1A',
              'ASHRAE 169-2013-1B',
              'ASHRAE 169-2013-2A',
              'ASHRAE 169-2013-2B'
              heating_type = 'Electric'
              hot_water_loop = nil
            else
              hot_water_loop = if model.getPlantLoopByName('Hot Water Loop').is_initialized
                                 model.getPlantLoopByName('Hot Water Loop').get
                               else
                                 hot_water_loop = model_add_hw_loop(model, main_heat_fuel)
                               end
              heating_type = 'Water'
          end

          # clg type
          chilled_water_loop = if model.getPlantLoopByName('Chilled Water Loop').is_initialized
                                 model.getPlantLoopByName('Chilled Water Loop').get
                               else
                                 chilled_water_loop = model_add_chw_loop(model, chw_pumping_type: 'const_pri')
                               end

          model_add_psz_vav(model,
                            zones,
                            heating_type: heating_type,
                            cooling_type: 'WaterCooled',
                            supplemental_heating_type: nil,
                            hvac_op_sch: nil,
                            fan_type: 'PSZ_VAV_System_Fan',
                            oa_damper_sch: nil,
                            hot_water_loop: hot_water_loop,
                            chilled_water_loop: chilled_water_loop,
                            minimum_volume_setpoint: 0.5)
        end
      else
        OpenStudio.logFree(OpenStudio::Error, 'openstudio.standards.Model', "System type #{system_type} is not a valid choice, nothing will be added to the model.")
        return false
    end
    return true
  end

  # Determines the fan type used by VAV_Reheat and VAV_PFP_Boxes systems.
  # Defaults to two speed fan.
  #
  # @param model [OpenStudio::Model::Model] OpenStudio model object
  # @return [String] the fan type: TwoSpeed Fan, Variable Speed Fan
  def model_baseline_system_vav_fan_type(model)
    fan_type = 'TwoSpeed Fan'
    return fan_type
  end

  # Looks through the model and creates an hash of what the baseline system type should be for each zone.
  #
  # @param model [OpenStudio::Model::Model] OpenStudio model object
  # @param climate_zone [String] ASHRAE climate zone, e.g. 'ASHRAE 169-2013-4A'
  # @param custom [String] custom fuel type
  # @return [Hash] keys are zones, values are system type strings
  #   PTHP, PTAC, PSZ_AC, PSZ_HP, PVAV_Reheat, PVAV_PFP_Boxes,
  #   VAV_Reheat, VAV_PFP_Boxes, Gas_Furnace, Electric_Furnace
  def model_get_baseline_system_type_by_zone(model, climate_zone, custom = nil)
    zone_to_sys_type = {}

    # Get the groups of zones that define the
    # baseline HVAC systems for later use.
    # This must be done before removing the HVAC systems
    # because it requires knowledge of proposed HVAC fuels.
    sys_groups = model_prm_baseline_system_groups(model, custom)

    # Assign building stories to spaces in the building
    # where stories are not yet assigned.
    model_assign_spaces_to_stories(model)

    # Determine the baseline HVAC system type for each of
    # the groups of zones and add that system type.
    sys_groups.each do |sys_group|
      # Determine the primary baseline system type
      pri_system_type = model_prm_baseline_system_type(model, climate_zone, sys_group, custom)[0]

      # Record the zone-by-zone system type assignments
      case pri_system_type
        when 'PTAC', 'PTHP', 'PSZ_AC', 'PSZ_HP', 'Gas_Furnace', 'Electric_Furnace'

          sys_group['zones'].each do |zone|
            zone_to_sys_type[zone] = pri_system_type
          end

        when 'PVAV_Reheat', 'PVAV_PFP_Boxes', 'VAV_Reheat', 'VAV_PFP_Boxes'

          # Determine the secondary system type
          sec_system_type = nil
          case pri_system_type
          when 'PVAV_Reheat', 'VAV_Reheat'
            sec_system_type = 'PSZ_AC'
          when 'PVAV_PFP_Boxes', 'VAV_PFP_Boxes'
            sec_system_type = 'PSZ_HP'
          end

          # Group zones by story
          story_zone_lists = model_group_zones_by_story(model, sys_group['zones'])
          # For the array of zones on each story,
          # separate the primary zones from the secondary zones.
          # Add the baseline system type to the primary zones
          # and add the suplemental system type to the secondary zones.
          story_zone_lists.each do |zones|
            # Differentiate primary and secondary zones
            pri_sec_zone_lists = model_differentiate_primary_secondary_thermal_zones(model, story_group, zone_fan_scheds)
            # Record the primary zone system types
            pri_sec_zone_lists['primary'].each do |zone|
              zone_to_sys_type[zone] = pri_system_type
            end
            # Record the secondary zone system types
            pri_sec_zone_lists['secondary'].each do |zone|
              zone_to_sys_type[zone] = sec_system_type
            end
          end
      end
    end

    return zone_to_sys_type
  end

  # elimates outlier zones based on a set of keys
  #
  # @param model [OpenStudio::Model::Model] OpenStudio model object
  # @param array_of_zones [Array] an array of Hashes for each zone, with the keys 'zone'
  # @param key_to_inspect [String] hash key to inspect in array of zones
  # @param tolerance [Double] tolerance
  # @param field_name [String] field name to inspect
  # @param units [String] units
  # @return [Array] an array of Hashes for each zone
  def model_eliminate_outlier_zones(model, array_of_zones, key_to_inspect, tolerance, field_name, units)
    # Sort the zones by the desired key
    begin
      array_of_zones = array_of_zones.sort_by { |hsh| hsh[key_to_inspect] }
    rescue ArgumentError => e
      OpenStudio.logFree(OpenStudio::Info, 'openstudio.standards.Model', "Unable to sort array_of_zones by #{key_to_inspect} due to #{e.message}, defaulting to order that was passed")
    end

    # Calculate the area-weighted average
    total = 0.0
    total_area = 0.0
    all_vals = []
    all_areas = []
    all_zn_names = []
    array_of_zones.each do |zn|
      val = zn[key_to_inspect]
      area = zn['area_ft2']
      total += val * area
      total_area += area
      all_vals << val.round(1)
      all_areas << area.round
      all_zn_names << zn['zone'].name.get.to_s
    end

    if total_area == 0
      OpenStudio.logFree(OpenStudio::Error, 'openstudio.standards.Model', "Total area is zero for array_of_zones with key #{key_to_inspect}, unable to calculate area-weighted average.")
      return false
    end

    avg = total / total_area
    OpenStudio.logFree(OpenStudio::Debug, 'openstudio.standards.Model', "Values for #{field_name}, tol = #{tolerance} #{units}, area ft2:")
    OpenStudio.logFree(OpenStudio::Debug, 'openstudio.standards.Model', "vals  #{all_vals.join(', ')}")
    OpenStudio.logFree(OpenStudio::Debug, 'openstudio.standards.Model', "areas #{all_areas.join(', ')}")
    OpenStudio.logFree(OpenStudio::Debug, 'openstudio.standards.Model', "names #{all_zn_names.join(', ')}")

    # Calculate the biggest delta and the index of the biggest delta
    biggest_delta_i = 0 # array at first item in case delta is 0
    biggest_delta = 0.0
    worst = nil
    array_of_zones.each_with_index do |zn, i|
      val = zn[key_to_inspect]
      if worst.nil? # array at first item in case delta is 0
        worst = val
      end
      delta = (val - avg).abs
      if delta >= biggest_delta
        biggest_delta = delta
        biggest_delta_i = i
        worst = val
      end
    end

    # puts "   #{worst} - #{avg.round} = #{biggest_delta.round} biggest delta"

    # Compare the biggest delta against the difference and eliminate that zone if higher than the limit.
    if biggest_delta > tolerance
      zn_name = array_of_zones[biggest_delta_i]['zone'].name.get.to_s
      OpenStudio.logFree(OpenStudio::Info, 'openstudio.standards.Model', "For zone #{zn_name}, the #{field_name} of #{worst.round(1)} #{units} is more than #{tolerance} #{units} outside the area-weighted average of #{avg.round(1)} #{units}; it will be placed on its own secondary system.")
      array_of_zones.delete_at(biggest_delta_i)
      # Call method recursively if something was eliminated
      array_of_zones = model_eliminate_outlier_zones(model, array_of_zones, key_to_inspect, tolerance, field_name, units)
    else
      zn_name = array_of_zones[biggest_delta_i]['zone'].name.get.to_s
      OpenStudio.logFree(OpenStudio::Info, 'openstudio.standards.Model', "For zone #{zn_name}, the #{field_name} #{worst.round(2)} #{units} - average #{field_name} #{avg.round(2)} #{units} = #{biggest_delta.round(2)} #{units} less than the tolerance of #{tolerance} #{units}, stopping elimination process.")
    end

    return array_of_zones
  end

  # Determine which of the zones should be served by the primary HVAC system.
  # First, eliminate zones that differ by more# than 40 full load hours per week.
  # In this case, lighting schedule is used as the proxy for operation instead
  # of occupancy to avoid accidentally removing transition spaces.
  # Second, eliminate zones whose design internal loads differ from the area-weighted average of all other zones
  # on the system by more than 10 Btu/hr*ft^2.
  #
  # @param model [OpenStudio::Model::Model] OpenStudio model object
  # @param zones [Array<OpenStudio::Model::ThermalZone>] an array of zones
  # @return [Hash] A hash of two arrays of ThermalZones,
  # where the keys are 'primary' and 'secondary'
  def model_differentiate_primary_secondary_thermal_zones(model, zones, zone_fan_scheds = nil)
    OpenStudio.logFree(OpenStudio::Info, 'openstudio.standards.Model', 'Determining which zones are served by the primary vs. secondary HVAC system.')

    # Determine the operational hours (proxy is annual
    # full load lighting hours) for all zones
    zone_data_1 = []
    zones.each do |zone|
      data = {}
      data['zone'] = zone
      # Get the area
      area_ft2 = OpenStudio.convert(zone.floorArea * zone.multiplier, 'm^2', 'ft^2').get
      data['area_ft2'] = area_ft2
      # OpenStudio::logFree(OpenStudio::Info, "openstudio.Standards.Model", "#{zone.name}")
      zone.spaces.each do |space|
        # OpenStudio::logFree(OpenStudio::Info, "openstudio.Standards.Model", "***#{space.name}")
        # Get all lights from either the space
        # or the space type.
        all_lights = []
        all_lights += space.lights
        if space.spaceType.is_initialized
          all_lights += space.spaceType.get.lights
        end
        # Base the annual operational hours
        # on the first lights schedule with hours
        # greater than zero.
        ann_op_hrs = 0
        all_lights.sort.each do |lights|
          # OpenStudio::logFree(OpenStudio::Info, "openstudio.Standards.Model", "******#{lights.name}")
          # Get the fractional lighting schedule
          lights_sch = lights.schedule
          full_load_hrs = 0.0
          # Skip lights with no schedule
          next if lights_sch.empty?

          lights_sch = lights_sch.get
          if lights_sch.to_ScheduleRuleset.is_initialized
            lights_sch = lights_sch.to_ScheduleRuleset.get
            full_load_hrs = schedule_ruleset_annual_equivalent_full_load_hrs(lights_sch)
            if full_load_hrs > 0
              ann_op_hrs = full_load_hrs
              break # Stop after the first schedule with more than 0 hrs
            end
          elsif lights_sch.to_ScheduleConstant.is_initialized
            lights_sch = lights_sch.to_ScheduleConstant.get
            full_load_hrs = schedule_constant_annual_equivalent_full_load_hrs(lights_sch)
            if full_load_hrs > 0
              ann_op_hrs = full_load_hrs
              break # Stop after the first schedule with more than 0 hrs
            end
          end
        end
        wk_op_hrs = ann_op_hrs / 52.0
        data['wk_op_hrs'] = wk_op_hrs
        # OpenStudio::logFree(OpenStudio::Info, "openstudio.Standards.Model", "******wk_op_hrs = #{wk_op_hrs.round}")
      end

      zone_data_1 << data
    end

    # Filter out any zones that operate differently by more than 40hrs/wk.
    # This will be determined by a difference of more than (40 hrs/wk * 52 wks/yr) = 2080 annual full load hrs.
    zones_same_hrs = model_eliminate_outlier_zones(model, zone_data_1, 'wk_op_hrs', 40, 'weekly operating hrs', 'hrs')

    # Get the internal loads for
    # all remaining zones.
    zone_data_2 = []
    zones_same_hrs.each do |zn_data|
      data = {}
      zone = zn_data['zone']
      data['zone'] = zone
      # Get the area
      area_m2 = zone.floorArea * zone.multiplier
      area_ft2 = OpenStudio.convert(area_m2, 'm^2', 'ft^2').get
      data['area_ft2'] = area_ft2
      # Get the internal loads
      int_load_w = thermal_zone_design_internal_load(zone) * zone.multiplier
      # Normalize per-area
      int_load_w_per_m2 = int_load_w / area_m2
      int_load_btu_per_ft2 = OpenStudio.convert(int_load_w_per_m2, 'W/m^2', 'Btu/hr*ft^2').get
      data['int_load_btu_per_ft2'] = int_load_btu_per_ft2
      zone_data_2 << data
    end

    # Filter out any zones that are +/- 10 Btu/hr*ft^2 from the average
    pri_zn_data = model_eliminate_outlier_zones(model, zone_data_2, 'int_load_btu_per_ft2', 10, 'internal load', 'Btu/hr*ft^2')

    # Get just the primary zones themselves
    pri_zones = []
    pri_zone_names = []
    pri_zn_data.each do |zn_data|
      pri_zones << zn_data['zone']
      pri_zone_names << zn_data['zone'].name.get.to_s
    end

    # Get the secondary zones
    sec_zones = []
    sec_zone_names = []
    zones.each do |zone|
      unless pri_zones.include?(zone)
        sec_zones << zone
        sec_zone_names << zone.name.get.to_s
      end
    end

    # Report out the primary vs. secondary zones
    unless pri_zone_names.empty?
      OpenStudio.logFree(OpenStudio::Info, 'openstudio.standards.Model', "Primary system zones = #{pri_zone_names.join(', ')}.")
    end
    unless sec_zone_names.empty?
      OpenStudio.logFree(OpenStudio::Info, 'openstudio.standards.Model', "Secondary system zones = #{sec_zone_names.join(', ')}.")
    end

    zone_op_hrs = []
    return { 'primary' => pri_zones, 'secondary' => sec_zones, 'zone_op_hrs' => zone_op_hrs }
  end

  # For a multizone system, get straight average of hash values excluding the reference zone
  # @author Doug Maddox, PNNL
  # @param value_hash [Hash<String>] of zoneName:Value
  # @param ref_zone [String] name of reference zone
  def get_avg_of_other_zones(value_hash, ref_zone)
    num_others = value_hash.size - 1
    value_sum = 0
    value_hash.each do |key, val|
      value_sum += val unless key == ref_zone
    end
    if num_others == 0
      value_avg = value_hash[ref_zone]
    else
      value_avg = value_sum / num_others
    end
    return value_avg
  end

  # For a multizone system, get area weighted average of hash values excluding the reference zone
  # @author Doug Maddox, PNNL
  # @param value_hash [Hash<String>] of zoneName:Value
  # @param area_hash [Hash<String>] of zoneName:Area
  # @param ref_zone [String] name of reference zone
  def get_wtd_avg_of_other_zones(value_hash, area_hash, ref_zone)
    num_others = value_hash.size - 1
    value_sum = 0
    area_sum = 0
    value_hash.each do |key, val|
      value_sum += val * area_hash[key] unless key == ref_zone
      area_sum += area_hash[key] unless key == ref_zone
    end
    if num_others == 0
      value_avg = value_hash[ref_zone]
    else
      value_avg = value_sum / area_sum
    end
    return value_avg
  end

  # For a multizone system, create the fan schedule based on zone occupancy/fan schedules
  # @author Doug Maddox, PNNL
  # @param model
  # @param zone_fan_scheds [Hash] of hash of zoneName:8760FanSchedPerZone
  # @param pri_zones [Array<String>] names of zones served by the multizone system
  # @param system_name [String] name of air loop
  def model_create_multizone_fan_schedule(model, zone_op_hrs, pri_zones, system_name)
    # Not applicable if not stable baseline
    return
  end

  # Group an array of zones into multiple arrays, one for each story in the building.
  # Zones with spaces on multiple stories will be assigned to only one of the stories.
  # Removes empty array (when the story doesn't contain any of the zones)
  #
  # @param model [OpenStudio::Model::Model] OpenStudio model object
  # @param zones [Array<OpenStudio::Model::ThermalZone>] an array of zones
  # @return [Array<Array<OpenStudio::Model::ThermalZone>>] array of arrays of zones
  def model_group_zones_by_story(model, zones)
    story_zone_lists = []
    zones_already_assigned = []
    model.getBuildingStorys.sort.each do |story|
      # Get all the spaces on this story
      spaces = story.spaces

      # Get all the thermal zones that serve these spaces
      all_zones_on_story = []
      spaces.each do |space|
        if space.thermalZone.is_initialized
          all_zones_on_story << space.thermalZone.get
        else
          OpenStudio.logFree(OpenStudio::Warn, 'openstudio.standards.Model', "Space #{space.name} has no thermal zone, it is not included in the simulation.")
        end
      end

      # Find zones in the list that are on this story
      zones_on_story = []
      zones.each do |zone|
        if all_zones_on_story.include?(zone)
          # Skip zones that were already assigned to a story.
          # This can happen if a zone has multiple spaces on multiple stories.
          # Stairwells and atriums are typical scenarios.
          next if zones_already_assigned.include?(zone)

          zones_on_story << zone
          zones_already_assigned << zone
        end
      end

      unless zones_on_story.empty?
        story_zone_lists << zones_on_story
      end
    end

    return story_zone_lists
  end

  # Assign each space in the model to a building story based on common z (height) values.
  # If no story object is found for a particular height, create a new one and assign it to the space.
  # Does not assign a story to plenum spaces.
  #
  # @param model [OpenStudio::Model::Model] OpenStudio model object
  # @return [Bool] returns true if successful, false if not
  def model_assign_spaces_to_stories(model)
    # Make hash of spaces and minz values
    sorted_spaces = {}
    model.getSpaces.sort.each do |space|
      # Skip plenum spaces
      next if space_plenum?(space)

      # loop through space surfaces to find min z value
      z_points = []
      space.surfaces.each do |surface|
        surface.vertices.each do |vertex|
          z_points << vertex.z
        end
      end
      minz = z_points.min + space.zOrigin
      sorted_spaces[space] = minz
    end

    # Pre-sort spaces
    sorted_spaces = sorted_spaces.sort_by { |a| a[1] }

    # Take the sorted list and assign/make stories
    sorted_spaces.each do |space|
      space_obj = space[0]
      space_minz = space[1]
      if space_obj.buildingStory.empty?
        story = model_get_story_for_nominal_z_coordinate(model, space_minz)
        space_obj.setBuildingStory(story)
        OpenStudio.logFree(OpenStudio::Warn, 'openstudio.standards.Model', "Space #{space[0].name} was not assigned to a story by the user.  It has been assigned to #{story.name}.")
      end
    end

    return true
  end

  # Applies the multi-zone VAV outdoor air sizing requirements to all applicable air loops in the model.
  # @note This must be performed before the sizing run because it impacts component sizes, which in turn impact efficiencies.
  #
  # @param model [OpenStudio::Model::Model] OpenStudio model object
  # @return [Bool] returns true if successful, false if not
  def model_apply_multizone_vav_outdoor_air_sizing(model)
    OpenStudio.logFree(OpenStudio::Info, 'openstudio.model.Model', 'Started applying multizone vav OA sizing.')

    # Multi-zone VAV outdoor air sizing
    model.getAirLoopHVACs.sort.each { |obj| air_loop_hvac_apply_multizone_vav_outdoor_air_sizing(obj) }

    OpenStudio.logFree(OpenStudio::Info, 'openstudio.model.Model', 'Finished applying multizone vav OA sizing.')
  end

  # Applies the HVAC parts of the template to all objects in the model using the the template specified in the model.
  #
  # @param model [OpenStudio::Model::Model] OpenStudio model object
  # @param climate_zone [String] ASHRAE climate zone, e.g. 'ASHRAE 169-2013-4A'
  # @param apply_controls [Bool] toggle whether to apply air loop and plant loop controls
  # @param sql_db_vars_map [Hash] hash map
  # @return [Bool] returns true if successful, false if not
  def model_apply_hvac_efficiency_standard(model, climate_zone, apply_controls: true, sql_db_vars_map: nil)
    sql_db_vars_map = {} if sql_db_vars_map.nil?

    OpenStudio.logFree(OpenStudio::Info, 'openstudio.standards.Model', "Started applying HVAC efficiency standards for #{template} template.")

    # Air Loop Controls
    if apply_controls.nil? || apply_controls == true
      model.getAirLoopHVACs.sort.each { |obj| air_loop_hvac_apply_standard_controls(obj, climate_zone) }
    end

    # Plant Loop Controls
    if apply_controls.nil? || apply_controls == true
      model.getPlantLoops.sort.each { |obj| plant_loop_apply_standard_controls(obj, climate_zone) }
    end

    # Zone HVAC Controls
    model.getZoneHVACComponents.sort.each { |obj| zone_hvac_component_apply_standard_controls(obj) }

    ##### Apply equipment efficiencies

    # Fans
    model.getFanVariableVolumes.sort.each { |obj| fan_apply_standard_minimum_motor_efficiency(obj, fan_brake_horsepower(obj)) }
    model.getFanConstantVolumes.sort.each { |obj| fan_apply_standard_minimum_motor_efficiency(obj, fan_brake_horsepower(obj)) }
    model.getFanOnOffs.sort.each { |obj| fan_apply_standard_minimum_motor_efficiency(obj, fan_brake_horsepower(obj)) }
    model.getFanZoneExhausts.sort.each { |obj| fan_apply_standard_minimum_motor_efficiency(obj, fan_brake_horsepower(obj)) }

    # Pumps
    model.getPumpConstantSpeeds.sort.each { |obj| pump_apply_standard_minimum_motor_efficiency(obj) }
    model.getPumpVariableSpeeds.sort.each { |obj| pump_apply_standard_minimum_motor_efficiency(obj) }
    model.getHeaderedPumpsConstantSpeeds.sort.each { |obj| pump_apply_standard_minimum_motor_efficiency(obj) }
    model.getHeaderedPumpsVariableSpeeds.sort.each { |obj| pump_apply_standard_minimum_motor_efficiency(obj) }

    # Unitary HPs
    # set DX HP coils before DX clg coils because when DX HP coils need to first
    # pull the capacities of their paired DX clg coils, and this does not work
    # correctly if the DX clg coil efficiencies have been set because they are renamed.
    model.getCoilHeatingDXSingleSpeeds.sort.each { |obj| sql_db_vars_map = coil_heating_dx_single_speed_apply_efficiency_and_curves(obj, sql_db_vars_map) }

    # Unitary ACs
    model.getCoilCoolingDXTwoSpeeds.sort.each { |obj| sql_db_vars_map = coil_cooling_dx_two_speed_apply_efficiency_and_curves(obj, sql_db_vars_map) }
    model.getCoilCoolingDXSingleSpeeds.sort.each { |obj| sql_db_vars_map = coil_cooling_dx_single_speed_apply_efficiency_and_curves(obj, sql_db_vars_map) }
    model.getCoilCoolingDXMultiSpeeds.sort.each { |obj| sql_db_vars_map = coil_cooling_dx_multi_speed_apply_efficiency_and_curves(obj, sql_db_vars_map) }

    # WSHPs
    # set WSHP heating coils before cooling coils to get cooling coil capacities before they are renamed
    model.getCoilHeatingWaterToAirHeatPumpEquationFits.sort.each { |obj| sql_db_vars_map = coil_heating_water_to_air_heat_pump_apply_efficiency_and_curves(obj, sql_db_vars_map) }
    model.getCoilCoolingWaterToAirHeatPumpEquationFits.sort.each { |obj| sql_db_vars_map = coil_cooling_water_to_air_heat_pump_apply_efficiency_and_curves(obj, sql_db_vars_map) }

    # Chillers
    clg_tower_objs = model.getCoolingTowerSingleSpeeds
    model.getChillerElectricEIRs.sort.each { |obj| chiller_electric_eir_apply_efficiency_and_curves(obj, clg_tower_objs) }

    # Boilers
    model.getBoilerHotWaters.sort.each { |obj| boiler_hot_water_apply_efficiency_and_curves(obj) }

    # Water Heaters
    model.getWaterHeaterMixeds.sort.each { |obj| water_heater_mixed_apply_efficiency(obj) }

    # Cooling Towers
    model.getCoolingTowerSingleSpeeds.sort.each { |obj| cooling_tower_single_speed_apply_efficiency_and_curves(obj) }
    model.getCoolingTowerTwoSpeeds.sort.each { |obj| cooling_tower_two_speed_apply_efficiency_and_curves(obj) }
    model.getCoolingTowerVariableSpeeds.sort.each { |obj| cooling_tower_variable_speed_apply_efficiency_and_curves(obj) }

    # Fluid Coolers
    model.getFluidCoolerSingleSpeeds.sort.each { |obj| fluid_cooler_apply_minimum_power_per_flow(obj, equipment_type: 'Dry Cooler') }
    model.getFluidCoolerTwoSpeeds.sort.each { |obj| fluid_cooler_apply_minimum_power_per_flow(obj, equipment_type: 'Dry Cooler') }
    model.getEvaporativeFluidCoolerSingleSpeeds.sort.each { |obj| fluid_cooler_apply_minimum_power_per_flow(obj, equipment_type: 'Closed Cooling Tower') }
    model.getEvaporativeFluidCoolerTwoSpeeds.sort.each { |obj| fluid_cooler_apply_minimum_power_per_flow(obj, equipment_type: 'Closed Cooling Tower') }

    # ERVs
    model.getHeatExchangerAirToAirSensibleAndLatents.each { |obj| heat_exchanger_air_to_air_sensible_and_latent_apply_effectiveness(obj) }

    # Gas Heaters
    model.getCoilHeatingGass.sort.each { |obj| coil_heating_gas_apply_efficiency_and_curves(obj) }
    model.getCoilHeatingGasMultiStages.each { |obj| coil_heating_gas_multi_stage_apply_efficiency_and_curves(obj) }

    OpenStudio.logFree(OpenStudio::Info, 'openstudio.standards.Model', "Finished applying HVAC efficiency standards for #{template} template.")
    return true
  end

  # Applies daylighting controls to each space in the model per the standard.
  #
  # @param model [OpenStudio::Model::Model] OpenStudio model object
  # @return [Bool] returns true if successful, false if not
  def model_add_daylighting_controls(model)
    OpenStudio.logFree(OpenStudio::Info, 'openstudio.model.Model', 'Started adding daylighting controls.')

    # Add daylighting controls to each space
    model.getSpaces.sort.each do |space|
      added = space_add_daylighting_controls(space, false, false)
    end

    OpenStudio.logFree(OpenStudio::Info, 'openstudio.model.Model', 'Finished adding daylighting controls.')
    return true
  end

  # For backward compatibility, infiltration standard not used for 2013 and earlier
  # @return [Bool] true if successful, false if not
  def model_baseline_apply_infiltration_standard(model, climate_zone)
    return true
  end

  # Apply the air leakage requirements to the model, as described in PNNL section 5.2.1.6.
  # This method creates customized infiltration objects for each space
  # and removes the SpaceType-level infiltration objects.
  #
  # @param model [OpenStudio::Model::Model] OpenStudio model object
  # @return [Bool] returns true if successful, false if not
  # @todo This infiltration method is not used by the Reference buildings, fix this inconsistency.
  def model_apply_infiltration_standard(model)
    # Set the infiltration rate at each space
    model.getSpaces.sort.each do |space|
      space_apply_infiltration_rate(space)
    end

    # Remove infiltration rates set at the space type
    model.getSpaceTypes.sort.each do |space_type|
      space_type.spaceInfiltrationDesignFlowRates.each(&:remove)
    end

    return true
  end

  # Method to search through a hash for the objects that meets the desired search criteria, as passed via a hash.
  # Returns an Array (empty if nothing found) of matching objects.
  #
  # @param hash_of_objects [Hash] hash of objects to search through
  # @param search_criteria [Hash] hash of search criteria
  # @param capacity [Double] capacity of the object in question.  If capacity is supplied,
  #   the objects will only be returned if the specified capacity is between the minimum_capacity and maximum_capacity values.
  # @param date [<OpenStudio::Date>] date of the object in question.  If date is supplied,
  #   the objects will only be returned if the specified date is between the start_date and end_date.
  # @param area [Double] area of the object in question.  If area is supplied,
  #   the objects will only be returned if the specified area is between the minimum_area and maximum_area values.
  # @param num_floors [Double] capacity of the object in question.  If num_floors is supplied,
  #   the objects will only be returned if the specified num_floors is between the minimum_floors and maximum_floors values.
  # @return [Array] returns an array of hashes, one hash per object.  Array is empty if no results.
  # @example Find all the schedule rules that match the name
  #   rules = model_find_objects(standards_data['schedules'], 'name' => schedule_name)
  #   if rules.size.zero?
  #     OpenStudio.logFree(OpenStudio::Error, 'openstudio.standards.Model', "Cannot find data for schedule: #{schedule_name}, will not be created.")
  #     return false
  #   end
  def model_find_objects(hash_of_objects, search_criteria, capacity = nil, date = nil, area = nil, num_floors = nil, fan_motor_bhp = nil)
    matching_objects = []
    if hash_of_objects.is_a?(Hash) && hash_of_objects.key?('table')
      hash_of_objects = hash_of_objects['table']
    end

    # Compare each of the objects against the search criteria
    raise("This is not a table #{hash_of_objects}") unless hash_of_objects.respond_to?(:each)

    hash_of_objects.each do |object|
      meets_all_search_criteria = true
      search_criteria.each do |key, value|
        # Don't check non-existent search criteria
        next unless object.key?(key)

        # Stop as soon as one of the search criteria is not met
        # 'Any' is a special key that matches anything
        unless object[key] == value || object[key] == 'Any'
          meets_all_search_criteria = false
          break
        end
      end
      # Skip objects that don't meet all search criteria
      next unless meets_all_search_criteria

      # If made it here, object matches all search criteria
      matching_objects << object
    end

    # If capacity was specified, narrow down the matching objects
    unless capacity.nil?
      # Skip objects that don't have fields for minimum_capacity and maximum_capacity
      matching_objects = matching_objects.reject { |object| !object.key?('minimum_capacity') || !object.key?('maximum_capacity') }

      # Skip objects that don't have values specified for minimum_capacity and maximum_capacity
      matching_objects = matching_objects.reject { |object| object['minimum_capacity'].nil? || object['maximum_capacity'].nil? }

      # Round up if capacity is an integer
      if capacity == capacity.round
        capacity += (capacity * 0.01)
      end
      # Skip objects whose the minimum capacity is below or maximum capacity above the specified capacity
      matching_capacity_objects = matching_objects.reject { |object| capacity.to_f <= object['minimum_capacity'].to_f || capacity.to_f > object['maximum_capacity'].to_f }

      # If no object was found, round the capacity down in case the number fell between the limits in the json file.
      if matching_capacity_objects.size.zero?
        capacity *= 0.99
        # Skip objects whose minimum capacity is below or maximum capacity above the specified capacity
        matching_objects = matching_objects.reject { |object| capacity.to_f <= object['minimum_capacity'].to_f || capacity.to_f > object['maximum_capacity'].to_f }
      else
        matching_objects = matching_capacity_objects
      end
    end

    # If fan_motor_bhp was specified, narrow down the matching objects
    unless fan_motor_bhp.nil?
      # Skip objects that don't have fields for minimum_capacity and maximum_capacity
      matching_objects = matching_objects.reject { |object| !object.key?('minimum_capacity') || !object.key?('maximum_capacity') }

      # Skip objects that don't have values specified for minimum_capacity and maximum_capacity
      matching_objects = matching_objects.reject { |object| object['minimum_capacity'].nil? || object['maximum_capacity'].nil? }

      # Skip objects whose the minimum capacity is below or maximum capacity above the specified fan_motor_bhp
      matching_capacity_objects = matching_objects.reject { |object| fan_motor_bhp.to_f < object['minimum_capacity'].to_f || fan_motor_bhp.to_f > object['maximum_capacity'].to_f }

      # If no object was found, round the fan_motor_bhp down in case the number fell between the limits in the json file.
      if matching_capacity_objects.size.zero?
        fan_motor_bhp *= 0.99
        # Skip objects whose minimum capacity is below or maximum capacity above the specified fan_motor_bhp
        matching_objects = matching_objects.reject { |object| fan_motor_bhp.to_f <= object['minimum_capacity'].to_f || fan_motor_bhp.to_f > object['maximum_capacity'].to_f }
      else
        matching_objects = matching_capacity_objects
      end
    end

    # If date was specified, narrow down the matching objects
    unless date.nil?
      # Skip objects that don't have fields for start_date and end_date
      matching_objects = matching_objects.reject { |object| !object.key?('start_date') || !object.key?('end_date') }

      # Skip objects whose start date is earlier than the specified date
      matching_objects = matching_objects.reject { |object| date <= Date.parse(object['start_date']) }

      # Skip objects whose end date is later than the specified date
      matching_objects = matching_objects.reject { |object| date > Date.parse(object['end_date']) }
    end

    # If area was specified, narrow down the matching objects
    unless area.nil?
      # Skip objects that don't have fields for minimum_area and maximum_area
      matching_objects = matching_objects.reject { |object| !object.key?('minimum_area') || !object.key?('maximum_area') }

      # Skip objects that don't have values specified for minimum_area and maximum_area
      matching_objects = matching_objects.reject { |object| object['minimum_area'].nil? || object['maximum_area'].nil? }

      # Skip objects whose minimum area is below or maximum area is above area
      matching_objects = matching_objects.reject { |object| area.to_f <= object['minimum_area'].to_f || area.to_f > object['maximum_area'].to_f }
    end

    # If area was specified, narrow down the matching objects
    unless num_floors.nil?
      # Skip objects that don't have fields for minimum_floors and maximum_floors
      matching_objects = matching_objects.reject { |object| !object.key?('minimum_floors') || !object.key?('maximum_floors') }

      # Skip objects that don't have values specified for minimum_floors and maximum_floors
      matching_objects = matching_objects.reject { |object| object['minimum_floors'].nil? || object['maximum_floors'].nil? }

      # Skip objects whose minimum floors is below or maximum floors is above num_floors
      matching_objects = matching_objects.reject { |object| num_floors.to_f < object['minimum_floors'].to_f || num_floors.to_f > object['maximum_floors'].to_f }
    end

    # Check the number of matching objects found
    if matching_objects.size.zero?
      OpenStudio.logFree(OpenStudio::Debug, 'openstudio.standards.Model', "Find objects search criteria returned no results. Search criteria: #{search_criteria}. Called from #{caller(0)[1]}.")
    end

    return matching_objects
  end

  # Method to search through a hash for an object that meets the desired search criteria, as passed via a hash.
  # If capacity is supplied, the object will only be returned if the specified capacity is between the minimum_capacity and maximum_capacity values.
  #
  # @param hash_of_objects [Hash] hash of objects to search through
  # @param search_criteria [Hash] hash of search criteria
  # @param capacity [Double] capacity of the object in question.  If capacity is supplied,
  #   the objects will only be returned if the specified capacity is between the minimum_capacity and maximum_capacity values.
  # @param date [<OpenStudio::Date>] date of the object in question.  If date is supplied,
  #   the objects will only be returned if the specified date is between the start_date and end_date.
  # @param area [Double] area of the object in question.  If area is supplied,
  #   the objects will only be returned if the specified area is between the minimum_area and maximum_area values.
  # @param num_floors [Double] capacity of the object in question.  If num_floors is supplied,
  #   the objects will only be returned if the specified num_floors is between the minimum_floors and maximum_floors values.
  # @return [Hash] Return tbe first matching object hash if successful, nil if not.
  # @example Find the motor that meets these size criteria
  #   search_criteria = {
  #   'template' => template,
  #   'number_of_poles' => 4.0,
  #   'type' => 'Enclosed',
  #   }
  #   motor_properties = self.model.find_object(motors, search_criteria, capacity: 2.5)
  def model_find_object(hash_of_objects, search_criteria, capacity = nil, date = nil, area = nil, num_floors = nil, fan_motor_bhp = nil)
    matching_objects = model_find_objects(hash_of_objects, search_criteria, capacity, date, area, num_floors, fan_motor_bhp)

    # Check the number of matching objects found
    if matching_objects.size.zero?
      desired_object = nil
      OpenStudio.logFree(OpenStudio::Debug, 'openstudio.standards.Model', "Find object search criteria returned no results. Search criteria: #{search_criteria}. Called from #{caller(0)[1]}")
    elsif matching_objects.size == 1
      desired_object = matching_objects[0]
    else
      desired_object = matching_objects[0]
      OpenStudio.logFree(OpenStudio::Warn, 'openstudio.standards.Model', "Find object search criteria returned #{matching_objects.size} results, the first one will be returned. Called from #{caller(0)[1]}. \n Search criteria: \n #{search_criteria}, capacity = #{capacity} \n  All results: \n #{matching_objects.join("\n")}")
    end

    return desired_object
  end

  # Method to search through a hash for the objects that meets the desired search criteria, as passed via a hash.
  # Returns an Array (empty if nothing found) of matching objects.
  #
  # @param table_name [Hash] name of table in standards database.
  # @param search_criteria [Hash] hash of search criteria
  # @param capacity [Double] capacity of the object in question.  If capacity is supplied,
  #   the objects will only be returned if the specified capacity is between the minimum_capacity and maximum_capacity values.
  # @param date [<OpenStudio::Date>] date of the object in question.  If date is supplied,
  #   the objects will only be returned if the specified date is between the start_date and end_date.
  # @param area [Double] area of the object in question.  If area is supplied,
  #   the objects will only be returned if the specified area is between the minimum_area and maximum_area values.
  # @param num_floors [Double] capacity of the object in question.  If num_floors is supplied,
  #   the objects will only be returned if the specified num_floors is between the minimum_floors and maximum_floors values.
  # @return [Array] returns an array of hashes, one hash per object.  Array is empty if no results.
  # @example Find all the schedule rules that match the name
  #   rules = model_find_objects(standards_data['schedules'], 'name' => schedule_name)
  #   if rules.size.zero?
  #     OpenStudio.logFree(OpenStudio::Error, 'openstudio.standards.Model', "Cannot find data for schedule: #{schedule_name}, will not be created.")
  #     return false
  #   end
  def standards_lookup_table_many(table_name:, search_criteria: {}, capacity: nil, date: nil, area: nil, num_floors: nil)
    desired_object = nil
    search_criteria_matching_objects = []
    matching_objects = []
    hash_of_objects = @standards_data[table_name]

    # needed for NRCan data structure compatibility. We keep all tables in a 'tables' hash in @standards_data and the table
    # itself is in the 'table' hash index.
    if hash_of_objects.nil?
      # Format of @standards_data is not NRCan-style and table simply doesn't exist.
      return matching_objects if @standards_data['tables'].nil?

      table = @standards_data['tables'][table_name]['table']
      hash_of_objects = table
    end

    # Compare each of the objects against the search criteria
    hash_of_objects.each do |object|
      meets_all_search_criteria = true
      search_criteria.each do |key, value|
        # Don't check non-existent search criteria
        next unless object.key?(key)

        # Stop as soon as one of the search criteria is not met
        # 'Any' is a special key that matches anything
        unless object[key] == value || object[key] == 'Any'
          meets_all_search_criteria = false
          break
        end
      end
      # Skip objects that don't meet all search criteria
      next unless meets_all_search_criteria

      # If made it here, object matches all search criteria
      matching_objects << object
    end

    # If capacity was specified, narrow down the matching objects
    unless capacity.nil?
      # Skip objects that don't have fields for minimum_capacity and maximum_capacity
      matching_objects = matching_objects.reject { |object| !object.key?('minimum_capacity') || !object.key?('maximum_capacity') }

      # Skip objects that don't have values specified for minimum_capacity and maximum_capacity
      matching_objects = matching_objects.reject { |object| object['minimum_capacity'].nil? || object['maximum_capacity'].nil? }

      # Round up if capacity is an integer
      if capacity == capacity.round
        capacity += (capacity * 0.01)
      end
      # Skip objects whose the minimum capacity is below or maximum capacity above the specified capacity
      matching_capacity_objects = matching_objects.reject { |object| capacity.to_f <= object['minimum_capacity'].to_f || capacity.to_f > object['maximum_capacity'].to_f }

      # If no object was found, round the capacity down in case the number fell between the limits in the json file.
      if matching_capacity_objects.size.zero?
        capacity *= 0.99
        search_criteria_matching_objects.each do |object|
          # Skip objects that don't have fields for minimum_capacity and maximum_capacity
          next if !object.key?('minimum_capacity') || !object.key?('maximum_capacity')
          # Skip objects that don't have values specified for minimum_capacity and maximum_capacity
          next if object['minimum_capacity'].nil? || object['maximum_capacity'].nil?
          # Skip objects whose the minimum capacity is below the specified capacity
          next if capacity <= object['minimum_capacity'].to_f
          # Skip objects whose max
          next if capacity > object['maximum_capacity'].to_f

          # Found a matching object
          matching_objects << object
        end
      end
      # If date was specified, narrow down the matching objects
      unless date.nil?
        date_matching_objects = []
        matching_objects.each do |object|
          # Skip objects that don't have fields for minimum_capacity and maximum_capacity
          next if !object.key?('start_date') || !object.key?('end_date')
          # Skip objects whose the start date is earlier than the specified date
          next if date <= Date.parse(object['start_date'])
          # Skip objects whose end date is beyond the specified date
          next if date > Date.parse(object['end_date'])

          # Found a matching object
          date_matching_objects << object
        end
        matching_objects = date_matching_objects
      end
    end

    # If area was specified, narrow down the matching objects
    unless area.nil?
      # Skip objects that don't have fields for minimum_area and maximum_area
      matching_objects = matching_objects.reject { |object| !object.key?('minimum_area') || !object.key?('maximum_area') }

      # Skip objects that don't have values specified for minimum_area and maximum_area
      matching_objects = matching_objects.reject { |object| object['minimum_area'].nil? || object['maximum_area'].nil? }

      # Skip objects whose minimum area is below or maximum area is above area
      matching_objects = matching_objects.reject { |object| area.to_f <= object['minimum_area'].to_f || area.to_f > object['maximum_area'].to_f }
    end

    # If area was specified, narrow down the matching objects
    unless num_floors.nil?
      # Skip objects that don't have fields for minimum_floors and maximum_floors
      matching_objects = matching_objects.reject { |object| !object.key?('minimum_floors') || !object.key?('maximum_floors') }

      # Skip objects that don't have values specified for minimum_floors and maximum_floors
      matching_objects = matching_objects.reject { |object| object['minimum_floors'].nil? || object['maximum_floors'].nil? }

      # Skip objects whose minimum floors is below or maximum floors is above num_floors
      matching_objects = matching_objects.reject { |object| num_floors.to_f < object['minimum_floors'].to_f || num_floors.to_f > object['maximum_floors'].to_f }
    end

    # Check the number of matching objects found
    if matching_objects.size.zero?
      OpenStudio.logFree(OpenStudio::Debug, 'openstudio.standards.Model', "Find objects search criteria returned no results. Search criteria: #{search_criteria}. Called from #{caller(0)[1]}.")
    end

    return matching_objects
  end

  # Method to search through a hash for an object that meets the desired search criteria, as passed via a hash.
  # If capacity is supplied, the object will only be returned if the specified capacity is between the minimum_capacity and maximum_capacity values.
  #
  # @param table_name [String] name of table
  # @param search_criteria [Hash] hash of search criteria
  # @param capacity [Double] capacity of the object in question.  If capacity is supplied,
  #   the objects will only be returned if the specified capacity is between the minimum_capacity and maximum_capacity values.
  # @param date [<OpenStudio::Date>] date of the object in question.  If date is supplied,
  #   the objects will only be returned if the specified date is between the start_date and end_date.
  # @return [Hash] Return tbe first matching object hash if successful, nil if not.
  # @example Find the motor that meets these size criteria
  #   search_criteria = {
  #   'template' => template,
  #   'number_of_poles' => 4.0,
  #   'type' => 'Enclosed',
  #   }
  #   motor_properties = self.model.find_object(motors, search_criteria, 2.5)
  def standards_lookup_table_first(table_name:, search_criteria: {}, capacity: nil, date: nil)
    # run the many version of the look up code...DRY.
    matching_objects = standards_lookup_table_many(table_name: table_name,
                                                   search_criteria: search_criteria,
                                                   capacity: capacity,
                                                   date: date)

    # Check the number of matching objects found
    if matching_objects.size.zero?
      desired_object = nil
      OpenStudio.logFree(OpenStudio::Debug, 'openstudio.standards.Model', "Find object search criteria returned no results. Search criteria: #{search_criteria}. Called from #{caller(0)[1]}")
    elsif matching_objects.size == 1
      desired_object = matching_objects[0]
    else
      desired_object = matching_objects[0]
      OpenStudio.logFree(OpenStudio::Warn, 'openstudio.standards.Model', "Find object search criteria returned #{matching_objects.size} results, the first one will be returned. Called from #{caller(0)[1]}. \n Search criteria: \n #{search_criteria}, capacity = #{capacity} \n  All results: \n#{matching_objects.join("\n")}")
    end

    return desired_object
  end

  # Create constant ScheduleRuleset
  #
  # @param model [OpenStudio::Model::Model] OpenStudio model object
  # @param value [Double] the value to use, 24-7, 365
  # @param name [String] the name of the schedule
  # @param sch_type_limit [String] the name of a schedule type limit
  #   options are Temperature, Humidity Ratio, Fractional, OnOff, and Activity
  # @return [OpenStudio::Model::ScheduleRuleset] schedule ruleset object
  def model_add_constant_schedule_ruleset(model,
                                          value,
                                          name = nil,
                                          sch_type_limit: 'Temperature')
    # check to see if schedule exists with same name and constant value and return if true
    unless name.nil?
      existing_sch = model.getScheduleRulesetByName(name)
      if existing_sch.is_initialized
        existing_sch = existing_sch.get
        existing_day_sch_vals = existing_sch.defaultDaySchedule.values
        if existing_day_sch_vals.size == 1 && (existing_day_sch_vals[0] - value).abs < 1.0e-6
          return existing_sch
        end
      end
    end

    schedule = OpenStudio::Model::ScheduleRuleset.new(model)
    unless name.nil?
      schedule.setName(name)
      schedule.defaultDaySchedule.setName("#{name} Default")
    end

    if !sch_type_limit.nil?
      sch_type_limits_obj = model_add_schedule_type_limits(model, standard_sch_type_limit: sch_type_limit)
      schedule.setScheduleTypeLimits(sch_type_limits_obj)
    end

    schedule.defaultDaySchedule.addValue(OpenStudio::Time.new(0, 24, 0, 0), value)
    return schedule
  end

  # Create ScheduleTypeLimits
  #
  # @param model [OpenStudio::Model::Model] OpenStudio model object
  # @param standard_sch_type_limit [String] the name of a standard schedule type limit with predefined limits
  #   options are Temperature, Humidity Ratio, Fractional, OnOff, and Activity
  # @param name [String] the name of the schedule type limits
  # @param lower_limit_value [double] the lower limit value for the schedule type
  # @param upper_limit_value [double] the upper limit value for the schedule type
  # @param numeric_type [String] the numeric type, options are Continuous or Discrete
  # @param unit_type [String] the unit type, options are defined in EnergyPlus I/O reference
  # @return [OpenStudio::Model::ScheduleTypeLimits] schedule type limits
  def model_add_schedule_type_limits(model,
                                     standard_sch_type_limit: nil,
                                     name: nil,
                                     lower_limit_value: nil,
                                     upper_limit_value: nil,
                                     numeric_type: nil,
                                     unit_type: nil)

    if standard_sch_type_limit.nil?
      if lower_limit_value.nil? || upper_limit_value.nil? || numeric_type.nil? || unit_type.nil?
        OpenStudio.logFree(OpenStudio::Error, 'openstudio.standards.Model', 'If calling model_add_schedule_type_limits without a standard_sch_type_limit, you must specify all properties of ScheduleTypeLimits.')
        return false
      end
      schedule_type_limits = OpenStudio::Model::ScheduleTypeLimits.new(model)
      schedule_type_limits.setName(name) if !name.nil?
      schedule_type_limits.setLowerLimitValue(lower_limit_value)
      schedule_type_limits.setUpperLimitValue(upper_limit_value)
      schedule_type_limits.setNumericType(numeric_type)
      schedule_type_limits.setUnitType(unit_type)
    else
      schedule_type_limits = model.getScheduleTypeLimitsByName(standard_sch_type_limit)
      if !schedule_type_limits.empty?
        schedule_type_limits = schedule_type_limits.get
        if schedule_type_limits.name.to_s.downcase == 'temperature'
          schedule_type_limits.resetLowerLimitValue
          schedule_type_limits.resetUpperLimitValue
          schedule_type_limits.setNumericType('Continuous')
          schedule_type_limits.setUnitType('Temperature')
        end
      else
        case standard_sch_type_limit.downcase
          when 'temperature'
            schedule_type_limits = OpenStudio::Model::ScheduleTypeLimits.new(model)
            schedule_type_limits.setName('Temperature')
            schedule_type_limits.setLowerLimitValue(0.0)
            schedule_type_limits.setUpperLimitValue(100.0)
            schedule_type_limits.setNumericType('Continuous')
            schedule_type_limits.setUnitType('Temperature')

          when 'humidity ratio'
            schedule_type_limits = OpenStudio::Model::ScheduleTypeLimits.new(model)
            schedule_type_limits.setName('Humidity Ratio')
            schedule_type_limits.setLowerLimitValue(0.0)
            schedule_type_limits.setUpperLimitValue(0.3)
            schedule_type_limits.setNumericType('Continuous')
            schedule_type_limits.setUnitType('Dimensionless')

          when 'fraction', 'fractional'
            schedule_type_limits = OpenStudio::Model::ScheduleTypeLimits.new(model)
            schedule_type_limits.setName('Fraction')
            schedule_type_limits.setLowerLimitValue(0.0)
            schedule_type_limits.setUpperLimitValue(1.0)
            schedule_type_limits.setNumericType('Continuous')
            schedule_type_limits.setUnitType('Dimensionless')

          when 'onoff'
            schedule_type_limits = OpenStudio::Model::ScheduleTypeLimits.new(model)
            schedule_type_limits.setName('OnOff')
            schedule_type_limits.setLowerLimitValue(0)
            schedule_type_limits.setUpperLimitValue(1)
            schedule_type_limits.setNumericType('Discrete')
            schedule_type_limits.setUnitType('Availability')

          when 'activity'
            schedule_type_limits = OpenStudio::Model::ScheduleTypeLimits.new(model)
            schedule_type_limits.setName('Activity')
            schedule_type_limits.setLowerLimitValue(70.0)
            schedule_type_limits.setUpperLimitValue(1000.0)
            schedule_type_limits.setNumericType('Continuous')
            schedule_type_limits.setUnitType('ActivityLevel')
          else
            OpenStudio.logFree(OpenStudio::Error, 'openstudio.standards.Model', 'Invalid standard_sch_type_limit for method model_add_schedule_type_limits.')
        end
      end
    end
    return schedule_type_limits
  end

  # Create a schedule from the openstudio standards dataset and add it to the model.
  #
  # @param model [OpenStudio::Model::Model] OpenStudio model object
  # @param schedule_name [String} name of the schedule
  # @return [ScheduleRuleset] the resulting schedule ruleset
  # @todo make return an OptionalScheduleRuleset
  def model_add_schedule(model, schedule_name)
    return nil if schedule_name.nil? || schedule_name == ''

    # First check model and return schedule if it already exists
    model.getSchedules.sort.each do |schedule|
      if schedule.name.get.to_s == schedule_name
        OpenStudio.logFree(OpenStudio::Debug, 'openstudio.standards.Model', "Already added schedule: #{schedule_name}")
        return schedule
      end
    end

    require 'date'

    # OpenStudio::logFree(OpenStudio::Info, 'openstudio.standards.Model', "Adding schedule: #{schedule_name}")

    # Find all the schedule rules that match the name
    rules = model_find_objects(standards_data['schedules'], 'name' => schedule_name)
    if rules.size.zero?
      OpenStudio.logFree(OpenStudio::Error, 'openstudio.standards.Model', "Cannot find data for schedule: #{schedule_name}, will not be created.")
      return model.alwaysOnDiscreteSchedule
    end

    # Make a schedule ruleset
    sch_ruleset = OpenStudio::Model::ScheduleRuleset.new(model)
    sch_ruleset.setName(schedule_name.to_s)

    # Loop through the rules, making one for each row in the spreadsheet
    rules.each do |rule|
      day_types = rule['day_types']
      start_date = DateTime.parse(rule['start_date'])
      end_date = DateTime.parse(rule['end_date'])
      sch_type = rule['type']
      values = rule['values']

      # Day Type choices: Wkdy, Wknd, Mon, Tue, Wed, Thu, Fri, Sat, Sun, WntrDsn, SmrDsn, Hol
      # Default
      if day_types.include?('Default')
        day_sch = sch_ruleset.defaultDaySchedule
        day_sch.setName("#{schedule_name} Default")
        model_add_vals_to_sch(model, day_sch, sch_type, values)
      end

      # Winter Design Day
      if day_types.include?('WntrDsn')
        day_sch = OpenStudio::Model::ScheduleDay.new(model)
        sch_ruleset.setWinterDesignDaySchedule(day_sch)
        day_sch = sch_ruleset.winterDesignDaySchedule
        day_sch.setName("#{schedule_name} Winter Design Day")
        model_add_vals_to_sch(model, day_sch, sch_type, values)
      end

      # Summer Design Day
      if day_types.include?('SmrDsn')
        day_sch = OpenStudio::Model::ScheduleDay.new(model)
        sch_ruleset.setSummerDesignDaySchedule(day_sch)
        day_sch = sch_ruleset.summerDesignDaySchedule
        day_sch.setName("#{schedule_name} Summer Design Day")
        model_add_vals_to_sch(model, day_sch, sch_type, values)
      end

      # Other days (weekdays, weekends, etc)
      if day_types.include?('Wknd') ||
         day_types.include?('Wkdy') ||
         day_types.include?('Sat') ||
         day_types.include?('Sun') ||
         day_types.include?('Mon') ||
         day_types.include?('Tue') ||
         day_types.include?('Wed') ||
         day_types.include?('Thu') ||
         day_types.include?('Fri')

        # Make the Rule
        sch_rule = OpenStudio::Model::ScheduleRule.new(sch_ruleset)
        day_sch = sch_rule.daySchedule
        day_sch.setName("#{schedule_name} #{day_types} Day")
        model_add_vals_to_sch(model, day_sch, sch_type, values)

        # Set the dates when the rule applies
        sch_rule.setStartDate(OpenStudio::Date.new(OpenStudio::MonthOfYear.new(start_date.month.to_i), start_date.day.to_i))
        sch_rule.setEndDate(OpenStudio::Date.new(OpenStudio::MonthOfYear.new(end_date.month.to_i), end_date.day.to_i))

        # Set the days when the rule applies
        # Weekends
        if day_types.include?('Wknd')
          sch_rule.setApplySaturday(true)
          sch_rule.setApplySunday(true)
        end
        # Weekdays
        if day_types.include?('Wkdy')
          sch_rule.setApplyMonday(true)
          sch_rule.setApplyTuesday(true)
          sch_rule.setApplyWednesday(true)
          sch_rule.setApplyThursday(true)
          sch_rule.setApplyFriday(true)
        end
        # Individual Days
        sch_rule.setApplyMonday(true) if day_types.include?('Mon')
        sch_rule.setApplyTuesday(true) if day_types.include?('Tue')
        sch_rule.setApplyWednesday(true) if day_types.include?('Wed')
        sch_rule.setApplyThursday(true) if day_types.include?('Thu')
        sch_rule.setApplyFriday(true) if day_types.include?('Fri')
        sch_rule.setApplySaturday(true) if day_types.include?('Sat')
        sch_rule.setApplySunday(true) if day_types.include?('Sun')
      end
    end
    return sch_ruleset
  end

  # Create a material from the openstudio standards dataset.
  #
  # @param model [OpenStudio::Model::Model] OpenStudio model object
  # @param material_name [String] name of the material
  # @return [OpenStudio::Model::Material] material object
  # @todo make return an OptionalMaterial
  def model_add_material(model, material_name)
    # First check model and return material if it already exists
    model.getMaterials.sort.each do |material|
      if material.name.get.to_s == material_name
        OpenStudio.logFree(OpenStudio::Debug, 'openstudio.standards.Model', "Already added material: #{material_name}")
        return material
      end
    end

    # OpenStudio::logFree(OpenStudio::Info, 'openstudio.standards.Model', "Adding material: #{material_name}")

    # Get the object data
    data = model_find_object(standards_data['materials'], 'name' => material_name)
    unless data
      OpenStudio.logFree(OpenStudio::Warn, 'openstudio.standards.Model', "Cannot find data for material: #{material_name}, will not be created.")
      return false
      # @todo change to return empty optional material
    end

    material = nil
    material_type = data['material_type']

    if material_type == 'StandardOpaqueMaterial'
      material = OpenStudio::Model::StandardOpaqueMaterial.new(model)
      material.setName(material_name)

      material.setRoughness(data['roughness'].to_s)
      material.setThickness(OpenStudio.convert(data['thickness'].to_f, 'in', 'm').get)
      material.setThermalConductivity(OpenStudio.convert(data['conductivity'].to_f, 'Btu*in/hr*ft^2*R', 'W/m*K').get)
      material.setDensity(OpenStudio.convert(data['density'].to_f, 'lb/ft^3', 'kg/m^3').get)
      material.setSpecificHeat(OpenStudio.convert(data['specific_heat'].to_f, 'Btu/lb*R', 'J/kg*K').get)
      material.setThermalAbsorptance(data['thermal_absorptance'].to_f)
      material.setSolarAbsorptance(data['solar_absorptance'].to_f)
      material.setVisibleAbsorptance(data['visible_absorptance'].to_f)

    elsif material_type == 'MasslessOpaqueMaterial'
      material = OpenStudio::Model::MasslessOpaqueMaterial.new(model)
      material.setName(material_name)
      material.setThermalResistance(OpenStudio.convert(data['resistance'].to_f, 'hr*ft^2*R/Btu', 'm^2*K/W').get)
      material.setThermalConductivity(OpenStudio.convert(data['conductivity'].to_f, 'Btu*in/hr*ft^2*R', 'W/m*K').get)
      material.setThermalAbsorptance(data['thermal_absorptance'].to_f)
      material.setSolarAbsorptance(data['solar_absorptance'].to_f)
      material.setVisibleAbsorptance(data['visible_absorptance'].to_f)

    elsif material_type == 'AirGap'
      material = OpenStudio::Model::AirGap.new(model)
      material.setName(material_name)

      material.setThermalResistance(OpenStudio.convert(data['resistance'].to_f, 'hr*ft^2*R/Btu*in', 'm*K/W').get)

    elsif material_type == 'Gas'
      material = OpenStudio::Model::Gas.new(model)
      material.setName(material_name)

      material.setThickness(OpenStudio.convert(data['thickness'].to_f, 'in', 'm').get)
      material.setGasType(data['gas_type'].to_s)

    elsif material_type == 'SimpleGlazing'
      material = OpenStudio::Model::SimpleGlazing.new(model)
      material.setName(material_name)

      material.setUFactor(OpenStudio.convert(data['u_factor'].to_f, 'Btu/hr*ft^2*R', 'W/m^2*K').get)
      material.setSolarHeatGainCoefficient(data['solar_heat_gain_coefficient'].to_f)
      material.setVisibleTransmittance(data['visible_transmittance'].to_f)

    elsif material_type == 'StandardGlazing'
      material = OpenStudio::Model::StandardGlazing.new(model)
      material.setName(material_name)

      material.setOpticalDataType(data['optical_data_type'].to_s)
      material.setThickness(OpenStudio.convert(data['thickness'].to_f, 'in', 'm').get)
      material.setSolarTransmittanceatNormalIncidence(data['solar_transmittance_at_normal_incidence'].to_f)
      material.setFrontSideSolarReflectanceatNormalIncidence(data['front_side_solar_reflectance_at_normal_incidence'].to_f)
      material.setBackSideSolarReflectanceatNormalIncidence(data['back_side_solar_reflectance_at_normal_incidence'].to_f)
      material.setVisibleTransmittanceatNormalIncidence(data['visible_transmittance_at_normal_incidence'].to_f)
      material.setFrontSideVisibleReflectanceatNormalIncidence(data['front_side_visible_reflectance_at_normal_incidence'].to_f)
      material.setBackSideVisibleReflectanceatNormalIncidence(data['back_side_visible_reflectance_at_normal_incidence'].to_f)
      material.setInfraredTransmittanceatNormalIncidence(data['infrared_transmittance_at_normal_incidence'].to_f)
      material.setFrontSideInfraredHemisphericalEmissivity(data['front_side_infrared_hemispherical_emissivity'].to_f)
      material.setBackSideInfraredHemisphericalEmissivity(data['back_side_infrared_hemispherical_emissivity'].to_f)
      material.setThermalConductivity(OpenStudio.convert(data['conductivity'].to_f, 'Btu*in/hr*ft^2*R', 'W/m*K').get)
      material.setDirtCorrectionFactorforSolarandVisibleTransmittance(data['dirt_correction_factor_for_solar_and_visible_transmittance'].to_f)
      if /true/i =~ data['solar_diffusing'].to_s
        material.setSolarDiffusing(true)
      else
        material.setSolarDiffusing(false)
      end

    else
      OpenStudio.logFree(OpenStudio::Error, 'openstudio.standards.Model', "Unknown material type #{material_type}, cannot add material called #{material_name}.")
      exit
    end

    return material
  end

  # Create a construction from the openstudio standards dataset.
  # If construction_props are specified, modifies the insulation layer accordingly.
  #
  # @param model [OpenStudio::Model::Model] OpenStudio model object
  # @param construction_name [String] name of the construction
  # @param construction_props [Hash] hash of construction properties
  # @return [OpenStudio::Model::Construction] construction object
  # @todo make return an OptionalConstruction
  def model_add_construction(model, construction_name, construction_props = nil, surface = nil)
    # First check model and return construction if it already exists
    model.getConstructions.sort.each do |construction|
      if construction.name.get.to_s == construction_name
        OpenStudio.logFree(OpenStudio::Debug, 'openstudio.standards.Model', "Already added construction: #{construction_name}")
        return construction
      end
    end

    OpenStudio.logFree(OpenStudio::Debug, 'openstudio.standards.Model', "Adding construction: #{construction_name}")

    # Get the object data
    if standards_data.keys.include?('prm_constructions')
      data = model_find_object(standards_data['prm_constructions'], 'name' => construction_name)
    else
      data = model_find_object(standards_data['constructions'], 'name' => construction_name)
    end

    unless data
      OpenStudio.logFree(OpenStudio::Warn, 'openstudio.standards.Model', "Cannot find data for construction: #{construction_name}, will not be created.")
      return OpenStudio::Model::OptionalConstruction.new
    end

    # Make a new construction and set the standards details
    if data['intended_surface_type'] == 'GroundContactFloor' && !surface.nil?
      construction = OpenStudio::Model::FFactorGroundFloorConstruction.new(model)
    elsif data['intended_surface_type'] == 'GroundContactWall' && !surface.nil?
      construction = OpenStudio::Model::CFactorUndergroundWallConstruction.new(model)
    else
      construction = OpenStudio::Model::Construction.new(model)
      # Add the material layers to the construction
      layers = OpenStudio::Model::MaterialVector.new
      data['materials'].each do |material_name|
        material = model_add_material(model, material_name)
        if material
          layers << material
        end
      end
      construction.setLayers(layers)
    end
    construction.setName(construction_name)
    standards_info = construction.standardsInformation

    intended_surface_type = data['intended_surface_type']
    intended_surface_type ||= ''
    standards_info.setIntendedSurfaceType(intended_surface_type)

    standards_construction_type = data['standards_construction_type']
    standards_construction_type ||= ''
    standards_info.setStandardsConstructionType(standards_construction_type)

    # @todo could put construction rendering color in the spreadsheet

    # Modify the R value of the insulation to hit the specified U-value, C-Factor, or F-Factor.
    # Doesn't currently operate on glazing constructions
    if construction_props
      # Determine the target U-value, C-factor, and F-factor
      target_u_value_ip = construction_props['assembly_maximum_u_value']
      target_f_factor_ip = construction_props['assembly_maximum_f_factor']
      target_c_factor_ip = construction_props['assembly_maximum_c_factor']
      target_shgc = construction_props['assembly_maximum_solar_heat_gain_coefficient']
      u_includes_int_film = construction_props['u_value_includes_interior_film_coefficient']
      u_includes_ext_film = construction_props['u_value_includes_exterior_film_coefficient']

      OpenStudio.logFree(OpenStudio::Debug, 'openstudio.standards.Model', "#{data['intended_surface_type']} u_val #{target_u_value_ip} f_fac #{target_f_factor_ip} c_fac #{target_c_factor_ip}")

      if target_u_value_ip

        # Handle Opaque and Fenestration Constructions differently
        # if construction.isFenestration && construction_simple_glazing?(construction)
        if construction.isFenestration
          if construction_simple_glazing?(construction)
            # Set the U-Value and SHGC
            construction_set_glazing_u_value(construction, target_u_value_ip.to_f, data['intended_surface_type'], u_includes_int_film, u_includes_ext_film)
            construction_set_glazing_shgc(construction, target_shgc.to_f)
          else # if !data['intended_surface_type'] == 'ExteriorWindow' && !data['intended_surface_type'] == 'Skylight'
            # Set the U-Value
            construction_set_u_value(construction, target_u_value_ip.to_f, data['insulation_layer'], data['intended_surface_type'], u_includes_int_film, u_includes_ext_film)
            # else
            # OpenStudio.logFree(OpenStudio::Info, 'openstudio.standards.Model', "Not modifying U-value for #{data['intended_surface_type']} u_val #{target_u_value_ip} f_fac #{target_f_factor_ip} c_fac #{target_c_factor_ip}")
          end
        else
          # Set the U-Value
          construction_set_u_value(construction, target_u_value_ip.to_f, data['insulation_layer'], data['intended_surface_type'], u_includes_int_film, u_includes_ext_film)
          # else
          # OpenStudio.logFree(OpenStudio::Info, 'openstudio.standards.Model', "Not modifying U-value for #{data['intended_surface_type']} u_val #{target_u_value_ip} f_fac #{target_f_factor_ip} c_fac #{target_c_factor_ip}")
        end

      elsif target_f_factor_ip && data['intended_surface_type'] == 'GroundContactFloor'
        # F-factor objects are unique to each surface, so a surface needs to be passed
        # If not surface is passed, use the older approach to model ground contact floors
        if surface.nil?
          # Set the F-Factor (only applies to slabs on grade)
          # @todo figure out what the prototype buildings did about ground heat transfer
          # construction_set_slab_f_factor(construction, target_f_factor_ip.to_f, data['insulation_layer'])
          construction_set_u_value(construction, 0.0, data['insulation_layer'], data['intended_surface_type'], u_includes_int_film, u_includes_ext_film)
        else
          construction_set_surface_slab_f_factor(construction, target_f_factor_ip, surface)
        end
      elsif target_c_factor_ip && (data['intended_surface_type'] == 'GroundContactWall' || data['intended_surface_type'] == 'GroundContactRoof')
        # C-factor objects are unique to each surface, so a surface needs to be passed
        # If not surface is passed, use the older approach to model ground contact walls
        if surface.nil?
          # Set the C-Factor (only applies to underground walls)
          # @todo figure out what the prototype buildings did about ground heat transfer
          # construction_set_underground_wall_c_factor(construction, target_c_factor_ip.to_f, data['insulation_layer'])
          construction_set_u_value(construction, 0.0, data['insulation_layer'], data['intended_surface_type'], u_includes_int_film, u_includes_ext_film)
        else
          construction_set_surface_underground_wall_c_factor(construction, target_c_factor_ip, surface)
        end
      end

      # If the construction is fenestration,
      # also set the frame type for use in future lookups
      if construction.isFenestration
        case standards_construction_type
        when 'Metal framing (all other)'
          standards_info.setFenestrationFrameType('Metal Framing')
        when 'Nonmetal framing (all)'
          standards_info.setFenestrationFrameType('Non-Metal Framing')
        end
      end

      # If the construction has a skylight framing material specified,
      # get the skylight frame material properties and add frame to
      # all skylights in the model.
      if data['skylight_framing']
        # Get the skylight framing material
        framing_name = data['skylight_framing']
        frame_data = model_find_object(standards_data['materials'], 'name' => framing_name)
        if frame_data
          frame_width_in = frame_data['frame_width'].to_f
          frame_with_m = OpenStudio.convert(frame_width_in, 'in', 'm').get
          frame_resistance_ip = frame_data['resistance'].to_f
          frame_resistance_si = OpenStudio.convert(frame_resistance_ip, 'hr*ft^2*R/Btu', 'm^2*K/W').get
          frame_conductance_si = 1.0 / frame_resistance_si
          frame = OpenStudio::Model::WindowPropertyFrameAndDivider.new(model)
          frame.setName("Skylight frame R-#{frame_resistance_ip.round(2)} #{frame_width_in.round(1)} in. wide")
          frame.setFrameWidth(frame_with_m)
          frame.setFrameConductance(frame_conductance_si)
          skylights_frame_added = 0
          model.getSubSurfaces.each do |sub_surface|
            next unless sub_surface.outsideBoundaryCondition == 'Outdoors' && sub_surface.subSurfaceType == 'Skylight'

            # @todo enable proper window frame setting after https://github.com/NREL/OpenStudio/issues/2895 is fixed
            sub_surface.setString(8, frame.name.get.to_s)
            skylights_frame_added += 1
            # if sub_surface.allowWindowPropertyFrameAndDivider
            #   sub_surface.setWindowPropertyFrameAndDivider(frame)
            #   skylights_frame_added += 1
            # else
            #   OpenStudio.logFree(OpenStudio::Warn, 'openstudio.standards.Model', "For #{sub_surface.name}: cannot add a frame to this skylight.")
            # end
          end
          OpenStudio.logFree(OpenStudio::Info, 'openstudio.standards.Model', "Adding #{frame.name} to #{skylights_frame_added} skylights.") if skylights_frame_added > 0
        else
          OpenStudio.logFree(OpenStudio::Warn, 'openstudio.standards.Model', "Cannot find skylight framing data for: #{framing_name}, will not be created.")
          return false
          # @todo change to return empty optional material
        end
      end

    end
    #     # Check if the construction with the modified name was already in the model.
    #     # If it was, delete this new construction and return the copy already in the model.
    #     m = construction.name.get.to_s.match(/\s(\d+)/)
    #     if m
    #       revised_cons_name = construction.name.get.to_s.gsub(/\s\d+/,'')
    #       model.getConstructions.sort.each do |exist_construction|
    #         if exist_construction.name.get.to_s == revised_cons_name
    #           OpenStudio.logFree(OpenStudio::Debug, 'openstudio.standards.Model', "Already added construction: #{construction_name}")
    #           # Remove the recently added construction
    #           lyrs = construction.layers
    #           # Erase the layers in the construction
    #           construction.setLayers([])
    #           # Delete unused materials
    #           lyrs.uniq.each do |lyr|
    #             if lyr.directUseCount.zero?
    #               OpenStudio.logFree(OpenStudio::Warn, 'openstudio.standards.Model', "Removing Material: #{lyr.name}")
    #               lyr.remove
    #             end
    #           end
    #           construction.remove # Remove the construction
    #           return exist_construction
    #         end
    #       end
    #     end

    OpenStudio.logFree(OpenStudio::Info, 'openstudio.standards.Model', "Adding construction #{construction.name}.")

    return construction
  end

  # Helper method to find a particular construction and add it to the model after modifying the insulation value if necessary.
  #
  # @param model [OpenStudio::Model::Model] OpenStudio model object
  # @param climate_zone_set [String] climate zone set
  # @param intended_surface_type [String] intended surface type
  # @param standards_construction_type [String] standards construction type
  # @param building_category [String] building category
  # @param wwr_building_type [String] building type used to determine WWR for the PRM baseline model
  # @param wwr_info [Hash] @Todo - check what this is used for
  # @param surface [OpenStudio::Model::Surface] OpenStudio surface object, only used for surface specific construction, e.g F/C-factor constructions
  # @return [OpenStudio::Model::Construction] construction object
  def model_find_and_add_construction(model, climate_zone_set, intended_surface_type, standards_construction_type, building_category, wwr_building_type = nil, wwr_info = {}, surface = nil)
    # Get the construction properties,
    # which specifies properties by construction category by climate zone set.
    # AKA the info in Tables 5.5-1-5.5-8

    search_criteria = { 'template' => template,
                        'climate_zone_set' => climate_zone_set,
                        'intended_surface_type' => intended_surface_type,
                        'standards_construction_type' => standards_construction_type,
                        'building_category' => building_category }

    # Check if WWR criteria is needed for the construction search
    wwr_parameter = { 'intended_surface_type' => intended_surface_type }
    if wwr_building_type
      wwr_parameter['wwr_building_type'] = wwr_building_type
      wwr_parameter['wwr_info'] = wwr_info
    end
    wwr_range = model_get_percent_of_surface_range(model, wwr_parameter)

    if !wwr_range['minimum_percent_of_surface'].nil? && !wwr_range['maximum_percent_of_surface'].nil?
      search_criteria['minimum_percent_of_surface'] = wwr_range['minimum_percent_of_surface']
      search_criteria['maximum_percent_of_surface'] = wwr_range['maximum_percent_of_surface']
    end

    # First search
    props = model_find_object(standards_data['construction_properties'], search_criteria)

    if !props
      # Second search: In case need to use climate zone (e.g: 3) instead of sub-climate zone (e.g: 3A) for search
      climate_zone = climate_zone_set[0..-2]
      search_criteria['climate_zone_set'] = climate_zone
      props = model_find_object(standards_data['construction_properties'], search_criteria)
    end

    if !props
      OpenStudio.logFree(OpenStudio::Error, 'openstudio.standards.Model', "Could not find construction properties for: #{template}-#{climate_zone_set}-#{intended_surface_type}-#{standards_construction_type}-#{building_category}.")
      # Return an empty construction
      construction = OpenStudio::Model::Construction.new(model)
      construction.setName('Could not find construction properties set to Adiabatic ')
      almost_adiabatic = OpenStudio::Model::MasslessOpaqueMaterial.new(model, 'Smooth', 500)
      construction.insertLayer(0, almost_adiabatic)
      return construction
    end

    # Make sure that a construction is specified
    if props['construction'].nil?
      OpenStudio.logFree(OpenStudio::Error, 'openstudio.standards.Model', "No typical construction is specified for construction properties of: #{template}-#{climate_zone_set}-#{intended_surface_type}-#{standards_construction_type}-#{building_category}.  Make sure it is entered in the spreadsheet.")
      # Return an empty construction
      construction = OpenStudio::Model::Construction.new(model)
      construction.setName('No typical construction was specified')
      return construction
    end

    # Add the construction, modifying properties as necessary
    construction = model_add_construction(model, props['construction'], props, surface)

    return construction
  end

  # Create a construction set from the openstudio standards dataset.
  #
  # @param model [OpenStudio::Model::Model] OpenStudio model object
  # @param climate_zone [String] ASHRAE climate zone, e.g. 'ASHRAE 169-2013-4A'
  # @param building_type [String] the building type
  # @param spc_type [String] the space type
  # @param is_residential [Bool] true if the building is residential
  # @return [OpenStudio::Model::OptionalDefaultConstructionSet] an optional default construction set
  def model_add_construction_set(model, climate_zone, building_type, spc_type, is_residential)
    construction_set = OpenStudio::Model::OptionalDefaultConstructionSet.new

    # Find the climate zone set that this climate zone falls into
    climate_zone_set = model_find_climate_zone_set(model, climate_zone)
    unless climate_zone_set
      return construction_set
    end

    # Get the object data
    data = model_find_object(standards_data['construction_sets'], 'template' => template, 'climate_zone_set' => climate_zone_set, 'building_type' => building_type, 'space_type' => spc_type, 'is_residential' => is_residential)
    unless data
      # Search again without the is_residential criteria in the case that this field is not specified for a standard
      data = model_find_object(standards_data['construction_sets'], 'template' => template, 'climate_zone_set' => climate_zone_set, 'building_type' => building_type, 'space_type' => spc_type)
      unless data
        # if nothing matches say that we could not find it
        OpenStudio.logFree(OpenStudio::Info, 'openstudio.model.Model', "Construction set for template =#{template}, climate zone set =#{climate_zone_set}, building type = #{building_type}, space type = #{spc_type}, is residential = #{is_residential} was not found in standards_data['construction_sets']")
        return construction_set
      end
    end

    OpenStudio.logFree(OpenStudio::Info, 'openstudio.standards.Model', "Adding construction set: #{template}-#{climate_zone}-#{building_type}-#{spc_type}-is_residential#{is_residential}")

    name = model_make_name(model, climate_zone, building_type, spc_type)

    # Create a new construction set and name it
    construction_set = OpenStudio::Model::DefaultConstructionSet.new(model)
    construction_set.setName(name)

    # Exterior surfaces constructions
    exterior_surfaces = OpenStudio::Model::DefaultSurfaceConstructions.new(model)
    construction_set.setDefaultExteriorSurfaceConstructions(exterior_surfaces)
    # Special condition for attics, where the insulation is actually on the floor but the soffit is uninsulated
    if spc_type == 'Attic'
      exterior_surfaces.setFloorConstruction(model_add_construction(model, 'Typical Attic Soffit'))
    else
      if data['exterior_floor_standards_construction_type'] && data['exterior_floor_building_category']
        exterior_surfaces.setFloorConstruction(model_find_and_add_construction(model,
                                                                               climate_zone_set,
                                                                               'ExteriorFloor',
                                                                               data['exterior_floor_standards_construction_type'],
                                                                               data['exterior_floor_building_category']))
      end
    end
    if data['exterior_wall_standards_construction_type'] && data['exterior_wall_building_category']
      exterior_surfaces.setWallConstruction(model_find_and_add_construction(model,
                                                                            climate_zone_set,
                                                                            'ExteriorWall',
                                                                            data['exterior_wall_standards_construction_type'],
                                                                            data['exterior_wall_building_category']))
    end
    # Special condition for attics, where the insulation is actually on the floor and the roof itself is uninsulated
    if spc_type == 'Attic'
      if data['exterior_roof_standards_construction_type'] && data['exterior_roof_building_category']
        exterior_surfaces.setRoofCeilingConstruction(model_add_construction(model, 'Typical Uninsulated Wood Joist Attic Roof'))
      end
    else
      if data['exterior_roof_standards_construction_type'] && data['exterior_roof_building_category']
        exterior_surfaces.setRoofCeilingConstruction(model_find_and_add_construction(model,
                                                                                     climate_zone_set,
                                                                                     'ExteriorRoof',
                                                                                     data['exterior_roof_standards_construction_type'],
                                                                                     data['exterior_roof_building_category']))
      end
    end
    # Interior surfaces constructions
    interior_surfaces = OpenStudio::Model::DefaultSurfaceConstructions.new(model)
    construction_set.setDefaultInteriorSurfaceConstructions(interior_surfaces)
    construction_name = data['interior_floors']
    # Special condition for attics, where the insulation is actually on the floor and the roof itself is uninsulated
    if spc_type == 'Attic'
      if data['exterior_roof_standards_construction_type'] && data['exterior_roof_building_category']
        interior_surfaces.setFloorConstruction(model_find_and_add_construction(model,
                                                                               climate_zone_set,
                                                                               'ExteriorRoof',
                                                                               data['exterior_roof_standards_construction_type'],
                                                                               data['exterior_roof_building_category']))

      end
    else
      unless construction_name.nil?
        interior_surfaces.setFloorConstruction(model_add_construction(model, construction_name))
      end
    end
    construction_name = data['interior_walls']
    unless construction_name.nil?
      interior_surfaces.setWallConstruction(model_add_construction(model, construction_name))
    end
    construction_name = data['interior_ceilings']
    unless construction_name.nil?
      interior_surfaces.setRoofCeilingConstruction(model_add_construction(model, construction_name))
    end

    # Ground contact surfaces constructions
    ground_surfaces = OpenStudio::Model::DefaultSurfaceConstructions.new(model)
    construction_set.setDefaultGroundContactSurfaceConstructions(ground_surfaces)
    if data['ground_contact_floor_standards_construction_type'] && data['ground_contact_floor_building_category']
      ground_surfaces.setFloorConstruction(model_find_and_add_construction(model,
                                                                           climate_zone_set,
                                                                           'GroundContactFloor',
                                                                           data['ground_contact_floor_standards_construction_type'],
                                                                           data['ground_contact_floor_building_category']))
    end
    if data['ground_contact_wall_standards_construction_type'] && data['ground_contact_wall_building_category']
      ground_surfaces.setWallConstruction(model_find_and_add_construction(model,
                                                                          climate_zone_set,
                                                                          'GroundContactWall',
                                                                          data['ground_contact_wall_standards_construction_type'],
                                                                          data['ground_contact_wall_building_category']))
    end
    if data['ground_contact_ceiling_standards_construction_type'] && data['ground_contact_ceiling_building_category']
      ground_surfaces.setRoofCeilingConstruction(model_find_and_add_construction(model,
                                                                                 climate_zone_set,
                                                                                 'GroundContactRoof',
                                                                                 data['ground_contact_ceiling_standards_construction_type'],
                                                                                 data['ground_contact_ceiling_building_category']))

    end

    # Exterior sub surfaces constructions
    exterior_subsurfaces = OpenStudio::Model::DefaultSubSurfaceConstructions.new(model)
    construction_set.setDefaultExteriorSubSurfaceConstructions(exterior_subsurfaces)
    if data['exterior_fixed_window_standards_construction_type'] && data['exterior_fixed_window_building_category']
      exterior_subsurfaces.setFixedWindowConstruction(model_find_and_add_construction(model,
                                                                                      climate_zone_set,
                                                                                      'ExteriorWindow',
                                                                                      data['exterior_fixed_window_standards_construction_type'],
                                                                                      data['exterior_fixed_window_building_category']))
    end
    if data['exterior_operable_window_standards_construction_type'] && data['exterior_operable_window_building_category']
      exterior_subsurfaces.setOperableWindowConstruction(model_find_and_add_construction(model,
                                                                                         climate_zone_set,
                                                                                         'ExteriorWindow',
                                                                                         data['exterior_operable_window_standards_construction_type'],
                                                                                         data['exterior_operable_window_building_category']))
    end
    if data['exterior_door_standards_construction_type'] && data['exterior_door_building_category']
      exterior_subsurfaces.setDoorConstruction(model_find_and_add_construction(model,
                                                                               climate_zone_set,
                                                                               'ExteriorDoor',
                                                                               data['exterior_door_standards_construction_type'],
                                                                               data['exterior_door_building_category']))
    end
    if data['exterior_glass_door_standards_construction_type'] && data['exterior_glass_door_building_category']
      exterior_subsurfaces.setGlassDoorConstruction(model_find_and_add_construction(model,
                                                                                    climate_zone_set,
                                                                                    'GlassDoor',
                                                                                    data['exterior_glass_door_standards_construction_type'],
                                                                                    data['exterior_glass_door_building_category']))
    end
    if data['exterior_overhead_door_standards_construction_type'] && data['exterior_overhead_door_building_category']
      exterior_subsurfaces.setOverheadDoorConstruction(model_find_and_add_construction(model,
                                                                                       climate_zone_set,
                                                                                       'ExteriorDoor',
                                                                                       data['exterior_overhead_door_standards_construction_type'],
                                                                                       data['exterior_overhead_door_building_category']))
    end
    if data['exterior_skylight_standards_construction_type'] && data['exterior_skylight_building_category']
      exterior_subsurfaces.setSkylightConstruction(model_find_and_add_construction(model,
                                                                                   climate_zone_set,
                                                                                   'Skylight',
                                                                                   data['exterior_skylight_standards_construction_type'],
                                                                                   data['exterior_skylight_building_category']))
    end
    if (construction_name = data['tubular_daylight_domes'])
      exterior_subsurfaces.setTubularDaylightDomeConstruction(model_add_construction(model, construction_name))
    end
    if (construction_name = data['tubular_daylight_diffusers'])
      exterior_subsurfaces.setTubularDaylightDiffuserConstruction(model_add_construction(model, construction_name))
    end

    # Interior sub surfaces constructions
    interior_subsurfaces = OpenStudio::Model::DefaultSubSurfaceConstructions.new(model)
    construction_set.setDefaultInteriorSubSurfaceConstructions(interior_subsurfaces)
    if (construction_name = data['interior_fixed_windows'])
      interior_subsurfaces.setFixedWindowConstruction(model_add_construction(model, construction_name))
    end
    if (construction_name = data['interior_operable_windows'])
      interior_subsurfaces.setOperableWindowConstruction(model_add_construction(model, construction_name))
    end
    if (construction_name = data['interior_doors'])
      interior_subsurfaces.setDoorConstruction(model_add_construction(model, construction_name))
    end

    # Other constructions
    if (construction_name = data['interior_partitions'])
      construction_set.setInteriorPartitionConstruction(model_add_construction(model, construction_name))
    end
    if (construction_name = data['space_shading'])
      construction_set.setSpaceShadingConstruction(model_add_construction(model, construction_name))
    end
    if (construction_name = data['building_shading'])
      construction_set.setBuildingShadingConstruction(model_add_construction(model, construction_name))
    end
    if (construction_name = data['site_shading'])
      construction_set.setSiteShadingConstruction(model_add_construction(model, construction_name))
    end

    # componentize the construction set
    # construction_set_component = construction_set.createComponent

    # Return the construction set
    return OpenStudio::Model::OptionalDefaultConstructionSet.new(construction_set)
  end

  # Adds a curve from the OpenStudio-Standards dataset to the model based on the curve name.
  #
  # @param model [OpenStudio::Model::Model] OpenStudio model object
  # @param curve_name [String] name of the curve
  # @return [OpenStudio::Model::Curve] curve object, nil if not found
  def model_add_curve(model, curve_name)
    # First check model and return curve if it already exists
    existing_curves = []
    existing_curves += model.getCurveLinears
    existing_curves += model.getCurveCubics
    existing_curves += model.getCurveQuadratics
    existing_curves += model.getCurveBicubics
    existing_curves += model.getCurveBiquadratics
    existing_curves.sort.each do |curve|
      if curve.name.get.to_s == curve_name
        OpenStudio.logFree(OpenStudio::Debug, 'openstudio.standards.Model', "Already added curve: #{curve_name}")
        return curve
      end
    end

    # OpenStudio::logFree(OpenStudio::Info, "openstudio.prototype.addCurve", "Adding curve '#{curve_name}' to the model.")

    # Find curve data
    data = model_find_object(standards_data['curves'], 'name' => curve_name)
    if data.nil?
      OpenStudio.logFree(OpenStudio::Warn, 'openstudio.Model.Model', "Could not find a curve called '#{curve_name}' in the standards.")
      return nil
    end

    # Make the correct type of curve
    case data['form']
      when 'Linear'
        curve = OpenStudio::Model::CurveLinear.new(model)
        curve.setName(data['name'])
        curve.setCoefficient1Constant(data['coeff_1'])
        curve.setCoefficient2x(data['coeff_2'])
        curve.setMinimumValueofx(data['minimum_independent_variable_1']) if data['minimum_independent_variable_1']
        curve.setMaximumValueofx(data['maximum_independent_variable_1']) if data['maximum_independent_variable_1']
        curve.setMinimumCurveOutput(data['minimum_dependent_variable_output']) if data['minimum_dependent_variable_output']
        curve.setMaximumCurveOutput(data['maximum_dependent_variable_output']) if data['maximum_dependent_variable_output']
        return curve
      when 'Cubic'
        curve = OpenStudio::Model::CurveCubic.new(model)
        curve.setName(data['name'])
        curve.setCoefficient1Constant(data['coeff_1'])
        curve.setCoefficient2x(data['coeff_2'])
        curve.setCoefficient3xPOW2(data['coeff_3'])
        curve.setCoefficient4xPOW3(data['coeff_4'])
        curve.setMinimumValueofx(data['minimum_independent_variable_1']) if data['minimum_independent_variable_1']
        curve.setMaximumValueofx(data['maximum_independent_variable_1']) if data['maximum_independent_variable_1']
        curve.setMinimumCurveOutput(data['minimum_dependent_variable_output']) if data['minimum_dependent_variable_output']
        curve.setMaximumCurveOutput(data['maximum_dependent_variable_output']) if data['maximum_dependent_variable_output']
        return curve
      when 'Quadratic'
        curve = OpenStudio::Model::CurveQuadratic.new(model)
        curve.setName(data['name'])
        curve.setCoefficient1Constant(data['coeff_1'])
        curve.setCoefficient2x(data['coeff_2'])
        curve.setCoefficient3xPOW2(data['coeff_3'])
        curve.setMinimumValueofx(data['minimum_independent_variable_1']) if data['minimum_independent_variable_1']
        curve.setMaximumValueofx(data['maximum_independent_variable_1']) if data['maximum_independent_variable_1']
        curve.setMinimumCurveOutput(data['minimum_dependent_variable_output']) if data['minimum_dependent_variable_output']
        curve.setMaximumCurveOutput(data['maximum_dependent_variable_output']) if data['maximum_dependent_variable_output']
        return curve
      when 'BiCubic'
        curve = OpenStudio::Model::CurveBicubic.new(model)
        curve.setName(data['name'])
        curve.setCoefficient1Constant(data['coeff_1'])
        curve.setCoefficient2x(data['coeff_2'])
        curve.setCoefficient3xPOW2(data['coeff_3'])
        curve.setCoefficient4y(data['coeff_4'])
        curve.setCoefficient5yPOW2(data['coeff_5'])
        curve.setCoefficient6xTIMESY(data['coeff_6'])
        curve.setCoefficient7xPOW3(data['coeff_7'])
        curve.setCoefficient8yPOW3(data['coeff_8'])
        curve.setCoefficient9xPOW2TIMESY(data['coeff_9'])
        curve.setCoefficient10xTIMESYPOW2(data['coeff_10'])
        curve.setMinimumValueofx(data['minimum_independent_variable_1']) if data['minimum_independent_variable_1']
        curve.setMaximumValueofx(data['maximum_independent_variable_1']) if data['maximum_independent_variable_1']
        curve.setMinimumValueofy(data['minimum_independent_variable_2']) if data['minimum_independent_variable_2']
        curve.setMaximumValueofy(data['maximum_independent_variable_2']) if data['maximum_independent_variable_2']
        curve.setMinimumCurveOutput(data['minimum_dependent_variable_output']) if data['minimum_dependent_variable_output']
        curve.setMaximumCurveOutput(data['maximum_dependent_variable_output']) if data['maximum_dependent_variable_output']
        return curve
      when 'BiQuadratic'
        curve = OpenStudio::Model::CurveBiquadratic.new(model)
        curve.setName(data['name'])
        curve.setCoefficient1Constant(data['coeff_1'])
        curve.setCoefficient2x(data['coeff_2'])
        curve.setCoefficient3xPOW2(data['coeff_3'])
        curve.setCoefficient4y(data['coeff_4'])
        curve.setCoefficient5yPOW2(data['coeff_5'])
        curve.setCoefficient6xTIMESY(data['coeff_6'])
        curve.setMinimumValueofx(data['minimum_independent_variable_1']) if data['minimum_independent_variable_1']
        curve.setMaximumValueofx(data['maximum_independent_variable_1']) if data['maximum_independent_variable_1']
        curve.setMinimumValueofy(data['minimum_independent_variable_2']) if data['minimum_independent_variable_2']
        curve.setMaximumValueofy(data['maximum_independent_variable_2']) if data['maximum_independent_variable_2']
        curve.setMinimumCurveOutput(data['minimum_dependent_variable_output']) if data['minimum_dependent_variable_output']
        curve.setMaximumCurveOutput(data['maximum_dependent_variable_output']) if data['maximum_dependent_variable_output']
        return curve
      when 'BiLinear'
        curve = OpenStudio::Model::CurveBiquadratic.new(model)
        curve.setName(data['name'])
        curve.setCoefficient1Constant(data['coeff_1'])
        curve.setCoefficient2x(data['coeff_2'])
        curve.setCoefficient4y(data['coeff_3'])
        curve.setMinimumValueofx(data['minimum_independent_variable_1']) if data['minimum_independent_variable_1']
        curve.setMaximumValueofx(data['maximum_independent_variable_1']) if data['maximum_independent_variable_1']
        curve.setMinimumValueofy(data['minimum_independent_variable_2']) if data['minimum_independent_variable_2']
        curve.setMaximumValueofy(data['maximum_independent_variable_2']) if data['maximum_independent_variable_2']
        curve.setMinimumCurveOutput(data['minimum_dependent_variable_output']) if data['minimum_dependent_variable_output']
        curve.setMaximumCurveOutput(data['maximum_dependent_variable_output']) if data['maximum_dependent_variable_output']
        return curve
      when 'MultiVariableLookupTable'
        num_ind_var = data['number_independent_variables'].to_i
        table = OpenStudio::Model::TableMultiVariableLookup.new(model, num_ind_var)
        table.setName(data['name'])
        table.setInterpolationMethod(data['interpolation_method'])
        table.setNumberofInterpolationPoints(data['number_of_interpolation_points'])
        table.setCurveType(data['curve_type'])
        table.setTableDataFormat('SingleLineIndependentVariableWithMatrix')
        table.setNormalizationReference(data['normalization_reference'].to_f)
        table.setOutputUnitType(data['output_unit_type'])
        table.setMinimumValueofX1(data['minimum_independent_variable_1'].to_f)
        table.setMaximumValueofX1(data['maximum_independent_variable_1'].to_f)
        table.setInputUnitTypeforX1(data['input_unit_type_x1'])
        if num_ind_var == 2
          table.setMinimumValueofX2(data['minimum_independent_variable_2'].to_f)
          table.setMaximumValueofX2(data['maximum_independent_variable_2'].to_f)
          table.setInputUnitTypeforX2(data['input_unit_type_x2'])
        end
        data_points = data.each.select { |key, value| key.include? 'data_point' }
        data_points.each do |key, value|
          if num_ind_var == 1
            table.addPoint(value.split(',')[0].to_f, value.split(',')[1].to_f)
          elsif num_ind_var == 2
            table.addPoint(value.split(',')[0].to_f, value.split(',')[1].to_f, value.split(',')[2].to_f)
          end
        end
        return table
      else
        OpenStudio.logFree(OpenStudio::Error, 'openstudio.Model.Model', "#{curve_name}' has an invalid form: #{data['form']}', cannot create this curve.")
        return nil
    end
  end

  # Get the full path to the weather file that is specified in the model
  #
  # @param model [OpenStudio::Model::Model] OpenStudio model object
  # @return [OpenStudio::OptionalPath] path to weather file
  def model_get_full_weather_file_path(model)
    full_epw_path = OpenStudio::OptionalPath.new

    if model.weatherFile.is_initialized
      epw_path = model.weatherFile.get.path
      if epw_path.is_initialized
        if File.exist?(epw_path.get.to_s)
          full_epw_path = OpenStudio::OptionalPath.new(epw_path.get)
        else
          # If this is an always-run Measure, need to check a different path
          alt_weath_path = File.expand_path(File.join(Dir.pwd, '../../resources'))
          alt_epw_path = File.expand_path(File.join(alt_weath_path, epw_path.get.to_s))
          if File.exist?(alt_epw_path)
            full_epw_path = OpenStudio::OptionalPath.new(OpenStudio::Path.new(alt_epw_path))
          else
            OpenStudio.logFree(OpenStudio::Error, 'openstudio.standards.Model', "Model has been assigned a weather file, but the file is not in the specified location of '#{epw_path.get}'.")
          end
        end
      else
        OpenStudio.logFree(OpenStudio::Error, 'openstudio.standards.Model', 'Model has a weather file assigned, but the weather file path has been deleted.')
      end
    else
      OpenStudio.logFree(OpenStudio::Error, 'openstudio.standards.Model', 'Model has not been assigned a weather file.')
    end

    return full_epw_path
  end

  # Find the legacy simulation results from a CSV of previously created results.
  #
  # @param model [OpenStudio::Model::Model] OpenStudio model object
  # @param climate_zone [String] ASHRAE climate zone, e.g. 'ASHRAE 169-2013-4A'
  # @param building_type [String] the building type
  # @param run_type [String] design day is dd-only, otherwise annual run
  # @param lkp_template [String] The standards template, e.g.'90.1-2013'
  # @return [Hash] a hash of results for each fuel, where the keys are in the form 'End Use|Fuel Type',
  #   e.g. Heating|Electricity, Exterior Equipment|Water.  All end use/fuel type combos are present,
  #   with values of 0.0 if none of this end use/fuel type combo was used by the simulation.
  #   Returns nil if the legacy results couldn't be found.
  def model_legacy_results_by_end_use_and_fuel_type(model, climate_zone, building_type, run_type, lkp_template:nil)
    # Load the legacy idf results CSV file into a ruby hash
    top_dir = File.expand_path('../../..', File.dirname(__FILE__))
    standards_data_dir = "#{top_dir}/data/standards"
    temp = ''
    # Run differently depending on whether running from embedded filesystem in OpenStudio CLI or not
    if __dir__[0] == ':' # Running from OpenStudio CLI
      # load file from embedded files
      if run_type == 'dd-only'
        temp = load_resource_relative('../../../data/standards/test_performance_expected_dd_results.csv', 'r:UTF-8')
      else
        temp = load_resource_relative('../../../data/standards/legacy_idf_results.csv', 'r:UTF-8')
      end
    else
      # loaded gem from system path
      if run_type == 'dd-only'
        temp = File.read("#{standards_data_dir}/test_performance_expected_dd_results.csv")
      else
        temp = File.read("#{standards_data_dir}/legacy_idf_results.csv")
      end
    end
    legacy_idf_csv = CSV.new(temp, headers: true, converters: :all)
    legacy_idf_results = legacy_idf_csv.to_a.map(&:to_hash)

    if lkp_template.nil?
      lkp_template = template
    end

    # Get the results for this building
    search_criteria = {
      'Building Type' => building_type,
      'Template' => lkp_template,
      'Climate Zone' => climate_zone
    }
    energy_values = model_find_object(legacy_idf_results, search_criteria)
    if energy_values.nil?
      OpenStudio.logFree(OpenStudio::Error, 'openstudio.standards.Model', "Could not find legacy simulation results for #{search_criteria}")
      return {}
    end

    return energy_values
  end

  # Method to gather prototype simulation results for a specific climate zone, building type, and template
  #
  # @param model [OpenStudio::Model::Model] OpenStudio model object
  # @param climate_zone [String] ASHRAE climate zone, e.g. 'ASHRAE 169-2013-4A'
  # @param building_type [String] the building type
  # @param lkp_template [String] The standards template, e.g.'90.1-2013'
  # @return [Hash] Returns a hash with data presented in various bins.
  #   Returns nil if no search results
  def model_process_results_for_datapoint(model, climate_zone, building_type, lkp_template: nil)
    # Hash to store the legacy results by fuel and by end use
    legacy_results_hash = {}
    legacy_results_hash['total_legacy_energy_val'] = 0
    legacy_results_hash['total_legacy_water_val'] = 0
    legacy_results_hash['total_energy_by_fuel'] = {}
    legacy_results_hash['total_energy_by_end_use'] = {}

    # Get the legacy simulation results
    legacy_values = model_legacy_results_by_end_use_and_fuel_type(model, climate_zone, building_type, 'annual', lkp_template: lkp_template)
    if legacy_values.nil?
      OpenStudio.logFree(OpenStudio::Error, 'openstudio.standards.Model', "Could not find legacy idf results for #{search_criteria}")
      return legacy_results_hash
    end

    # List of all fuel types
    fuel_types = ['Electricity', 'Natural Gas', 'Additional Fuel', 'District Cooling', 'District Heating', 'Water']

    # List of all end uses
    end_uses = ['Heating', 'Cooling', 'Interior Lighting', 'Exterior Lighting', 'Interior Equipment', 'Exterior Equipment', 'Fans', 'Pumps', 'Heat Rejection', 'Humidification', 'Heat Recovery', 'Water Systems', 'Refrigeration', 'Generators']

    # Sum the legacy results up by fuel and by end use
    fuel_types.each do |fuel_type|
      end_uses.each do |end_use|
        next if end_use == 'Exterior Equipment'

        legacy_val = legacy_values["#{end_use}|#{fuel_type}"]

        # Combine the exterior lighting and exterior equipment
        if end_use == 'Exterior Lighting'
          legacy_exterior_equipment = legacy_values["Exterior Equipment|#{fuel_type}"]
          unless legacy_exterior_equipment.nil?
            legacy_val += legacy_exterior_equipment
          end
        end

        if legacy_val.nil?
          OpenStudio.logFree(OpenStudio::Error, 'openstudio.standards.Model', "#{fuel_type} #{end_use} legacy idf value not found")
          next
        end

        # Add the energy to the total
        if fuel_type == 'Water'
          legacy_results_hash['total_legacy_water_val'] += legacy_val
        else
          legacy_results_hash['total_legacy_energy_val'] += legacy_val

          # add to fuel specific total
          if legacy_results_hash['total_energy_by_fuel'][fuel_type]
            legacy_results_hash['total_energy_by_fuel'][fuel_type] += legacy_val # add to existing counter
          else
            legacy_results_hash['total_energy_by_fuel'][fuel_type] = legacy_val # start new counter
          end

          # add to end use specific total
          if legacy_results_hash['total_energy_by_end_use'][end_use]
            legacy_results_hash['total_energy_by_end_use'][end_use] += legacy_val # add to existing counter
          else
            legacy_results_hash['total_energy_by_end_use'][end_use] = legacy_val # start new counter
          end
        end
      end
    end

    return legacy_results_hash
  end

  # Keep track of floor area for prototype buildings.
  # This is used to calculate EUI's to compare against non prototype buildings
  # Areas taken from scorecard Excel Files
  #
  # @param model [OpenStudio::Model::Model] OpenStudio model object
  # @param building_type [String] the building type
  # @return [Double] floor area (m^2) of prototype building for building type passed in.
  #   Returns nil if unexpected building type
  def model_find_prototype_floor_area(model, building_type)
    if building_type == 'FullServiceRestaurant' # 5502 ft^2
      result = 511
    elsif building_type == 'Hospital' # 241,410 ft^2 (including basement)
      result = 22_422
    elsif building_type == 'LargeHotel' # 122,132 ft^2
      result = 11_345
    elsif building_type == 'LargeOffice' # 498,600 ft^2
      result = 46_320
    elsif building_type == 'MediumOffice' # 53,600 ft^2
      result = 4982
    elsif building_type == 'LargeOfficeDetailed' # 498,600 ft^2
      result = 46_320
    elsif building_type == 'MediumOfficeDetailed' # 53,600 ft^2
      result = 4982
    elsif building_type == 'MidriseApartment' # 33,700 ft^2
      result = 3135
    elsif building_type == 'Office'
      result = nil
      # @todo there shouldn't be a prototype building for this
      OpenStudio.logFree(OpenStudio::Error, 'openstudio.standards.Model', 'Measures calling this should choose between SmallOffice, MediumOffice, and LargeOffice')
    elsif building_type == 'Outpatient' # 40.950 ft^2
      result = 3804
    elsif building_type == 'PrimarySchool' # 73,960 ft^2
      result = 6871
    elsif building_type == 'QuickServiceRestaurant' # 2500 ft^2
      result = 232
    elsif building_type == 'Retail' # 24,695 ft^2
      result = 2294
    elsif building_type == 'SecondarySchool' # 210,900 ft^2
      result = 19_592
    elsif building_type == 'SmallHotel' # 43,200 ft^2
      result = 4014
    elsif building_type == 'SmallOffice' # 5500 ft^2
      result = 511
    elsif building_type == 'SmallOfficeDetailed' # 5500 ft^2
      result = 511
    elsif building_type == 'StripMall' # 22,500 ft^2
      result = 2090
    elsif building_type == 'SuperMarket' # 45,002 ft2 (from legacy reference idf file)
      result = 4181
    elsif building_type == 'Warehouse' # 49,495 ft^2 (legacy ref shows 52,045, but I wil calc using 49,495)
      result = 4595
    elsif building_type == 'SmallDataCenterLowITE' || building_type == 'SmallDataCenterHighITE'  # 600 ft^2
      result = 56
    elsif building_type == 'LargeDataCenterLowITE' || building_type == 'LargeDataCenterHighITE'  # 6000 ft^2
      result = 557
    elsif building_type == 'Laboratory' # 90000 ft^2
      result = 8361
    else
      OpenStudio.logFree(OpenStudio::Error, 'openstudio.standards.Model', "Didn't find expected building type. As a result can't determine floor prototype floor area")
      result = nil
    end

    return result
  end

  # This is used by other methods to get the climate zone and building type from a model.
  # It has logic to break office into small,
  # medium or large based on building area that can be turned off
  #
  # @param model [OpenStudio::Model::Model] OpenStudio model object
  # @param remap_office [bool] re-map small office or leave it alone
  # @return [hash] key for climate zone, building type, and standards template.  All values are strings.
  def model_get_building_properties(model, remap_office = true)
    # get climate zone from model
    climate_zone = model_standards_climate_zone(model)

    # get building type from model
    building_type = ''
    if model.getBuilding.standardsBuildingType.is_initialized
      building_type = model.getBuilding.standardsBuildingType.get
    end

    # map office building type to small medium or large
    if building_type == 'Office' && remap_office
      open_studio_area = model.getBuilding.floorArea
      building_type = model_remap_office(model, open_studio_area)
    end

    # get standards template
    if model.getBuilding.standardsTemplate.is_initialized
      standards_template = model.getBuilding.standardsTemplate.get
    end

    results = {}
    results['climate_zone'] = climate_zone
    results['building_type'] = building_type
    results['standards_template'] = standards_template

    return results
  end



  # remap office to one of the prototype buildings
  #
  # @param model [OpenStudio::Model::Model] OpenStudio model object
  # @param floor_area [Double] floor area (m^2)
  # @return [String] SmallOffice, MediumOffice, LargeOffice
  def model_remap_office(model, floor_area)
    # prototype small office approx 500 m^2
    # prototype medium office approx 5000 m^2
    # prototype large office approx 50,000 m^2
    # map office building type to small medium or large
    building_type = if floor_area < 2750
                      'SmallOffice'
                    elsif floor_area < 25_250
                      'MediumOffice'
                    else
                      'LargeOffice'
                    end
  end

  # User needs to pass in template as string.
  # The building type and climate zone will come from the model.
  # If the building type or ASHRAE climate zone is not set in the model this will return nil
  # If the lookup doesn't find matching simulation results this wil return nil
  #
  # @param model [OpenStudio::Model::Model] OpenStudio model object
  # @return [Double] EUI (MJ/m^2) for target template for given OSM. Returns nil if can't calculate EUI
  def model_find_target_eui(model)
    building_data = model_get_building_properties(model)
    climate_zone = building_data['climate_zone']
    building_type = building_data['building_type']
    building_template = building_data['standards_template']

    # look up results
    target_consumption = model_process_results_for_datapoint(model, climate_zone, building_type, lkp_template: building_template)

    # lookup target floor area for prototype buildings
    target_floor_area = model_find_prototype_floor_area(model, building_type)

    if target_consumption['total_legacy_energy_val'] > 0
      if target_floor_area > 0
        result = target_consumption['total_legacy_energy_val'] / target_floor_area
      else
        OpenStudio.logFree(OpenStudio::Error, 'openstudio.standards.Model', 'Cannot find prototype building floor area')
        result = nil
      end
    else
      OpenStudio.logFree(OpenStudio::Error, 'openstudio.standards.Model', "Cannot find target results for #{climate_zone},#{building_type},#{template}")
      result = nil # couldn't calculate EUI consumpiton lookup failed
    end

    return result
  end

  # User needs to pass in template as string.
  # The building type and climate zone will come from the model.
  # If the building type or ASHRAE climate zone is not set in the model this will return nil
  # If the lookup doesn't find matching simulation results this wil return nil
  #
  # @param model [OpenStudio::Model::Model] OpenStudio model object
  # @return [Hash] EUI (MJ/m^2) This will return a hash of end uses. key is end use, value is eui
  def model_find_target_eui_by_end_use(model)
    building_data = model_get_building_properties(model)
    climate_zone = building_data['climate_zone']
    building_type = building_data['building_type']
    building_template = building_data['standards_template']

    # look up results
    target_consumption = model_process_results_for_datapoint(model, climate_zone, building_type, lkp_template: building_template)

    # lookup target floor area for prototype buildings
    target_floor_area = model_find_prototype_floor_area(model, building_type)

    if target_consumption['total_legacy_energy_val'] > 0
      if target_floor_area > 0
        result = {}
        target_consumption['total_energy_by_end_use'].each do |end_use, consumption|
          result[end_use] = consumption / target_floor_area
        end
      else
        OpenStudio.logFree(OpenStudio::Error, 'openstudio.standards.Model', 'Cannot find prototype building floor area')
        result = nil
      end
    else
      OpenStudio.logFree(OpenStudio::Error, 'openstudio.standards.Model', "Cannot find target results for #{climate_zone},#{building_type},#{template}")
      result = nil # couldn't calculate EUI consumpiton lookup failed
    end

    return result
  end

  # Get a unique list of constructions with given boundary condition and a given type of surface.
  # Pulls from both default construction sets and hard-assigned constructions.
  #
  # @param model [OpenStudio::Model::Model] OpenStudio model object
  # @param boundary_condition [String] the desired boundary condition. valid choices are:
  #   Adiabatic
  #   Surface
  #   Outdoors
  #   Ground
  # @param type [String] the type of surface to find. valid choices are:
  #   AtticFloor
  #   AtticWall
  #   AtticRoof
  #   DemisingFloor
  #   DemisingWall
  #   DemisingRoof
  #   ExteriorFloor
  #   ExteriorWall
  #   ExteriorRoof
  #   ExteriorWindow
  #   ExteriorDoor
  #   GlassDoor
  #   GroundContactFloor
  #   GroundContactWall
  #   GroundContactRoof
  #   InteriorFloor
  #   InteriorWall
  #   InteriorCeiling
  #   InteriorPartition
  #   InteriorWindow
  #   InteriorDoor
  #   OverheadDoor
  #   Skylight
  #   TubularDaylightDome
  #   TubularDaylightDiffuser
  # return [Array<OpenStudio::Model::ConstructionBase>] an array of all constructions.
  def model_find_constructions(model, boundary_condition, type)
    constructions = []

    # From default construction sets
    model.getDefaultConstructionSets.sort.each do |const_set|
      ext_surfs = const_set.defaultExteriorSurfaceConstructions
      int_surfs = const_set.defaultInteriorSurfaceConstructions
      gnd_surfs = const_set.defaultGroundContactSurfaceConstructions
      ext_subsurfs = const_set.defaultExteriorSubSurfaceConstructions
      int_subsurfs = const_set.defaultInteriorSubSurfaceConstructions

      # Can't handle incomplete construction sets
      if ext_surfs.empty? ||
         int_surfs.empty? ||
         gnd_surfs.empty? ||
         ext_subsurfs.empty? ||
         int_subsurfs.empty?

        OpenStudio.logFree(OpenStudio::Error, 'openstudio.model.Space', "Default construction set #{const_set.name} is incomplete; constructions from this set will not be reported.")
        next
      end

      ext_surfs = ext_surfs.get
      int_surfs = int_surfs.get
      gnd_surfs = gnd_surfs.get
      ext_subsurfs = ext_subsurfs.get
      int_subsurfs = int_subsurfs.get

      case type
        # Exterior Surfaces
        when 'ExteriorWall', 'AtticWall'
          constructions << ext_surfs.wallConstruction
        when 'ExteriorFloor'
          constructions << ext_surfs.floorConstruction
        when 'ExteriorRoof', 'AtticRoof'
          constructions << ext_surfs.roofCeilingConstruction
        # Interior Surfaces
        when 'InteriorWall', 'DemisingWall', 'InteriorPartition'
          constructions << int_surfs.wallConstruction
        when 'InteriorFloor', 'AtticFloor', 'DemisingFloor'
          constructions << int_surfs.floorConstruction
        when 'InteriorCeiling', 'DemisingRoof'
          constructions << int_surfs.roofCeilingConstruction
        # Ground Contact Surfaces
        when 'GroundContactWall'
          constructions << gnd_surfs.wallConstruction
        when 'GroundContactFloor'
          constructions << gnd_surfs.floorConstruction
        when 'GroundContactRoof'
          constructions << gnd_surfs.roofCeilingConstruction
        # Exterior SubSurfaces
        when 'ExteriorWindow'
          constructions << ext_subsurfs.fixedWindowConstruction
          constructions << ext_subsurfs.operableWindowConstruction
        when 'ExteriorDoor'
          constructions << ext_subsurfs.doorConstruction
        when 'GlassDoor'
          constructions << ext_subsurfs.glassDoorConstruction
        when 'OverheadDoor'
          constructions << ext_subsurfs.overheadDoorConstruction
        when 'Skylight'
          constructions << ext_subsurfs.skylightConstruction
        when 'TubularDaylightDome'
          constructions << ext_subsurfs.tubularDaylightDomeConstruction
        when 'TubularDaylightDiffuser'
          constructions << ext_subsurfs.tubularDaylightDiffuserConstruction
        # Interior SubSurfaces
        when 'InteriorWindow'
          constructions << int_subsurfs.fixedWindowConstruction
          constructions << int_subsurfs.operableWindowConstruction
        when 'InteriorDoor'
          constructions << int_subsurfs.doorConstruction
      end
    end

    # Hard-assigned surfaces
    model.getSurfaces.sort.each do |surf|
      next unless surf.outsideBoundaryCondition == boundary_condition

      surf_type = surf.surfaceType
      if surf_type == 'Floor' || surf_type == 'Wall'
        next unless type.include?(surf_type)
      elsif surf_type == 'RoofCeiling'
        next unless type.include?('Roof') || type.include?('Ceiling')
      end
      constructions << surf.construction
    end

    # Hard-assigned subsurfaces
    model.getSubSurfaces.sort.each do |surf|
      next unless surf.outsideBoundaryCondition == boundary_condition

      surf_type = surf.subSurfaceType
      if surf_type == 'FixedWindow' || surf_type == 'OperableWindow'
        next unless type == 'ExteriorWindow'
      elsif surf_type == 'Door'
        next unless type.include?('Door')
      else
        next unless surf.subSurfaceType == type
      end
      constructions << surf.construction
    end

    # Throw out the empty constructions
    all_constructions = []
    constructions.uniq.each do |const|
      next if const.empty?

      all_constructions << const.get
    end

    # Only return the unique list (should already be uniq)
    all_constructions = all_constructions.uniq

    # ConstructionBase can be sorted
    all_constructions = all_constructions.sort

    return all_constructions
  end

  # Go through the default construction sets and hard-assigned constructions.
  # Clone the existing constructions and set their intended surface type and standards construction type per the PRM.
  # For some standards, this will involve making modifications.  For others, it will not.
  #
  # 90.1-2007, 90.1-2010, 90.1-2013
  # @param model [OpenStudio::Model::Model] OpenStudio model object
  # @return [Bool] returns true if successful, false if not
  def model_apply_prm_construction_types(model)
    types_to_modify = []

    # Possible boundary conditions are
    # Adiabatic
    # Surface
    # Outdoors
    # Ground

    # Possible surface types are
    # AtticFloor
    # AtticWall
    # AtticRoof
    # DemisingFloor
    # DemisingWall
    # DemisingRoof
    # ExteriorFloor
    # ExteriorWall
    # ExteriorRoof
    # ExteriorWindow
    # ExteriorDoor
    # GlassDoor
    # GroundContactFloor
    # GroundContactWall
    # GroundContactRoof
    # InteriorFloor
    # InteriorWall
    # InteriorCeiling
    # InteriorPartition
    # InteriorWindow
    # InteriorDoor
    # OverheadDoor
    # Skylight
    # TubularDaylightDome
    # TubularDaylightDiffuser

    # Possible standards construction types
    # Mass
    # SteelFramed
    # WoodFramed
    # IEAD
    # View
    # Daylight
    # Swinging
    # NonSwinging
    # Heated
    # Unheated
    # RollUp
    # Sliding
    # Metal
    # Nonmetal framing (all)
    # Metal framing (curtainwall/storefront)
    # Metal framing (entrance door)
    # Metal framing (all other)
    # Metal Building
    # Attic and Other
    # Glass with Curb
    # Plastic with Curb
    # Without Curb

    # Create an array of types
    types_to_modify << ['Outdoors', 'ExteriorWall', 'SteelFramed']
    types_to_modify << ['Outdoors', 'ExteriorRoof', 'IEAD']
    types_to_modify << ['Outdoors', 'ExteriorFloor', 'SteelFramed']
    types_to_modify << ['Ground', 'GroundContactFloor', 'Unheated']
    types_to_modify << ['Ground', 'GroundContactWall', 'Mass']

    # Modify all constructions of each type
    types_to_modify.each do |boundary_cond, surf_type, const_type|
      constructions = model_find_constructions(model, boundary_cond, surf_type)

      constructions.sort.each do |const|
        standards_info = const.standardsInformation
        standards_info.setIntendedSurfaceType(surf_type)
        standards_info.setStandardsConstructionType(const_type)
      end
    end

    return true
  end

  # Apply the standard construction to each surface in the model, based on the construction type currently assigned.
  #
  # @return [Bool] true if successful, false if not
  # @param model [OpenStudio::Model::Model] OpenStudio model object
  # @param climate_zone [String] ASHRAE climate zone, e.g. 'ASHRAE 169-2013-4A'
  # @return [Bool] returns true if successful, false if not
  def model_apply_standard_constructions(model, climate_zone, wwr_building_type = nil, wwr_info = {})
    types_to_modify = []

    # Possible boundary conditions are
    # Adiabatic
    # Surface
    # Outdoors
    # Ground

    # Possible surface types are
    # Floor
    # Wall
    # RoofCeiling
    # FixedWindow
    # OperableWindow
    # Door
    # GlassDoor
    # OverheadDoor
    # Skylight
    # TubularDaylightDome
    # TubularDaylightDiffuser

    # Create an array of surface types
    types_to_modify << ['Outdoors', 'Floor']
    types_to_modify << ['Outdoors', 'Wall']
    types_to_modify << ['Outdoors', 'RoofCeiling']
    types_to_modify << ['Outdoors', 'FixedWindow']
    types_to_modify << ['Outdoors', 'OperableWindow']
    types_to_modify << ['Outdoors', 'Door']
    types_to_modify << ['Outdoors', 'GlassDoor']
    types_to_modify << ['Outdoors', 'OverheadDoor']
    types_to_modify << ['Outdoors', 'Skylight']
    types_to_modify << ['Ground', 'Floor']
    types_to_modify << ['Ground', 'Wall']

    # Find just those surfaces
    surfaces_to_modify = []
    surface_category = {}
    types_to_modify.each do |boundary_condition, surface_type|
      # Surfaces
      model.getSurfaces.sort.each do |surf|
        next unless surf.outsideBoundaryCondition == boundary_condition
        next unless surf.surfaceType == surface_type

        if boundary_condition == 'Outdoors'
          surface_category[surf] = 'ExteriorSurface'
        elsif boundary_condition == 'Ground'
          surface_category[surf] = 'GroundSurface'
        else
          surface_category[surf] = 'NA'
        end
        surfaces_to_modify << surf
      end

      # SubSurfaces
      model.getSubSurfaces.sort.each do |surf|
        next unless surf.outsideBoundaryCondition == boundary_condition
        next unless surf.subSurfaceType == surface_type

        surface_category[surf] = 'ExteriorSubSurface'
        surfaces_to_modify << surf
      end
    end

    # Modify these surfaces
    prev_created_consts = {}
    surfaces_to_modify.sort.each do |surf|
      prev_created_consts = planar_surface_apply_standard_construction(surf, climate_zone, prev_created_consts, wwr_building_type, wwr_info, surface_category[surf])
    end

    # List the unique array of constructions
    if prev_created_consts.size.zero?
      OpenStudio.logFree(OpenStudio::Warn, 'openstudio.standards.Model', 'None of the constructions in your proposed model have both Intended Surface Type and Standards Construction Type')
    else
      prev_created_consts.each do |surf_type, construction|
        OpenStudio.logFree(OpenStudio::Info, 'openstudio.standards.Model', "For #{surf_type.join(' ')}, applied #{construction.name}.")
      end
    end

    return true
  end

  # Returns standards data for selected construction
  #
  # @param model [OpenStudio::Model::Model] OpenStudio model object
  # @param intended_surface_type [String] the surface type
  # @param standards_construction_type [String]  the type of construction
  # @param building_category [String] the type of building
  # @param climate_zone [String] ASHRAE climate zone, e.g. 'ASHRAE 169-2013-4A'
  # @return [Hash] hash of construction properties
  def model_get_construction_properties(model, intended_surface_type, standards_construction_type, building_category, climate_zone = nil)
    # get climate_zone_set
    climate_zone = model_get_building_properties(model)['climate_zone'] if climate_zone.nil?
    climate_zone_set = model_find_climate_zone_set(model, climate_zone)

    # populate search hash
    search_criteria = {
      'template' => template,
      'climate_zone_set' => climate_zone_set,
      'intended_surface_type' => intended_surface_type,
      'standards_construction_type' => standards_construction_type,
      'building_category' => building_category
    }

    # switch to use this but update test in standards and measures to load this outside of the method
    construction_properties = model_find_object(standards_data['construction_properties'], search_criteria)

    if !construction_properties
      # Search again use climate zone (e.g. 3) instead of sub-climate zone (3A)
      search_criteria['climate_zone_set'] = climate_zone_set[0..-2]
      construction_properties = model_find_object(standards_data['construction_properties'], search_criteria)
    end

    return construction_properties
  end

  # Returns standards data for selected construction set
  #
  # @param building_type [String] the type of building
  # @param space_type [String] space type within the building type. Typically nil.
  # @return [Hash] hash of construction set data
  def model_get_construction_set(building_type, space_type = nil)
    # populate search hash
    search_criteria = {
      'template' => template,
      'building_type' => building_type,
      'space_type' => space_type
    }

    # Search construction sets table for the exterior wall building category and construction type
    construction_set_data = model_find_object(standards_data['construction_sets'], search_criteria)

    return construction_set_data
  end

  # Reduces the WWR to the values specified by the PRM.
  # WWR reduction will be done by moving vertices inward toward centroid.
  # This causes the least impact on the daylighting area calculations and controls placement.
  #
  # @param model [OpenStudio::Model::Model] OpenStudio model object
  # @param climate_zone [String] ASHRAE climate zone, e.g. 'ASHRAE 169-2013-4A'
  # @return [Bool] returns true if successful, false if not
  # @todo add proper support for 90.1-2013 with all those building type specific values
  # @todo support 90.1-2004 requirement that windows be modeled as horizontal bands.
  #   Currently just using existing window geometry, and shrinking as necessary if WWR is above limit.
  # @todo support semiheated spaces as a separate WWR category
  # @todo add window frame area to calculation of WWR
  def model_apply_prm_baseline_window_to_wall_ratio(model, climate_zone, wwr_building_type = nil)
    # Define a Hash that will contain wall and window area for all
    # building area types included in the model
    # bat = building area type
    bat_win_wall_info = {}

    # Store the baseline wwr, only used for 90.1-PRM-2019,
    # it is necessary for looking up baseline fenestration
    # U-factor and SHGC requirements
    base_wwr = {}

    # Store the space conditioning category for later use
    space_cats = {}

    model.getSpaces.sort.each do |space|
      # Get standards space type and
      # catch spaces without space types
      #
      # Currently, priority is given to the wwr_building_type,
      # meaning that only one building area type is used. The
      # method can however handle models with multiple building
      # area type, if they are specified through each space's
      # space type standards building type.
      if space.hasAdditionalProperties && space.additionalProperties.hasFeature('building_type_for_wwr')
        std_spc_type = space.additionalProperties.getFeatureAsString('building_type_for_wwr').get
      else
        std_spc_type = 'no_space_type'
        if !wwr_building_type.nil?
          std_spc_type = wwr_building_type
        elsif space.spaceType.is_initialized
          std_spc_type = space.spaceType.get.standardsBuildingType.to_s
        end
        # insert space wwr type as additional properties for later search
        space.additionalProperties.setFeature('building_type_for_wwr', std_spc_type)
      end

      # Initialize intermediate variables if space type hasn't
      # been encountered yet
      if !bat_win_wall_info.key?(std_spc_type)
        bat_win_wall_info[std_spc_type] = {}
        bat = bat_win_wall_info[std_spc_type]

        # Loop through all spaces in the model, and
        # per the PNNL PRM Reference Manual, find the areas
        # of each space conditioning category (res, nonres, semi-heated)
        # separately.  Include space multipliers.
        bat.store('nr_wall_m2', 0.001) # Avoids divide by zero errors later
        bat.store('nr_fene_only_wall_m2', 0.001)
        bat.store('nr_plenum_wall_m2', 0.001)
        bat.store('nr_wind_m2', 0)
        bat.store('res_wall_m2', 0.001)
        bat.store('res_fene_only_wall_m2', 0.001)
        bat.store('res_wind_m2', 0)
        bat.store('res_plenum_wall_m2', 0.001)
        bat.store('sh_wall_m2', 0.001)
        bat.store('sh_fene_only_wall_m2', 0.001)
        bat.store('sh_wind_m2', 0)
        bat.store('sh_plenum_wall_m2', 0.001)
        bat.store('total_wall_m2', 0.001)
        bat.store('total_plenum_m2', 0.001)
      else
        bat = bat_win_wall_info[std_spc_type]
      end

      # Loop through all surfaces in this space
      wall_area_m2 = 0
      wind_area_m2 = 0
      # save wall area from walls that have fenestrations (subsurfaces)
      wall_only_area_m2 = 0
      space.surfaces.sort.each do |surface|
        # Skip non-outdoor surfaces
        next unless surface.outsideBoundaryCondition == 'Outdoors'
        # Skip non-walls
        next unless surface.surfaceType.casecmp('wall').zero?

        # This wall's gross area (including window area)
        wall_area_m2 += surface.grossArea * space.multiplier
        unless surface.subSurfaces.empty?
          # Subsurfaces in this surface
          surface.subSurfaces.sort.each do |ss|
            next unless ss.subSurfaceType == 'FixedWindow' || ss.subSurfaceType == 'OperableWindow' || ss.subSurfaceType == 'GlassDoor'
              # Only add wall surfaces when the wall actually have windows
              wind_area_m2 += ss.netArea * space.multiplier
          end
        end
        if wind_area_m2 > 0.0
          wall_only_area_m2 += surface.grossArea * space.multiplier
        end
      end

      # Determine the space category
      if model_create_prm_baseline_building_requires_proposed_model_sizing_run(model)
        # For PRM 90.1-2019 and onward, determine space category
        # based on sizing run results
        cat = space_conditioning_category(space)
      else
        # TODO: This should really use the heating/cooling loads from the proposed building.
        # However, in an attempt to avoid another sizing run just for this purpose,
        # conditioned status is based on heating/cooling setpoints.
        # If heated-only, will be assumed Semiheated.
        # The full-bore method is on the next line in case needed.
        # cat = thermal_zone_conditioning_category(space, template, climate_zone)
        cooled = space_cooled?(space)
        heated = space_heated?(space)
        cat = 'Unconditioned'
        # Unconditioned
        if !heated && !cooled
          cat = 'Unconditioned'
          # Heated-Only
        elsif heated && !cooled
          cat = 'Semiheated'
          # Heated and Cooled
        else
          res = space_residential?(space)
          cat = if res
                  'ResConditioned'
                else
                  'NonResConditioned'
                end
        end
      end
      space_cats[space] = cat

      # Add to the correct category is_space_plenum?
      case cat
        when 'Unconditioned'
          next # Skip unconditioned spaces
        when 'NonResConditioned'
          space_is_plenum(space) ? bat['nr_plenum_wall_m2'] += wall_area_m2 : bat['nr_plenum_wall_m2'] += 0.0
          bat['nr_wall_m2'] += wall_area_m2
          bat['nr_fene_only_wall_m2'] += wall_only_area_m2
          bat['nr_wind_m2'] += wind_area_m2
        when 'ResConditioned'
          space_is_plenum(space) ? bat['res_plenum_wall_m2'] += wall_area_m2 : bat['res_plenum_wall_m2'] += 0.0
          bat['res_wall_m2'] += wall_area_m2
          bat['res_fene_only_wall_m2'] += wall_only_area_m2
          bat['res_wind_m2'] += wind_area_m2
        when 'Semiheated'
          space_is_plenum(space) ? bat['sh_plenum_wall_m2'] += wall_area_m2 : bat['sh_plenum_wall_m2'] += 0.0
          bat['sh_wall_m2'] += wall_area_m2
          bat['sh_fene_only_wall_m2'] += wall_only_area_m2
          bat['sh_wind_m2'] += wind_area_m2
      end
    end

    # Retrieve WWR info for all Building Area Types included in the model
    # and perform adjustements if
    # bat = building area type
    bat_win_wall_info.each do |bat, vals|
      # Calculate the WWR of each category
      vals.store('wwr_nr', ((vals['nr_wind_m2'] / vals['nr_wall_m2']) * 100.0).round(1))
      vals.store('wwr_res', ((vals['res_wind_m2'] / vals['res_wall_m2']) * 100).round(1))
      vals.store('wwr_sh', ((vals['sh_wind_m2'] / vals['sh_wall_m2']) * 100).round(1))

      # Convert to IP and report
      vals.store('nr_wind_ft2', OpenStudio.convert(vals['nr_wind_m2'], 'm^2', 'ft^2').get)
      vals.store('nr_wall_ft2', OpenStudio.convert(vals['nr_wall_m2'], 'm^2', 'ft^2').get)

      vals.store('res_wind_ft2', OpenStudio.convert(vals['res_wind_m2'], 'm^2', 'ft^2').get)
      vals.store('res_wall_ft2', OpenStudio.convert(vals['res_wall_m2'], 'm^2', 'ft^2').get)

      vals.store('sh_wind_ft2', OpenStudio.convert(vals['sh_wind_m2'], 'm^2', 'ft^2').get)
      vals.store('sh_wall_ft2', OpenStudio.convert(vals['sh_wall_m2'], 'm^2', 'ft^2').get)

      OpenStudio.logFree(OpenStudio::Info, 'openstudio.standards.Model', "WWR NonRes = #{vals['wwr_nr'].round}%; window = #{vals['nr_wind_ft2'].round} ft2, wall = #{vals['nr_wall_ft2'].round} ft2.")
      OpenStudio.logFree(OpenStudio::Info, 'openstudio.standards.Model', "WWR Res = #{vals['wwr_res'].round}%; window = #{vals['res_wind_ft2'].round} ft2, wall = #{vals['res_wall_ft2'].round} ft2.")
      OpenStudio.logFree(OpenStudio::Info, 'openstudio.standards.Model', "WWR Semiheated = #{vals['wwr_sh'].round}%; window = #{vals['sh_wind_ft2'].round} ft2, wall = #{vals['sh_wall_ft2'].round} ft2.")

      # WWR limit or target
      wwr_lim = model_get_bat_wwr_target(bat, [vals['wwr_nr'], vals['wwr_res'], vals['wwr_sh']])

      # Check against WWR limit
      vals['red_nr'] = vals['wwr_nr'] > wwr_lim
      vals['red_res'] = vals['wwr_res'] > wwr_lim
      vals['red_sh'] = vals['wwr_sh'] > wwr_lim

      # Stop here unless windows need reducing or increasing
      return true, base_wwr unless model_does_require_wwr_adjustment?(wwr_lim, [vals['wwr_nr'], vals['wwr_res'], vals['wwr_sh']])

      # Determine the factors by which to reduce the window area
      vals['mult_nr_red'] = wwr_lim / vals['wwr_nr']
      vals['mult_res_red'] = wwr_lim / vals['wwr_res']
      vals['mult_sh_red'] = wwr_lim / vals['wwr_sh']

      # Report baseline WWR
      vals['wwr_nr'] *= vals['mult_nr_red']
      vals['wwr_res'] *= vals['mult_res_red']
      vals['wwr_sh'] *= vals['mult_sh_red']
      wwrs = [vals['wwr_nr'], vals['wwr_res'], vals['wwr_sh']]
      wwrs = wwrs.reject! &:nan?
      base_wwr[bat] = wwrs.max

      # Reduce the window area if any of the categories necessary
      model.getSpaces.sort.each do |space|
        # Catch spaces without space types
        std_spc_type = space.additionalProperties.getFeatureAsString('building_type_for_wwr').get
        # skip process the space unless the space wwr type matched.
        next unless bat == std_spc_type
        # supply and return plenum is now conditioned space but should be excluded from window adjustment
        next if space_is_plenum(space)

        # Determine the space category
        # from the previously stored values
        cat = space_cats[space]

        # Get the correct multiplier
        case cat
          when 'Unconditioned'
            next # Skip unconditioned spaces
          when 'NonResConditioned'
            mult = vals['mult_nr_red']
            total_wall_area = vals['nr_wall_m2']
            total_wall_with_fene_area = vals['nr_fene_only_wall_m2']
            total_plenum_wall_area = vals['nr_plenum_wall_m2']
            total_fene_area = vals['nr_wind_m2']
          when 'ResConditioned'
            mult = vals['mult_res_red']
            total_wall_area = vals['res_wall_m2']
            total_wall_with_fene_area = vals['res_fene_only_wall_m2']
            total_plenum_wall_area = vals['res_plenum_wall_m2']
            total_fene_area = vals['res_wind_m2']
          when 'Semiheated'
            mult = vals['mult_sh_red']
            total_wall_area = vals['sh_wall_m2']
            total_wall_with_fene_area = vals['sh_fene_only_wall_m2']
            total_plenum_wall_area = vals['sh_plenum_wall_m2']
            total_fene_area = vals['sh_wind_m2']
        end

        # used for counting how many window area is left for doors
        residual_fene = 0.0
        # Loop through all surfaces in this space
        space.surfaces.sort.each do |surface|
          # Skip non-outdoor surfaces
          next unless surface.outsideBoundaryCondition == 'Outdoors'
          # Skip non-walls
          next unless surface.surfaceType.casecmp('wall').zero?

          # Reduce the size of the window
          # If a vertical rectangle, raise sill height to avoid
          # impacting daylighting areas, otherwise
          # reduce toward centroid.
          #
          # daylighting control isn't modeled
          surface_wwr = surface_get_wwr_of_a_surface(surface)
          red = model_get_wwr_reduction_ratio(mult,
                                        surface_wwr: surface_wwr,
                                        surface_dr: surface_get_door_ratio_of_a_surface(surface),
                                        wwr_building_type: bat,
                                        wwr_target: wwr_lim / 100, # divide by 100 to revise it to decimals
                                        total_wall_m2: total_wall_area,
                                        total_wall_with_fene_m2: total_wall_with_fene_area,
                                        total_fene_m2: total_fene_area,
                                        total_plenum_wall_m2: total_plenum_wall_area)

          if red < 0.0
            # surface with fenestration to its maximum but adjusted by door areas when need to add windows in surfaces no fenestration
            # turn negative to positive to get the correct adjustment factor.
            red = -red
            residual_fene += (0.9 - red * surface_wwr) * surface.grossArea
          end
          surface_adjust_fenestration_in_a_surface(surface, red, model)
        end

        if residual_fene > 0.0
          residual_ratio = residual_fene / (total_wall_area - total_wall_with_fene_area)
          model_readjust_surface_wwr(residual_ratio, space, model)
        end
      end
    end

    return true, base_wwr
  end

  # Reduces the SRR to the values specified by the PRM. SRR reduction will be done by shrinking vertices toward the centroid.
  #
  # @param model [OpenStudio::Model::Model] OpenStudio model object
  # @return [Bool] returns true if successful, false if not
  # @todo support semiheated spaces as a separate SRR category
  # @todo add skylight frame area to calculation of SRR
  def model_apply_prm_baseline_skylight_to_roof_ratio(model)
    # Loop through all spaces in the model, and
    # per the PNNL PRM Reference Manual, find the areas
    # of each space conditioning category (res, nonres, semi-heated)
    # separately.  Include space multipliers.
    nr_wall_m2 = 0.001 # Avoids divide by zero errors later
    nr_sky_m2 = 0
    res_wall_m2 = 0.001
    res_sky_m2 = 0
    sh_wall_m2 = 0.001
    sh_sky_m2 = 0
    total_roof_m2 = 0.001
    total_subsurface_m2 = 0
    model.getSpaces.sort.each do |space|
      # Loop through all surfaces in this space
      wall_area_m2 = 0
      sky_area_m2 = 0
      space.surfaces.sort.each do |surface|
        # Skip non-outdoor surfaces
        next unless surface.outsideBoundaryCondition == 'Outdoors'
        # Skip non-walls
        next unless surface.surfaceType == 'RoofCeiling'

        # This wall's gross area (including skylight area)
        wall_area_m2 += surface.grossArea * space.multiplier
        # Subsurfaces in this surface
        surface.subSurfaces.sort.each do |ss|
          next unless ss.subSurfaceType == 'Skylight'

          sky_area_m2 += ss.netArea * space.multiplier
        end
      end

      # Determine the space category
      cat = 'NonRes'
      if space_residential?(space)
        cat = 'Res'
      end
      # if space.is_semiheated
      # cat = 'Semiheated'
      # end

      # Add to the correct category
      case cat
        when 'NonRes'
          nr_wall_m2 += wall_area_m2
          nr_sky_m2 += sky_area_m2
        when 'Res'
          res_wall_m2 += wall_area_m2
          res_sky_m2 += sky_area_m2
        when 'Semiheated'
          sh_wall_m2 += wall_area_m2
          sh_sky_m2 += sky_area_m2
      end
      total_roof_m2 += wall_area_m2
      total_subsurface_m2 += sky_area_m2
    end

    # Calculate the SRR of each category
    srr_nr = ((nr_sky_m2 / nr_wall_m2) * 100).round(1)
    srr_res = ((res_sky_m2 / res_wall_m2) * 100).round(1)
    srr_sh = ((sh_sky_m2 / sh_wall_m2) * 100).round(1)
    srr = ((total_subsurface_m2 / total_roof_m2) * 100.0).round(1)
    OpenStudio.logFree(OpenStudio::Info, 'openstudio.standards.Model', "The skylight to roof ratios (SRRs) are: NonRes: #{srr_nr.round}%, Res: #{srr_res.round}%.")

    # SRR limit
    srr_lim = model_prm_skylight_to_roof_ratio_limit(model)

    # Check against SRR limit
    red_nr = srr_nr > srr_lim
    red_res = srr_res > srr_lim
    red_sh = srr_sh > srr_lim

    # Stop here unless skylights need reducing
    return true unless red_nr || red_res || red_sh

    OpenStudio.logFree(OpenStudio::Info, 'openstudio.standards.Model', "Reducing the size of all skylights equally down to the limit of #{srr_lim.round}%.")

    # Determine the factors by which to reduce the skylight area
    mult_nr_red = srr_lim / srr_nr
    mult_res_red = srr_lim / srr_res
    # mult_sh_red = srr_lim / srr_sh

    # Reduce the skylight area if any of the categories necessary
    model.getSpaces.sort.each do |space|
      # Determine the space category
      cat = 'NonRes'
      if space_residential?(space)
        cat = 'Res'
      end
      # if space.is_semiheated
      # cat = 'Semiheated'
      # end

      # Skip spaces whose skylights don't need to be reduced
      case cat
        when 'NonRes'
          next unless red_nr

          mult = mult_nr_red
        when 'Res'
          next unless red_res

          mult = mult_res_red
        when 'Semiheated'
          next unless red_sh
        # mult = mult_sh_red
      end

      # Loop through all surfaces in this space
      space.surfaces.sort.each do |surface|
        # Skip non-outdoor surfaces
        next unless surface.outsideBoundaryCondition == 'Outdoors'
        # Skip non-walls
        next unless surface.surfaceType == 'RoofCeiling'

        # Subsurfaces in this surface
        surface.subSurfaces.sort.each do |ss|
          next unless ss.subSurfaceType == 'Skylight'

          # Reduce the size of the skylight
          red = 1.0 - mult
          sub_surface_reduce_area_by_percent_by_shrinking_toward_centroid(ss, red)
        end
      end
    end

    return true
  end

  # Determines the skylight to roof ratio limit for a given standard
  #
  # @param model [OpenStudio::Model::Model] OpenStudio model object
  # @return [Double] the skylight to roof ratio, as a percent: 5.0 = 5%. 5% by default.
  def model_prm_skylight_to_roof_ratio_limit(model)
    srr_lim = 5.0
    return srr_lim
  end

  # Apply baseline values to exterior lights objects
  # Only implemented for stable baseline
  #
  # @param model [OpenStudio::model::Model] OpenStudio model object
  def model_apply_baseline_exterior_lighting(model)
    return false
  end

  # Remove all HVAC that will be replaced during the performance rating method baseline generation.
  # This does not include plant loops that serve WaterUse:Equipment or Fan:ZoneExhaust
  #
  # @param model [OpenStudio::Model::Model] OpenStudio model object
  # @return [Bool] returns true if successful, false if not
  def model_remove_prm_hvac(model)
    # Plant loops
    model.getPlantLoops.sort.each do |loop|
      # Don't remove service water heating loops
      next if plant_loop_swh_loop?(loop)

      loop.remove
    end

    # Air loops
<<<<<<< HEAD
    model.getAirLoopHVACs.each do |air_loop|
      # Don't remove airloops representing non-mechanically cooled systems
      if !air_loop.additionalProperties.hasFeature('non_mechanically_cooled')
        air_loop.remove
      else
        # Remove heating coil on
        air_loop.supplyComponents.each do |supply_comp|
          # Remove standalone heating coils
          if supply_comp.iddObjectType.valueName.to_s.include?('OS_Coil_Heating')
            supply_comp.remove
          # Remove heating coils wrapped in a unitary system
          elsif supply_comp.iddObjectType.valueName.to_s.include?('OS_AirLoopHVAC_UnitarySystem')
            unitary_system = supply_comp.to_AirLoopHVACUnitarySystem.get
            htg_coil = unitary_system.heatingCoil
            if htg_coil.is_initialized
              htg_coil = htg_coil.get
              unitary_system.resetCoolingCoil
              htg_coil.remove
            end
          end
        end
      end
=======
    model.getAirLoopHVACs.each(&:remove)
    if model.version > OpenStudio::VersionString.new('3.1.0')
      model.getAirLoopHVACDedicatedOutdoorAirSystems.each(&:remove)
>>>>>>> 971514ee
    end

    # Zone equipment
    model.getThermalZones.sort.each do |zone|
      zone.equipment.each do |zone_equipment|
        next if zone_equipment.to_FanZoneExhaust.is_initialized

        zone_equipment.remove unless zone.additionalProperties.hasFeature('non_mechanically_cooled')
      end
    end

    # Outdoor VRF units (not in zone, not in loops)
    model.getAirConditionerVariableRefrigerantFlows.each(&:remove)

    # Air loop dedicated outdoor air systems
    model.getAirLoopHVACDedicatedOutdoorAirSystems.each(&:remove)

    return true
  end

  # Remove EMS objects that may be orphaned from removing HVAC
  #
  # @param model [OpenStudio::Model::Model] OpenStudio model object
  # @return [Bool] returns true if successful, false if not
  def model_remove_prm_ems_objects(model)
    model.getEnergyManagementSystemActuators.each(&:remove)
    model.getEnergyManagementSystemConstructionIndexVariables.each(&:remove)
    model.getEnergyManagementSystemCurveOrTableIndexVariables.each(&:remove)
    model.getEnergyManagementSystemGlobalVariables.each(&:remove)
    model.getEnergyManagementSystemInternalVariables.each(&:remove)
    model.getEnergyManagementSystemMeteredOutputVariables.each(&:remove)
    model.getEnergyManagementSystemOutputVariables.each(&:remove)
    model.getEnergyManagementSystemPrograms.each(&:remove)
    model.getEnergyManagementSystemProgramCallingManagers.each(&:remove)
    model.getEnergyManagementSystemSensors.each(&:remove)
    model.getEnergyManagementSystemSubroutines.each(&:remove)
    model.getEnergyManagementSystemTrendVariables.each(&:remove)

    return true
  end

  # Remove external shading devices. Site shading will not be impacted.
  #
  # @param model [OpenStudio::Model::Model] OpenStudio model object
  # @return [Bool] returns true if successful, false if not
  def model_remove_external_shading_devices(model)
    shading_surfaces_removed = 0
    model.getShadingSurfaceGroups.sort.each do |shade_group|
      # Skip Site shading
      next if shade_group.shadingSurfaceType == 'Site'

      # Space shading surfaces should be removed
      shading_surfaces_removed += shade_group.shadingSurfaces.size
      shade_group.remove
    end

    OpenStudio.logFree(OpenStudio::Info, 'openstudio.standards.Model', "Removed #{shading_surfaces_removed} external shading devices.")

    return true
  end

  # Changes the sizing parameters to the PRM specifications.
  #
  # @param model [OpenStudio::Model::Model] OpenStudio model object
  # @return [Bool] returns true if successful, false if not
  def model_apply_prm_sizing_parameters(model)
    clg = 1.15
    htg = 1.25

    sizing_params = model.getSizingParameters
    sizing_params.setHeatingSizingFactor(htg)
    sizing_params.setCoolingSizingFactor(clg)

    OpenStudio.logFree(OpenStudio::Info, 'openstudio.prototype.Model', "Set sizing factors to #{htg} for heating and #{clg} for cooling.")
    return true
  end

  # Helper method to get the story object that corresponds to a specific minimum z value.
  # Makes a new story if none found at this height.
  #
  # @param model [OpenStudio::Model::Model] OpenStudio model object
  # @param minz [Double] the z value (height) of the desired story, in meters.
  # @param tolerance [Double] tolerance for comparison, in m. Default is 0.3 m ~1ft
  # @return [OpenStudio::Model::BuildingStory] the story
  def model_get_story_for_nominal_z_coordinate(model, minz, tolerance = 0.3)
    model.getBuildingStorys.sort.each do |story|
      z = building_story_minimum_z_value(story)

      if (minz - z).abs < tolerance
        OpenStudio.logFree(OpenStudio::Debug, 'openstudio.standards.Model', "The story with a min z value of #{minz.round(2)} is #{story.name}.")
        return story
      end
    end

    story = OpenStudio::Model::BuildingStory.new(model)
    story.setNominalZCoordinate(minz)
    OpenStudio.logFree(OpenStudio::Warn, 'openstudio.standards.Model', "No story with a min z value of #{minz.round(2)} m +/- #{tolerance} m was found, so a new story called #{story.name} was created.")

    return story
  end

  # Returns average daily hot water consumption by building type
  # recommendations from 2011 ASHRAE Handbook - HVAC Applications Table 7 section 50.14
  # Not all building types are included in lookup
  # some recommendations have multiple values based on number of units.
  # Will return an array of hashes. Many may have one array entry.
  # all values other than block size are gallons.
  #
  # @param model [OpenStudio::Model::Model] OpenStudio model object
  # @return [Array] array of hashes. Each array entry based on different capacity
  #   specific to building type. Array will be empty for some building types.
  def model_find_ashrae_hot_water_demand(model)
    # @todo for types not in table use standards area normalized swh values

    # get building type
    building_data = model_get_building_properties(model)
    building_type = building_data['building_type']

    result = []
    if building_type == 'FullServiceRestaurant'
      result << { units: 'meal', block: nil, max_hourly: 1.5, max_daily: 11.0, avg_day_unit: 2.4 }
    elsif building_type == 'Hospital'
      OpenStudio.logFree(OpenStudio::Error, 'openstudio.standards.Model', "No SWH rules of thumbs for #{building_type}.")
    elsif ['LargeHotel', 'SmallHotel'].include? building_type
      result << { units: 'unit', block: 20, max_hourly: 6.0, max_daily: 35.0, avg_day_unit: 24.0 }
      result << { units: 'unit', block: 60, max_hourly: 5.0, max_daily: 25.0, avg_day_unit: 14.0 }
      result << { units: 'unit', block: 100, max_hourly: 4.0, max_daily: 15.0, avg_day_unit: 10.0 }
    elsif building_type == 'MidriseApartment'
      result << { units: 'unit', block: 20, max_hourly: 12.0, max_daily: 80.0, avg_day_unit: 42.0 }
      result << { units: 'unit', block: 50, max_hourly: 10.0, max_daily: 73.0, avg_day_unit: 40.0 }
      result << { units: 'unit', block: 75, max_hourly: 8.5, max_daily: 66.0, avg_day_unit: 38.0 }
      result << { units: 'unit', block: 100, max_hourly: 7.0, max_daily: 60.0, avg_day_unit: 37.0 }
      result << { units: 'unit', block: 200, max_hourly: 5.0, max_daily: 50.0, avg_day_unit: 35.0 }
    elsif ['Office', 'LargeOffice', 'MediumOffice', 'SmallOffice', 'LargeOfficeDetailed', 'MediumOfficeDetailed', 'SmallOfficeDetailed'].include? building_type
      result << { units: 'person', block: nil, max_hourly: 0.4, max_daily: 2.0, avg_day_unit: 1.0 }
    elsif building_type == 'Outpatient'
      OpenStudio.logFree(OpenStudio::Error, 'openstudio.standards.Model', "No SWH rules of thumbs for #{building_type}.")
    elsif building_type == 'PrimarySchool'
      result << { units: 'student', block: nil, max_hourly: 0.6, max_daily: 1.5, avg_day_unit: 0.6 }
    elsif building_type == 'QuickServiceRestaurant'
      result << { units: 'meal', block: nil, max_hourly: 0.7, max_daily: 6.0, avg_day_unit: 0.7 }
    elsif building_type == 'Retail'
      OpenStudio.logFree(OpenStudio::Error, 'openstudio.standards.Model', "No SWH rules of thumbs for #{building_type}.")
    elsif building_type == 'SecondarySchool'
      result << { units: 'student', block: nil, max_hourly: 1.0, max_daily: 3.6, avg_day_unit: 1.8 }
    elsif building_type == 'StripMall'
      OpenStudio.logFree(OpenStudio::Error, 'openstudio.standards.Model', "No SWH rules of thumbs for #{building_type}.")
    elsif building_type == 'SuperMarket'
      OpenStudio.logFree(OpenStudio::Error, 'openstudio.standards.Model', "No SWH rules of thumbs for #{building_type}.")
    elsif building_type == 'Warehouse'
      OpenStudio.logFree(OpenStudio::Error, 'openstudio.standards.Model', "No SWH rules of thumbs for #{building_type}.")
    elsif ['SmallDataCenterLowITE', 'SmallDataCenterHighITE', 'LargeDataCenterLowITE', 'LargeDataCenterHighITE', 'Laboratory'].include? building_type
      OpenStudio.logFree(OpenStudio::Error, 'openstudio.standards.Model', "No SWH rules of thumbs for #{building_type}.")
    else
      OpenStudio.logFree(OpenStudio::Error, 'openstudio.standards.Model', "Didn't find expected building type. As a result can't determine hot water demand recommendations")
    end

    return result
  end

  # Returns average daily hot water consumption for residential buildings
  # gal/day from ICC IECC 2015 Residential Standard Reference Design
  # from Table R405.5.2(1)
  #
  # @param model [OpenStudio::Model::Model] OpenStudio model object
  # @param units_per_bldg [Double] number of units in the building
  # @param bedrooms_per_unit [Double] number of bedrooms per unit
  # @return [Double] gal/day
  def model_find_icc_iecc_2015_hot_water_demand(model, units_per_bldg, bedrooms_per_unit)
    swh_gal_per_day = units_per_bldg * (30.0 + (10.0 * bedrooms_per_unit))

    return swh_gal_per_day
  end

  # Returns average daily internal loads for residential buildings from Table R405.5.2(1)
  #
  # @param model [OpenStudio::Model::Model] OpenStudio model object
  # @param units_per_bldg [Double] number of units in the building
  # @param bedrooms_per_unit [Double] number of bedrooms per unit
  # @return [Hash] mech_vent_cfm, infiltration_ach, igain_btu_per_day, internal_mass_lbs
  def model_find_icc_iecc_2015_internal_loads(model, units_per_bldg, bedrooms_per_unit)
    # get total and conditioned floor area
    total_floor_area = model.getBuilding.floorArea
    if model.getBuilding.conditionedFloorArea.is_initialized
      conditioned_floor_area = model.getBuilding.conditionedFloorArea.get
    else
      OpenStudio.logFree(OpenStudio::Error, 'openstudio.standards.Model', 'Cannot find conditioned floor area, will use total floor area.')
      conditioned_floor_area = total_floor_area
    end

    # get climate zone value
    climate_zone = model_standards_climate_zone(model)

    internal_loads = {}
    internal_loads['mech_vent_cfm'] = units_per_bldg * (0.01 * conditioned_floor_area + 7.5 * (bedrooms_per_unit + 1.0))
    internal_loads['infiltration_ach'] = if ['1A', '1B', '2A', '2B'].include? climate_zone_value
                                           5.0
                                         else
                                           3.0
                                         end
    internal_loads['igain_btu_per_day'] = units_per_bldg * (17_900.0 + 23.8 * conditioned_floor_area + 4104.0 * bedrooms_per_unit)
    internal_loads['internal_mass_lbs'] = total_floor_area * 8.0

    return internal_loads
  end

  # Helper method to make a shortened version of a name that will be readable in a GUI.
  #
  # @param model [OpenStudio::Model::Model] OpenStudio model object
  # @param climate_zone [String] ASHRAE climate zone, e.g. 'ASHRAE 169-2013-4A'
  # @param building_type [String] the building type
  # @param spc_type [String] the space type
  # @return [String] string of the model name
  def model_make_name(model, climate_zone, building_type, spc_type)
    climate_zone = climate_zone.gsub('ClimateZone ', 'CZ')
    if climate_zone == 'CZ1-8'
      climate_zone = ''
    end

    if building_type == 'FullServiceRestaurant'
      building_type = 'FullSrvRest'
    elsif building_type == 'Hospital'
      building_type = 'Hospital'
    elsif building_type == 'LargeHotel'
      building_type = 'LrgHotel'
    elsif building_type == 'LargeOffice'
      building_type = 'LrgOffice'
    elsif building_type == 'MediumOffice'
      building_type = 'MedOffice'
    elsif building_type == 'MidriseApartment'
      building_type = 'MidApt'
    elsif building_type == 'HighriseApartment'
      building_type = 'HighApt'
    elsif building_type == 'Office'
      building_type = 'Office'
    elsif building_type == 'Outpatient'
      building_type = 'Outpatient'
    elsif building_type == 'PrimarySchool'
      building_type = 'PriSchl'
    elsif building_type == 'QuickServiceRestaurant'
      building_type = 'QckSrvRest'
    elsif building_type == 'Retail'
      building_type = 'Retail'
    elsif building_type == 'SecondarySchool'
      building_type = 'SecSchl'
    elsif building_type == 'SmallHotel'
      building_type = 'SmHotel'
    elsif building_type == 'SmallOffice'
      building_type = 'SmOffice'
    elsif building_type == 'StripMall'
      building_type = 'StMall'
    elsif building_type == 'SuperMarket'
      building_type = 'SpMarket'
    elsif building_type == 'Warehouse'
      building_type = 'Warehouse'
    elsif building_type == 'SmallDataCenterLowITE'
      building_type = 'SmDCLowITE'
    elsif building_type == 'SmallDataCenterHighITE'
      building_type = 'SmDCHighITE'
    elsif building_type == 'LargeDataCenterLowITE'
      building_type = 'LrgDCLowITE'
    elsif building_type == 'LargeDataCenterHighITE'
      building_type = 'LrgDCHighITE'
    elsif building_type == 'Laboratory'
      building_type = 'Laboratory'
    elsif building_type == 'TallBuilding'
      building_type = 'TallBldg'
    elsif building_type == 'SuperTallBuilding'
      building_type = 'SpTallBldg'
    end

    parts = [template]

    unless building_type.nil?
      parts << building_type
    end

    unless spc_type.nil?
      parts << spc_type
    end

    unless climate_zone.empty?
      parts << climate_zone
    end

    result = parts.join(' - ')

    return result
  end

  # Helper method to find out which climate zone set contains a specific climate zone.
  # Returns climate zone set name as String if success, nil if not found.
  #
  # @param model [OpenStudio::Model::Model] OpenStudio model object
  # @param climate_zone [String] ASHRAE climate zone, e.g. 'ASHRAE 169-2013-4A'
  # @return [String] climate zone set
  def model_find_climate_zone_set(model, climate_zone)
    result = nil

    possible_climate_zone_sets = []
    standards_data['climate_zone_sets'].each do |climate_zone_set|
      if climate_zone_set['climate_zones'].include?(climate_zone)
        possible_climate_zone_sets << climate_zone_set['name']
      end
    end

    # Check the results
    if possible_climate_zone_sets.size.zero?
      OpenStudio.logFree(OpenStudio::Error, 'openstudio.standards.Model', "Cannot find a climate zone set containing #{climate_zone}.  Make sure to use ASHRAE standards with ASHRAE climate zones and DEER or CA Title 24 standards with CEC climate zones.")
    elsif possible_climate_zone_sets.size > 2
      OpenStudio.logFree(OpenStudio::Error, 'openstudio.standards.Model', "Found more than 2 climate zone sets containing #{climate_zone}; will return last matching climate zone set.")
    end

    # Get the climate zone from the possible set
    climate_zone_set = model_get_climate_zone_set_from_list(model, possible_climate_zone_sets)

    # Check that a climate zone set was found
    if climate_zone_set.nil?
      OpenStudio.logFree(OpenStudio::Error, 'openstudio.standards.Model', "Cannot find a climate zone set in standard #{template}")
    end

    return climate_zone_set
  end

  # Determine which climate zone to use.
  # Defaults to the least specific climate zone set.
  # For example, 2A and 2 both contain 2A, so use 2.
  #
  # @param model [OpenStudio::Model::Model] OpenStudio model object
  # @param possible_climate_zone_sets [Array] climate zone sets
  # @return [String] climate zone ses
  def model_get_climate_zone_set_from_list(model, possible_climate_zone_sets)
    climate_zone_set = possible_climate_zone_sets.max
    return climate_zone_set
  end

  # This method ensures that all spaces with spacetypes defined contain at least a standardSpaceType appropriate for the template.
  # So, if any space with a space type defined does not have a Stnadard spacetype, or is undefined, an error will stop
  # with information that the spacetype needs to be defined.
  #
  # @param model [OpenStudio::Model::Model] OpenStudio model object
  # @return [Bool] returns true if successful, false if not
  def model_validate_standards_spacetypes_in_model(model)
    error_string = ''
    # populate search hash
    model.getSpaces.sort.each do |space|
      unless space.spaceType.empty?
        if space.spaceType.get.standardsSpaceType.empty? || space.spaceType.get.standardsBuildingType.empty?
          error_string << "Space: #{space.name} has SpaceType of #{space.spaceType.get.name} but the standardSpaceType or standardBuildingType  is undefined. Please use an appropriate standardSpaceType for #{template}\n"
          next
        else
          search_criteria = {
            'template' => template,
            'building_type' => space.spaceType.get.standardsBuildingType.get,
            'space_type' => space.spaceType.get.standardsSpaceType.get
          }
          # lookup space type properties
          space_type_properties = model_find_object(standards_data['space_types'], search_criteria)
          if space_type_properties.nil?
            error_string << "Could not find spacetype of criteria : #{search_criteria}. Please ensure you have a valid standardSpaceType and stantdardBuildingType defined.\n"
            space_type_properties = {}
          end
        end
      end
    end
    return true if error_string == ''

    # else
    OpenStudio.logFree(OpenStudio::Error, 'openstudio.standards.Model', error_string)
    return false
  end

  # Create sorted hash of stories with data need to determine effective number of stories above and below grade
  # the key should be the story object, which would allow other measures the ability to for example loop through spaces of the bottom story
  #
  # @param model [OpenStudio::Model::Model] OpenStudio model object
  # @return [Hash] hash of space types with data in value necessary to determine effective number of stories above and below grade
  def model_create_story_hash(model)
    story_hash = {}

    # loop through stories
    model.getBuildingStorys.sort.each do |story|
      # skip of story doesn't have any spaces
      next if story.spaces.empty?

      story_min_z = nil
      story_zone_multipliers = []
      story_spaces_part_of_floor_area = []
      story_spaces_not_part_of_floor_area = []
      story_ext_wall_area = 0.0
      story_ground_wall_area = 0.0

      # loop through space surfaces to find min z value
      story.spaces.each do |space|
        # skip of space doesn't have any geometry
        next if space.surfaces.empty?

        # get space multiplier
        story_zone_multipliers << space.multiplier

        # space part of floor area check
        if space.partofTotalFloorArea
          story_spaces_part_of_floor_area << space
        else
          story_spaces_not_part_of_floor_area << space
        end

        # update exterior wall area (not sure if this is net or gross)
        story_ext_wall_area += space.exteriorWallArea

        space_min_z = nil
        z_points = []
        space.surfaces.each do |surface|
          surface.vertices.each do |vertex|
            z_points << vertex.z
          end

          # update count of ground wall areas
          next if surface.surfaceType != 'Wall'
          next if surface.outsideBoundaryCondition != 'Ground'

          # @todo make more flexible for slab/basement model.modeling

          story_ground_wall_area += surface.grossArea
        end

        # skip if surface had no vertices
        next if z_points.empty?

        # update story min_z
        space_min_z = z_points.min + space.zOrigin
        if story_min_z.nil? || (story_min_z > space_min_z)
          story_min_z = space_min_z
        end
      end

      # update story hash
      story_hash[story] = {}
      story_hash[story][:min_z] = story_min_z
      story_hash[story][:multipliers] = story_zone_multipliers
      story_hash[story][:part_of_floor_area] = story_spaces_part_of_floor_area
      story_hash[story][:not_part_of_floor_area] = story_spaces_not_part_of_floor_area
      story_hash[story][:ext_wall_area] = story_ext_wall_area
      story_hash[story][:ground_wall_area] = story_ground_wall_area
    end

    # sort hash by min_z low to high
    story_hash = story_hash.sort_by { |k, v| v[:min_z] }

    # reassemble into hash after sorting
    hash = {}
    story_hash.each do |story, props|
      hash[story] = props
    end

    return hash
  end

  # populate this method
  # Determine the effective number of stories above and below grade
  #
  # @param model [OpenStudio::Model::Model] OpenStudio model object
  # @return [Hash] hash with effective_num_stories_below_grade and effective_num_stories_above_grade
  def model_effective_num_stories(model)
    below_grade = 0
    above_grade = 0

    # call model_create_story_hash(model)
    story_hash = model_create_story_hash(model)

    story_hash.each do |story, hash|
      # skip if no spaces in story are included in the building area
      next if hash[:part_of_floor_area].empty?

      # only count as below grade if ground wall area is greater than ext wall area and story below is also below grade
      if above_grade.zero? && (hash[:ground_wall_area] > hash[:ext_wall_area])
        below_grade += 1 * hash[:multipliers].min
      else
        above_grade += 1 * hash[:multipliers].min
      end
    end

    # populate hash
    effective_num_stories = {}
    effective_num_stories[:below_grade] = below_grade
    effective_num_stories[:above_grade] = above_grade
    effective_num_stories[:story_hash] = story_hash

    return effective_num_stories
  end

  # create space_type_hash with info such as effective_num_spaces, num_units, num_meds, num_meals
  #
  # @param model [OpenStudio::Model::Model] OpenStudio model object
  # @param trust_effective_num_spaces [Bool] defaults to false - set to true if modeled every space as a real rpp, vs. space as collection of rooms
  # @return [Hash] hash of space types with misc information
  # @todo - add code when determining number of units to makeuse of trust_effective_num_spaces arg
  def model_create_space_type_hash(model, trust_effective_num_spaces = false)
    # assumed class size to deduct teachers from occupant count for classrooms
    typical_class_size = 20.0

    space_type_hash = {}
    model.getSpaceTypes.sort.each do |space_type|
      # get standards info
      stds_bldg_type = space_type.standardsBuildingType
      stds_space_type = space_type.standardsSpaceType
      if stds_bldg_type.is_initialized && stds_space_type.is_initialized && !space_type.spaces.empty?
        stds_bldg_type = stds_bldg_type.get
        stds_space_type = stds_space_type.get
        effective_num_spaces = 0
        floor_area = 0.0
        num_people = 0.0
        num_students = 0.0
        num_units = 0.0
        num_beds = 0.0
        num_people_bldg_total = nil # may need this in future, not same as sumo of people for all space types.
        num_meals = nil
        # determine num_elevators in another method
        # determine num_parking_spots in another method

        # loop through spaces to get mis values
        space_type.spaces.sort.each do |space|
          next unless space.partofTotalFloorArea

          effective_num_spaces += space.multiplier
          floor_area += space.floorArea * space.multiplier
          num_people += space.numberOfPeople * space.multiplier
        end

        # determine number of units
        if stds_bldg_type == 'SmallHotel' && stds_space_type.include?('GuestRoom') # doesn't always == GuestRoom so use include?
          avg_unit_size = OpenStudio.convert(354.2, 'ft^2', 'm^2').get # calculated from prototype
          num_units = floor_area / avg_unit_size
        elsif stds_bldg_type == 'LargeHotel' && stds_space_type.include?('GuestRoom')
          avg_unit_size = OpenStudio.convert(279.7, 'ft^2', 'm^2').get # calculated from prototype
          num_units = floor_area / avg_unit_size
        elsif stds_bldg_type == 'MidriseApartment' && stds_space_type.include?('Apartment')
          avg_unit_size = OpenStudio.convert(949.9, 'ft^2', 'm^2').get # calculated from prototype
          num_units = floor_area / avg_unit_size
        elsif stds_bldg_type == 'HighriseApartment' && stds_space_type.include?('Apartment')
          avg_unit_size = OpenStudio.convert(949.9, 'ft^2', 'm^2').get # calculated from prototype
          num_units = floor_area / avg_unit_size
        elsif stds_bldg_type == 'StripMall'
          avg_unit_size = OpenStudio.convert(22_500.0 / 10.0, 'ft^2', 'm^2').get # calculated from prototype
          num_units = floor_area / avg_unit_size
        elsif stds_bldg_type == 'Htl' && (stds_space_type.include?('GuestRmOcc') || stds_space_type.include?('GuestRmUnOcc'))
          avg_unit_size = OpenStudio.convert(354.2, 'ft^2', 'm^2').get # calculated from prototype
          num_units = floor_area / avg_unit_size
        elsif stds_bldg_type == 'MFm' && (stds_space_type.include?('ResBedroom') || stds_space_type.include?('ResLiving'))
          avg_unit_size = OpenStudio.convert(949.9, 'ft^2', 'm^2').get # calculated from prototype
          num_units = floor_area / avg_unit_size
        elsif stds_bldg_type == 'Mtl' && (stds_space_type.include?('GuestRmOcc') || stds_space_type.include?('GuestRmUnOcc'))
          avg_unit_size = OpenStudio.convert(354.2, 'ft^2', 'm^2').get # calculated from prototype
          num_units = floor_area / avg_unit_size
        elsif stds_bldg_type == 'Nrs' && stds_space_type.include?('PatientRoom')
          avg_unit_size = OpenStudio.convert(354.2, 'ft^2', 'm^2').get # calculated from prototype
          num_units = floor_area / avg_unit_size
        end

        # determine number of beds
        if stds_bldg_type == 'Hospital' && ['PatRoom', 'ICU_PatRm', 'ICU_Open'].include?(stds_space_type)
          num_beds = num_people
        elsif stds_bldg_type == 'Hsp' && ['PatientRoom', 'HspSurgOutptLab', 'HspNursing'].include?(stds_space_type)
          num_beds = num_people
        end

        # determine number of students
        if ['PrimarySchool', 'SecondarySchool'].include?(stds_bldg_type) && stds_space_type == 'Classroom'
          num_students += num_people * ((typical_class_size - 1.0) / typical_class_size)
        elsif ['EPr', 'ESe', 'ERC', 'EUn', 'ECC'].include?(stds_bldg_type) && stds_space_type == 'Classroom'
          num_students += num_people * ((typical_class_size - 1.0) / typical_class_size)
        end

        space_type_hash[space_type] = {}
        space_type_hash[space_type][:stds_bldg_type] = stds_bldg_type
        space_type_hash[space_type][:stds_space_type] = stds_space_type
        space_type_hash[space_type][:effective_num_spaces] = effective_num_spaces
        space_type_hash[space_type][:floor_area] = floor_area
        space_type_hash[space_type][:num_people] = num_people
        space_type_hash[space_type][:num_students] = num_students
        space_type_hash[space_type][:num_units] = num_units
        space_type_hash[space_type][:num_beds] = num_beds

        OpenStudio.logFree(OpenStudio::Info, 'openstudio.standards.Model', "For #{space_type.name}, floor area = #{OpenStudio.convert(floor_area, 'm^2', 'ft^2').get.round} ft^2.") unless floor_area == 0.0
        OpenStudio.logFree(OpenStudio::Info, 'openstudio.standards.Model', "For #{space_type.name}, number of spaces = #{effective_num_spaces}.") unless effective_num_spaces == 0.0
        OpenStudio.logFree(OpenStudio::Info, 'openstudio.standards.Model', "For #{space_type.name}, number of units = #{num_units}.") unless num_units == 0.0
        OpenStudio.logFree(OpenStudio::Info, 'openstudio.standards.Model', "For #{space_type.name}, number of people = #{num_people.round}.") unless num_people == 0.0
        OpenStudio.logFree(OpenStudio::Info, 'openstudio.standards.Model', "For #{space_type.name}, number of students = #{num_students}.") unless num_students == 0.0
        OpenStudio.logFree(OpenStudio::Info, 'openstudio.standards.Model', "For #{space_type.name}, number of beds = #{num_beds}.") unless num_beds == 0.0
        OpenStudio.logFree(OpenStudio::Info, 'openstudio.standards.Model', "For #{space_type.name}, number of meals = #{num_meals}.") unless num_meals.nil?

      else
        OpenStudio.logFree(OpenStudio::Info, 'openstudio.standards.Model', "Cannot identify standards building type and space type for #{space_type.name}, it won't be added to space_type_hash.")
      end
    end

    return space_type_hash.sort.to_h
  end

  # This method will limit the subsurface of a given surface_type ("Wall" or "RoofCeiling") to the ratio for the building.
  # This method only reduces subsurface sizes at most.
  #
  # @param model [OpenStudio::Model::Model] OpenStudio model object
  # @param ratio [Double] ratio
  # @param surface_type [String] surface type
  # @return [Bool] returns true if successful, false if not
  def apply_limit_to_subsurface_ratio(model, ratio, surface_type = 'Wall')
    fdwr = get_outdoor_subsurface_ratio(model, surface_type)
    if fdwr <= ratio
      OpenStudio.logFree(OpenStudio::Info, 'openstudio.standards.Model', "Building FDWR of #{fdwr} is already lower than limit of #{ratio.round}%.")
      return true
    end
    OpenStudio.logFree(OpenStudio::Info, 'openstudio.standards.Model', "Reducing the size of all windows (by shrinking to centroid) to reduce window area down to the limit of #{ratio.round}%.")
    # Determine the factors by which to reduce the window / door area
    mult = ratio / fdwr
    # Reduce the window area if any of the categories necessary
    model.getSpaces.sort.each do |space|
      # Loop through all surfaces in this space
      space.surfaces.sort.each do |surface|
        # Skip non-outdoor surfaces
        next unless surface.outsideBoundaryCondition == 'Outdoors'
        # Skip non-walls
        next unless surface.surfaceType == surface_type

        # Subsurfaces in this surface
        surface.subSurfaces.sort.each do |ss|
          # Reduce the size of the window
          red = 1.0 - mult
          sub_surface_reduce_area_by_percent_by_shrinking_toward_centroid(ss, red)
        end
      end
    end
    return true
  end

  # Converts the climate zone in the model into the format used by the openstudio-standards lookup tables.
  # For example,
  #   institution: ASHRAE, value: 6A  becomes: ASHRAE 169-2013-6A.
  #   institution: CEC, value: 3  becomes: CEC T24-CEC3.
  #
  # @param model [OpenStudio::Model::Model] the model
  # @return [String] the string representation of the climate zone,
  #   empty string if no climate zone is present in the model.
  def model_standards_climate_zone(model)
    climate_zone = ''
    model.getClimateZones.climateZones.each do |cz|
      if cz.institution == 'ASHRAE'
        next if cz.value == '' # Skip blank ASHRAE climate zones put in by OpenStudio Application

        climate_zone = if cz.value == '7' || cz.value == '8'
                         "ASHRAE 169-2013-#{cz.value}A"
                       else
                         "ASHRAE 169-2013-#{cz.value}"
                       end
      elsif cz.institution == 'CEC'
        next if cz.value == '' # Skip blank ASHRAE climate zones put in by OpenStudio Application

        climate_zone = "CEC T24-CEC#{cz.value}"
      end
    end
    return climate_zone
  end

  # Sets the climate zone object in the model using
  # the correct institution based on the climate zone specified
  # in the format used by the openstudio-standards lookups.
  # Clears out any climate zones previously added to the model.
  #
  # @param model [OpenStudio::Model::Model] the model
  # @param climate_zone [String] ASHRAE climate zone, e.g. 'ASHRAE 169-2013-4A'
  # @return [Bool] returns true if successful, false if not
  def model_set_climate_zone(model, climate_zone)
    # Remove previous climate zones from the model
    model.getClimateZones.clear
    # Split the string into the correct institution and value
    if climate_zone.include? 'ASHRAE 169-2006-'
      model.getClimateZones.setClimateZone('ASHRAE', climate_zone.gsub('ASHRAE 169-2006-', ''))
    elsif climate_zone.include? 'ASHRAE 169-2013-'
      model.getClimateZones.setClimateZone('ASHRAE', climate_zone.gsub('ASHRAE 169-2013-', ''))
    elsif climate_zone.include? 'CEC T24-CEC'
      model.getClimateZones.setClimateZone('CEC', climate_zone.gsub('CEC T24-CEC', ''))

    end
    return true
  end

  # This method return the building ratio of subsurface_area / surface_type_area
  # where surface_type can be "Wall" or "RoofCeiling"
  #
  # @param model [OpenStudio::Model::Model] the model
  # @param surface_type [String] surface type
  # @return [Double] surface ratio
  def get_outdoor_subsurface_ratio(model, surface_type = 'Wall')
    surface_area = 0.0
    sub_surface_area = 0
    all_surfaces = []
    all_sub_surfaces = []
    model.getSpaces.sort.each do |space|
      zone = space.thermalZone
      zone_multiplier = nil
      next if zone.empty?

      zone_multiplier = zone.get.multiplier
      space.surfaces.sort.each do |surface|
        if (surface.outsideBoundaryCondition == 'Outdoors') && (surface.surfaceType == surface_type)
          surface_area += surface.grossArea * zone_multiplier
          surface.subSurfaces.sort.each do |sub_surface|
            sub_surface_area += sub_surface.grossArea * sub_surface.multiplier * zone_multiplier
          end
        end
      end
    end
    return fdwr = (sub_surface_area / surface_area)
  end

  # Loads a osm as a starting point.
  #
  # @param osm_file [String] path to the .osm file, relative to the /data folder
  # @return [Bool] returns true if successful, false if not
  def load_initial_osm(osm_file)
    # Load the geometry .osm
    unless File.exist?(osm_file)
      raise("The initial osm path: #{osm_file} does not exist.")
    end

    osm_model_path = OpenStudio::Path.new(osm_file.to_s)
    # Upgrade version if required.
    version_translator = OpenStudio::OSVersion::VersionTranslator.new
    model = version_translator.loadModel(osm_model_path).get
    validate_initial_model(model)
    return model
  end

  # validate that model contains objects
  #
  # @param model [OpenStudio::Model::Model] the model
  # @return [Bool] returns true if valid, false if not
  def validate_initial_model(model)
    is_valid = true
    if model.getBuildingStorys.empty?
      OpenStudio.logFree(OpenStudio::Error, 'openstudio.model.Model', 'Please assign Spaces to BuildingStorys the geometry model.')
      is_valid = false
    end
    if model.getThermalZones.empty?
      OpenStudio.logFree(OpenStudio::Error, 'openstudio.model.Model', 'Please assign Spaces to ThermalZones the geometry model.')
      is_valid = false
    end
    if model.getBuilding.standardsNumberOfStories.empty?
      OpenStudio.logFree(OpenStudio::Error, 'openstudio.model.Model', 'Please define Building.standardsNumberOfStories the geometry model.')
      is_valid = false
    end
    if model.getBuilding.standardsNumberOfAboveGroundStories.empty?
      OpenStudio.logFree(OpenStudio::Error, 'openstudio.model.Model', 'Please define Building.standardsNumberOfAboveStories in the geometry model.')
      is_valid = false
    end

    if @space_type_map.nil? || @space_type_map.empty?
      @space_type_map = get_space_type_maps_from_model(model)
      if @space_type_map.nil? || @space_type_map.empty?
        OpenStudio.logFree(OpenStudio::Error, 'openstudio.model.Model', "Please assign SpaceTypes in the geometry model or in standards database #{@space_type_map}.")
        is_valid = false
      else
        @space_type_map = @space_type_map.sort.to_h
        OpenStudio.logFree(OpenStudio::Info, 'openstudio.model.Model', 'Loaded space type map from model')
      end
    end

    # ensure that model is intersected correctly.
    model.getSpaces.each { |space1| model.getSpaces.each { |space2| space1.intersectSurfaces(space2) } }
    # Get multipliers from TZ in model. Need this for HVAC contruction.
    @space_multiplier_map = {}
    model.getSpaces.sort.each do |space|
      @space_multiplier_map[space.name.get] = space.multiplier if space.multiplier > 1
    end
    OpenStudio.logFree(OpenStudio::Info, 'openstudio.model.Model', 'Finished adding geometry')
    unless @space_multiplier_map.empty?
      OpenStudio.logFree(OpenStudio::Info, 'openstudio.model.Model', "Found multipliers for space #{@space_multiplier_map}")
    end
    return is_valid
  end

  # Determines how ventilation for the standard is specified.
  # When 'Sum', all min OA flow rates are added up.  Commonly used by 90.1.
  # When 'Maximum', only the biggest OA flow rate.  Used by T24.
  #
  # @param model [OpenStudio::Model::Model] the model
  # @return [String] the ventilation method, either Sum or Maximum
  def model_ventilation_method(model)
    building_data = model_get_building_properties(model)
    building_type = building_data['building_type']
    if building_type != 'Laboratory' # Laboratory has multiple criteria on ventilation, pick the greatest
      ventilation_method = 'Sum'
    else
      ventilation_method = 'Maximum'
    end

    return ventilation_method
  end

  # Removes all of the unused ResourceObjects
  # (Curves, ScheduleDay, Material, etc.) from the model.
  #
  # @param model [OpenStudio::Model::Model] the model
  # @return [Bool] returns true if successful, false if not
  def model_remove_unused_resource_objects(model)
    start_size = model.objects.size
    model.getResourceObjects.sort.each do |obj|
      if obj.directUseCount.zero?
        OpenStudio.logFree(OpenStudio::Debug, 'openstudio.standards.Model', "#{obj.name} is unused; it will be removed.")
        model.removeObject(obj.handle)
      end
    end
    end_size = model.objects.size
    OpenStudio.logFree(OpenStudio::Info, 'openstudio.standards.Model', "The model started with #{start_size} objects and finished with #{end_size} objects after removing unused resource objects.")
    return true
  end

  # This method looks at occupancy profiles for the building as a whole and generates an hours of operation default
  # schedule for the building. It also clears out any higher level hours of operation schedule assignments.
  # Spaces are organized by res and non_res. Whichever of the two groups has higher design level of people is used for building hours of operation
  # Resulting hours of operation can have as many rules as necessary to describe the operation.
  # Each ScheduleDay should be an on/off schedule with only values of 0 and 1. There should not be more than one on/off cycle per day.
  # In future this could create different hours of operation for residential vs. non-residential, by building type, story, or space type.
  # However this measure is a stop gap to convert old generic schedules to parametric schedules.
  # Future new schedules should be designed as paramtric from the start and would not need to run through this inference process
  #
  # @author David Goldwasser
  # @param model [OpenStudio::Model::Model] the model
  # @param fraction_of_daily_occ_range [Double] fraction above/below daily min range required to start and end hours of operation
  # @param invert_res [Bool] if true will reverse hours of operation for residential space types
  # @param gen_occ_profile [Bool] if true creates a merged occupancy schedule for diagnostic purposes. This schedule is added to the model but no specifically returned by this method
  # @return [ScheduleRuleset] schedule that is assigned to the building as default hours of operation
  def model_infer_hours_of_operation_building(model, fraction_of_daily_occ_range: 0.25, invert_res: true, gen_occ_profile: false)
    # create an array of non-residential and residential spaces
    res_spaces = []
    non_res_spaces = []
    res_people_design = 0
    non_res_people_design = 0
    model.getSpaces.sort.each do |space|
      if space_residential?(space)
        res_spaces << space
        res_people_design += space.numberOfPeople * space.multiplier
      else
        non_res_spaces << space
        non_res_people_design += space.numberOfPeople * space.multiplier
      end
    end
    OpenStudio.logFree(OpenStudio::Info, 'openstudio.Standards.Model', "Model has design level of #{non_res_people_design} people in non residential spaces and #{res_people_design} people in residential spaces.")

    # create merged schedule for prevalent type (not used but can be generated for diagnostics)
    if gen_occ_profile
      res_prevalent = false
      if res_people_design > non_res_people_design
        occ_merged = spaces_get_occupancy_schedule(res_spaces, sch_name: 'Calculated Occupancy Fraction Residential Merged')
        res_prevalent = true
      else
        occ_merged = spaces_get_occupancy_schedule(non_res_spaces, sch_name: 'Calculated Occupancy Fraction NonResidential Merged')
      end
    end

    # re-run spaces_get_occupancy_schedule with x above min occupancy to create on/off schedule
    if res_people_design > non_res_people_design
      hours_of_operation = spaces_get_occupancy_schedule(res_spaces,
                                                         sch_name: 'Building Hours of Operation Residential',
                                                         occupied_percentage_threshold: fraction_of_daily_occ_range,
                                                         threshold_calc_method: 'normalized_daily_range')
      res_prevalent = true
    else
      hours_of_operation = spaces_get_occupancy_schedule(non_res_spaces,
                                                         sch_name: 'Building Hours of Operation NonResidential',
                                                         occupied_percentage_threshold: fraction_of_daily_occ_range,
                                                         threshold_calc_method: 'normalized_daily_range')
    end

    # remove gaps resulting in multiple on off cycles for each rule in schedule so it will be valid hours of operation
    profiles = []
    profiles << hours_of_operation.defaultDaySchedule
    hours_of_operation.scheduleRules.each do |rule|
      profiles << rule.daySchedule
    end
    profiles.sort.each do |profile|
      times = profile.times
      values = profile.values
      next if times.size <= 3 # length of 1-3 should produce valid hours_of_operation profiles

      # Find the latest time where the value == 1
      latest_time = nil
      times.zip(values).each do |time, value|
        if value > 0
          latest_time = time
        end
      end
      # Skip profiles that are zero all the time
      next if latest_time.nil?

      # Calculate the duration from this point to midnight
      wrap_dur_left_hr = 0
      if values.first == 0 && values.last == 0
        wrap_dur_left_hr = 24.0 - latest_time.totalHours
      end
      occ_gap_hash = {}
      prev_time = 0
      prev_val = nil
      times.each_with_index do |time, i|
        next if time.totalHours == 0.0 # should not see this
        next if values[i] == prev_val # check if two 0 until time next to each other

        if values[i] == 0 # only store vacant segments
          if time.totalHours == 24
            occ_gap_hash[prev_time] = time.totalHours - prev_time + wrap_dur_left_hr
          else
            occ_gap_hash[prev_time] = time.totalHours - prev_time
          end
        end
        prev_time = time.totalHours
        prev_val = values[i]
      end
      profile.clearValues
      max_occ_gap_start = occ_gap_hash.key(occ_gap_hash.values.max)
      max_occ_gap_end_hr = max_occ_gap_start + occ_gap_hash[max_occ_gap_start] # can't add time and duration in hours
      if max_occ_gap_end_hr > 24.0 then max_occ_gap_end_hr -= 24.0 end

      # time for gap start
      target_start_hr = max_occ_gap_start.truncate
      target_start_min = ((max_occ_gap_start - target_start_hr) * 60.0).truncate
      max_occ_gap_start = OpenStudio::Time.new(0, target_start_hr, target_start_min, 0)

      # time for gap end
      target_end_hr = max_occ_gap_end_hr.truncate
      target_end_min = ((max_occ_gap_end_hr - target_end_hr) * 60.0).truncate
      max_occ_gap_end = OpenStudio::Time.new(0, target_end_hr, target_end_min, 0)

      profile.addValue(max_occ_gap_start, 1)
      profile.addValue(max_occ_gap_end, 0)
      os_time_24 = OpenStudio::Time.new(0, 24, 0, 0)
      if max_occ_gap_start > max_occ_gap_end
        profile.addValue(os_time_24, 0)
      else
        profile.addValue(os_time_24, 1)
      end
    end

    # reverse 1 and 0 values for res_prevalent building
    # currently spaces_get_occupancy_schedule doesn't use defaultDayProflie, so only inspecting rules for now.
    if invert_res && res_prevalent
      OpenStudio.logFree(OpenStudio::Info, 'openstudio.Standards.Model', 'Per argument passed in hours of operation are being inverted for buildings with more people in residential versus non-residential spaces.')
      hours_of_operation.scheduleRules.each do |rule|
        profile = rule.daySchedule
        times = profile.times
        values = profile.values
        profile.clearValues
        times.each_with_index do |time, i|
          orig_val = values[i]
          new_value = nil
          if orig_val == 0 then new_value = 1 end
          if orig_val == 1 then new_value = 0 end
          profile.addValue(time, new_value)
        end
      end
    end

    # set hours of operation for building level hours of operation
    model.getDefaultScheduleSets.each(&:resetHoursofOperationSchedule)
    if model.getBuilding.defaultScheduleSet.is_initialized
      default_sch_set = model.getBuilding.defaultScheduleSet.get
    else
      default_sch_set = OpenStudio::Model::DefaultScheduleSet.new(model)
      default_sch_set.setName('Building Default Schedule Set')
      model.getBuilding.setDefaultScheduleSet(default_sch_set)
    end
    default_sch_set.setHoursofOperationSchedule(hours_of_operation)

    return hours_of_operation
  end

  # This method users the hours of operation for a space and the existing ScheduleRuleset profiles to setup parametric schedule
  # inputs. Inputs include one or more load profile formulas. Data is stored in model attributes for downstream
  # application. This should impact all ScheduleRuleset objects in the model. Plant and Air loop hoours of operations
  # should be traced back to a space or spaces.
  #
  # @author David Goldwasser
  # @param model [OpenStudio::Model::Model] the model
  # @param step_ramp_logic [String] type of step logic to use
  # @param infer_hoo_for_non_assigned_objects [Bool] attempt to get hoo for objects like swh with and exterior lighting
  # @param gather_data_only [Bool] false (stops method before changes made if true)
  # @param hoo_var_method [String] accepts hours and fractional. Any other value value will result in hoo variables not being applied
  # @return [Hash] schedule is key, value is hash of number of objects
  def model_setup_parametric_schedules(model, step_ramp_logic: nil, infer_hoo_for_non_assigned_objects: true, gather_data_only: false, hoo_var_method: 'hours')
    parametric_inputs = {}
    default_sch_type = OpenStudio::Model::DefaultScheduleType.new('HoursofOperationSchedule')
    # thermal zones, air loops, plant loops will require some logic if they refer to more than one hours of operaiton schedule.
    # for initial use case while have same horus of operaiton so this can be pretty simple, but will have to re-visit it sometime
    # possible solution A: choose hoo that contributes the largest fraction of floor area
    # possible solution B: expand the hours of operation for a given day to include combined range of hoo objects
    # whatever approach is used for gathering parametric inputs for existing ruleset schedules should also be used for model_apply_parametric_schedules

    # loop through spaces (trace hours of operation back to space)
    gather_inputs_parametric_space_space_type_schedules(model.getSpaces, parametric_inputs, gather_data_only)

    # loop through space types (trace hours of operation back to space type).
    gather_inputs_parametric_space_space_type_schedules(model.getSpaceTypes, parametric_inputs, gather_data_only)

    # loop through thermal zones (trace hours of operation back to spaces in thermal zone)
    thermal_zone_hash = {} # key is zone and hash is hours of operation
    model.getThermalZones.sort.each do |zone|
      # identify hours of operation
      hours_of_operation = spaces_hours_of_operation(zone.spaces)
      thermal_zone_hash[zone] = hours_of_operation
      # get thermostat setpoint schedules
      if zone.thermostatSetpointDualSetpoint.is_initialized
        thermostat = zone.thermostatSetpointDualSetpoint.get
        if thermostat.heatingSetpointTemperatureSchedule.is_initialized && thermostat.heatingSetpointTemperatureSchedule.get.to_ScheduleRuleset.is_initialized
          schedule = thermostat.heatingSetpointTemperatureSchedule.get.to_ScheduleRuleset.get
          gather_inputs_parametric_schedules(schedule, thermostat, parametric_inputs, hours_of_operation, gather_data_only: gather_data_only, hoo_var_method: hoo_var_method)
        end
        if thermostat.coolingSetpointTemperatureSchedule.is_initialized && thermostat.coolingSetpointTemperatureSchedule.get.to_ScheduleRuleset.is_initialized
          schedule = thermostat.coolingSetpointTemperatureSchedule.get.to_ScheduleRuleset.get
          gather_inputs_parametric_schedules(schedule, thermostat, parametric_inputs, hours_of_operation, gather_data_only: gather_data_only, hoo_var_method: hoo_var_method)
        end
      end
    end

    # loop through air loops (trace hours of operation back through spaces served by air loops)
    air_loop_hash = {} # key is zone and hash is hours of operation
    model.getAirLoopHVACs.sort.each do |air_loop|
      # identify hours of operation
      air_loop_spaces = []
      air_loop.thermalZones.sort.each do |zone|
        air_loop_spaces += zone.spaces
        air_loop_spaces += zone.spaces
      end
      hours_of_operation = spaces_hours_of_operation(air_loop_spaces)
      air_loop_hash[air_loop] = hours_of_operation
      if air_loop.availabilitySchedule.to_ScheduleRuleset.is_initialized
        schedule = air_loop.availabilitySchedule.to_ScheduleRuleset.get
        gather_inputs_parametric_schedules(schedule, air_loop, parametric_inputs, hours_of_operation, gather_data_only: gather_data_only, hoo_var_method: hoo_var_method)
      end
      avail_mgrs = air_loop.availabilityManagers
      avail_mgrs.sort.each do |avail_mgr|
        # @todo I'm finding availability mangers, but not any resources for them, even if I use OpenStudio::Model.getRecursiveChildren(avail_mgr)
        resources = avail_mgr.resources
        resources = OpenStudio::Model.getRecursiveResources(avail_mgr)
        resources.sort.each do |resource|
          if resource.to_ScheduleRuleset.is_initialized
            schedule = resource.to_ScheduleRuleset.get
            gather_inputs_parametric_schedules(schedule, avail_mgr, parametric_inputs, hours_of_operation, gather_data_only: gather_data_only, hoo_var_method: hoo_var_method)
          end
        end
      end
    end

    # look through all model HVAC components find scheduleRuleset objects, resources, that use them and zone or air loop for hours of operation
    hvac_components = model.getHVACComponents
    hvac_components.sort.each do |component|
      # identify zone, or air loop it refers to, some may refer to plant loop, OA or other component
      thermal_zone = nil
      air_loop = nil
      plant_loop = nil
      schedules = []
      if component.to_ZoneHVACComponent.is_initialized && component.to_ZoneHVACComponent.get.thermalZone.is_initialized
        thermal_zone = component.to_ZoneHVACComponent.get.thermalZone.get
      end
      if component.airLoopHVAC.is_initialized
        air_loop = component.airLoopHVAC.get
      end
      if component.plantLoop.is_initialized
        plant_loop = component.plantLoop.get
      end
      component.resources.sort.each do |resource|
        if resource.to_ThermalZone.is_initialized
          thermal_zone = resource.to_ThermalZone.get
        elsif resource.to_ScheduleRuleset.is_initialized
          schedules << resource.to_ScheduleRuleset.get
        end
      end

      # inspect resources for children of objects found in thermal zone or plant loop
      # get objects like OA controllers and unitary object components
      next if thermal_zone.nil? && air_loop.nil?

      children = OpenStudio::Model.getRecursiveChildren(component)
      children.sort.each do |child|
        child.resources.sort.each do |sub_resource|
          if sub_resource.to_ScheduleRuleset.is_initialized
            schedules << sub_resource.to_ScheduleRuleset.get
          end
        end
      end

      # process schedules found for this component
      schedules.sort.each do |schedule|
        hours_of_operation = nil
        if !thermal_zone.nil?
          hours_of_operation = thermal_zone_hash[thermal_zone]
        elsif !air_loop.nil?
          hours_of_operation = air_loop_hash[air_loop]
        elsif !plant_loop.nil?
          OpenStudio.logFree(OpenStudio::Info, 'openstudio.model.Model', "#{schedule.name.get} is associated with plant loop, will not gather parametric inputs")
          next
        else
          OpenStudio.logFree(OpenStudio::Warn, 'openstudio.model.Model', "Cannot identify where #{component.name.get} is in system. Will not gather parametric inputs for #{schedule.name.get}")
          next
        end
        gather_inputs_parametric_schedules(schedule, component, parametric_inputs, hours_of_operation, gather_data_only: gather_data_only, hoo_var_method: hoo_var_method)
      end
    end

    # @todo Service Water Heating supply side (may or may not be associated with a space)
    # @todo water use equipment definitions (temperature, sensible, latent) may be in multiple spaces, need to identify hoo, but typically constant schedules

    # water use equipment (flow rate fraction)
    # @todo address common schedules used across multiple instances
    model.getWaterUseEquipments.sort.each do |water_use_equipment|
      if water_use_equipment.flowRateFractionSchedule.is_initialized && water_use_equipment.flowRateFractionSchedule.get.to_ScheduleRuleset.is_initialized
        schedule = water_use_equipment.flowRateFractionSchedule.get.to_ScheduleRuleset.get
        next if parametric_inputs.key?(schedule)

        opt_space = water_use_equipment.space
        if opt_space.is_initialized
          space = space.get
          hours_of_operation = space_hours_of_operation(space)
          gather_inputs_parametric_schedules(schedule, water_use_equipment, parametric_inputs, hours_of_operation, gather_data_only: gather_data_only, hoo_var_method: hoo_var_method)
        else
          hours_of_operation = spaces_hours_of_operation(model.getSpaces)
          if !hours_of_operation.nil?
            gather_inputs_parametric_schedules(schedule, water_use_equipment, parametric_inputs, hours_of_operation, gather_data_only: gather_data_only, hoo_var_method: hoo_var_method)
          end
        end

      end
    end
    # @todo Refrigeration (will be associated with thermal zone)
    # @todo exterior lights (will be astronomical, but like AEDG's may have reduction later at night)

    return parametric_inputs
  end

  # This method applies the hours of operation for a space and the load profile formulas in the overloaded ScheduleRulset
  # objects to update time value pairs for ScheduleDay objects. Object type specific logic will be used to generate profiles
  # for summer and winter design days.
  #
  # @note This measure will replace any prior chagnes made to ScheduleRule objects with new ScheduleRule values from
  # profile formulas
  # @author David Goldwasser
  # @param model [OpenStudio::Model::Model] the model
  # @param ramp_frequency [Double] ramp frequency in minutes. If nil method will match simulation timestep
  # @param infer_hoo_for_non_assigned_objects [Bool] # attempt to get hoo for objects like swh with and exterior lighting
  # @param error_on_out_of_order [Bool] true will error if applying formula creates out of order values
  # @return [Array] of modified ScheduleRuleset objects
  def model_apply_parametric_schedules(model, ramp_frequency: nil, infer_hoo_for_non_assigned_objects: true, error_on_out_of_order: true)
    # get ramp frequency (fractional hour) from timestep
    if ramp_frequency.nil?
      steps_per_hour = if model.getSimulationControl.timestep.is_initialized
                         model.getSimulationControl.timestep.get.numberOfTimestepsPerHour
                       else
                         6 # default OpenStudio timestep if none specified
                       end
      ramp_frequency = 1.0 / steps_per_hour.to_f
    end

    # Go through model and create parametric formulas for all schedules
    parametric_inputs = model_setup_parametric_schedules(model, gather_data_only: true)

    parametric_schedules = []
    model.getScheduleRulesets.sort.each do |sch|
      if !sch.hasAdditionalProperties || !sch.additionalProperties.hasFeature('param_sch_ver')
        # for now don't look at schedules without targets, in future can alter these by looking at building level hours of operation
        next if sch.directUseCount <= 0 # won't catch if used for space type load instance, but that space type isn't used

        # @todo address schedules that fall into this category, if they are used in the model
        OpenStudio.logFree(OpenStudio::Warn, 'openstudio.standards.Model', "For #{sch.sources.first.name}, #{sch.name} is not setup as parametric schedule. It has #{sch.sources.size} sources.")
        next
      end

      # apply parametric inputs
      schedule_apply_parametric_inputs(sch, ramp_frequency, infer_hoo_for_non_assigned_objects, error_on_out_of_order, parametric_inputs)

      # add schedule to array
      parametric_schedules << sch
    end

    return parametric_schedules
  end

  # Get the total unmet load hours during occupancy of a model that has been simulated
  #
  # @param model [OpenStudio::Model::Model] OpenStudio model object
  # @return [Float] returns the number of total unmet load hours during occupancy in a simulated model
  def model_get_unmet_load_hours(model)
    result = OpenStudio::OptionalDouble.new
    sql = model.sqlFile
    if sql.is_initialized
      sql = sql.get
      query = "SELECT Value
              FROM tabulardatawithstrings
              WHERE ReportName='AnnualBuildingUtilityPerformanceSummary'
              AND ReportForString='Entire Facility'
              AND TableName='Comfort and Setpoint Not Met Summary'
              AND ColumnName='Facility'
              AND RowName='Time Setpoint Not Met During Occupied Heating'
              AND Units='Hours'"
      val = sql.execAndReturnFirstDouble(query)
      if val.is_initialized
        result = OpenStudio::OptionalDouble.new(val.get).to_f
      end
      query = "SELECT Value
              FROM tabulardatawithstrings
              WHERE ReportName='AnnualBuildingUtilityPerformanceSummary'
              AND ReportForString='Entire Facility'
              AND TableName='Comfort and Setpoint Not Met Summary'
              AND ColumnName='Facility'
              AND RowName='Time Setpoint Not Met During Occupied Cooling'
              AND Units='Hours'"
      val = sql.execAndReturnFirstDouble(query)
      if val.is_initialized
        result += OpenStudio::OptionalDouble.new(val.get).to_f
      end
    else
      OpenStudio.logFree(OpenStudio::Error, 'openstudio.model.Model', 'Model has no sql file containing results, cannot lookup data.')
    end

    return result
  end

  private

  # This function checks whether it is required to adjust the window to wall ratio based on the model WWR and wwr limit.
  # @param wwr_limit [Float] return wwr_limit
  # @param wwr_list [Array] list of wwr of zone conditioning category in a building area type category - residential, nonresidential and semiheated
  # @return require_adjustment [Boolean] True, require adjustment, false not require adjustment.
  def model_does_require_wwr_adjustment?(wwr_limit, wwr_list)
    require_adjustment = false
    wwr_list.each do |wwr|
      require_adjustment = true unless wwr > wwr_limit
    end
    return require_adjustment
  end

  # The function is used for codes that requires to adjusted wwr based on building categories for all other types
  #
  # @param bat [String] building area type category
  # @param wwr_list [Array] list of wwr of zone conditioning category in a building area type category - residential, nonresidential and semiheated
  # @return wwr_limit [Float] return adjusted wwr_limit
  def model_get_bat_wwr_target(bat, wwr_list)
    return 40.0
  end

  # Readjusted the WWR for surfaces previously has no windows to meet the
  # overall WWR requirement.
  # This function shall only be called if the maximum WWR value for surfaces with fenestration is lower than 90% due to
  # accommodating the total door surface areas
  #
  # @param residual_ratio: [Float] the ratio of residual surfaces among the total wall surface area with no fenestrations
  # @param space [OpenStudio::Model:Space] a space
  # @param model [OpenStudio::Model::Model] openstudio model
  # @return [Bool] return true if successful, false if not
  def model_readjust_surface_wwr(residual_ratio, space, model)
    return true
  end

  # Helper method to fill in hourly values
  #
  # @param model [OpenStudio::Model::Model] the model
  # @param day_sch [OpenStudio::Model::ScheduleDay] schedule day object
  # @param sch_type [String] Constant or Hourly
  # @param values [Array<Double>]
  # @return [Bool] returns true if successful, false if not
  def model_add_vals_to_sch(model, day_sch, sch_type, values)
    if sch_type == 'Constant'
      day_sch.addValue(OpenStudio::Time.new(0, 24, 0, 0), values[0])
    elsif sch_type == 'Hourly'
      (0..23).each do |i|
        next if values[i] == values[i + 1]

        day_sch.addValue(OpenStudio::Time.new(0, i + 1, 0, 0), values[i])
      end
    else
      OpenStudio.logFree(OpenStudio::Error, 'openstudio.standards.Model', "Schedule type: #{sch_type} is not recognized.  Valid choices are 'Constant' and 'Hourly'.")
    end
  end

  # Modify the existing service water heating loops to match the baseline required heating type.
  #
  # @param model [OpenStudio::Model::Model] the model
  # @param building_type [String] the building type
  # @return [Bool] returns true if successful, false if not
  # @author Julien Marrec
  def model_apply_baseline_swh_loops(model, building_type)
    model.getPlantLoops.sort.each do |plant_loop|
      # Skip non service water heating loops
      next unless plant_loop_swh_loop?(plant_loop)

      # Rename the loop to avoid accidentally hooking up the HVAC systems to this loop later.
      plant_loop.setName('Service Water Heating Loop')

      htg_fuels, combination_system, storage_capacity, total_heating_capacity = plant_loop_swh_system_type(plant_loop)

      # htg_fuels.size == 0 shoudln't happen

      electric = true

      if htg_fuels.include?('NaturalGas') ||
         htg_fuels.include?('Propane') ||
         htg_fuels.include?('PropaneGas') ||
         htg_fuels.include?('FuelOilNo1') ||
         htg_fuels.include?('FuelOilNo2') ||
         htg_fuels.include?('Coal') ||
         htg_fuels.include?('Diesel') ||
         htg_fuels.include?('Gasoline')
        electric = false
      end

      # Per Table G3.1 11.e, if the baseline system was a combination of heating and service water heating,
      # delete all heating equipment and recreate a WaterHeater:Mixed.
      if combination_system
        plant_loop.supplyComponents.each do |component|
          # Get the object type
          obj_type = component.iddObjectType.valueName.to_s
          next if ['OS_Node', 'OS_Pump_ConstantSpeed', 'OS_Pump_VariableSpeed', 'OS_Connector_Splitter', 'OS_Connector_Mixer', 'OS_Pipe_Adiabatic'].include?(obj_type)

          component.remove
        end

        water_heater = OpenStudio::Model::WaterHeaterMixed.new(model)
        water_heater.setName('Baseline Water Heater')
        water_heater.setHeaterMaximumCapacity(total_heating_capacity)
        water_heater.setTankVolume(storage_capacity)
        plant_loop.addSupplyBranchForComponent(water_heater)

        if electric
          # G3.1.11.b: If electric, WaterHeater:Mixed with electric resistance
          water_heater.setHeaterFuelType('Electricity')
          water_heater.setHeaterThermalEfficiency(1.0)
        else
          # @todo for now, just get the first fuel that isn't Electricity
          # A better way would be to count the capacities associated
          # with each fuel type and use the preponderant one
          fuels = htg_fuels - ['Electricity']
          fossil_fuel_type = fuels[0]
          water_heater.setHeaterFuelType(fossil_fuel_type)
          water_heater.setHeaterThermalEfficiency(0.8)
        end
        # If it's not a combination heating and service water heating system
        # just change the fuel type of all water heaters on the system
        # to electric resistance if it's electric
      else
        if electric
          plant_loop.supplyComponents.each do |component|
            next unless component.to_WaterHeaterMixed.is_initialized

            water_heater = component.to_WaterHeaterMixed.get
            # G3.1.11.b: If electric, WaterHeater:Mixed with electric resistance
            water_heater.setHeaterFuelType('Electricity')
            water_heater.setHeaterThermalEfficiency(1.0)
          end
        end
      end
    end

    # Set the water heater fuel types if it's 90.1-2013
    model.getWaterHeaterMixeds.sort.each do |water_heater|
      water_heater_mixed_apply_prm_baseline_fuel_type(water_heater, building_type)
    end

    return true
  end

  # This method goes through certain types of EnergyManagementSystem variables and replaces UIDs with object names.
  # This should be done by the forward translator, and this code should be removed after this bug is fixed:
  # https://github.com/NREL/OpenStudio/issues/2598
  #
  # @param model [OpenStudio::Model::Model] the model
  # @return [Bool] returns true if successful, false if not
  # @todo remove this method after OpenStudio issue #2598 is fixed.
  def model_temp_fix_ems_references(model)
    # Internal Variables
    model.getEnergyManagementSystemInternalVariables.sort.each do |var|
      # Get the reference field value
      ref = var.internalDataIndexKeyName
      # Convert to UUID
      uid = OpenStudio.toUUID(ref)
      # Get the model object with this UID
      obj = model.getModelObject(uid)
      # If it exists, replace the UID with the object name
      if obj.is_initialized
        var.setInternalDataIndexKeyName(obj.get.name.get)
      end
    end

    return true
  end

  # This method is a catch-all run at the end of create-baseline to make final adjustements to HVAC capacities
  # to account for recent model changes
  # @author Doug Maddox, PNNL
  # @param model
  def model_refine_size_dependent_values(model, sizing_run_dir)
    return true
  end

  # This method rotates the building model from its original position
  #
  # @param model [OpenStudio::Model::Model] OpenStudio Model object
  # @param degs [Integer] Degress of rotation from original position
  #
  # @return [OpenStudio::Model::Model] OpenStudio Model object
  def model_rotate(model, degs)
    building = model.getBuilding
    org_north_axis = building.northAxis
    building.setNorthAxis(org_north_axis + degs)
    OpenStudio.logFree(OpenStudio::Info, 'openstudio.model.Model', "The model was rotated of #{degs} degrees from its original position.")
    return model
  end

  # Loads a geometry osm as a starting point.
  #
  # @param osm_model_path [String] path to the .osm file, relative to the /data folder
  # @return [OpenStudio::Model::Model] model object
  def load_user_geometry_osm(osm_model_path:)
    version_translator = OpenStudio::OSVersion::VersionTranslator.new
    model = version_translator.loadModel(osm_model_path)

    # Check that the model loaded successfully
    if model.empty?
      OpenStudio.logFree(OpenStudio::Error, 'openstudio.model.Model', "Version translation failed for #{osm_model_path}")
      return false
    end
    model = model.get

    # Check for expected characteristics of geometry model
    if model.getBuildingStorys.empty?
      OpenStudio.logFree(OpenStudio::Error, 'openstudio.model.Model', "Please assign Spaces to BuildingStorys in the geometry model: #{osm_model_path}.")
    end
    if model.getThermalZones.empty?
      OpenStudio.logFree(OpenStudio::Error, 'openstudio.model.Model', "Please assign Spaces to ThermalZones in the geometry model: #{osm_model_path}.")
    end
    if model.getBuilding.standardsNumberOfStories.empty?
      OpenStudio.logFree(OpenStudio::Error, 'openstudio.model.Model', "Please define Building.standardsNumberOfStories in the geometry model #{osm_model_path}.")
    end
    if model.getBuilding.standardsNumberOfAboveGroundStories.empty?
      OpenStudio.logFree(OpenStudio::Error, 'openstudio.model.Model', "Please define Building.standardsNumberOfAboveStories in the geometry model#{osm_model_path}.")
    end

    if @space_type_map.nil? || @space_type_map.empty?
      @space_type_map = get_space_type_maps_from_model(model)
      if @space_type_map.nil? || @space_type_map.empty?
        OpenStudio.logFree(OpenStudio::Error, 'openstudio.model.Model', "Please assign SpaceTypes in the geometry model: #{osm_model_path} or in standards database #{@space_type_map}.")
      else
        @space_type_map = @space_type_map.sort.to_h
        OpenStudio.logFree(OpenStudio::Info, 'openstudio.model.Model', "Loaded space type map from osm file: #{osm_model_path}")
      end
    end
    return model
  end

  # Loads a osm as a starting point.
  #
  # @param osm_file [String] path to the .osm file, relative to the /data folder
  # @return [OpenStudio::Model::Model] model object, false if not
  def load_geometry_osm(osm_file)
    # Load the geometry .osm from relative to the data folder
    osm_model_path = "../../../data/#{osm_file}"

    # Load the .osm depending on whether running from normal gem location
    # or from the embedded location in the OpenStudio CLI
    if File.dirname(__FILE__)[0] == ':'
      # running from embedded location in OpenStudio CLI
      geom_model_string = load_resource_relative(osm_model_path)
      version_translator = OpenStudio::OSVersion::VersionTranslator.new
      model = version_translator.loadModelFromString(geom_model_string)
    else
      abs_path = File.join(File.dirname(__FILE__), osm_model_path)
      version_translator = OpenStudio::OSVersion::VersionTranslator.new
      model = version_translator.loadModel(abs_path)
    end

    # Check that the model loaded successfully
    if model.empty?
      OpenStudio.logFree(OpenStudio::Error, 'openstudio.model.Model', "Version translation failed for #{osm_model_path}")
      return false
    end
    model = model.get

    # Check for expected characteristics of geometry model
    if model.getBuildingStorys.empty?
      OpenStudio.logFree(OpenStudio::Error, 'openstudio.model.Model', "Please assign Spaces to BuildingStorys in the geometry model: #{osm_model_path}.")
    end
    if model.getThermalZones.empty?
      OpenStudio.logFree(OpenStudio::Error, 'openstudio.model.Model', "Please assign Spaces to ThermalZones in the geometry model: #{osm_model_path}.")
    end
    if model.getBuilding.standardsNumberOfStories.empty?
      OpenStudio.logFree(OpenStudio::Error, 'openstudio.model.Model', "Please define Building.standardsNumberOfStories in the geometry model #{osm_model_path}.")
    end
    if model.getBuilding.standardsNumberOfAboveGroundStories.empty?
      OpenStudio.logFree(OpenStudio::Error, 'openstudio.model.Model', "Please define Building.standardsNumberOfAboveStories in the geometry model#{osm_model_path}.")
    end

    if @space_type_map.nil? || @space_type_map.empty?
      @space_type_map = get_space_type_maps_from_model(model)
      if @space_type_map.nil? || @space_type_map.empty?
        OpenStudio.logFree(OpenStudio::Error, 'openstudio.model.Model', "Please assign SpaceTypes in the geometry model: #{osm_model_path} or in standards database #{@space_type_map}.")
      else
        @space_type_map = @space_type_map.sort.to_h
        OpenStudio.logFree(OpenStudio::Info, 'openstudio.model.Model', "Loaded space type map from osm file: #{osm_model_path}")
      end
    end
    return model
  end

  # pass array of space types or spaces
  #
  # @author David Goldwasser
  # @param space_space_types [Array] array of spaces or space types
  # @param parametric_inputs [Hash]
  # @param gather_data_only [Bool]
  # @return [Hash]
  def gather_inputs_parametric_space_space_type_schedules(space_space_types, parametric_inputs, gather_data_only)
    space_space_types.each do |space_type|
      # get hours of operation for space type once
      next if space_type.class == 'OpenStudio::Model::SpaceTypes' && space_type.floorArea == 0

      hours_of_operation = space_hours_of_operation(space_type)
      if hours_of_operation.nil?
        OpenStudio.logFree(OpenStudio::Warn, 'openstudio.Standards.Model', "Can't evaluate schedules for #{space_type.name}, doesn't have hours of operation.")
        next
      end
      # loop through internal load instances
      space_type.lights.each do |load_inst|
        gather_inputs_parametric_load_inst_schedules(load_inst, parametric_inputs, hours_of_operation, gather_data_only)
      end
      space_type.luminaires.each do |load_inst|
        gather_inputs_parametric_load_inst_schedules(load_inst, parametric_inputs, hours_of_operation, gather_data_only)
      end
      space_type.electricEquipment.each do |load_inst|
        gather_inputs_parametric_load_inst_schedules(load_inst, parametric_inputs, hours_of_operation, gather_data_only)
      end
      space_type.gasEquipment.each do |load_inst|
        gather_inputs_parametric_load_inst_schedules(load_inst, parametric_inputs, hours_of_operation, gather_data_only)
      end
      space_type.steamEquipment.each do |load_inst|
        gather_inputs_parametric_load_inst_schedules(load_inst, parametric_inputs, hours_of_operation, gather_data_only)
      end
      space_type.otherEquipment.each do |load_inst|
        gather_inputs_parametric_load_inst_schedules(load_inst, parametric_inputs, hours_of_operation, gather_data_only)
      end
      space_type.people.each do |load_inst|
        gather_inputs_parametric_load_inst_schedules(load_inst, parametric_inputs, hours_of_operation, gather_data_only)
        if load_inst.activityLevelSchedule.is_initialized && load_inst.activityLevelSchedule.get.to_ScheduleRuleset.is_initialized
          act_sch = load_inst.activityLevelSchedule.get.to_ScheduleRuleset.get
          gather_inputs_parametric_schedules(act_sch, load_inst, parametric_inputs, hours_of_operation, gather_data_only: gather_data_only, hoo_var_method: 'hours')
        end
      end
      space_type.spaceInfiltrationDesignFlowRates.each do |load_inst|
        gather_inputs_parametric_load_inst_schedules(load_inst, parametric_inputs, hours_of_operation, gather_data_only)
      end
      space_type.spaceInfiltrationEffectiveLeakageAreas.each do |load_inst|
        gather_inputs_parametric_load_inst_schedules(load_inst, parametric_inputs, hours_of_operation, gather_data_only)
      end
      dsgn_spec_oa = space_type.designSpecificationOutdoorAir
      if dsgn_spec_oa.is_initialized
        gather_inputs_parametric_load_inst_schedules(dsgn_spec_oa.get, parametric_inputs, hours_of_operation, gather_data_only)
      end
    end

    return parametric_inputs
  end

  # method to process load instance schedules for model_setup_parametric_schedules
  #
  # @author David Goldwasser
  # @param load_inst [OpenStudio::Model::SpaceLoadInstance]
  # @param parametric_inputs [Hash]
  # @param hours_of_operation [Hash]
  # @param gather_data_only [Bool]
  # @return [Hash]
  def gather_inputs_parametric_load_inst_schedules(load_inst, parametric_inputs, hours_of_operation, gather_data_only)
    if load_inst.class.to_s == 'OpenStudio::Model::People'
      opt_sch = load_inst.numberofPeopleSchedule
    elsif load_inst.class.to_s == 'OpenStudio::Model::DesignSpecificationOutdoorAir'
      opt_sch = load_inst.outdoorAirFlowRateFractionSchedule
    else
      opt_sch = load_inst.schedule
    end
    if !opt_sch.is_initialized || !opt_sch.get.to_ScheduleRuleset.is_initialized
      return nil
    end

    gather_inputs_parametric_schedules(opt_sch.get.to_ScheduleRuleset.get, load_inst, parametric_inputs, hours_of_operation, gather_data_only: gather_data_only, hoo_var_method: 'hours')

    return parametric_inputs
  end

  # method to process load instance schedules for model_setup_parametric_schedules
  #
  # @author David Goldwasser
  # @param sch [OpenStudio::Model::Schedule]
  # @param load_inst [OpenStudio::Model::SpaceLoadInstance]
  # @param parametric_inputs [Hash]
  # @param hours_of_operation [Hash]
  # @param ramp [Bool]
  # @param min_ramp_dur_hr [Double]
  # @param gather_data_only [Bool]
  # @param hoo_var_method [String] accepts hours and fractional. Any other value value will result in hoo variables not being applied
  # @return [Hash]
  def gather_inputs_parametric_schedules(sch, load_inst, parametric_inputs, hours_of_operation, ramp: true, min_ramp_dur_hr: 2.0, gather_data_only: false, hoo_var_method: 'hours')
    if parametric_inputs.key?(sch)
      if hours_of_operation != parametric_inputs[sch][:hoo_inputs] # don't warn if the hours of operation between old and new schedule are equivalent
        OpenStudio.logFree(OpenStudio::Warn, 'openstudio.Standards.Model', "#{load_inst.name} uses #{sch.name} but parametric inputs have already been setup based on hours of operation for #{parametric_inputs[sch][:target].name}.")
        return nil
      end
    end

    # gather and store data for scheduleRuleset
    min_max = schedule_ruleset_annual_min_max_value(sch)
    ruleset_hash = { floor: min_max['min'], ceiling: min_max['max'], target: load_inst, hoo_inputs: hours_of_operation }
    parametric_inputs[sch] = ruleset_hash

    # stop here if only gathering information otherwise will continue and generate additional parametric properties for schedules and rules
    if gather_data_only then return parametric_inputs end

    # set scheduleRuleset properties
    props = sch.additionalProperties
    props.setFeature('param_sch_ver', '0.0.1') # this is needed to see if formulas are in sync with version of standards that processes them also used to flag schedule as parametric
    props.setFeature('param_sch_floor', min_max['min'])
    props.setFeature('param_sch_ceiling', min_max['max'])

    # cleanup existing profiles
    schedule_ruleset_cleanup_profiles(sch)

    # gather profiles
    daily_flhs = [] # will be used to tag, min,medium,max operation for non typical operations
    schedule_days = {} # key is day_schedule value is hours in day (used to tag profiles)
    sch.scheduleRules.each do |rule|
      schedule_days[rule.daySchedule] = rule.ruleIndex
      daily_flhs << day_schedule_equivalent_full_load_hrs(rule.daySchedule)
    end
    schedule_days[sch.defaultDaySchedule] = -1
    daily_flhs << day_schedule_equivalent_full_load_hrs(sch.defaultDaySchedule)

    # get indices for current schedule
    year_description = sch.model.yearDescription.get
    year = year_description.assumedYear
    year_start_date = OpenStudio::Date.new(OpenStudio::MonthOfYear.new('January'), 1, year)
    year_end_date = OpenStudio::Date.new(OpenStudio::MonthOfYear.new('December'), 31, year)
    indices_vector = sch.getActiveRuleIndices(year_start_date, year_end_date)

    # step through profiles and add additional properties to describe profiles
    schedule_days.each_with_index do |(schedule_day, current_rule_index), i|
      # loop through indices looking of rule in hoo that contains days in the rule
      hoo_target_index = nil
      days_used = []
      indices_vector.each_with_index do |profile_index, i|
        if profile_index == current_rule_index then days_used << i + 1 end
      end
      # find days_used in hoo profiles that contains all days used from this profile
      hoo_profile_match_hash = {}
      best_fit_check = {}
      hours_of_operation.each do |profile_index, value|
        days_for_rule_not_in_hoo_profile = days_used - value[:days_used]
        hoo_profile_match_hash[profile_index] = days_for_rule_not_in_hoo_profile
        best_fit_check[profile_index] = days_for_rule_not_in_hoo_profile.size
        if days_for_rule_not_in_hoo_profile.empty?
          hoo_target_index = profile_index
        end
      end
      # if schedule day days used can't be mapped to single hours of operation then do not use hoo variables, otherwise would have ot split rule and alter model
      if hoo_target_index.nil?
        hoo_start = nil
        hoo_end = nil
        occ = nil
        vac = nil
        # @todo issue warning when this happens on any profile that isn't a constant value
      else
        # get hours of operation for this specific profile
        hoo_start = hours_of_operation[hoo_target_index][:hoo_start]
        hoo_end = hours_of_operation[hoo_target_index][:hoo_end]
        occ = hours_of_operation[hoo_target_index][:hoo_hours]
        vac = 24.0 - hours_of_operation[hoo_target_index][:hoo_hours]
      end

      props = schedule_day.additionalProperties
      par_val_time_hash = {} # time is key, value is value in and optional value out as a one or two object array
      times = schedule_day.times
      values = schedule_day.values
      values.each_with_index do |value, j|
        # don't add value until 24 if it is the same as first value for non constant profiles
        if values.size > 1 && j == values.size - 1 && value == values.first
          next
        end

        current_time = times[j].totalHours
        # if step height goes floor to ceiling then do not ramp.
        if !ramp || (values.uniq.size < 3)
          # this will result in steps like old profiles, update to ramp in most cases
          if j == values.size - 1
            par_val_time_hash[current_time] = [value, values.first]
          else
            par_val_time_hash[current_time] = [value, values[j + 1]]
          end
        else
          if j == 0
            prev_time = times.last.totalHours - 24 # e.g. 24 would show as until 0
          else
            prev_time = times[j - 1].totalHours
          end
          if j == values.size - 1
            next_time = times.first.totalHours + 24 # e.g. 6 would show as until 30
            next_value = values.first

            # do nothing if value is same as first value
            if value == next_value
              next
            end

          else
            next_time = times[j + 1].totalHours
            next_value = values[j + 1]
          end
          # delta time is min min_ramp_dur_hr, half of previous dur, half of next dur
          # todo - would be nice to change to 0.25 for vally less than 2 hours
          multiplier = 0.5
          delta = [min_ramp_dur_hr, (current_time - prev_time) * multiplier, (next_time - current_time) * multiplier].min
          # add value to left if not already added
          if !par_val_time_hash.key?(current_time - delta)
            time_left = current_time - delta
            if time_left < 0.0 then time_left += 24.0 end
            par_val_time_hash[time_left] = [value]
          end
          # add value to right
          time_right = current_time + delta
          if time_right > 24.0 then time_right -= 24.0 end
          par_val_time_hash[time_right] = [next_value]
        end
      end

      # sort hash by keys
      par_val_time_hash.sort.to_h

      # calculate estimated value (not including any secondary logic)
      est_daily_flh = 0.0
      prev_time = par_val_time_hash.keys.max - 24.0
      prev_value = par_val_time_hash.values.last.last # last value in last optional pair of values
      par_val_time_hash.sort.each do |time, value_array|
        segment_length = time - prev_time
        avg_value = (value_array.first + prev_value) * 0.5
        est_daily_flh += segment_length * avg_value
        prev_time = time
        prev_value = value_array.last
      end

      # test expected value against estimated value
      daily_flh = day_schedule_equivalent_full_load_hrs(schedule_day)
      percent_change = ((daily_flh - est_daily_flh) / daily_flh) * 100.0
      if percent_change.abs > 0.05
        # @todo this estimation can have flaws. Fix or remove it, make sure to update for secondary logic (if we implement that here)
        # post application checks compares against actual instead of estimated values
        OpenStudio.logFree(OpenStudio::Debug, 'openstudio.standards.Model', "For day schedule #{schedule_day.name} in #{sch.name} there was a #{percent_change.round(4)}% change. Expected full load hours is #{daily_flh.round(4)}, but estimated value is #{est_daily_flh.round(4)}")
      end

      raw_string = []
      par_val_time_hash.sort.each do |time, value_array|
        # add in value variables
        # not currently using range, only using min max for constant schedules or schedules with just two values
        value_array_var = []
        value_array.each do |val|
          if val == min_max['min'] && values.uniq.size < 3
            value_array_var << 'val_flr'
          elsif val == min_max['max'] && values.uniq.size < 3
            value_array_var << 'val_clg'
          else
            value_array_var << val
          end
        end

        # add in hoo variables when matching profile found
        if !hoo_start.nil?

          # identify which identifier (star,mid,end) time is closest to, which will impact formula structure
          # includes code to identify delta for wrap around of 24
          formula_identifier = {}
          start_delta_array = [hoo_start - time, hoo_start - time + 24, hoo_start - time - 24]
          start_delta_array_abs = [(hoo_start - time).abs, (hoo_start - time + 24).abs, (hoo_start - time - 24).abs]
          start_delta_h = start_delta_array[start_delta_array_abs.index(start_delta_array_abs.min)]
          formula_identifier['start'] = start_delta_h
          mid_calc = hoo_start + occ * 0.5
          mid_delta_array = [mid_calc - time, mid_calc - time + 24, mid_calc - time - 24]
          mid_delta_array_abs = [(mid_calc - time).abs, (mid_calc - time + 24).abs, (mid_calc - time - 24).abs]
          mid_delta_h = mid_delta_array[mid_delta_array_abs.index(mid_delta_array_abs.min)]
          formula_identifier['mid'] = mid_delta_h
          end_delta_array = [hoo_end - time, hoo_end - time + 24, hoo_end - time - 24]
          end_delta_array_abs = [(hoo_end - time).abs, (hoo_end - time + 24).abs, (hoo_end - time - 24).abs]
          end_delta_h = end_delta_array[end_delta_array_abs.index(end_delta_array_abs.min)]
          formula_identifier['end'] = end_delta_h

          # need to store min absolute value to pick the best fit
          formula_identifier_min_abs = {}
          formula_identifier.each do |k, v|
            formula_identifier_min_abs[k] = v.abs
          end

          # pick from possible formula approaches for any datapoint where x is hour value
          min_key = formula_identifier_min_abs.key(formula_identifier_min_abs.values.min)
          min_value = formula_identifier[min_key]

          if hoo_var_method == 'hours'
            # minimize x, which should be no greater than 12, see if rounding to 2 decimal places works
            min_value = min_value.round(2)
            if min_key == 'start'
              if min_value == 0
                time = 'hoo_start'
              elsif min_value < 0
                time = "hoo_start + #{min_value.abs}"
              else # greater than 0
                time = "hoo_start - #{min_value}"
              end
            elsif min_key == 'mid'
              if min_value == 0
                time = 'mid'
                # converted to variable for simplicity but could also be described like this
                # time = "hoo_start + occ * 0.5"
              elsif min_value < 0
                time = "mid + #{min_value.abs}"
              else # greater than 0
                time = "mid - #{min_value}"
              end
            else # min_key == "end"
              if min_value == 0
                time = 'hoo_end'
              elsif min_value < 0
                time = "hoo_end + #{min_value.abs}"
              else # greater than 0
                time = "hoo_end - #{min_value}"
              end
            end

          elsif hoo_var_method == 'fractional'

            # minimize x(hour before converted to fraction), which should be no greater than 0.5 as fraction, see if rounding to 3 decimal places works
            if occ > 0
              min_value_occ_fract = min_value.abs / occ
            else
              min_value_occ_fract = 0.0
            end
            if vac > 0
              min_value_vac_fract = min_value.abs / vac
            else
              min_value_vac_fract = 0.0
            end
            if min_key == 'start'
              if min_value == 0
                time = 'hoo_start'
              elsif min_value < 0
                time = "hoo_start + occ * #{min_value_occ_fract.round(3)}"
              else # greater than 0
                time = "hoo_start - vac * #{min_value_vac_fract.round(3)}"
              end
            elsif min_key == 'mid'
              # @todo see what is going wrong with after mid in formula
              if min_value == 0
                time = 'mid'
                # converted to variable for simplicity but could also be described like this
                # time = "hoo_start + occ * 0.5"
              elsif min_value < 0
                time = "mid + occ * #{min_value_occ_fract.round(3)}"
              else # greater than 0
                time = "mid - occ * #{min_value_occ_fract.round(3)}"
              end
            else # min_key == "end"
              if min_value == 0
                time = 'hoo_end'
              elsif min_value < 0
                time = "hoo_end + vac * #{min_value_vac_fract.round(3)}"
              else # greater than 0
                time = "hoo_end - occ * #{min_value_occ_fract.round(3)}"
              end
            end

          end

        end

        # populate string
        if value_array_var.size == 1
          raw_string << "#{time} ~ #{value_array_var.first}"
        else # should only have 1 or two values (value in and optional value out)
          raw_string << "#{time} ~ #{value_array_var.first} ~ #{value_array_var.last}"
        end
      end

      # store profile formula with hoo and value variables
      props.setFeature('param_day_profile', raw_string.join(' | '))

      # @todo not used yet, but will add methods described below and others
      # @todo lower infiltration based on air loop hours of operation if air loop has outdoor air object
      # @todo lower lighting or plug loads based on occupancy at given time steps in a space
      # @todo set elevator fraction based multiple factors such as trips, occupants per trip, and elevator type to determine floor consumption when not in use.
      props.setFeature('param_day_secondary_logic', '') # secondary logic method such as occupancy impacting schedule values
      props.setFeature('param_day_secondary_logic_arg_val', '') # optional argument used for some secondary logic applied to values

      # tag profile type
      # may be useful for parametric changes to tag typical, medium, minimal, or same ones with off_peak prefix
      # todo - I would like to use these same tags for hours of operation and have parametric tags then ignore the days of week and date range from the rule object
      # tagging min/max makes sense in fractional schedules but not temperature schedules like thermostats (specifically cooling setpoints)
      # todo - I think these tags should come from occpancy schedule for space(s) schedule. That way all schedules in a space will refer to same profile from hours of operation
      # todo - add school specific logic hear or in post processing, currently default profile for school may not be most prevalent one
      if current_rule_index == -1
        props.setFeature('param_day_tag', 'typical_operation')
      elsif daily_flh == daily_flhs.min
        props.setFeature('param_day_tag', 'minimal_operation')
      elsif daily_flh == daily_flhs.max
        props.setFeature('param_day_tag', 'maximum_operation') # normally this should not be used as typical should be the most active day
      else
        props.setFeature('param_day_tag', 'medium_operation') # not min max or typical
      end
    end

    return parametric_inputs
  end

  # Retrieves the lowest story in a model
  #
  # @param model [OpenStudio::model::Model] OpenStudio model object
  # @return [OpenStudio::model::BuildingStory] Lowest story included in the model
  def find_lowest_story(model)
    min_z_story = 1E+10
    lowest_story = nil
    model.getSpaces.sort.each do |space|
      story = space.buildingStory.get
      lowest_story = story if lowest_story.nil?
      space_min_z = building_story_minimum_z_value(story)
      if space_min_z < min_z_story
        min_z_story = space_min_z
        lowest_story = story
      end
    end
    return lowest_story
  end

  # Utility function that returns the min and max value in a design day schedule.
  #
  # @param schedule [OpenStudio::Model::Schedule] can be ScheduleCompact, ScheduleRuleset, ScheduleConstant
  # @param type [String] 'heating' for winter design day, 'cooling' for summer design day
  # @return [Hash] Hash has two keys, min and max. if failed, return 999.9 for min and max.
  def search_min_max_value_from_design_day_schedule(schedule, type = 'winter')
    if schedule.is_initialized
      schedule = schedule.get
      if schedule.to_ScheduleRuleset.is_initialized
        schedule = schedule.to_ScheduleRuleset.get
        setpoint_min_max = schedule_ruleset_design_day_min_max_value(schedule, type)
      elsif schedule.to_ScheduleConstant.is_initialized
        schedule = schedule.to_ScheduleConstant.get
        # for constant schedule, there is only one value, so the annual should be equal to design condition.
        setpoint_min_max = schedule_constant_annual_min_max_value(schedule)
      elsif schedule.to_ScheduleCompact.is_initialized
        schedule = schedule.to_ScheduleCompact.get
        setpoint_min_max = schedule_compact_design_day_min_max_value(schedule, type)
      end
      return setpoint_min_max
    end
    OpenStudio.logFree(OpenStudio::Error, 'openstudio::standards::Schedule', 'Schedule is not exist, or wrong type of schedule (not Ruleset, Compact or Constant), or cannot found the design day schedules. Return 999.9 for min and max')
    return { 'min' => 999.9, 'max' => 999.9 }
  end

  # Identifies non mechanically cooled ("nmc") systems, if applicable
  #
  # @param model [OpenStudio::model::Model] OpenStudio model object
  # @return zone_nmc_sys_type [Hash] Zone to nmc system type mapping
  def model_identify_non_mechanically_cooled_systems(model)
    return true
  end

  # Indicate if fan power breakdown (supply, return, and relief)
  # are needed
  #
  # @return [Boolean] true if necessary, false otherwise
  def model_get_fan_power_breakdown
    return false
  end

  # Determine the surface range of a baseline model.
  # The method calculates the window to wall ratio (assuming all spaces are conditioned)
  # and select the range based on the calculated window to wall ratio
  # @param model [OpenStudio::Model::Model] OpenStudio model object
  # @param wwr_parameter [Hash] parameters to choose min and max percent of surfaces,
  #         could be different set in different standard
  def model_get_percent_of_surface_range(model, wwr_parameter = {})
    return { 'minimum_percent_of_surface' => nil, 'maximum_percent_of_surface' => nil }
  end

  # Default SAT reset type
  #
  # @param air_loop_hvac [OpenStudio::Model::AirLoopHVAC] air loop
  # @return [String] Returns type of SAT reset
  def air_loop_hvac_supply_air_temperature_reset_type(air_loop_hvac)
    return 'warmest_zone'
  end


  # Calculate the window to wall ratio reduction factor
  #
  # @param multiplier [Float] multiplier of the wwr
  # @param surface_wwr [Float] the surface window to wall ratio
  # @param surface_dr [Float] the surface door to wall ratio
  # @param wwr_building_type[String] building type for wwr
  # @param wwr_target [Float] target window to wall ratio
  # @param total_wall_m2 [Float] total wall area of the category in m2.
  # @param total_wall_with_fene_m2 [Float] total wall area of the category with fenestrations in m2.
  # @param total_fene_m2 [Float] total fenestration area
  # @param total_plenum_wall_m2 [Float] total sqaure meter of a plenum
  # @return [Float] reduction factor
  def model_get_wwr_reduction_ratio(multiplier,
                              surface_wwr: 0.0,
                              surface_dr: 0.0,
                              wwr_building_type: 'All others',
                              wwr_target: 0.0,
                              total_wall_m2: 0.0,
                              total_wall_with_fene_m2: 0.0,
                              total_fene_m2: 0.0,
                              total_plenum_wall_m2: 0.0)
    return 1.0 - multiplier
  end

  # A template method that handles the loading of user input data from multiple sources
  # include data source from:
  # 1. user data csv files
  # 2. data from measure and OpenStudio interface
  # @param [Openstudio:model:Model] model
  # @param [String] climate_zone
  # @param [String] default_hvac_building_type
  # @param [String] default_wwr_building_type
  # @param [String] default_swh_building_type
  # @param [Hash] bldg_type_hvac_zone_hash A hash maps building type for hvac to a list of thermal zones
  # @return True
  def handle_user_input_data(model, climate_zone, default_hvac_building_type, default_wwr_building_type, default_swh_building_type, bldg_type_hvac_zone_hash)
    return true
  end

  # Template method for adding a setpoint manager for a coil control logic to a heating coil.
  # ASHRAE 90.1-2019 Appendix G.
  #
  # @param model [OpenStudio::Model::Model] Openstudio model
  # @param thermalZones Array([OpenStudio::Model::ThermalZone]) thermal zone array
  # @param coil Heating Coils
  # @return [Boolean] true
  def model_set_central_preheat_coil_spm(model, thermalZones, coil)
    return true
  end

  # Template method for adding zone additional property "zone DCV implemented in user model"
  #
  # @author Xuechen (Jerry) Lei, PNNL
  # @param model [OpenStudio::Model::Model] Openstudio model
  def model_mark_zone_dcv_existence(model)
    return true
  end

  # Check whether the baseline model generation needs to run all four orientations
  # The default shall be true
  #
  # @param [Boolean] run_all_orients: user inputs to indicate whether it is required to run all orientations
  # @param [OpenStudio::Model::Model] Openstudio model
  def run_all_orientations(run_all_orients, user_model)
    return run_all_orients
  end

  # Template method for reading user data and adding to zone additional properties
  #
  # @author Xuechen (Jerry) Lei, PNNL
  # @param model [OpenStudio::Model::Model] Openstudio model
  def model_add_dcv_user_exception_properties(model)
    return true
  end

  # Template method for raising user model DCV warning and errors
  #
  # @author Xuechen (Jerry) Lei, PNNL
  # @param model [OpenStudio::Model::Model] Openstudio model
  def model_raise_user_model_dcv_errors(model)
    return true
  end

  # Template method for adding zone additional property "airloop dcv required by 901" and "zone dcv required by 901"
  #
  # @author Xuechen (Jerry) Lei, PNNL
  # @param model [OpenStudio::Model::Model] Openstudio model
  def model_add_dcv_requirement_properties(model)
    return true
  end

  # Template method for checking if zones in the baseline model should have DCV based on 90.1 2019 G3.1.2.5.
  # Zone additional property 'apxg no need to have DCV' added
  #
  # @author Xuechen (Jerry) Lei, PNNL
  # @param model [OpenStudio::Model::Model] Openstudio model
  def model_add_apxg_dcv_properties(model)
    return true
  end

  # Template method for setting DCV in baseline HVAC system if required
  #
  # @author Xuechen (Jerry) Lei, PNNL
  # @param model [OpenStudio::Model::Model] Openstudio model
  def model_set_baseline_demand_control_ventilation(model, climate_zone)
    return true
  end

  # Identify the return air type associated with each thermal zone
  #
  # @param model [OpenStudio::Model::Model] Openstudio model object
  def model_identify_return_air_type(model)
    # air-loop based system
    model.getThermalZones.each do |zone|
      # Conditioning category won't include indirectly conditioned thermal zones
      cond_cat = thermal_zone_conditioning_category(zone, model_standards_climate_zone(model))

      # Initialize the return air type
      return_air_type = nil

      # The thermal zone is conditioned by zonal system
      if (cond_cat != 'Unconditioned') && zone.airLoopHVACs.empty?
        return_air_type = 'ducted_return_or_direct_to_unit'
      end

      # Assume that the primary heating and cooling (PHC) system
      # is last in the heating and cooling order (ignore DOAS)
      #
      # Get the heating and cooling PHC components
      heating_equipment = zone.equipmentInHeatingOrder[-1]
      cooling_equipment = zone.equipmentInCoolingOrder[-1]
      if heating_equipment.nil? && cooling_equipment.nil?
        next
      end

      unless heating_equipment.nil?
        if heating_equipment.to_ZoneHVACComponent.is_initialized
          heating_equipment_type = 'ZoneHVACComponent'
        elsif heating_equipment.to_StraightComponent.is_initialized
          heating_equipment_type = 'StraightComponent'
        end
      end
      unless cooling_equipment.nil?
        if cooling_equipment.to_ZoneHVACComponent.is_initialized
          cooling_equipment_type = 'ZoneHVACComponent'
        elsif cooling_equipment.to_StraightComponent.is_initialized
          cooling_equipment_type = 'StraightComponent'
        end
      end

      # Determine return configuration
      if (heating_equipment_type == 'ZoneHVACComponent') && (cooling_equipment_type == 'ZoneHVACComponent')
        return_air_type = 'ducted_return_or_direct_to_unit'
      else
        # Check heating air loop first
        unless heating_equipment.nil?
          if heating_equipment.to_StraightComponent.is_initialized
            air_loop = heating_equipment.to_StraightComponent.get.airLoopHVAC.get
            return_plenum = air_loop_hvac_return_air_plenum(air_loop)
            return_air_type = return_plenum.nil? ? 'ducted_return_or_direct_to_unit' : 'return_plenum'
            return_plenum = return_plenum.nil? ? nil : return_plenum.name.to_s
          end
        end

        # Check cooling air loop second; Assume that return air plenum is the dominant case
        unless cooling_equipment.nil?
          if (return_air_type != 'return_plenum') && cooling_equipment.to_StraightComponent.is_initialized
            air_loop = cooling_equipment.to_StraightComponent.get.airLoopHVAC.get
            return_plenum = air_loop_hvac_return_air_plenum(air_loop)
            return_air_type = return_plenum.nil? ? 'ducted_return_or_direct_to_unit' : 'return_plenum'
            return_plenum = return_plenum.nil? ? nil : return_plenum.name.to_s
          end
        end
      end

      # Catch all
      if return_air_type.nil?
        return_air_type = 'ducted_return_or_direct_to_unit'
      end

      zone.additionalProperties.setFeature('return_air_type', return_air_type)
      zone.additionalProperties.setFeature('plenum', return_plenum) unless return_plenum.nil?
      zone.additionalProperties.setFeature('proposed_model_zone_design_air_flow', zone.designAirFlowRate.to_f)
    end
  end

  # Determine the baseline return air type associated with each zone
  #
  # @param model [OpenStudio::Model::model] OpenStudio model object
  # @param baseline_system_type [String] Baseline system type name
  # @param zones [Array] List of zone associated with a system
  # @return [Array] Array of length 2, the first item is the name
  #                 of the plenum zone and the second the return air type
  def model_determine_baseline_return_air_type(model, baseline_system_type, zones)
    return ['', 'ducted_return_or_direct_to_unit'] unless ['PSZ_AC', 'PSZ_HP', 'PVAV_Reheat', 'PVAV_PFP_Boxes', 'VAV_Reheat', 'VAV_PFP_Boxes', 'SZ_VAV', 'SZ_CV'].include?(baseline_system_type)

    zone_return_air_type = {}
    zones.each do |zone|
      if zone.additionalProperties.hasFeature('proposed_model_zone_design_air_flow')
        zone_design_air_flow = zone.additionalProperties.getFeatureAsDouble('proposed_model_zone_design_air_flow').get

        if zone.additionalProperties.hasFeature('return_air_type')
          return_air_type = zone.additionalProperties.getFeatureAsString('return_air_type').get

          if zone_return_air_type.keys.include?(return_air_type)
            zone_return_air_type[return_air_type] += zone_design_air_flow
          else
            zone_return_air_type[return_air_type] = zone_design_air_flow
          end

          if zone.additionalProperties.hasFeature('plenum')
            plenum = zone.additionalProperties.getFeatureAsString('plenum').get

            if zone_return_air_type.keys.include?('plenum')
              if zone_return_air_type['plenum'].keys.include?(plenum)
                zone_return_air_type['plenum'][plenum] += zone_design_air_flow
              end
            else
              zone_return_air_type['plenum'] = { plenum => zone_design_air_flow }
            end
          end
        end
      end
    end

    # Find dominant zone return air type and plenum zone
    # if the return air type is return air plenum
    return_air_types = zone_return_air_type.keys - ['plenum']
    return_air_types_score = 0
    return_air_type = nil
    plenum_score = 0
    plenum = nil
    return_air_types.each do |return_type|
      if zone_return_air_type[return_type] > return_air_types_score
        return_air_type = return_type
        return_air_types_score = zone_return_air_type[return_type]
      end
      if return_air_type == 'return_plenum'
        zone_return_air_type['plenum'].keys.each do |p|
          if zone_return_air_type['plenum'][p] > plenum_score
            plenum = p
            plenum_score = zone_return_air_type['plenum'][p]
          end
        end
      end
    end

    return plenum, return_air_type
  end

  # Add reporting tolerances. Default values are based on the suggestions from the PRM-RM.
  #
  # @param model [OpenStudio::Model::Model] OpenStudio Model
  # @param heating_tolerance_deg_f [Float] Tolerance for time heating setpoint not met in degree F
  # @param cooling_tolerance_deg_f [Float] Tolerance for time cooling setpoint not met in degree F
  def model_add_reporting_tolerances(model, heating_tolerance_deg_f: 1.0, cooling_tolerance_deg_f: 1.0)
    reporting_tolerances = model.getOutputControlReportingTolerances
    heating_tolerance_deg_c = OpenStudio.convert(heating_tolerance_deg_f, 'R', 'K').get
    cooling_tolerance_deg_c = OpenStudio.convert(cooling_tolerance_deg_f, 'R', 'K').get
    reporting_tolerances.setToleranceforTimeHeatingSetpointNotMet(heating_tolerance_deg_c)
    reporting_tolerances.setToleranceforTimeCoolingSetpointNotMet(cooling_tolerance_deg_c)

    return true
  end

  # Apply the standard construction to each surface in the model, based on the construction type currently assigned.
  #
  # @return [Bool] true if successful, false if not
  # @param model [OpenStudio::Model::Model] OpenStudio model object
  # @param climate_zone [String] ASHRAE climate zone, e.g. 'ASHRAE 169-2013-4A'
  # @return [Bool] returns true if successful, false if not
  def model_apply_constructions(model, climate_zone, wwr_building_type, wwr_info)
    model_apply_standard_constructions(model, climate_zone, wwr_building_type = nil, wwr_info = {})

    return true
  end

  # Generate baseline log to a specific file directory
  # @param file_directory [String] file directory
  def generate_baseline_log(file_directory)
    return true
  end

  # Update ground temperature profile based on the weather file specified in the model
  #
  # @param model [OpenStudio::Model::Model] OpenStudio model object
  # @param climate_zone [String] ASHRAE climate zone, e.g. 'ASHRAE 169-2013-4A'
  # @return [Bool] returns true if successful, false if not
  def model_update_ground_temperature_profile(model, climate_zone)
    return true
  end
end<|MERGE_RESOLUTION|>--- conflicted
+++ resolved
@@ -264,6 +264,7 @@
 
       # Remove all EMS objects from the model
       model_remove_prm_ems_objects(model)
+
       # Modify the service water heating loops per the baseline rules
       OpenStudio.logFree(OpenStudio::Info, 'openstudio.standards.Model', '*** Cleaning up Service Water Heating Loops ***')
       model_apply_baseline_swh_loops(model, building_type)
@@ -296,6 +297,7 @@
                                       system_type[3],
                                       sys_group['zones'],
                                       zone_fan_scheds)
+
         model.getAirLoopHVACs.each do |air_loop|
           air_loop_name = air_loop.name.get
           unless air_loop_name_array.include?(air_loop_name)
@@ -312,6 +314,7 @@
           end
         end
       end
+
       # Add system type reference to all air loops
       model.getAirLoopHVACs.sort.each do |air_loop|
         if air_loop.thermalZones[0].additionalProperties.hasFeature('baseline_system_type')
@@ -325,7 +328,7 @@
       # Set the zone sizing SAT for each zone in the model
       OpenStudio.logFree(OpenStudio::Info, 'openstudio.standards.Model', '*** Applying Baseline HVAC System Sizing Settings ***')
       model.getThermalZones.each do |zone|
-        thermal_zone_apply_prm_baseline_supply_temperatures(zone) # prm template conditionals added in the methods
+        thermal_zone_apply_prm_baseline_supply_temperatures(zone)
       end
 
       # Set the system sizing properties based on the zone sizing information
@@ -401,7 +404,7 @@
         return false
       end
 
-      if /prm/i !~ template
+      if /prm/i !~ template    # TODO: implement pump power and control for stable baseline
         # Set the pumping control strategy and power
         # Must be done after sizing components
         model.getPlantLoops.sort.each do |plant_loop|
@@ -3968,8 +3971,6 @@
     return results
   end
 
-
-
   # remap office to one of the prototype buildings
   #
   # @param model [OpenStudio::Model::Model] OpenStudio model object
@@ -4306,7 +4307,6 @@
 
   # Apply the standard construction to each surface in the model, based on the construction type currently assigned.
   #
-  # @return [Bool] true if successful, false if not
   # @param model [OpenStudio::Model::Model] OpenStudio model object
   # @param climate_zone [String] ASHRAE climate zone, e.g. 'ASHRAE 169-2013-4A'
   # @return [Bool] returns true if successful, false if not
@@ -4899,7 +4899,6 @@
     end
 
     # Air loops
-<<<<<<< HEAD
     model.getAirLoopHVACs.each do |air_loop|
       # Don't remove airloops representing non-mechanically cooled systems
       if !air_loop.additionalProperties.hasFeature('non_mechanically_cooled')
@@ -4922,11 +4921,6 @@
           end
         end
       end
-=======
-    model.getAirLoopHVACs.each(&:remove)
-    if model.version > OpenStudio::VersionString.new('3.1.0')
-      model.getAirLoopHVACDedicatedOutdoorAirSystems.each(&:remove)
->>>>>>> 971514ee
     end
 
     # Zone equipment
