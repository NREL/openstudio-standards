require 'csv'

class Standard
  attr_accessor :space_multiplier_map
  attr_accessor :standards_data

  def define_space_multiplier
    return @space_multiplier_map
  end

  # @!group Model

  # Creates a Performance Rating Method (aka Appendix G aka LEED) baseline building model
  # based on the inputs currently in the model.
  # the current model with this model.
  #
  # @note Per 90.1, the Performance Rating Method "does NOT offer an alternative compliance path for minimum standard compliance."
  # This means you can't use this method for code compliance to get a permit.
  # @param building_type [String] the building type
  # @param climate_zone [String] the climate zone
  # @param custom [String] the custom logic that will be applied during baseline creation.  Valid choices are 'Xcel Energy CO EDA' or '90.1-2007 with addenda dn'.
  #   If nothing is specified, no custom logic will be applied; the process will follow the template logic explicitly.
  # @param sizing_run_dir [String] the directory where the sizing runs will be performed
  # @param debug [Boolean] If true, will report out more detailed debugging output
  # @return [Bool] returns true if successful, false if not
  
  # Method used for 90.1-2016 and onward
  def model_create_prm_stable_baseline_building(model, building_type, climate_zone, hvac_building_type, wwr_building_type, swh_building_type, custom = nil, sizing_run_dir = Dir.pwd, debug = false)
    model_create_prm_any_baseline_building(model, building_type, climate_zone, hvac_building_type, wwr_building_type, swh_building_type, custom, sizing_run_dir, debug)
  end

  # Method used for 90.1-2013 and prior
  def model_create_prm_baseline_building(model, building_type, climate_zone, custom = nil, sizing_run_dir = Dir.pwd, debug = false)
    model_create_prm_any_baseline_building(model, building_type, climate_zone, 'All others', 'All others', 'All others', custom, sizing_run_dir, debug)
  end

  def model_create_prm_any_baseline_building(model, building_type, climate_zone, hvac_building_type = 'All others', wwr_building_type = 'All others', swh_building_type = 'All others', custom = nil, sizing_run_dir = Dir.pwd, debug = false)
    model.getBuilding.setName("#{template}-#{building_type}-#{climate_zone} PRM baseline created: #{Time.new}")

<<<<<<< HEAD
=======
    # Perform a sizing run of the proposed model.
    # Intend is to get individual space load to determine each space's
    # conditioning type: conditioned, unconditioned, semiheated.
    puts model_create_prm_baseline_building_requires_proposed_model_sizing_run(model)
    if model_create_prm_baseline_building_requires_proposed_model_sizing_run(model)
      if model_run_sizing_run(model, "#{sizing_run_dir}/SR_PROP") == false
        return false
      end
    end

>>>>>>> 42ed9ffb
    # Remove external shading devices
    OpenStudio.logFree(OpenStudio::Info, 'openstudio.standards.Model', '*** Removing External Shading Devices ***')
    model_remove_external_shading_devices(model)

    # Reduce the WWR and SRR, if necessary
    OpenStudio.logFree(OpenStudio::Info, 'openstudio.standards.Model', '*** Adjusting Window and Skylight Ratios ***')
    sucess, wwr_info = model_apply_prm_baseline_window_to_wall_ratio(model, climate_zone, wwr_building_type)
    model_apply_prm_baseline_skylight_to_roof_ratio(model)

    # Assign building stories to spaces in the building where stories are not yet assigned.
    model_assign_spaces_to_stories(model)

    # Modify the internal loads in each space type, keeping user-defined schedules.
    OpenStudio.logFree(OpenStudio::Info, 'openstudio.standards.Model', '*** Changing Lighting Loads ***')
    model.getSpaceTypes.sort.each do |space_type|
      set_people = false
      set_lights = true
      set_electric_equipment = false
      set_gas_equipment = false
      set_ventilation = false
      set_infiltration = false
      space_type_apply_internal_loads(space_type, set_people, set_lights, set_electric_equipment, set_gas_equipment, set_ventilation, set_infiltration)
    end

    # If any of the lights are missing schedules, assign an always-off schedule to those lights.
    # This is assumed to be the user's intent in the proposed model.
    model.getLightss.sort.each do |lights|
      if lights.schedule.empty?
        lights.setSchedule(model.alwaysOffDiscreteSchedule)
      end
    end

    OpenStudio.logFree(OpenStudio::Info, 'openstudio.standards.Model', '*** Adding Daylighting Controls ***')

    # Run a sizing run to calculate VLT for layer-by-layer windows.
    if model_create_prm_baseline_building_requires_vlt_sizing_run(model)
      if model_run_sizing_run(model, "#{sizing_run_dir}/SRVLT") == false
        return false
      end
    end

    # Add daylighting controls to each space
    if /prm/i =~ template
      model_remove_daylighting_controls(model)
    else
      model.getSpaces.sort.each do |space|
        added = space_add_daylighting_controls(space, false, false)
      end
    end
    
    OpenStudio.logFree(OpenStudio::Info, 'openstudio.standards.Model', '*** Applying Baseline Constructions ***')

    # Modify some of the construction types as necessary
    model_apply_prm_construction_types(model)

    # Set the construction properties of all the surfaces in the model
    if /prm/i !~ template
      model_apply_standard_constructions(model, climate_zone)
    else
      model_apply_standard_constructions(model, climate_zone, wwr_building_type, wwr_info)
    end

    if /prm/i !~ template

        # Get the groups of zones that define the baseline HVAC systems for later use.
      # This must be done before removing the HVAC systems because it requires knowledge of proposed HVAC fuels.
      OpenStudio.logFree(OpenStudio::Info, 'openstudio.standards.Model', '*** Grouping Zones by Fuel Type and Occupancy Type ***')
      sys_groups = model_prm_baseline_system_groups(model, custom)

      # Remove all HVAC from model, excluding service water heating
      model_remove_prm_hvac(model)

      # Remove all EMS objects from the model
      model_remove_prm_ems_objects(model)
    end

    if /prm/i !~ template

      # Modify the service water heating loops per the baseline rules
      OpenStudio.logFree(OpenStudio::Info, 'openstudio.standards.Model', '*** Cleaning up Service Water Heating Loops ***')
      model_apply_baseline_swh_loops(model, building_type)
    end

    if /prm/i !~ template
      # Determine the baseline HVAC system type for each of the groups of zones and add that system type.
      OpenStudio.logFree(OpenStudio::Info, 'openstudio.standards.Model', '*** Adding Baseline HVAC Systems ***')
      sys_groups.each do |sys_group|
        # Determine the primary baseline system type
        system_type = model_prm_baseline_system_type(model,
                                                    climate_zone,
                                                    sys_group['occ'],
                                                    sys_group['fuel'],
                                                    sys_group['area_ft2'],
                                                    sys_group['stories'],
                                                    custom)

        sys_group['zones'].sort.each_slice(5) do |zone_list|
          zone_names = []
          zone_list.each do |zone|
            zone_names << zone.name.get.to_s
          end
          OpenStudio.logFree(OpenStudio::Info, 'openstudio.standards.Model', "--- #{zone_names.join(', ')}")
        end

        # Add the system type for these zones
        model_add_prm_baseline_system(model,
                                      system_type[0],
                                      system_type[1],
                                      system_type[2],
                                      system_type[3],
                                      sys_group['zones'])
      end

    end

    if /prm/i !~ template
      # Set the zone sizing SAT for each zone in the model
      model.getThermalZones.each do |zone|
        thermal_zone_apply_prm_baseline_supply_temperatures(zone)
      end

      # Set the system sizing properties based on the zone sizing information
      model.getAirLoopHVACs.each do |air_loop|
        air_loop_hvac_apply_prm_sizing_temperatures(air_loop)
      end

      OpenStudio.logFree(OpenStudio::Info, 'openstudio.standards.Model', '*** Applying Baseline HVAC System Controls ***')

    end

    if /prm/i !~ template
      # SAT reset, economizers
      model.getAirLoopHVACs.sort.each do |air_loop|
        air_loop_hvac_apply_prm_baseline_controls(air_loop, climate_zone)
      end

      # Apply the minimum damper positions, assuming no DDC control of VAV terminals
      model.getAirLoopHVACs.sort.each do |air_loop|
        air_loop_hvac_apply_minimum_vav_damper_positions(air_loop, false)
      end

      # Apply the baseline system temperatures
      model.getPlantLoops.sort.each do |plant_loop|
        # Skip the SWH loops
        next if plant_loop_swh_loop?(plant_loop)
        plant_loop_apply_prm_baseline_temperatures(plant_loop)
      end

      # Set the heating and cooling sizing parameters
      model_apply_prm_sizing_parameters(model)

      # Run sizing run with the HVAC equipment
      if model_run_sizing_run(model, "#{sizing_run_dir}/SR1") == false
        return false
      end

    end

    if /prm/i !~ template
      # If there are any multizone systems, reset damper positions to achieve a 60% ventilation effectiveness minimum for the system
      # following the ventilation rate procedure from 62.1
      model_apply_multizone_vav_outdoor_air_sizing(model)

    end

    if /prm/i !~ template
      # Set the baseline fan power for all airloops
      model.getAirLoopHVACs.sort.each do |air_loop|
        air_loop_hvac_apply_prm_baseline_fan_power(air_loop)
      end

      # Set the baseline fan power for all zone HVAC
      model.getZoneHVACComponents.sort.each do |zone_hvac|
        zone_hvac_component_apply_prm_baseline_fan_power(zone_hvac)
      end

    end

    if /prm/i !~ template
      # Set the baseline number of boilers and chillers
      model.getPlantLoops.sort.each do |plant_loop|
        # Skip the SWH loops
        next if plant_loop_swh_loop?(plant_loop)
        plant_loop_apply_prm_number_of_boilers(plant_loop)
        plant_loop_apply_prm_number_of_chillers(plant_loop)
      end

      # Set the baseline number of cooling towers
      # Must be done after all chillers are added
      model.getPlantLoops.sort.each do |plant_loop|
        # Skip the SWH loops
        next if plant_loop_swh_loop?(plant_loop)
        plant_loop_apply_prm_number_of_cooling_towers(plant_loop)
      end

      # Run sizing run with the new chillers, boilers, and cooling towers to determine capacities
      if model_run_sizing_run(model, "#{sizing_run_dir}/SR2") == false
        return false
      end

      # Set the pumping control strategy and power
      # Must be done after sizing components
      model.getPlantLoops.sort.each do |plant_loop|
        # Skip the SWH loops
        next if plant_loop_swh_loop?(plant_loop)
        plant_loop_apply_prm_baseline_pump_power(plant_loop)
        plant_loop_apply_prm_baseline_pumping_type(plant_loop)
      end

    end

    if /prm/i !~ template
      OpenStudio.logFree(OpenStudio::Info, 'openstudio.standards.Model', '*** Applying Prescriptive HVAC Controls and Equipment Efficiencies ***')

      # Apply the HVAC efficiency standard
      model_apply_hvac_efficiency_standard(model, climate_zone)

    end

    # Fix EMS references.
    # Temporary workaround for OS issue #2598
    model_temp_fix_ems_references(model)

    # Delete all the unused resource objects
    model_remove_unused_resource_objects(model)

    # TODO: turn off self shading
    # Set Solar Distribution to MinimalShadowing... problem is when you also have detached shading such as surrounding buildings etc
    # It won't be taken into account, while it should: only self shading from the building itself should be turned off but to my knowledge there isn't a way to do this in E+

    model_status = 'final'
    model.save(OpenStudio::Path.new("#{sizing_run_dir}/#{model_status}.osm"), true)

    # Translate to IDF and save for debugging
    forward_translator = OpenStudio::EnergyPlus::ForwardTranslator.new
    idf = forward_translator.translateModel(model)
    idf_path = OpenStudio::Path.new("#{sizing_run_dir}/#{model_status}.idf")
    idf.save(idf_path, true)

    return true
  end

  # Determine if there needs to be a sizing run after constructions are added
  # so that EnergyPlus can calculate the VLTs of layer-by-layer glazing constructions.
  # These VLT values are needed for the daylighting controls logic for some templates.
  def model_create_prm_baseline_building_requires_vlt_sizing_run(model)
    return false # Not required for most templates
  end

  # Determine if there is a need for a proposed model sizing run.
  # A typical application of such sizing run is to determine space
  # conditioning type.
  def model_create_prm_baseline_building_requires_proposed_model_sizing_run(model)
    return false
  end

  # Determine the residential and nonresidential floor areas based on the space type properties for each space.
  # For spaces with no space type, assume nonresidential.
  #
  # @return [Hash] keys are 'residential' and 'nonresidential', units are m^2
  def model_residential_and_nonresidential_floor_areas(model)
    res_area_m2 = 0
    nonres_area_m2 = 0
    model.getSpaces.sort.each do |space|
      if thermal_zone_residential?(space)
        res_area_m2 += space.floorArea
      else
        nonres_area_m2 += space.floorArea
      end
    end

    return { 'residential' => res_area_m2, 'nonresidential' => nonres_area_m2 }
  end

  # Determine the number of stories spanned by the supplied zones.
  # If all zones on one of the stories have an indentical multiplier,
  # assume that the multiplier is a floor multiplier and increase the number of stories accordingly.
  # Stories do not have to be contiguous.
  #
  # @param zones [Array<OpenStudio::Model::ThermalZone>] an array of zones
  # @return [Integer] the number of stories spanned
  def model_num_stories_spanned(model, zones)
    # Get the story object for all zones
    stories = []
    zones.each do |zone|
      zone.spaces.each do |space|
        story = space.buildingStory
        next if story.empty?
        stories << story.get
      end
    end

    # Reduce down to the unique set of stories
    stories = stories.uniq

    # Tally up stories including multipliers
    num_stories = 0
    stories.each do |story|
      num_stories += building_story_floor_multiplier(story)
    end

    return num_stories
  end

  # Categorize zones by occupancy type and fuel type, where the types depend on the standard.
  #
  # @return [Array<Hash>] an array of hashes, one for each zone, with the keys 'zone', 'type' (occ type), 'fuel', and 'area'
  def model_zones_with_occ_and_fuel_type(model, custom)
    zones = []

    model.getThermalZones.sort.each do |zone|
      # Skip plenums
      if thermal_zone_plenum?(zone)
        OpenStudio.logFree(OpenStudio::Info, 'openstudio.standards.Model', "Zone #{zone.name} is a plenum.  It will not be assigned a baseline system.")
        next
      end

      # Skip unconditioned zones
      heated = thermal_zone_heated?(zone)
      cooled = thermal_zone_cooled?(zone)
      if !heated && !cooled
        OpenStudio.logFree(OpenStudio::Info, 'openstudio.standards.Model', "Zone #{zone.name} is unconditioned.  It will not be assigned a baseline system.")
        next
      end

      zn_hash = {}

      # The zone object
      zn_hash['zone'] = zone

      # Floor area
      zn_hash['area'] = zone.floorArea

      # Occupancy type
      zn_hash['occ'] = thermal_zone_occupancy_type(zone)

      # Building type
      zn_hash['bldg_type'] = thermal_zone_building_type(zone)

      # Fuel type
      zn_hash['fuel'] = thermal_zone_fossil_or_electric_type(zone, custom)

      zones << zn_hash
    end

    return zones
  end

  # Determine the dominant and exceptional areas of the
  # building based on fuel types and occupancy types.
  #
  # @return [Array<Hash>] an array of hashes of area information,
  # with keys area_ft2, type, fuel, and zones (an array of zones)
  def model_prm_baseline_system_groups(model, custom)
    # Define the minimum area for the
    # exception that allows a different
    # system type in part of the building.
    exception_min_area_m2 = model_prm_baseline_system_group_minimum_area(model, custom)
    exception_min_area_ft2 = OpenStudio.convert(exception_min_area_m2, 'm^2', 'ft^2').get

    # Get occupancy type, fuel type, and area information for all zones,
    # excluding unconditioned zones.
    # Occupancy types are:
    # Residential
    # NonResidential
    # (and for 90.1-2013)
    # PublicAssembly
    # Retail
    # Fuel types are:
    # fossil
    # electric
    # (and for Xcel Energy CO EDA)
    # fossilandelectric
    zones = model_zones_with_occ_and_fuel_type(model, custom)

    # Ensure that there is at least one conditioned zone
    if zones.size.zero?
      OpenStudio.logFree(OpenStudio::Warn, 'openstudio.standards.Model', 'The building does not appear to have any conditioned zones. Make sure zones have thermostat with appropriate heating and cooling setpoint schedules.')
      return []
    end

    # Group the zones by occupancy type
    type_to_area = Hash.new { 0.0 }
    zones_grouped_by_occ = zones.group_by { |z| z['occ'] }

    # Determine the dominant occupancy type by area
    zones_grouped_by_occ.each do |occ_type, zns|
      zns.each do |zn|
        type_to_area[occ_type] += zn['area']
      end
    end
    dom_occ = type_to_area.sort_by { |k, v| v }.reverse[0][0]

    # Get the dominant occupancy type group
    dom_occ_group = zones_grouped_by_occ[dom_occ]

    # Check the non-dominant occupancy type groups to see if they are big enough to trigger the occupancy exception.
    # If they are, leave the group standing alone.
    # If they are not, add the zones in that group back to the dominant occupancy type group.
    occ_groups = []
    zones_grouped_by_occ.each do |occ_type, zns|
      # Skip the dominant occupancy type
      next if occ_type == dom_occ

      # Add up the floor area of the group
      area_m2 = 0
      zns.each do |zn|
        area_m2 += zn['area']
      end
      area_ft2 = OpenStudio.convert(area_m2, 'm^2', 'ft^2').get

      # If the non-dominant group is big enough, preserve that group.
      if area_ft2 > exception_min_area_ft2
        occ_groups << [occ_type, zns]
        OpenStudio.logFree(OpenStudio::Info, 'openstudio.standards.Model', "The portion of the building with an occupancy type of #{occ_type} is bigger than the minimum exception area of #{exception_min_area_ft2.round} ft2.  It will be assigned a separate HVAC system type.")
        # Otherwise, add the zones back to the dominant group.
      else
        dom_occ_group += zns
      end
    end
    # Add the dominant occupancy group to the list
    occ_groups << [dom_occ, dom_occ_group]

    # Inside of each remaining occupancy group, determine the dominant fuel type.
    # This determination should only include zones that are part of the dominant area type inside of this group.
    occ_and_fuel_groups = []
    occ_groups.each do |occ_type, zns|
      # Separate the zones that are part of the dominant occ type
      dom_occ_zns = []
      nondom_occ_zns = []
      zns.each do |zn|
        if zn['occ'] == occ_type
          dom_occ_zns << zn
        else
          nondom_occ_zns << zn
        end
      end

      # Determine the dominant fuel type from the subset of the dominant area type zones
      fuel_to_area = Hash.new { 0.0 }
      zones_grouped_by_fuel = dom_occ_zns.group_by { |z| z['fuel'] }
      zones_grouped_by_fuel.each do |fuel, zns_by_fuel|
        zns_by_fuel.each do |zn|
          fuel_to_area[fuel] += zn['area']
        end
      end

      sorted_by_area = fuel_to_area.sort_by { |k, v| v }.reverse
      dom_fuel = sorted_by_area[0][0]

      # Don't allow unconditioned to be the dominant fuel, go to the next biggest
      if dom_fuel == 'unconditioned'
        if sorted_by_area.size > 1
          dom_fuel = sorted_by_area[1][0]
        else
          OpenStudio.logFree(OpenStudio::Error, 'openstudio.standards.Model', 'The fuel type was not able to be determined for any zones in this model.  Run with debug messages enabled to see possible reasons.')
          return []
        end
      end

      # Get the dominant fuel type group
      dom_fuel_group = {}
      dom_fuel_group['occ'] = occ_type
      dom_fuel_group['fuel'] = dom_fuel
      dom_fuel_group['zones'] = zones_grouped_by_fuel[dom_fuel]

      # The zones that aren't part of the dominant occ type are automatically added to the dominant fuel group
      dom_fuel_group['zones'] += nondom_occ_zns

      # Check the non-dominant occupancy type groups to see if they are big enough to trigger the occupancy exception.
      # If they are, leave the group standing alone.
      # If they are not, add the zones in that group back to the dominant occupancy type group.
      zones_grouped_by_fuel.each do |fuel_type, zns_by_fuel|
        # Skip the dominant occupancy type
        next if fuel_type == dom_fuel

        # Add up the floor area of the group
        area_m2 = 0
        zns_by_fuel.each do |zn|
          area_m2 += zn['area']
        end
        area_ft2 = OpenStudio.convert(area_m2, 'm^2', 'ft^2').get

        # If the non-dominant group is big enough, preserve that group.
        if area_ft2 > exception_min_area_ft2
          group = {}
          group['occ'] = occ_type
          group['fuel'] = fuel_type
          group['zones'] = zns_by_fuel
          occ_and_fuel_groups << group
          OpenStudio.logFree(OpenStudio::Info, 'openstudio.standards.Model', "The portion of the building with an occupancy type of #{occ_type} and fuel type of #{fuel_type} is bigger than the minimum exception area of #{exception_min_area_ft2.round} ft2.  It will be assigned a separate HVAC system type.")
          # Otherwise, add the zones back to the dominant group.
        else
          dom_fuel_group['zones'] += zns_by_fuel
        end
      end
      # Add the dominant occupancy group to the list
      occ_and_fuel_groups << dom_fuel_group
    end

    # Moved heated-only zones into their own groups.
    # Per the PNNL PRM RM, this must be done AFTER the dominant occ and fuel types are determined
    # so that heated-only zone areas are part of the determination.
    final_groups = []
    occ_and_fuel_groups.each do |gp|
      # Skip unconditioned groups
      next if gp['fuel'] == 'unconditioned'

      heated_only_zones = []
      heated_cooled_zones = []
      gp['zones'].each do |zn|
        if thermal_zone_heated?(zn['zone']) && !thermal_zone_cooled?(zn['zone'])
          heated_only_zones << zn
        else
          heated_cooled_zones << zn
        end
      end
      gp['zones'] = heated_cooled_zones

      # Add the group (less unheated zones) to the final list
      final_groups << gp

      # If there are any heated-only zones, create a new group for them.
      unless heated_only_zones.empty?
        htd_only_group = {}
        htd_only_group['occ'] = 'heatedonly'
        htd_only_group['fuel'] = gp['fuel']
        htd_only_group['zones'] = heated_only_zones
        final_groups << htd_only_group
      end
    end

    # Calculate the area for each of the final groups and replace the zone hashes with the zone objects
    final_groups.each do |gp|
      area_m2 = 0.0
      gp_zns = []
      gp['zones'].each do |zn|
        area_m2 += zn['area']
        gp_zns << zn['zone']
      end
      area_ft2 = OpenStudio.convert(area_m2, 'm^2', 'ft^2').get
      gp['area_ft2'] = area_ft2
      gp['zones'] = gp_zns
    end

    # TODO: Remove the secondary zones before
    # determining the area used to pick the HVAC system, per PNNL PRM RM

    # If there is any district heating or district cooling in the proposed building, the heating and cooling
    # fuels in the entire baseline building are changed for the purposes of HVAC system assignment
    all_htg_fuels = []
    all_clg_fuels = []
    model.getThermalZones.sort.each do |zone|
      all_htg_fuels += zone.heating_fuels
      all_clg_fuels += zone.cooling_fuels
    end

    purchased_heating = false
    purchased_cooling = false

    # Purchased heating
    if all_htg_fuels.include?('DistrictHeating')
      purchased_heating = true
    end

    # Purchased cooling
    if all_clg_fuels.include?('DistrictCooling')
      purchased_cooling = true
    end

    # Categorize
    district_fuel = nil
    if purchased_heating && purchased_cooling
      district_fuel = 'purchasedheatandcooling'
      OpenStudio.logFree(OpenStudio::Info, 'openstudio.standards.Model', 'The proposed model included purchased heating and cooling.  All baseline building system selection will be based on this information.')
    elsif purchased_heating && !purchased_cooling
      district_fuel = 'purchasedheat'
      OpenStudio.logFree(OpenStudio::Info, 'openstudio.standards.Model', 'The proposed model included purchased heating.  All baseline building system selection will be based on this information.')
    elsif !purchased_heating && purchased_cooling
      district_fuel = 'purchasedcooling'
      OpenStudio.logFree(OpenStudio::Info, 'openstudio.standards.Model', 'The proposed model included purchased cooling.  All baseline building system selection will be based on this information.')
    end

    # Change the fuel in all final groups if district systems were found.
    if district_fuel
      final_groups.each do |gp|
        gp['fuel'] = district_fuel
      end
    end

    # Determine the number of stories spanned by each group and report out info.
    final_groups.each do |group|
      # Determine the number of stories this group spans
      num_stories = model_num_stories_spanned(model, group['zones'])
      group['stories'] = num_stories
      # Report out the final grouping
      OpenStudio.logFree(OpenStudio::Info, 'openstudio.standards.Model', "Final system type group: occ = #{group['occ']}, fuel = #{group['fuel']}, area = #{group['area_ft2'].round} ft2, num stories = #{group['stories']}, zones:")
      group['zones'].sort.each_slice(5) do |zone_list|
        zone_names = []
        zone_list.each do |zone|
          zone_names << zone.name.get.to_s
        end
        OpenStudio.logFree(OpenStudio::Info, 'openstudio.standards.Model', "--- #{zone_names.join(', ')}")
      end
    end

    return final_groups
  end

  # Determines the area of the building above which point
  # the non-dominant area type gets it's own HVAC system type.
  # @return [Double] the minimum area (m^2)
  def model_prm_baseline_system_group_minimum_area(model, custom)
    exception_min_area_ft2 = 20_000
    exception_min_area_m2 = OpenStudio.convert(exception_min_area_ft2, 'ft^2', 'm^2').get
    return exception_min_area_m2
  end

  # Determine the baseline system type given the inputs.  Logic is different for different standards.
  #
  # 90.1-2007, 90.1-2010, 90.1-2013
  # @param area_type [String] Valid choices are residential, nonresidential, and heatedonly
  # @param fuel_type [String] Valid choices are electric, fossil, fossilandelectric,
  #   purchasedheat, purchasedcooling, purchasedheatandcooling
  # @param area_ft2 [Double] Area in ft^2
  # @param num_stories [Integer] Number of stories
  # @return [String] The system type.  Possibilities are PTHP, PTAC, PSZ_AC, PSZ_HP, PVAV_Reheat, PVAV_PFP_Boxes,
  #   VAV_Reheat, VAV_PFP_Boxes, Gas_Furnace, Electric_Furnace
  # TODO: add 90.1-2013 systems 11-13
  def model_prm_baseline_system_type(model, climate_zone, area_type, fuel_type, area_ft2, num_stories, custom)
    #             [type, central_heating_fuel, zone_heating_fuel, cooling_fuel]
    system_type = [nil, nil, nil, nil]

    # Get the row from TableG3.1.1A
    sys_num = model_prm_baseline_system_number(model, climate_zone, area_type, fuel_type, area_ft2, num_stories, custom)

    # Modify the fuel type if called for by the standard
    fuel_type = model_prm_baseline_system_change_fuel_type(model, fuel_type, climate_zone, custom)

    # Define the lookup by row and by fuel type
    sys_lookup = Hash.new { |h, k| h[k] = Hash.new(&h.default_proc) }

    # fossil, fossil and electric, purchased heat, purchased heat and cooling
    sys_lookup['1_or_2']['fossil'] = ['PTAC', 'NaturalGas', nil, 'Electricity']
    sys_lookup['1_or_2']['fossilandelectric'] = ['PTAC', 'NaturalGas', nil, 'Electricity']
    sys_lookup['1_or_2']['purchasedheat'] = ['PTAC', 'DistrictHeating', nil, 'Electricity']
    sys_lookup['1_or_2']['purchasedheatandcooling'] = ['Fan_Coil', 'DistrictHeating', nil, 'DistrictCooling']
    sys_lookup['3_or_4']['fossil'] = ['PSZ_AC', 'NaturalGas', nil, 'Electricity']
    sys_lookup['3_or_4']['fossilandelectric'] = ['PSZ_AC', 'NaturalGas', nil, 'Electricity']
    sys_lookup['3_or_4']['purchasedheat'] = ['PSZ_AC', 'DistrictHeating', nil, 'Electricity']
    sys_lookup['3_or_4']['purchasedheatandcooling'] = ['PSZ_AC', 'DistrictHeating', nil, 'DistrictCooling']
    sys_lookup['5_or_6']['fossil'] = ['PVAV_Reheat', 'NaturalGas', 'NaturalGas', 'Electricity']
    sys_lookup['5_or_6']['fossilandelectric'] = ['PVAV_Reheat', 'NaturalGas', 'Electricity', 'Electricity']
    sys_lookup['5_or_6']['purchasedheat'] = ['PVAV_Reheat', 'DistrictHeating', 'DistrictHeating', 'Electricity']
    sys_lookup['5_or_6']['purchasedheatandcooling'] = ['PVAV_Reheat', 'DistrictHeating', 'DistrictHeating', 'DistrictCooling']
    sys_lookup['7_or_8']['fossil'] = ['VAV_Reheat', 'NaturalGas', 'NaturalGas', 'Electricity']
    sys_lookup['7_or_8']['fossilandelectric'] = ['VAV_Reheat', 'NaturalGas', 'Electricity', 'Electricity']
    sys_lookup['7_or_8']['purchasedheat'] = ['VAV_Reheat', 'DistrictHeating', 'DistrictHeating', 'Electricity']
    sys_lookup['7_or_8']['purchasedheatandcooling'] = ['VAV_Reheat', 'DistrictHeating', 'DistrictHeating', 'DistrictCooling']
    sys_lookup['9_or_10']['fossil'] = ['Gas_Furnace', 'NaturalGas', nil, nil]
    sys_lookup['9_or_10']['fossilandelectric'] = ['Gas_Furnace', 'NaturalGas', nil, nil]
    sys_lookup['9_or_10']['purchasedheat'] = ['Gas_Furnace', 'DistrictHeating', nil, nil]
    sys_lookup['9_or_10']['purchasedheatandcooling'] = ['Gas_Furnace', 'DistrictHeating', nil, nil]
    # electric (heat), purchased cooling
    sys_lookup['1_or_2']['electric'] = ['PTHP', 'Electricity', nil, 'Electricity']
    sys_lookup['1_or_2']['purchasedcooling'] = ['Fan_Coil', 'NaturalGas', nil, 'DistrictCooling']
    sys_lookup['3_or_4']['electric'] = ['PSZ_HP', 'Electricity', nil, 'Electricity']
    sys_lookup['3_or_4']['purchasedcooling'] = ['PSZ_AC', 'NaturalGas', nil, 'DistrictCooling']
    sys_lookup['5_or_6']['electric'] = ['PVAV_PFP_Boxes', 'Electricity', 'Electricity', 'Electricity']
    sys_lookup['5_or_6']['purchasedcooling'] = ['PVAV_PFP_Boxes', 'Electricity', 'Electricity', 'DistrictCooling']
    sys_lookup['7_or_8']['electric'] = ['VAV_PFP_Boxes', 'Electricity', 'Electricity', 'Electricity']
    sys_lookup['7_or_8']['purchasedcooling'] = ['VAV_PFP_Boxes', 'Electricity', 'Electricity', 'DistrictCooling']
    sys_lookup['9_or_10']['electric'] = ['Electric_Furnace', 'Electricity', nil, nil]
    sys_lookup['9_or_10']['purchasedcooling'] = ['Electric_Furnace', 'Electricity', nil, nil]

    # Get the system type
    system_type = sys_lookup[sys_num][fuel_type]

    if system_type.nil?
      system_type = [nil, nil, nil, nil]
      OpenStudio.logFree(OpenStudio::Error, 'openstudio.standards.Model', "Could not determine system type for #{template}, #{area_type}, #{fuel_type}, #{area_ft2.round} ft^2, #{num_stories} stories.")
    else
      OpenStudio.logFree(OpenStudio::Info, 'openstudio.standards.Model', "System type is #{system_type[0]} for #{template}, #{area_type}, #{fuel_type}, #{area_ft2.round} ft^2, #{num_stories} stories.")
      OpenStudio.logFree(OpenStudio::Info, 'openstudio.standards.Model', "--- #{system_type[1]} for main heating") unless system_type[1].nil?
      OpenStudio.logFree(OpenStudio::Info, 'openstudio.standards.Model', "--- #{system_type[2]} for zone heat/reheat") unless system_type[2].nil?
      OpenStudio.logFree(OpenStudio::Info, 'openstudio.standards.Model', "--- #{system_type[3]} for cooling") unless system_type[3].nil?
    end

    return system_type
  end

  # Determines which system number is used for the baseline system. Default is 90.1-2004 approach.
  # @return [String] the system number: 1_or_2, 3_or_4, 5_or_6, 7_or_8, 9_or_10
  def model_prm_baseline_system_number(model, climate_zone, area_type, fuel_type, area_ft2, num_stories, custom)
    sys_num = nil
    # Set the area limit
    limit_ft2 = 75_000

    # Warn about heated only
    if area_type == 'heatedonly'
      OpenStudio.logFree(OpenStudio::Warn, 'openstudio.standards.Model', "Per Table G3.1.10.d, '(In the proposed building) Where no cooling system exists or no cooling system has been specified, the cooling system shall be identical to the system modeled in the baseline building design.' This requires that you go back and add a cooling system to the proposed model.  This code cannot do that for you; you must do it manually.")
    end

    case area_type
      when 'residential'
        sys_num = '1_or_2'
      when 'nonresidential', 'heatedonly'
        # nonresidential and 3 floors or less and <25,000 ft2
        if num_stories <= 3 && area_ft2 < limit_ft2
          sys_num = '3_or_4'
          # nonresidential and 4 or 5 floors or 5 floors or less and 25,000 ft2 to 150,000 ft2
        elsif ((num_stories == 4 || num_stories == 5) && area_ft2 < limit_ft2) || (num_stories <= 5 && (area_ft2 >= limit_ft2 && area_ft2 <= 150_000))
          sys_num = '5_or_6'
          # nonresidential and more than 5 floors or >150,000 ft2
        elsif num_stories >= 5 || area_ft2 > 150_000
          sys_num = '7_or_8'
        end
    end

    return sys_num
  end

  # Change the fuel type based on climate zone, depending on the standard. Defaults to no change.
  # @return [String] the revised fuel type
  def model_prm_baseline_system_change_fuel_type(model, fuel_type, climate_zone, custom = nil)
    return fuel_type # Don't change fuel type for most templates
  end

  # Add the specified baseline system type to the specified zones based on the specified template.
  # For some multi-zone system types, the standards require identifying zones whose loads or schedules
  # are outliers and putting these systems on separate single-zone systems.  This method does that.
  #
  # @param system_type [String] The system type.  Valid choices are PTHP, PTAC, PSZ_AC, PSZ_HP, PVAV_Reheat,
  #   PVAV_PFP_Boxes, VAV_Reheat, VAV_PFP_Boxes, Gas_Furnace, Electric_Furnace,
  #   which are also returned by the method OpenStudio::Model::Model.prm_baseline_system_type.
  # @param main_heat_fuel [String] main heating fuel.  Valid choices are Electricity, NaturalGas, DistrictHeating
  # @param zone_heat_fuel [String] zone heating/reheat fuel.  Valid choices are Electricity, NaturalGas, DistrictHeating
  # @param cool_fuel [String] cooling fuel.  Valid choices are Electricity, DistrictCooling
  # TODO: Add 90.1-2013 systems 11-13
  def model_add_prm_baseline_system(model, system_type, main_heat_fuel, zone_heat_fuel, cool_fuel, zones)
    case system_type
      when 'PTAC' # System 1
        unless zones.empty?
          # Retrieve the existing hot water loop or add a new one if necessary.
          hot_water_loop = nil
          hot_water_loop = if model.getPlantLoopByName('Hot Water Loop').is_initialized
                             model.getPlantLoopByName('Hot Water Loop').get
                           else
                             model_add_hw_loop(model, main_heat_fuel)
                           end

          # Add a hot water PTAC to each zone
          model_add_ptac(model,
                         zones,
                         cooling_type: "Single Speed DX AC",
                         heating_type: "Water",
                         hot_water_loop: hot_water_loop,
                         fan_type: "ConstantVolume")
        end

      when 'PTHP' # System 2
        unless zones.empty?
          # add an air-source packaged terminal heat pump with electric supplemental heat to each zone.
          model_add_pthp(model,
                         zones,
                         fan_type: 'ConstantVolume')
        end

      when 'PSZ_AC' # System 3
        unless zones.empty?
          heating_type = 'Gas'
          # if district heating
          hot_water_loop = nil
          if main_heat_fuel == 'DistrictHeating'
            heating_type = 'Water'
            hot_water_loop = if model.getPlantLoopByName('Hot Water Loop').is_initialized
                               model.getPlantLoopByName('Hot Water Loop').get
                             else
                               model_add_hw_loop(model, main_heat_fuel)
                             end
          end

          cooling_type = 'Single Speed DX AC'
          # If district cooling
          chilled_water_loop = nil
          if cool_fuel == 'DistrictCooling'
            cooling_type = 'Water'
            chilled_water_loop = if model.getPlantLoopByName('Chilled Water Loop').is_initialized
                                   model.getPlantLoopByName('Chilled Water Loop').get
                                 else
                                   model_add_chw_loop(model,
                                                      cooling_fuel: cool_fuel,
                                                      chw_pumping_type: 'const_pri')
                                 end
          end

          # Add a PSZ-AC to each zone
          model_add_psz_ac(model,
                           zones,
                           cooling_type: cooling_type,
                           chilled_water_loop: chilled_water_loop,
                           heating_type: heating_type,
                           supplemental_heating_type: "Gas",
                           hot_water_loop: hot_water_loop,
                           fan_location: 'DrawThrough',
                           fan_type: 'ConstantVolume')
        end

      when 'PSZ_HP' # System 4
        unless zones.empty?
          # Add an air-source packaged single zone heat pump with electric supplemental heat to each zone.
          model_add_psz_ac(model,
                           zones,
                           system_name: 'PSZ-HP',
                           cooling_type: 'Single Speed Heat Pump',
                           heating_type: 'Single Speed Heat Pump',
                           supplemental_heating_type: 'Electric',
                           fan_location: 'DrawThrough',
                           fan_type: 'ConstantVolume')
        end

      when 'PVAV_Reheat' # System 5
        # Retrieve the existing hot water loop or add a new one if necessary.
        hot_water_loop = nil
        hot_water_loop = if model.getPlantLoopByName('Hot Water Loop').is_initialized
                           model.getPlantLoopByName('Hot Water Loop').get
                         else
                           model_add_hw_loop(model, main_heat_fuel)
                         end

        # If district cooling
        chilled_water_loop = nil
        if cool_fuel == 'DistrictCooling'
          chilled_water_loop = if model.getPlantLoopByName('Chilled Water Loop').is_initialized
                                 model.getPlantLoopByName('Chilled Water Loop').get
                               else
                                 model_add_chw_loop(model,
                                                    cooling_fuel: cool_fuel,
                                                    chw_pumping_type: 'const_pri')
                               end
        end

        # If electric zone heat
        electric_reheat = false
        if zone_heat_fuel == 'Electricity'
          electric_reheat = true
        end

        # Group zones by story
        story_zone_lists = model_group_zones_by_story(model, zones)

        # For the array of zones on each story,
        # separate the primary zones from the secondary zones.
        # Add the baseline system type to the primary zones
        # and add the suplemental system type to the secondary zones.
        story_zone_lists.each do |story_group|
          # Differentiate primary and secondary zones
          pri_sec_zone_lists = model_differentiate_primary_secondary_thermal_zones(model, story_group)
          pri_zones = pri_sec_zone_lists['primary']
          sec_zones = pri_sec_zone_lists['secondary']

          # Add a PVAV with Reheat for the primary zones
          stories = []
          story_group[0].spaces.each do |space|
            stories << [space.buildingStory.get.name.get, building_story_minimum_z_value(space.buildingStory.get)]
          end
          story_name = stories.sort_by { |nm, z| z }[0][0]
          system_name = "#{story_name} PVAV_Reheat (Sys5)"

          # If and only if there are primary zones to attach to the loop
          # counter example: floor with only one elevator machine room that get classified as sec_zones
          unless pri_zones.empty?
            model_add_pvav(model,
                           pri_zones,
                           system_name: system_name,
                           hot_water_loop: hot_water_loop,
                           chilled_water_loop: chilled_water_loop,
                           electric_reheat: electric_reheat)
          end

          # Add a PSZ_AC for each secondary zone
          unless sec_zones.empty?
            model_add_prm_baseline_system(model, 'PSZ_AC', main_heat_fuel, zone_heat_fuel, cool_fuel, sec_zones)
          end
        end

      when 'PVAV_PFP_Boxes' # System 6
        # If district cooling
        chilled_water_loop = nil
        if cool_fuel == 'DistrictCooling'
          chilled_water_loop = if model.getPlantLoopByName('Chilled Water Loop').is_initialized
                                 model.getPlantLoopByName('Chilled Water Loop').get
                               else
                                 model_add_chw_loop(model,
                                                    cooling_fuel: cool_fuel,
                                                    chw_pumping_type: 'const_pri')
                               end
        end

        # Group zones by story
        story_zone_lists = model_group_zones_by_story(model, zones)

        # For the array of zones on each story,
        # separate the primary zones from the secondary zones.
        # Add the baseline system type to the primary zones
        # and add the suplemental system type to the secondary zones.
        story_zone_lists.each do |story_group|
          # Differentiate primary and secondary zones
          pri_sec_zone_lists = model_differentiate_primary_secondary_thermal_zones(model, story_group)
          pri_zones = pri_sec_zone_lists['primary']
          sec_zones = pri_sec_zone_lists['secondary']

          # Add an VAV for the primary zones
          stories = []
          story_group[0].spaces.each do |space|
            stories << [space.buildingStory.get.name.get, building_story_minimum_z_value(space.buildingStory.get)]
          end
          story_name = stories.sort_by { |nm, z| z }[0][0]
          system_name = "#{story_name} PVAV_PFP_Boxes (Sys6)"
          # If and only if there are primary zones to attach to the loop
          unless pri_zones.empty?
            model_add_pvav_pfp_boxes(model,
                                     pri_zones,
                                     system_name: system_name,
                                     chilled_water_loop: chilled_water_loop,
                                     fan_efficiency: 0.62,
                                     fan_motor_efficiency: 0.9,
                                     fan_pressure_rise: 4.0)
          end
          # Add a PSZ_HP for each secondary zone
          unless sec_zones.empty?
            model_add_prm_baseline_system(model, 'PSZ_HP', main_heat_fuel, zone_heat_fuel, cool_fuel, sec_zones)
          end
        end

      when 'VAV_Reheat' # System 7
        # Retrieve the existing hot water loop or add a new one if necessary.
        hot_water_loop = nil
        hot_water_loop = if model.getPlantLoopByName('Hot Water Loop').is_initialized
                           model.getPlantLoopByName('Hot Water Loop').get
                         else
                           model_add_hw_loop(model, main_heat_fuel)
                         end

        # Retrieve the existing chilled water loop or add a new one if necessary.
        chilled_water_loop = nil
        if model.getPlantLoopByName('Chilled Water Loop').is_initialized
          chilled_water_loop = model.getPlantLoopByName('Chilled Water Loop').get
        else
          if cool_fuel == 'DistrictCooling'
            chilled_water_loop = model_add_chw_loop(model,
                                                    cooling_fuel: cool_fuel,
                                                    chw_pumping_type: 'const_pri')
          else
            fan_type = model_cw_loop_cooling_tower_fan_type(model)
            condenser_water_loop = model_add_cw_loop(model,
                                                     cooling_tower_type: 'Open Cooling Tower',
                                                     cooling_tower_fan_type: 'Propeller or Axial',
                                                     cooling_tower_capacity_control: fan_type,
                                                     number_of_cells_per_tower: 1,
                                                     number_cooling_towers: 1)
            chilled_water_loop = model_add_chw_loop(model,
                                                    chw_pumping_type: 'const_pri_var_sec',
                                                    chiller_cooling_type: 'WaterCooled',
                                                    chiller_compressor_type: 'Rotary Screw',
                                                    condenser_water_loop: condenser_water_loop)
          end
        end

        # If electric zone heat
        reheat_type = 'Water'
        if zone_heat_fuel == 'Electricity'
          reheat_type = 'Electricity'
        end

        # Group zones by story
        story_zone_lists = model_group_zones_by_story(model, zones)

        # For the array of zones on each story, separate the primary zones from the secondary zones.
        # Add the baseline system type to the primary zones and add the suplemental system type to the secondary zones.
        story_zone_lists.each do |story_group|
          # The model_group_zones_by_story(model)  NO LONGER returns empty lists when a given floor doesn't have any of the zones
          # So NO need to filter it out otherwise you get an error undefined method `spaces' for nil:NilClass
          # next if zones.empty?

          # Differentiate primary and secondary zones
          pri_sec_zone_lists = model_differentiate_primary_secondary_thermal_zones(model, story_group)
          pri_zones = pri_sec_zone_lists['primary']
          sec_zones = pri_sec_zone_lists['secondary']

          # Add a VAV for the primary zones
          stories = []
          story_group[0].spaces.each do |space|
            stories << [space.buildingStory.get.name.get, building_story_minimum_z_value(space.buildingStory.get)]
          end
          story_name = stories.sort_by { |nm, z| z }[0][0]
          system_name = "#{story_name} VAV_Reheat (Sys7)"

          # If and only if there are primary zones to attach to the loop
          # counter example: floor with only one elevator machine room that get classified as sec_zones
          unless pri_zones.empty?
            model_add_vav_reheat(model,
                                 pri_zones,
                                 system_name: system_name,
                                 reheat_type: reheat_type,
                                 hot_water_loop: hot_water_loop,
                                 chilled_water_loop: chilled_water_loop,
                                 fan_efficiency: 0.62,
                                 fan_motor_efficiency: 0.9,
                                 fan_pressure_rise: 4.0)
          end

          # Add a PSZ_AC for each secondary zone
          unless sec_zones.empty?
            model_add_prm_baseline_system(model, 'PSZ_AC', main_heat_fuel, zone_heat_fuel, cool_fuel, sec_zones)
          end
        end

      when 'VAV_PFP_Boxes' # System 8
        # Retrieve the existing chilled water loop or add a new one if necessary.
        chilled_water_loop = nil
        if model.getPlantLoopByName('Chilled Water Loop').is_initialized
          chilled_water_loop = model.getPlantLoopByName('Chilled Water Loop').get
        else
          if cool_fuel == 'DistrictCooling'
            chilled_water_loop = model_add_chw_loop(model,
                                                    cooling_fuel: cool_fuel,
                                                    chw_pumping_type: 'const_pri')
          else
            fan_type = model_cw_loop_cooling_tower_fan_type(model)
            condenser_water_loop = model_add_cw_loop(model,
                                                     cooling_tower_type: 'Open Cooling Tower',
                                                     cooling_tower_fan_type: 'Propeller or Axial',
                                                     cooling_tower_capacity_control: fan_type,
                                                     number_of_cells_per_tower: 1,
                                                     number_cooling_towers: 1)
            chilled_water_loop = model_add_chw_loop(model,
                                                    chw_pumping_type: 'const_pri_var_sec',
                                                    chiller_cooling_type: 'WaterCooled',
                                                    chiller_compressor_type: 'Rotary Screw',
                                                    condenser_water_loop: condenser_water_loop)
          end
        end

        # Group zones by story
        story_zone_lists = model_group_zones_by_story(model, zones)

        # For the array of zones on each story,
        # separate the primary zones from the secondary zones.
        # Add the baseline system type to the primary zones
        # and add the suplemental system type to the secondary zones.
        story_zone_lists.each do |story_group|
          # Differentiate primary and secondary zones
          pri_sec_zone_lists = model_differentiate_primary_secondary_thermal_zones(model, story_group)
          pri_zones = pri_sec_zone_lists['primary']
          sec_zones = pri_sec_zone_lists['secondary']

          # Add an VAV for the primary zones
          stories = []
          story_group[0].spaces.each do |space|
            stories << [space.buildingStory.get.name.get, building_story_minimum_z_value(space.buildingStory.get)]
          end
          story_name = stories.sort_by { |nm, z| z }[0][0]
          system_name = "#{story_name} VAV_PFP_Boxes (Sys8)"
          # If and only if there are primary zones to attach to the loop
          unless pri_zones.empty?
            model_add_vav_pfp_boxes(model,
                                    pri_zones,
                                    system_name: system_name,
                                    chilled_water_loop: chilled_water_loop,
                                    fan_efficiency:0.62,
                                    fan_motor_efficiency: 0.9,
                                    fan_pressure_rise: 4.0)
          end
          # Add a PSZ_HP for each secondary zone
          unless sec_zones.empty?
            model_add_prm_baseline_system(model, 'PSZ_HP', main_heat_fuel, zone_heat_fuel, cool_fuel, sec_zones)
          end
        end

      when 'Gas_Furnace' # System 9
        unless zones.empty?
          # If district heating
          hot_water_loop = nil
          if main_heat_fuel == 'DistrictHeating'
            hot_water_loop = if model.getPlantLoopByName('Hot Water Loop').is_initialized
                               model.getPlantLoopByName('Hot Water Loop').get
                             else
                               model_add_hw_loop(model, main_heat_fuel)
                             end
          end
          # Add a System 9 - Gas Unit Heater to each zone
          model_add_unitheater(model,
                               zones,
                               fan_control_type: 'ConstantVolume',
                               fan_pressure_rise: 0.2,
                               heating_type: main_heat_fuel,
                               hot_water_loop: hot_water_loop)
        end

      when 'Electric_Furnace' # System 10
        unless zones.empty?
          # Add a System 10 - Electric Unit Heater to each zone
          model_add_unitheater(model,
                               zones,
                               fan_control_type: 'ConstantVolume',
                               fan_pressure_rise: 0.2,
                               heating_type: main_heat_fuel)
        end

      else
        OpenStudio.logFree(OpenStudio::Error, 'openstudio.standards.Model', "System type #{system_type} is not a valid choice, nothing will be added to the model.")
        return false
    end
    return true
  end

  # Determines the fan type used by VAV_Reheat and VAV_PFP_Boxes systems.
  # Defaults to two speed fan.
  # @return [String] the fan type: TwoSpeed Fan, Variable Speed Fan
  def model_baseline_system_vav_fan_type(model)
    fan_type = 'TwoSpeed Fan'
    return fan_type
  end

  # Looks through the model and creates an hash of what the baseline system type should be for each zone.
  #
  # @return [Hash] keys are zones, values are system type strings
  # PTHP, PTAC, PSZ_AC, PSZ_HP, PVAV_Reheat, PVAV_PFP_Boxes,
  # VAV_Reheat, VAV_PFP_Boxes, Gas_Furnace, Electric_Furnace
  def model_get_baseline_system_type_by_zone(model, climate_zone, custom = nil)
    zone_to_sys_type = {}

    # Get the groups of zones that define the
    # baseline HVAC systems for later use.
    # This must be done before removing the HVAC systems
    # because it requires knowledge of proposed HVAC fuels.
    sys_groups = model_prm_baseline_system_groups(model, custom)

    # Assign building stories to spaces in the building
    # where stories are not yet assigned.
    model_assign_spaces_to_stories(model)

    # Determine the baseline HVAC system type for each of
    # the groups of zones and add that system type.
    sys_groups.each do |sys_group|
      # Determine the primary baseline system type
      pri_system_type = model_prm_baseline_system_type(model,
                                                       climate_zone,
                                                       sys_group['occ'],
                                                       sys_group['fuel'],
                                                       sys_group['area_ft2'],
                                                       sys_group['stories'],
                                                       custom)[0]

      # Record the zone-by-zone system type assignments
      case pri_system_type
        when 'PTAC', 'PTHP', 'PSZ_AC', 'PSZ_HP', 'Gas_Furnace', 'Electric_Furnace'

          sys_group['zones'].each do |zone|
            zone_to_sys_type[zone] = pri_system_type
          end

        when 'PVAV_Reheat', 'PVAV_PFP_Boxes', 'VAV_Reheat', 'VAV_PFP_Boxes'

          # Determine the secondary system type
          sec_system_type = nil
          case pri_system_type
          when 'PVAV_Reheat', 'VAV_Reheat'
            sec_system_type = 'PSZ_AC'
          when 'PVAV_PFP_Boxes', 'VAV_PFP_Boxes'
            sec_system_type = 'PSZ_HP'
          end

          # Group zones by story
          story_zone_lists = model_group_zones_by_story(model, sys_group['zones'])
          # For the array of zones on each story,
          # separate the primary zones from the secondary zones.
          # Add the baseline system type to the primary zones
          # and add the suplemental system type to the secondary zones.
          story_zone_lists.each do |zones|
            # Differentiate primary and secondary zones
            pri_sec_zone_lists = model_differentiate_primary_secondary_thermal_zones(model, zones)
            # Record the primary zone system types
            pri_sec_zone_lists['primary'].each do |zone|
              zone_to_sys_type[zone] = pri_system_type
            end
            # Record the secondary zone system types
            pri_sec_zone_lists['secondary'].each do |zone|
              zone_to_sys_type[zone] = sec_system_type
            end
          end
      end
    end

    return zone_to_sys_type
  end

  # @param array_of_zones [Array] an array of Hashes for each zone, with the keys 'zone',
  def model_eliminate_outlier_zones(model, array_of_zones, key_to_inspect, tolerance, field_name, units)
    # Sort the zones by the desired key
    begin
      array_of_zones = array_of_zones.sort_by { |hsh| hsh[key_to_inspect] }
    rescue ArgumentError => e
      OpenStudio.logFree(OpenStudio::Info, 'openstudio.standards.Model', "Unable to sort array_of_zones by #{key_to_inspect} due to #{e.message}, defaulting to order that was passed")
    end

    # Calculate the area-weighted average
    total = 0.0
    total_area = 0.0
    all_vals = []
    all_areas = []
    all_zn_names = []
    array_of_zones.each do |zn|
      val = zn[key_to_inspect]
      area = zn['area_ft2']
      total += val * area
      total_area += area
      all_vals << val.round(1)
      all_areas << area.round
      all_zn_names << zn['zone'].name.get.to_s
    end

    if total_area == 0
      OpenStudio.logFree(OpenStudio::Error, 'openstudio.standards.Model', "Total area is zero for array_of_zones with key #{key_to_inspect}, unable to calculate area-weighted average.")
      return false
    end

    avg = total / total_area
    OpenStudio.logFree(OpenStudio::Debug, 'openstudio.standards.Model', "Values for #{field_name}, tol = #{tolerance} #{units}, area ft2:")
    OpenStudio.logFree(OpenStudio::Debug, 'openstudio.standards.Model', "vals  #{all_vals.join(', ')}")
    OpenStudio.logFree(OpenStudio::Debug, 'openstudio.standards.Model', "areas #{all_areas.join(', ')}")
    OpenStudio.logFree(OpenStudio::Debug, 'openstudio.standards.Model', "names #{all_zn_names.join(', ')}")

    # Calculate the biggest delta and the index of the biggest delta
    biggest_delta_i = 0 # array at first item in case delta is 0
    biggest_delta = 0.0
    worst = nil
    array_of_zones.each_with_index do |zn, i|
      val = zn[key_to_inspect]
      if worst.nil? # array at first item in case delta is 0
        worst = val
      end
      delta = (val - avg).abs
      if delta >= biggest_delta
        biggest_delta = delta
        biggest_delta_i = i
        worst = val
      end
    end

    # puts "   #{worst} - #{avg.round} = #{biggest_delta.round} biggest delta"

    # Compare the biggest delta against the difference and eliminate that zone if higher than the limit.
    if biggest_delta > tolerance
      zn_name = array_of_zones[biggest_delta_i]['zone'].name.get.to_s
      OpenStudio.logFree(OpenStudio::Info, 'openstudio.standards.Model', "For zone #{zn_name}, the #{field_name} of #{worst.round(1)} #{units} is more than #{tolerance} #{units} outside the area-weighted average of #{avg.round(1)} #{units}; it will be placed on its own secondary system.")
      array_of_zones.delete_at(biggest_delta_i)
      # Call method recursively if something was eliminated
      array_of_zones = model_eliminate_outlier_zones(model, array_of_zones, key_to_inspect, tolerance, field_name, units)
    else
      zn_name = array_of_zones[biggest_delta_i]['zone'].name.get.to_s
      OpenStudio.logFree(OpenStudio::Info, 'openstudio.standards.Model', "For zone #{zn_name}, the #{field_name} #{worst.round(2)} #{units} - average #{field_name} #{avg.round(2)} #{units} = #{biggest_delta.round(2)} #{units} less than the tolerance of #{tolerance} #{units}, stopping elimination process.")
    end

    return array_of_zones
  end

  # Determine which of the zones should be served by the primary HVAC system.
  # First, eliminate zones that differ by more# than 40 full load hours per week.
  # In this case, lighting schedule is used as the proxy for operation instead
  # of occupancy to avoid accidentally removing transition spaces.
  # Second, eliminate zones whose design internal loads differ from the area-weighted average of all other zones
  # on the system by more than 10 Btu/hr*ft^2.
  #
  # @return [Hash] A hash of two arrays of ThermalZones,
  # where the keys are 'primary' and 'secondary'
  def model_differentiate_primary_secondary_thermal_zones(model, zones)
    OpenStudio.logFree(OpenStudio::Info, 'openstudio.standards.Model', 'Determining which zones are served by the primary vs. secondary HVAC system.')

    # Determine the operational hours (proxy is annual
    # full load lighting hours) for all zones
    zone_data_1 = []
    zones.each do |zone|
      data = {}
      data['zone'] = zone
      # Get the area
      area_ft2 = OpenStudio.convert(zone.floorArea * zone.multiplier, 'm^2', 'ft^2').get
      data['area_ft2'] = area_ft2
      # OpenStudio::logFree(OpenStudio::Info, "openstudio.Standards.Model", "#{zone.name}")
      zone.spaces.each do |space|
        # OpenStudio::logFree(OpenStudio::Info, "openstudio.Standards.Model", "***#{space.name}")
        # Get all lights from either the space
        # or the space type.
        all_lights = []
        all_lights += space.lights
        if space.spaceType.is_initialized
          all_lights += space.spaceType.get.lights
        end
        # Base the annual operational hours
        # on the first lights schedule with hours
        # greater than zero.
        ann_op_hrs = 0
        all_lights.sort.each do |lights|
          # OpenStudio::logFree(OpenStudio::Info, "openstudio.Standards.Model", "******#{lights.name}")
          # Get the fractional lighting schedule
          lights_sch = lights.schedule
          full_load_hrs = 0.0
          # Skip lights with no schedule
          next if lights_sch.empty?
          lights_sch = lights_sch.get
          if lights_sch.to_ScheduleRuleset.is_initialized
            lights_sch = lights_sch.to_ScheduleRuleset.get
            full_load_hrs = schedule_ruleset_annual_equivalent_full_load_hrs(lights_sch)
            if full_load_hrs > 0
              ann_op_hrs = full_load_hrs
              break # Stop after the first schedule with more than 0 hrs
            end
          elsif lights_sch.to_ScheduleConstant.is_initialized
            lights_sch = lights_sch.to_ScheduleConstant.get
            full_load_hrs = schedule_constant_annual_equivalent_full_load_hrs(lights_sch)
            if full_load_hrs > 0
              ann_op_hrs = full_load_hrs
              break # Stop after the first schedule with more than 0 hrs
            end
          end
        end
        wk_op_hrs = ann_op_hrs / 52.0
        data['wk_op_hrs'] = wk_op_hrs
        # OpenStudio::logFree(OpenStudio::Info, "openstudio.Standards.Model", "******wk_op_hrs = #{wk_op_hrs.round}")
      end

      zone_data_1 << data
    end

    # Filter out any zones that operate differently by more than 40hrs/wk.
    # This will be determined by a difference of more than (40 hrs/wk * 52 wks/yr) = 2080 annual full load hrs.
    zones_same_hrs = model_eliminate_outlier_zones(model, zone_data_1, 'wk_op_hrs', 40, 'weekly operating hrs', 'hrs')

    # Get the internal loads for
    # all remaining zones.
    zone_data_2 = []
    zones_same_hrs.each do |zn_data|
      data = {}
      zone = zn_data['zone']
      data['zone'] = zone
      # Get the area
      area_m2 = zone.floorArea * zone.multiplier
      area_ft2 = OpenStudio.convert(area_m2, 'm^2', 'ft^2').get
      data['area_ft2'] = area_ft2
      # Get the internal loads
      int_load_w = thermal_zone_design_internal_load(zone) * zone.multiplier
      # Normalize per-area
      int_load_w_per_m2 = int_load_w / area_m2
      int_load_btu_per_ft2 = OpenStudio.convert(int_load_w_per_m2, 'W/m^2', 'Btu/hr*ft^2').get
      data['int_load_btu_per_ft2'] = int_load_btu_per_ft2
      zone_data_2 << data
    end

    # Filter out any zones that are +/- 10 Btu/hr*ft^2 from the average
    pri_zn_data = model_eliminate_outlier_zones(model, zone_data_2, 'int_load_btu_per_ft2', 10, 'internal load', 'Btu/hr*ft^2')

    # Get just the primary zones themselves
    pri_zones = []
    pri_zone_names = []
    pri_zn_data.each do |zn_data|
      pri_zones << zn_data['zone']
      pri_zone_names << zn_data['zone'].name.get.to_s
    end

    # Get the secondary zones
    sec_zones = []
    sec_zone_names = []
    zones.each do |zone|
      unless pri_zones.include?(zone)
        sec_zones << zone
        sec_zone_names << zone.name.get.to_s
      end
    end

    # Report out the primary vs. secondary zones
    unless pri_zone_names.empty?
      OpenStudio.logFree(OpenStudio::Info, 'openstudio.standards.Model', "Primary system zones = #{pri_zone_names.join(', ')}.")
    end
    unless sec_zone_names.empty?
      OpenStudio.logFree(OpenStudio::Info, 'openstudio.standards.Model', "Secondary system zones = #{sec_zone_names.join(', ')}.")
    end

    return { 'primary' => pri_zones, 'secondary' => sec_zones }
  end

  # Group an array of zones into multiple arrays, one for each story in the building.
  # Zones with spaces on multiple stories will be assigned to only one of the stories.
  # Removes empty array (when the story doesn't contain any of the zones)
  # @return [Array<Array<OpenStudio::Model::ThermalZone>>] array of arrays of zones
  def model_group_zones_by_story(model, zones)
    story_zone_lists = []
    zones_already_assigned = []
    model.getBuildingStorys.sort.each do |story|
      # Get all the spaces on this story
      spaces = story.spaces

      # Get all the thermal zones that serve these spaces
      all_zones_on_story = []
      spaces.each do |space|
        if space.thermalZone.is_initialized
          all_zones_on_story << space.thermalZone.get
        else
          OpenStudio.logFree(OpenStudio::Warn, 'openstudio.standards.Model', "Space #{space.name} has no thermal zone, it is not included in the simulation.")
        end
      end

      # Find zones in the list that are on this story
      zones_on_story = []
      zones.each do |zone|
        if all_zones_on_story.include?(zone)
          # Skip zones that were already assigned to a story.
          # This can happen if a zone has multiple spaces on multiple stories.
          # Stairwells and atriums are typical scenarios.
          next if zones_already_assigned.include?(zone)
          zones_on_story << zone
          zones_already_assigned << zone
        end
      end

      unless zones_on_story.empty?
        story_zone_lists << zones_on_story
      end
    end

    return story_zone_lists
  end

  # Assign each space in the model to a building story based on common z (height) values.
  # If no story object is found for a particular height, create a new one and assign it to the space.
  # Does not assign a story to plenum spaces.
  #
  # @return [Bool] returns true if successful, false if not.
  def model_assign_spaces_to_stories(model)
    # Make hash of spaces and minz values
    sorted_spaces = {}
    model.getSpaces.sort.each do |space|
      # Skip plenum spaces
      next if space_plenum?(space)

      # loop through space surfaces to find min z value
      z_points = []
      space.surfaces.each do |surface|
        surface.vertices.each do |vertex|
          z_points << vertex.z
        end
      end
      minz = z_points.min + space.zOrigin
      sorted_spaces[space] = minz
    end

    # Pre-sort spaces
    sorted_spaces = sorted_spaces.sort_by { |a| a[1] }

    # Take the sorted list and assign/make stories
    sorted_spaces.each do |space|
      space_obj = space[0]
      space_minz = space[1]
      if space_obj.buildingStory.empty?
        story = model_get_story_for_nominal_z_coordinate(model, space_minz)
        space_obj.setBuildingStory(story)
        OpenStudio.logFree(OpenStudio::Warn, 'openstudio.standards.Model', "Space #{space[0].name} was not assigned to a story by the user.  It has been assigned to #{story.name}.")
      end
    end

    return true
  end

  # Applies the multi-zone VAV outdoor air sizing requirements
  # to all applicable air loops in the model.
  #
  # @note This must be performed before the sizing run because it impacts component sizes, which in turn impact efficiencies.
  def model_apply_multizone_vav_outdoor_air_sizing(model)
    OpenStudio.logFree(OpenStudio::Info, 'openstudio.model.Model', 'Started applying multizone vav OA sizing.')

    # Multi-zone VAV outdoor air sizing
    model.getAirLoopHVACs.sort.each {|obj| air_loop_hvac_apply_multizone_vav_outdoor_air_sizing(obj)}

    OpenStudio.logFree(OpenStudio::Info, 'openstudio.model.Model', 'Finished applying multizone vav OA sizing.')
  end

  # Applies the HVAC parts of the template to all objects in the model using the the template specified in the model.
  def model_apply_hvac_efficiency_standard(model, climate_zone, apply_controls: true)
    sql_db_vars_map = {}

    OpenStudio.logFree(OpenStudio::Info, 'openstudio.model.Model', "Started applying HVAC efficiency standards for #{template} template.")

    # Air Loop Controls
    if apply_controls.nil? || apply_controls == true
      model.getAirLoopHVACs.sort.each { |obj| air_loop_hvac_apply_standard_controls(obj, climate_zone) }
    end

    # Plant Loop Controls
    # TODO refactor: enable this code (missing before refactor)
    # getPlantLoops.sort.each { |obj| plant_loop_apply_standard_controls(obj, template, climate_zone) }

    # Zone HVAC Controls
    model.getZoneHVACComponents.sort.each { |obj| zone_hvac_component_apply_standard_controls(obj) }

    ##### Apply equipment efficiencies

    # Fans
    model.getFanVariableVolumes.sort.each { |obj| fan_apply_standard_minimum_motor_efficiency(obj, fan_brake_horsepower(obj)) }
    model.getFanConstantVolumes.sort.each { |obj| fan_apply_standard_minimum_motor_efficiency(obj, fan_brake_horsepower(obj)) }
    model.getFanOnOffs.sort.each { |obj| fan_apply_standard_minimum_motor_efficiency(obj, fan_brake_horsepower(obj)) }
    model.getFanZoneExhausts.sort.each { |obj| fan_apply_standard_minimum_motor_efficiency(obj, fan_brake_horsepower(obj)) }

    # Pumps
    model.getPumpConstantSpeeds.sort.each { |obj| pump_apply_standard_minimum_motor_efficiency(obj) }
    model.getPumpVariableSpeeds.sort.each { |obj| pump_apply_standard_minimum_motor_efficiency(obj) }
    model.getHeaderedPumpsConstantSpeeds.sort.each { |obj| pump_apply_standard_minimum_motor_efficiency(obj) }
    model.getHeaderedPumpsVariableSpeeds.sort.each { |obj| pump_apply_standard_minimum_motor_efficiency(obj) }

    # Unitary HPs
    # set DX HP coils before DX clg coils because when DX HP coils need to first
    # pull the capacities of their paired DX clg coils, and this does not work
    # correctly if the DX clg coil efficiencies have been set because they are renamed.
    model.getCoilHeatingDXSingleSpeeds.sort.each { |obj| sql_db_vars_map = coil_heating_dx_single_speed_apply_efficiency_and_curves(obj, sql_db_vars_map) }

    # Unitary ACs
    model.getCoilCoolingDXTwoSpeeds.sort.each { |obj| sql_db_vars_map = coil_cooling_dx_two_speed_apply_efficiency_and_curves(obj, sql_db_vars_map) }
    model.getCoilCoolingDXSingleSpeeds.sort.each { |obj| sql_db_vars_map = coil_cooling_dx_single_speed_apply_efficiency_and_curves(obj, sql_db_vars_map) }

    # WSHPs
    # set WSHP heating coils before cooling coils to get cooling coil capacities before they are renamed
    model.getCoilHeatingWaterToAirHeatPumpEquationFits.sort.each { |obj| sql_db_vars_map = coil_heating_water_to_air_heat_pump_apply_efficiency_and_curves(obj, sql_db_vars_map) }
    model.getCoilCoolingWaterToAirHeatPumpEquationFits.sort.each { |obj| sql_db_vars_map = coil_cooling_water_to_air_heat_pump_apply_efficiency_and_curves(obj, sql_db_vars_map) }

    # Chillers
    clg_tower_objs = model.getCoolingTowerSingleSpeeds
    model.getChillerElectricEIRs.sort.each { |obj| chiller_electric_eir_apply_efficiency_and_curves(obj, clg_tower_objs) }

    # Boilers
    model.getBoilerHotWaters.sort.each { |obj| boiler_hot_water_apply_efficiency_and_curves(obj) }

    # Water Heaters
    model.getWaterHeaterMixeds.sort.each { |obj| water_heater_mixed_apply_efficiency(obj) }

    # Cooling Towers
    model.getCoolingTowerSingleSpeeds.sort.each { |obj| cooling_tower_single_speed_apply_efficiency_and_curves(obj) }
    model.getCoolingTowerTwoSpeeds.sort.each { |obj| cooling_tower_two_speed_apply_efficiency_and_curves(obj) }
    model.getCoolingTowerVariableSpeeds.sort.each { |obj| cooling_tower_variable_speed_apply_efficiency_and_curves(obj) }

    # Fluid Coolers
    # TODO: enable when evaportive fluid cooler methods and data are available
    # model.getFluidCoolerSingleSpeeds.sort.each { |obj| fluid_cooler_apply_minimum_power_per_flow(obj) }
    # model.getFluidCoolerTwoSpeeds.sort.each { |obj| fluid_cooler_apply_minimum_power_per_flow(obj) }
    # model.getEvaporativeFluidCoolerSingleSpeeds.sort.each { |obj| fluid_cooler_apply_minimum_power_per_flow(obj) }
    # model.getEvaporativeFluidCoolerTwoSpeeds.sort.each { |obj| fluid_cooler_apply_minimum_power_per_flow(obj) }

    # ERVs
    model.getHeatExchangerAirToAirSensibleAndLatents.each { |obj| heat_exchanger_air_to_air_sensible_and_latent_apply_efficiency(obj) }

    # Gas Heaters
    model.getCoilHeatingGass.sort.each { |obj| coil_heating_gas_apply_efficiency_and_curves(obj) }

    OpenStudio.logFree(OpenStudio::Info, 'openstudio.model.Model', 'Finished applying HVAC efficiency standards.')
  end

  # Applies daylighting controls to each space in the model per the standard.
  def model_add_daylighting_controls(model)
    OpenStudio.logFree(OpenStudio::Info, 'openstudio.model.Model', 'Started adding daylighting controls.')

    # Add daylighting controls to each space
    model.getSpaces.sort.each do |space|
      added = space_add_daylighting_controls(space, false, false)
    end

    OpenStudio.logFree(OpenStudio::Info, 'openstudio.model.Model', 'Finished adding daylighting controls.')
  end

  # Apply the air leakage requirements to the model,
  # as described in PNNL section 5.2.1.6.  This method
  # creates customized infiltration objects for each space
  # and removes the SpaceType-level infiltration objects.
  #
  # base infiltration rates off of.
  # @return [Bool] true if successful, false if not
  # @todo This infiltration method is not used by the Reference
  # buildings, fix this inconsistency.
  def model_apply_infiltration_standard(model)
    # Set the infiltration rate at each space
    model.getSpaces.sort.each do |space|
      space_apply_infiltration_rate(space)
    end

    # Remove infiltration rates set at the space type
    model.getSpaceTypes.sort.each do |space_type|
      space_type.spaceInfiltrationDesignFlowRates.each(&:remove)
    end

    return true
  end


  # Method to search through a hash for the objects that meets the desired search criteria, as passed via a hash.
  # Returns an Array (empty if nothing found) of matching objects.
  #
  # @param hash_of_objects [Hash] hash of objects to search through
  # @param search_criteria [Hash] hash of search criteria
  # @param capacity [Double] capacity of the object in question.  If capacity is supplied,
  #   the objects will only be returned if the specified capacity is between the minimum_capacity and maximum_capacity values.
  # @param date [<OpenStudio::Date>] date of the object in question.  If date is supplied,
  #   the objects will only be returned if the specified date is between the start_date and end_date.
  # @param area [Double] area of the object in question.  If area is supplied,
  #   the objects will only be returned if the specified area is between the minimum_area and maximum_area values.
  # @param num_floors [Double] capacity of the object in question.  If num_floors is supplied,
  #   the objects will only be returned if the specified num_floors is between the minimum_floors and maximum_floors values.
  # @return [Array] returns an array of hashes, one hash per object.  Array is empty if no results.
  # @example Find all the schedule rules that match the name
  #   rules = model_find_objects(standards_data['schedules'], 'name' => schedule_name)
  #   if rules.size.zero?
  #     OpenStudio.logFree(OpenStudio::Error, 'openstudio.standards.Model', "Cannot find data for schedule: #{schedule_name}, will not be created.")
  #     return false
  #   end
  def model_find_objects(hash_of_objects, search_criteria, capacity = nil, date = nil, area = nil, num_floors = nil)

    matching_objects = []
    if hash_of_objects.is_a?(Hash) && hash_of_objects.key?('table')
      hash_of_objects = hash_of_objects['table']
    end

    # Compare each of the objects against the search criteria
    raise("This is not a table #{hash_of_objects}") unless hash_of_objects.respond_to?(:each)
    hash_of_objects.each do |object|
      meets_all_search_criteria = true
      search_criteria.each do |key, value|
        # Don't check non-existent search criteria
        next unless object.key?(key)
        # Stop as soon as one of the search criteria is not met
        # 'Any' is a special key that matches anything
        unless object[key] == value || object[key] == 'Any'
          meets_all_search_criteria = false
          break
        end
      end
      # Skip objects that don't meet all search criteria
      next unless meets_all_search_criteria
      # If made it here, object matches all search criteria
      matching_objects << object
    end

    # If capacity was specified, narrow down the matching objects
    unless capacity.nil?
      # Skip objects that don't have fields for minimum_capacity and maximum_capacity
      matching_objects = matching_objects.reject { |object| !object.key?('minimum_capacity') || !object.key?('maximum_capacity') }

      # Skip objects that don't have values specified for minimum_capacity and maximum_capacity
      matching_objects = matching_objects.reject { |object| object['minimum_capacity'].nil? || object['maximum_capacity'].nil? }

      # Round up if capacity is an integer
      if capacity == capacity.round
        capacity += (capacity * 0.01)
      end
      # Skip objects whose the minimum capacity is below or maximum capacity above the specified capacity
      matching_capacity_objects = matching_objects.reject { |object| capacity.to_f <= object['minimum_capacity'].to_f || capacity.to_f > object['maximum_capacity'].to_f }

      # If no object was found, round the capacity down in case the number fell between the limits in the json file.
      if matching_capacity_objects.size.zero?
        capacity *= 0.99
        # Skip objects whose minimum capacity is below or maximum capacity above the specified capacity
        matching_objects = matching_objects.reject { |object| capacity.to_f <= object['minimum_capacity'].to_f || capacity.to_f > object['maximum_capacity'].to_f }
      else
        matching_objects = matching_capacity_objects
      end
    end

    # If date was specified, narrow down the matching objects
    unless date.nil?
      # Skip objects that don't have fields for start_date and end_date
      matching_objects = matching_objects.reject { |object| !object.key?('start_date') || !object.key?('end_date') }

      # Skip objects whose start date is earlier than the specified date
      matching_objects = matching_objects.reject { |object| date <= Date.parse(object['start_date']) }

      # Skip objects whose end date is later than the specified date
      matching_objects = matching_objects.reject { |object| date > Date.parse(object['end_date']) }
    end

    # If area was specified, narrow down the matching objects
    unless area.nil?
      # Skip objects that don't have fields for minimum_area and maximum_area
      matching_objects = matching_objects.reject { |object| !object.key?('minimum_area') || !object.key?('maximum_area') }

      # Skip objects that don't have values specified for minimum_area and maximum_area
      matching_objects = matching_objects.reject { |object| object['minimum_area'].nil? || object['maximum_area'].nil? }

      # Skip objects whose minimum area is below or maximum area is above area
      matching_objects = matching_objects.reject { |object| area.to_f <= object['minimum_area'].to_f || area.to_f > object['maximum_area'].to_f }
    end

    # If area was specified, narrow down the matching objects
    unless num_floors.nil?
      # Skip objects that don't have fields for minimum_floors and maximum_floors
      matching_objects = matching_objects.reject { |object| !object.key?('minimum_floors') || !object.key?('maximum_floors') }

      # Skip objects that don't have values specified for minimum_floors and maximum_floors
      matching_objects = matching_objects.reject { |object| object['minimum_floors'].nil? || object['maximum_floors'].nil? }

      # Skip objects whose minimum floors is below or maximum floors is above num_floors
      matching_objects = matching_objects.reject { |object| num_floors.to_f < object['minimum_floors'].to_f || num_floors.to_f > object['maximum_floors'].to_f }
    end

    # Check the number of matching objects found
    if matching_objects.size.zero?
      OpenStudio.logFree(OpenStudio::Debug, 'openstudio.standards.Model', "Find objects search criteria returned no results. Search criteria: #{search_criteria}. Called from #{caller(0)[1]}.")
    end

    return matching_objects
  end

  # Method to search through a hash for an object that meets the desired search criteria, as passed via a hash.
  # If capacity is supplied, the object will only be returned if the specified capacity is between the minimum_capacity and maximum_capacity values.
  #
  # @param hash_of_objects [Hash] hash of objects to search through
  # @param search_criteria [Hash] hash of search criteria
  # @param capacity [Double] capacity of the object in question.  If capacity is supplied,
  #   the objects will only be returned if the specified capacity is between the minimum_capacity and maximum_capacity values.
  # @param date [<OpenStudio::Date>] date of the object in question.  If date is supplied,
  #   the objects will only be returned if the specified date is between the start_date and end_date.
  # @param area [Double] area of the object in question.  If area is supplied,
  #   the objects will only be returned if the specified area is between the minimum_area and maximum_area values.
  # @param num_floors [Double] capacity of the object in question.  If num_floors is supplied,
  #   the objects will only be returned if the specified num_floors is between the minimum_floors and maximum_floors values.
  # @return [Hash] Return tbe first matching object hash if successful, nil if not.
  # @example Find the motor that meets these size criteria
  #   search_criteria = {
  #   'template' => template,
  #   'number_of_poles' => 4.0,
  #   'type' => 'Enclosed',
  #   }
  #   motor_properties = self.model.find_object(motors, search_criteria, capacity: 2.5)
  def model_find_object(hash_of_objects, search_criteria, capacity = nil, date = nil, area = nil, num_floors = nil)

    matching_objects = model_find_objects(hash_of_objects, search_criteria, capacity, date, area, num_floors)

    # Check the number of matching objects found
    if matching_objects.size.zero?
      desired_object = nil
      OpenStudio.logFree(OpenStudio::Debug, 'openstudio.standards.Model', "Find object search criteria returned no results. Search criteria: #{search_criteria}. Called from #{caller(0)[1]}")
    elsif matching_objects.size == 1
      desired_object = matching_objects[0]
    else
      desired_object = matching_objects[0]
      OpenStudio.logFree(OpenStudio::Warn, 'openstudio.standards.Model', "Find object search criteria returned #{matching_objects.size} results, the first one will be returned. Called from #{caller(0)[1]}. \n Search criteria: \n #{search_criteria}, capacity = #{capacity} \n  All results: \n #{matching_objects.join("\n")}")
    end

    return desired_object
  end





  # Method to search through a hash for the objects that meets the desired search criteria, as passed via a hash.
  # Returns an Array (empty if nothing found) of matching objects.
  #
  # @param table_name [Hash] name of table in standards database.
  # @param search_criteria [Hash] hash of search criteria
  # @param capacity [Double] capacity of the object in question.  If capacity is supplied,
  #   the objects will only be returned if the specified capacity is between the minimum_capacity and maximum_capacity values.
  # @param date [<OpenStudio::Date>] date of the object in question.  If date is supplied,
  #   the objects will only be returned if the specified date is between the start_date and end_date.
  # @param area [Double] area of the object in question.  If area is supplied,
  #   the objects will only be returned if the specified area is between the minimum_area and maximum_area values.
  # @param num_floors [Double] capacity of the object in question.  If num_floors is supplied,
  #   the objects will only be returned if the specified num_floors is between the minimum_floors and maximum_floors values.
  # @return [Array] returns an array of hashes, one hash per object.  Array is empty if no results.
  # @example Find all the schedule rules that match the name
  #   rules = model_find_objects(standards_data['schedules'], 'name' => schedule_name)
  #   if rules.size.zero?
  #     OpenStudio.logFree(OpenStudio::Error, 'openstudio.standards.Model', "Cannot find data for schedule: #{schedule_name}, will not be created.")
  #     return false
  #   end
  def standards_lookup_table_many(table_name: , search_criteria: {} , capacity: nil, date: nil, area: nil, num_floors: nil)
    desired_object = nil
    search_criteria_matching_objects = []
    matching_objects = []
    hash_of_objects= @standards_data[table_name]
    
    #needed for NRCan data structure compatibility. We keep all tables in a 'tables' hash in @standards_data and the table
    # itself is in the 'table' hash index.
    if hash_of_objects.nil?
      if @standards_data['tables'].nil?
        # Format of @standards_data is not NRCan-style and table simply doesn't exist.
        return matching_objects
      else
        table = @standards_data['tables'][table_name]['table']
        hash_of_objects = table
      end
    end

    # Compare each of the objects against the search criteria
    hash_of_objects.each do |object|
      meets_all_search_criteria = true
      search_criteria.each do |key, value|
        # Don't check non-existent search criteria
        next unless object.key?(key)
        # Stop as soon as one of the search criteria is not met
        # 'Any' is a special key that matches anything
        unless object[key] == value || object[key] == 'Any'
          meets_all_search_criteria = false
          break
        end
      end
      # Skip objects that don't meet all search criteria
      next unless meets_all_search_criteria
      # If made it here, object matches all search criteria
      matching_objects << object
    end

    # If capacity was specified, narrow down the matching objects
    unless capacity.nil?
      # Skip objects that don't have fields for minimum_capacity and maximum_capacity
      matching_objects = matching_objects.reject { |object| !object.key?('minimum_capacity') || !object.key?('maximum_capacity') }

      # Skip objects that don't have values specified for minimum_capacity and maximum_capacity
      matching_objects = matching_objects.reject { |object| object['minimum_capacity'].nil? || object['maximum_capacity'].nil? }

      # Round up if capacity is an integer
      if capacity == capacity.round
        capacity += (capacity * 0.01)
      end
      # Skip objects whose the minimum capacity is below or maximum capacity above the specified capacity
      matching_capacity_objects = matching_objects.reject { |object| capacity.to_f <= object['minimum_capacity'].to_f || capacity.to_f > object['maximum_capacity'].to_f }

      # If no object was found, round the capacity down in case the number fell between the limits in the json file.
      if matching_capacity_objects.size.zero?
        capacity *= 0.99
        search_criteria_matching_objects.each do |object|
          # Skip objects that don't have fields for minimum_capacity and maximum_capacity
          next if !object.key?('minimum_capacity') || !object.key?('maximum_capacity')
          # Skip objects that don't have values specified for minimum_capacity and maximum_capacity
          next if object['minimum_capacity'].nil? || object['maximum_capacity'].nil?
          # Skip objects whose the minimum capacity is below the specified capacity
          next if capacity <= object['minimum_capacity'].to_f
          # Skip objects whose max
          next if capacity > object['maximum_capacity'].to_f
          # Found a matching object
          matching_objects << object
        end
      end
      # If date was specified, narrow down the matching objects
      unless date.nil?
        date_matching_objects = []
        matching_objects.each do |object|
          # Skip objects that don't have fields for minimum_capacity and maximum_capacity
          next if !object.key?('start_date') || !object.key?('end_date')
          # Skip objects whose the start date is earlier than the specified date
          next if date <= Date.parse(object['start_date'])
          # Skip objects whose end date is beyond the specified date
          next if date > Date.parse(object['end_date'])
          # Found a matching object
          date_matching_objects << object
        end
        matching_objects = date_matching_objects
      end
    end

    # If area was specified, narrow down the matching objects
    unless area.nil?
      # Skip objects that don't have fields for minimum_area and maximum_area
      matching_objects = matching_objects.reject { |object| !object.key?('minimum_area') || !object.key?('maximum_area') }

      # Skip objects that don't have values specified for minimum_area and maximum_area
      matching_objects = matching_objects.reject { |object| object['minimum_area'].nil? || object['maximum_area'].nil? }

      # Skip objects whose minimum area is below or maximum area is above area
      matching_objects = matching_objects.reject { |object| area.to_f <= object['minimum_area'].to_f || area.to_f > object['maximum_area'].to_f }
    end

    # If area was specified, narrow down the matching objects
    unless num_floors.nil?
      # Skip objects that don't have fields for minimum_floors and maximum_floors
      matching_objects = matching_objects.reject { |object| !object.key?('minimum_floors') || !object.key?('maximum_floors') }

      # Skip objects that don't have values specified for minimum_floors and maximum_floors
      matching_objects = matching_objects.reject { |object| object['minimum_floors'].nil? || object['maximum_floors'].nil? }

      # Skip objects whose minimum floors is below or maximum floors is above num_floors
      matching_objects = matching_objects.reject { |object| num_floors.to_f < object['minimum_floors'].to_f || num_floors.to_f > object['maximum_floors'].to_f }
    end

    # Check the number of matching objects found
    if matching_objects.size.zero?
      OpenStudio.logFree(OpenStudio::Debug, 'openstudio.standards.Model', "Find objects search criteria returned no results. Search criteria: #{search_criteria}. Called from #{caller(0)[1]}.")
    end

    return matching_objects
  end

  # Method to search through a hash for an object that meets the desired search criteria, as passed via a hash.
  # If capacity is supplied, the object will only be returned if the specified capacity is between the minimum_capacity and maximum_capacity values.
  #
  # @param table_name [String] name of table
  # @param search_criteria [Hash] hash of search criteria
  # @param capacity [Double] capacity of the object in question.  If capacity is supplied,
  #   the objects will only be returned if the specified capacity is between the minimum_capacity and maximum_capacity values.
  # @param date [<OpenStudio::Date>] date of the object in question.  If date is supplied,
  #   the objects will only be returned if the specified date is between the start_date and end_date.
  # @param area [Double] area of the object in question.  If area is supplied,
  #   the objects will only be returned if the specified area is between the minimum_area and maximum_area values.
  # @param num_floors [Double] capacity of the object in question.  If num_floors is supplied,
  #   the objects will only be returned if the specified num_floors is between the minimum_floors and maximum_floors values.
  # @return [Hash] Return tbe first matching object hash if successful, nil if not.
  # @example Find the motor that meets these size criteria
  #   search_criteria = {
  #   'template' => template,
  #   'number_of_poles' => 4.0,
  #   'type' => 'Enclosed',
  #   }
  #   motor_properties = self.model.find_object(motors, search_criteria, 2.5)
  def standards_lookup_table_first(table_name:, search_criteria: {}, capacity: nil, date: nil)
    #run the many version of the look up code...DRY.
    matching_objects = standards_lookup_table_many(table_name: table_name,
                                search_criteria: search_criteria,
                                capacity: capacity,
                                date: date)

    # Check the number of matching objects found
    if matching_objects.size.zero?
      desired_object = nil
      OpenStudio.logFree(OpenStudio::Debug, 'openstudio.standards.Model', "Find object search criteria returned no results. Search criteria: #{search_criteria}. Called from #{caller(0)[1]}")
    elsif matching_objects.size == 1
      desired_object = matching_objects[0]
    else
      desired_object = matching_objects[0]
      OpenStudio.logFree(OpenStudio::Warn, 'openstudio.standards.Model', "Find object search criteria returned #{matching_objects.size} results, the first one will be returned. Called from #{caller(0)[1]}. \n Search criteria: \n #{search_criteria}, capacity = #{capacity} \n  All results: \n#{matching_objects.join("\n")}")
    end

    return desired_object
  end

  # Create constant ScheduleRuleset
  #
  # @param value [double] the value to use, 24-7, 365
  # @param name [string] the name of the schedule
  # @param sch_type_limit [string] the name of a schedule type limit
  #   options are Temperature, Humidity Ratio, Fractional, OnOff, and Activity
  # @return schedule
  def model_add_constant_schedule_ruleset(model,
                                          value,
                                          name = nil,
                                          sch_type_limit: 'Temperature')
    # check to see if schedule exists with same name and constant value and return if true
    unless name.nil?
      existing_sch = model.getScheduleRulesetByName(name)
      if existing_sch.is_initialized
        existing_sch = existing_sch.get
        existing_day_sch_vals = existing_sch.defaultDaySchedule.values
        if existing_day_sch_vals.size == 1 && existing_day_sch_vals[0] == value
          return existing_sch
        end
      end
    end

    schedule = OpenStudio::Model::ScheduleRuleset.new(model)
    unless name.nil?
      schedule.setName(name)
      schedule.defaultDaySchedule.setName("#{name} Default")
    end

    if !sch_type_limit.nil?
      sch_type_limits_obj = model_add_schedule_type_limits(model, standard_sch_type_limit: sch_type_limit)
      schedule.setScheduleTypeLimits(sch_type_limits_obj)
    end

    schedule.defaultDaySchedule.addValue(OpenStudio::Time.new(0, 24, 0, 0), value)
    return schedule
  end

  # Create ScheduleTypeLimits
  #
  # @param standard_sch_type_limit [string] the name of a standard schedule type limit with predefined limits
  #   options are Temperature, Humidity Ratio, Fractional, OnOff, and Activity
  # @param name[string] the name of the schedule type limits
  # @param lower_limit_value [double] the lower limit value for the schedule type
  # @param upper_limit_value [double] the upper limit value for the schedule type
  # @param numeric_type [string] the numeric type, options are Continuous or Discrete
  # @param unit_type [string] the unit type, options are defined in EnergyPlus I/O reference
  # @return [<OpenStudio::Model::ScheduleTypeLimits>]
  def model_add_schedule_type_limits(model,
                                     standard_sch_type_limit: nil,
                                     name: nil,
                                     lower_limit_value: nil,
                                     upper_limit_value: nil,
                                     numeric_type: nil,
                                     unit_type: nil)

    if standard_sch_type_limit.nil?
      if lower_limit_value.nil? || upper_limit_value.nil? || numeric_type.nil? || unit_type.nil?
        OpenStudio.logFree(OpenStudio::Error, 'openstudio.standards.Model', "If calling model_add_schedule_type_limits without a standard_sch_type_limit, you must specify all properties of ScheduleTypeLimits.")
        return false
      end
      schedule_type_limits = OpenStudio::Model::ScheduleTypeLimits.new(model)
      schedule_type_limits.setName(name) if !name.nil?
      schedule_type_limits.setLowerLimitValue(lower_limit_value)
      schedule_type_limits.setUpperLimitValue(upper_limit_value)
      schedule_type_limits.setNumericType(numeric_type)
      schedule_type_limits.setUnitType(unit_type)
    else
      schedule_type_limits = model.getScheduleTypeLimitsByName(standard_sch_type_limit)
      if !schedule_type_limits.empty?
        schedule_type_limits = schedule_type_limits.get
      else
        case standard_sch_type_limit.downcase
          when 'temperature'
            schedule_type_limits = OpenStudio::Model::ScheduleTypeLimits.new(model)
            schedule_type_limits.setName("Temperature")
            schedule_type_limits.setLowerLimitValue(0.0)
            schedule_type_limits.setUpperLimitValue(100.0)
            schedule_type_limits.setNumericType("Continuous")
            schedule_type_limits.setUnitType("Temperature")

          when 'humidity ratio'
            schedule_type_limits = OpenStudio::Model::ScheduleTypeLimits.new(model)
            schedule_type_limits.setName("Humidity Ratio")
            schedule_type_limits.setLowerLimitValue(0.0)
            schedule_type_limits.setUpperLimitValue(0.3)
            schedule_type_limits.setNumericType("Continuous")
            schedule_type_limits.setUnitType("Dimensionless")

          when 'fraction', 'fractional'
            schedule_type_limits = OpenStudio::Model::ScheduleTypeLimits.new(model)
            schedule_type_limits.setName("Fraction")
            schedule_type_limits.setLowerLimitValue(0.0)
            schedule_type_limits.setUpperLimitValue(1.0)
            schedule_type_limits.setNumericType("Continuous")
            schedule_type_limits.setUnitType("Dimensionless")

          when 'onoff'
            schedule_type_limits = OpenStudio::Model::ScheduleTypeLimits.new(model)
            schedule_type_limits.setName("OnOff")
            schedule_type_limits.setLowerLimitValue(0)
            schedule_type_limits.setUpperLimitValue(1)
            schedule_type_limits.setNumericType("Discrete")
            schedule_type_limits.setUnitType("Availability")

          when 'activity'
            schedule_type_limits = OpenStudio::Model::ScheduleTypeLimits.new(model)
            schedule_type_limits.setName("Activity")
            schedule_type_limits.setLowerLimitValue(70.0)
            schedule_type_limits.setUpperLimitValue(1000.0)
            schedule_type_limits.setNumericType("Continuous")
            schedule_type_limits.setUnitType("ActivityLevel")
        else
          OpenStudio.logFree(OpenStudio::Error, 'openstudio.standards.Model', "Invalid standard_sch_type_limit for method model_add_schedule_type_limits.")
        end
      end
    end
    return schedule_type_limits
  end

  # Create a schedule from the openstudio standards dataset and
  # add it to the model.
  #
  # @param schedule_name [String} name of the schedule
  # @return [ScheduleRuleset] the resulting schedule ruleset
  # @todo make return an OptionalScheduleRuleset
  def model_add_schedule(model, schedule_name)
    return nil if schedule_name.nil? || schedule_name == ''
    # First check model and return schedule if it already exists
    model.getSchedules.sort.each do |schedule|
      if schedule.name.get.to_s == schedule_name
        OpenStudio.logFree(OpenStudio::Debug, 'openstudio.standards.Model', "Already added schedule: #{schedule_name}")
        return schedule
      end
    end

    require 'date'

    # OpenStudio::logFree(OpenStudio::Info, 'openstudio.standards.Model', "Adding schedule: #{schedule_name}")

    # Find all the schedule rules that match the name
    rules = model_find_objects(standards_data['schedules'], 'name' => schedule_name)
    if rules.size.zero?
      OpenStudio.logFree(OpenStudio::Error, 'openstudio.standards.Model', "Cannot find data for schedule: #{schedule_name}, will not be created.")
      return model.alwaysOnDiscreteSchedule
    end

    # Make a schedule ruleset
    sch_ruleset = OpenStudio::Model::ScheduleRuleset.new(model)
    sch_ruleset.setName(schedule_name.to_s)

    # Loop through the rules, making one for each row in the spreadsheet
    rules.each do |rule|
      day_types = rule['day_types']
      start_date = DateTime.parse(rule['start_date'])
      end_date = DateTime.parse(rule['end_date'])
      sch_type = rule['type']
      values = rule['values']

      # Day Type choices: Wkdy, Wknd, Mon, Tue, Wed, Thu, Fri, Sat, Sun, WntrDsn, SmrDsn, Hol
      # Default
      if day_types.include?('Default')
        day_sch = sch_ruleset.defaultDaySchedule
        day_sch.setName("#{schedule_name} Default")
        model_add_vals_to_sch(model, day_sch, sch_type, values)
      end

      # Winter Design Day
      if day_types.include?('WntrDsn')
        day_sch = OpenStudio::Model::ScheduleDay.new(model)
        sch_ruleset.setWinterDesignDaySchedule(day_sch)
        day_sch = sch_ruleset.winterDesignDaySchedule
        day_sch.setName("#{schedule_name} Winter Design Day")
        model_add_vals_to_sch(model, day_sch, sch_type, values)
      end

      # Summer Design Day
      if day_types.include?('SmrDsn')
        day_sch = OpenStudio::Model::ScheduleDay.new(model)
        sch_ruleset.setSummerDesignDaySchedule(day_sch)
        day_sch = sch_ruleset.summerDesignDaySchedule
        day_sch.setName("#{schedule_name} Summer Design Day")
        model_add_vals_to_sch(model, day_sch, sch_type, values)
      end

      # Other days (weekdays, weekends, etc)
      if day_types.include?('Wknd') ||
         day_types.include?('Wkdy') ||
         day_types.include?('Sat') ||
         day_types.include?('Sun') ||
         day_types.include?('Mon') ||
         day_types.include?('Tue') ||
         day_types.include?('Wed') ||
         day_types.include?('Thu') ||
         day_types.include?('Fri')

        # Make the Rule
        sch_rule = OpenStudio::Model::ScheduleRule.new(sch_ruleset)
        day_sch = sch_rule.daySchedule
        day_sch.setName("#{schedule_name} #{day_types} Day")
        model_add_vals_to_sch(model, day_sch, sch_type, values)

        # Set the dates when the rule applies
        sch_rule.setStartDate(OpenStudio::Date.new(OpenStudio::MonthOfYear.new(start_date.month.to_i), start_date.day.to_i))
        sch_rule.setEndDate(OpenStudio::Date.new(OpenStudio::MonthOfYear.new(end_date.month.to_i), end_date.day.to_i))

        # Set the days when the rule applies
        # Weekends
        if day_types.include?('Wknd')
          sch_rule.setApplySaturday(true)
          sch_rule.setApplySunday(true)
        end
        # Weekdays
        if day_types.include?('Wkdy')
          sch_rule.setApplyMonday(true)
          sch_rule.setApplyTuesday(true)
          sch_rule.setApplyWednesday(true)
          sch_rule.setApplyThursday(true)
          sch_rule.setApplyFriday(true)
        end
        # Individual Days
        sch_rule.setApplyMonday(true) if day_types.include?('Mon')
        sch_rule.setApplyTuesday(true) if day_types.include?('Tue')
        sch_rule.setApplyWednesday(true) if day_types.include?('Wed')
        sch_rule.setApplyThursday(true) if day_types.include?('Thu')
        sch_rule.setApplyFriday(true) if day_types.include?('Fri')
        sch_rule.setApplySaturday(true) if day_types.include?('Sat')
        sch_rule.setApplySunday(true) if day_types.include?('Sun')
      end
    end # Next rule
    return sch_ruleset
  end

  # Create a material from the openstudio standards dataset.
  # @todo make return an OptionalMaterial
  def model_add_material(model, material_name)
    # First check model and return material if it already exists
    model.getMaterials.sort.each do |material|
      if material.name.get.to_s == material_name
        OpenStudio.logFree(OpenStudio::Debug, 'openstudio.standards.Model', "Already added material: #{material_name}")
        return material
      end
    end

    # OpenStudio::logFree(OpenStudio::Info, 'openstudio.standards.Model', "Adding material: #{material_name}")

    # Get the object data
    data = model_find_object(standards_data['materials'], 'name' => material_name)
    unless data
      OpenStudio.logFree(OpenStudio::Warn, 'openstudio.standards.Model', "Cannot find data for material: #{material_name}, will not be created.")
      return false # TODO: change to return empty optional material
    end

    material = nil
    material_type = data['material_type']

    if material_type == 'StandardOpaqueMaterial'
      material = OpenStudio::Model::StandardOpaqueMaterial.new(model)
      material.setName(material_name)

      material.setRoughness(data['roughness'].to_s)
      material.setThickness(OpenStudio.convert(data['thickness'].to_f, 'in', 'm').get)
      material.setThermalConductivity(OpenStudio.convert(data['conductivity'].to_f, 'Btu*in/hr*ft^2*R', 'W/m*K').get)
      material.setDensity(OpenStudio.convert(data['density'].to_f, 'lb/ft^3', 'kg/m^3').get)
      material.setSpecificHeat(OpenStudio.convert(data['specific_heat'].to_f, 'Btu/lb*R', 'J/kg*K').get)
      material.setThermalAbsorptance(data['thermal_absorptance'].to_f)
      material.setSolarAbsorptance(data['solar_absorptance'].to_f)
      material.setVisibleAbsorptance(data['visible_absorptance'].to_f)

    elsif material_type == 'MasslessOpaqueMaterial'
      material = OpenStudio::Model::MasslessOpaqueMaterial.new(model)
      material.setName(material_name)
      material.setThermalResistance(OpenStudio.convert(data['resistance'].to_f, 'hr*ft^2*R/Btu', 'm^2*K/W').get)
      material.setThermalConductivity(OpenStudio.convert(data['conductivity'].to_f, 'Btu*in/hr*ft^2*R', 'W/m*K').get)
      material.setThermalAbsorptance(data['thermal_absorptance'].to_f)
      material.setSolarAbsorptance(data['solar_absorptance'].to_f)
      material.setVisibleAbsorptance(data['visible_absorptance'].to_f)

    elsif material_type == 'AirGap'
      material = OpenStudio::Model::AirGap.new(model)
      material.setName(material_name)

      material.setThermalResistance(OpenStudio.convert(data['resistance'].to_f, 'hr*ft^2*R/Btu*in', 'm*K/W').get)

    elsif material_type == 'Gas'
      material = OpenStudio::Model::Gas.new(model)
      material.setName(material_name)

      material.setThickness(OpenStudio.convert(data['thickness'].to_f, 'in', 'm').get)
      material.setGasType(data['gas_type'].to_s)

    elsif material_type == 'SimpleGlazing'
      material = OpenStudio::Model::SimpleGlazing.new(model)
      material.setName(material_name)

      material.setUFactor(OpenStudio.convert(data['u_factor'].to_f, 'Btu/hr*ft^2*R', 'W/m^2*K').get)
      material.setSolarHeatGainCoefficient(data['solar_heat_gain_coefficient'].to_f)
      material.setVisibleTransmittance(data['visible_transmittance'].to_f)

    elsif material_type == 'StandardGlazing'
      material = OpenStudio::Model::StandardGlazing.new(model)
      material.setName(material_name)

      material.setOpticalDataType(data['optical_data_type'].to_s)
      material.setThickness(OpenStudio.convert(data['thickness'].to_f, 'in', 'm').get)
      material.setSolarTransmittanceatNormalIncidence(data['solar_transmittance_at_normal_incidence'].to_f)
      material.setFrontSideSolarReflectanceatNormalIncidence(data['front_side_solar_reflectance_at_normal_incidence'].to_f)
      material.setBackSideSolarReflectanceatNormalIncidence(data['back_side_solar_reflectance_at_normal_incidence'].to_f)
      material.setVisibleTransmittanceatNormalIncidence(data['visible_transmittance_at_normal_incidence'].to_f)
      material.setFrontSideVisibleReflectanceatNormalIncidence(data['front_side_visible_reflectance_at_normal_incidence'].to_f)
      material.setBackSideVisibleReflectanceatNormalIncidence(data['back_side_visible_reflectance_at_normal_incidence'].to_f)
      material.setInfraredTransmittanceatNormalIncidence(data['infrared_transmittance_at_normal_incidence'].to_f)
      material.setFrontSideInfraredHemisphericalEmissivity(data['front_side_infrared_hemispherical_emissivity'].to_f)
      material.setBackSideInfraredHemisphericalEmissivity(data['back_side_infrared_hemispherical_emissivity'].to_f)
      material.setThermalConductivity(OpenStudio.convert(data['conductivity'].to_f, 'Btu*in/hr*ft^2*R', 'W/m*K').get)
      material.setDirtCorrectionFactorforSolarandVisibleTransmittance(data['dirt_correction_factor_for_solar_and_visible_transmittance'].to_f)
      if /true/i =~ data['solar_diffusing'].to_s
        material.setSolarDiffusing(true)
      else
        material.setSolarDiffusing(false)
      end

    else
      OpenStudio.logFree(OpenStudio::Error, 'openstudio.standards.Model', "Unknown material type #{material_type}, cannot add material called #{material_name}.")
      exit
    end

    return material
  end

  # Create a construction from the openstudio standards dataset.
  # If construction_props are specified, modifies the insulation layer accordingly.
  # @todo make return an OptionalConstruction
  def model_add_construction(model, construction_name, construction_props = nil)
    # First check model and return construction if it already exists
    model.getConstructions.sort.each do |construction|
      if construction.name.get.to_s == construction_name
        OpenStudio.logFree(OpenStudio::Debug, 'openstudio.standards.Model', "Already added construction: #{construction_name}")
        return construction
      end
    end

    OpenStudio.logFree(OpenStudio::Debug, 'openstudio.standards.Model', "Adding construction: #{construction_name}")

    # Get the object data
    if /prm/i !~ template
      data = model_find_object(standards_data['constructions'], 'name' => construction_name)
    else
      data = model_find_object(standards_data['prm_constructions'], 'name' => construction_name)
    end

    unless data
      OpenStudio.logFree(OpenStudio::Warn, 'openstudio.standards.Model', "Cannot find data for construction: #{construction_name}, will not be created.")
      return OpenStudio::Model::OptionalConstruction.new
    end

    # Make a new construction and set the standards details
    construction = OpenStudio::Model::Construction.new(model)
    construction.setName(construction_name)
    standards_info = construction.standardsInformation

    intended_surface_type = data['intended_surface_type']
    intended_surface_type ||= ''
    standards_info.setIntendedSurfaceType(intended_surface_type)

    standards_construction_type = data['standards_construction_type']
    standards_construction_type ||= ''
    standards_info.setStandardsConstructionType(standards_construction_type)

    # TODO: could put construction rendering color in the spreadsheet

    # Add the material layers to the construction
    layers = OpenStudio::Model::MaterialVector.new
    data['materials'].each do |material_name|
      material = model_add_material(model, material_name)
      if material
        layers << material
      end
    end
    construction.setLayers(layers)

    # Modify the R value of the insulation to hit the specified U-value, C-Factor, or F-Factor.
    # Doesn't currently operate on glazing constructions
    if construction_props
      # Determine the target U-value, C-factor, and F-factor
      target_u_value_ip = construction_props['assembly_maximum_u_value']
      target_f_factor_ip = construction_props['assembly_maximum_f_factor']
      target_c_factor_ip = construction_props['assembly_maximum_c_factor']
      target_shgc = construction_props['assembly_maximum_solar_heat_gain_coefficient']
      u_includes_int_film = construction_props['u_value_includes_interior_film_coefficient']
      u_includes_ext_film = construction_props['u_value_includes_exterior_film_coefficient']

      OpenStudio.logFree(OpenStudio::Debug, 'openstudio.standards.Model', "#{data['intended_surface_type']} u_val #{target_u_value_ip} f_fac #{target_f_factor_ip} c_fac #{target_c_factor_ip}")

      if target_u_value_ip

        # Handle Opaque and Fenestration Constructions differently
        if construction.isFenestration && construction_simple_glazing?(construction)
          # Set the U-Value and SHGC
          construction_set_glazing_u_value(construction, target_u_value_ip.to_f, data['intended_surface_type'], u_includes_int_film, u_includes_ext_film)
          construction_set_glazing_shgc(construction, target_shgc.to_f)
        else # if !data['intended_surface_type'] == 'ExteriorWindow' && !data['intended_surface_type'] == 'Skylight'
          # Set the U-Value
          construction_set_u_value(construction, target_u_value_ip.to_f, data['insulation_layer'], data['intended_surface_type'], u_includes_int_film, u_includes_ext_film)
        # else
          # OpenStudio.logFree(OpenStudio::Info, 'openstudio.standards.Model', "Not modifying U-value for #{data['intended_surface_type']} u_val #{target_u_value_ip} f_fac #{target_f_factor_ip} c_fac #{target_c_factor_ip}")
        end

      elsif target_f_factor_ip && data['intended_surface_type'] == 'GroundContactFloor'

        # Set the F-Factor (only applies to slabs on grade)
        # TODO figure out what the prototype buildings did about ground heat transfer
        # construction_set_slab_f_factor(construction, target_f_factor_ip.to_f, data['insulation_layer'])
        construction_set_u_value(construction, 0.0, data['insulation_layer'], data['intended_surface_type'], u_includes_int_film, u_includes_ext_film)

      elsif target_c_factor_ip && data['intended_surface_type'] == 'GroundContactWall'

        # Set the C-Factor (only applies to underground walls)
        # TODO figure out what the prototype buildings did about ground heat transfer
        # construction_set_underground_wall_c_factor(construction, target_c_factor_ip.to_f, data['insulation_layer'])
        construction_set_u_value(construction, 0.0, data['insulation_layer'], data['intended_surface_type'], u_includes_int_film, u_includes_ext_film)

      end

      # If the construction is fenestration,
      # also set the frame type for use in future lookups
      if construction.isFenestration
        case standards_construction_type
        when 'Metal framing (all other)'
          standards_info.setFenestrationFrameType('Metal Framing')
        when 'Nonmetal framing (all)'
          standards_info.setFenestrationFrameType('Non-Metal Framing')
        end
      end

      # If the construction has a skylight framing material specified,
      # get the skylight frame material properties and add frame to
      # all skylights in the model.
      if data['skylight_framing']
        # Get the skylight framing material
        framing_name = data['skylight_framing']
        frame_data = model_find_object(standards_data['materials'], 'name' => framing_name)
        if frame_data
          frame_width_in = frame_data['frame_width'].to_f
          frame_with_m = OpenStudio.convert(frame_width_in, 'in', 'm').get
          frame_resistance_ip = frame_data['resistance'].to_f
          frame_resistance_si = OpenStudio.convert(frame_resistance_ip, 'hr*ft^2*R/Btu', 'm^2*K/W').get
          frame_conductance_si = 1.0/frame_resistance_si
          frame = OpenStudio::Model::WindowPropertyFrameAndDivider.new(model)
          frame.setName("Skylight frame R-#{frame_resistance_ip.round(2)} #{frame_width_in.round(1)} in. wide")
          frame.setFrameWidth(frame_with_m)
          frame.setFrameConductance(frame_conductance_si)
          skylights_frame_added = 0
          model.getSubSurfaces.each do |sub_surface|
            next unless sub_surface.outsideBoundaryCondition == 'Outdoors' && sub_surface.subSurfaceType == 'Skylight'
            # todo enable proper window frame setting after https://github.com/NREL/OpenStudio/issues/2895 is fixed
            sub_surface.setString(8, frame.name.get.to_s)
            skylights_frame_added += 1
            # if sub_surface.allowWindowPropertyFrameAndDivider
            #   sub_surface.setWindowPropertyFrameAndDivider(frame)
            #   skylights_frame_added += 1
            # else
            #   OpenStudio.logFree(OpenStudio::Warn, 'openstudio.standards.Model', "For #{sub_surface.name}: cannot add a frame to this skylight.")
            # end
          end
          OpenStudio.logFree(OpenStudio::Info, 'openstudio.standards.Model', "Adding #{frame.name} to #{skylights_frame_added} skylights.") if skylights_frame_added > 0
        else
          OpenStudio.logFree(OpenStudio::Warn, 'openstudio.standards.Model', "Cannot find skylight framing data for: #{framing_name}, will not be created.")
          return false # TODO: change to return empty optional material
        end
      end

    end
    #     # Check if the construction with the modified name was already in the model.
    #     # If it was, delete this new construction and return the copy already in the model.
    #     m = construction.name.get.to_s.match(/\s(\d+)/)
    #     if m
    #       revised_cons_name = construction.name.get.to_s.gsub(/\s\d+/,'')
    #       model.getConstructions.sort.each do |exist_construction|
    #         if exist_construction.name.get.to_s == revised_cons_name
    #           OpenStudio.logFree(OpenStudio::Debug, 'openstudio.standards.Model', "Already added construction: #{construction_name}")
    #           # Remove the recently added construction
    #           lyrs = construction.layers
    #           # Erase the layers in the construction
    #           construction.setLayers([])
    #           # Delete unused materials
    #           lyrs.uniq.each do |lyr|
    #             if lyr.directUseCount.zero?
    #               OpenStudio.logFree(OpenStudio::Warn, 'openstudio.standards.Model', "Removing Material: #{lyr.name}")
    #               lyr.remove
    #             end
    #           end
    #           construction.remove # Remove the construction
    #           return exist_construction
    #         end
    #       end
    #     end

    OpenStudio.logFree(OpenStudio::Info, 'openstudio.standards.Model', "Adding construction #{construction.name}.")

    return construction
  end

  # Helper method to find a particular construction and add it to the model after modifying the insulation value if necessary.
  def model_find_and_add_construction(model, climate_zone_set, intended_surface_type, standards_construction_type, building_category, wwr_building_type = nil, wwr_info = {})
    # Get the construction properties,
    # which specifies properties by construction category by climate zone set.
    # AKA the info in Tables 5.5-1-5.5-8

    if wwr_building_type != nil
      if wwr_info[wwr_building_type] <= 10
        minimum_percent_of_surface = 0
        maximum_percent_of_surface = 10
      elsif wwr_info[wwr_building_type] <= 20
        minimum_percent_of_surface = 10.1
        maximum_percent_of_surface = 20
      elsif wwr_info[wwr_building_type] <= 30
        minimum_percent_of_surface = 20.1
        maximum_percent_of_surface = 30
      elsif wwr_info[wwr_building_type] <= 40
        minimum_percent_of_surface = 30.1
        maximum_percent_of_surface = 40
      else
        minimum_percent_of_surface = nil
        maximum_percent_of_surface = nil
      end
      props = model_find_object(standards_data['construction_properties'],
                                'template' => template,
                                'climate_zone_set' => climate_zone_set,
                                'intended_surface_type' => intended_surface_type,
                                'standards_construction_type' => standards_construction_type,
                                'building_category' => building_category,
                                'minimum_percent_of_surface' => minimum_percent_of_surface,
                                'maximum_percent_of_surface' => maximum_percent_of_surface)
    else
      props = model_find_object(standards_data['construction_properties'],
                                'template' => template,
                                'climate_zone_set' => climate_zone_set,
                                'intended_surface_type' => intended_surface_type,
                                'standards_construction_type' => standards_construction_type,
                                'building_category' => building_category)
    end

    if !props
      OpenStudio.logFree(OpenStudio::Error, 'openstudio.standards.Model', "Could not find construction properties for: #{template}-#{climate_zone_set}-#{intended_surface_type}-#{standards_construction_type}-#{building_category}.")
      # Return an empty construction
      construction = OpenStudio::Model::Construction.new(model)
      construction.setName('Could not find construction properties set to Adiabatic ')
      almost_adiabatic = OpenStudio::Model::MasslessOpaqueMaterial.new(model, 'Smooth', 500)
      construction.insertLayer(0, almost_adiabatic)
      return construction
    else
      # OpenStudio.logFree(OpenStudio::Info, 'openstudio.standards.Model', "Construction properties for: #{template}-#{climate_zone_set}-#{intended_surface_type}-#{standards_construction_type}-#{building_category} = #{props}.")
    end

    # Make sure that a construction is specified
    if props['construction'].nil?
      OpenStudio.logFree(OpenStudio::Error, 'openstudio.standards.Model', "No typical construction is specified for construction properties of: #{template}-#{climate_zone_set}-#{intended_surface_type}-#{standards_construction_type}-#{building_category}.  Make sure it is entered in the spreadsheet.")
      # Return an empty construction
      construction = OpenStudio::Model::Construction.new(model)
      construction.setName('No typical construction was specified')
      return construction
    end

    # Add the construction, modifying properties as necessary
    construction = model_add_construction(model, props['construction'], props)

    return construction
  end

  # Create a construction set from the openstudio standards dataset.
  # Returns an Optional DefaultConstructionSet
  def model_add_construction_set(model, clim, building_type, spc_type, is_residential)
    construction_set = OpenStudio::Model::OptionalDefaultConstructionSet.new

    # Find the climate zone set that this climate zone falls into
    climate_zone_set = model_find_climate_zone_set(model, clim)
    unless climate_zone_set
      return construction_set
    end

    # Get the object data
    data = model_find_object(standards_data['construction_sets'], 'template' => template, 'climate_zone_set' => climate_zone_set, 'building_type' => building_type, 'space_type' => spc_type, 'is_residential' => is_residential)
    unless data
      # Search again without the is_residential criteria in the case that this field is not specified for a standard
      data = model_find_object(standards_data['construction_sets'], 'template' => template, 'climate_zone_set' => climate_zone_set, 'building_type' => building_type, 'space_type' => spc_type)
      unless data
        # if nothing matches say that we could not find it
        OpenStudio.logFree(OpenStudio::Info, 'openstudio.model.Model', "Construction set for template =#{template}, climate zone set =#{climate_zone_set}, building type = #{building_type}, space type = #{spc_type}, is residential = #{is_residential} was not found in standards_data['construction_sets']")
        return construction_set
      end
    end

    OpenStudio.logFree(OpenStudio::Info, 'openstudio.standards.Model', "Adding construction set: #{template}-#{clim}-#{building_type}-#{spc_type}-is_residential#{is_residential}")

    name = model_make_name(model, clim, building_type, spc_type)

    # Create a new construction set and name it
    construction_set = OpenStudio::Model::DefaultConstructionSet.new(model)
    construction_set.setName(name)

    # Exterior surfaces constructions
    exterior_surfaces = OpenStudio::Model::DefaultSurfaceConstructions.new(model)
    construction_set.setDefaultExteriorSurfaceConstructions(exterior_surfaces)
    # Special condition for attics, where the insulation is actually on the floor but the soffit is uninsulated
    if spc_type == 'Attic'
      exterior_surfaces.setFloorConstruction(model_add_construction(model, 'Typical Attic Soffit'))
    else
      if data['exterior_floor_standards_construction_type'] && data['exterior_floor_building_category']
        exterior_surfaces.setFloorConstruction(model_find_and_add_construction(model,
                                                                               climate_zone_set,
                                                                               'ExteriorFloor',
                                                                               data['exterior_floor_standards_construction_type'],
                                                                               data['exterior_floor_building_category']))
      end
    end
    if data['exterior_wall_standards_construction_type'] && data['exterior_wall_building_category']
      exterior_surfaces.setWallConstruction(model_find_and_add_construction(model,
                                                                            climate_zone_set,
                                                                            'ExteriorWall',
                                                                            data['exterior_wall_standards_construction_type'],
                                                                            data['exterior_wall_building_category']))
    end
    # Special condition for attics, where the insulation is actually on the floor and the roof itself is uninsulated
    if spc_type == 'Attic'
      if data['exterior_roof_standards_construction_type'] && data['exterior_roof_building_category']
        exterior_surfaces.setRoofCeilingConstruction(model_add_construction(model, 'Typical Uninsulated Wood Joist Attic Roof'))
      end
    else
      if data['exterior_roof_standards_construction_type'] && data['exterior_roof_building_category']
        exterior_surfaces.setRoofCeilingConstruction(model_find_and_add_construction(model,
                                                                                     climate_zone_set,
                                                                                     'ExteriorRoof',
                                                                                     data['exterior_roof_standards_construction_type'],
                                                                                     data['exterior_roof_building_category']))
      end
    end
    # Interior surfaces constructions
    interior_surfaces = OpenStudio::Model::DefaultSurfaceConstructions.new(model)
    construction_set.setDefaultInteriorSurfaceConstructions(interior_surfaces)
    construction_name = data['interior_floors']
    # Special condition for attics, where the insulation is actually on the floor and the roof itself is uninsulated
    if spc_type == 'Attic'
      if data['exterior_roof_standards_construction_type'] && data['exterior_roof_building_category']
        interior_surfaces.setFloorConstruction(model_find_and_add_construction(model,
                                                                               climate_zone_set,
                                                                               'ExteriorRoof',
                                                                               data['exterior_roof_standards_construction_type'],
                                                                               data['exterior_roof_building_category']))

      end
    else
      unless construction_name.nil?
        interior_surfaces.setFloorConstruction(model_add_construction(model, construction_name))
      end
    end
    construction_name = data['interior_walls']
    unless construction_name.nil?
      interior_surfaces.setWallConstruction(model_add_construction(model, construction_name))
    end
    construction_name = data['interior_ceilings']
    unless construction_name.nil?
      interior_surfaces.setRoofCeilingConstruction(model_add_construction(model, construction_name))
    end

    # Ground contact surfaces constructions
    ground_surfaces = OpenStudio::Model::DefaultSurfaceConstructions.new(model)
    construction_set.setDefaultGroundContactSurfaceConstructions(ground_surfaces)
    if data['ground_contact_floor_standards_construction_type'] && data['ground_contact_floor_building_category']
      ground_surfaces.setFloorConstruction(model_find_and_add_construction(model,
                                                                           climate_zone_set,
                                                                           'GroundContactFloor',
                                                                           data['ground_contact_floor_standards_construction_type'],
                                                                           data['ground_contact_floor_building_category']))
    end
    if data['ground_contact_wall_standards_construction_type'] && data['ground_contact_wall_building_category']
      ground_surfaces.setWallConstruction(model_find_and_add_construction(model,
                                                                          climate_zone_set,
                                                                          'GroundContactWall',
                                                                          data['ground_contact_wall_standards_construction_type'],
                                                                          data['ground_contact_wall_building_category']))
    end
    if data['ground_contact_ceiling_standards_construction_type'] && data['ground_contact_ceiling_building_category']
      ground_surfaces.setRoofCeilingConstruction(model_find_and_add_construction(model,
                                                                                 climate_zone_set,
                                                                                 'GroundContactRoof',
                                                                                 data['ground_contact_ceiling_standards_construction_type'],
                                                                                 data['ground_contact_ceiling_building_category']))

    end

    # Exterior sub surfaces constructions
    exterior_subsurfaces = OpenStudio::Model::DefaultSubSurfaceConstructions.new(model)
    construction_set.setDefaultExteriorSubSurfaceConstructions(exterior_subsurfaces)
    if data['exterior_fixed_window_standards_construction_type'] && data['exterior_fixed_window_building_category']
      exterior_subsurfaces.setFixedWindowConstruction(model_find_and_add_construction(model,
                                                                                      climate_zone_set,
                                                                                      'ExteriorWindow',
                                                                                      data['exterior_fixed_window_standards_construction_type'],
                                                                                      data['exterior_fixed_window_building_category']))
    end
    if data['exterior_operable_window_standards_construction_type'] && data['exterior_operable_window_building_category']
      exterior_subsurfaces.setOperableWindowConstruction(model_find_and_add_construction(model,
                                                                                         climate_zone_set,
                                                                                         'ExteriorWindow',
                                                                                         data['exterior_operable_window_standards_construction_type'],
                                                                                         data['exterior_operable_window_building_category']))
    end
    if data['exterior_door_standards_construction_type'] && data['exterior_door_building_category']
      exterior_subsurfaces.setDoorConstruction(model_find_and_add_construction(model,
                                                                               climate_zone_set,
                                                                               'ExteriorDoor',
                                                                               data['exterior_door_standards_construction_type'],
                                                                               data['exterior_door_building_category']))
    end
    if data['exterior_glass_door_standards_construction_type'] && data['exterior_glass_door_building_category']
      exterior_subsurfaces.setGlassDoorConstruction(model_find_and_add_construction(model,
                                                                                    climate_zone_set,
                                                                                   'GlassDoor',
                                                                                    data['exterior_glass_door_standards_construction_type'],
                                                                                    data['exterior_glass_door_building_category']))
    end
    if data['exterior_overhead_door_standards_construction_type'] && data['exterior_overhead_door_building_category']
      exterior_subsurfaces.setOverheadDoorConstruction(model_find_and_add_construction(model,
                                                                                       climate_zone_set,
                                                                                       'ExteriorDoor',
                                                                                       data['exterior_overhead_door_standards_construction_type'],
                                                                                       data['exterior_overhead_door_building_category']))
    end
    if data['exterior_skylight_standards_construction_type'] && data['exterior_skylight_building_category']
      exterior_subsurfaces.setSkylightConstruction(model_find_and_add_construction(model,
                                                                                   climate_zone_set,
                                                                                   'Skylight',
                                                                                   data['exterior_skylight_standards_construction_type'],
                                                                                   data['exterior_skylight_building_category']))
    end
    if (construction_name = data['tubular_daylight_domes'])
      exterior_subsurfaces.setTubularDaylightDomeConstruction(model_add_construction(model, construction_name))
    end
    if (construction_name = data['tubular_daylight_diffusers'])
      exterior_subsurfaces.setTubularDaylightDiffuserConstruction(model_add_construction(model, construction_name))
    end

    # Interior sub surfaces constructions
    interior_subsurfaces = OpenStudio::Model::DefaultSubSurfaceConstructions.new(model)
    construction_set.setDefaultInteriorSubSurfaceConstructions(interior_subsurfaces)
    if (construction_name = data['interior_fixed_windows'])
      interior_subsurfaces.setFixedWindowConstruction(model_add_construction(model, construction_name))
    end
    if (construction_name = data['interior_operable_windows'])
      interior_subsurfaces.setOperableWindowConstruction(model_add_construction(model, construction_name))
    end
    if (construction_name = data['interior_doors'])
      interior_subsurfaces.setDoorConstruction(model_add_construction(model, construction_name))
    end

    # Other constructions
    if (construction_name = data['interior_partitions'])
      construction_set.setInteriorPartitionConstruction(model_add_construction(model, construction_name))
    end
    if (construction_name = data['space_shading'])
      construction_set.setSpaceShadingConstruction(model_add_construction(model, construction_name))
    end
    if (construction_name = data['building_shading'])
      construction_set.setBuildingShadingConstruction(model_add_construction(model, construction_name))
    end
    if (construction_name = data['site_shading'])
      construction_set.setSiteShadingConstruction(model_add_construction(model, construction_name))
    end

    # componentize the construction set
    # construction_set_component = construction_set.createComponent

    # Return the construction set
    return OpenStudio::Model::OptionalDefaultConstructionSet.new(construction_set)
  end

  # Adds a curve from the OpenStudio-Standards dataset to the model
  # based on the curve name.
  def model_add_curve(model, curve_name)
    # First check model and return curve if it already exists
    existing_curves = []
    existing_curves += model.getCurveLinears
    existing_curves += model.getCurveCubics
    existing_curves += model.getCurveQuadratics
    existing_curves += model.getCurveBicubics
    existing_curves += model.getCurveBiquadratics
    existing_curves.sort.each do |curve|
      if curve.name.get.to_s == curve_name
        OpenStudio.logFree(OpenStudio::Debug, 'openstudio.standards.Model', "Already added curve: #{curve_name}")
        return curve
      end
    end

    # OpenStudio::logFree(OpenStudio::Info, "openstudio.prototype.addCurve", "Adding curve '#{curve_name}' to the model.")

    # Find curve data
    data = model_find_object(standards_data['curves'], 'name' => curve_name)
    if data.nil?
      OpenStudio::logFree(OpenStudio::Warn, "openstudio.Model.Model", "Could not find a curve called '#{curve_name}' in the standards.")
      return nil
    end

    # Make the correct type of curve
    case data['form']
      when 'Linear'
        curve = OpenStudio::Model::CurveLinear.new(model)
        curve.setName(data['name'])
        curve.setCoefficient1Constant(data['coeff_1'])
        curve.setCoefficient2x(data['coeff_2'])
        curve.setMinimumValueofx(data['minimum_independent_variable_1']) if data['minimum_independent_variable_1']
        curve.setMaximumValueofx(data['maximum_independent_variable_1']) if data['maximum_independent_variable_1']
        curve.setMinimumCurveOutput(data['minimum_dependent_variable_output']) if data['minimum_dependent_variable_output']
        curve.setMaximumCurveOutput(data['maximum_dependent_variable_output']) if data['maximum_dependent_variable_output']
        return curve
      when 'Cubic'
        curve = OpenStudio::Model::CurveCubic.new(model)
        curve.setName(data['name'])
        curve.setCoefficient1Constant(data['coeff_1'])
        curve.setCoefficient2x(data['coeff_2'])
        curve.setCoefficient3xPOW2(data['coeff_3'])
        curve.setCoefficient4xPOW3(data['coeff_4'])
        curve.setMinimumValueofx(data['minimum_independent_variable_1']) if data['minimum_independent_variable_1']
        curve.setMaximumValueofx(data['maximum_independent_variable_1']) if data['maximum_independent_variable_1']
        curve.setMinimumCurveOutput(data['minimum_dependent_variable_output']) if data['minimum_dependent_variable_output']
        curve.setMaximumCurveOutput(data['maximum_dependent_variable_output']) if data['maximum_dependent_variable_output']
        return curve
      when 'Quadratic'
        curve = OpenStudio::Model::CurveQuadratic.new(model)
        curve.setName(data['name'])
        curve.setCoefficient1Constant(data['coeff_1'])
        curve.setCoefficient2x(data['coeff_2'])
        curve.setCoefficient3xPOW2(data['coeff_3'])
        curve.setMinimumValueofx(data['minimum_independent_variable_1']) if data['minimum_independent_variable_1']
        curve.setMaximumValueofx(data['maximum_independent_variable_1']) if data['maximum_independent_variable_1']
        curve.setMinimumCurveOutput(data['minimum_dependent_variable_output']) if data['minimum_dependent_variable_output']
        curve.setMaximumCurveOutput(data['maximum_dependent_variable_output']) if data['maximum_dependent_variable_output']
        return curve
      when 'BiCubic'
        curve = OpenStudio::Model::CurveBicubic.new(model)
        curve.setName(data['name'])
        curve.setCoefficient1Constant(data['coeff_1'])
        curve.setCoefficient2x(data['coeff_2'])
        curve.setCoefficient3xPOW2(data['coeff_3'])
        curve.setCoefficient4y(data['coeff_4'])
        curve.setCoefficient5yPOW2(data['coeff_5'])
        curve.setCoefficient6xTIMESY(data['coeff_6'])
        curve.setCoefficient7xPOW3(data['coeff_7'])
        curve.setCoefficient8yPOW3(data['coeff_8'])
        curve.setCoefficient9xPOW2TIMESY(data['coeff_9'])
        curve.setCoefficient10xTIMESYPOW2(data['coeff_10'])
        curve.setMinimumValueofx(data['minimum_independent_variable_1']) if data['minimum_independent_variable_1']
        curve.setMaximumValueofx(data['maximum_independent_variable_1']) if data['maximum_independent_variable_1']
        curve.setMinimumValueofy(data['minimum_independent_variable_2']) if data['minimum_independent_variable_2']
        curve.setMaximumValueofy(data['maximum_independent_variable_2']) if data['maximum_independent_variable_2']
        curve.setMinimumCurveOutput(data['minimum_dependent_variable_output']) if data['minimum_dependent_variable_output']
        curve.setMaximumCurveOutput(data['maximum_dependent_variable_output']) if data['maximum_dependent_variable_output']
        return curve
      when 'BiQuadratic'
        curve = OpenStudio::Model::CurveBiquadratic.new(model)
        curve.setName(data['name'])
        curve.setCoefficient1Constant(data['coeff_1'])
        curve.setCoefficient2x(data['coeff_2'])
        curve.setCoefficient3xPOW2(data['coeff_3'])
        curve.setCoefficient4y(data['coeff_4'])
        curve.setCoefficient5yPOW2(data['coeff_5'])
        curve.setCoefficient6xTIMESY(data['coeff_6'])
        curve.setMinimumValueofx(data['minimum_independent_variable_1']) if data['minimum_independent_variable_1']
        curve.setMaximumValueofx(data['maximum_independent_variable_1']) if data['maximum_independent_variable_1']
        curve.setMinimumValueofy(data['minimum_independent_variable_2']) if data['minimum_independent_variable_2']
        curve.setMaximumValueofy(data['maximum_independent_variable_2']) if data['maximum_independent_variable_2']
        curve.setMinimumCurveOutput(data['minimum_dependent_variable_output']) if data['minimum_dependent_variable_output']
        curve.setMaximumCurveOutput(data['maximum_dependent_variable_output']) if data['maximum_dependent_variable_output']
        return curve
      when 'BiLinear'
        curve = OpenStudio::Model::CurveBiquadratic.new(model)
        curve.setName(data['name'])
        curve.setCoefficient1Constant(data['coeff_1'])
        curve.setCoefficient2x(data['coeff_2'])
        curve.setCoefficient4y(data['coeff_3'])
        curve.setMinimumValueofx(data['minimum_independent_variable_1']) if data['minimum_independent_variable_1']
        curve.setMaximumValueofx(data['maximum_independent_variable_1']) if data['maximum_independent_variable_1']
        curve.setMinimumValueofy(data['minimum_independent_variable_2']) if data['minimum_independent_variable_2']
        curve.setMaximumValueofy(data['maximum_independent_variable_2']) if data['maximum_independent_variable_2']
        curve.setMinimumCurveOutput(data['minimum_dependent_variable_output']) if data['minimum_dependent_variable_output']
        curve.setMaximumCurveOutput(data['maximum_dependent_variable_output']) if data['maximum_dependent_variable_output']
        return curve
      else
        OpenStudio::logFree(OpenStudio::Error, "openstudio.Model.Model", "#{curve_name}' has an invalid form: #{data['form']}', cannot create this curve.")
        return nil
    end
  end

  # Get the full path to the weather file that is specified in the model.
  #
  # @return [OpenStudio::OptionalPath]
  def model_get_full_weather_file_path(model)
    full_epw_path = OpenStudio::OptionalPath.new

    if model.weatherFile.is_initialized
      epw_path = model.weatherFile.get.path
      if epw_path.is_initialized
        if File.exist?(epw_path.get.to_s)
          full_epw_path = OpenStudio::OptionalPath.new(epw_path.get)
        else
          # If this is an always-run Measure, need to check a different path
          alt_weath_path = File.expand_path(File.join(Dir.pwd, '../../resources'))
          alt_epw_path = File.expand_path(File.join(alt_weath_path, epw_path.get.to_s))
          if File.exist?(alt_epw_path)
            full_epw_path = OpenStudio::OptionalPath.new(OpenStudio::Path.new(alt_epw_path))
          else
            OpenStudio.logFree(OpenStudio::Error, 'openstudio.standards.Model', "Model has been assigned a weather file, but the file is not in the specified location of '#{epw_path.get}'.")
          end
        end
      else
        OpenStudio.logFree(OpenStudio::Error, 'openstudio.standards.Model', 'Model has a weather file assigned, but the weather file path has been deleted.')
      end
    else
      OpenStudio.logFree(OpenStudio::Error, 'openstudio.standards.Model', 'Model has not been assigned a weather file.')
    end

    return full_epw_path
  end

  # Find the legacy simulation results from a CSV of previously created results.
  #
  # @return [Hash] a hash of results for each fuel, where the keys are in the form 'End Use|Fuel Type',
  # e.g. Heating|Electricity, Exterior Equipment|Water.  All end use/fuel type combos are present, with
  # values of 0.0 if none of this end use/fuel type combo was used by the simulation.  Returns nil
  # if the legacy results couldn't be found.
  def model_legacy_results_by_end_use_and_fuel_type(model, climate_zone, building_type, run_type)
    # Load the legacy idf results CSV file into a ruby hash
    top_dir = File.expand_path('../../..', File.dirname(__FILE__))
    standards_data_dir = "#{top_dir}/data/standards"
    temp = ''
    # Run differently depending on whether running from embedded filesystem in OpenStudio CLI or not
    if __dir__[0] == ':' # Running from OpenStudio CLI
      # load file from embedded files
      if run_type == 'dd-only'
        temp = load_resource_relative('../../../data/standards/test_performance_expected_dd_results.csv', 'r:UTF-8')
      else
        temp = load_resource_relative('../../../data/standards/legacy_idf_results.csv', 'r:UTF-8')
      end
    else
      # loaded gem from system path
      if run_type == 'dd-only'
        temp = File.read("#{standards_data_dir}/test_performance_expected_dd_results.csv")
      else
        temp = File.read("#{standards_data_dir}/legacy_idf_results.csv")
      end
    end
    legacy_idf_csv = CSV.new(temp, :headers => true, :converters => :all)
    legacy_idf_results = legacy_idf_csv.to_a.map {|row| row.to_hash }

    # Get the results for this building
    search_criteria = {
        'Building Type' => building_type,
        'Template' => template,
        'Climate Zone' => climate_zone
    }
    energy_values = model_find_object(legacy_idf_results, search_criteria)
    if energy_values.nil?
      OpenStudio.logFree(OpenStudio::Error, 'openstudio.standards.Model', "Could not find legacy simulation results for #{search_criteria}")
      return {}
    end

    return energy_values
  end

  # Method to gather prototype simulation results for a specific climate zone, building type, and template
  #
  # @param climate_zone [String] string for the ASHRAE climate zone.
  # @param building_type [String] string for prototype building type.
  # @return [Hash] Returns a hash with data presented in various bins. Returns nil if no search results
  def model_process_results_for_datapoint(model, climate_zone, building_type)
    # Hash to store the legacy results by fuel and by end use
    legacy_results_hash = {}
    legacy_results_hash['total_legacy_energy_val'] = 0
    legacy_results_hash['total_legacy_water_val'] = 0
    legacy_results_hash['total_energy_by_fuel'] = {}
    legacy_results_hash['total_energy_by_end_use'] = {}

    # Get the legacy simulation results
    legacy_values = model_legacy_results_by_end_use_and_fuel_type(model, climate_zone, building_type, 'annual')
    if legacy_values.nil?
      OpenStudio.logFree(OpenStudio::Error, 'openstudio.standards.Model', "Could not find legacy idf results for #{search_criteria}")
      return legacy_results_hash
    end

    # List of all fuel types
    fuel_types = ['Electricity', 'Natural Gas', 'Additional Fuel', 'District Cooling', 'District Heating', 'Water']

    # List of all end uses
    end_uses = ['Heating', 'Cooling', 'Interior Lighting', 'Exterior Lighting', 'Interior Equipment', 'Exterior Equipment', 'Fans', 'Pumps', 'Heat Rejection','Humidification', 'Heat Recovery', 'Water Systems', 'Refrigeration', 'Generators']

    # Sum the legacy results up by fuel and by end use
    fuel_types.each do |fuel_type|
      end_uses.each do |end_use|
        next if end_use == 'Exterior Equipment'
        legacy_val = legacy_values["#{end_use}|#{fuel_type}"]

        # Combine the exterior lighting and exterior equipment
        if end_use == 'Exterior Lighting'
          legacy_exterior_equipment = legacy_values["Exterior Equipment|#{fuel_type}"]
          unless legacy_exterior_equipment.nil?
            legacy_val += legacy_exterior_equipment
          end
        end

        if legacy_val.nil?
          OpenStudio.logFree(OpenStudio::Error, 'openstudio.standards.Model', "#{fuel_type} #{end_use} legacy idf value not found")
          next
        end

        # Add the energy to the total
        if fuel_type == 'Water'
          legacy_results_hash['total_legacy_water_val'] += legacy_val
        else
          legacy_results_hash['total_legacy_energy_val'] += legacy_val

          # add to fuel specific total
          if legacy_results_hash['total_energy_by_fuel'][fuel_type]
            legacy_results_hash['total_energy_by_fuel'][fuel_type] += legacy_val # add to existing counter
          else
            legacy_results_hash['total_energy_by_fuel'][fuel_type] = legacy_val # start new counter
          end

          # add to end use specific total
          if legacy_results_hash['total_energy_by_end_use'][end_use]
            legacy_results_hash['total_energy_by_end_use'][end_use] += legacy_val # add to existing counter
          else
            legacy_results_hash['total_energy_by_end_use'][end_use] = legacy_val # start new counter
          end

        end
      end # Next end use
    end # Next fuel type

    return legacy_results_hash
  end

  # Keep track of floor area for prototype buildings.
  # This is used to calculate EUI's to compare against non prototype buildings
  # Areas taken from scorecard Excel Files
  #
  # @param building_type [String] the building type
  # @return [Double] floor area (m^2) of prototype building for building type passed in. Returns nil if unexpected building type
  def model_find_prototype_floor_area(model, building_type)
    if building_type == 'FullServiceRestaurant' # 5502 ft^2
      result = 511
    elsif building_type == 'Hospital' # 241,410 ft^2 (including basement)
      result = 22_422
    elsif building_type == 'LargeHotel' # 122,132 ft^2
      result = 11_345
    elsif building_type == 'LargeOffice' # 498,600 ft^2
      result = 46_320
    elsif building_type == 'MediumOffice' # 53,600 ft^2
      result = 4982
	elsif building_type == 'LargeOfficeDetailed' # 498,600 ft^2
      result = 46_320
    elsif building_type == 'MediumOfficeDetailed' # 53,600 ft^2
      result = 4982
    elsif building_type == 'MidriseApartment' # 33,700 ft^2
      result = 3135
    elsif building_type == 'Office'
      result = nil # TODO: - there shouldn't be a prototype building for this
      OpenStudio.logFree(OpenStudio::Error, 'openstudio.standards.Model', 'Measures calling this should choose between SmallOffice, MediumOffice, and LargeOffice')
    elsif building_type == 'Outpatient' # 40.950 ft^2
      result = 3804
    elsif building_type == 'PrimarySchool' # 73,960 ft^2
      result = 6871
    elsif building_type == 'QuickServiceRestaurant' # 2500 ft^2
      result = 232
    elsif building_type == 'Retail' # 24,695 ft^2
      result = 2294
    elsif building_type == 'SecondarySchool' # 210,900 ft^2
      result = 19_592
    elsif building_type == 'SmallHotel' # 43,200 ft^2
      result = 4014
    elsif building_type == 'SmallOffice' # 5500 ft^2
      result = 511
    elsif building_type == 'SmallOfficeDetailed' # 5500 ft^2
      result = 511
    elsif building_type == 'StripMall' # 22,500 ft^2
      result = 2090
    elsif building_type == 'SuperMarket' # 45,002 ft2 (from legacy reference idf file)
      result = 4181
    elsif building_type == 'Warehouse' # 49,495 ft^2 (legacy ref shows 52,045, but I wil calc using 49,495)
      result = 4595
    elsif building_type == 'SmallDataCenterLowITE' or building_type == 'SmallDataCenterHighITE'  # 600 ft^2
      result = 56
    elsif building_type == 'LargeDataCenterLowITE' or building_type == 'LargeDataCenterHighITE'  # 6000 ft^2
      result = 557
    elsif building_type == 'Laboratory' # 90000 ft^2
      result = 8361
    else
      OpenStudio.logFree(OpenStudio::Error, 'openstudio.standards.Model', "Didn't find expected building type. As a result can't determine floor prototype floor area")
      result = nil
    end

    return result
  end

  # this is used by other methods to get the climate zone and building type from a model.
  # it has logic to break office into small, medium or large based on building area that can be turned off
  # @param remap_office [bool] re-map small office or leave it alone
  # @return [hash] key for climate zone and building type, both values are strings
  def model_get_building_climate_zone_and_building_type(model, remap_office = true)
    # get climate zone from model
    climate_zone = model_standards_climate_zone(model)

    # get building type from model
    building_type = ''
    if model.getBuilding.standardsBuildingType.is_initialized
      building_type = model.getBuilding.standardsBuildingType.get
    end

    # map office building type to small medium or large
    if building_type == 'Office' && remap_office
      open_studio_area = model.getBuilding.floorArea
      building_type = model_remap_office(model, open_studio_area)
    end

    results = {}
    results['climate_zone'] = climate_zone
    results['building_type'] = building_type

    return results
  end

  # remap office to one of the protptye buildings
  # @param floor_area [Double] floor area (m^2)
  # @return [String] SmallOffice, MediumOffice, LargeOffice
  def model_remap_office(model, floor_area)
    # prototype small office approx 500 m^2
    # prototype medium office approx 5000 m^2
    # prototype large office approx 50,000 m^2
    # map office building type to small medium or large
    building_type = if floor_area < 2750
                      'SmallOffice'
                    elsif floor_area < 25_250
                      'MediumOffice'
                    else
                      'LargeOffice'
                    end
  end

  # user needs to pass in template as string. The building type and climate zone will come from the model.
  # If the building type or ASHRAE climate zone is not set in the model this will return nil
  # If the lookup doesn't find matching simulation results this wil return nil
  #
  # @return [Double] EUI (MJ/m^2) for target template for given OSM. Returns nil if can't calculate EUI
  def model_find_target_eui(model)
    building_data = model_get_building_climate_zone_and_building_type(model)
    climate_zone = building_data['climate_zone']
    building_type = building_data['building_type']

    # look up results
    target_consumption = model_process_results_for_datapoint(model, climate_zone, building_type)

    # lookup target floor area for prototype buildings
    target_floor_area = model_find_prototype_floor_area(model, building_type)

    if target_consumption['total_legacy_energy_val'] > 0
      if target_floor_area > 0
        result = target_consumption['total_legacy_energy_val'] / target_floor_area
      else
        OpenStudio.logFree(OpenStudio::Error, 'openstudio.standards.Model', 'Cannot find prototype building floor area')
        result = nil
      end
    else
      OpenStudio.logFree(OpenStudio::Error, 'openstudio.standards.Model', "Cannot find target results for #{climate_zone},#{building_type},#{template}")
      result = nil # couldn't calculate EUI consumpiton lookup failed
    end

    return result
  end

  # user needs to pass in template as string. The building type and climate zone will come from the model.
  # If the building type or ASHRAE climate zone is not set in the model this will return nil
  # If the lookup doesn't find matching simulation results this wil return nil
  #
  # @return [Hash] EUI (MJ/m^2) This will return a hash of end uses. key is end use, value is eui
  def model_find_target_eui_by_end_use(model)
    building_data = model_get_building_climate_zone_and_building_type(model)
    climate_zone = building_data['climate_zone']
    building_type = building_data['building_type']

    # look up results
    target_consumption = model_process_results_for_datapoint(model, climate_zone, building_type)

    # lookup target floor area for prototype buildings
    target_floor_area = model_find_prototype_floor_area(model, building_type)

    if target_consumption['total_legacy_energy_val'] > 0
      if target_floor_area > 0
        result = {}
        target_consumption['total_energy_by_end_use'].each do |end_use, consumption|
          result[end_use] = consumption / target_floor_area
        end
      else
        OpenStudio.logFree(OpenStudio::Error, 'openstudio.standards.Model', 'Cannot find prototype building floor area')
        result = nil
      end
    else
      OpenStudio.logFree(OpenStudio::Error, 'openstudio.standards.Model', "Cannot find target results for #{climate_zone},#{building_type},#{template}")
      result = nil # couldn't calculate EUI consumpiton lookup failed
    end

    return result
  end

  # Get a unique list of constructions with given boundary condition and a given type of surface.
  # Pulls from both default construction sets and hard-assigned constructions.
  #
  # @param boundary_condition [String] the desired boundary condition
  # valid choices are:
  # Adiabatic
  # Surface
  # Outdoors
  # Ground
  # @param type [String] the type of surface to find
  # valid choices are:
  # AtticFloor
  # AtticWall
  # AtticRoof
  # DemisingFloor
  # DemisingWall
  # DemisingRoof
  # ExteriorFloor
  # ExteriorWall
  # ExteriorRoof
  # ExteriorWindow
  # ExteriorDoor
  # GlassDoor
  # GroundContactFloor
  # GroundContactWall
  # GroundContactRoof
  # InteriorFloor
  # InteriorWall
  # InteriorCeiling
  # InteriorPartition
  # InteriorWindow
  # InteriorDoor
  # OverheadDoor
  # Skylight
  # TubularDaylightDome
  # TubularDaylightDiffuser
  # return [Array<OpenStudio::Model::ConstructionBase>]
  # an array of all constructions.
  def model_find_constructions(model, boundary_condition, type)
    constructions = []

    # From default construction sets
    model.getDefaultConstructionSets.sort.each do |const_set|
      ext_surfs = const_set.defaultExteriorSurfaceConstructions
      int_surfs = const_set.defaultInteriorSurfaceConstructions
      gnd_surfs = const_set.defaultGroundContactSurfaceConstructions
      ext_subsurfs = const_set.defaultExteriorSubSurfaceConstructions
      int_subsurfs = const_set.defaultInteriorSubSurfaceConstructions

      # Can't handle incomplete construction sets
      if ext_surfs.empty? ||
         int_surfs.empty? ||
         gnd_surfs.empty? ||
         ext_subsurfs.empty? ||
         int_subsurfs.empty?

        OpenStudio.logFree(OpenStudio::Error, 'openstudio.model.Space', "Default construction set #{const_set.name} is incomplete; constructions from this set will not be reported.")
        next
      end

      ext_surfs = ext_surfs.get
      int_surfs = int_surfs.get
      gnd_surfs = gnd_surfs.get
      ext_subsurfs = ext_subsurfs.get
      int_subsurfs = int_subsurfs.get

      case type
        # Exterior Surfaces
        when 'ExteriorWall', 'AtticWall'
          constructions << ext_surfs.wallConstruction
        when 'ExteriorFloor'
          constructions << ext_surfs.floorConstruction
        when 'ExteriorRoof', 'AtticRoof'
          constructions << ext_surfs.roofCeilingConstruction
        # Interior Surfaces
        when 'InteriorWall', 'DemisingWall', 'InteriorPartition'
          constructions << int_surfs.wallConstruction
        when 'InteriorFloor', 'AtticFloor', 'DemisingFloor'
          constructions << int_surfs.floorConstruction
        when 'InteriorCeiling', 'DemisingRoof'
          constructions << int_surfs.roofCeilingConstruction
        # Ground Contact Surfaces
        when 'GroundContactWall'
          constructions << gnd_surfs.wallConstruction
        when 'GroundContactFloor'
          constructions << gnd_surfs.floorConstruction
        when 'GroundContactRoof'
          constructions << gnd_surfs.roofCeilingConstruction
        # Exterior SubSurfaces
        when 'ExteriorWindow'
          constructions << ext_subsurfs.fixedWindowConstruction
          constructions << ext_subsurfs.operableWindowConstruction
        when 'ExteriorDoor'
          constructions << ext_subsurfs.doorConstruction
        when 'GlassDoor'
          constructions << ext_subsurfs.glassDoorConstruction
        when 'OverheadDoor'
          constructions << ext_subsurfs.overheadDoorConstruction
        when 'Skylight'
          constructions << ext_subsurfs.skylightConstruction
        when 'TubularDaylightDome'
          constructions << ext_subsurfs.tubularDaylightDomeConstruction
        when 'TubularDaylightDiffuser'
          constructions << ext_subsurfs.tubularDaylightDiffuserConstruction
        # Interior SubSurfaces
        when 'InteriorWindow'
          constructions << int_subsurfs.fixedWindowConstruction
          constructions << int_subsurfs.operableWindowConstruction
        when 'InteriorDoor'
          constructions << int_subsurfs.doorConstruction
      end
    end

    # Hard-assigned surfaces
    model.getSurfaces.sort.each do |surf|
      next unless surf.outsideBoundaryCondition == boundary_condition
      surf_type = surf.surfaceType
      if surf_type == 'Floor' || surf_type == 'Wall'
        next unless type.include?(surf_type)
      elsif surf_type == 'RoofCeiling'
        next unless type.include?('Roof') || type.include?('Ceiling')
      end
      constructions << surf.construction
    end

    # Hard-assigned subsurfaces
    model.getSubSurfaces.sort.each do |surf|
      next unless surf.outsideBoundaryCondition == boundary_condition
      surf_type = surf.subSurfaceType
      if surf_type == 'FixedWindow' || surf_type == 'OperableWindow'
        next unless type == 'ExteriorWindow'
      elsif surf_type == 'Door'
        next unless type.include?('Door')
      else
        next unless surf.subSurfaceType == type
      end
      constructions << surf.construction
    end

    # Throw out the empty constructions
    all_constructions = []
    constructions.uniq.each do |const|
      next if const.empty?
      all_constructions << const.get
    end

    # Only return the unique list (should already be uniq)
    all_constructions = all_constructions.uniq

    # ConstructionBase can be sorted
    all_constructions = all_constructions.sort

    return all_constructions
  end

  # Remove all daylighting controls for Appendix G PRM 2016 and later
  def model_remove_daylighting_controls(model)
    puts "In remove daylighting controls"  


  end


  # Go through the default construction sets and hard-assigned constructions.
  # Clone the existing constructions and set their intended surface type and standards construction type per the PRM.
  # For some standards, this will involve making modifications.  For others, it will not.
  #
  # 90.1-2007, 90.1-2010, 90.1-2013
  # @return [Bool] returns true if successful, false if not
  def model_apply_prm_construction_types(model)
    types_to_modify = []

    # Possible boundary conditions are
    # Adiabatic
    # Surface
    # Outdoors
    # Ground

    # Possible surface types are
    # AtticFloor
    # AtticWall
    # AtticRoof
    # DemisingFloor
    # DemisingWall
    # DemisingRoof
    # ExteriorFloor
    # ExteriorWall
    # ExteriorRoof
    # ExteriorWindow
    # ExteriorDoor
    # GlassDoor
    # GroundContactFloor
    # GroundContactWall
    # GroundContactRoof
    # InteriorFloor
    # InteriorWall
    # InteriorCeiling
    # InteriorPartition
    # InteriorWindow
    # InteriorDoor
    # OverheadDoor
    # Skylight
    # TubularDaylightDome
    # TubularDaylightDiffuser

    # Possible standards construction types
    # Mass
    # SteelFramed
    # WoodFramed
    # IEAD
    # View
    # Daylight
    # Swinging
    # NonSwinging
    # Heated
    # Unheated
    # RollUp
    # Sliding
    # Metal
    # Nonmetal framing (all)
    # Metal framing (curtainwall/storefront)
    # Metal framing (entrance door)
    # Metal framing (all other)
    # Metal Building
    # Attic and Other
    # Glass with Curb
    # Plastic with Curb
    # Without Curb

    # Create an array of types
    types_to_modify << ['Outdoors', 'ExteriorWall', 'SteelFramed']
    types_to_modify << ['Outdoors', 'ExteriorRoof', 'IEAD']
    types_to_modify << ['Outdoors', 'ExteriorFloor', 'SteelFramed']
    types_to_modify << ['Ground', 'GroundContactFloor', 'Unheated']
    types_to_modify << ['Ground', 'GroundContactWall', 'Mass']

    # Modify all constructions of each type
    types_to_modify.each do |boundary_cond, surf_type, const_type|
      constructions = model_find_constructions(model, boundary_cond, surf_type)

      constructions.sort.each do |const|
        standards_info = const.standardsInformation
        standards_info.setIntendedSurfaceType(surf_type)
        standards_info.setStandardsConstructionType(const_type)
      end
    end

    return true
  end

  # Apply the standard construction to each surface in the model, based on the construction type currently assigned.
  #
  # @return [Bool] true if successful, false if not
  def model_apply_standard_constructions(model, climate_zone, wwr_building_type = nil, wwr_info = {})
    types_to_modify = []

    # Possible boundary conditions are
    # Adiabatic
    # Surface
    # Outdoors
    # Ground

    # Possible surface types are
    # Floor
    # Wall
    # RoofCeiling
    # FixedWindow
    # OperableWindow
    # Door
    # GlassDoor
    # OverheadDoor
    # Skylight
    # TubularDaylightDome
    # TubularDaylightDiffuser

    # Create an array of surface types
    types_to_modify << ['Outdoors', 'Floor']
    types_to_modify << ['Outdoors', 'Wall']
    types_to_modify << ['Outdoors', 'RoofCeiling']
    types_to_modify << ['Outdoors', 'FixedWindow']
    types_to_modify << ['Outdoors', 'OperableWindow']
    types_to_modify << ['Outdoors', 'Door']
    types_to_modify << ['Outdoors', 'GlassDoor']
    types_to_modify << ['Outdoors', 'OverheadDoor']
    types_to_modify << ['Outdoors', 'Skylight']
    types_to_modify << ['Ground', 'Floor']
    types_to_modify << ['Ground', 'Wall']

    # Find just those surfaces
    surfaces_to_modify = []
    types_to_modify.each do |boundary_condition, surface_type|
      # Surfaces
      model.getSurfaces.sort.each do |surf|
        next unless surf.outsideBoundaryCondition == boundary_condition
        next unless surf.surfaceType == surface_type
        surfaces_to_modify << surf
      end

      # SubSurfaces
      model.getSubSurfaces.sort.each do |surf|
        next unless surf.outsideBoundaryCondition == boundary_condition
        next unless surf.subSurfaceType == surface_type
        surfaces_to_modify << surf
      end
    end

    # Modify these surfaces
    prev_created_consts = {}
    surfaces_to_modify.sort.each do |surf|
      prev_created_consts = planar_surface_apply_standard_construction(surf, climate_zone, prev_created_consts, wwr_building_type, wwr_info)
    end

    # List the unique array of constructions
    if prev_created_consts.size.zero?
      OpenStudio.logFree(OpenStudio::Warn, 'openstudio.standards.Model', 'None of the constructions in your proposed model have both Intended Surface Type and Standards Construction Type')
    else
      prev_created_consts.each do |surf_type, construction|
        OpenStudio.logFree(OpenStudio::Info, 'openstudio.standards.Model', "For #{surf_type.join(' ')}, applied #{construction.name}.")
      end
    end

    return true
  end

  # Returns standards data for selected construction
  #
  # @param intended_surface_type [string] the surface type
  # @param standards_construction_type [string]  the type of construction
  # @param building_category [string] the type of building
  # @return [hash] hash of construction properties
  def model_get_construction_properties(model, intended_surface_type, standards_construction_type, building_category = 'Nonresidential')
    # get climate_zone_set
    climate_zone = model_get_building_climate_zone_and_building_type(model)['climate_zone']
    climate_zone_set = model_find_climate_zone_set(model, climate_zone)

    # populate search hash
    search_criteria = {
      'template' => template,
      'climate_zone_set' => climate_zone_set,
      'intended_surface_type' => intended_surface_type,
      'standards_construction_type' => standards_construction_type,
      'building_category' => building_category
    }

    # switch to use this but update test in standards and measures to load this outside of the method
    construction_properties = model_find_object(standards_data['construction_properties'], search_criteria)

    return construction_properties
  end

  # Reduces the WWR to the values specified by the PRM.
  # WWR reduction will be done by moving vertices inward toward centroid.
  # This causes the least impact on the daylighting area calculations and controls placement.
  #
  # @todo add proper support for 90.1-2013 with all those building type specific values
  # @todo support 90.1-2004 requirement that windows be modeled as horizontal bands.
  # Currently just using existing window geometry, and shrinking as necessary if WWR is above limit.
  # @todo support semiheated spaces as a separate WWR category
  # @todo add window frame area to calculation of WWR
  def model_apply_prm_baseline_window_to_wall_ratio(model, climate_zone, wwr_building_type = nil)
    # Define a Hash that will contain wall and window area for all
    # building area types included in the model
    bat_win_wall_info = {}

    # Store the baseline wwr, only used for 90.1-PRM-2019,
    # it is necessary for looking up baseline fenestration
    # U-factor and SHGC requirements
    base_wwr = {}

    # Store the space conditioning category for later use
    space_cats = {}

    model.getSpaces.sort.each do |space|
      # Get standards space type and
      # catch spaces without space types
      #
      # Currently, priority is given to the wwr_building_type,
      # meaning that only one building area type is used. The
      # method can however handle models with multiple building 
      # area type, if they are specified through each space's
      # space type standards building type.
      if !wwr_building_type.nil?
        std_spc_type = wwr_building_type
      elsif space.spaceType.is_initialized
        std_spc_type = space.spaceType.get.standardsBuildingType.to_s
      else
        std_spc_type = 'no_space_type'
      end

      # Initialize intermediate variables if space type hasn't
      # been encountered yet
      if !bat_win_wall_info.key?(std_spc_type)
        bat_win_wall_info[std_spc_type] = {}
        bat = bat_win_wall_info[std_spc_type]

        # Loop through all spaces in the model, and
        # per the PNNL PRM Reference Manual, find the areas
        # of each space conditioning category (res, nonres, semi-heated)
        # separately.  Include space multipliers.
        bat.store('nr_wall_m2', 0.001) # Avoids divide by zero errors later
        bat.store('nr_wind_m2', 0)
        bat.store('res_wall_m2', 0.001)
        bat.store('res_wind_m2', 0)
        bat.store('sh_wall_m2', 0.001)
        bat.store('sh_wind_m2', 0)
        bat.store('total_wall_m2', 0.001)
        bat.store('total_subsurface_m2', 0.0)
      else
        bat = bat_win_wall_info[std_spc_type]
      end

      # Loop through all surfaces in this space
      wall_area_m2 = 0
      wind_area_m2 = 0
      space.surfaces.sort.each do |surface|
        # Skip non-outdoor surfaces
        next unless surface.outsideBoundaryCondition == 'Outdoors'
        # Skip non-walls
        next unless surface.surfaceType.casecmp('wall').zero?

        # This wall's gross area (including window area)
        wall_area_m2 += surface.grossArea * space.multiplier
        # Subsurfaces in this surface
        surface.subSurfaces.sort.each do |ss|
          next unless ss.subSurfaceType == 'FixedWindow' || ss.subSurfaceType == 'OperableWindow' || ss.subSurfaceType == 'GlassDoor'

          wind_area_m2 += ss.netArea * space.multiplier
        end
      end

      # Determine the space category
      # TODO: This should really use the heating/cooling loads from the proposed building.
      # However, in an attempt to avoid another sizing run just for this purpose,
      # conditioned status is based on heating/cooling setpoints.
      # If heated-only, will be assumed Semiheated.
      # The full-bore method is on the next line in case needed.
      # cat = thermal_zone_conditioning_category(space, template, climate_zone)
      cooled = space_cooled?(space)
      heated = space_heated?(space)
      cat = 'Unconditioned'
      # Unconditioned
      if !heated && !cooled
        cat = 'Unconditioned'
        # Heated-Only
      elsif heated && !cooled
        cat = 'Semiheated'
        # Heated and Cooled
      else
        res = space_residential?(space)
        cat = if res
                'ResConditioned'
              else
                'NonResConditioned'
              end
      end
      space_cats[space] = cat

      # Add to the correct category
      case cat
        when 'Unconditioned'
          next # Skip unconditioned spaces
        when 'NonResConditioned'
          bat['nr_wall_m2'] += wall_area_m2
          bat['nr_wind_m2'] += wind_area_m2
        when 'ResConditioned'
          bat['res_wall_m2'] += wall_area_m2
          bat['res_wind_m2'] += wind_area_m2
        when 'Semiheated'
          bat['sh_wall_m2'] += wall_area_m2
          bat['sh_wind_m2'] += wind_area_m2
      end
    end

    # Retrieve WWR info for all Building Area Types included in the model
    # and perform adjustements if
    bat_win_wall_info.each do |bat, vals|
      # Calculate the WWR of each category
      vals.store('wwr_nr', ((vals['nr_wind_m2'] / vals['nr_wall_m2']) * 100.0).round(1))
      vals.store('wwr_res', ((vals['res_wind_m2'] / vals['res_wall_m2']) * 100).round(1))
      vals.store('wwr_sh', ((vals['sh_wind_m2'] / vals['sh_wall_m2']) * 100).round(1))

      # Convert to IP and report
      vals.store('nr_wind_ft2', OpenStudio.convert(vals['nr_wind_m2'], 'm^2', 'ft^2').get)
      vals.store('nr_wall_ft2', OpenStudio.convert(vals['nr_wall_m2'], 'm^2', 'ft^2').get)

      vals.store('res_wind_ft2', OpenStudio.convert(vals['res_wind_m2'], 'm^2', 'ft^2').get)
      vals.store('res_wall_ft2', OpenStudio.convert(vals['res_wall_m2'], 'm^2', 'ft^2').get)

      vals.store('sh_wind_ft2', OpenStudio.convert(vals['sh_wind_m2'], 'm^2', 'ft^2').get)
      vals.store('sh_wall_ft2', OpenStudio.convert(vals['sh_wall_m2'], 'm^2', 'ft^2').get)

      OpenStudio.logFree(OpenStudio::Info, 'openstudio.standards.Model', "WWR NonRes = #{vals['wwr_nr'].round}%; window = #{vals['nr_wind_ft2'].round} ft2, wall = #{vals['nr_wall_ft2'].round} ft2.")
      OpenStudio.logFree(OpenStudio::Info, 'openstudio.standards.Model', "WWR Res = #{vals['wwr_res'].round}%; window = #{vals['res_wind_ft2'].round} ft2, wall = #{vals['res_wall_ft2'].round} ft2.")
      OpenStudio.logFree(OpenStudio::Info, 'openstudio.standards.Model', "WWR Semiheated = #{vals['wwr_sh'].round}%; window = #{vals['sh_wind_ft2'].round} ft2, wall = #{vals['sh_wall_ft2'].round} ft2.")

      # WWR limit or target
      if template == '90.1-PRM-2019'
        # Lookup WWR target from stable baseline table
        wwr_lib = standards_data['prm_wwr_bldg_type']
        search_criteria = {
          'template' => template,
          'wwr_building_type' => bat,
        }
        # If building type isn't found, assume that it's
        # the same as 'All Others'
        if model_find_object(wwr_lib, search_criteria).nil? 
          wwr_lim = 40.0
        else
          wwr_lim = model_find_object(wwr_lib, search_criteria)['wwr'] * 100.0
        end
      else
        wwr_lim = 40.0
      end

      # Check against WWR limit
      vals['red_nr'] = vals['wwr_nr'] > wwr_lim
      vals['red_res'] = vals['wwr_res'] > wwr_lim
      vals['red_sh'] = vals['wwr_sh'] > wwr_lim

      # Stop here unless windows need reducing or increasing if
      # following the stable baseline approach
      return true, base_wwr unless (vals['red_nr'] || vals['red_res'] || vals['red_sh']) || template == '90.1-PRM-2019'

      # Determine the factors by which to reduce the window area
      vals['mult_nr_red'] = wwr_lim / vals['wwr_nr']
      vals['mult_res_red'] = wwr_lim / vals['wwr_res']
      vals['mult_sh_red'] = wwr_lim / vals['wwr_sh']

      # Report baseline WWR
      vals['wwr_nr'] *= vals['mult_nr_red']
      vals['wwr_res'] *= vals['mult_res_red']
      vals['wwr_sh'] *= vals['mult_sh_red']
      wwrs = [vals['wwr_nr'], vals['wwr_res'], vals['wwr_sh']]
      wwrs = wwrs.reject! &:nan?
      base_wwr[bat] = wwrs.max

      # Reduce the window area if any of the categories necessary
      model.getSpaces.sort.each do |space|
        # Catch spaces without space types
        if !wwr_building_type.nil?
          std_spc_type = wwr_building_type
        elsif space.spaceType.is_initialized
          std_spc_type = space.spaceType.get.standardsBuildingType.to_s
        else
          std_spc_type = 'no_space_type'
        end

        # Determine the space category
        # from the previously stored values
        cat = space_cats[space]

        # Get the correct multiplier
        case cat
          when 'Unconditioned'
            next # Skip unconditioned spaces
          when 'NonResConditioned'
            next unless vals['red_nr']

            mult = vals['mult_nr_red']
          when 'ResConditioned'
            next unless vals['red_res']

            mult = vals['mult_res_red']
          when 'Semiheated'
            next unless vals['red_sh']

            mult = vals['mult_sh_red']
        end

        # Loop through all surfaces in this space
        space.surfaces.sort.each do |surface|
          # Skip non-outdoor surfaces
          next unless surface.outsideBoundaryCondition == 'Outdoors'
          # Skip non-walls
          next unless surface.surfaceType.casecmp('wall').zero?
          # Subsurfaces in this surface
          surface.subSurfaces.sort.each do |ss|
            next unless ss.subSurfaceType == 'FixedWindow' || ss.subSurfaceType == 'OperableWindow' || ss.subSurfaceType == 'GlassDoor'

            # Reduce the size of the window
            # If a vertical rectangle, raise sill height to avoid
            # impacting daylighting areas, otherwise
            # reduce toward centroid.
            #
            # For 90.1-PRM-2019 a.k.a "stable baseline" we always
            # want to adjust by shrinking toward centroid since
            # daylighting control isn't modeled
            red = 1.0 - mult
            if sub_surface_vertical_rectangle?(ss) && template != '90.1-PRM-2019'
              sub_surface_reduce_area_by_percent_by_raising_sill(ss, red)
            else
              sub_surface_reduce_area_by_percent_by_shrinking_toward_centroid(ss, red)
            end
          end
        end
      end
    end

    return true, base_wwr
  end

  # Reduces the SRR to the values specified by the PRM. SRR reduction will be done by shrinking vertices toward the centroid.
  #
  # @todo support semiheated spaces as a separate SRR category
  # @todo add skylight frame area to calculation of SRR
  def model_apply_prm_baseline_skylight_to_roof_ratio(model)
    # Loop through all spaces in the model, and
    # per the PNNL PRM Reference Manual, find the areas
    # of each space conditioning category (res, nonres, semi-heated)
    # separately.  Include space multipliers.
    nr_wall_m2 = 0.001 # Avoids divide by zero errors later
    nr_sky_m2 = 0
    res_wall_m2 = 0.001
    res_sky_m2 = 0
    sh_wall_m2 = 0.001
    sh_sky_m2 = 0
    total_roof_m2 = 0.001
    total_subsurface_m2 = 0
    model.getSpaces.sort.each do |space|
      # Loop through all surfaces in this space
      wall_area_m2 = 0
      sky_area_m2 = 0
      space.surfaces.sort.each do |surface|
        # Skip non-outdoor surfaces
        next unless surface.outsideBoundaryCondition == 'Outdoors'
        # Skip non-walls
        next unless surface.surfaceType == 'RoofCeiling'
        # This wall's gross area (including skylight area)
        wall_area_m2 += surface.grossArea * space.multiplier
        # Subsurfaces in this surface
        surface.subSurfaces.sort.each do |ss|
          next unless ss.subSurfaceType == 'Skylight'
          sky_area_m2 += ss.netArea * space.multiplier
        end
      end

      # Determine the space category
      cat = 'NonRes'
      if space_residential?(space)
        cat = 'Res'
      end
      # if space.is_semiheated
      # cat = 'Semiheated'
      # end

      # Add to the correct category
      case cat
        when 'NonRes'
          nr_wall_m2 += wall_area_m2
          nr_sky_m2 += sky_area_m2
        when 'Res'
          res_wall_m2 += wall_area_m2
          res_sky_m2 += sky_area_m2
        when 'Semiheated'
          sh_wall_m2 += wall_area_m2
          sh_sky_m2 += sky_area_m2
      end
      total_roof_m2 += wall_area_m2
      total_subsurface_m2 += sky_area_m2
    end

    # Calculate the SRR of each category
    srr_nr = ((nr_sky_m2 / nr_wall_m2) * 100).round(1)
    srr_res = ((res_sky_m2 / res_wall_m2) * 100).round(1)
    srr_sh = ((sh_sky_m2 / sh_wall_m2) * 100).round(1)
    srr = ((total_subsurface_m2 / total_roof_m2) * 100.0).round(1)
    OpenStudio.logFree(OpenStudio::Info, 'openstudio.standards.Model', "The skylight to roof ratios (SRRs) are: NonRes: #{srr_nr.round}%, Res: #{srr_res.round}%.")

    # SRR limit
    srr_lim = model_prm_skylight_to_roof_ratio_limit(model)

    # Check against SRR limit
    red_nr = srr_nr > srr_lim
    red_res = srr_res > srr_lim
    red_sh = srr_sh > srr_lim

    # Stop here unless skylights need reducing
    return true unless red_nr || red_res || red_sh

    OpenStudio.logFree(OpenStudio::Info, 'openstudio.standards.Model', "Reducing the size of all skylights equally down to the limit of #{srr_lim.round}%.")

    # Determine the factors by which to reduce the skylight area
    mult_nr_red = srr_lim / srr_nr
    mult_res_red = srr_lim / srr_res
    # mult_sh_red = srr_lim / srr_sh

    # Reduce the skylight area if any of the categories necessary
    model.getSpaces.sort.each do |space|
      # Determine the space category
      cat = 'NonRes'
      if space_residential?(space)
        cat = 'Res'
      end
      # if space.is_semiheated
      # cat = 'Semiheated'
      # end

      # Skip spaces whose skylights don't need to be reduced
      case cat
        when 'NonRes'
          next unless red_nr
          mult = mult_nr_red
        when 'Res'
          next unless red_res
          mult = mult_res_red
        when 'Semiheated'
          next unless red_sh
        # mult = mult_sh_red
      end

      # Loop through all surfaces in this space
      space.surfaces.sort.each do |surface|
        # Skip non-outdoor surfaces
        next unless surface.outsideBoundaryCondition == 'Outdoors'
        # Skip non-walls
        next unless surface.surfaceType == 'RoofCeiling'
        # Subsurfaces in this surface
        surface.subSurfaces.sort.each do |ss|
          next unless ss.subSurfaceType == 'Skylight'
          # Reduce the size of the skylight
          red = 1.0 - mult
          sub_surface_reduce_area_by_percent_by_shrinking_toward_centroid(ss, red)
        end
      end
    end

    return true
  end

  # Determines the skylight to roof ratio limit for a given standard
  # @return [Double] the skylight to roof ratio, as a percent: 5.0 = 5%
  # 5% by default.
  def model_prm_skylight_to_roof_ratio_limit(model)
    srr_lim = 5.0
    return srr_lim
  end

  # Remove all HVAC that will be replaced during the performance rating method baseline generation.
  # This does not include plant loops that serve WaterUse:Equipment or Fan:ZoneExhaust
  #
  # @return [Bool] true if successful, false if not
  def model_remove_prm_hvac(model)
    # Plant loops
    model.getPlantLoops.sort.each do |loop|
      # Don't remove service water heating loops
      next if plant_loop_swh_loop?(loop)
      loop.remove
    end

    # Air loops
    model.getAirLoopHVACs.each(&:remove)

    # Zone equipment
    model.getThermalZones.sort.each do |zone|
      zone.equipment.each do |zone_equipment|
        next if zone_equipment.to_FanZoneExhaust.is_initialized
        zone_equipment.remove
      end
    end

    # Outdoor VRF units (not in zone, not in loops)
    model.getAirConditionerVariableRefrigerantFlows.each(&:remove)

    return true
  end

  # Remove EMS objects that may be orphaned from removing HVAC
  #
  # @return [Bool] true if successful, false if not
  def model_remove_prm_ems_objects(model)
    model.getEnergyManagementSystemActuators(&:remove)
    model.getEnergyManagementSystemConstructionIndexVariables(&:remove)
    model.getEnergyManagementSystemCurveOrTableIndexVariables(&:remove)
    model.getEnergyManagementSystemGlobalVariables(&:remove)
    model.getEnergyManagementSystemInternalVariables(&:remove)
    model.getEnergyManagementSystemMeteredOutputVariables(&:remove)
    model.getEnergyManagementSystemOutputVariables(&:remove)
    model.getEnergyManagementSystemPrograms(&:remove)
    model.getEnergyManagementSystemProgramCallingManagers(&:remove)
    model.getEnergyManagementSystemSensors(&:remove)
    model.getEnergyManagementSystemSubroutines(&:remove)
    model.getEnergyManagementSystemTrendVariables(&:remove)

    return true
  end

  # Remove external shading devices. Site shading will not be impacted.
  # @return [Bool] returns true if successful, false if not.
  def model_remove_external_shading_devices(model)
    shading_surfaces_removed = 0
    model.getShadingSurfaceGroups.sort.each do |shade_group|
      # Skip Site shading
      next if shade_group.shadingSurfaceType == 'Site'
      # Space shading surfaces should be removed
      shading_surfaces_removed += shade_group.shadingSurfaces.size
      shade_group.remove
    end

    OpenStudio.logFree(OpenStudio::Info, 'openstudio.standards.Model', "Removed #{shading_surfaces_removed} external shading devices.")

    return true
  end

  # Changes the sizing parameters to the PRM specifications.
  def model_apply_prm_sizing_parameters(model)
    clg = 1.15
    htg = 1.25

    sizing_params = model.getSizingParameters
    sizing_params.setHeatingSizingFactor(htg)
    sizing_params.setCoolingSizingFactor(clg)

    OpenStudio.logFree(OpenStudio::Info, 'openstudio.prototype.Model', "Set sizing factors to #{htg} for heating and #{clg} for cooling.")
  end

  # Helper method to get the story object that corresponds to a specific minimum z value.
  # Makes a new story if none found at this height.
  #
  #
  # @param minz [Double] the z value (height) of the desired story, in meters.
  # @param tolerance [Double] tolerance for comparison, in m. Default is 0.3 m ~1ft
  # @return [OpenStudio::Model::BuildingStory] the story
  def model_get_story_for_nominal_z_coordinate(model, minz, tolerance = 0.3)
    model.getBuildingStorys.sort.each do |story|
      z = building_story_minimum_z_value(story)

      if (minz - z).abs < tolerance
        OpenStudio.logFree(OpenStudio::Debug, 'openstudio.standards.Model', "The story with a min z value of #{minz.round(2)} is #{story.name}.")
        return story
      end
    end

    story = OpenStudio::Model::BuildingStory.new(model)
    story.setNominalZCoordinate(minz)
    OpenStudio.logFree(OpenStudio::Warn, 'openstudio.standards.Model', "No story with a min z value of #{minz.round(2)} m +/- #{tolerance} m was found, so a new story called #{story.name} was created.")

    return story
  end

  # Returns average daily hot water consumption by building type
  # recommendations from 2011 ASHRAE Handbook - HVAC Applications Table 7 section 50.14
  # Not all building types are included in lookup
  # some recommendations have multiple values based on number of units.
  # Will return an array of hashes. Many may have one array entry.
  # all values other than block size are gallons.
  #
  # @return [Array] array of hashes. Each array entry based on different capacity
  # specific to building type. Array will be empty for some building types.
  def model_find_ashrae_hot_water_demand(model)
    # TODO: - for types not in table use standards area normalized swh values

    # get building type
    building_data = model_get_building_climate_zone_and_building_type(model)
    building_type = building_data['building_type']

    result = []
    if building_type == 'FullServiceRestaurant'
      result << { units: 'meal', block: nil, max_hourly: 1.5, max_daily: 11.0, avg_day_unit: 2.4 }
    elsif building_type == 'Hospital'
      OpenStudio.logFree(OpenStudio::Error, 'openstudio.standards.Model', "No SWH rules of thumbs for #{building_type}.")
    elsif ['LargeHotel', 'SmallHotel'].include? building_type
      result << { units: 'unit', block: 20, max_hourly: 6.0, max_daily: 35.0, avg_day_unit: 24.0 }
      result << { units: 'unit', block: 60, max_hourly: 5.0, max_daily: 25.0, avg_day_unit: 14.0 }
      result << { units: 'unit', block: 100, max_hourly: 4.0, max_daily: 15.0, avg_day_unit: 10.0 }
    elsif building_type == 'MidriseApartment'
      result << { units: 'unit', block: 20, max_hourly: 12.0, max_daily: 80.0, avg_day_unit: 42.0 }
      result << { units: 'unit', block: 50, max_hourly: 10.0, max_daily: 73.0, avg_day_unit: 40.0 }
      result << { units: 'unit', block: 75, max_hourly: 8.5, max_daily: 66.0, avg_day_unit: 38.0 }
      result << { units: 'unit', block: 100, max_hourly: 7.0, max_daily: 60.0, avg_day_unit: 37.0 }
      result << { units: 'unit', block: 200, max_hourly: 5.0, max_daily: 50.0, avg_day_unit: 35.0 }
    elsif ['Office', 'LargeOffice', 'MediumOffice', 'SmallOffice','LargeOfficeDetailed', 'MediumOfficeDetailed', 'SmallOfficeDetailed'].include? building_type
      result << { units: 'person', block: nil, max_hourly: 0.4, max_daily: 2.0, avg_day_unit: 1.0 }
    elsif building_type == 'Outpatient'
      OpenStudio.logFree(OpenStudio::Error, 'openstudio.standards.Model', "No SWH rules of thumbs for #{building_type}.")
    elsif building_type == 'PrimarySchool'
      result << { units: 'student', block: nil, max_hourly: 0.6, max_daily: 1.5, avg_day_unit: 0.6 }
    elsif building_type == 'QuickServiceRestaurant'
      result << { units: 'meal', block: nil, max_hourly: 0.7, max_daily: 6.0, avg_day_unit: 0.7 }
    elsif building_type == 'Retail'
      OpenStudio.logFree(OpenStudio::Error, 'openstudio.standards.Model', "No SWH rules of thumbs for #{building_type}.")
    elsif building_type == 'SecondarySchool'
      result << { units: 'student', block: nil, max_hourly: 1.0, max_daily: 3.6, avg_day_unit: 1.8 }
    elsif building_type == 'StripMall'
      OpenStudio.logFree(OpenStudio::Error, 'openstudio.standards.Model', "No SWH rules of thumbs for #{building_type}.")
    elsif building_type == 'SuperMarket'
      OpenStudio.logFree(OpenStudio::Error, 'openstudio.standards.Model', "No SWH rules of thumbs for #{building_type}.")
    elsif building_type == 'Warehouse'
      OpenStudio.logFree(OpenStudio::Error, 'openstudio.standards.Model', "No SWH rules of thumbs for #{building_type}.")
    elsif ['SmallDataCenterLowITE', 'SmallDataCenterHighITE', 'LargeDataCenterLowITE', 'LargeDataCenterHighITE', 'Laboratory'].include? building_type
      OpenStudio.logFree(OpenStudio::Error, 'openstudio.standards.Model', "No SWH rules of thumbs for #{building_type}.")
    else
      OpenStudio.logFree(OpenStudio::Error, 'openstudio.standards.Model', "Didn't find expected building type. As a result can't determine hot water demand recommendations")
    end

    return result
  end

  # Returns average daily hot water consumption for residential buildings
  # gal/day from ICC IECC 2015 Residential Standard Reference Design
  # from Table R405.5.2(1)
  #
  # @return [Double] gal/day
  def model_find_icc_iecc_2015_hot_water_demand(model, units_per_bldg, bedrooms_per_unit)
    swh_gal_per_day = units_per_bldg * (30.0 + (10.0 * bedrooms_per_unit))

    return swh_gal_per_day
  end

  # Returns average daily internal loads for residential buildings from Table R405.5.2(1)
  #
  # @return [Hash] mech_vent_cfm, infiltration_ach, igain_btu_per_day, internal_mass_lbs
  def model_find_icc_iecc_2015_internal_loads(model, units_per_bldg, bedrooms_per_unit)
    # get total and conditioned floor area
    total_floor_area = model.getBuilding.floorArea
    if model.getBuilding.conditionedFloorArea.is_initialized
      conditioned_floor_area = model.getBuilding.conditionedFloorArea.get
    else
      OpenStudio.logFree(OpenStudio::Error, 'openstudio.standards.Model', 'Cannot find conditioned floor area, will use total floor area.')
      conditioned_floor_area = total_floor_area
    end

    # get climate zone value
    climate_zone = model_standards_climate_zone(model)

    internal_loads = {}
    internal_loads['mech_vent_cfm'] = units_per_bldg * (0.01 * conditioned_floor_area + 7.5 * (bedrooms_per_unit + 1.0))
    internal_loads['infiltration_ach'] = if ['1A', '1B', '2A', '2B'].include? climate_zone_value
                                           5.0
                                         else
                                           3.0
                                         end
    internal_loads['igain_btu_per_day'] = units_per_bldg * (17_900.0 + 23.8 * conditioned_floor_area + 4104.0 * bedrooms_per_unit)
    internal_loads['internal_mass_lbs'] = total_floor_area * 8.0

    return internal_loads
  end

  # Helper method to make a shortened version of a name that will be readable in a GUI.
  def model_make_name(model, clim, building_type, spc_type)
    clim = clim.gsub('ClimateZone ', 'CZ')
    if clim == 'CZ1-8'
      clim = ''
    end

    if building_type == 'FullServiceRestaurant'
      building_type = 'FullSrvRest'
    elsif building_type == 'Hospital'
      building_type = 'Hospital'
    elsif building_type == 'LargeHotel'
      building_type = 'LrgHotel'
    elsif building_type == 'LargeOffice'
      building_type = 'LrgOffice'
    elsif building_type == 'MediumOffice'
      building_type = 'MedOffice'
    elsif building_type == 'MidriseApartment'
      building_type = 'MidApt'
    elsif building_type == 'HighriseApartment'
      building_type = 'HighApt'
    elsif building_type == 'Office'
      building_type = 'Office'
    elsif building_type == 'Outpatient'
      building_type = 'Outpatient'
    elsif building_type == 'PrimarySchool'
      building_type = 'PriSchl'
    elsif building_type == 'QuickServiceRestaurant'
      building_type = 'QckSrvRest'
    elsif building_type == 'Retail'
      building_type = 'Retail'
    elsif building_type == 'SecondarySchool'
      building_type = 'SecSchl'
    elsif building_type == 'SmallHotel'
      building_type = 'SmHotel'
    elsif building_type == 'SmallOffice'
      building_type = 'SmOffice'
    elsif building_type == 'StripMall'
      building_type = 'StMall'
    elsif building_type == 'SuperMarket'
      building_type = 'SpMarket'
    elsif building_type == 'Warehouse'
      building_type = 'Warehouse'
    elsif building_type == 'SmallDataCenterLowITE'
      building_type = 'SmDCLowITE'
    elsif building_type == 'SmallDataCenterHighITE'
      building_type = 'SmDCHighITE'
    elsif building_type == 'LargeDataCenterLowITE'
      building_type = 'LrgDCLowITE'
    elsif building_type == 'LargeDataCenterHighITE'
      building_type = 'LrgDCHighITE'
    elsif building_type == 'Laboratory'
      building_type = 'Laboratory'
    end

    parts = [template]

    unless building_type.nil?
      parts << building_type
    end

    unless spc_type.nil?
      parts << spc_type
    end

    unless clim.empty?
      parts << clim
    end

    result = parts.join(' - ')

    return result
  end

  # Helper method to find out which climate zone set contains a specific climate zone.
  # Returns climate zone set name as String if success, nil if not found.
  def model_find_climate_zone_set(model, clim)
    result = nil

    possible_climate_zone_sets = []
    standards_data['climate_zone_sets'].each do |climate_zone_set|
      if climate_zone_set['climate_zones'].include?(clim)
        possible_climate_zone_sets << climate_zone_set['name']
      end
    end

    # Check the results
    if possible_climate_zone_sets.size.zero?
      OpenStudio.logFree(OpenStudio::Error, 'openstudio.standards.Model', "Cannot find a climate zone set containing #{clim}.  Make sure to use ASHRAE standards with ASHRAE climate zones and DEER or CA Title 24 standards with CEC climate zones.")
    elsif possible_climate_zone_sets.size > 2
      OpenStudio.logFree(OpenStudio::Error, 'openstudio.standards.Model', "Found more than 2 climate zone sets containing #{clim}; will return last matching climate zone set.")
    end

    # Get the climate zone from the possible set
    climate_zone_set = model_get_climate_zone_set_from_list(model, possible_climate_zone_sets)

    # Check that a climate zone set was found
    if climate_zone_set.nil?
      OpenStudio.logFree(OpenStudio::Error, 'openstudio.standards.Model', "Cannot find a climate zone set in standard #{template}")
    end

    return climate_zone_set
  end

  # Determine which climate zone to use.
  # Defaults to the least specific climate zone set.
  # For example, 2A and 2 both contain 2A, so use 2.
  def model_get_climate_zone_set_from_list(model, possible_climate_zone_sets)
    climate_zone_set = possible_climate_zone_sets.sort.first
    return climate_zone_set
  end

  # This method ensures that all spaces with spacetypes defined contain at least a standardSpaceType appropriate for the template.
  # So, if any space with a space type defined does not have a Stnadard spacetype, or is undefined, an error will stop
  # with information that the spacetype needs to be defined.
  def model_validate_standards_spacetypes_in_model(model)
    error_string = ''
    # populate search hash
    model.getSpaces.sort.each do |space|
      unless space.spaceType.empty?
        if space.spaceType.get.standardsSpaceType.empty? || space.spaceType.get.standardsBuildingType.empty?
          error_string << "Space: #{space.name} has SpaceType of #{space.spaceType.get.name} but the standardSpaceType or standardBuildingType  is undefined. Please use an appropriate standardSpaceType for #{template}\n"
          next
        else
          search_criteria = {
            'template' => template,
            'building_type' => space.spaceType.get.standardsBuildingType.get,
            'space_type' => space.spaceType.get.standardsSpaceType.get
          }
          # lookup space type properties
          space_type_properties = model_find_object(standards_data['space_types'], search_criteria)
          if space_type_properties.nil?
            error_string << "Could not find spacetype of criteria : #{search_criteria}. Please ensure you have a valid standardSpaceType and stantdardBuildingType defined.\n"
            space_type_properties = {}
          end
        end
      end
    end
    if error_string == ''
      return true
    else
      OpenStudio.logFree(OpenStudio::Error, 'openstudio.standards.Model', error_string)
      return false
    end
  end

  # Create sorted hash of stories with data need to determine effective number of stories above and below grade
  # the key should be the story object, which would allow other measures the ability to for example loop through spaces of the bottom story
  #
  # @return [hash] hash of space types with data in value necessary to determine effective number of stories above and below grade
  def model_create_story_hash(model)
    story_hash = {}

    # loop through stories
    model.getBuildingStorys.sort.each do |story|
      # skip of story doesn't have any spaces
      next if story.spaces.empty?

      story_min_z = nil
      story_zone_multipliers = []
      story_spaces_part_of_floor_area = []
      story_spaces_not_part_of_floor_area = []
      story_ext_wall_area = 0.0
      story_ground_wall_area = 0.0

      # loop through space surfaces to find min z value
      story.spaces.each do |space|
        # skip of space doesn't have any geometry
        next if space.surfaces.empty?

        # get space multiplier
        story_zone_multipliers << space.multiplier

        # space part of floor area check
        if space.partofTotalFloorArea
          story_spaces_part_of_floor_area << space
        else
          story_spaces_not_part_of_floor_area << space
        end

        # update exterior wall area (not sure if this is net or gross)
        story_ext_wall_area += space.exteriorWallArea

        space_min_z = nil
        z_points = []
        space.surfaces.each do |surface|
          surface.vertices.each do |vertex|
            z_points << vertex.z
          end

          # update count of ground wall areas
          next if surface.surfaceType != 'Wall'
          next if surface.outsideBoundaryCondition != 'Ground' # TODO: - make more flexible for slab/basement model.modeling
          story_ground_wall_area += surface.grossArea
        end

        # skip if surface had no vertices
        next if z_points.empty?

        # update story min_z
        space_min_z = z_points.min + space.zOrigin
        if story_min_z.nil? || (story_min_z > space_min_z)
          story_min_z = space_min_z
        end
      end

      # update story hash
      story_hash[story] = {}
      story_hash[story][:min_z] = story_min_z
      story_hash[story][:multipliers] = story_zone_multipliers
      story_hash[story][:part_of_floor_area] = story_spaces_part_of_floor_area
      story_hash[story][:not_part_of_floor_area] = story_spaces_not_part_of_floor_area
      story_hash[story][:ext_wall_area] = story_ext_wall_area
      story_hash[story][:ground_wall_area] = story_ground_wall_area
    end

    # sort hash by min_z low to high
    story_hash = story_hash.sort_by { |k, v| v[:min_z] }

    # reassemble into hash after sorting
    hash = {}
    story_hash.each do |story, props|
      hash[story] = props
    end

    return hash
  end

  # populate this method
  # Determine the effective number of stories above and below grade
  #
  # @return hash with effective_num_stories_below_grade and effective_num_stories_above_grade
  def model_effective_num_stories(model)
    below_grade = 0
    above_grade = 0

    # call model_create_story_hash(model)
    story_hash = model_create_story_hash(model)

    story_hash.each do |story, hash|
      # skip if no spaces in story are included in the building area
      next if hash[:part_of_floor_area].empty?

      # only count as below grade if ground wall area is greater than ext wall area and story below is also below grade
      if above_grade.zero? && (hash[:ground_wall_area] > hash[:ext_wall_area])
        below_grade += 1 * hash[:multipliers].min
      else
        above_grade += 1 * hash[:multipliers].min
      end
    end

    # populate hash
    effective_num_stories = {}
    effective_num_stories[:below_grade] = below_grade
    effective_num_stories[:above_grade] = above_grade
    effective_num_stories[:story_hash] = story_hash

    return effective_num_stories
  end

  # create space_type_hash with info such as effective_num_spaces, num_units, num_meds, num_meals
  #
  # @param trust_effective_num_spaces [Bool] defaults to false - set to true if modeled every space as a real rpp, vs. space as collection of rooms
  # @return [hash] hash of space types with misc information
  # @todo - add code when determining number of units to makeuse of trust_effective_num_spaces arg
  def model_create_space_type_hash(model, trust_effective_num_spaces = false)
    # assumed class size to deduct teachers from occupant count for classrooms
    typical_class_size = 20.0

    space_type_hash = {}
    model.getSpaceTypes.sort.each do |space_type|
      # get standards info
      stds_bldg_type = space_type.standardsBuildingType
      stds_space_type = space_type.standardsSpaceType
      if stds_bldg_type.is_initialized && stds_space_type.is_initialized && !space_type.spaces.empty?
        stds_bldg_type = stds_bldg_type.get
        stds_space_type = stds_space_type.get
        effective_num_spaces = 0
        floor_area = 0.0
        num_people = 0.0
        num_students = 0.0
        num_units = 0.0
        num_beds = 0.0
        num_people_bldg_total = nil # may need this in future, not same as sumo of people for all space types.
        num_meals = nil
        # determine num_elevators in another method
        # determine num_parking_spots in another method

        # loop through spaces to get mis values
        space_type.spaces.sort.each do |space|
          next unless space.partofTotalFloorArea
          effective_num_spaces += space.multiplier
          floor_area += space.floorArea * space.multiplier
          num_people += space.numberOfPeople * space.multiplier
        end

        # determine number of units
        if stds_bldg_type == 'SmallHotel' && stds_space_type.include?('GuestRoom') # doesn't always == GuestRoom so use include?
          avg_unit_size = OpenStudio.convert(354.2, 'ft^2', 'm^2').get # calculated from prototype
          num_units = floor_area / avg_unit_size
        elsif stds_bldg_type == 'LargeHotel' && stds_space_type.include?('GuestRoom')
          avg_unit_size = OpenStudio.convert(279.7, 'ft^2', 'm^2').get # calculated from prototype
          num_units = floor_area / avg_unit_size
        elsif stds_bldg_type == 'MidriseApartment' && stds_space_type.include?('Apartment')
          avg_unit_size = OpenStudio.convert(949.9, 'ft^2', 'm^2').get # calculated from prototype
          num_units = floor_area / avg_unit_size
        elsif stds_bldg_type == 'HighriseApartment' && stds_space_type.include?('Apartment')
          avg_unit_size = OpenStudio.convert(949.9, 'ft^2', 'm^2').get # calculated from prototype
          num_units = floor_area / avg_unit_size
        elsif stds_bldg_type == 'StripMall'
          avg_unit_size = OpenStudio.convert(22_500.0 / 10.0, 'ft^2', 'm^2').get # calculated from prototype
          num_units = floor_area / avg_unit_size
        elsif stds_bldg_type == 'Htl' && (stds_space_type.include?('GuestRmOcc') || stds_space_type.include?('GuestRmUnOcc'))
          avg_unit_size = OpenStudio.convert(354.2, 'ft^2', 'm^2').get # calculated from prototype
          num_units = floor_area / avg_unit_size
        elsif stds_bldg_type == 'MFm' && (stds_space_type.include?('ResBedroom') || stds_space_type.include?('ResLiving'))
          avg_unit_size = OpenStudio.convert(949.9, 'ft^2', 'm^2').get # calculated from prototype
          num_units = floor_area / avg_unit_size
        elsif stds_bldg_type == 'Mtl' && (stds_space_type.include?('GuestRmOcc') || stds_space_type.include?('GuestRmUnOcc'))
          avg_unit_size = OpenStudio.convert(354.2, 'ft^2', 'm^2').get # calculated from prototype
          num_units = floor_area / avg_unit_size
        elsif stds_bldg_type == 'Nrs' && stds_space_type.include?('PatientRoom')
          avg_unit_size = OpenStudio.convert(354.2, 'ft^2', 'm^2').get # calculated from prototype
          num_units = floor_area / avg_unit_size
        end

        # determine number of beds
        if stds_bldg_type == 'Hospital' && ['PatRoom', 'ICU_PatRm', 'ICU_Open'].include?(stds_space_type)
          num_beds = num_people
        elsif stds_bldg_type == 'Hsp' && ['PatientRoom', 'HspSurgOutptLab', 'HspNursing'].include?(stds_space_type)
          num_beds = num_people
        end

        # determine number of students
        if ['PrimarySchool', 'SecondarySchool'].include?(stds_bldg_type) && stds_space_type == 'Classroom'
          num_students += num_people * ((typical_class_size - 1.0) / typical_class_size)
        elsif ['EPr', 'ESe', 'ERC', 'EUn', 'ECC'].include?(stds_bldg_type) && stds_space_type == 'Classroom'
          num_students += num_people * ((typical_class_size - 1.0) / typical_class_size)
        end

        space_type_hash[space_type] = {}
        space_type_hash[space_type][:stds_bldg_type] = stds_bldg_type
        space_type_hash[space_type][:stds_space_type] = stds_space_type
        space_type_hash[space_type][:effective_num_spaces] = effective_num_spaces
        space_type_hash[space_type][:floor_area] = floor_area
        space_type_hash[space_type][:num_people] = num_people
        space_type_hash[space_type][:num_students] = num_students
        space_type_hash[space_type][:num_units] = num_units
        space_type_hash[space_type][:num_beds] = num_beds

        OpenStudio.logFree(OpenStudio::Info, 'openstudio.standards.Model', "For #{space_type.name}, floor area = #{OpenStudio.convert(floor_area, 'm^2', 'ft^2').get.round} ft^2.") unless floor_area == 0.0
        OpenStudio.logFree(OpenStudio::Info, 'openstudio.standards.Model', "For #{space_type.name}, number of spaces = #{effective_num_spaces}.") unless effective_num_spaces == 0.0
        OpenStudio.logFree(OpenStudio::Info, 'openstudio.standards.Model', "For #{space_type.name}, number of units = #{num_units}.") unless num_units == 0.0
        OpenStudio.logFree(OpenStudio::Info, 'openstudio.standards.Model', "For #{space_type.name}, number of people = #{num_people.round}.") unless num_people == 0.0
        OpenStudio.logFree(OpenStudio::Info, 'openstudio.standards.Model', "For #{space_type.name}, number of students = #{num_students}.") unless num_students == 0.0
        OpenStudio.logFree(OpenStudio::Info, 'openstudio.standards.Model', "For #{space_type.name}, number of beds = #{num_beds}.") unless num_beds == 0.0
        OpenStudio.logFree(OpenStudio::Info, 'openstudio.standards.Model', "For #{space_type.name}, number of meals = #{num_meals}.") unless num_meals.nil?

      else
        OpenStudio.logFree(OpenStudio::Info, 'openstudio.standards.Model', "Cannot identify standards building type and space type for #{space_type.name}, it won't be added to space_type_hash.")
      end
    end

    return space_type_hash.sort.to_h
  end


  # This method will apply the a FDWR to a model. It will remove any existing windows and doors and use the
  # Default contruction to set to apply the window construction. Sill height is in meters
  def apply_max_fdwr(model, runner, sillHeight_si, wwr)
    empty_const_warning = false
    model.getSpaces.sort.each do |space|
      space.surfaces.sort.each do |surface|
        zone = surface.space.get.thermalZone
        zone_multiplier = nil
        next if zone.empty?
        if surface.outsideBoundaryCondition == 'Outdoors' and surface.surfaceType == "Wall"
          surface.subSurfaces.each {|ss| ss.remove}
          new_window = surface.setWindowToWallRatio(wwr, sillHeight_si, true)
          raise "#{surface.name.get} did not get set to #{wwr}. The size of the surface is #{surface.grossArea}" unless surface.windowToWallRatio.round(3) == wwr.round(3)
          if new_window.empty?
            runner.registerWarning("The requested window to wall ratio for surface '#{surface.name}' was too large. Fenestration was not altered for this surface.")
          else
            windows_added = true
            # warn user if resulting window doesn't have a construction, as it will result in failed simulation. In the future may use logic from starting windows to apply construction to new window.
            if new_window.get.construction.empty? && (empty_const_warning == false)
              runner.registerWarning('one or more resulting windows do not have constructions. This script is intended to be used with models using construction sets versus hard assigned constructions.')
              empty_const_warning = true
            end
          end
        end
      end
    end
  end

  # This method will apply the a SRR to a model. It will remove any existing skylights and use the
  # Default contruction to set to apply the skylight construction. A default skylight square area of 0.25^2 is used.
  def apply_max_srr(model, runner, srr, skylight_area = 0.25 * 0.25)
    spaces = []
    surface_type = "RoofCeiling"
    model.getSpaces.sort.each do |space|
      space.surfaces.sort.each do |surface|
        if surface.outsideBoundaryCondition == 'Outdoors' and surface.surfaceType == surface_type
          spaces << space
          break
        end
      end
    end
    pattern = OpenStudio::Model.generateSkylightPattern(spaces, spaces[0].directionofRelativeNorth, srr, Math.sqrt(skylight_area), Math.sqrt(skylight_area)) # ratio, x value, y value
    # applying skylight pattern
    skylights = OpenStudio::Model.applySkylightPattern(pattern, spaces, OpenStudio::Model::OptionalConstructionBase.new)
    spacenames = spaces.map {|space| space.name.get}
    runner.registerInfo("Adding #{skylights.size} skylights to #{spacenames}")
  end

  # This method will limit the subsurface of a given surface_type ("Wall" or "RoofCeiling") to the ratio for the building.
  # This method only reduces subsurface sizes at most.
  def apply_limit_to_subsurface_ratio(model, ratio, surface_type = "Wall")
    fdwr = get_outdoor_subsurface_ratio(model, surface_type)
    if fdwr <= ratio
      OpenStudio.logFree(OpenStudio::Info, 'openstudio.standards.Model', "Building FDWR of #{fdwr} is already lower than limit of #{ratio.round}%.")
      return true
    end
    OpenStudio.logFree(OpenStudio::Info, 'openstudio.standards.Model', "Reducing the size of all windows (by shrinking to centroid) to reduce window area down to the limit of #{ratio.round}%.")
    # Determine the factors by which to reduce the window / door area
    mult = ratio / fdwr
    # Reduce the window area if any of the categories necessary
    model.getSpaces.sort.each do |space|
      # Loop through all surfaces in this space
      space.surfaces.sort.each do |surface|
        # Skip non-outdoor surfaces
        next unless surface.outsideBoundaryCondition == 'Outdoors'
        # Skip non-walls
        next unless surface.surfaceType == surface_type
        # Subsurfaces in this surface
        surface.subSurfaces.sort.each do |ss|
          # Reduce the size of the window
          red = 1.0 - mult
          sub_surface_reduce_area_by_percent_by_shrinking_toward_centroid(ss, red)
        end
      end
    end
    return true
  end

  # Converts the climate zone in the model into the format used
  # by the openstudio-standards lookup tables.  For example:
  # institution: ASHRAE, value: 6A  becomes: ASHRAE 169-2013-6A.
  # institution: CEC, value: 3  becomes: CEC T24-CEC3.
  #
  # @param model [OpenStudio::Model::Model] the model
  # @return [String] the string representation of the climate zone,
  # empty string if no climate zone is present in the model.
  def model_standards_climate_zone(model)
    climate_zone = ''
    model.getClimateZones.climateZones.each do |cz|
      if cz.institution == 'ASHRAE'
        next if cz.value == '' # Skip blank ASHRAE climate zones put in by OpenStudio Application
        climate_zone = if cz.value == '7' || cz.value == '8'
                         "ASHRAE 169-2013-#{cz.value}A"
                       else
                         "ASHRAE 169-2013-#{cz.value}"
                       end
      elsif cz.institution == 'CEC'
        next if cz.value == '' # Skip blank ASHRAE climate zones put in by OpenStudio Application
        climate_zone = "CEC T24-CEC#{cz.value}"
      end
    end
    return climate_zone
  end

  # Sets the climate zone object in the model using
  # the correct institution based on the climate zone specified
  # in the format used by the openstudio-standards lookups.
  # Clears out any climate zones previously added to the model.
  #
  # @param model [OpenStudio::Model::Model] the model
  # @param climate_zone [String] the climate zone in openstudio-standards format.
  # For example: ASHRAE 169-2013-2A, CEC T24-CEC3
  # @return [Boolean] returns true if successful, false if not
  def model_set_climate_zone(model, climate_zone)
    # Remove previous climate zones from the model
    model.getClimateZones.clear
    # Split the string into the correct institution and value
    if climate_zone.include? 'ASHRAE 169-2006-'
      model.getClimateZones.setClimateZone('ASHRAE', climate_zone.gsub('ASHRAE 169-2006-', ''))
    elsif climate_zone.include? 'ASHRAE 169-2013-'
      model.getClimateZones.setClimateZone('ASHRAE', climate_zone.gsub('ASHRAE 169-2013-', ''))
    elsif climate_zone.include? 'CEC T24-CEC'
      model.getClimateZones.setClimateZone('CEC', climate_zone.gsub('CEC T24-CEC', ''))

    end
    return true
  end


  # This method return the building ratio of subsurface_area / surface_type_area where surface_type can be "Wall" or "RoofCeiling"
  def get_outdoor_subsurface_ratio(model, surface_type = "Wall")
    surface_area = 0.0
    sub_surface_area = 0
    all_surfaces = []
    all_sub_surfaces = []
    model.getSpaces.sort.each do |space|
      zone = space.thermalZone
      zone_multiplier = nil
      next if zone.empty?
      zone_multiplier = zone.get.multiplier
      space.surfaces.sort.each do |surface|
        if surface.outsideBoundaryCondition == 'Outdoors' and surface.surfaceType == surface_type
          surface_area += surface.grossArea * zone_multiplier
          surface.subSurfaces.sort.each do |sub_surface|
            sub_surface_area += sub_surface.grossArea * sub_surface.multiplier * zone_multiplier
          end
        end
      end
    end
    return fdwr = (sub_surface_area / surface_area)
  end

  # Loads a osm as a starting point.
  #
  # @return [Bool] returns true if successful, false if not
  def load_initial_osm(osm_file)
    # Load the geometry .osm
    unless File.exist?(osm_file)
      raise("The initial osm path: #{osm_file} does not exist.")
    end
    osm_model_path = OpenStudio::Path.new(osm_file.to_s)
    # Upgrade version if required.
    version_translator = OpenStudio::OSVersion::VersionTranslator.new
    model = version_translator.loadModel(osm_model_path).get
    validate_initial_model(model)
    return model
  end

  def validate_initial_model(model)
    is_valid = true
    if model.getBuildingStorys.empty?
      OpenStudio.logFree(OpenStudio::Error, 'openstudio.model.Model', "Please assign Spaces to BuildingStorys the geometry model.")
      is_valid = false
    end
    if model.getThermalZones.empty?
      OpenStudio.logFree(OpenStudio::Error, 'openstudio.model.Model', "Please assign Spaces to ThermalZones the geometry model.")
      is_valid = false
    end
    if model.getBuilding.standardsNumberOfStories.empty?
      OpenStudio.logFree(OpenStudio::Error, 'openstudio.model.Model', "Please define Building.standardsNumberOfStories the geometry model.")
      is_valid = false
    end
    if model.getBuilding.standardsNumberOfAboveGroundStories.empty?
      OpenStudio.logFree(OpenStudio::Error, 'openstudio.model.Model', "Please define Building.standardsNumberOfAboveStories in the geometry model.")
      is_valid = false
    end

    if @space_type_map.nil? || @space_type_map.empty?
      @space_type_map = get_space_type_maps_from_model(model)
      if @space_type_map.nil? || @space_type_map.empty?
        OpenStudio.logFree(OpenStudio::Error, 'openstudio.model.Model', "Please assign SpaceTypes in the geometry model or in standards database #{@space_type_map}.")
        is_valid = false
      else
        @space_type_map = @space_type_map.sort.to_h
        OpenStudio.logFree(OpenStudio::Info, 'openstudio.model.Model', "Loaded space type map from model")
      end
    end

    # ensure that model is intersected correctly.
    model.getSpaces.each {|space1| model.getSpaces.each {|space2| space1.intersectSurfaces(space2)}}
    # Get multipliers from TZ in model. Need this for HVAC contruction.
    @space_multiplier_map = {}
    model.getSpaces.sort.each do |space|
      @space_multiplier_map[space.name.get] = space.multiplier if space.multiplier > 1
    end
    OpenStudio.logFree(OpenStudio::Info, 'openstudio.model.Model', 'Finished adding geometry')
    unless @space_multiplier_map.empty?
      OpenStudio.logFree(OpenStudio::Info, 'openstudio.model.Model', "Found multipliers for space #{@space_multiplier_map}")
    end
    return is_valid
  end

  # Determines how ventilation for the standard is specified.
  # When 'Sum', all min OA flow rates are added up.  Commonly used by 90.1.
  # When 'Maximum', only the biggest OA flow rate.  Used by T24.
  #
  # @param model [OpenStudio::Model::Model] the model
  # @return [String] the ventilation method, either Sum or Maximum
  def model_ventilation_method(model)
    building_data = model_get_building_climate_zone_and_building_type(model)
    building_type = building_data['building_type']
    if building_type != 'Laboratory'    # Laboratory has multiple criteria on ventilation, pick the greatest
      ventilation_method = 'Sum'
    else
      ventilation_method = 'Maximum'
    end

    return ventilation_method
  end

  # Removes all of the unused ResourceObjects
  # (Curves, ScheduleDay, Material, etc.) from the model.
  #
  # @return [Bool] returns true if successful, false if not
  def model_remove_unused_resource_objects(model)
    start_size = model.objects.size
    model.getResourceObjects.sort.each do |obj|
      if obj.directUseCount.zero?
        OpenStudio::logFree(OpenStudio::Debug, 'openstudio.standards.Model', "#{obj.name} is unused; it will be removed.")
        model.removeObject(obj.handle)
      end
    end
    end_size = model.objects.size
    OpenStudio::logFree(OpenStudio::Info, 'openstudio.standards.Model', "The model started with #{start_size} objects and finished with #{end_size} objects after removing unused resource objects.")
    return true
  end

  # This method looks at occupancy profiles for the building as a whole and generates an hours of operation default
  # schedule for the building. It also clears out any higher level hours of operation schedule assignments.
  # Spaces are organized by res and non_res. Whichever of the two groups has higher design level of people is used for building hours of operation
  # Resulting hours of operation can have as many rules as necessary to describe the operation.
  # Each ScheduleDay should be an on/off schedule with only values of 0 and 1. There should not be more than one on/off cycle per day.
  # In future this could create different hours of operation for residential vs. non-residential, by building type, story, or space type.
  # However this measure is a stop gap to convert old generic schedules to parametric schedules.
  # Future new schedules should be designed as paramtric from the start and would not need to run through this inference process
  #
  # @author David Goldwasser
  # @param model [Model]
  # @param fraction_of_daily_occ_range [Double] fraction above/below daily min range required to start and end hours of operation
  # @param invert_res [Bool] if true will reverse hours of operation for residential space types
  # @param gen_occ_profile [Bool] if true creates a merged occupancy schedule for diagnostic purposes. This schedule is added to the model but no specifically returned by this method
  # @return [ScheduleRuleset] schedule that is assigned to the building as default hours of operation
  def model_infer_hours_of_operation_building(model, fraction_of_daily_occ_range: 0.25, invert_res: true, gen_occ_profile: false)

    # create an array of non-residential and residential spaces
    res_spaces = []
    non_res_spaces = []
    res_people_design = 0
    non_res_people_design = 0
    model.getSpaces.each do |space|
      if space_residential?(space)
        res_spaces << space
        res_people_design += space.numberOfPeople * space.multiplier
      else
        non_res_spaces << space
        non_res_people_design += space.numberOfPeople * space.multiplier
      end
    end
    OpenStudio::logFree(OpenStudio::Info, "openstudio.Standards.Model", "Model has design level of #{non_res_people_design} people in non residential spaces and #{res_people_design} people in residential spaces.")

    # create merged schedule for prevalent type (not used but can be generated for diagnostics)
    if gen_occ_profile
      res_prevalent = false
      if res_people_design > non_res_people_design
        occ_merged = spaces_get_occupancy_schedule(res_spaces, sch_name: "Calculated Occupancy Fraction Residential Merged")
        res_prevalent = true
      else
        occ_merged = spaces_get_occupancy_schedule(non_res_spaces, sch_name: "Calculated Occupancy Fraction NonResidential Merged")
      end
    end

    # re-run spaces_get_occupancy_schedule with x above min occupancy to create on/off schedule
    if res_people_design > non_res_people_design
      hours_of_operation = spaces_get_occupancy_schedule(res_spaces,
                                                        sch_name: "Building Hours of Operation Residential",
                                                        occupied_percentage_threshold: fraction_of_daily_occ_range,
                                                        threshold_calc_method: "normalized_daily_range")
      res_prevalent = true
    else
      hours_of_operation = spaces_get_occupancy_schedule(non_res_spaces,
                                                         sch_name: "Building Hours of Operation NonResidential",
                                                        occupied_percentage_threshold: fraction_of_daily_occ_range,
                                                        threshold_calc_method: "normalized_daily_range")
    end

    # remove gaps resulting in multiple on off cycles for each rule in schedule so it will be valid hours of operation
    profiles = []
    profiles << hours_of_operation.defaultDaySchedule
    hours_of_operation.scheduleRules.each do |rule|
      profiles << rule.daySchedule
    end
    profiles.each do |profile|
      times = profile.times
      values = profile.values
      next if times.size <= 3 # length of 1-3 should produce valid hours_of_operation profiles
      # Find the latest time where the value == 1
      latest_time = nil
      times.zip(values).each do |time, value|
        if value > 0
          latest_time = time
        end
      end
      # Skip profiles that are zero all the time
      next if latest_time.nil?
      # Calculate the duration from this point to midnight
      wrap_dur_left_hr = 0
      if values.first == 0 && values.last == 0
        wrap_dur_left_hr = 24.0 - latest_time.totalHours
      end
      occ_gap_hash = {}
      prev_time = 0
      prev_val = nil
      times.each_with_index do |time,i|
        next if time.totalHours == 0.0 # should not see this
        next if values[i] == prev_val # check if two 0 until time next to each other
        if values[i] == 0 # only store vacant segments
          if time.totalHours == 24
            occ_gap_hash[prev_time] = time.totalHours - prev_time + wrap_dur_left_hr
          else
            occ_gap_hash[prev_time] = time.totalHours - prev_time
          end
        end
        prev_time = time.totalHours
        prev_val = values[i]
      end
      profile.clearValues
      max_occ_gap_start = occ_gap_hash.key(occ_gap_hash.values.max)
      max_occ_gap_end_hr = max_occ_gap_start + occ_gap_hash[max_occ_gap_start] # can't add time and duration in hours
      if max_occ_gap_end_hr > 24.0 then max_occ_gap_end_hr -= 24.0 end

      # time for gap start
      target_start_hr = max_occ_gap_start.truncate
      target_start_min = ((max_occ_gap_start - target_start_hr) * 60.0).truncate
      max_occ_gap_start = OpenStudio::Time.new(0, target_start_hr, target_start_min, 0)

      # time for gap end
      target_end_hr = max_occ_gap_end_hr.truncate
      target_end_min = ((max_occ_gap_end_hr - target_end_hr) * 60.0).truncate
      max_occ_gap_end = OpenStudio::Time.new(0, target_end_hr, target_end_min, 0)

      profile.addValue(max_occ_gap_start,1)
      profile.addValue(max_occ_gap_end,0)
      os_time_24 = OpenStudio::Time.new(0, 24, 0, 0)
      if max_occ_gap_start > max_occ_gap_end
        profile.addValue(os_time_24,0)
      else
        profile.addValue(os_time_24,1)
      end
    end

    # reverse 1 and 0 values for res_prevalent building
    # currently spaces_get_occupancy_schedule doesn't use defaultDayProflie, so only inspecting rules for now.
    if invert_res && res_prevalent
      OpenStudio::logFree(OpenStudio::Info, "openstudio.Standards.Model", "Per argument passed in hours of operation are being inverted for buildings with more people in residential versus non-residential spaces.")
      hours_of_operation.scheduleRules.each do |rule|
        profile = rule.daySchedule
        times = profile.times
        values = profile.values
        profile.clearValues
        times.each_with_index do |time,i|
          orig_val = values[i]
          new_value = nil
          if orig_val == 0 then new_value = 1 end
          if orig_val == 1 then new_value = 0 end
          profile.addValue(time,new_value)
        end
      end
    end

    # set hours of operation for building level hours of operation
    model.getDefaultScheduleSets.each do |sch_set|
      sch_set.resetHoursofOperationSchedule
    end
    if model.getBuilding.defaultScheduleSet.is_initialized
      default_sch_set = model.getBuilding.defaultScheduleSet.get
    else
      default_sch_set = OpenStudio::Model::DefaultScheduleSet.new(model)
      default_sch_set.setName("Building Default Schedule Set")
      model.getBuilding.setDefaultScheduleSet(default_sch_set)
    end
    default_sch_set.setHoursofOperationSchedule(hours_of_operation)

    return hours_of_operation
  end

  # This method users the hours of operation for a space and the existing ScheduleRuleset profiles to setup parametric schedule
  # inputs. Inputs include one or more load profile formulas. Data is stored in model attributes for downstream
  # application. This should impact all ScheduleRuleset objects in the model. Plant and Air loop hoours of operations
  # should be traced back to a space or spaces.
  #
  # @author David Goldwasser
  # @param model [Model]
  # @param step_ramp_logic [String]
  # @param infer_hoo_for_non_assigned_objects [Bool] # attempt to get hoo for objects like swh with and exterior lighting
  # @return [Hash] schedule is key, value is hash of number of objects
  def model_setup_parametric_schedules(model, step_ramp_logic: nil, infer_hoo_for_non_assigned_objects: true,gather_data_only: false)

    parametric_inputs = {}
    default_sch_type = OpenStudio::Model::DefaultScheduleType.new('HoursofOperationSchedule')
    # thermal zones, air loops, plant loops will require some logic if they refer to more than one hours of operaiton schedule.
    # for initial use case while have same horus of operaiton so this can be pretty simple, but will have to re-visit it sometime
    # possible solution A: choose hoo that contributes the largest fraction of floor area
    # possible solution B: expand the hours of operation for a given day to include combined range of hoo objects
    # whatever approach is used for gathering parametric inputs for existing ruleset schedules should also be used for model_apply_parametric_schedules

    # loop through spaces (trace hours of operation back to space)
    gather_inputs_parametric_space_space_type_schedules(model.getSpaces,parametric_inputs,gather_data_only)

    # loop through space types (trace hours of operation back to space type).
    gather_inputs_parametric_space_space_type_schedules(model.getSpaceTypes,parametric_inputs,gather_data_only)

    # loop through thermal zones (trace hours of operation back to spaces in thermal zone)
    thermal_zone_hash = {} # key is zone and hash is hours of operation
    model.getThermalZones.each do |zone|
      # identify hours of operation
      hours_of_operation = spaces_hours_of_operation(zone.spaces)
      thermal_zone_hash[zone] = hours_of_operation
      # get thermostat setpoint schedules
      if zone.thermostatSetpointDualSetpoint.is_initialized
        thermostat = zone.thermostatSetpointDualSetpoint.get
        if thermostat.heatingSetpointTemperatureSchedule.is_initialized && thermostat.heatingSetpointTemperatureSchedule.get.to_ScheduleRuleset.is_initialized
          schedule = thermostat.heatingSetpointTemperatureSchedule.get.to_ScheduleRuleset.get
          gather_inputs_parametric_schedules(schedule,thermostat,parametric_inputs,hours_of_operation,gather_data_only: gather_data_only)
        end
        if thermostat.coolingSetpointTemperatureSchedule.is_initialized&& thermostat.coolingSetpointTemperatureSchedule.get.to_ScheduleRuleset.is_initialized
          schedule = thermostat.coolingSetpointTemperatureSchedule.get.to_ScheduleRuleset.get
          gather_inputs_parametric_schedules(schedule,thermostat,parametric_inputs,hours_of_operation,gather_data_only: gather_data_only)
        end
      end
    end

    # loop through air loops (trace hours of operation back through spaces served by air loops)
    air_loop_hash = {} # key is zone and hash is hours of operation
    model.getAirLoopHVACs.each do |air_loop|
      # identify hours of operation
      air_loop_spaces = []
      air_loop.thermalZones.each do |zone|
        air_loop_spaces = air_loop_spaces + zone.spaces
        air_loop_spaces = air_loop_spaces + zone.spaces
      end
      hours_of_operation = spaces_hours_of_operation(air_loop_spaces)
      air_loop_hash[air_loop] = hours_of_operation
      if air_loop.availabilitySchedule.to_ScheduleRuleset.is_initialized
        schedule = air_loop.availabilitySchedule.to_ScheduleRuleset.get
        gather_inputs_parametric_schedules(schedule,air_loop,parametric_inputs,hours_of_operation,gather_data_only: gather_data_only)
      end
      avail_mgrs = air_loop.availabilityManagers
      avail_mgrs.each do |avail_mgr|
        # todo - I'm finding availability mangers, but not any resources for them, even if I use OpenStudio::Model.getRecursiveChildren(avail_mgr)
        resources = avail_mgr.resources
        resources = OpenStudio::Model.getRecursiveResources(avail_mgr)
        resources.each do |resource|
          if resource.to_ScheduleRuleset.is_initialized
            schedule = resource.to_ScheduleRuleset.get
            gather_inputs_parametric_schedules(schedule,avail_mgr,parametric_inputs,hours_of_operation,gather_data_only: gather_data_only)
          end
        end
      end
    end

    # look through all model HVAC components find scheduleRuleset objects, resources, that use them and zone or air loop for hours of operation
    hvac_components = model.getHVACComponents
    hvac_components.each do |component|
      # identify zone, or air loop it refers to, some may refer to plant loop, OA or other component
      thermal_zone = nil
      air_loop = nil
      plant_loop = nil
      schedules = []
      if component.to_ZoneHVACComponent.is_initialized && component.to_ZoneHVACComponent.get.thermalZone.is_initialized
        thermal_zone = component.to_ZoneHVACComponent.get.thermalZone.get
      end
      if component.airLoopHVAC.is_initialized
        air_loop = component.airLoopHVAC.get
      else
      end
      if component.plantLoop.is_initialized
        plant_loop = component.plantLoop.get
      end
      component.resources.each do |resource|
        if resource.to_ThermalZone.is_initialized
          thermal_zone = resource.to_ThermalZone.get
        elsif resource.to_ScheduleRuleset.is_initialized
          schedules << resource.to_ScheduleRuleset.get
        end
      end

      # inspect resources for children of objects found in thermal zone or plant loop
      # get objects like OA controllers and unitary object components
      next if thermal_zone.nil? && air_loop.nil?
      children = OpenStudio::Model.getRecursiveChildren(component)
      children.each do |child|
        child.resources.each do |sub_resource|
          if sub_resource.to_ScheduleRuleset.is_initialized
            schedules << sub_resource.to_ScheduleRuleset.get
          end
        end
      end

      # process schedules found for this component
      schedules.each do |schedule|
        hours_of_operation = nil
        if !thermal_zone.nil?
          hours_of_operation = thermal_zone_hash[thermal_zone]
        elsif !air_loop.nil?
          hours_of_operation = air_loop_hash[air_loop]
        elsif !plant_loop.nil?
          OpenStudio.logFree(OpenStudio::Info, 'openstudio.model.Model', "#{schedule.name.get} is associated with plant loop, will not gather parametric inputs")
          next
        else
          OpenStudio.logFree(OpenStudio::Warn, 'openstudio.model.Model', "Cannot identify where #{component.name.get} is in system. Will not gather parametric inputs for #{schedule.name.get}")
          next
        end
        gather_inputs_parametric_schedules(schedule,component,parametric_inputs,hours_of_operation,gather_data_only: gather_data_only)
      end

    end

    # todo - Service Water Heating supply side (may or may not be associated with a space)
    # todo - water use equipment definitions (temperature, sensible, latent) may be in multiple spaces, need to identify hoo, but typically constant schedules

    # water use equipment (flow rate fraction)
    # todo - address common schedules used across multiple instances
    model.getWaterUseEquipments.each do |water_use_equipment|

      if water_use_equipment.flowRateFractionSchedule.is_initialized && water_use_equipment.flowRateFractionSchedule.get.to_ScheduleRuleset.is_initialized
        schedule = water_use_equipment.flowRateFractionSchedule.get.to_ScheduleRuleset.get
        next if parametric_inputs.has_key?(schedule)

        opt_space = water_use_equipment.space
        if opt_space.is_initialized
          space = space.get
          hours_of_operation = space_hours_of_operation(space)
          gather_inputs_parametric_schedules(schedule,water_use_equipment,parametric_inputs,hours_of_operation,gather_data_only: gather_data_only)
        else
          hours_of_operation = spaces_hours_of_operation(model.getSpaces)
          if !hours_of_operation.nil?
            gather_inputs_parametric_schedules(schedule,water_use_equipment,parametric_inputs,hours_of_operation,gather_data_only: gather_data_only)
          end
        end

      end
    end
    # todo - Refrigeration (will be associated with thermal zone)
    # todo - exterior lights (will be astronomical, but like AEDG's may have reduction later at night)

    return parametric_inputs
  end

  # This method applies the hours of operation for a space and the load profile formulas in the overloaded ScheduleRulset
  # objects to update time value pairs for ScheduleDay objects. Object type specific logic will be used to generate profiles
  # for summer and winter design days.
  #
  # @note This measure will replace any prior chagnes made to ScheduleRule objects with new ScheduleRule values from
  # profile formulas
  # @author David Goldwasser
  # @param model [Model]
  # @param ramp_frequency [Double] ramp frequency in minutes. If nil method will match simulation timestep
  # @param infer_hoo_for_non_assigned_objects [Bool] # attempt to get hoo for objects like swh with and exterior lighting
  # @param error_on_out_of_order [Bool] true will error if applying formula creates out of order values
  # @return [Array] of modified ScheduleRuleset objects
  def model_apply_parametric_schedules(model, ramp_frequency: nil, infer_hoo_for_non_assigned_objects: true, error_on_out_of_order: true)

    # get ramp frequency (fractional hour) from timestep
    if ramp_frequency.nil?
      steps_per_hour = if model.getSimulationControl.timestep.is_initialized
                         model.getSimulationControl.timestep.get.numberOfTimestepsPerHour
                       else
                         6 # default OpenStudio timestep if none specified
                       end
      ramp_frequency = 1.0/steps_per_hour.to_f
    end

    # Go through model and create parametric formulas for all schedules
    parametric_inputs = model_setup_parametric_schedules(model,gather_data_only: true)

    parametric_schedules = []
    model.getScheduleRulesets.sort.each do |sch|
      if !sch.hasAdditionalProperties or !sch.additionalProperties.hasFeature("param_sch_ver")
        # for now don't look at schedules without targets, in future can alter these by looking at building level hours of operation
        next if not sch.directUseCount > 0 # won't catch if used for space type load instance, but that space type isn't used
        # todo - address schedules that fall into this category, if they are used in the model
        OpenStudio.logFree(OpenStudio::Warn, 'openstudio.standards.Model', "For #{sch.sources.first.name}, #{sch.name} is not setup as parametric schedule. It has #{sch.sources.size} sources.")
        next
      end

      # apply parametric inputs
      schedule_apply_parametric_inputs(sch,ramp_frequency,infer_hoo_for_non_assigned_objects,error_on_out_of_order,parametric_inputs)

      # add schedule to array
      parametric_schedules << sch

    end

    return parametric_schedules

  end

  private

  # Helper method to fill in hourly values
  def model_add_vals_to_sch(model, day_sch, sch_type, values)
    if sch_type == 'Constant'
      day_sch.addValue(OpenStudio::Time.new(0, 24, 0, 0), values[0])
    elsif sch_type == 'Hourly'
      (0..23).each do |i|
        next if values[i] == values[i + 1]
        day_sch.addValue(OpenStudio::Time.new(0, i + 1, 0, 0), values[i])
      end
    else
      OpenStudio.logFree(OpenStudio::Error, 'openstudio.standards.Model', "Schedule type: #{sch_type} is not recognized.  Valid choices are 'Constant' and 'Hourly'.")
    end
  end

  # Modify the existing service water heating loops to match the baseline required heating type.
  # @return [Bool] return true if successful, false if not
  # @author Julien Marrec
  def model_apply_baseline_swh_loops(model, building_type)
    model.getPlantLoops.sort.each do |plant_loop|
      # Skip non service water heating loops
      next unless plant_loop_swh_loop?(plant_loop)

      # Rename the loop to avoid accidentally hooking up the HVAC systems to this loop later.
      plant_loop.setName('Service Water Heating Loop')

      htg_fuels, combination_system, storage_capacity, total_heating_capacity = plant_loop_swh_system_type(plant_loop)

      # htg_fuels.size == 0 shoudln't happen

      electric = true

      if htg_fuels.include?('NaturalGas') ||
         htg_fuels.include?('PropaneGas') ||
         htg_fuels.include?('FuelOil#1') ||
         htg_fuels.include?('FuelOil#2') ||
         htg_fuels.include?('Coal') ||
         htg_fuels.include?('Diesel') ||
         htg_fuels.include?('Gasoline')
        electric = false
      end

      # Per Table G3.1 11.e, if the baseline system was a combination of heating and service water heating,
      # delete all heating equipment and recreate a WaterHeater:Mixed.
      if combination_system
        plant_loop.supplyComponents.each do |component|
          # Get the object type
          obj_type = component.iddObjectType.valueName.to_s
          next if ['OS_Node', 'OS_Pump_ConstantSpeed', 'OS_Pump_VariableSpeed', 'OS_Connector_Splitter', 'OS_Connector_Mixer', 'OS_Pipe_Adiabatic'].include?(obj_type)

          component.remove
        end

        water_heater = OpenStudio::Model::WaterHeaterMixed.new(model)
        water_heater.setName('Baseline Water Heater')
        water_heater.setHeaterMaximumCapacity(total_heating_capacity)
        water_heater.setTankVolume(storage_capacity)
        plant_loop.addSupplyBranchForComponent(water_heater)

        if electric
          # G3.1.11.b: If electric, WaterHeater:Mixed with electric resistance
          water_heater.setHeaterFuelType('Electricity')
          water_heater.setHeaterThermalEfficiency(1.0)
        else
          # TODO: for now, just get the first fuel that isn't Electricity
          # A better way would be to count the capacities associated
          # with each fuel type and use the preponderant one
          fuels = htg_fuels - ['Electricity']
          fossil_fuel_type = fuels[0]
          water_heater.setHeaterFuelType(fossil_fuel_type)
          water_heater.setHeaterThermalEfficiency(0.8)
        end
        # If it's not a combination heating and service water heating system
        # just change the fuel type of all water heaters on the system
        # to electric resistance if it's electric
      else
        if electric
          plant_loop.supplyComponents.each do |component|
            next unless component.to_WaterHeaterMixed.is_initialized
            water_heater = component.to_WaterHeaterMixed.get
            # G3.1.11.b: If electric, WaterHeater:Mixed with electric resistance
            water_heater.setHeaterFuelType('Electricity')
            water_heater.setHeaterThermalEfficiency(1.0)
          end
        end
      end
    end

    # Set the water heater fuel types if it's 90.1-2013
    model.getWaterHeaterMixeds.sort.each do |water_heater|
      water_heater_mixed_apply_prm_baseline_fuel_type(water_heater, building_type)
    end

    return true
  end

  # This method goes through certain types of EnergyManagementSystem variables and replaces UIDs with object names.
  # This should be done by the forward translator, and this code should be removed after this bug is fixed:
  # https://github.com/NREL/OpenStudio/issues/2598
  #
  # TODO: remove this method after OpenStudio issue #2598 is fixed.
  def model_temp_fix_ems_references(model)
    # Internal Variables
    model.getEnergyManagementSystemInternalVariables.sort.each do |var|
      # Get the reference field value
      ref = var.internalDataIndexKeyName
      # Convert to UUID
      uid = OpenStudio.toUUID(ref)
      # Get the model object with this UID
      obj = model.getModelObject(uid)
      # If it exists, replace the UID with the object name
      if obj.is_initialized
        var.setInternalDataIndexKeyName(obj.get.name.get)
      end
    end

    return true
  end



  def load_user_geometry_osm(osm_model_path:)
    version_translator = OpenStudio::OSVersion::VersionTranslator.new
    model = version_translator.loadModel(osm_model_path)

    # Check that the model loaded successfully
    if model.empty?
      OpenStudio.logFree(OpenStudio::Error, 'openstudio.model.Model', "Version translation failed for #{osm_model_path}")
      return false
    end
    model = model.get

    # Check for expected characteristics of geometry model
    if model.getBuildingStorys.empty?
      OpenStudio.logFree(OpenStudio::Error, 'openstudio.model.Model', "Please assign Spaces to BuildingStorys in the geometry model: #{osm_model_path}.")
    end
    if model.getThermalZones.empty?
      OpenStudio.logFree(OpenStudio::Error, 'openstudio.model.Model', "Please assign Spaces to ThermalZones in the geometry model: #{osm_model_path}.")
    end
    if model.getBuilding.standardsNumberOfStories.empty?
      OpenStudio.logFree(OpenStudio::Error, 'openstudio.model.Model', "Please define Building.standardsNumberOfStories in the geometry model #{osm_model_path}.")
    end
    if model.getBuilding.standardsNumberOfAboveGroundStories.empty?
      OpenStudio.logFree(OpenStudio::Error, 'openstudio.model.Model', "Please define Building.standardsNumberOfAboveStories in the geometry model#{osm_model_path}.")
    end

    if @space_type_map.nil? || @space_type_map.empty?
      @space_type_map = get_space_type_maps_from_model(model)
      if @space_type_map.nil? || @space_type_map.empty?
        OpenStudio.logFree(OpenStudio::Error, 'openstudio.model.Model', "Please assign SpaceTypes in the geometry model: #{osm_model_path} or in standards database #{@space_type_map}.")
      else
        @space_type_map = @space_type_map.sort.to_h
        OpenStudio.logFree(OpenStudio::Info, 'openstudio.model.Model', "Loaded space type map from osm file: #{osm_model_path}")
      end
    end
    return model
  end






  # Loads a osm as a starting point.
  #
  # @param osm_file [String] path to the .osm file, relative to the /data folder
  # @return [Bool] returns true if successful, false if not
  def load_geometry_osm(osm_file)
    # Load the geometry .osm from relative to the data folder
    osm_model_path = "../../../data/#{osm_file}"

    # Load the .osm depending on whether running from normal gem location
    # or from the embedded location in the OpenStudio CLI
    if File.dirname(__FILE__)[0] == ':'
      # running from embedded location in OpenStudio CLI
      geom_model_string = load_resource_relative(osm_model_path)
      version_translator = OpenStudio::OSVersion::VersionTranslator.new
      model = version_translator.loadModelFromString(geom_model_string)
    else
      abs_path = File.join(File.dirname(__FILE__), osm_model_path)
      version_translator = OpenStudio::OSVersion::VersionTranslator.new
      model = version_translator.loadModel(abs_path)
    end

    # Check that the model loaded successfully
    if model.empty?
      OpenStudio.logFree(OpenStudio::Error, 'openstudio.model.Model', "Version translation failed for #{osm_model_path}")
      return false
    end
    model = model.get

    # Check for expected characteristics of geometry model
    if model.getBuildingStorys.empty?
      OpenStudio.logFree(OpenStudio::Error, 'openstudio.model.Model', "Please assign Spaces to BuildingStorys in the geometry model: #{osm_model_path}.")
    end
    if model.getThermalZones.empty?
      OpenStudio.logFree(OpenStudio::Error, 'openstudio.model.Model', "Please assign Spaces to ThermalZones in the geometry model: #{osm_model_path}.")
    end
    if model.getBuilding.standardsNumberOfStories.empty?
      OpenStudio.logFree(OpenStudio::Error, 'openstudio.model.Model', "Please define Building.standardsNumberOfStories in the geometry model #{osm_model_path}.")
    end
    if model.getBuilding.standardsNumberOfAboveGroundStories.empty?
      OpenStudio.logFree(OpenStudio::Error, 'openstudio.model.Model', "Please define Building.standardsNumberOfAboveStories in the geometry model#{osm_model_path}.")
    end

    if @space_type_map.nil? || @space_type_map.empty?
      @space_type_map = get_space_type_maps_from_model(model)
      if @space_type_map.nil? || @space_type_map.empty?
        OpenStudio.logFree(OpenStudio::Error, 'openstudio.model.Model', "Please assign SpaceTypes in the geometry model: #{osm_model_path} or in standards database #{@space_type_map}.")
      else
        @space_type_map = @space_type_map.sort.to_h
        OpenStudio.logFree(OpenStudio::Info, 'openstudio.model.Model', "Loaded space type map from osm file: #{osm_model_path}")
      end
    end
    return model

  end

  # pass array of space types or spaces
  #
  # @author David Goldwasser
  # @param array of spaces or space types
  # @return hash
  def gather_inputs_parametric_space_space_type_schedules(space_space_types,parametric_inputs,gather_data_only)

    space_space_types.each do |space_type|
      # get hours of operation for space type once
      next if space_type.class == "OpenStudio::Model::SpaceTypes" && space_type.floorArea == 0
      hours_of_operation = space_hours_of_operation(space_type)
      if hours_of_operation.nil?
        OpenStudio::logFree(OpenStudio::Warn, "openstudio.Standards.Model", "Can't evaluate schedules for #{space_type.name}, doesn't have hours of operation.")
        next
      end
      # loop through internal load instances
      space_type.lights.each do |load_inst|
        gather_inputs_parametric_load_inst_schedules(load_inst,parametric_inputs,hours_of_operation,gather_data_only)
      end
      space_type.luminaires.each do |load_inst|
        gather_inputs_parametric_load_inst_schedules(load_inst,parametric_inputs,hours_of_operation,gather_data_only)
      end
      space_type.electricEquipment.each do |load_inst|
        gather_inputs_parametric_load_inst_schedules(load_inst,parametric_inputs,hours_of_operation,gather_data_only)
      end
      space_type.gasEquipment.each do |load_inst|
        gather_inputs_parametric_load_inst_schedules(load_inst,parametric_inputs,hours_of_operation,gather_data_only)
      end
      space_type.steamEquipment.each do |load_inst|
        gather_inputs_parametric_load_inst_schedules(load_inst,parametric_inputs,hours_of_operation,gather_data_only)
      end
      space_type.otherEquipment.each do |load_inst|
        gather_inputs_parametric_load_inst_schedules(load_inst,parametric_inputs,hours_of_operation,gather_data_only)
      end
      space_type.people.each do |load_inst|
        gather_inputs_parametric_load_inst_schedules(load_inst,parametric_inputs,hours_of_operation,gather_data_only)
        if load_inst.activityLevelSchedule.is_initialized && load_inst.activityLevelSchedule.get.to_ScheduleRuleset.is_initialized
          act_sch = load_inst.activityLevelSchedule.get.to_ScheduleRuleset.get
          gather_inputs_parametric_schedules(act_sch,load_inst,parametric_inputs,hours_of_operation,gather_data_only: gather_data_only)
        end
      end
      space_type.spaceInfiltrationDesignFlowRates.each do |load_inst|
        gather_inputs_parametric_load_inst_schedules(load_inst,parametric_inputs,hours_of_operation,gather_data_only)
      end
      space_type.spaceInfiltrationEffectiveLeakageAreas.each do |load_inst|
        gather_inputs_parametric_load_inst_schedules(load_inst,parametric_inputs,hours_of_operation,gather_data_only)
      end
      dsgn_spec_oa = space_type.designSpecificationOutdoorAir
      if dsgn_spec_oa.is_initialized
        gather_inputs_parametric_load_inst_schedules(dsgn_spec_oa.get,parametric_inputs,hours_of_operation,gather_data_only)
      end
    end

    return parametric_inputs
  end

  # method to process load instance schedules for model_setup_parametric_schedules
  #
  # @author David Goldwasser
  # @param opt_sch
  # @return hash
  def gather_inputs_parametric_load_inst_schedules(load_inst,parametric_inputs,hours_of_operation,gather_data_only)
    if load_inst.class.to_s == "OpenStudio::Model::People"
      opt_sch = load_inst.numberofPeopleSchedule
    elsif load_inst.class.to_s == "OpenStudio::Model::DesignSpecificationOutdoorAir"
      opt_sch = load_inst.outdoorAirFlowRateFractionSchedule
    else
      opt_sch = load_inst.schedule
    end
    if !opt_sch.is_initialized || !opt_sch.get.to_ScheduleRuleset.is_initialized
      return nil
    end
    gather_inputs_parametric_schedules(opt_sch.get.to_ScheduleRuleset.get,load_inst,parametric_inputs,hours_of_operation,gather_data_only: gather_data_only)

    return parametric_inputs
  end

  # method to process load instance schedules for model_setup_parametric_schedules
  #
  # @author David Goldwasser
  # @param [sch]
  # @param [hoo_var_Method] accepts hours and fractional. Any other value value will result in hoo variables not being applied
  # @return [hash]
  def gather_inputs_parametric_schedules(sch,load_inst,parametric_inputs,hours_of_operation,ramp: true,min_ramp_dur_hr: 2.0,gather_data_only: false,hoo_var_method: "hours")

    if parametric_inputs.has_key?(sch)
      if hours_of_operation != parametric_inputs[sch][:hoo_inputs] # don't warn if the hours of operation between old and new schedule are equivalent
        OpenStudio::logFree(OpenStudio::Warn, "openstudio.Standards.Model", "#{load_inst.name} uses #{sch.name} but parametric inputs have already been setup based on hours of operation for #{parametric_inputs[sch][:target].name.to_s}.")
        return nil
      end
    end

    # gather and store data for scheduleRuleset
    min_max = schedule_ruleset_annual_min_max_value(sch)
    ruleset_hash = {floor: min_max['min'], ceiling: min_max['max'], target: load_inst, hoo_inputs: hours_of_operation}
    parametric_inputs[sch] = ruleset_hash

    # stop here if only gathering information otherwise will continue and generate additional parametric properties for schedules and rules
    if gather_data_only then return parametric_inputs end

    # set scheduleRuleset properties
    props = sch.additionalProperties
    props.setFeature("param_sch_ver","0.0.1") # this is needed to see if formulas are in sync with version of standards that processes them also used to flag schedule as parametric
    props.setFeature("param_sch_floor",min_max['min'])
    props.setFeature("param_sch_ceiling",min_max['max'])

    # cleanup existing profiles
    schedule_ruleset_cleanup_profiles(sch)

    # gather profiles
    daily_flhs = [] # will be used to tag, min,medium,max operation for non typical operations
    schedule_days = {} # key is day_schedule value is hours in day (used to tag profiles)
    sch.scheduleRules.each do |rule|
      schedule_days[rule.daySchedule] = rule.ruleIndex
      daily_flhs << day_schedule_equivalent_full_load_hrs(rule.daySchedule)
    end
    schedule_days[sch.defaultDaySchedule] = -1
    daily_flhs << day_schedule_equivalent_full_load_hrs(sch.defaultDaySchedule)

    # get indices for current schedule
    year_description = sch.model.yearDescription.get
    year = year_description.assumedYear
    year_start_date = OpenStudio::Date.new(OpenStudio::MonthOfYear.new('January'), 1, year)
    year_end_date = OpenStudio::Date.new(OpenStudio::MonthOfYear.new('December'), 31, year)
    indices_vector = sch.getActiveRuleIndices(year_start_date, year_end_date)

    # step through profiles and add additional properties to describe profiles
    schedule_days.each_with_index do |(schedule_day,current_rule_index),i|

      # loop through indices looking of rule in hoo that contains days in the rule
      hoo_target_index = nil
      days_used = []
      indices_vector.each_with_index do |profile_index,i|
        if profile_index == current_rule_index then days_used << i+1 end
      end
      # find days_used in hoo profiles that contains all days used from this profile
      hoo_profile_match_hash = {}
      best_fit_check = {}
      hours_of_operation.each do |profile_index,value|
        days_for_rule_not_in_hoo_profile = days_used - value[:days_used]
        hoo_profile_match_hash[profile_index] = days_for_rule_not_in_hoo_profile
        best_fit_check[profile_index] = days_for_rule_not_in_hoo_profile.size
        if days_for_rule_not_in_hoo_profile.empty?
          hoo_target_index = profile_index
        end
      end
      # if schedule day days used can't be mapped to single hours of operation then do not use hoo variables, otherwise would have ot split rule and alter model
      if hoo_target_index.nil?
        hoo_start = nil
        hoo_end = nil
        occ = nil
        vac = nil
        # todo - issue warning when this happens on any profile that isn't a constant value
      else
        # get hours of operation for this specific profile
        hoo_start = hours_of_operation[hoo_target_index][:hoo_start]
        hoo_end = hours_of_operation[hoo_target_index][:hoo_end]
        occ = hours_of_operation[hoo_target_index][:hoo_hours]
        vac = 24.0 - hours_of_operation[hoo_target_index][:hoo_hours]
      end

      props = schedule_day.additionalProperties
      par_val_time_hash = {} # time is key, value is value in and optional value out as a one or two object array
      times = schedule_day.times
      values = schedule_day.values
      values.each_with_index do |value,j|

        # don't add value until 24 if it is the same as first value for non constant profiles
        if values.size > 1 && j == values.size - 1 && value == values.first
          next
        end

        current_time = times[j].totalHours
        # if step height goes floor to ceiling then do not ramp.
        if !ramp or values.uniq.size < 3
          # this will result in steps like old profiles, update to ramp in most cases
          if j == values.size - 1
            par_val_time_hash[current_time] = [value,values.first]
          else
            par_val_time_hash[current_time] = [value,values[j+1]]
          end
        else
          if j == 0
            prev_time = times.last.totalHours - 24 # e.g. 24 would show as until 0
          else
            prev_time = times[j-1].totalHours
          end
          if j == values.size - 1
            next_time = times.first.totalHours + 24 # e.g. 6 would show as until 30
            next_value = values.first

            # do nothing if value is same as first value
            if value == next_value
              next
            end

          else
            next_time = times[j+1].totalHours
            next_value = values[j+1]
          end
          # delta time is min min_ramp_dur_hr, half of previous dur, half of next dur
          # todo - would be nice to change to 0.25 for vally less than 2 hours
          multiplier = 0.5
          delta = [min_ramp_dur_hr,(current_time - prev_time)*multiplier,(next_time - current_time)*multiplier].min
          # add value to left if not already added
          if !par_val_time_hash.has_key?(current_time - delta)
            time_left = current_time - delta
            if time_left < 0.0 then time_left += 24.0 end
            par_val_time_hash[time_left] = [value]
          end
          # add value to right
          time_right = current_time + delta
          if time_right > 24.0 then time_right -= 24.0 end
          par_val_time_hash[time_right] = [next_value]
        end
      end

      # sort hash by keys
      par_val_time_hash.sort.to_h

      # calculate estimated value (not including any secondary logic)
      est_daily_flh = 0.0
      prev_time = par_val_time_hash.keys.sort.last - 24.0
      prev_value = par_val_time_hash.values.last.last # last value in last optional pair of values
      par_val_time_hash.sort.each do |time,value_array|
        segment_length = time - prev_time
        avg_value = (value_array.first + prev_value)*0.5
        est_daily_flh += segment_length * avg_value
        prev_time = time
        prev_value = value_array.last
      end

      # test expected value against estimated value
      daily_flh = day_schedule_equivalent_full_load_hrs(schedule_day)
      percent_change = ((daily_flh - est_daily_flh)/daily_flh) * 100.0
      if percent_change.abs > 0.05
        # todo - this estimation can have flaws. Fix or remove it, make sure to update for secondary logic (if we implement that here)
        # post application checks compares against actual instead of estimated values
        OpenStudio.logFree(OpenStudio::Debug, 'openstudio.standards.Model', "For day schedule #{schedule_day.name} in #{sch.name} there was a #{percent_change.round(4)}% change. Expected full load hours is #{daily_flh.round(4)}, but estimated value is #{est_daily_flh.round(4)}")
      end

      raw_string = []
      par_val_time_hash.sort.each do |time,value_array|

        # add in value variables
        # not currently using range, only using min max for constant schedules or schedules with just two values
        value_array_var = []
        value_array.each do |val|
          if val == min_max['min'] && values.uniq.size < 3
            value_array_var << 'val_flr'
          elsif val == min_max['max'] && values.uniq.size < 3
            value_array_var << 'val_clg'
          else
            value_array_var << val
          end
        end

        # add in hoo variables when matching profile found
        if !hoo_start.nil?

          # identify which identifier (star,mid,end) time is closest to, which will impact formula structure
          # includes code to identify delta for wrap around of 24
          formula_identifier = {}
          start_delta_array = [hoo_start - time, hoo_start - time + 24, hoo_start - time - 24]
          start_delta_array_abs = [(hoo_start - time).abs, (hoo_start - time + 24).abs, (hoo_start - time - 24).abs]
          start_delta_h = start_delta_array[start_delta_array_abs.index(start_delta_array_abs.min)]
          formula_identifier["start"] = start_delta_h
          mid_calc = hoo_start + occ * 0.5
          mid_delta_array = [mid_calc - time, mid_calc - time + 24, mid_calc - time - 24]
          mid_delta_array_abs = [(mid_calc - time).abs, (mid_calc - time + 24).abs, (mid_calc - time - 24).abs]
          mid_delta_h = mid_delta_array[mid_delta_array_abs.index(mid_delta_array_abs.min)]
          formula_identifier["mid"] = mid_delta_h
          end_delta_array = [hoo_end - time, hoo_end - time + 24, hoo_end - time - 24]
          end_delta_array_abs = [(hoo_end - time).abs, (hoo_end - time + 24).abs, (hoo_end - time - 24).abs]
          end_delta_h = end_delta_array[end_delta_array_abs.index(end_delta_array_abs.min)]
          formula_identifier["end"] = end_delta_h

          # need to store min absolute value to pick the best fit
          formula_identifier_min_abs = {}
          formula_identifier.each do |k,v|
            formula_identifier_min_abs[k] = v.abs
          end

          # pick from possible formula approaches for any datapoint where x is hour value
          min_key = formula_identifier_min_abs.key(formula_identifier_min_abs.values.min)
          min_value = formula_identifier[min_key]

          if hoo_var_method == "hours"
            # minimize x, which should be no greater than 12, see if rounding to 2 decimal places works
            min_value = min_value.round(2)
            if min_key == "start"
              if min_value == 0
                time = "hoo_start"
              elsif min_value < 0
                time = "hoo_start + #{min_value.abs}"
              else # greater than 0
                time = "hoo_start - #{min_value}"
              end
            elsif min_key == "mid"
              if min_value == 0
                time = "mid"
                # converted to variable for simplicity but could also be described like this
                # time = "hoo_start + occ * 0.5"
              elsif min_value < 0
                time = "mid + #{min_value.abs}"
              else # greater than 0
                time = "mid - #{min_value}"
              end
            else # min_key == "end"
              if min_value == 0
                time = "hoo_end"
              elsif min_value < 0
                time = "hoo_end + #{min_value.abs}"
              else # greater than 0
                time = "hoo_end - #{min_value}"
              end
            end

          elsif hoo_var_method == "fractional"

            # minimize x(hour before converted to fraction), which should be no greater than 0.5 as fraction, see if rounding to 3 decimal places works
            if occ > 0
              min_value_occ_fract = min_value.abs/occ
            else
              min_value_occ_fract = 0.0
            end
            if vac > 0
              min_value_vac_fract = min_value.abs/vac
            else
              min_value_vac_fract = 0.0
            end
            if min_key == "start"
              if min_value == 0
                time = "hoo_start"
              elsif min_value < 0
                time = "hoo_start + occ * #{min_value_occ_fract.round(3)}"
              else # greater than 0
                time = "hoo_start - vac * #{min_value_vac_fract.round(3)}"
              end
            elsif min_key == "mid"
              # todo - see what is going wrong with after mid in formula
              if min_value == 0
                time = "mid"
                # converted to variable for simplicity but could also be described like this
                # time = "hoo_start + occ * 0.5"
              elsif min_value < 0
                time = "mid + occ * #{min_value_occ_fract.round(3)}"
              else # greater than 0
                time = "mid - occ * #{min_value_occ_fract.round(3)}"
              end
            else # min_key == "end"
              if min_value == 0
                time = "hoo_end"
              elsif min_value < 0
                time = "hoo_end + vac * #{min_value_vac_fract.round(3)}"
              else # greater than 0
                time = "hoo_end - occ * #{min_value_occ_fract.round(3)}"
              end
            end

          else # "none"
            # do not add in hoo variables
          end

        end

        # populate string
        if value_array_var.size == 1
          raw_string << "#{time} ~ #{value_array_var.first}"
        else # should only have 1 or two values (value in and optional value out)
          raw_string << "#{time} ~ #{value_array_var.first} ~ #{value_array_var.last}"
        end
      end

      # store profile formula with hoo and value variables
      props.setFeature("param_day_profile",raw_string.join(" | "))

      # todo - not used yet, but will add methods described below and others
      # todo - lower infiltration based on air loop hours of operation if air loop has outdoor air object
      # todo - lower lighting or plug loads based on occupancy at given time steps in a space
      # todo - set elevator fraction based multiple factors such as trips, occupants per trip, and elevator type to determine floor consumption when not in use.
      props.setFeature("param_day_secondary_logic","") # secondary logic method such as occupancy impacting schedule values
      props.setFeature("param_day_secondary_logic_arg_val","") # optional argument used for some secondary logic applied to values

      # tag profile type
      # may be useful for parametric changes to tag typical, medium, minimal, or same ones with off_peak prefix
      # todo - I would like to use these same tags for hours of operation and have parametric tags then ignore the days of week and date range from the rule object
      # tagging min/max makes sense in fractional schedules but not temperature schedules like thermostats (specifically cooling setpoints)
      # todo - I think these tags should come from occpancy schedule for space(s) schedule. That way all schedules in a space will refer to same profile from hours of operation
      # todo - add school specific logic hear or in post processing, currently default profile for school may not be most prevalent one
      if current_rule_index == -1
        props.setFeature("param_day_tag","typical_operation")
      elsif daily_flh == daily_flhs.min
        props.setFeature("param_day_tag","minimal_operation")
      elsif daily_flh == daily_flhs.max
        props.setFeature("param_day_tag","maximum_operation") # normally this should not be used as typical should be the most active day
      else
        props.setFeature("param_day_tag","medium_operation") # not min max or typical
      end

    end

    return parametric_inputs
  end

end<|MERGE_RESOLUTION|>--- conflicted
+++ resolved
@@ -37,8 +37,6 @@
   def model_create_prm_any_baseline_building(model, building_type, climate_zone, hvac_building_type = 'All others', wwr_building_type = 'All others', swh_building_type = 'All others', custom = nil, sizing_run_dir = Dir.pwd, debug = false)
     model.getBuilding.setName("#{template}-#{building_type}-#{climate_zone} PRM baseline created: #{Time.new}")
 
-<<<<<<< HEAD
-=======
     # Perform a sizing run of the proposed model.
     # Intend is to get individual space load to determine each space's
     # conditioning type: conditioned, unconditioned, semiheated.
@@ -48,8 +46,7 @@
         return false
       end
     end
-
->>>>>>> 42ed9ffb
+    
     # Remove external shading devices
     OpenStudio.logFree(OpenStudio::Info, 'openstudio.standards.Model', '*** Removing External Shading Devices ***')
     model_remove_external_shading_devices(model)
