--- conflicted
+++ resolved
@@ -454,16 +454,10 @@
       # Check unmet load hours
       if unmet_load_hours_check
         nb_adjustments = 0
-        loop do
-<<<<<<< HEAD
-          # Loop break condition: Limit the number of zone sizing factor adjustment to 8
-          unless nb_adjustments < 3
-            OpenStudio.logFree(OpenStudio::Error, 'openstudio.standards.Model', "After 8 rounds of zone sizing factor adjustments the unmet load hours for the baseline model (#{degs} degree of rotation) still exceed 300 hours. Please open an issue on GitHub (https://github.com/NREL/openstudio-standards/issues) and share your user model with the developers.")
-=======
+        loop d
           # Loop break condition: Limit the number of zone sizing factor adjustment to 3
           unless nb_adjustments < 3
             OpenStudio.logFree(OpenStudio::Error, 'openstudio.standards.Model', "After 3 rounds of zone sizing factor adjustments the unmet load hours for the baseline model (#{degs} degree of rotation) still exceed 300 hours. Please open an issue on GitHub (https://github.com/NREL/openstudio-standards/issues) and share your user model with the developers.")
->>>>>>> a8626178
             break
           end
           # Close the previous SQL session if open to prevent EnergyPlus from overloading the same session
