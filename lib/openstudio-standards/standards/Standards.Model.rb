--- conflicted
+++ resolved
@@ -4288,7 +4288,6 @@
     return space_type_hash.sort.to_h
   end
 
-<<<<<<< HEAD
 
   # This method will apply the a FDWR to a model. It will remove any existing windows and doors and use the
   # Default contruction to set to apply the window construction. Sill height is in meters
@@ -4364,7 +4363,10 @@
           sub_surface_reduce_area_by_percent_by_shrinking_toward_centroid(ss, red)
         end
       end
-=======
+    end
+    return true
+  end
+
   # Converts the climate zone in the model into the format used
   # by the openstudio-standards lookup tables.  For example:
   # institution: ASHRAE, value: 6A  becomes: ASHRAE 169-2006-6A.
@@ -4408,12 +4410,12 @@
       model.getClimateZones.setClimateZone('ASHRAE', climate_zone.gsub('ASHRAE 169-2006-', ''))
     elsif climate_zone.include? 'CEC T24-CEC'
       model.getClimateZones.setClimateZone('CEC', climate_zone.gsub('CEC T24-CEC', ''))
->>>>>>> 23102962
+
     end
     return true
   end
 
-<<<<<<< HEAD
+
   # This method return the building ratio of subsurface_area / surface_type_area where surface_type can be "Wall" or "RoofCeiling"
   def get_outdoor_subsurface_ratio(model, surface_type = "Wall")
     surface_area = 0.0
@@ -4490,7 +4492,7 @@
     end
   end
 
-=======
+
   # Determines how ventilation for the standard is specified.
   # When 'Sum', all min OA flow rates are added up.  Commonly used by 90.1.
   # When 'Maximum', only the biggest OA flow rate.  Used by T24.
@@ -4502,8 +4504,6 @@
     return ventilation_method
   end
 
-  private
->>>>>>> 23102962
 
   # Helper method to fill in hourly values
   def model_add_vals_to_sch(model, day_sch, sch_type, values)
