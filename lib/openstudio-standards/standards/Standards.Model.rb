--- conflicted
+++ resolved
@@ -404,25 +404,11 @@
         return false
       end
 
-<<<<<<< HEAD
       # Set the pumping control strategy and power
       # Must be done after sizing components
       model.getPlantLoops.sort.each do |plant_loop|
         # Skip the SWH loops
         next if plant_loop_swh_loop?(plant_loop)
-=======
-      if /prm/i !~ template    # TODO: implement pump power and control for stable baseline
-        # Set the pumping control strategy and power
-        # Must be done after sizing components
-        model.getPlantLoops.sort.each do |plant_loop|
-          # Skip the SWH loops
-          next if plant_loop_swh_loop?(plant_loop)
-
-          plant_loop_apply_prm_baseline_pump_power(plant_loop)
-          plant_loop_apply_prm_baseline_pumping_type(plant_loop)
-        end
->>>>>>> 041374ff
-
         plant_loop_apply_prm_baseline_pump_power(plant_loop)
         plant_loop_apply_prm_baseline_pumping_type(plant_loop)
       end
