--- conflicted
+++ resolved
@@ -3896,42 +3896,27 @@
     # Get the construction properties,
     # which specifies properties by construction category by climate zone set.
     # AKA the info in Tables 5.5-1-5.5-8
-<<<<<<< HEAD
+
+    wwr = model_get_percent_of_surface_range(model, intended_surface_type)
+
     if !wwr_building_type.nil? && (intended_surface_type == 'ExteriorWindow' || intended_surface_type == 'GlassDoor')
       if wwr_info[wwr_building_type] <= 10
-        minimum_percent_of_surface = 0
-        maximum_percent_of_surface = 10
+        wwr['minimum_percent_of_surface'] = 0
+        wwr['maximum_percent_of_surface'] = 10
       elsif wwr_info[wwr_building_type] <= 20
-        minimum_percent_of_surface = 10.1
-        maximum_percent_of_surface = 20
+        wwr['minimum_percent_of_surface'] = 10.1
+        wwr['maximum_percent_of_surface'] = 20
       elsif wwr_info[wwr_building_type] <= 30
-        minimum_percent_of_surface = 20.1
-        maximum_percent_of_surface = 30
+        wwr['minimum_percent_of_surface'] = 20.1
+        wwr['maximum_percent_of_surface'] = 30
       elsif wwr_info[wwr_building_type] <= 40
-        minimum_percent_of_surface = 30.1
-        maximum_percent_of_surface = 40
+        wwr['minimum_percent_of_surface'] = 30.1
+        wwr['maximum_percent_of_surface'] = 40
       else
-        minimum_percent_of_surface = nil
-        maximum_percent_of_surface = nil
-      end
-      props = model_find_object(standards_data['construction_properties'],
-                                'template' => template,
-                                'climate_zone_set' => climate_zone_set,
-                                'intended_surface_type' => intended_surface_type,
-                                'standards_construction_type' => standards_construction_type,
-                                'building_category' => building_category,
-                                'minimum_percent_of_surface' => minimum_percent_of_surface,
-                                'maximum_percent_of_surface' => maximum_percent_of_surface)
-    else
-      props = model_find_object(standards_data['construction_properties'],
-                                'template' => template,
-                                'climate_zone_set' => climate_zone_set,
-                                'intended_surface_type' => intended_surface_type,
-                                'standards_construction_type' => standards_construction_type,
-                                'building_category' => building_category)
-=======
-
-    wwr = model_get_percent_of_surface_range(model, intended_surface_type)
+        wwr['minimum_percent_of_surface'] = nil
+        wwr['maximum_percent_of_surface'] = nil
+      end
+    end
 
     search_criteria = { 'template' => template,
                         'climate_zone_set' => climate_zone_set,
@@ -3952,7 +3937,6 @@
       climate_zone = climate_zone_set[0..-2]
       search_criteria['climate_zone_set'] = climate_zone
       props = model_find_object(standards_data['construction_properties'], search_criteria)
->>>>>>> 0bd002f7
     end
 
     if !props
@@ -7339,7 +7323,6 @@
     return parametric_inputs
   end
 
-<<<<<<< HEAD
   # Retrieves the lowest story in a model
   #
   # @param model [OpenStudio::model::Model] OpenStudio model object
@@ -7373,7 +7356,8 @@
   # @return [Boolean] true if necessary, false otherwise
   def model_get_fan_power_breakdown
     return false
-=======
+  end
+
   # Determine the surface range of a baseline model.
   # The method calculates the window to wall ratio (assuming all spaces are conditioned)
   # and select the range based on the calculated window to wall ratio
@@ -7381,7 +7365,6 @@
   # @param intended_surface_type [String] surface type
   def model_get_percent_of_surface_range(model, intended_surface_type)
     return { 'minimum_percent_of_surface' => nil, 'maximum_percent_of_surface' => nil }
->>>>>>> 0bd002f7
   end
 
   # Default SAT reset type
