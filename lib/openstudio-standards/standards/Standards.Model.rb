require 'csv'
require 'date'

class Standard
  attr_accessor :space_multiplier_map
  attr_accessor :standards_data

  # returns the space multiplier map

  # @return [Hash] space multiplier map
  def define_space_multiplier
    return @space_multiplier_map
  end

  # @!group Model

  # Creates a Performance Rating Method (aka Appendix G aka LEED) baseline building model
  # Method used for 90.1-2016 and onward
  #
  # @note Per 90.1, the Performance Rating Method "does NOT offer an alternative compliance path for minimum standard compliance."
  # This means you can't use this method for code compliance to get a permit.
  # @param model [OpenStudio::Model::Model] User specified OpenStudio model
  # @param climate_zone [String] the climate zone
  # @param hvac_building_type [String] the building type for baseline HVAC system determination (90.1-2016 and onward)
  # @param wwr_building_type [String] the building type for baseline WWR determination (90.1-2016 and onward)
  # @param swh_building_type [String] the building type for baseline SWH determination (90.1-2016 and onward)
  # @param output_dir [String] the directory where the PRM generations will be performed
  # @param debug [Boolean] If true, will report out more detailed debugging output
  # @return [Boolean] returns true if successful, false if not
  def model_create_prm_stable_baseline_building(model, climate_zone, hvac_building_type, wwr_building_type, swh_building_type, output_dir = Dir.pwd, unmet_load_hours_check = true, debug = false)
    model_create_prm_any_baseline_building(model, '', climate_zone, hvac_building_type, wwr_building_type, swh_building_type, true, true, false, output_dir, true, unmet_load_hours_check, debug)
  end

  # Creates a Performance Rating Method (aka Appendix G aka LEED) baseline building model
  # Method used for 90.1-2013 and prior
  # @param model [OpenStudio::Model::Model] User specified OpenStudio model
  # @param building_type [String] the building type
  # @param climate_zone [String] the climate zone
  # @param custom [String] the custom logic that will be applied during baseline creation.  Valid choices are 'Xcel Energy CO EDA' or '90.1-2007 with addenda dn'.
  #   If nothing is specified, no custom logic will be applied; the process will follow the template logic explicitly.
  # @param sizing_run_dir [String] the directory where the sizing runs will be performed
  # @param debug [Boolean] if true, will report out more detailed debugging output
  def model_create_prm_baseline_building(model, building_type, climate_zone, custom = nil, sizing_run_dir = Dir.pwd, debug = false)
    model_create_prm_any_baseline_building(model, building_type, climate_zone, 'All others', 'All others', 'All others', false, false, custom, sizing_run_dir, false, false, debug)
  end

  # Creates a Performance Rating Method (aka 90.1-Appendix G) baseline building model
  # based on the inputs currently in the user model.
  #
  # @note Per 90.1, the Performance Rating Method "does NOT offer an alternative compliance path for minimum standard compliance."
  # This means you can't use this method for code compliance to get a permit.
  # @param user_model [OpenStudio::Model::Model] User specified OpenStudio model
  # @param building_type [String] the building type
  # @param climate_zone [String] the climate zone
  # @param hvac_building_type [String] the building type for baseline HVAC system determination (90.1-2016 and onward)
  # @param wwr_building_type [String] the building type for baseline WWR determination (90.1-2016 and onward)
  # @param swh_building_type [String] the building type for baseline SWH determination (90.1-2016 and onward)
  # @param model_deep_copy [Boolean] indicate if the baseline model is created based on a deep copy of the user specified model
  # @param custom [String] the custom logic that will be applied during baseline creation.  Valid choices are 'Xcel Energy CO EDA' or '90.1-2007 with addenda dn'.
  #   If nothing is specified, no custom logic will be applied; the process will follow the template logic explicitly.
  # @param sizing_run_dir [String] the directory where the sizing runs will be performed
  # @param run_all_orients [Boolean] indicate weather a baseline model should be created for all 4 orientations: same as user model, +90 deg, +180 deg, +270 deg
  # @param debug [Boolean] If true, will report out more detailed debugging output
  # @return [Bool] returns true if successful, false if not
  def model_create_prm_any_baseline_building(user_model, building_type, climate_zone, hvac_building_type = 'All others', wwr_building_type = 'All others', swh_building_type = 'All others', model_deep_copy = false, create_proposed_model = false, custom = nil, sizing_run_dir = Dir.pwd, run_all_orients = false, unmet_load_hours_check = true, debug = false)
    if create_proposed_model
      # Perform a user model design day run only to make sure
      # that the user model is valid, i.e. can run without major
      # errors
      if !model_run_sizing_run(user_model, "#{sizing_run_dir}/USER-SR")
        OpenStudio.logFree(OpenStudio::Warn, 'prm.log',
                           "The user model is not a valid OpenStudio model. Baseline and proposed model(s) won't be created.")
        prm_raise(false,
                  sizing_run_dir,
                  "The user model is not a valid OpenStudio model. Baseline and proposed model(s) won't be created.")
      end

      # Check if proposed HVAC system is autosized
      if model_is_hvac_autosized(user_model)
        OpenStudio.logFree(OpenStudio::Warn, 'prm.log',
                           "The user model's HVAC system is partly autosized.")
      end

      # Generate proposed model from the user-provided model
      proposed_model = model_create_prm_proposed_building(user_model)
    end

    # Check proposed model unmet load hours
    if unmet_load_hours_check
      # Run user model; need annual simulation to get unmet load hours
      if model_run_simulation_and_log_errors(proposed_model, run_dir = "#{sizing_run_dir}/PROP")
        umlh = model_get_unmet_load_hours(proposed_model)
        if umlh > 300
          OpenStudio.logFree(OpenStudio::Warn, 'prm.log',
                             "Proposed model unmet load hours (#{umlh}) exceed 300. Baseline model(s) won't be created.")
          prm_raise(false,
                    sizing_run_dir,
                    "Proposed model unmet load hours exceed 300. Baseline model(s) won't be created.")
        end
      else
        OpenStudio.logFree(OpenStudio::Error, 'prm.log',
                           'Simulation failed. Check the model to make sure no severe errors.')
        prm_raise(false,
                  sizing_run_dir,
                  'Simulation on proposed model failed. Baseline generation is stopped.')
      end
    end
    if create_proposed_model
      # Make the run directory if it doesn't exist
      unless Dir.exist?(sizing_run_dir)
        FileUtils.mkdir_p(sizing_run_dir)
      end
      # Save proposed model
      proposed_model.save(OpenStudio::Path.new("#{sizing_run_dir}/proposed_final.osm"), true)
      forward_translator = OpenStudio::EnergyPlus::ForwardTranslator.new
      idf = forward_translator.translateModel(proposed_model)
      idf_path = OpenStudio::Path.new("#{sizing_run_dir}/proposed_final.idf")
      idf.save(idf_path, true)
    end

    # User data process
    # bldg_type_hvac_zone_hash could be an empty hash if all zones in the models are unconditioned
    # TODO - move this portion to the top of the function
    bldg_type_hvac_zone_hash = {}
    handle_user_input_data(user_model, climate_zone, sizing_run_dir, hvac_building_type, wwr_building_type, swh_building_type, bldg_type_hvac_zone_hash)

    # Define different orientation from original orientation
    # for each individual baseline models
    # Need to run proposed model sizing simulation if no sql data is available
    degs_from_org = run_all_orientations(run_all_orients, user_model) ? [0, 90, 180, 270] : [0]

    # Create baseline model for each orientation
    degs_from_org.each do |degs|
      # New baseline model:
      # Starting point is the original proposed model
      # Create a deep copy of the user model if requested
      model = model_deep_copy ? BTAP::FileIO.deep_copy(user_model) : user_model
      model.getBuilding.setName("#{template}-#{building_type}-#{climate_zone} PRM baseline created: #{Time.new}")

      # Rotate building if requested,
      # Site shading isn't rotated
      model_rotate(model, degs) unless degs == 0
      # Perform a sizing run of the proposed model.
      #
      # Among others, one of the goal is to get individual
      # space load to determine each space's conditioning
      # type: conditioned, unconditioned, semiheated.
      if model_create_prm_baseline_building_requires_proposed_model_sizing_run(model)
        # Set up some special reports to be used for baseline system selection later
        # Zone return air flows
        node_list = []
        var_name = 'System Node Standard Density Volume Flow Rate'
        frequency = 'hourly'
        model.getThermalZones.each do |zone|
          port_list = zone.returnPortList
          port_list_objects = port_list.modelObjects
          port_list_objects.each do |node|
            node_name = node.nameString
            node_list << node_name
            output = OpenStudio::Model::OutputVariable.new(var_name, model)
            output.setKeyValue(node_name)
            output.setReportingFrequency(frequency)
          end
        end

        # air loop relief air flows
        var_name = 'System Node Standard Density Volume Flow Rate'
        frequency = 'hourly'
        model.getAirLoopHVACs.sort.each do |air_loop_hvac|
          relief_node = air_loop_hvac.reliefAirNode.get
          output = OpenStudio::Model::OutputVariable.new(var_name, model)
          output.setKeyValue(relief_node.nameString)
          output.setReportingFrequency(frequency)
        end

        # Run the sizing run
        if model_run_sizing_run(model, "#{sizing_run_dir}/SR_PROP#{degs}") == false
          return false
        end

        # Set baseline model space conditioning category based on proposed model
        model.getSpaces.each do |space|
          # Get conditioning category at the space level
          space_conditioning_category = space_conditioning_category(space)

          # Set space conditioning category
          space.additionalProperties.setFeature('space_conditioning_category', space_conditioning_category)
        end

        # The following should be done after a sizing run of the proposed model
        # because the proposed model zone design air flow is needed
        model_identify_return_air_type(model)
      end
      # Remove external shading devices
      OpenStudio.logFree(OpenStudio::Info, 'openstudio.standards.Model', '*** Removing External Shading Devices ***')
      model_remove_external_shading_devices(model)

      # Reduce the WWR and SRR, if necessary
      OpenStudio.logFree(OpenStudio::Info, 'openstudio.standards.Model', '*** Adjusting Window and Skylight Ratios ***')
      success, wwr_info = model_apply_prm_baseline_window_to_wall_ratio(model, climate_zone, wwr_building_type: wwr_building_type)
      model_apply_prm_baseline_skylight_to_roof_ratio(model)

      # Assign building stories to spaces in the building where stories are not yet assigned.
      model_assign_spaces_to_stories(model)

      # Modify the internal loads in each space type, keeping user-defined schedules.
      OpenStudio.logFree(OpenStudio::Info, 'openstudio.standards.Model', '*** Changing Lighting Loads ***')
      model.getSpaceTypes.sort.each do |space_type|
        set_people = false
        set_lights = true
        set_electric_equipment = false
        set_gas_equipment = false
        set_ventilation = false
        set_infiltration = false
        # For PRM, it only applies lights for now.
        space_type_apply_internal_loads(space_type, set_people, set_lights, set_electric_equipment, set_gas_equipment, set_ventilation, set_infiltration)
      end

      # Modify the lighting schedule to handle lighting occupancy sensors
      # Modify the upper limit value of fractional schedule to avoid the fatal error caused by schedule value higher than 1
      space_type_light_sch_change(model)

      # Modify electric equipment computer room schedule
      model.getSpaces.sort.each do |space|
        space_add_prm_computer_roomm_equipment_schedule(space)
      end

      model_apply_baseline_exterior_lighting(model)

      # Modify the elevator motor peak power
      model_add_prm_elevators(model)

      # Calculate infiltration as per 90.1 PRM rules
      model_apply_standard_infiltration(model)

      # Apply user outdoor air specs as per 90.1 PRM rules exceptions
      model_apply_userdata_outdoor_air(model)

      # If any of the lights are missing schedules, assign an always-off schedule to those lights.
      # This is assumed to be the user's intent in the proposed model.
      model.getLightss.sort.each do |lights|
        if lights.schedule.empty?
          lights.setSchedule(model.alwaysOffDiscreteSchedule)
        end
      end

      OpenStudio.logFree(OpenStudio::Info, 'openstudio.standards.Model', '*** Adding Daylighting Controls ***')

      # Run a sizing run to calculate VLT for layer-by-layer windows.
      if model_create_prm_baseline_building_requires_vlt_sizing_run(model)
        if model_run_sizing_run(model, "#{sizing_run_dir}/SRVLT") == false
          return false
        end
      end

      # Add or remove daylighting controls to each space
      # Add daylighting controls for 90.1-2013 and prior
      # Remove daylighting control for 90.1-PRM-2019 and onward
      model.getSpaces.sort.each do |space|
        space_set_baseline_daylighting_controls(space, true, false)
      end

      OpenStudio.logFree(OpenStudio::Info, 'openstudio.standards.Model', '*** Applying Baseline Constructions ***')

      # Modify some of the construction types as necessary
      model_apply_prm_construction_types(model)

      # Get the groups of zones that define the baseline HVAC systems for later use.
      # This must be done before removing the HVAC systems because it requires knowledge of proposed HVAC fuels.
      OpenStudio.logFree(OpenStudio::Info, 'openstudio.standards.Model', '*** Grouping Zones by Fuel Type and Occupancy Type ***')
      zone_fan_scheds = nil

      sys_groups = model_prm_baseline_system_groups(model, custom, bldg_type_hvac_zone_hash)

      # Also get hash of zoneName:boolean to record which zones have district heating, if any
      district_heat_zones = model_get_district_heating_zones(model)

      # Store occupancy and fan operation schedules for each zone before deleting HVAC objects
      zone_fan_scheds = get_fan_schedule_for_each_zone(model)

      # Set the construction properties of all the surfaces in the model
      model_apply_constructions(model, climate_zone, wwr_building_type, wwr_info)

      # Update ground temperature profile (for F/C-factor construction objects)
      model_update_ground_temperature_profile(model, climate_zone)

      # Identify non-mechanically cooled systems if necessary
      model_identify_non_mechanically_cooled_systems(model)

      # Get supply, return, relief fan power for each air loop
      if model_get_fan_power_breakdown
        model.getAirLoopHVACs.sort.each do |air_loop|
          supply_fan_w = air_loop_hvac_get_supply_fan_power(air_loop)
          return_fan_w = air_loop_hvac_get_return_fan_power(air_loop)
          relief_fan_w = air_loop_hvac_get_relief_fan_power(air_loop)

          # Save fan power at the zone to determining
          # baseline fan power
          air_loop.thermalZones.sort.each do |zone|
            zone.additionalProperties.setFeature('supply_fan_w', supply_fan_w.to_f)
            zone.additionalProperties.setFeature('return_fan_w', return_fan_w.to_f)
            zone.additionalProperties.setFeature('relief_fan_w', relief_fan_w.to_f)
          end
        end
      end

      # Compute and marke DCV related information before deleting proposed model HVAC systems
      model_evaluate_dcv_requirements(model)

      # Remove all HVAC from model, excluding service water heating
      model_remove_prm_hvac(model)

      # Remove all EMS objects from the model
      model_remove_prm_ems_objects(model)

      # Modify the service water heating loops per the baseline rules
      OpenStudio.logFree(OpenStudio::Info, 'openstudio.standards.Model', '*** Cleaning up Service Water Heating Loops ***')
      model_apply_baseline_swh_loops(model, building_type)

      # Determine the baseline HVAC system type for each of the groups of zones and add that system type.
      OpenStudio.logFree(OpenStudio::Info, 'openstudio.standards.Model', '*** Adding Baseline HVAC Systems ***')
      air_loop_name_array = []
      sys_groups.each do |sys_group|
        # Determine the primary baseline system type
        system_type = model_prm_baseline_system_type(model, climate_zone, sys_group, custom, hvac_building_type, district_heat_zones)

        sys_group['zones'].sort.each_slice(5) do |zone_list|
          zone_names = []
          zone_list.each do |zone|
            zone_names << zone.name.get.to_s
          end
          OpenStudio.logFree(OpenStudio::Info, 'openstudio.standards.Model', "--- #{zone_names.join(', ')}")
        end

        # Add system type reference to zone
        sys_group['zones'].sort.each do |zone|
          zone.additionalProperties.setFeature('baseline_system_type', system_type[0])
        end

        # Add the system type for these zones
        model_add_prm_baseline_system(model,
                                      system_type[0],
                                      system_type[1],
                                      system_type[2],
                                      system_type[3],
                                      sys_group['zones'],
                                      zone_fan_scheds)

        model.getAirLoopHVACs.each do |air_loop|
          air_loop_name = air_loop.name.get
          unless air_loop_name_array.include?(air_loop_name)
            air_loop.additionalProperties.setFeature('zone_group_type', sys_group['zone_group_type'] || 'None')
            air_loop.additionalProperties.setFeature('sys_group_occ', sys_group['occ'] || 'None')
            air_loop_name_array << air_loop_name
          end

          # Determine return air type
          plenum, return_air_type = model_determine_baseline_return_air_type(model, system_type[0], air_loop.thermalZones)
          air_loop.thermalZones.sort.each do |zone|
            # Set up return air plenum
            zone.setReturnPlenum(model.getThermalZoneByName(plenum).get) if return_air_type == 'return_plenum'
          end
        end
      end

      # Add system type reference to all air loops
      model.getAirLoopHVACs.sort.each do |air_loop|
        if air_loop.thermalZones[0].additionalProperties.hasFeature('baseline_system_type')
          sys_type = air_loop.thermalZones[0].additionalProperties.getFeatureAsString('baseline_system_type').get
          air_loop.additionalProperties.setFeature('baseline_system_type', sys_type)
        else
          OpenStudio.logFree(OpenStudio::Info, 'openstudio.model.Model', "Thermal zone #{air_loop.thermalZones[0].name} is not associated to a particular system type.")
        end
      end

      # Set the zone sizing SAT for each zone in the model
      OpenStudio.logFree(OpenStudio::Info, 'openstudio.standards.Model', '*** Applying Baseline HVAC System Sizing Settings ***')
      model.getThermalZones.each do |zone|
        thermal_zone_apply_prm_baseline_supply_temperatures(zone)
      end

      # Set the system sizing properties based on the zone sizing information
      model.getAirLoopHVACs.each do |air_loop|
        air_loop_hvac_apply_prm_sizing_temperatures(air_loop)
      end

      # Set internal load sizing run schedules
      model_apply_prm_baseline_sizing_schedule(model)

      # Set the heating and cooling sizing parameters
      model_apply_prm_sizing_parameters(model)

      OpenStudio.logFree(OpenStudio::Info, 'openstudio.standards.Model', '*** Applying Baseline HVAC System Controls ***')

      # SAT reset, economizers
      model.getAirLoopHVACs.sort.each do |air_loop|
        air_loop_hvac_apply_prm_baseline_controls(air_loop, climate_zone)
      end

      # Apply the baseline system water loop temperature reset control
      model.getPlantLoops.sort.each do |plant_loop|
        # Skip the SWH loops
        next if plant_loop_swh_loop?(plant_loop)

        plant_loop_apply_prm_baseline_temperatures(plant_loop)
      end

      # Run sizing run with the HVAC equipment
      if model_run_sizing_run(model, "#{sizing_run_dir}/SR1") == false
        return false
      end

      # Apply the minimum damper positions, assuming no DDC control of VAV terminals
      model.getAirLoopHVACs.sort.each do |air_loop|
        air_loop_hvac_apply_minimum_vav_damper_positions(air_loop, false)
      end

      # If there are any multi-zone systems, reset damper positions to achieve a 60% ventilation effectiveness minimum for the system
      # following the ventilation rate procedure from 62.1
      model_apply_multizone_vav_outdoor_air_sizing(model)

      # Set the baseline fan power for all air loops
      model.getAirLoopHVACs.sort.each do |air_loop|
        air_loop_hvac_apply_prm_baseline_fan_power(air_loop)
      end

      # Set the baseline fan power for all zone HVAC
      model.getZoneHVACComponents.sort.each do |zone_hvac|
        zone_hvac_component_apply_prm_baseline_fan_power(zone_hvac)
      end

      # Set the baseline number of boilers and chillers
      model.getPlantLoops.sort.each do |plant_loop|
        # Skip the SWH loops
        next if plant_loop_swh_loop?(plant_loop)

        plant_loop_apply_prm_number_of_boilers(plant_loop)
        plant_loop_apply_prm_number_of_chillers(plant_loop, sizing_run_dir)
      end

      # Set the baseline number of cooling towers
      # Must be done after all chillers are added
      model.getPlantLoops.sort.each do |plant_loop|
        # Skip the SWH loops
        next if plant_loop_swh_loop?(plant_loop)

        plant_loop_apply_prm_number_of_cooling_towers(plant_loop)
      end

      # Run sizing run with the new chillers, boilers, and cooling towers to determine capacities
      if model_run_sizing_run(model, "#{sizing_run_dir}/SR2") == false
        return false
      end

      # Set the pumping control strategy and power
      # Must be done after sizing components
      model.getPlantLoops.sort.each do |plant_loop|
        # Skip the SWH loops
        next if plant_loop_swh_loop?(plant_loop)

        plant_loop_apply_prm_baseline_pump_power(plant_loop)
        plant_loop_apply_prm_baseline_pumping_type(plant_loop)
      end

      OpenStudio.logFree(OpenStudio::Info, 'openstudio.standards.Model', '*** Applying Prescriptive HVAC Controls and Equipment Efficiencies ***')

      # Apply the HVAC efficiency standard
      model_apply_hvac_efficiency_standard(model, climate_zone)

      # Set baseline DCV system
      model_set_baseline_demand_control_ventilation(model, climate_zone)

      # Final sizing run and adjustements to values that need refinement
      model_refine_size_dependent_values(model, sizing_run_dir)

      # Fix EMS references.
      # Temporary workaround for OS issue #2598
      model_temp_fix_ems_references(model)

      # Delete all the unused resource objects
      model_remove_unused_resource_objects(model)

      # Add reporting tolerances
      model_add_reporting_tolerances(model)

      # @todo: turn off self shading
      # Set Solar Distribution to MinimalShadowing... problem is when you also have detached shading such as surrounding buildings etc
      # It won't be taken into account, while it should: only self shading from the building itself should be turned off but to my knowledge there isn't a way to do this in E+

      model_status = degs > 0 ? "baseline_final_#{degs}" : 'baseline_final'
      model.save(OpenStudio::Path.new("#{sizing_run_dir}/#{model_status}.osm"), true)

      # Translate to IDF and save for debugging
      forward_translator = OpenStudio::EnergyPlus::ForwardTranslator.new
      idf = forward_translator.translateModel(model)
      idf_path = OpenStudio::Path.new("#{sizing_run_dir}/#{model_status}.idf")
      idf.save(idf_path, true)

      # Check unmet load hours
      if unmet_load_hours_check
        nb_adjustments = 0
        loop do
          # Loop break condition: Limit the number of zone sizing factor adjustment to 3
          unless nb_adjustments < 3
            OpenStudio.logFree(OpenStudio::Error, 'openstudio.standards.Model', "After 3 rounds of zone sizing factor adjustments the unmet load hours for the baseline model (#{degs} degree of rotation) still exceed 300 hours. Please open an issue on GitHub (https://github.com/NREL/openstudio-standards/issues) and share your user model with the developers.")
            break
          end
          # Close the previous SQL session if open to prevent EnergyPlus from overloading the same session
          sql = model.sqlFile.get
          if sql.connectionOpen
            sql.close
          end

          if model_run_simulation_and_log_errors(model, "#{sizing_run_dir}/final#{degs}")
            # If UMLH are greater than the threshold allowed by Appendix G,
            # increase zone air flow and load as per the recommendation in
            # the PRM-RM; Note that the PRM-RM only suggest to increase
            # air zone air flow, but the zone sizing factor in EnergyPlus
            # increase both air flow and load.
            if model_get_unmet_load_hours(model) > 300
              model.getThermalZones.each do |thermal_zone|
                # Cooling adjustments
                clg_umlh = thermal_zone_get_unmet_load_hours(thermal_zone, 'Cooling')
                if clg_umlh > 50
                  sizing_factor = 1.0
                  if thermal_zone.sizingZone.zoneCoolingSizingFactor.is_initialized
                    sizing_factor = thermal_zone.sizingZone.zoneCoolingSizingFactor.get
                  end
                  # Make adjustment to zone cooling sizing factor
                  # Do not adjust factors greater or equal to 2
                  clg_umlh > 150 ? sizing_factor = [2.0, sizing_factor * 1.1].min : sizing_factor = [2.0, sizing_factor * 1.05].min
                  thermal_zone.sizingZone.setZoneCoolingSizingFactor(sizing_factor)
                end

                # Heating adjustments
                # Reset sizing factor
                htg_umlh = thermal_zone_get_unmet_load_hours(thermal_zone, 'Heating')
                if htg_umlh > 50
                  sizing_factor = 1.0
                  if thermal_zone.sizingZone.zoneHeatingSizingFactor.is_initialized
                    # Get zone heating sizing factor
                    sizing_factor = thermal_zone.sizingZone.zoneHeatingSizingFactor.get
                  end

                  # Make adjustment to zone heating sizing factor
                  # Do not adjust factors greater or equal to 2
                  htg_umlh > 150 ? sizing_factor = [2.0, sizing_factor * 1.1].min : sizing_factor = [2.0, sizing_factor * 1.05].min
                  thermal_zone.sizingZone.setZoneHeatingSizingFactor(sizing_factor)
                end
              end
            end
          else
            # simulation failure, raise the exception.
            # OpenStudio.logFree(OpenStudio::Error, 'openstudio.model.Model', 'OpenStudio simulation failed.')
            raise('OpenStudio simulation failed.')
          end
          nb_adjustments += 1
        end
      end
    end

    if debug
      generate_baseline_log(sizing_run_dir)
    end

    return true
  end

  # Creates a Performance Rating Method (aka 90.1-Appendix G) proposed building model
  # based on the inputs currently in the user model.
  #
  # @param user_model [OpenStudio::model::Model] User specified OpenStudio model
  # @return [OpenStudio::model::Model] returns the proposed building model corresponding to a user model
  def model_create_prm_proposed_building(user_model)
    # Create copy of the user model
    proposed_model = BTAP::FileIO.deep_copy(user_model)

    # Get user building level data
    building_name = proposed_model.building.get.name.get
    user_buildings = @standards_data.key?('userdata_building') ? @standards_data['userdata_building'] : nil

    # If needed, modify user model infiltration
    if user_buildings
      user_building_index = user_buildings.index { |user_building| building_name.include? user_building['name'] }
      # TODO Move the user data processing section
      infiltration_modeled_from_field_verification_results = 'false'
      if user_building_index && user_buildings[user_building_index]['infiltration_modeled_from_field_verification_results']
        infiltration_modeled_from_field_verification_results = user_buildings[user_building_index]['infiltration_modeled_from_field_verification_results'].to_s.downcase
      end
<<<<<<< HEAD
=======

>>>>>>> e8435563
      # Calculate total infiltration flow rate per envelope area
      building_envelope_area_m2 = model_building_envelope_area(proposed_model)
      curr_tot_infil_m3_per_s_per_envelope_area = model_current_building_envelope_infiltration_at_75pa(proposed_model, building_envelope_area_m2)
      curr_tot_infil_cfm_per_envelope_area = OpenStudio.convert(curr_tot_infil_m3_per_s_per_envelope_area, 'm^3/s*m^2', 'cfm/ft^2').get

      # Warn users if the infiltration modeling in the user/proposed model is not based on field verification
      # If not modeled based on field verification, it should be modeled as 0.6 cfm/ft2
      unless infiltration_modeled_from_field_verification_results.casecmp('true')
        if curr_tot_infil_cfm_per_envelope_area < 0.6
          OpenStudio.logFree(OpenStudio::Info, 'prm.log', "The user model's I_75Pa is estimated to be #{curr_tot_infil_cfm_per_envelope_area} m3/s per m2 of total building envelope")
        end
      end

      # Modify model to follow the PRM infiltration modeling method
      model_apply_standard_infiltration(proposed_model, curr_tot_infil_cfm_per_envelope_area)
    end

    # If needed, remove all non-adiabatic pipes of SWH loops
    proposed_model.getPlantLoops.sort.each do |plant_loop|
      # Skip non service water heating loops
      next unless plant_loop_swh_loop?(plant_loop)

      plant_loop_adiabatic_pipes_only(plant_loop)
    end

    # TODO: Once data refactoring has been completed lookup values from the database;
    #       For now, hard-code LPD for selected spaces. Current Standards Space Type
    #       of OS:SpaceType is the PRM interior lighting space type. These values are
    #       from Table 9.6.1 as required by Section G3.1.6.e.
    proposed_lpd_residential_spaces = {
      'dormitory - living quarters' => 0.5, # "primary_space_type": "Dormitory—Living Quarters",
      'apartment - hardwired' => 0.6, # "primary_space_type": "Dwelling Unit"
      'guest room' => 0.41 # "primary_space_type": "Guest Room",
    }

    # Make proposed model space related adjustments
    proposed_model.getSpaces.each do |space|
      # If needed, modify computer equipment schedule
      # Section G3.1.3.16
      space_add_prm_computer_roomm_equipment_schedule(space)

      # If needed, modify lighting power denstities in residential spaces/zones
      # Section G3.1.6.e
      standard_space_type = prm_get_optional_handler(space, @sizing_run_dir, 'spaceType', 'standardsSpaceType').downcase
      user_spaces = @standards_data.key?('userdata_space') ? @standards_data['userdata_space'] : nil
      if ['dormitory - living quarters', 'apartment - hardwired', 'guest room'].include?(standard_space_type)
        user_spaces.each do |user_data|
          if user_data['name'].to_s == space.name.to_s && user_data['has_residential_exception'].to_s.downcase != 'yes'
            # Get LPDs
            lpd_w_per_m2 = space.lightingPowerPerFloorArea
            ref_space_lpd_per_ft2 = proposed_lpd_residential_spaces[standard_space_type]
            ref_space_lpd_per_m2 = OpenStudio.convert(ref_space_lpd_per_ft2, 'W/ft^2', 'W/m^2').get
            # Set new LPD
            space.setLightingPowerPerFloorArea([lpd_w_per_m2, ref_space_lpd_per_m2].max)
          end
        end
      end
    end

    return proposed_model
  end

  # Determine whether or not the HVAC system in a model is autosized
  #
  # As it is not realistic expectation to have all autosizable
  # fields hard input, the method relies on autosizable field
  # of prime movers (fans, pumps) and heating/cooling devices
  # in the models (boilers, chillers, coils)
  #
  # @param model [OpenStudio::Model::Model] OpenStudio model object
  # @return [Bool] returns true if the HVAC system is likely autosized, false otherwise
  def model_is_hvac_autosized(model)
    is_hvac_autosized = false
    model.modelObjects.each do |obj|
      obj_type = obj.iddObjectType.valueName.to_s.downcase

      # Check if the object needs to be checked for autosizing
      obj_to_be_checked_for_autosizing = false
      if obj_type.include?('chiller') || obj_type.include?('boiler') || obj_type.include?('coil') || obj_type.include?('fan') || obj_type.include?('pump') || obj_type.include?('waterheater')
        if !obj_type.include?('controller')
          obj_to_be_checked_for_autosizing = true
        end
      end

      # Check for autosizing
      if obj_to_be_checked_for_autosizing
        casted_obj = model_cast_model_object(obj)

        next if casted_obj.nil?

        casted_obj.methods.each do |method|
          if method.to_s.include?('is') && method.to_s.include?('Autosized')
            if casted_obj.public_send(method) == true
              is_hvac_autosized = true
              OpenStudio.logFree(OpenStudio::Info, 'prm.log', "The #{method.to_s.sub('is', '').sub('Autosized', '').sub(':', '')} field of the #{obj_type} named #{casted_obj.name} is autosized. It should be hard sized.")
            end
          end
        end
      end
    end

    return is_hvac_autosized
  end

  # Determine if there needs to be a sizing run after constructions are added
  # so that EnergyPlus can calculate the VLTs of layer-by-layer glazing constructions.
  # These VLT values are needed for the daylighting controls logic for some templates.
  #
  # @param model [OpenStudio::Model::Model] OpenStudio model object
  # @return [Boolean] returns true if required, false if not
  def model_create_prm_baseline_building_requires_vlt_sizing_run(model)
    return false # Not required for most templates
  end

  # Determine if there is a need for a proposed model sizing run.
  # A typical application of such sizing run is to determine space
  # conditioning type.
  #
  # @param model [OpenStudio::Model::Model] OpenStudio model object
  #
  # @return [Boolean] Returns true if a sizing run is required
  def model_create_prm_baseline_building_requires_proposed_model_sizing_run(model)
    return false
  end

  # Determine the residential and nonresidential floor areas based on the space type properties for each space.
  # For spaces with no space type, assume nonresidential.
  #
  # @param model [OpenStudio::Model::Model] OpenStudio model object
  # @return [Hash] keys are 'residential' and 'nonresidential', units are m^2
  def model_residential_and_nonresidential_floor_areas(model)
    res_area_m2 = 0
    nonres_area_m2 = 0
    model.getSpaces.sort.each do |space|
      if thermal_zone_residential?(space)
        res_area_m2 += space.floorArea
      else
        nonres_area_m2 += space.floorArea
      end
    end

    return { 'residential' => res_area_m2, 'nonresidential' => nonres_area_m2 }
  end

  # Determine the number of stories spanned by the supplied zones.
  # If all zones on one of the stories have an identical multiplier,
  # assume that the multiplier is a floor multiplier and increase the number of stories accordingly.
  # Stories do not have to be contiguous.
  #
  # @param model [OpenStudio::Model::Model] OpenStudio model object
  # @param zones [Array<OpenStudio::Model::ThermalZone>] an array of zones
  # @return [Integer] the number of stories spanned
  def model_num_stories_spanned(model, zones)
    # Get the story object for all zones
    stories = []
    zones.each do |zone|
      zone.spaces.each do |space|
        story = space.buildingStory
        next if story.empty?

        stories << story.get
      end
    end

    # Reduce down to the unique set of stories
    stories = stories.uniq

    # Tally up stories including multipliers
    num_stories = 0
    stories.each do |story|
      num_stories += building_story_floor_multiplier(story)
    end

    return num_stories
  end

  # Add design day schedule objects for space loads,
  # not used for 2013 and earlier
  # @author Xuechen (Jerry) Lei, PNNL
  # @param model [OpenStudio::Model::Model] OpenStudio model object
  #
  def model_apply_prm_baseline_sizing_schedule(model)
    return true
  end

  # Categorize zones by occupancy type and fuel type, where the types depend on the standard.
  #
  # @param model [OpenStudio::Model::Model] OpenStudio model object
  # @param custom [String] custom fuel type
  # @param applicable_zones [list of zone objects]
  # @return [Array<Hash>] an array of hashes, one for each zone,
  #   with the keys 'zone', 'type' (occ type), 'fuel', and 'area'
  def model_zones_with_occ_and_fuel_type(model, custom, applicable_zones = nil)
    zones = []

    model.getThermalZones.sort.each do |zone|
      # Skip plenums
      if thermal_zone_plenum?(zone)
        OpenStudio.logFree(OpenStudio::Info, 'openstudio.standards.Model', "Zone #{zone.name} is a plenum.  It will not be assigned a baseline system.")
        next
      end

      if !applicable_zones.nil?
        # This is only used for the stable baseline (2016 and later)
        if !applicable_zones.include?(zone)
          # This zone is not part of the current hvac_building_type
          next
        end
      end

      # Skip unconditioned zones
      heated = thermal_zone_heated?(zone)
      cooled = thermal_zone_cooled?(zone)
      if !heated && !cooled
        OpenStudio.logFree(OpenStudio::Info, 'openstudio.standards.Model', "Zone #{zone.name} is unconditioned.  It will not be assigned a baseline system.")
        next
      end

      zn_hash = {}

      # The zone object
      zn_hash['zone'] = zone

      # Floor area
      zn_hash['area'] = zone.floorArea

      # Occupancy type
      zn_hash['occ'] = thermal_zone_occupancy_type(zone)

      # Building type
      zn_hash['bldg_type'] = thermal_zone_building_type(zone)

      # Fuel type
      # for 2013 and prior, baseline fuel = proposed fuel
      # for 2016 and later, use fuel to identify zones with district energy
      zn_hash['fuel'] = thermal_zone_get_zone_fuels_for_occ_and_fuel_type(zone)

      zones << zn_hash
    end

    return zones
  end

  # Determine the dominant and exceptional areas of the building based on fuel types and occupancy types.
  #
  # @param model [OpenStudio::Model::Model] OpenStudio model object
  # @param custom [String] custom fuel type
  # @return [Array<Hash>] an array of hashes of area information,
  #   with keys area_ft2, type, fuel, and zones (an array of zones)
  def model_prm_baseline_system_groups(model, custom, bldg_type_hvac_zone_hash = nil)
    # Define the minimum area for the
    # exception that allows a different
    # system type in part of the building.
    if custom == 'Xcel Energy CO EDA'
      # Customization - Xcel EDA Program Manual 2014
      # 3.2.1 Mechanical System Selection ii
      exception_min_area_ft2 = 5000
      OpenStudio.logFree(OpenStudio::Info, 'openstudio.Standards.Model', "Customization; per Xcel EDA Program Manual 2014 3.2.1 Mechanical System Selection ii, minimum area for non-predominant conditions reduced to #{exception_min_area_ft2} ft2.")
    else
      exception_min_area_ft2 = 20_000
    end

    # Get occupancy type, fuel type, and area information for all zones,
    # excluding unconditioned zones.
    # Occupancy types are:
    # Residential
    # NonResidential
    # (and for 90.1-2013)
    # PublicAssembly
    # Retail
    # Fuel types are:
    # fossil
    # electric
    # (and for Xcel Energy CO EDA)
    # fossilandelectric
    zones = model_zones_with_occ_and_fuel_type(model, custom)

    # Ensure that there is at least one conditioned zone
    if zones.size.zero?
      OpenStudio.logFree(OpenStudio::Warn, 'openstudio.standards.Model', 'The building does not appear to have any conditioned zones. Make sure zones have thermostat with appropriate heating and cooling setpoint schedules.')
      return []
    end

    # Group the zones by occupancy type
    type_to_area = Hash.new { 0.0 }
    zones_grouped_by_occ = zones.group_by { |z| z['occ'] }

    # Determine the dominant occupancy type by area
    zones_grouped_by_occ.each do |occ_type, zns|
      zns.each do |zn|
        type_to_area[occ_type] += zn['area']
      end
    end
    dom_occ = type_to_area.sort_by { |k, v| v }.reverse[0][0]

    # Get the dominant occupancy type group
    dom_occ_group = zones_grouped_by_occ[dom_occ]

    # Check the non-dominant occupancy type groups to see if they are big enough to trigger the occupancy exception.
    # If they are, leave the group standing alone.
    # If they are not, add the zones in that group back to the dominant occupancy type group.
    occ_groups = []
    zones_grouped_by_occ.each do |occ_type, zns|
      # Skip the dominant occupancy type
      next if occ_type == dom_occ

      # Add up the floor area of the group
      area_m2 = 0
      zns.each do |zn|
        area_m2 += zn['area']
      end
      area_ft2 = OpenStudio.convert(area_m2, 'm^2', 'ft^2').get

      # If the non-dominant group is big enough, preserve that group.
      if area_ft2 > exception_min_area_ft2
        occ_groups << [occ_type, zns]
        OpenStudio.logFree(OpenStudio::Info, 'openstudio.standards.Model', "The portion of the building with an occupancy type of #{occ_type} is bigger than the minimum exception area of #{exception_min_area_ft2.round} ft2.  It will be assigned a separate HVAC system type.")
        # Otherwise, add the zones back to the dominant group.
      else
        dom_occ_group += zns
      end
    end
    # Add the dominant occupancy group to the list
    occ_groups << [dom_occ, dom_occ_group]

    # Inside of each remaining occupancy group, determine the dominant fuel type.
    # This determination should only include zones that are part of the dominant area type inside of this group.
    occ_and_fuel_groups = []
    occ_groups.each do |occ_type, zns|
      # Separate the zones that are part of the dominant occ type
      dom_occ_zns = []
      nondom_occ_zns = []
      zns.each do |zn|
        if zn['occ'] == occ_type
          dom_occ_zns << zn
        else
          nondom_occ_zns << zn
        end
      end

      # Determine the dominant fuel type from the subset of the dominant area type zones
      fuel_to_area = Hash.new { 0.0 }
      zones_grouped_by_fuel = dom_occ_zns.group_by { |z| z['fuel'] }
      zones_grouped_by_fuel.each do |fuel, zns_by_fuel|
        zns_by_fuel.each do |zn|
          fuel_to_area[fuel] += zn['area']
        end
      end

      sorted_by_area = fuel_to_area.sort_by { |k, v| v }.reverse
      dom_fuel = sorted_by_area[0][0]

      # Don't allow unconditioned to be the dominant fuel, go to the next biggest
      if dom_fuel == 'unconditioned'
        if sorted_by_area.size > 1
          dom_fuel = sorted_by_area[1][0]
        else
          OpenStudio.logFree(OpenStudio::Error, 'openstudio.standards.Model', 'The fuel type was not able to be determined for any zones in this model.  Run with debug messages enabled to see possible reasons.')
          return []
        end
      end

      # Get the dominant fuel type group
      dom_fuel_group = {}
      dom_fuel_group['occ'] = occ_type
      dom_fuel_group['fuel'] = dom_fuel
      dom_fuel_group['zones'] = zones_grouped_by_fuel[dom_fuel]

      # The zones that aren't part of the dominant occ type are automatically added to the dominant fuel group
      dom_fuel_group['zones'] += nondom_occ_zns

      # Check the non-dominant occupancy type groups to see if they are big enough to trigger the occupancy exception.
      # If they are, leave the group standing alone.
      # If they are not, add the zones in that group back to the dominant occupancy type group.
      zones_grouped_by_fuel.each do |fuel_type, zns_by_fuel|
        # Skip the dominant occupancy type
        next if fuel_type == dom_fuel

        # Add up the floor area of the group
        area_m2 = 0
        zns_by_fuel.each do |zn|
          area_m2 += zn['area']
        end
        area_ft2 = OpenStudio.convert(area_m2, 'm^2', 'ft^2').get

        # If the non-dominant group is big enough, preserve that group.
        if area_ft2 > exception_min_area_ft2
          group = {}
          group['occ'] = occ_type
          group['fuel'] = fuel_type
          group['zones'] = zns_by_fuel
          occ_and_fuel_groups << group
          OpenStudio.logFree(OpenStudio::Info, 'openstudio.standards.Model', "The portion of the building with an occupancy type of #{occ_type} and fuel type of #{fuel_type} is bigger than the minimum exception area of #{exception_min_area_ft2.round} ft2.  It will be assigned a separate HVAC system type.")
          # Otherwise, add the zones back to the dominant group.
        else
          dom_fuel_group['zones'] += zns_by_fuel
        end
      end
      # Add the dominant occupancy group to the list
      occ_and_fuel_groups << dom_fuel_group
    end

    # Moved heated-only zones into their own groups.
    # Per the PNNL PRM RM, this must be done AFTER the dominant occ and fuel types are determined
    # so that heated-only zone areas are part of the determination.
    final_groups = []
    occ_and_fuel_groups.each do |gp|
      # Skip unconditioned groups
      next if gp['fuel'] == 'unconditioned'

      heated_only_zones = []
      heated_cooled_zones = []
      gp['zones'].each do |zn|
        if thermal_zone_heated?(zn['zone']) && !thermal_zone_cooled?(zn['zone'])
          heated_only_zones << zn
        else
          heated_cooled_zones << zn
        end
      end
      gp['zones'] = heated_cooled_zones

      # Add the group (less unheated zones) to the final list
      final_groups << gp

      # If there are any heated-only zones, create a new group for them.
      unless heated_only_zones.empty?
        htd_only_group = {}
        htd_only_group['occ'] = 'heatedonly'
        htd_only_group['fuel'] = gp['fuel']
        htd_only_group['zones'] = heated_only_zones
        final_groups << htd_only_group
      end
    end

    # Calculate the area for each of the final groups and replace the zone hashes with the zone objects
    final_groups.each do |gp|
      area_m2 = 0.0
      gp_zns = []
      gp['zones'].each do |zn|
        area_m2 += zn['area']
        gp_zns << zn['zone']
      end
      area_ft2 = OpenStudio.convert(area_m2, 'm^2', 'ft^2').get
      gp['area_ft2'] = area_ft2
      gp['zones'] = gp_zns
    end

    # @todo Remove the secondary zones before
    # determining the area used to pick the HVAC system, per PNNL PRM RM

    # If there is any district heating or district cooling in the proposed building, the heating and cooling
    # fuels in the entire baseline building are changed for the purposes of HVAC system assignment
    all_htg_fuels = []
    all_clg_fuels = []

    # error if HVACComponent heating fuels method is not available
    if model.version < OpenStudio::VersionString.new('3.6.0')
      OpenStudio.logFree(OpenStudio::Error, 'openstudio.Standards.Model', 'Required HVACComponent methods .heatingFuelTypes and .coolingFuelTypes are not available in pre-OpenStudio 3.6.0 versions. Use a more recent version of OpenStudio.')
    end

    model.getThermalZones.sort.each do |zone|
      all_htg_fuels += zone.heatingFuelTypes.map(&:valueName)
      all_clg_fuels += zone.coolingFuelTypes.map(&:valueName)
    end

    purchased_heating = false
    purchased_cooling = false

    # Purchased heating
    if all_htg_fuels.include?('DistrictHeating')
      purchased_heating = true
    end

    # Purchased cooling
    if all_clg_fuels.include?('DistrictCooling')
      purchased_cooling = true
    end

    # Categorize
    district_fuel = nil
    if purchased_heating && purchased_cooling
      district_fuel = 'purchasedheatandcooling'
      OpenStudio.logFree(OpenStudio::Info, 'openstudio.standards.Model', 'The proposed model included purchased heating and cooling.  All baseline building system selection will be based on this information.')
    elsif purchased_heating && !purchased_cooling
      district_fuel = 'purchasedheat'
      OpenStudio.logFree(OpenStudio::Info, 'openstudio.standards.Model', 'The proposed model included purchased heating.  All baseline building system selection will be based on this information.')
    elsif !purchased_heating && purchased_cooling
      district_fuel = 'purchasedcooling'
      OpenStudio.logFree(OpenStudio::Info, 'openstudio.standards.Model', 'The proposed model included purchased cooling.  All baseline building system selection will be based on this information.')
    end

    # Change the fuel in all final groups if district systems were found.
    if district_fuel
      final_groups.each do |gp|
        gp['fuel'] = district_fuel
      end
    end

    # Determine the number of stories spanned by each group and report out info.
    final_groups.each do |group|
      # Determine the number of stories this group spans
      num_stories = model_num_stories_spanned(model, group['zones'])
      group['stories'] = num_stories
      # Report out the final grouping
      OpenStudio.logFree(OpenStudio::Info, 'openstudio.standards.Model', "Final system type group: occ = #{group['occ']}, fuel = #{group['fuel']}, area = #{group['area_ft2'].round} ft2, num stories = #{group['stories']}, zones:")
      group['zones'].sort.each_slice(5) do |zone_list|
        zone_names = []
        zone_list.each do |zone|
          zone_names << zone.name.get.to_s
        end
        OpenStudio.logFree(OpenStudio::Info, 'openstudio.standards.Model', "--- #{zone_names.join(', ')}")
      end
    end

    return final_groups
  end

  # Before deleting proposed HVAC components, determine for each zone if it has district heating
  # @return [Hash] Hash of boolean with zone name as key
  def model_get_district_heating_zones(model)
    has_district_hash = {}
    model.getThermalZones.sort.each do |zone|
      has_district_hash['building'] = false

      # error if HVACComponent heating fuels method is not available
      if model.version < OpenStudio::VersionString.new('3.6.0')
        OpenStudio.logFree(OpenStudio::Error, 'openstudio.Standards.Model', 'Required HVACComponent method .heatingFuelTypes is not available in pre-OpenStudio 3.6.0 versions. Use a more recent version of OpenStudio.')
      end

      htg_fuels = zone.heatingFuelTypes.map(&:valueName)
      if htg_fuels.include?('DistrictHeating')
        has_district_hash[zone.name] = true
        has_district_hash['building'] = true
      else
        has_district_hash[zone.name] = false
      end
    end
    return has_district_hash
  end

  # Get list of heat types across a list of zones
  # @param zones [array of objects] array of zone objects
  # @return [String concatenated string showing different fuel types in a group of zones
  def get_group_heat_types(model, zones)
    heat_list = ''
    has_district_heat = false
    has_fuel_heat = false
    has_elec_heat = false

    # error if HVACComponent heating fuels method is not available
    if model.version < OpenStudio::VersionString.new('3.6.0')
      OpenStudio.logFree(OpenStudio::Error, 'openstudio.Standards.Model', 'Required HVACComponent method .heatingFuelTypes is not available in pre-OpenStudio 3.6.0 versions. Use a more recent version of OpenStudio.')
    end

    zones.each do |zone|
      htg_fuels = zone.heatingFuelTypes.map(&:valueName)
      if htg_fuels.include?('DistrictHeating')
        has_district_heat = true
      end
      other_heat = thermal_zone_fossil_or_electric_type(zone, '')
      if other_heat == 'fossil'
        has_fuel_heat = true
      elsif other_heat == 'electric'
        has_elec_heat = true
      end
    end
    if has_district_heat
      heat_list = 'districtheating'
    end
    if has_fuel_heat
      heat_list += '_fuel'
    end
    if has_elec_heat
      heat_list += '_electric'
    end
    return heat_list
  end

  # Store fan operation schedule for each zone before deleting HVAC objects
  # @author Doug Maddox, PNNL
  # @param model [object]
  # @return [Hash] of zoneName:fan_schedule_8760
  def get_fan_schedule_for_each_zone(model)
    fan_sch_names = {}

    # Start with air loops
    model.getAirLoopHVACs.sort.each do |air_loop_hvac|
      fan_schedule_8760 = []
      # Check for availability managers
      # Assume only AvailabilityManagerScheduled will control fan schedule
      # TODO: also check AvailabilityManagerScheduledOn
      avail_mgrs = air_loop_hvac.availabilityManagers
      # if avail_mgrs.is_initialized
      if !avail_mgrs.nil?
        avail_mgrs.each do |avail_mgr|
          # avail_mgr = avail_mgr.get
          # Check each type of AvailabilityManager
          # If the current one matches, get the fan schedule
          if avail_mgr.to_AvailabilityManagerScheduled.is_initialized
            avail_mgr = avail_mgr.to_AvailabilityManagerScheduled.get
            fan_schedule = avail_mgr.schedule
            # fan_sch_translator = ScheduleTranslator.new(model, fan_schedule)
            # fan_sch_ruleset = fan_sch_translator.translate
            fan_schedule_8760 = get_8760_values_from_schedule(model, fan_schedule)
          end
        end
      end
      if fan_schedule_8760.empty?
        # If there are no availability managers, then use the schedule in the supply fan object
        # Note: testing showed that the fan object schedule is not used by OpenStudio
        # Instead, get the fan schedule from the air_loop_hvac object
        # fan_object = nil
        # fan_object = get_fan_object_for_airloop(model, air_loop_hvac)
        fan_object = 'nothing'
        if !fan_object.nil?
          # fan_schedule = fan_object.availabilitySchedule
          fan_schedule = air_loop_hvac.availabilitySchedule
        else
          OpenStudio.logFree(OpenStudio::Info, 'openstudio.standards.Model', "Failed to retreive fan object for AirLoop #{air_loop_hvac.name}")
        end
        fan_schedule_8760 = get_8760_values_from_schedule(model, fan_schedule)
      end

      # Assign this schedule to each zone on this air loop
      air_loop_hvac.thermalZones.each do |zone|
        fan_sch_names[zone.name.get] = fan_schedule_8760
      end
    end

    # Handle Zone equipment
    model.getThermalZones.sort.each do |zone|
      if !fan_sch_names.key?(zone.name.get)
        # This zone was not assigned a schedule via air loop
        # Check for zone equipment fans
        zone.equipment.each do |zone_equipment|
          next if zone_equipment.to_FanZoneExhaust.is_initialized

          # get fan schedule
          fan_object = zone_hvac_get_fan_object(zone_equipment)
          if !fan_object.nil?
            fan_schedule = fan_object.availabilitySchedule
            fan_schedule_8760 = get_8760_values_from_schedule(model, fan_schedule)
            fan_sch_names[zone.name.get] = fan_schedule_8760
            break
          end
        end
      end
    end

    return fan_sch_names
  end

  # Get the supply fan object for an air loop
  # @author Doug Maddox, PNNL
  # @param model [object]
  # @param air_loop [object]
  # @return [object] supply fan of zone equipment component
  def get_fan_object_for_airloop(model, air_loop)
    if !air_loop.supplyFan.empty?
      fan_component = air_loop.supplyFan.get
    else
      # Check if system has unitary wrapper
      air_loop.supplyComponents.each do |component|
        # Get the object type, getting the internal coil
        # type if inside a unitary system.
        obj_type = component.iddObjectType.valueName.to_s
        fan_component = nil
        case obj_type
        when 'OS_AirLoopHVAC_UnitaryHeatCool_VAVChangeoverBypass'
          component = component.to_AirLoopHVACUnitaryHeatCoolVAVChangeoverBypass.get
          fan_component = component.supplyFan.get
        when 'OS_AirLoopHVAC_UnitaryHeatPump_AirToAir'
          component = component.to_AirLoopHVACUnitaryHeatPumpAirToAir.get
          fan_component = component.supplyFan.get
        when 'OS_AirLoopHVAC_UnitaryHeatPump_AirToAir_MultiSpeed'
          component = component.to_AirLoopHVACUnitaryHeatPumpAirToAirMultiSpeed.get
          fan_component = component.supplyFan.get
        when 'OS_AirLoopHVAC_UnitarySystem'
          component = component.to_AirLoopHVACUnitarySystem.get
          fan_component = component.supplyFan.get
        end

        if !fan_component.nil?
          break
        end
      end
    end

    # Get the fan object for this fan
    fan_obj_type = fan_component.iddObjectType.valueName.to_s
    case fan_obj_type
    when 'OS_Fan_OnOff'
      fan_obj = fan_component.to_FanOnOff.get
    when 'OS_Fan_ConstantVolume'
      fan_obj = fan_component.to_FanConstantVolume.get
    when 'OS_Fan_SystemModel'
      fan_obj = fan_component.to_FanSystemModel.get
    when 'OS_Fan_VariableVolume'
      fan_obj = fan_component.to_FanVariableVolume.get
    end
    return fan_obj
  end

  # Convert from schedule object to array of hourly values for entire year
  # Array will include extra 24 values for leap year
  # Array will also include extra 24 values at end for holiday day type
  # @author: Doug Maddox, PNNL
  # @TODO: consider moving this to Standards.Schedule.rb
  # @param: model [Object]
  # @param: fan_schedule [Object]
  # @return: [Array<String>] annual hourly values from schedule
  def get_8760_values_from_schedule(model, fan_schedule)
    sch_object_type = fan_schedule.iddObjectType.valueName.to_s
    fan_8760 = nil
    case sch_object_type
    when 'OS_Schedule_Ruleset'
      fan_8760 = get_8760_values_from_schedule_ruleset(model, fan_schedule)
    when 'OS_Schedule_Constant'
      fan_schedule_constant = fan_schedule.to_ScheduleConstant.get
      fan_8760 = get_8760_values_from_schedule_constant(model, fan_schedule_constant)
    when 'OS_Schedule_Compact'
      # First convert to ScheduleRuleset
      sch_translator = ScheduleTranslator.new(model, fan_schedule)
      fan_schedule_ruleset = sch_translator.convert_schedule_compact_to_schedule_ruleset
      fan_8760 = get_8760_values_from_schedule_ruleset(model, fan_schedule_ruleset)
    when 'OS_Schedule_Year'
      # TODO: add function for ScheduleYear
      # fan_8760 = get_8760_values_from_schedule_year(model, fan_schedule)
      OpenStudio.logFree(OpenStudio::Warn, 'openstudio.standards.Model', 'Automated baseline measure does not support use of Schedule Year')
    end
    return fan_8760
  end

  # Determine the baseline system type given the inputs.  Logic is different for different standards.
  #
  # 90.1-2007, 90.1-2010, 90.1-2013
  #
  # @param model [OpenStudio::Model::Model] OpenStudio model object
  # @param climate_zone [String] ASHRAE climate zone, e.g. 'ASHRAE 169-2013-4A'
  # @param sys_group [Hash] Hash defining a group of zones that have the same Appendix G system type
  # @param custom [String] custom fuel type
  # @return [String] The system type.  Possibilities are PTHP, PTAC, PSZ_AC, PSZ_HP, PVAV_Reheat, PVAV_PFP_Boxes,
  #   VAV_Reheat, VAV_PFP_Boxes, Gas_Furnace, Electric_Furnace
  # @todo add 90.1-2013 systems 11-13
  def model_prm_baseline_system_type(model, climate_zone, sys_group, custom, hvac_building_type = nil, district_heat_zones = nil)
    area_type = sys_group['occ']
    fuel_type = sys_group['fuel']
    area_ft2 = sys_group['area_ft2']
    num_stories = sys_group['stories']

    # [type, central_heating_fuel, zone_heating_fuel, cooling_fuel]
    system_type = [nil, nil, nil, nil]

    # Get the row from TableG3.1.1A
    sys_num = model_prm_baseline_system_number(model, climate_zone, area_type, fuel_type, area_ft2, num_stories, custom)

    # Modify the fuel type if called for by the standard
    if custom == 'Xcel Energy CO EDA'
      # fuel type remains unchanged
      OpenStudio.logFree(OpenStudio::Info, 'openstudio.standards.Model', 'Custom; per Xcel EDA Program Manual 2014 Table 3.2.2 Baseline HVAC System Types, the 90.1-2010 rules for heating fuel type (based on proposed model) rules apply.')
    else
      fuel_type = model_prm_baseline_system_change_fuel_type(model, fuel_type, climate_zone)
    end

    # Define the lookup by row and by fuel type
    sys_lookup = Hash.new { |h, k| h[k] = Hash.new(&h.default_proc) }

    # fossil, fossil and electric, purchased heat, purchased heat and cooling
    sys_lookup['1_or_2']['fossil'] = ['PTAC', 'NaturalGas', nil, 'Electricity']
    sys_lookup['1_or_2']['fossilandelectric'] = ['PTAC', 'NaturalGas', nil, 'Electricity']
    sys_lookup['1_or_2']['purchasedheat'] = ['PTAC', 'DistrictHeating', nil, 'Electricity']
    sys_lookup['1_or_2']['purchasedheatandcooling'] = ['Fan_Coil', 'DistrictHeating', nil, 'DistrictCooling']
    sys_lookup['3_or_4']['fossil'] = ['PSZ_AC', 'NaturalGas', nil, 'Electricity']
    sys_lookup['3_or_4']['fossilandelectric'] = ['PSZ_AC', 'NaturalGas', nil, 'Electricity']
    sys_lookup['3_or_4']['purchasedheat'] = ['PSZ_AC', 'DistrictHeating', nil, 'Electricity']
    sys_lookup['3_or_4']['purchasedheatandcooling'] = ['PSZ_AC', 'DistrictHeating', nil, 'DistrictCooling']
    sys_lookup['5_or_6']['fossil'] = ['PVAV_Reheat', 'NaturalGas', 'NaturalGas', 'Electricity']
    sys_lookup['5_or_6']['fossilandelectric'] = ['PVAV_Reheat', 'NaturalGas', 'Electricity', 'Electricity']
    sys_lookup['5_or_6']['purchasedheat'] = ['PVAV_Reheat', 'DistrictHeating', 'DistrictHeating', 'Electricity']
    sys_lookup['5_or_6']['purchasedheatandcooling'] = ['PVAV_Reheat', 'DistrictHeating', 'DistrictHeating', 'DistrictCooling']
    sys_lookup['7_or_8']['fossil'] = ['VAV_Reheat', 'NaturalGas', 'NaturalGas', 'Electricity']
    sys_lookup['7_or_8']['fossilandelectric'] = ['VAV_Reheat', 'NaturalGas', 'Electricity', 'Electricity']
    sys_lookup['7_or_8']['purchasedheat'] = ['VAV_Reheat', 'DistrictHeating', 'DistrictHeating', 'Electricity']
    sys_lookup['7_or_8']['purchasedheatandcooling'] = ['VAV_Reheat', 'DistrictHeating', 'DistrictHeating', 'DistrictCooling']
    sys_lookup['9_or_10']['fossil'] = ['Gas_Furnace', 'NaturalGas', nil, nil]
    sys_lookup['9_or_10']['fossilandelectric'] = ['Gas_Furnace', 'NaturalGas', nil, nil]
    sys_lookup['9_or_10']['purchasedheat'] = ['Gas_Furnace', 'DistrictHeating', nil, nil]
    sys_lookup['9_or_10']['purchasedheatandcooling'] = ['Gas_Furnace', 'DistrictHeating', nil, nil]
    # electric (heat), purchased cooling
    sys_lookup['1_or_2']['electric'] = ['PTHP', 'Electricity', nil, 'Electricity']
    sys_lookup['1_or_2']['purchasedcooling'] = ['Fan_Coil', 'NaturalGas', nil, 'DistrictCooling']
    sys_lookup['3_or_4']['electric'] = ['PSZ_HP', 'Electricity', nil, 'Electricity']
    sys_lookup['3_or_4']['purchasedcooling'] = ['PSZ_AC', 'NaturalGas', nil, 'DistrictCooling']
    sys_lookup['5_or_6']['electric'] = ['PVAV_PFP_Boxes', 'Electricity', 'Electricity', 'Electricity']
    sys_lookup['5_or_6']['purchasedcooling'] = ['PVAV_PFP_Boxes', 'Electricity', 'Electricity', 'DistrictCooling']
    sys_lookup['7_or_8']['electric'] = ['VAV_PFP_Boxes', 'Electricity', 'Electricity', 'Electricity']
    sys_lookup['7_or_8']['purchasedcooling'] = ['VAV_PFP_Boxes', 'Electricity', 'Electricity', 'DistrictCooling']
    sys_lookup['9_or_10']['electric'] = ['Electric_Furnace', 'Electricity', nil, nil]
    sys_lookup['9_or_10']['purchasedcooling'] = ['Electric_Furnace', 'Electricity', nil, nil]

    # Get the system type
    system_type = sys_lookup[sys_num][fuel_type]

    if system_type.nil?
      system_type = [nil, nil, nil, nil]
      OpenStudio.logFree(OpenStudio::Error, 'openstudio.standards.Model', "Could not determine system type for #{template}, #{area_type}, #{fuel_type}, #{area_ft2.round} ft^2, #{num_stories} stories.")
    else
      OpenStudio.logFree(OpenStudio::Info, 'openstudio.standards.Model', "System type is #{system_type[0]} for #{template}, #{area_type}, #{fuel_type}, #{area_ft2.round} ft^2, #{num_stories} stories.")
      OpenStudio.logFree(OpenStudio::Info, 'openstudio.standards.Model', "--- #{system_type[1]} for main heating") unless system_type[1].nil?
      OpenStudio.logFree(OpenStudio::Info, 'openstudio.standards.Model', "--- #{system_type[2]} for zone heat/reheat") unless system_type[2].nil?
      OpenStudio.logFree(OpenStudio::Info, 'openstudio.standards.Model', "--- #{system_type[3]} for cooling") unless system_type[3].nil?
    end

    return system_type
  end

  # Determines which system number is used for the baseline system. Default is 90.1-2004 approach.
  #
  # @param model [OpenStudio::Model::Model] OpenStudio model object
  # @param climate_zone [String] ASHRAE climate zone, e.g. 'ASHRAE 169-2013-4A'
  # @param area_type [String] Valid choices are residential, nonresidential, and heatedonly
  # @param fuel_type [String] Valid choices are electric, fossil, fossilandelectric,
  #   purchasedheat, purchasedcooling, purchasedheatandcooling
  # @param area_ft2 [Double] Area in ft^2
  # @param num_stories [Integer] Number of stories
  # @param custom [String] custom fuel type
  # @return [String] the system number: 1_or_2, 3_or_4, 5_or_6, 7_or_8, 9_or_10
  def model_prm_baseline_system_number(model, climate_zone, area_type, fuel_type, area_ft2, num_stories, custom)
    sys_num = nil
    # Set the area limit
    limit_ft2 = 75_000

    # Warn about heated only
    if area_type == 'heatedonly'
      OpenStudio.logFree(OpenStudio::Warn, 'openstudio.standards.Model', "Per Table G3.1.10.d, '(In the proposed building) Where no cooling system exists or no cooling system has been specified, the cooling system shall be identical to the system modeled in the baseline building design.' This requires that you go back and add a cooling system to the proposed model.  This code cannot do that for you; you must do it manually.")
    end

    case area_type
      when 'residential'
        sys_num = '1_or_2'
      when 'nonresidential', 'heatedonly'
        # nonresidential and 3 floors or less and <25,000 ft2
        if num_stories <= 3 && area_ft2 < limit_ft2
          sys_num = '3_or_4'
          # nonresidential and 4 or 5 floors or 5 floors or less and 25,000 ft2 to 150,000 ft2
        elsif ((num_stories == 4 || num_stories == 5) && area_ft2 < limit_ft2) || (num_stories <= 5 && (area_ft2 >= limit_ft2 && area_ft2 <= 150_000))
          sys_num = '5_or_6'
          # nonresidential and more than 5 floors or >150,000 ft2
        elsif num_stories >= 5 || area_ft2 > 150_000
          sys_num = '7_or_8'
        end
    end

    return sys_num
  end

  # Change the fuel type based on climate zone, depending on the standard. Defaults to no change.
  #
  # @param model [OpenStudio::Model::Model] OpenStudio model object
  # @param fuel_type [String] Valid choices are electric, fossil, fossilandelectric,
  #   purchasedheat, purchasedcooling, purchasedheatandcooling
  # @param climate_zone [String] ASHRAE climate zone, e.g. 'ASHRAE 169-2013-4A'
  # @return [String] the revised fuel type
  def model_prm_baseline_system_change_fuel_type(model, fuel_type, climate_zone)
    # Don't change fuel type for most templates
    return fuel_type
  end

  # Get ASHRAE ID code for climate zone
  # @param climate_zone [String] full name of climate zone
  # @return [String] ASHRAE ID code for climate zone
  def get_climate_zone_code(climate_zone)
    cz_codes = []
    cz_codes << '0A'
    cz_codes << '0B'
    cz_codes << '1A'
    cz_codes << '1B'
    cz_codes << '2A'
    cz_codes << '2B'
    cz_codes << '3A'
    cz_codes << '3B'
    cz_codes << '3C'
    cz_codes << '4A'
    cz_codes << '4B'
    cz_codes << '4C'
    cz_codes << '5A'
    cz_codes << '5B'
    cz_codes << '5C'
    cz_codes << '6A'
    cz_codes << '6B'
    cz_codes << '7A'
    cz_codes << '7B'
    cz_codes << '8A'
    cz_codes << '8B'

    cz_codes.each do |cz|
      pattern = Regexp.new(cz, true)
      if pattern =~ climate_zone
        return cz.to_s
      end
    end
  end

  # Add the specified baseline system type to the specified zones based on the specified template.
  # For some multi-zone system types, the standards require identifying zones whose loads or schedules
  # are outliers and putting these systems on separate single-zone systems.  This method does that.
  #
  # @param model [OpenStudio::Model::Model] OpenStudio model object
  # @param system_type [String] The system type.  Valid choices are PTHP, PTAC, PSZ_AC, PSZ_HP, PVAV_Reheat,
  #   PVAV_PFP_Boxes, VAV_Reheat, VAV_PFP_Boxes, Gas_Furnace, Electric_Furnace,
  #   which are also returned by the method OpenStudio::Model::Model.prm_baseline_system_type.
  # @param main_heat_fuel [String] main heating fuel.  Valid choices are Electricity, NaturalGas, DistrictHeating
  # @param zone_heat_fuel [String] zone heating/reheat fuel.  Valid choices are Electricity, NaturalGas, DistrictHeating
  # @param cool_fuel [String] cooling fuel.  Valid choices are Electricity, DistrictCooling
  # @param zones [Array<OpenStudio::Model::ThermalZone>] an array of zones
  # @return [Boolean] returns true if successful, false if not
  # @todo Add 90.1-2013 systems 11-13
  def model_add_prm_baseline_system(model, system_type, main_heat_fuel, zone_heat_fuel, cool_fuel, zones, zone_fan_scheds)
    case system_type
      when 'PTAC' # System 1
        unless zones.empty?
          # Retrieve the existing hot water loop or add a new one if necessary.
          hot_water_loop = nil
          hot_water_loop = if model.getPlantLoopByName('Hot Water Loop').is_initialized
                             model.getPlantLoopByName('Hot Water Loop').get
                           else
                             model_add_hw_loop(model, main_heat_fuel)
                           end

          # Add a hot water PTAC to each zone
          model_add_ptac(model,
                         zones,
                         cooling_type: 'Single Speed DX AC',
                         heating_type: 'Water',
                         hot_water_loop: hot_water_loop,
                         fan_type: 'ConstantVolume')
        end

      when 'PTHP' # System 2
        unless zones.empty?
          # add an air-source packaged terminal heat pump with electric supplemental heat to each zone.
          model_add_pthp(model,
                         zones,
                         fan_type: 'ConstantVolume')
        end

      when 'PSZ_AC' # System 3
        unless zones.empty?
          heating_type = 'Gas'
          # if district heating
          hot_water_loop = nil
          if main_heat_fuel == 'DistrictHeating'
            heating_type = 'Water'
            hot_water_loop = if model.getPlantLoopByName('Hot Water Loop').is_initialized
                               model.getPlantLoopByName('Hot Water Loop').get
                             else
                               model_add_hw_loop(model, main_heat_fuel)
                             end
          end

          cooling_type = 'Single Speed DX AC'
          # If district cooling
          chilled_water_loop = nil
          if cool_fuel == 'DistrictCooling'
            cooling_type = 'Water'
            chilled_water_loop = if model.getPlantLoopByName('Chilled Water Loop').is_initialized
                                   model.getPlantLoopByName('Chilled Water Loop').get
                                 else
                                   model_add_chw_loop(model,
                                                      cooling_fuel: cool_fuel,
                                                      chw_pumping_type: 'const_pri')
                                 end
          end

          # Add a PSZ-AC to each zone
          model_add_psz_ac(model,
                           zones,
                           cooling_type: cooling_type,
                           chilled_water_loop: chilled_water_loop,
                           heating_type: heating_type,
                           supplemental_heating_type: 'Gas',
                           hot_water_loop: hot_water_loop,
                           fan_location: 'DrawThrough',
                           fan_type: 'ConstantVolume')
        end

      when 'PSZ_HP' # System 4
        unless zones.empty?
          # Add an air-source packaged single zone heat pump with electric supplemental heat to each zone.
          model_add_psz_ac(model,
                           zones,
                           system_name: 'PSZ-HP',
                           cooling_type: 'Single Speed Heat Pump',
                           heating_type: 'Single Speed Heat Pump',
                           supplemental_heating_type: 'Electric',
                           fan_location: 'DrawThrough',
                           fan_type: 'ConstantVolume')
        end

      when 'PVAV_Reheat' # System 5
        # Retrieve the existing hot water loop or add a new one if necessary.
        hot_water_loop = nil
        hot_water_loop = if model.getPlantLoopByName('Hot Water Loop').is_initialized
                           model.getPlantLoopByName('Hot Water Loop').get
                         else
                           model_add_hw_loop(model, main_heat_fuel)
                         end

        # If district cooling
        chilled_water_loop = nil
        if cool_fuel == 'DistrictCooling'
          chilled_water_loop = if model.getPlantLoopByName('Chilled Water Loop').is_initialized
                                 model.getPlantLoopByName('Chilled Water Loop').get
                               else
                                 model_add_chw_loop(model,
                                                    cooling_fuel: cool_fuel,
                                                    chw_pumping_type: 'const_pri')
                               end
        end

        # If electric zone heat
        electric_reheat = false
        if zone_heat_fuel == 'Electricity'
          electric_reheat = true
        end

        # Group zones by story
        story_zone_lists = model_group_zones_by_story(model, zones)

        # For the array of zones on each story,
        # separate the primary zones from the secondary zones.
        # Add the baseline system type to the primary zones
        # and add the suplemental system type to the secondary zones.
        story_zone_lists.each do |story_group|
          # Differentiate primary and secondary zones
          pri_sec_zone_lists = model_differentiate_primary_secondary_thermal_zones(model, story_group, zone_fan_scheds)
          pri_zones = pri_sec_zone_lists['primary']
          sec_zones = pri_sec_zone_lists['secondary']
          zone_op_hrs = pri_sec_zone_lists['zone_op_hrs']

          # Add a PVAV with Reheat for the primary zones
          stories = []
          story_group[0].spaces.each do |space|
            stories << [space.buildingStory.get.name.get, building_story_minimum_z_value(space.buildingStory.get)]
          end
          story_name = stories.min_by { |nm, z| z }[0]
          system_name = "#{story_name} PVAV_Reheat (Sys5)"

          # If and only if there are primary zones to attach to the loop
          # counter example: floor with only one elevator machine room that get classified as sec_zones
          unless pri_zones.empty?
            air_loop = model_add_pvav(model,
                                      pri_zones,
                                      system_name: system_name,
                                      hot_water_loop: hot_water_loop,
                                      chilled_water_loop: chilled_water_loop,
                                      electric_reheat: electric_reheat)
            model_system_outdoor_air_sizing_vrp_method(air_loop)
            air_loop_hvac_apply_vav_damper_action(air_loop)
            model_create_multizone_fan_schedule(model, zone_op_hrs, pri_zones, system_name)
          end

          # Add a PSZ_AC for each secondary zone
          unless sec_zones.empty?
            model_add_prm_baseline_system(model, 'PSZ_AC', main_heat_fuel, zone_heat_fuel, cool_fuel, sec_zones, zone_fan_scheds)
          end
        end

      when 'PVAV_PFP_Boxes' # System 6
        # If district cooling
        chilled_water_loop = nil
        if cool_fuel == 'DistrictCooling'
          chilled_water_loop = if model.getPlantLoopByName('Chilled Water Loop').is_initialized
                                 model.getPlantLoopByName('Chilled Water Loop').get
                               else
                                 model_add_chw_loop(model,
                                                    cooling_fuel: cool_fuel,
                                                    chw_pumping_type: 'const_pri')
                               end
        end

        # Group zones by story
        story_zone_lists = model_group_zones_by_story(model, zones)

        # For the array of zones on each story,
        # separate the primary zones from the secondary zones.
        # Add the baseline system type to the primary zones
        # and add the suplemental system type to the secondary zones.
        story_zone_lists.each do |story_group|
          # Differentiate primary and secondary zones
          pri_sec_zone_lists = model_differentiate_primary_secondary_thermal_zones(model, story_group, zone_fan_scheds)
          pri_zones = pri_sec_zone_lists['primary']
          sec_zones = pri_sec_zone_lists['secondary']
          zone_op_hrs = pri_sec_zone_lists['zone_op_hrs']

          # Add an VAV for the primary zones
          stories = []
          story_group[0].spaces.each do |space|
            stories << [space.buildingStory.get.name.get, building_story_minimum_z_value(space.buildingStory.get)]
          end
          story_name = stories.min_by { |nm, z| z }[0]
          system_name = "#{story_name} PVAV_PFP_Boxes (Sys6)"
          # If and only if there are primary zones to attach to the loop
          unless pri_zones.empty?
            model_add_pvav_pfp_boxes(model,
                                     pri_zones,
                                     system_name: system_name,
                                     chilled_water_loop: chilled_water_loop,
                                     fan_efficiency: 0.62,
                                     fan_motor_efficiency: 0.9,
                                     fan_pressure_rise: 4.0)
            model_create_multizone_fan_schedule(model, zone_op_hrs, pri_zones, system_name)
          end
          # Add a PSZ_HP for each secondary zone
          unless sec_zones.empty?
            model_add_prm_baseline_system(model, 'PSZ_HP', main_heat_fuel, zone_heat_fuel, cool_fuel, sec_zones, zone_fan_scheds)
          end
        end

      when 'VAV_Reheat' # System 7
        # Retrieve the existing hot water loop or add a new one if necessary.
        hot_water_loop = nil
        hot_water_loop = if model.getPlantLoopByName('Hot Water Loop').is_initialized
                           model.getPlantLoopByName('Hot Water Loop').get
                         else
                           model_add_hw_loop(model, main_heat_fuel)
                         end

        # Retrieve the existing chilled water loop or add a new one if necessary.
        chilled_water_loop = nil
        if model.getPlantLoopByName('Chilled Water Loop').is_initialized
          chilled_water_loop = model.getPlantLoopByName('Chilled Water Loop').get
        else
          if cool_fuel == 'DistrictCooling'
            chilled_water_loop = model_add_chw_loop(model,
                                                    cooling_fuel: cool_fuel,
                                                    chw_pumping_type: 'const_pri')
          else
            fan_type = model_cw_loop_cooling_tower_fan_type(model)
            condenser_water_loop = model_add_cw_loop(model,
                                                     cooling_tower_type: 'Open Cooling Tower',
                                                     cooling_tower_fan_type: 'Propeller or Axial',
                                                     cooling_tower_capacity_control: fan_type,
                                                     number_of_cells_per_tower: 1,
                                                     number_cooling_towers: 1)
            chilled_water_loop = model_add_chw_loop(model,
                                                    chw_pumping_type: 'const_pri_var_sec',
                                                    chiller_cooling_type: 'WaterCooled',
                                                    chiller_compressor_type: 'Rotary Screw',
                                                    condenser_water_loop: condenser_water_loop)
          end
        end

        # If electric zone heat
        reheat_type = 'Water'
        if zone_heat_fuel == 'Electricity'
          reheat_type = 'Electricity'
        end

        # Group zones by story
        story_zone_lists = model_group_zones_by_story(model, zones)

        # For the array of zones on each story, separate the primary zones from the secondary zones.
        # Add the baseline system type to the primary zones and add the suplemental system type to the secondary zones.
        story_zone_lists.each do |story_group|
          # The model_group_zones_by_story(model)  NO LONGER returns empty lists when a given floor doesn't have any of the zones
          # So NO need to filter it out otherwise you get an error undefined method `spaces' for nil:NilClass
          # next if zones.empty?

          # Differentiate primary and secondary zones
          pri_sec_zone_lists = model_differentiate_primary_secondary_thermal_zones(model, story_group, zone_fan_scheds)
          pri_zones = pri_sec_zone_lists['primary']
          sec_zones = pri_sec_zone_lists['secondary']
          zone_op_hrs = pri_sec_zone_lists['zone_op_hrs']

          # Add a VAV for the primary zones
          stories = []
          story_group[0].spaces.each do |space|
            stories << [space.buildingStory.get.name.get, building_story_minimum_z_value(space.buildingStory.get)]
          end
          story_name = stories.min_by { |nm, z| z }[0]
          system_name = "#{story_name} VAV_Reheat (Sys7)"

          # If and only if there are primary zones to attach to the loop
          # counter example: floor with only one elevator machine room that get classified as sec_zones
          unless pri_zones.empty?
            # if the loop configuration is primary / secondary loop
            if chilled_water_loop.additionalProperties.hasFeature('secondary_loop_name')
              chilled_water_loop = model.getPlantLoopByName(chilled_water_loop.additionalProperties.getFeatureAsString('secondary_loop_name').get).get
            end
            air_loop = model_add_vav_reheat(model,
                                            pri_zones,
                                            system_name: system_name,
                                            reheat_type: reheat_type,
                                            hot_water_loop: hot_water_loop,
                                            chilled_water_loop: chilled_water_loop,
                                            fan_efficiency: 0.62,
                                            fan_motor_efficiency: 0.9,
                                            fan_pressure_rise: 4.0)
            model_system_outdoor_air_sizing_vrp_method(air_loop)
            air_loop_hvac_apply_vav_damper_action(air_loop)
            model_create_multizone_fan_schedule(model, zone_op_hrs, pri_zones, system_name)
          end

          # Add a PSZ_AC for each secondary zone
          unless sec_zones.empty?
            model_add_prm_baseline_system(model, 'PSZ_AC', main_heat_fuel, zone_heat_fuel, cool_fuel, sec_zones, zone_fan_scheds)
          end
        end

      when 'VAV_PFP_Boxes' # System 8
        # Retrieve the existing chilled water loop or add a new one if necessary.
        chilled_water_loop = nil
        if model.getPlantLoopByName('Chilled Water Loop').is_initialized
          chilled_water_loop = model.getPlantLoopByName('Chilled Water Loop').get
        else
          if cool_fuel == 'DistrictCooling'
            chilled_water_loop = model_add_chw_loop(model,
                                                    cooling_fuel: cool_fuel,
                                                    chw_pumping_type: 'const_pri')
          else
            fan_type = model_cw_loop_cooling_tower_fan_type(model)
            condenser_water_loop = model_add_cw_loop(model,
                                                     cooling_tower_type: 'Open Cooling Tower',
                                                     cooling_tower_fan_type: 'Propeller or Axial',
                                                     cooling_tower_capacity_control: fan_type,
                                                     number_of_cells_per_tower: 1,
                                                     number_cooling_towers: 1)
            chilled_water_loop = model_add_chw_loop(model,
                                                    chw_pumping_type: 'const_pri_var_sec',
                                                    chiller_cooling_type: 'WaterCooled',
                                                    chiller_compressor_type: 'Rotary Screw',
                                                    condenser_water_loop: condenser_water_loop)
          end
        end

        # Group zones by story
        story_zone_lists = model_group_zones_by_story(model, zones)

        # For the array of zones on each story,
        # separate the primary zones from the secondary zones.
        # Add the baseline system type to the primary zones
        # and add the suplemental system type to the secondary zones.
        story_zone_lists.each do |story_group|
          # Differentiate primary and secondary zones
          pri_sec_zone_lists = model_differentiate_primary_secondary_thermal_zones(model, story_group, zone_fan_scheds)
          pri_zones = pri_sec_zone_lists['primary']
          sec_zones = pri_sec_zone_lists['secondary']
          zone_op_hrs = pri_sec_zone_lists['zone_op_hrs']

          # Add an VAV for the primary zones
          stories = []
          story_group[0].spaces.each do |space|
            stories << [space.buildingStory.get.name.get, building_story_minimum_z_value(space.buildingStory.get)]
          end
          story_name = stories.min_by { |nm, z| z }[0]
          system_name = "#{story_name} VAV_PFP_Boxes (Sys8)"
          # If and only if there are primary zones to attach to the loop
          unless pri_zones.empty?
            if chilled_water_loop.additionalProperties.hasFeature('secondary_loop_name')
              chilled_water_loop = model.getPlantLoopByName(chilled_water_loop.additionalProperties.getFeatureAsString('secondary_loop_name').get).get
            end
            model_add_vav_pfp_boxes(model,
                                    pri_zones,
                                    system_name: system_name,
                                    chilled_water_loop: chilled_water_loop,
                                    fan_efficiency: 0.62,
                                    fan_motor_efficiency: 0.9,
                                    fan_pressure_rise: 4.0)

            model_create_multizone_fan_schedule(model, zone_op_hrs, pri_zones, system_name)
          end
          # Add a PSZ_HP for each secondary zone
          unless sec_zones.empty?
            model_add_prm_baseline_system(model, 'PSZ_HP', main_heat_fuel, zone_heat_fuel, cool_fuel, sec_zones, zone_fan_scheds)
          end
        end

      when 'Gas_Furnace' # System 9
        unless zones.empty?
          # If district heating
          hot_water_loop = nil
          if main_heat_fuel == 'DistrictHeating'
            hot_water_loop = if model.getPlantLoopByName('Hot Water Loop').is_initialized
                               model.getPlantLoopByName('Hot Water Loop').get
                             else
                               model_add_hw_loop(model, main_heat_fuel)
                             end
          end
          # Add a System 9 - Gas Unit Heater to each zone
          model_add_unitheater(model,
                               zones,
                               fan_control_type: 'ConstantVolume',
                               fan_pressure_rise: 0.2,
                               heating_type: main_heat_fuel,
                               hot_water_loop: hot_water_loop)
        end

      when 'Electric_Furnace' # System 10
        unless zones.empty?
          # Add a System 10 - Electric Unit Heater to each zone
          model_add_unitheater(model,
                               zones,
                               fan_control_type: 'ConstantVolume',
                               fan_pressure_rise: 0.2,
                               heating_type: main_heat_fuel)
        end

      when 'SZ_CV' # System 12 (gas or district heat) or System 13 (electric resistance heat)
        unless zones.empty?
          hot_water_loop = nil
          if zone_heat_fuel == 'DistrictHeating' || zone_heat_fuel == 'NaturalGas'
            heating_type = 'Water'
            hot_water_loop = if model.getPlantLoopByName('Hot Water Loop').is_initialized
                               model.getPlantLoopByName('Hot Water Loop').get
                             else
                               model_add_hw_loop(model, main_heat_fuel)
                            end
          else
            # If no hot water loop is defined, heat will default to electric resistance
            heating_type = 'Electric'
          end
          cooling_type = 'Water'
          chilled_water_loop = if model.getPlantLoopByName('Chilled Water Loop').is_initialized
                                 model.getPlantLoopByName('Chilled Water Loop').get
                               else
                                 model_add_chw_loop(model,
                                                    cooling_fuel: cool_fuel,
                                                    chw_pumping_type: 'const_pri')
                              end

          model_add_four_pipe_fan_coil(model,
                                       zones,
                                       chilled_water_loop,
                                       hot_water_loop: hot_water_loop,
                                       ventilation: true,
                                       capacity_control_method: 'ConstantVolume')
        end
      when 'SZ_VAV' # System 11, chilled water, heating type varies by climate zone
        unless zones.empty?
          # htg type
          climate_zone = model_standards_climate_zone(model)
          case climate_zone
            when 'ASHRAE 169-2006-0A',
              'ASHRAE 169-2006-0B',
              'ASHRAE 169-2006-1A',
              'ASHRAE 169-2006-1B',
              'ASHRAE 169-2006-2A',
              'ASHRAE 169-2006-2B',
              'ASHRAE 169-2013-0A',
              'ASHRAE 169-2013-0B',
              'ASHRAE 169-2013-1A',
              'ASHRAE 169-2013-1B',
              'ASHRAE 169-2013-2A',
              'ASHRAE 169-2013-2B'
              heating_type = 'Electric'
              hot_water_loop = nil
            else
              hot_water_loop = if model.getPlantLoopByName('Hot Water Loop').is_initialized
                                 model.getPlantLoopByName('Hot Water Loop').get
                               else
                                 hot_water_loop = model_add_hw_loop(model, main_heat_fuel)
                               end
              heating_type = 'Water'
          end

          # clg type
          chilled_water_loop = if model.getPlantLoopByName('Chilled Water Loop').is_initialized
                                 model.getPlantLoopByName('Chilled Water Loop').get
                               else
                                 chilled_water_loop = model_add_chw_loop(model, chw_pumping_type: 'const_pri')
                               end

          model_add_psz_vav(model,
                            zones,
                            heating_type: heating_type,
                            cooling_type: 'WaterCooled',
                            supplemental_heating_type: nil,
                            hvac_op_sch: nil,
                            fan_type: 'PSZ_VAV_System_Fan',
                            oa_damper_sch: nil,
                            hot_water_loop: hot_water_loop,
                            chilled_water_loop: chilled_water_loop,
                            minimum_volume_setpoint: 0.5)
        end
      else
        OpenStudio.logFree(OpenStudio::Error, 'openstudio.standards.Model', "System type #{system_type} is not a valid choice, nothing will be added to the model.")
        return false
    end
    return true
  end

  # Determines the fan type used by VAV_Reheat and VAV_PFP_Boxes systems.
  # Defaults to two speed fan.
  #
  # @param model [OpenStudio::Model::Model] OpenStudio model object
  # @return [String] the fan type: TwoSpeed Fan, Variable Speed Fan
  def model_baseline_system_vav_fan_type(model)
    fan_type = 'TwoSpeed Fan'
    return fan_type
  end

  # Looks through the model and creates an hash of what the baseline system type should be for each zone.
  #
  # @param model [OpenStudio::Model::Model] OpenStudio model object
  # @param climate_zone [String] ASHRAE climate zone, e.g. 'ASHRAE 169-2013-4A'
  # @param custom [String] custom fuel type
  # @return [Hash] keys are zones, values are system type strings
  #   PTHP, PTAC, PSZ_AC, PSZ_HP, PVAV_Reheat, PVAV_PFP_Boxes,
  #   VAV_Reheat, VAV_PFP_Boxes, Gas_Furnace, Electric_Furnace
  def model_get_baseline_system_type_by_zone(model, climate_zone, custom = nil)
    zone_to_sys_type = {}

    # Get the groups of zones that define the
    # baseline HVAC systems for later use.
    # This must be done before removing the HVAC systems
    # because it requires knowledge of proposed HVAC fuels.
    sys_groups = model_prm_baseline_system_groups(model, custom)

    # Assign building stories to spaces in the building
    # where stories are not yet assigned.
    model_assign_spaces_to_stories(model)

    # Determine the baseline HVAC system type for each of
    # the groups of zones and add that system type.
    sys_groups.each do |sys_group|
      # Determine the primary baseline system type
      pri_system_type = model_prm_baseline_system_type(model, climate_zone, sys_group, custom)[0]

      # Record the zone-by-zone system type assignments
      case pri_system_type
        when 'PTAC', 'PTHP', 'PSZ_AC', 'PSZ_HP', 'Gas_Furnace', 'Electric_Furnace'

          sys_group['zones'].each do |zone|
            zone_to_sys_type[zone] = pri_system_type
          end

        when 'PVAV_Reheat', 'PVAV_PFP_Boxes', 'VAV_Reheat', 'VAV_PFP_Boxes'

          # Determine the secondary system type
          sec_system_type = nil
          case pri_system_type
          when 'PVAV_Reheat', 'VAV_Reheat'
            sec_system_type = 'PSZ_AC'
          when 'PVAV_PFP_Boxes', 'VAV_PFP_Boxes'
            sec_system_type = 'PSZ_HP'
          end

          # Group zones by story
          story_zone_lists = model_group_zones_by_story(model, sys_group['zones'])
          # For the array of zones on each story,
          # separate the primary zones from the secondary zones.
          # Add the baseline system type to the primary zones
          # and add the suplemental system type to the secondary zones.
          story_zone_lists.each do |story_group|
            # Differentiate primary and secondary zones
            pri_sec_zone_lists = model_differentiate_primary_secondary_thermal_zones(model, story_group)
            # Record the primary zone system types
            pri_sec_zone_lists['primary'].each do |zone|
              zone_to_sys_type[zone] = pri_system_type
            end
            # Record the secondary zone system types
            pri_sec_zone_lists['secondary'].each do |zone|
              zone_to_sys_type[zone] = sec_system_type
            end
          end
      end
    end

    return zone_to_sys_type
  end

  # elimates outlier zones based on a set of keys
  #
  # @param model [OpenStudio::Model::Model] OpenStudio model object
  # @param array_of_zones [Array] an array of Hashes for each zone, with the keys 'zone'
  # @param key_to_inspect [String] hash key to inspect in array of zones
  # @param tolerance [Double] tolerance
  # @param field_name [String] field name to inspect
  # @param units [String] units
  # @return [Array] an array of Hashes for each zone
  def model_eliminate_outlier_zones(model, array_of_zones, key_to_inspect, tolerance, field_name, units)
    # Sort the zones by the desired key
    begin
      array_of_zones = array_of_zones.sort_by { |hsh| hsh[key_to_inspect] }
    rescue ArgumentError => e
      OpenStudio.logFree(OpenStudio::Info, 'openstudio.standards.Model', "Unable to sort array_of_zones by #{key_to_inspect} due to #{e.message}, defaulting to order that was passed")
    end

    # Calculate the area-weighted average
    total = 0.0
    total_area = 0.0
    all_vals = []
    all_areas = []
    all_zn_names = []
    array_of_zones.each do |zn|
      val = zn[key_to_inspect]
      area = zn['area_ft2']
      total += val * area
      total_area += area
      all_vals << val.round(1)
      all_areas << area.round
      all_zn_names << zn['zone'].name.get.to_s
    end

    if total_area == 0
      OpenStudio.logFree(OpenStudio::Error, 'openstudio.standards.Model', "Total area is zero for array_of_zones with key #{key_to_inspect}, unable to calculate area-weighted average.")
      return false
    end

    avg = total / total_area
    OpenStudio.logFree(OpenStudio::Debug, 'openstudio.standards.Model', "Values for #{field_name}, tol = #{tolerance} #{units}, area ft2:")
    OpenStudio.logFree(OpenStudio::Debug, 'openstudio.standards.Model', "vals  #{all_vals.join(', ')}")
    OpenStudio.logFree(OpenStudio::Debug, 'openstudio.standards.Model', "areas #{all_areas.join(', ')}")
    OpenStudio.logFree(OpenStudio::Debug, 'openstudio.standards.Model', "names #{all_zn_names.join(', ')}")

    # Calculate the biggest delta and the index of the biggest delta
    biggest_delta_i = 0 # array at first item in case delta is 0
    biggest_delta = 0.0
    worst = nil
    array_of_zones.each_with_index do |zn, i|
      val = zn[key_to_inspect]
      if worst.nil? # array at first item in case delta is 0
        worst = val
      end
      delta = (val - avg).abs
      if delta >= biggest_delta
        biggest_delta = delta
        biggest_delta_i = i
        worst = val
      end
    end

    # puts "   #{worst} - #{avg.round} = #{biggest_delta.round} biggest delta"

    # Compare the biggest delta against the difference and eliminate that zone if higher than the limit.
    if biggest_delta > tolerance
      zn_name = array_of_zones[biggest_delta_i]['zone'].name.get.to_s
      OpenStudio.logFree(OpenStudio::Info, 'openstudio.standards.Model', "For zone #{zn_name}, the #{field_name} of #{worst.round(1)} #{units} is more than #{tolerance} #{units} outside the area-weighted average of #{avg.round(1)} #{units}; it will be placed on its own secondary system.")
      array_of_zones.delete_at(biggest_delta_i)
      # Call method recursively if something was eliminated
      array_of_zones = model_eliminate_outlier_zones(model, array_of_zones, key_to_inspect, tolerance, field_name, units)
    else
      zn_name = array_of_zones[biggest_delta_i]['zone'].name.get.to_s
      OpenStudio.logFree(OpenStudio::Info, 'openstudio.standards.Model', "For zone #{zn_name}, the #{field_name} #{worst.round(2)} #{units} - average #{field_name} #{avg.round(2)} #{units} = #{biggest_delta.round(2)} #{units} less than the tolerance of #{tolerance} #{units}, stopping elimination process.")
    end

    return array_of_zones
  end

  # Determine which of the zones should be served by the primary HVAC system.
  # First, eliminate zones that differ by more# than 40 full load hours per week.
  # In this case, lighting schedule is used as the proxy for operation instead
  # of occupancy to avoid accidentally removing transition spaces.
  # Second, eliminate zones whose design internal loads differ from the area-weighted average of all other zones
  # on the system by more than 10 Btu/hr*ft^2.
  #
  # @param model [OpenStudio::Model::Model] OpenStudio model object
  # @param zones [Array<OpenStudio::Model::ThermalZone>] an array of zones
  # @return [Hash] A hash of two arrays of ThermalZones,
  # where the keys are 'primary' and 'secondary'
  def model_differentiate_primary_secondary_thermal_zones(model, zones, zone_fan_scheds = nil)
    OpenStudio.logFree(OpenStudio::Info, 'openstudio.standards.Model', 'Determining which zones are served by the primary vs. secondary HVAC system.')

    # Determine the operational hours (proxy is annual
    # full load lighting hours) for all zones
    zone_data_1 = []
    zones.each do |zone|
      data = {}
      data['zone'] = zone
      # Get the area
      area_ft2 = OpenStudio.convert(zone.floorArea * zone.multiplier, 'm^2', 'ft^2').get
      data['area_ft2'] = area_ft2
      # OpenStudio::logFree(OpenStudio::Info, "openstudio.Standards.Model", "#{zone.name}")
      zone.spaces.each do |space|
        # OpenStudio::logFree(OpenStudio::Info, "openstudio.Standards.Model", "***#{space.name}")
        # Get all lights from either the space
        # or the space type.
        all_lights = []
        all_lights += space.lights
        if space.spaceType.is_initialized
          all_lights += space.spaceType.get.lights
        end
        # Base the annual operational hours
        # on the first lights schedule with hours
        # greater than zero.
        ann_op_hrs = 0
        all_lights.sort.each do |lights|
          # OpenStudio::logFree(OpenStudio::Info, "openstudio.Standards.Model", "******#{lights.name}")
          # Get the fractional lighting schedule
          lights_sch = lights.schedule
          full_load_hrs = 0.0
          # Skip lights with no schedule
          next if lights_sch.empty?

          lights_sch = lights_sch.get
          if lights_sch.to_ScheduleRuleset.is_initialized
            lights_sch = lights_sch.to_ScheduleRuleset.get
            full_load_hrs = schedule_ruleset_annual_equivalent_full_load_hrs(lights_sch)
            if full_load_hrs > 0
              ann_op_hrs = full_load_hrs
              break # Stop after the first schedule with more than 0 hrs
            end
          elsif lights_sch.to_ScheduleConstant.is_initialized
            lights_sch = lights_sch.to_ScheduleConstant.get
            full_load_hrs = schedule_constant_annual_equivalent_full_load_hrs(lights_sch)
            if full_load_hrs > 0
              ann_op_hrs = full_load_hrs
              break # Stop after the first schedule with more than 0 hrs
            end
          end
        end
        wk_op_hrs = ann_op_hrs / 52.0
        data['wk_op_hrs'] = wk_op_hrs
        # OpenStudio::logFree(OpenStudio::Info, "openstudio.Standards.Model", "******wk_op_hrs = #{wk_op_hrs.round}")
      end

      zone_data_1 << data
    end

    # Filter out any zones that operate differently by more than 40hrs/wk.
    # This will be determined by a difference of more than (40 hrs/wk * 52 wks/yr) = 2080 annual full load hrs.
    zones_same_hrs = model_eliminate_outlier_zones(model, zone_data_1, 'wk_op_hrs', 40, 'weekly operating hrs', 'hrs')

    # Get the internal loads for
    # all remaining zones.
    zone_data_2 = []
    zones_same_hrs.each do |zn_data|
      data = {}
      zone = zn_data['zone']
      data['zone'] = zone
      # Get the area
      area_m2 = zone.floorArea * zone.multiplier
      area_ft2 = OpenStudio.convert(area_m2, 'm^2', 'ft^2').get
      data['area_ft2'] = area_ft2
      # Get the internal loads
      int_load_w = thermal_zone_design_internal_load(zone) * zone.multiplier
      # Normalize per-area
      int_load_w_per_m2 = int_load_w / area_m2
      int_load_btu_per_ft2 = OpenStudio.convert(int_load_w_per_m2, 'W/m^2', 'Btu/hr*ft^2').get
      data['int_load_btu_per_ft2'] = int_load_btu_per_ft2
      zone_data_2 << data
    end

    # Filter out any zones that are +/- 10 Btu/hr*ft^2 from the average
    pri_zn_data = model_eliminate_outlier_zones(model, zone_data_2, 'int_load_btu_per_ft2', 10, 'internal load', 'Btu/hr*ft^2')

    # Get just the primary zones themselves
    pri_zones = []
    pri_zone_names = []
    pri_zn_data.each do |zn_data|
      pri_zones << zn_data['zone']
      pri_zone_names << zn_data['zone'].name.get.to_s
    end

    # Get the secondary zones
    sec_zones = []
    sec_zone_names = []
    zones.each do |zone|
      unless pri_zones.include?(zone)
        sec_zones << zone
        sec_zone_names << zone.name.get.to_s
      end
    end

    # Report out the primary vs. secondary zones
    unless pri_zone_names.empty?
      OpenStudio.logFree(OpenStudio::Info, 'openstudio.standards.Model', "Primary system zones = #{pri_zone_names.join(', ')}.")
    end
    unless sec_zone_names.empty?
      OpenStudio.logFree(OpenStudio::Info, 'openstudio.standards.Model', "Secondary system zones = #{sec_zone_names.join(', ')}.")
    end

    zone_op_hrs = []
    return { 'primary' => pri_zones, 'secondary' => sec_zones, 'zone_op_hrs' => zone_op_hrs }
  end

  # For a multizone system, get straight average of hash values excluding the reference zone
  # @author Doug Maddox, PNNL
  # @param value_hash [Hash<String>] of zoneName:Value
  # @param ref_zone [String] name of reference zone
  def get_avg_of_other_zones(value_hash, ref_zone)
    num_others = value_hash.size - 1
    value_sum = 0
    value_hash.each do |key, val|
      value_sum += val unless key == ref_zone
    end
    if num_others == 0
      value_avg = value_hash[ref_zone]
    else
      value_avg = value_sum / num_others
    end
    return value_avg
  end

  # For a multizone system, get area weighted average of hash values excluding the reference zone
  # @author Doug Maddox, PNNL
  # @param value_hash [Hash<String>] of zoneName:Value
  # @param area_hash [Hash<String>] of zoneName:Area
  # @param ref_zone [String] name of reference zone
  def get_wtd_avg_of_other_zones(value_hash, area_hash, ref_zone)
    num_others = value_hash.size - 1
    value_sum = 0
    area_sum = 0
    value_hash.each do |key, val|
      value_sum += val * area_hash[key] unless key == ref_zone
      area_sum += area_hash[key] unless key == ref_zone
    end
    if num_others == 0
      value_avg = value_hash[ref_zone]
    else
      value_avg = value_sum / area_sum
    end
    return value_avg
  end

  # For a multizone system, create the fan schedule based on zone occupancy/fan schedules
  # @author Doug Maddox, PNNL
  # @param model [OpenStudio::Model::Model] OpenStudio model object
  # @param zone_op_hrs [Hash] hash of zoneName zone_op_hrs
  # @param pri_zones [Array<String>] names of zones served by the multizone system
  # @param system_name [String] name of air loop
  def model_create_multizone_fan_schedule(model, zone_op_hrs, pri_zones, system_name)
    # Not applicable if not stable baseline
    return
  end

  # Group an array of zones into multiple arrays, one for each story in the building.
  # Zones with spaces on multiple stories will be assigned to only one of the stories.
  # Removes empty array (when the story doesn't contain any of the zones)
  #
  # @param model [OpenStudio::Model::Model] OpenStudio model object
  # @param zones [Array<OpenStudio::Model::ThermalZone>] an array of zones
  # @return [Array<Array<OpenStudio::Model::ThermalZone>>] array of arrays of zones
  def model_group_zones_by_story(model, zones)
    story_zone_lists = []
    zones_already_assigned = []
    model.getBuildingStorys.sort.each do |story|
      # Get all the spaces on this story
      spaces = story.spaces

      # Get all the thermal zones that serve these spaces
      all_zones_on_story = []
      spaces.each do |space|
        if space.thermalZone.is_initialized
          all_zones_on_story << space.thermalZone.get
        else
          OpenStudio.logFree(OpenStudio::Warn, 'openstudio.standards.Model', "Space #{space.name} has no thermal zone, it is not included in the simulation.")
        end
      end

      # Find zones in the list that are on this story
      zones_on_story = []
      zones.each do |zone|
        if all_zones_on_story.include?(zone)
          # Skip zones that were already assigned to a story.
          # This can happen if a zone has multiple spaces on multiple stories.
          # Stairwells and atriums are typical scenarios.
          next if zones_already_assigned.include?(zone)

          zones_on_story << zone
          zones_already_assigned << zone
        end
      end

      unless zones_on_story.empty?
        story_zone_lists << zones_on_story
      end
    end

    return story_zone_lists
  end

  # Assign each space in the model to a building story based on common z (height) values.
  # If no story object is found for a particular height, create a new one and assign it to the space.
  # Does not assign a story to plenum spaces.
  #
  # @param model [OpenStudio::Model::Model] OpenStudio model object
  # @return [Boolean] returns true if successful, false if not
  def model_assign_spaces_to_stories(model)
    # Make hash of spaces and minz values
    sorted_spaces = {}
    model.getSpaces.sort.each do |space|
      # Skip plenum spaces
      next if space_plenum?(space)

      # loop through space surfaces to find min z value
      z_points = []
      space.surfaces.each do |surface|
        surface.vertices.each do |vertex|
          z_points << vertex.z
        end
      end
      minz = z_points.min + space.zOrigin
      sorted_spaces[space] = minz
    end

    # Pre-sort spaces
    sorted_spaces = sorted_spaces.sort_by { |a| a[1] }

    # Take the sorted list and assign/make stories
    sorted_spaces.each do |space|
      space_obj = space[0]
      space_minz = space[1]
      if space_obj.buildingStory.empty?
        story = model_get_story_for_nominal_z_coordinate(model, space_minz)
        space_obj.setBuildingStory(story)
        OpenStudio.logFree(OpenStudio::Warn, 'openstudio.standards.Model', "Space #{space[0].name} was not assigned to a story by the user.  It has been assigned to #{story.name}.")
      end
    end

    return true
  end

  # Applies the multi-zone VAV outdoor air sizing requirements to all applicable air loops in the model.
  # @note This must be performed before the sizing run because it impacts component sizes, which in turn impact efficiencies.
  #
  # @param model [OpenStudio::Model::Model] OpenStudio model object
  # @return [Boolean] returns true if successful, false if not
  def model_apply_multizone_vav_outdoor_air_sizing(model)
    OpenStudio.logFree(OpenStudio::Info, 'openstudio.model.Model', 'Started applying multizone vav OA sizing.')

    # Multi-zone VAV outdoor air sizing
    model.getAirLoopHVACs.sort.each { |obj| air_loop_hvac_apply_multizone_vav_outdoor_air_sizing(obj) }

    OpenStudio.logFree(OpenStudio::Info, 'openstudio.model.Model', 'Finished applying multizone vav OA sizing.')
  end

  # Applies the HVAC parts of the template to all objects in the model using the the template specified in the model.
  #
  # @param model [OpenStudio::Model::Model] OpenStudio model object
  # @param climate_zone [String] ASHRAE climate zone, e.g. 'ASHRAE 169-2013-4A'
  # @param apply_controls [Boolean] toggle whether to apply air loop and plant loop controls
  # @param sql_db_vars_map [Hash] hash map
  # @param necb_ref_hp [Boolean] for compatability with NECB ruleset only.
  # @return [Boolean] returns true if successful, false if not
  def model_apply_hvac_efficiency_standard(model, climate_zone, apply_controls: true, sql_db_vars_map: nil, necb_ref_hp: false)
    sql_db_vars_map = {} if sql_db_vars_map.nil?

    OpenStudio.logFree(OpenStudio::Info, 'openstudio.standards.Model', "Started applying HVAC efficiency standards for #{template} template.")

    # Air Loop Controls
    if apply_controls.nil? || apply_controls == true
      model.getAirLoopHVACs.sort.each { |obj| air_loop_hvac_apply_standard_controls(obj, climate_zone) }
    end

    # Plant Loop Controls
    if apply_controls.nil? || apply_controls == true
      model.getPlantLoops.sort.each { |obj| plant_loop_apply_standard_controls(obj, climate_zone) }
    end

    # Zone HVAC Controls
    model.getZoneHVACComponents.sort.each { |obj| zone_hvac_component_apply_standard_controls(obj) }

    ##### Apply equipment efficiencies

    # Fans
    model.getFanVariableVolumes.sort.each { |obj| fan_apply_standard_minimum_motor_efficiency(obj, fan_brake_horsepower(obj)) }
    model.getFanConstantVolumes.sort.each { |obj| fan_apply_standard_minimum_motor_efficiency(obj, fan_brake_horsepower(obj)) }
    model.getFanOnOffs.sort.each { |obj| fan_apply_standard_minimum_motor_efficiency(obj, fan_brake_horsepower(obj)) }
    model.getFanZoneExhausts.sort.each { |obj| fan_apply_standard_minimum_motor_efficiency(obj, fan_brake_horsepower(obj)) }

    # Pumps
    model.getPumpConstantSpeeds.sort.each { |obj| pump_apply_standard_minimum_motor_efficiency(obj) }
    model.getPumpVariableSpeeds.sort.each { |obj| pump_apply_standard_minimum_motor_efficiency(obj) }
    model.getHeaderedPumpsConstantSpeeds.sort.each { |obj| pump_apply_standard_minimum_motor_efficiency(obj) }
    model.getHeaderedPumpsVariableSpeeds.sort.each { |obj| pump_apply_standard_minimum_motor_efficiency(obj) }

    # Unitary HPs
    # set DX HP coils before DX clg coils because when DX HP coils need to first
    # pull the capacities of their paired DX clg coils, and this does not work
    # correctly if the DX clg coil efficiencies have been set because they are renamed.
    model.getCoilHeatingDXSingleSpeeds.sort.each { |obj| sql_db_vars_map = coil_heating_dx_single_speed_apply_efficiency_and_curves(obj, sql_db_vars_map, necb_ref_hp) }

    # Unitary ACs
    model.getCoilCoolingDXTwoSpeeds.sort.each { |obj| sql_db_vars_map = coil_cooling_dx_two_speed_apply_efficiency_and_curves(obj, sql_db_vars_map) }
    model.getCoilCoolingDXSingleSpeeds.sort.each { |obj| sql_db_vars_map = coil_cooling_dx_single_speed_apply_efficiency_and_curves(obj, sql_db_vars_map, necb_ref_hp) }
    model.getCoilCoolingDXMultiSpeeds.sort.each { |obj| sql_db_vars_map = coil_cooling_dx_multi_speed_apply_efficiency_and_curves(obj, sql_db_vars_map) }

    # WSHPs
    # set WSHP heating coils before cooling coils to get cooling coil capacities before they are renamed
    model.getCoilHeatingWaterToAirHeatPumpEquationFits.sort.each { |obj| sql_db_vars_map = coil_heating_water_to_air_heat_pump_apply_efficiency_and_curves(obj, sql_db_vars_map) }
    model.getCoilCoolingWaterToAirHeatPumpEquationFits.sort.each { |obj| sql_db_vars_map = coil_cooling_water_to_air_heat_pump_apply_efficiency_and_curves(obj, sql_db_vars_map) }

    # Chillers
    clg_tower_objs = model.getCoolingTowerSingleSpeeds
    model.getChillerElectricEIRs.sort.each { |obj| chiller_electric_eir_apply_efficiency_and_curves(obj, clg_tower_objs) }

    # Boilers
    model.getBoilerHotWaters.sort.each { |obj| boiler_hot_water_apply_efficiency_and_curves(obj) }

    # Water Heaters
    model.getWaterHeaterMixeds.sort.each { |obj| water_heater_mixed_apply_efficiency(obj) }

    # Cooling Towers
    model.getCoolingTowerSingleSpeeds.sort.each { |obj| cooling_tower_single_speed_apply_efficiency_and_curves(obj) }
    model.getCoolingTowerTwoSpeeds.sort.each { |obj| cooling_tower_two_speed_apply_efficiency_and_curves(obj) }
    model.getCoolingTowerVariableSpeeds.sort.each { |obj| cooling_tower_variable_speed_apply_efficiency_and_curves(obj) }

    # Fluid Coolers
    model.getFluidCoolerSingleSpeeds.sort.each { |obj| fluid_cooler_apply_minimum_power_per_flow(obj, equipment_type: 'Dry Cooler') }
    model.getFluidCoolerTwoSpeeds.sort.each { |obj| fluid_cooler_apply_minimum_power_per_flow(obj, equipment_type: 'Dry Cooler') }
    model.getEvaporativeFluidCoolerSingleSpeeds.sort.each { |obj| fluid_cooler_apply_minimum_power_per_flow(obj, equipment_type: 'Closed Cooling Tower') }
    model.getEvaporativeFluidCoolerTwoSpeeds.sort.each { |obj| fluid_cooler_apply_minimum_power_per_flow(obj, equipment_type: 'Closed Cooling Tower') }

    # ERVs
    model.getHeatExchangerAirToAirSensibleAndLatents.each { |obj| heat_exchanger_air_to_air_sensible_and_latent_apply_effectiveness(obj) }

    # Gas Heaters
    model.getCoilHeatingGass.sort.each { |obj| coil_heating_gas_apply_efficiency_and_curves(obj) }
    model.getCoilHeatingGasMultiStages.each { |obj| coil_heating_gas_multi_stage_apply_efficiency_and_curves(obj) }

    OpenStudio.logFree(OpenStudio::Info, 'openstudio.standards.Model', "Finished applying HVAC efficiency standards for #{template} template.")
    return true
  end

  # Applies daylighting controls to each space in the model per the standard.
  #
  # @param model [OpenStudio::Model::Model] OpenStudio model object
  # @return [Boolean] returns true if successful, false if not
  def model_add_daylighting_controls(model)
    OpenStudio.logFree(OpenStudio::Info, 'openstudio.model.Model', 'Started adding daylighting controls.')

    # Add daylighting controls to each space
    model.getSpaces.sort.each do |space|
      added = space_add_daylighting_controls(space, true, false)
    end

    OpenStudio.logFree(OpenStudio::Info, 'openstudio.model.Model', 'Finished adding daylighting controls.')
    return true
  end

  # For backward compatibility, infiltration standard not used for 2013 and earlier
  # @return [Bool] true if successful, false if not
  def model_apply_standard_infiltration(model, specific_space_infiltration_rate_75_pa = nil)
    return true
  end

  # Apply the air leakage requirements to the model, as described in PNNL section 5.2.1.6.
  # This method creates customized infiltration objects for each space
  # and removes the SpaceType-level infiltration objects.
  #
  # @param model [OpenStudio::Model::Model] OpenStudio model object
  # @return [Boolean] returns true if successful, false if not
  # @todo This infiltration method is not used by the Reference buildings, fix this inconsistency.
  def model_apply_infiltration_standard(model)
    # Set the infiltration rate at each space
    model.getSpaces.sort.each do |space|
      space_apply_infiltration_rate(space)
    end

    # Remove infiltration rates set at the space type
    model.getSpaceTypes.sort.each do |space_type|
      space_type.spaceInfiltrationDesignFlowRates.each(&:remove)
    end

    return true
  end

  # Method to search through a hash for the objects that meets the desired search criteria, as passed via a hash.
  # Returns an Array (empty if nothing found) of matching objects.
  #
  # @param hash_of_objects [Hash] hash of objects to search through
  # @param search_criteria [Hash] hash of search criteria
  # @param capacity [Double] capacity of the object in question.  If capacity is supplied,
  #   the objects will only be returned if the specified capacity is between the minimum_capacity and maximum_capacity values.
  # @param date [<OpenStudio::Date>] date of the object in question.  If date is supplied,
  #   the objects will only be returned if the specified date is between the start_date and end_date.
  # @param area [Double] area of the object in question.  If area is supplied,
  #   the objects will only be returned if the specified area is between the minimum_area and maximum_area values.
  # @param num_floors [Double] capacity of the object in question.  If num_floors is supplied,
  #   the objects will only be returned if the specified num_floors is between the minimum_floors and maximum_floors values.
  # @return [Array] returns an array of hashes, one hash per object.  Array is empty if no results.
  # @example Find all the schedule rules that match the name
  #   rules = model_find_objects(standards_data['schedules'], 'name' => schedule_name)
  #   if rules.size.zero?
  #     OpenStudio.logFree(OpenStudio::Error, 'openstudio.standards.Model', "Cannot find data for schedule: #{schedule_name}, will not be created.")
  #     return false
  #   end
  def model_find_objects(hash_of_objects, search_criteria, capacity = nil, date = nil, area = nil, num_floors = nil, fan_motor_bhp = nil)
    matching_objects = []
    if hash_of_objects.is_a?(Hash) && hash_of_objects.key?('table')
      hash_of_objects = hash_of_objects['table']
    end

    # Compare each of the objects against the search criteria
    raise("This is not a table #{hash_of_objects}") unless hash_of_objects.respond_to?(:each)

    hash_of_objects.each do |object|
      meets_all_search_criteria = true
      search_criteria.each do |key, value|
        # Don't check non-existent search criteria
        next unless object.key?(key)

        # Stop as soon as one of the search criteria is not met
        # 'Any' is a special key that matches anything
        unless object[key] == value || object[key] == 'Any'
          meets_all_search_criteria = false
          break
        end
      end
      # Skip objects that don't meet all search criteria
      next unless meets_all_search_criteria

      # If made it here, object matches all search criteria
      matching_objects << object
    end

    # If capacity was specified, narrow down the matching objects
    unless capacity.nil?
      # Skip objects that don't have fields for minimum_capacity and maximum_capacity
      matching_objects = matching_objects.reject { |object| !object.key?('minimum_capacity') || !object.key?('maximum_capacity') }

      # Skip objects that don't have values specified for minimum_capacity and maximum_capacity
      matching_objects = matching_objects.reject { |object| object['minimum_capacity'].nil? || object['maximum_capacity'].nil? }

      # Round up if capacity is an integer
      if capacity == capacity.round
        capacity += (capacity * 0.01)
      end
      # Skip objects whose the minimum capacity is below or maximum capacity above the specified capacity
      matching_capacity_objects = matching_objects.reject { |object| capacity.to_f <= object['minimum_capacity'].to_f || capacity.to_f > object['maximum_capacity'].to_f }

      # If no object was found, round the capacity down in case the number fell between the limits in the json file.
      if matching_capacity_objects.size.zero?
        capacity *= 0.99
        # Skip objects whose minimum capacity is below or maximum capacity above the specified capacity
        matching_objects = matching_objects.reject { |object| capacity.to_f <= object['minimum_capacity'].to_f || capacity.to_f > object['maximum_capacity'].to_f }
      else
        matching_objects = matching_capacity_objects
      end
    end

    # If fan_motor_bhp was specified, narrow down the matching objects
    unless fan_motor_bhp.nil?
      # Skip objects that don't have fields for minimum_capacity and maximum_capacity
      matching_objects = matching_objects.reject { |object| !object.key?('minimum_capacity') || !object.key?('maximum_capacity') }

      # Skip objects that don't have values specified for minimum_capacity and maximum_capacity
      matching_objects = matching_objects.reject { |object| object['minimum_capacity'].nil? || object['maximum_capacity'].nil? }

      # Skip objects whose the minimum capacity is below or maximum capacity above the specified fan_motor_bhp
      matching_capacity_objects = matching_objects.reject { |object| fan_motor_bhp.to_f <= object['minimum_capacity'].to_f || fan_motor_bhp.to_f > object['maximum_capacity'].to_f }

      # Filter based on motor type
      matching_capacity_objects = matching_capacity_objects.select { |object| object['type'].downcase == search_criteria['type'].downcase } if search_criteria.keys.include?('type')

      # If no object was found, round the fan_motor_bhp down in case the number fell between the limits in the json file.
      if matching_capacity_objects.size.zero?
        fan_motor_bhp *= 0.99
        # Skip objects whose minimum capacity is below or maximum capacity above the specified fan_motor_bhp
        matching_objects = matching_objects.reject { |object| fan_motor_bhp.to_f <= object['minimum_capacity'].to_f || fan_motor_bhp.to_f > object['maximum_capacity'].to_f }
      else
        matching_objects = matching_capacity_objects
      end
    end

    # If date was specified, narrow down the matching objects
    unless date.nil?
      # Skip objects that don't have fields for start_date and end_date
      matching_objects = matching_objects.reject { |object| !object.key?('start_date') || !object.key?('end_date') }

      # Skip objects whose start date is earlier than the specified date
      matching_objects = matching_objects.reject { |object| date <= Date.parse(object['start_date']) }

      # Skip objects whose end date is later than the specified date
      matching_objects = matching_objects.reject { |object| date > Date.parse(object['end_date']) }
    end

    # If area was specified, narrow down the matching objects
    unless area.nil?
      # Skip objects that don't have fields for minimum_area and maximum_area
      matching_objects = matching_objects.reject { |object| !object.key?('minimum_area') || !object.key?('maximum_area') }

      # Skip objects that don't have values specified for minimum_area and maximum_area
      matching_objects = matching_objects.reject { |object| object['minimum_area'].nil? || object['maximum_area'].nil? }

      # Skip objects whose minimum area is below or maximum area is above area
      matching_objects = matching_objects.reject { |object| area.to_f <= object['minimum_area'].to_f || area.to_f > object['maximum_area'].to_f }
    end

    # If area was specified, narrow down the matching objects
    unless num_floors.nil?
      # Skip objects that don't have fields for minimum_floors and maximum_floors
      matching_objects = matching_objects.reject { |object| !object.key?('minimum_floors') || !object.key?('maximum_floors') }

      # Skip objects that don't have values specified for minimum_floors and maximum_floors
      matching_objects = matching_objects.reject { |object| object['minimum_floors'].nil? || object['maximum_floors'].nil? }

      # Skip objects whose minimum floors is below or maximum floors is above num_floors
      matching_objects = matching_objects.reject { |object| num_floors.to_f < object['minimum_floors'].to_f || num_floors.to_f > object['maximum_floors'].to_f }
    end

    # Check the number of matching objects found
    if matching_objects.size.zero?
      OpenStudio.logFree(OpenStudio::Debug, 'openstudio.standards.Model', "Find objects search criteria returned no results. Search criteria: #{search_criteria}. Called from #{caller(0)[1]}.")
    end

    return matching_objects
  end

  # Method to search through a hash for an object that meets the desired search criteria, as passed via a hash.
  # If capacity is supplied, the object will only be returned if the specified capacity is between the minimum_capacity and maximum_capacity values.
  #
  # @param hash_of_objects [Hash] hash of objects to search through
  # @param search_criteria [Hash] hash of search criteria
  # @param capacity [Double] capacity of the object in question.  If capacity is supplied,
  #   the objects will only be returned if the specified capacity is between the minimum_capacity and maximum_capacity values.
  # @param date [<OpenStudio::Date>] date of the object in question.  If date is supplied,
  #   the objects will only be returned if the specified date is between the start_date and end_date.
  # @param area [Double] area of the object in question.  If area is supplied,
  #   the objects will only be returned if the specified area is between the minimum_area and maximum_area values.
  # @param num_floors [Double] capacity of the object in question.  If num_floors is supplied,
  #   the objects will only be returned if the specified num_floors is between the minimum_floors and maximum_floors values.
  # @return [Hash] Return tbe first matching object hash if successful, nil if not.
  # @example Find the motor that meets these size criteria
  #   search_criteria = {
  #   'template' => template,
  #   'number_of_poles' => 4.0,
  #   'type' => 'Enclosed',
  #   }
  #   motor_properties = self.model.find_object(motors, search_criteria, capacity: 2.5)
  def model_find_object(hash_of_objects, search_criteria, capacity = nil, date = nil, area = nil, num_floors = nil, fan_motor_bhp = nil)
    matching_objects = model_find_objects(hash_of_objects, search_criteria, capacity, date, area, num_floors, fan_motor_bhp)

    # Check the number of matching objects found
    if matching_objects.size.zero?
      desired_object = nil
      OpenStudio.logFree(OpenStudio::Debug, 'openstudio.standards.Model', "Find object search criteria returned no results. Search criteria: #{search_criteria}. Called from #{caller(0)[1]}")
    elsif matching_objects.size == 1
      desired_object = matching_objects[0]
    else
      desired_object = matching_objects[0]
      OpenStudio.logFree(OpenStudio::Warn, 'openstudio.standards.Model', "Find object search criteria returned #{matching_objects.size} results, the first one will be returned. Called from #{caller(0)[1]}. \n Search criteria: \n #{search_criteria}, capacity = #{capacity} \n  All results: \n #{matching_objects.join("\n")}")
    end

    return desired_object
  end

  # Method to search through a hash for the objects that meets the desired search criteria, as passed via a hash.
  # Returns an Array (empty if nothing found) of matching objects.
  #
  # @param table_name [Hash] name of table in standards database.
  # @param search_criteria [Hash] hash of search criteria
  # @param capacity [Double] capacity of the object in question.  If capacity is supplied,
  #   the objects will only be returned if the specified capacity is between the minimum_capacity and maximum_capacity values.
  # @param date [<OpenStudio::Date>] date of the object in question.  If date is supplied,
  #   the objects will only be returned if the specified date is between the start_date and end_date.
  # @param area [Double] area of the object in question.  If area is supplied,
  #   the objects will only be returned if the specified area is between the minimum_area and maximum_area values.
  # @param num_floors [Double] capacity of the object in question.  If num_floors is supplied,
  #   the objects will only be returned if the specified num_floors is between the minimum_floors and maximum_floors values.
  # @return [Array] returns an array of hashes, one hash per object.  Array is empty if no results.
  # @example Find all the schedule rules that match the name
  #   rules = model_find_objects(standards_data['schedules'], 'name' => schedule_name)
  #   if rules.size.zero?
  #     OpenStudio.logFree(OpenStudio::Error, 'openstudio.standards.Model', "Cannot find data for schedule: #{schedule_name}, will not be created.")
  #     return false
  #   end
  def standards_lookup_table_many(table_name:, search_criteria: {}, capacity: nil, date: nil, area: nil, num_floors: nil)
    desired_object = nil
    search_criteria_matching_objects = []
    matching_objects = []
    hash_of_objects = @standards_data[table_name]

    # needed for NRCan data structure compatibility. We keep all tables in a 'tables' hash in @standards_data and the table
    # itself is in the 'table' hash index.
    if hash_of_objects.nil?
      # Format of @standards_data is not NRCan-style and table simply doesn't exist.
      return matching_objects if @standards_data['tables'].nil?

      table = @standards_data['tables'][table_name]['table']
      hash_of_objects = table
    end

    # Compare each of the objects against the search criteria
    hash_of_objects.each do |object|
      meets_all_search_criteria = true
      search_criteria.each do |key, value|
        # Don't check non-existent search criteria
        next unless object.key?(key)

        # Stop as soon as one of the search criteria is not met
        # 'Any' is a special key that matches anything
        unless object[key] == value || object[key] == 'Any'
          meets_all_search_criteria = false
          break
        end
      end
      # Skip objects that don't meet all search criteria
      next unless meets_all_search_criteria

      # If made it here, object matches all search criteria
      matching_objects << object
    end

    # If capacity was specified, narrow down the matching objects
    unless capacity.nil?
      # Skip objects that don't have fields for minimum_capacity and maximum_capacity
      matching_objects = matching_objects.reject { |object| !object.key?('minimum_capacity') || !object.key?('maximum_capacity') }

      # Skip objects that don't have values specified for minimum_capacity and maximum_capacity
      matching_objects = matching_objects.reject { |object| object['minimum_capacity'].nil? || object['maximum_capacity'].nil? }

      # Round up if capacity is an integer
      if capacity == capacity.round
        capacity += (capacity * 0.01)
      end
      # Skip objects whose the minimum capacity is below or maximum capacity above the specified capacity
      matching_capacity_objects = matching_objects.reject { |object| capacity.to_f <= object['minimum_capacity'].to_f || capacity.to_f > object['maximum_capacity'].to_f }

      # If no object was found, round the capacity down in case the number fell between the limits in the json file.
      if matching_capacity_objects.size.zero?
        capacity *= 0.99
        search_criteria_matching_objects.each do |object|
          # Skip objects that don't have fields for minimum_capacity and maximum_capacity
          next if !object.key?('minimum_capacity') || !object.key?('maximum_capacity')
          # Skip objects that don't have values specified for minimum_capacity and maximum_capacity
          next if object['minimum_capacity'].nil? || object['maximum_capacity'].nil?
          # Skip objects whose the minimum capacity is below the specified capacity
          next if capacity <= object['minimum_capacity'].to_f
          # Skip objects whose max
          next if capacity > object['maximum_capacity'].to_f

          # Found a matching object
          matching_objects << object
        end
      end
      # If date was specified, narrow down the matching objects
      unless date.nil?
        date_matching_objects = []
        matching_objects.each do |object|
          # Skip objects that don't have fields for minimum_capacity and maximum_capacity
          next if !object.key?('start_date') || !object.key?('end_date')
          # Skip objects whose the start date is earlier than the specified date
          next if date <= Date.parse(object['start_date'])
          # Skip objects whose end date is beyond the specified date
          next if date > Date.parse(object['end_date'])

          # Found a matching object
          date_matching_objects << object
        end
        matching_objects = date_matching_objects
      end
    end

    # If area was specified, narrow down the matching objects
    unless area.nil?
      # Skip objects that don't have fields for minimum_area and maximum_area
      matching_objects = matching_objects.reject { |object| !object.key?('minimum_area') || !object.key?('maximum_area') }

      # Skip objects that don't have values specified for minimum_area and maximum_area
      matching_objects = matching_objects.reject { |object| object['minimum_area'].nil? || object['maximum_area'].nil? }

      # Skip objects whose minimum area is below or maximum area is above area
      matching_objects = matching_objects.reject { |object| area.to_f <= object['minimum_area'].to_f || area.to_f > object['maximum_area'].to_f }
    end

    # If area was specified, narrow down the matching objects
    unless num_floors.nil?
      # Skip objects that don't have fields for minimum_floors and maximum_floors
      matching_objects = matching_objects.reject { |object| !object.key?('minimum_floors') || !object.key?('maximum_floors') }

      # Skip objects that don't have values specified for minimum_floors and maximum_floors
      matching_objects = matching_objects.reject { |object| object['minimum_floors'].nil? || object['maximum_floors'].nil? }

      # Skip objects whose minimum floors is below or maximum floors is above num_floors
      matching_objects = matching_objects.reject { |object| num_floors.to_f < object['minimum_floors'].to_f || num_floors.to_f > object['maximum_floors'].to_f }
    end

    # Check the number of matching objects found
    if matching_objects.size.zero?
      OpenStudio.logFree(OpenStudio::Debug, 'openstudio.standards.Model', "Find objects search criteria returned no results. Search criteria: #{search_criteria}. Called from #{caller(0)[1]}.")
    end

    return matching_objects
  end

  # Method to search through a hash for an object that meets the desired search criteria, as passed via a hash.
  # If capacity is supplied, the object will only be returned if the specified capacity is between the minimum_capacity and maximum_capacity values.
  #
  # @param table_name [String] name of table
  # @param search_criteria [Hash] hash of search criteria
  # @param capacity [Double] capacity of the object in question.  If capacity is supplied,
  #   the objects will only be returned if the specified capacity is between the minimum_capacity and maximum_capacity values.
  # @param date [<OpenStudio::Date>] date of the object in question.  If date is supplied,
  #   the objects will only be returned if the specified date is between the start_date and end_date.
  # @return [Hash] Return tbe first matching object hash if successful, nil if not.
  # @example Find the motor that meets these size criteria
  #   search_criteria = {
  #   'template' => template,
  #   'number_of_poles' => 4.0,
  #   'type' => 'Enclosed',
  #   }
  #   motor_properties = self.model.find_object(motors, search_criteria, 2.5)
  def standards_lookup_table_first(table_name:, search_criteria: {}, capacity: nil, date: nil)
    # run the many version of the look up code...DRY.
    matching_objects = standards_lookup_table_many(table_name: table_name,
                                                   search_criteria: search_criteria,
                                                   capacity: capacity,
                                                   date: date)

    # Check the number of matching objects found
    if matching_objects.size.zero?
      desired_object = nil
      OpenStudio.logFree(OpenStudio::Debug, 'openstudio.standards.Model', "Find object search criteria returned no results. Search criteria: #{search_criteria}. Called from #{caller(0)[1]}")
    elsif matching_objects.size == 1
      desired_object = matching_objects[0]
    else
      desired_object = matching_objects[0]
      OpenStudio.logFree(OpenStudio::Warn, 'openstudio.standards.Model', "Find object search criteria returned #{matching_objects.size} results, the first one will be returned. Called from #{caller(0)[1]}. \n Search criteria: \n #{search_criteria}, capacity = #{capacity} \n  All results: \n#{matching_objects.join("\n")}")
    end

    return desired_object
  end

  # Create constant ScheduleRuleset
  #
  # @param model [OpenStudio::Model::Model] OpenStudio model object
  # @param value [Double] the value to use, 24-7, 365
  # @param name [String] the name of the schedule
  # @param sch_type_limit [String] the name of a schedule type limit
  #   options are Temperature, Humidity Ratio, Fractional, OnOff, and Activity
  # @return [OpenStudio::Model::ScheduleRuleset] schedule ruleset object
  def model_add_constant_schedule_ruleset(model,
                                          value,
                                          name = nil,
                                          sch_type_limit: 'Temperature')
    # check to see if schedule exists with same name and constant value and return if true
    unless name.nil?
      existing_sch = model.getScheduleRulesetByName(name)
      if existing_sch.is_initialized
        existing_sch = existing_sch.get
        existing_day_sch_vals = existing_sch.defaultDaySchedule.values
        if existing_day_sch_vals.size == 1 && (existing_day_sch_vals[0] - value).abs < 1.0e-6
          return existing_sch
        end
      end
    end

    schedule = OpenStudio::Model::ScheduleRuleset.new(model)
    unless name.nil?
      schedule.setName(name)
      schedule.defaultDaySchedule.setName("#{name} Default")
    end

    if !sch_type_limit.nil?
      sch_type_limits_obj = model_add_schedule_type_limits(model, standard_sch_type_limit: sch_type_limit)
      schedule.setScheduleTypeLimits(sch_type_limits_obj)
    end

    schedule.defaultDaySchedule.addValue(OpenStudio::Time.new(0, 24, 0, 0), value)
    return schedule
  end

  # Create ScheduleTypeLimits
  #
  # @param model [OpenStudio::Model::Model] OpenStudio model object
  # @param standard_sch_type_limit [String] the name of a standard schedule type limit with predefined limits
  #   options are Dimensionless, Temperature, Humidity Ratio, Fractional, OnOff, and Activity
  # @param name [String] the name of the schedule type limits
  # @param lower_limit_value [double] the lower limit value for the schedule type
  # @param upper_limit_value [double] the upper limit value for the schedule type
  # @param numeric_type [String] the numeric type, options are Continuous or Discrete
  # @param unit_type [String] the unit type, options are defined in EnergyPlus I/O reference
  # @return [OpenStudio::Model::ScheduleTypeLimits] schedule type limits
  def model_add_schedule_type_limits(model,
                                     standard_sch_type_limit: nil,
                                     name: nil,
                                     lower_limit_value: nil,
                                     upper_limit_value: nil,
                                     numeric_type: nil,
                                     unit_type: nil)

    if standard_sch_type_limit.nil?
      if lower_limit_value.nil? || upper_limit_value.nil? || numeric_type.nil? || unit_type.nil?
        OpenStudio.logFree(OpenStudio::Error, 'openstudio.standards.Model', 'If calling model_add_schedule_type_limits without a standard_sch_type_limit, you must specify all properties of ScheduleTypeLimits.')
        return false
      end
      schedule_type_limits = OpenStudio::Model::ScheduleTypeLimits.new(model)
      schedule_type_limits.setName(name) if !name.nil?
      schedule_type_limits.setLowerLimitValue(lower_limit_value)
      schedule_type_limits.setUpperLimitValue(upper_limit_value)
      schedule_type_limits.setNumericType(numeric_type)
      schedule_type_limits.setUnitType(unit_type)
    else
      schedule_type_limits = model.getScheduleTypeLimitsByName(standard_sch_type_limit)
      if !schedule_type_limits.empty?
        schedule_type_limits = schedule_type_limits.get
        if schedule_type_limits.name.to_s.downcase == 'temperature'
          schedule_type_limits.resetLowerLimitValue
          schedule_type_limits.resetUpperLimitValue
          schedule_type_limits.setNumericType('Continuous')
          schedule_type_limits.setUnitType('Temperature')
        end
      else
        case standard_sch_type_limit.downcase
          when 'dimensionless'
            schedule_type_limits = OpenStudio::Model::ScheduleTypeLimits.new(model)
            schedule_type_limits.setName('Dimensionless')
            schedule_type_limits.setLowerLimitValue(0.0)
            schedule_type_limits.setUpperLimitValue(1000.0)
            schedule_type_limits.setNumericType('Continuous')
            schedule_type_limits.setUnitType('Dimensionless')

          when 'temperature'
            schedule_type_limits = OpenStudio::Model::ScheduleTypeLimits.new(model)
            schedule_type_limits.setName('Temperature')
            schedule_type_limits.setLowerLimitValue(0.0)
            schedule_type_limits.setUpperLimitValue(100.0)
            schedule_type_limits.setNumericType('Continuous')
            schedule_type_limits.setUnitType('Temperature')

          when 'humidity ratio'
            schedule_type_limits = OpenStudio::Model::ScheduleTypeLimits.new(model)
            schedule_type_limits.setName('Humidity Ratio')
            schedule_type_limits.setLowerLimitValue(0.0)
            schedule_type_limits.setUpperLimitValue(0.3)
            schedule_type_limits.setNumericType('Continuous')
            schedule_type_limits.setUnitType('Dimensionless')

          when 'fraction', 'fractional'
            schedule_type_limits = OpenStudio::Model::ScheduleTypeLimits.new(model)
            schedule_type_limits.setName('Fraction')
            schedule_type_limits.setLowerLimitValue(0.0)
            schedule_type_limits.setUpperLimitValue(1.0)
            schedule_type_limits.setNumericType('Continuous')
            schedule_type_limits.setUnitType('Dimensionless')

          when 'onoff'
            schedule_type_limits = OpenStudio::Model::ScheduleTypeLimits.new(model)
            schedule_type_limits.setName('OnOff')
            schedule_type_limits.setLowerLimitValue(0)
            schedule_type_limits.setUpperLimitValue(1)
            schedule_type_limits.setNumericType('Discrete')
            schedule_type_limits.setUnitType('Availability')

          when 'activity'
            schedule_type_limits = OpenStudio::Model::ScheduleTypeLimits.new(model)
            schedule_type_limits.setName('Activity')
            schedule_type_limits.setLowerLimitValue(70.0)
            schedule_type_limits.setUpperLimitValue(1000.0)
            schedule_type_limits.setNumericType('Continuous')
            schedule_type_limits.setUnitType('ActivityLevel')
          else
            OpenStudio.logFree(OpenStudio::Error, 'openstudio.standards.Model', 'Invalid standard_sch_type_limit for method model_add_schedule_type_limits.')
        end
      end
    end
    return schedule_type_limits
  end

  # Create a schedule from the openstudio standards dataset and add it to the model.
  #
  # @param model [OpenStudio::Model::Model] OpenStudio model object
  # @param schedule_name [String} name of the schedule
  # @return [ScheduleRuleset] the resulting schedule ruleset
  # @todo make return an OptionalScheduleRuleset
  def model_add_schedule(model, schedule_name)
    return nil if schedule_name.nil? || schedule_name == ''

    # First check model and return schedule if it already exists
    model.getSchedules.sort.each do |schedule|
      if schedule.name.get.to_s == schedule_name
        OpenStudio.logFree(OpenStudio::Debug, 'openstudio.standards.Model', "Already added schedule: #{schedule_name}")
        return schedule
      end
    end

    require 'date'

    # OpenStudio::logFree(OpenStudio::Info, 'openstudio.standards.Model', "Adding schedule: #{schedule_name}")

    # Find all the schedule rules that match the name
    rules = model_find_objects(standards_data['schedules'], 'name' => schedule_name)
    if rules.size.zero?
      OpenStudio.logFree(OpenStudio::Error, 'openstudio.standards.Model', "Cannot find data for schedule: #{schedule_name}, will not be created.")
      return model.alwaysOnDiscreteSchedule
    end

    # Make a schedule ruleset
    sch_ruleset = OpenStudio::Model::ScheduleRuleset.new(model)
    sch_ruleset.setName(schedule_name.to_s)

    # Loop through the rules, making one for each row in the spreadsheet
    rules.each do |rule|
      day_types = rule['day_types']
      start_date = DateTime.parse(rule['start_date'])
      end_date = DateTime.parse(rule['end_date'])
      sch_type = rule['type']
      values = rule['values']

      # Day Type choices: Wkdy, Wknd, Mon, Tue, Wed, Thu, Fri, Sat, Sun, WntrDsn, SmrDsn, Hol
      # Default
      if day_types.include?('Default')
        day_sch = sch_ruleset.defaultDaySchedule
        day_sch.setName("#{schedule_name} Default")
        model_add_vals_to_sch(model, day_sch, sch_type, values)
      end

      # Winter Design Day
      if day_types.include?('WntrDsn')
        day_sch = OpenStudio::Model::ScheduleDay.new(model)
        sch_ruleset.setWinterDesignDaySchedule(day_sch)
        day_sch = sch_ruleset.winterDesignDaySchedule
        day_sch.setName("#{schedule_name} Winter Design Day")
        model_add_vals_to_sch(model, day_sch, sch_type, values)
      end

      # Summer Design Day
      if day_types.include?('SmrDsn')
        day_sch = OpenStudio::Model::ScheduleDay.new(model)
        sch_ruleset.setSummerDesignDaySchedule(day_sch)
        day_sch = sch_ruleset.summerDesignDaySchedule
        day_sch.setName("#{schedule_name} Summer Design Day")
        model_add_vals_to_sch(model, day_sch, sch_type, values)
      end

      # Other days (weekdays, weekends, etc)
      if day_types.include?('Wknd') ||
         day_types.include?('Wkdy') ||
         day_types.include?('Sat') ||
         day_types.include?('Sun') ||
         day_types.include?('Mon') ||
         day_types.include?('Tue') ||
         day_types.include?('Wed') ||
         day_types.include?('Thu') ||
         day_types.include?('Fri')

        # Make the Rule
        sch_rule = OpenStudio::Model::ScheduleRule.new(sch_ruleset)
        day_sch = sch_rule.daySchedule
        day_sch.setName("#{schedule_name} #{day_types} Day")
        model_add_vals_to_sch(model, day_sch, sch_type, values)

        # Set the dates when the rule applies
        sch_rule.setStartDate(OpenStudio::Date.new(OpenStudio::MonthOfYear.new(start_date.month.to_i), start_date.day.to_i))
        sch_rule.setEndDate(OpenStudio::Date.new(OpenStudio::MonthOfYear.new(end_date.month.to_i), end_date.day.to_i))

        # Set the days when the rule applies
        # Weekends
        if day_types.include?('Wknd')
          sch_rule.setApplySaturday(true)
          sch_rule.setApplySunday(true)
        end
        # Weekdays
        if day_types.include?('Wkdy')
          sch_rule.setApplyMonday(true)
          sch_rule.setApplyTuesday(true)
          sch_rule.setApplyWednesday(true)
          sch_rule.setApplyThursday(true)
          sch_rule.setApplyFriday(true)
        end
        # Individual Days
        sch_rule.setApplyMonday(true) if day_types.include?('Mon')
        sch_rule.setApplyTuesday(true) if day_types.include?('Tue')
        sch_rule.setApplyWednesday(true) if day_types.include?('Wed')
        sch_rule.setApplyThursday(true) if day_types.include?('Thu')
        sch_rule.setApplyFriday(true) if day_types.include?('Fri')
        sch_rule.setApplySaturday(true) if day_types.include?('Sat')
        sch_rule.setApplySunday(true) if day_types.include?('Sun')
      end
    end
    return sch_ruleset
  end

  # Create a material from the openstudio standards dataset.
  #
  # @param model [OpenStudio::Model::Model] OpenStudio model object
  # @param material_name [String] name of the material
  # @return [OpenStudio::Model::Material] material object
  # @todo make return an OptionalMaterial
  def model_add_material(model, material_name)
    # First check model and return material if it already exists
    model.getMaterials.sort.each do |material|
      if material.name.get.to_s == material_name
        OpenStudio.logFree(OpenStudio::Debug, 'openstudio.standards.Model', "Already added material: #{material_name}")
        return material
      end
    end

    # OpenStudio::logFree(OpenStudio::Info, 'openstudio.standards.Model', "Adding material: #{material_name}")

    # Get the object data
    data = model_find_object(standards_data['materials'], 'name' => material_name)
    unless data
      OpenStudio.logFree(OpenStudio::Warn, 'openstudio.standards.Model', "Cannot find data for material: #{material_name}, will not be created.")
      return false
      # @todo change to return empty optional material
    end

    material = nil
    material_type = data['material_type']

    if material_type == 'StandardOpaqueMaterial'
      material = OpenStudio::Model::StandardOpaqueMaterial.new(model)
      material.setName(material_name)

      material.setRoughness(data['roughness'].to_s)
      material.setThickness(OpenStudio.convert(data['thickness'].to_f, 'in', 'm').get)
      material.setThermalConductivity(OpenStudio.convert(data['conductivity'].to_f, 'Btu*in/hr*ft^2*R', 'W/m*K').get)
      material.setDensity(OpenStudio.convert(data['density'].to_f, 'lb/ft^3', 'kg/m^3').get)
      material.setSpecificHeat(OpenStudio.convert(data['specific_heat'].to_f, 'Btu/lb*R', 'J/kg*K').get)
      material.setThermalAbsorptance(data['thermal_absorptance'].to_f)
      material.setSolarAbsorptance(data['solar_absorptance'].to_f)
      material.setVisibleAbsorptance(data['visible_absorptance'].to_f)

    elsif material_type == 'MasslessOpaqueMaterial'
      material = OpenStudio::Model::MasslessOpaqueMaterial.new(model)
      material.setName(material_name)
      material.setThermalResistance(OpenStudio.convert(data['resistance'].to_f, 'hr*ft^2*R/Btu', 'm^2*K/W').get)
      material.setThermalConductivity(OpenStudio.convert(data['conductivity'].to_f, 'Btu*in/hr*ft^2*R', 'W/m*K').get)
      material.setThermalAbsorptance(data['thermal_absorptance'].to_f)
      material.setSolarAbsorptance(data['solar_absorptance'].to_f)
      material.setVisibleAbsorptance(data['visible_absorptance'].to_f)

    elsif material_type == 'AirGap'
      material = OpenStudio::Model::AirGap.new(model)
      material.setName(material_name)

      material.setThermalResistance(OpenStudio.convert(data['resistance'].to_f, 'hr*ft^2*R/Btu*in', 'm*K/W').get)

    elsif material_type == 'Gas'
      material = OpenStudio::Model::Gas.new(model)
      material.setName(material_name)

      material.setThickness(OpenStudio.convert(data['thickness'].to_f, 'in', 'm').get)
      material.setGasType(data['gas_type'].to_s)

    elsif material_type == 'SimpleGlazing'
      material = OpenStudio::Model::SimpleGlazing.new(model)
      material.setName(material_name)

      material.setUFactor(OpenStudio.convert(data['u_factor'].to_f, 'Btu/hr*ft^2*R', 'W/m^2*K').get)
      material.setSolarHeatGainCoefficient(data['solar_heat_gain_coefficient'].to_f)
      material.setVisibleTransmittance(data['visible_transmittance'].to_f)

    elsif material_type == 'StandardGlazing'
      material = OpenStudio::Model::StandardGlazing.new(model)
      material.setName(material_name)

      material.setOpticalDataType(data['optical_data_type'].to_s)
      material.setThickness(OpenStudio.convert(data['thickness'].to_f, 'in', 'm').get)
      material.setSolarTransmittanceatNormalIncidence(data['solar_transmittance_at_normal_incidence'].to_f)
      material.setFrontSideSolarReflectanceatNormalIncidence(data['front_side_solar_reflectance_at_normal_incidence'].to_f)
      material.setBackSideSolarReflectanceatNormalIncidence(data['back_side_solar_reflectance_at_normal_incidence'].to_f)
      material.setVisibleTransmittanceatNormalIncidence(data['visible_transmittance_at_normal_incidence'].to_f)
      material.setFrontSideVisibleReflectanceatNormalIncidence(data['front_side_visible_reflectance_at_normal_incidence'].to_f)
      material.setBackSideVisibleReflectanceatNormalIncidence(data['back_side_visible_reflectance_at_normal_incidence'].to_f)
      material.setInfraredTransmittanceatNormalIncidence(data['infrared_transmittance_at_normal_incidence'].to_f)
      material.setFrontSideInfraredHemisphericalEmissivity(data['front_side_infrared_hemispherical_emissivity'].to_f)
      material.setBackSideInfraredHemisphericalEmissivity(data['back_side_infrared_hemispherical_emissivity'].to_f)
      material.setThermalConductivity(OpenStudio.convert(data['conductivity'].to_f, 'Btu*in/hr*ft^2*R', 'W/m*K').get)
      material.setDirtCorrectionFactorforSolarandVisibleTransmittance(data['dirt_correction_factor_for_solar_and_visible_transmittance'].to_f)
      if /true/i =~ data['solar_diffusing'].to_s
        material.setSolarDiffusing(true)
      else
        material.setSolarDiffusing(false)
      end

    else
      OpenStudio.logFree(OpenStudio::Error, 'openstudio.standards.Model', "Unknown material type #{material_type}, cannot add material called #{material_name}.")
      exit
    end

    return material
  end

  # Create a construction from the openstudio standards dataset.
  # If construction_props are specified, modifies the insulation layer accordingly.
  #
  # @param model [OpenStudio::Model::Model] OpenStudio model object
  # @param construction_name [String] name of the construction
  # @param construction_props [Hash] hash of construction properties
  # @return [OpenStudio::Model::Construction] construction object
  # @todo make return an OptionalConstruction
  def model_add_construction(model, construction_name, construction_props = nil, surface = nil)
    # First check model and return construction if it already exists
    model.getConstructions.sort.each do |construction|
      if construction.name.get.to_s == construction_name
        OpenStudio.logFree(OpenStudio::Debug, 'openstudio.standards.Model', "Already added construction: #{construction_name}")
        return construction
      end
    end

    OpenStudio.logFree(OpenStudio::Debug, 'openstudio.standards.Model', "Adding construction: #{construction_name}")

    # Get the object data
    if standards_data.keys.include?('prm_constructions')
      data = model_find_object(standards_data['prm_constructions'], 'name' => construction_name)
    else
      data = model_find_object(standards_data['constructions'], 'name' => construction_name)
    end

    unless data
      OpenStudio.logFree(OpenStudio::Warn, 'openstudio.standards.Model', "Cannot find data for construction: #{construction_name}, will not be created.")
      return OpenStudio::Model::OptionalConstruction.new
    end

    # Make a new construction and set the standards details
    if data['intended_surface_type'] == 'GroundContactFloor' && !surface.nil?
      construction = OpenStudio::Model::FFactorGroundFloorConstruction.new(model)
    elsif data['intended_surface_type'] == 'GroundContactWall' && !surface.nil?
      construction = OpenStudio::Model::CFactorUndergroundWallConstruction.new(model)
    else
      construction = OpenStudio::Model::Construction.new(model)
      # Add the material layers to the construction
      layers = OpenStudio::Model::MaterialVector.new
      data['materials'].each do |material_name|
        material = model_add_material(model, material_name)
        if material
          layers << material
        end
      end
      construction.setLayers(layers)
    end
    construction.setName(construction_name)
    standards_info = construction.standardsInformation

    intended_surface_type = data['intended_surface_type']
    intended_surface_type ||= ''
    standards_info.setIntendedSurfaceType(intended_surface_type)

    standards_construction_type = data['standards_construction_type']
    standards_construction_type ||= ''
    standards_info.setStandardsConstructionType(standards_construction_type)

    # @todo could put construction rendering color in the spreadsheet

    # Modify the R value of the insulation to hit the specified U-value, C-Factor, or F-Factor.
    # Doesn't currently operate on glazing constructions
    if construction_props
      # Determine the target U-value, C-factor, and F-factor
      target_u_value_ip = construction_props['assembly_maximum_u_value']
      target_f_factor_ip = construction_props['assembly_maximum_f_factor']
      target_c_factor_ip = construction_props['assembly_maximum_c_factor']
      target_shgc = construction_props['assembly_maximum_solar_heat_gain_coefficient']
      u_includes_int_film = construction_props['u_value_includes_interior_film_coefficient']
      u_includes_ext_film = construction_props['u_value_includes_exterior_film_coefficient']

      OpenStudio.logFree(OpenStudio::Debug, 'openstudio.standards.Model', "#{data['intended_surface_type']} u_val #{target_u_value_ip} f_fac #{target_f_factor_ip} c_fac #{target_c_factor_ip}")

      if target_u_value_ip

        # Handle Opaque and Fenestration Constructions differently
        # if construction.isFenestration && construction_simple_glazing?(construction)
        if construction.isFenestration
          if construction_simple_glazing?(construction)
            # Set the U-Value and SHGC
            construction_set_glazing_u_value(construction, target_u_value_ip.to_f, data['intended_surface_type'], u_includes_int_film, u_includes_ext_film)
            construction_set_glazing_shgc(construction, target_shgc.to_f)
          else # if !data['intended_surface_type'] == 'ExteriorWindow' && !data['intended_surface_type'] == 'Skylight'
            # Set the U-Value
            construction_set_u_value(construction, target_u_value_ip.to_f, data['insulation_layer'], data['intended_surface_type'], u_includes_int_film, u_includes_ext_film)
            # else
            # OpenStudio.logFree(OpenStudio::Info, 'openstudio.standards.Model', "Not modifying U-value for #{data['intended_surface_type']} u_val #{target_u_value_ip} f_fac #{target_f_factor_ip} c_fac #{target_c_factor_ip}")
          end
        else
          # Set the U-Value
          construction_set_u_value(construction, target_u_value_ip.to_f, data['insulation_layer'], data['intended_surface_type'], u_includes_int_film, u_includes_ext_film)
          # else
          # OpenStudio.logFree(OpenStudio::Info, 'openstudio.standards.Model', "Not modifying U-value for #{data['intended_surface_type']} u_val #{target_u_value_ip} f_fac #{target_f_factor_ip} c_fac #{target_c_factor_ip}")
        end

      elsif target_f_factor_ip && data['intended_surface_type'] == 'GroundContactFloor'
        # F-factor objects are unique to each surface, so a surface needs to be passed
        # If not surface is passed, use the older approach to model ground contact floors
        if surface.nil?
          # Set the F-Factor (only applies to slabs on grade)
          # @todo figure out what the prototype buildings did about ground heat transfer
          # construction_set_slab_f_factor(construction, target_f_factor_ip.to_f, data['insulation_layer'])
          construction_set_u_value(construction, 0.0, data['insulation_layer'], data['intended_surface_type'], u_includes_int_film, u_includes_ext_film)
        else
          construction_set_surface_slab_f_factor(construction, target_f_factor_ip, surface)
        end
      elsif target_c_factor_ip && (data['intended_surface_type'] == 'GroundContactWall' || data['intended_surface_type'] == 'GroundContactRoof')
        # C-factor objects are unique to each surface, so a surface needs to be passed
        # If not surface is passed, use the older approach to model ground contact walls
        if surface.nil?
          # Set the C-Factor (only applies to underground walls)
          # @todo figure out what the prototype buildings did about ground heat transfer
          # construction_set_underground_wall_c_factor(construction, target_c_factor_ip.to_f, data['insulation_layer'])
          construction_set_u_value(construction, 0.0, data['insulation_layer'], data['intended_surface_type'], u_includes_int_film, u_includes_ext_film)
        else
          construction_set_surface_underground_wall_c_factor(construction, target_c_factor_ip, surface)
        end
      end

      # If the construction is fenestration,
      # also set the frame type for use in future lookups
      if construction.isFenestration
        case standards_construction_type
        when 'Metal framing (all other)'
          standards_info.setFenestrationFrameType('Metal Framing')
        when 'Nonmetal framing (all)'
          standards_info.setFenestrationFrameType('Non-Metal Framing')
        end
      end

      # If the construction has a skylight framing material specified,
      # get the skylight frame material properties and add frame to
      # all skylights in the model.
      if data['skylight_framing']
        # Get the skylight framing material
        framing_name = data['skylight_framing']
        frame_data = model_find_object(standards_data['materials'], 'name' => framing_name)
        if frame_data
          frame_width_in = frame_data['frame_width'].to_f
          frame_with_m = OpenStudio.convert(frame_width_in, 'in', 'm').get
          frame_resistance_ip = frame_data['resistance'].to_f
          frame_resistance_si = OpenStudio.convert(frame_resistance_ip, 'hr*ft^2*R/Btu', 'm^2*K/W').get
          frame_conductance_si = 1.0 / frame_resistance_si
          frame = OpenStudio::Model::WindowPropertyFrameAndDivider.new(model)
          frame.setName("Skylight frame R-#{frame_resistance_ip.round(2)} #{frame_width_in.round(1)} in. wide")
          frame.setFrameWidth(frame_with_m)
          frame.setFrameConductance(frame_conductance_si)
          skylights_frame_added = 0
          model.getSubSurfaces.each do |sub_surface|
            next unless sub_surface.outsideBoundaryCondition == 'Outdoors' && sub_surface.subSurfaceType == 'Skylight'

            if model.version < OpenStudio::VersionString.new('3.1.0')
              # window frame setting before https://github.com/NREL/OpenStudio/issues/2895 was fixed
              sub_surface.setString(8, frame.name.get.to_s)
              skylights_frame_added += 1
            else
              if sub_surface.allowWindowPropertyFrameAndDivider
                sub_surface.setWindowPropertyFrameAndDivider(frame)
                skylights_frame_added += 1
              else
                OpenStudio.logFree(OpenStudio::Warn, 'openstudio.standards.Model', "For #{sub_surface.name}: cannot add a frame to this skylight.")
              end
            end
          end
          OpenStudio.logFree(OpenStudio::Info, 'openstudio.standards.Model', "Adding #{frame.name} to #{skylights_frame_added} skylights.") if skylights_frame_added > 0
        else
          OpenStudio.logFree(OpenStudio::Warn, 'openstudio.standards.Model', "Cannot find skylight framing data for: #{framing_name}, will not be created.")
          return false
          # @todo change to return empty optional material
        end
      end

    end
    #     # Check if the construction with the modified name was already in the model.
    #     # If it was, delete this new construction and return the copy already in the model.
    #     m = construction.name.get.to_s.match(/\s(\d+)/)
    #     if m
    #       revised_cons_name = construction.name.get.to_s.gsub(/\s\d+/,'')
    #       model.getConstructions.sort.each do |exist_construction|
    #         if exist_construction.name.get.to_s == revised_cons_name
    #           OpenStudio.logFree(OpenStudio::Debug, 'openstudio.standards.Model', "Already added construction: #{construction_name}")
    #           # Remove the recently added construction
    #           lyrs = construction.layers
    #           # Erase the layers in the construction
    #           construction.setLayers([])
    #           # Delete unused materials
    #           lyrs.uniq.each do |lyr|
    #             if lyr.directUseCount.zero?
    #               OpenStudio.logFree(OpenStudio::Warn, 'openstudio.standards.Model', "Removing Material: #{lyr.name}")
    #               lyr.remove
    #             end
    #           end
    #           construction.remove # Remove the construction
    #           return exist_construction
    #         end
    #       end
    #     end

    OpenStudio.logFree(OpenStudio::Info, 'openstudio.standards.Model', "Adding construction #{construction.name}.")

    return construction
  end

  # Helper method to find a particular construction and add it to the model after modifying the insulation value if necessary.
  #
  # @param model [OpenStudio::Model::Model] OpenStudio model object
  # @param climate_zone_set [String] climate zone set
  # @param intended_surface_type [String] intended surface type
  # @param standards_construction_type [String] standards construction type
  # @param building_category [String] building category
  # @param wwr_building_type [String] building type used to determine WWR for the PRM baseline model
  # @param wwr_info [Hash] @Todo - check what this is used for
  # @param surface [OpenStudio::Model::Surface] OpenStudio surface object, only used for surface specific construction, e.g F/C-factor constructions
  # @return [OpenStudio::Model::Construction] construction object
  def model_find_and_add_construction(model, climate_zone_set, intended_surface_type, standards_construction_type, building_category, wwr_building_type: nil, wwr_info: {}, surface: nil)
    # Get the construction properties,
    # which specifies properties by construction category by climate zone set.
    # AKA the info in Tables 5.5-1-5.5-8

    search_criteria = { 'template' => template,
                        'climate_zone_set' => climate_zone_set,
                        'intended_surface_type' => intended_surface_type,
                        'standards_construction_type' => standards_construction_type,
                        'building_category' => building_category }

    # Check if WWR criteria is needed for the construction search
    wwr_parameter = { 'intended_surface_type' => intended_surface_type }
    if wwr_building_type
      wwr_parameter['wwr_building_type'] = wwr_building_type
      wwr_parameter['wwr_info'] = wwr_info
    end
    wwr_range = model_get_percent_of_surface_range(model, wwr_parameter)

    if !wwr_range['minimum_percent_of_surface'].nil? && !wwr_range['maximum_percent_of_surface'].nil?
      search_criteria['minimum_percent_of_surface'] = wwr_range['minimum_percent_of_surface']
      search_criteria['maximum_percent_of_surface'] = wwr_range['maximum_percent_of_surface']
    end

    # First search
    props = model_find_object(standards_data['construction_properties'], search_criteria)

    if !props
      # Second search: In case need to use climate zone (e.g: 3) instead of sub-climate zone (e.g: 3A) for search
      climate_zone = climate_zone_set[0..-2]
      search_criteria['climate_zone_set'] = climate_zone
      props = model_find_object(standards_data['construction_properties'], search_criteria)
    end

    if !props
      OpenStudio.logFree(OpenStudio::Error, 'openstudio.standards.Model', "Could not find construction properties for: #{template}-#{climate_zone_set}-#{intended_surface_type}-#{standards_construction_type}-#{building_category}.")
      # Return an empty construction
      construction = OpenStudio::Model::Construction.new(model)
      construction.setName('Could not find construction properties set to Adiabatic ')
      almost_adiabatic = OpenStudio::Model::MasslessOpaqueMaterial.new(model, 'Smooth', 500)
      construction.insertLayer(0, almost_adiabatic)
      return construction
    end

    # Make sure that a construction is specified
    if props['construction'].nil?
      OpenStudio.logFree(OpenStudio::Error, 'openstudio.standards.Model', "No typical construction is specified for construction properties of: #{template}-#{climate_zone_set}-#{intended_surface_type}-#{standards_construction_type}-#{building_category}.  Make sure it is entered in the spreadsheet.")
      # Return an empty construction
      construction = OpenStudio::Model::Construction.new(model)
      construction.setName('No typical construction was specified')
      return construction
    end

    # Add the construction, modifying properties as necessary
    construction = model_add_construction(model, props['construction'], props, surface)

    return construction
  end

  # Create a construction set from the openstudio standards dataset.
  #
  # @param model [OpenStudio::Model::Model] OpenStudio model object
  # @param climate_zone [String] ASHRAE climate zone, e.g. 'ASHRAE 169-2013-4A'
  # @param building_type [String] the building type
  # @param spc_type [String] the space type
  # @param is_residential [Boolean] true if the building is residential
  # @return [OpenStudio::Model::OptionalDefaultConstructionSet] an optional default construction set
  def model_add_construction_set(model, climate_zone, building_type, spc_type, is_residential)
    construction_set = OpenStudio::Model::OptionalDefaultConstructionSet.new

    # Find the climate zone set that this climate zone falls into
    climate_zone_set = model_find_climate_zone_set(model, climate_zone)
    unless climate_zone_set
      return construction_set
    end

    # Get the object data
    data = model_find_object(standards_data['construction_sets'], 'template' => template, 'climate_zone_set' => climate_zone_set, 'building_type' => building_type, 'space_type' => spc_type, 'is_residential' => is_residential)
    unless data
      # Search again without the is_residential criteria in the case that this field is not specified for a standard
      data = model_find_object(standards_data['construction_sets'], 'template' => template, 'climate_zone_set' => climate_zone_set, 'building_type' => building_type, 'space_type' => spc_type)
      unless data
        # if nothing matches say that we could not find it
        OpenStudio.logFree(OpenStudio::Info, 'openstudio.model.Model', "Construction set for template =#{template}, climate zone set =#{climate_zone_set}, building type = #{building_type}, space type = #{spc_type}, is residential = #{is_residential} was not found in standards_data['construction_sets']")
        return construction_set
      end
    end

    OpenStudio.logFree(OpenStudio::Info, 'openstudio.standards.Model', "Adding construction set: #{template}-#{climate_zone}-#{building_type}-#{spc_type}-is_residential#{is_residential}")

    name = model_make_name(model, climate_zone, building_type, spc_type)

    # Create a new construction set and name it
    construction_set = OpenStudio::Model::DefaultConstructionSet.new(model)
    construction_set.setName(name)

    # Exterior surfaces constructions
    exterior_surfaces = OpenStudio::Model::DefaultSurfaceConstructions.new(model)
    construction_set.setDefaultExteriorSurfaceConstructions(exterior_surfaces)
    # Special condition for attics, where the insulation is actually on the floor but the soffit is uninsulated
    if spc_type == 'Attic'
      exterior_surfaces.setFloorConstruction(model_add_construction(model, 'Typical Attic Soffit'))
    else
      if data['exterior_floor_standards_construction_type'] && data['exterior_floor_building_category']
        exterior_surfaces.setFloorConstruction(model_find_and_add_construction(model,
                                                                               climate_zone_set,
                                                                               'ExteriorFloor',
                                                                               data['exterior_floor_standards_construction_type'],
                                                                               data['exterior_floor_building_category']))
      end
    end
    if data['exterior_wall_standards_construction_type'] && data['exterior_wall_building_category']
      exterior_surfaces.setWallConstruction(model_find_and_add_construction(model,
                                                                            climate_zone_set,
                                                                            'ExteriorWall',
                                                                            data['exterior_wall_standards_construction_type'],
                                                                            data['exterior_wall_building_category']))
    end
    # Special condition for attics, where the insulation is actually on the floor and the roof itself is uninsulated
    if spc_type == 'Attic'
      if data['exterior_roof_standards_construction_type'] && data['exterior_roof_building_category']
        exterior_surfaces.setRoofCeilingConstruction(model_add_construction(model, 'Typical Uninsulated Wood Joist Attic Roof'))
      end
    else
      if data['exterior_roof_standards_construction_type'] && data['exterior_roof_building_category']
        exterior_surfaces.setRoofCeilingConstruction(model_find_and_add_construction(model,
                                                                                     climate_zone_set,
                                                                                     'ExteriorRoof',
                                                                                     data['exterior_roof_standards_construction_type'],
                                                                                     data['exterior_roof_building_category']))
      end
    end
    # Interior surfaces constructions
    interior_surfaces = OpenStudio::Model::DefaultSurfaceConstructions.new(model)
    construction_set.setDefaultInteriorSurfaceConstructions(interior_surfaces)
    construction_name = data['interior_floors']
    # Special condition for attics, where the insulation is actually on the floor and the roof itself is uninsulated
    if spc_type == 'Attic'
      if data['exterior_roof_standards_construction_type'] && data['exterior_roof_building_category']
        interior_surfaces.setFloorConstruction(model_find_and_add_construction(model,
                                                                               climate_zone_set,
                                                                               'ExteriorRoof',
                                                                               data['exterior_roof_standards_construction_type'],
                                                                               data['exterior_roof_building_category']))

      end
    else
      unless construction_name.nil?
        interior_surfaces.setFloorConstruction(model_add_construction(model, construction_name))
      end
    end
    construction_name = data['interior_walls']
    unless construction_name.nil?
      interior_surfaces.setWallConstruction(model_add_construction(model, construction_name))
    end
    construction_name = data['interior_ceilings']
    unless construction_name.nil?
      interior_surfaces.setRoofCeilingConstruction(model_add_construction(model, construction_name))
    end

    # Ground contact surfaces constructions
    ground_surfaces = OpenStudio::Model::DefaultSurfaceConstructions.new(model)
    construction_set.setDefaultGroundContactSurfaceConstructions(ground_surfaces)
    if data['ground_contact_floor_standards_construction_type'] && data['ground_contact_floor_building_category']
      ground_surfaces.setFloorConstruction(model_find_and_add_construction(model,
                                                                           climate_zone_set,
                                                                           'GroundContactFloor',
                                                                           data['ground_contact_floor_standards_construction_type'],
                                                                           data['ground_contact_floor_building_category']))
    end
    if data['ground_contact_wall_standards_construction_type'] && data['ground_contact_wall_building_category']
      ground_surfaces.setWallConstruction(model_find_and_add_construction(model,
                                                                          climate_zone_set,
                                                                          'GroundContactWall',
                                                                          data['ground_contact_wall_standards_construction_type'],
                                                                          data['ground_contact_wall_building_category']))
    end
    if data['ground_contact_ceiling_standards_construction_type'] && data['ground_contact_ceiling_building_category']
      ground_surfaces.setRoofCeilingConstruction(model_find_and_add_construction(model,
                                                                                 climate_zone_set,
                                                                                 'GroundContactRoof',
                                                                                 data['ground_contact_ceiling_standards_construction_type'],
                                                                                 data['ground_contact_ceiling_building_category']))

    end

    # Exterior sub surfaces constructions
    exterior_subsurfaces = OpenStudio::Model::DefaultSubSurfaceConstructions.new(model)
    construction_set.setDefaultExteriorSubSurfaceConstructions(exterior_subsurfaces)
    if data['exterior_fixed_window_standards_construction_type'] && data['exterior_fixed_window_building_category']
      exterior_subsurfaces.setFixedWindowConstruction(model_find_and_add_construction(model,
                                                                                      climate_zone_set,
                                                                                      'ExteriorWindow',
                                                                                      data['exterior_fixed_window_standards_construction_type'],
                                                                                      data['exterior_fixed_window_building_category']))
    end
    if data['exterior_operable_window_standards_construction_type'] && data['exterior_operable_window_building_category']
      exterior_subsurfaces.setOperableWindowConstruction(model_find_and_add_construction(model,
                                                                                         climate_zone_set,
                                                                                         'ExteriorWindow',
                                                                                         data['exterior_operable_window_standards_construction_type'],
                                                                                         data['exterior_operable_window_building_category']))
    end
    if data['exterior_door_standards_construction_type'] && data['exterior_door_building_category']
      exterior_subsurfaces.setDoorConstruction(model_find_and_add_construction(model,
                                                                               climate_zone_set,
                                                                               'ExteriorDoor',
                                                                               data['exterior_door_standards_construction_type'],
                                                                               data['exterior_door_building_category']))
    end
    if data['exterior_glass_door_standards_construction_type'] && data['exterior_glass_door_building_category']
      exterior_subsurfaces.setGlassDoorConstruction(model_find_and_add_construction(model,
                                                                                    climate_zone_set,
                                                                                    'GlassDoor',
                                                                                    data['exterior_glass_door_standards_construction_type'],
                                                                                    data['exterior_glass_door_building_category']))
    end
    if data['exterior_overhead_door_standards_construction_type'] && data['exterior_overhead_door_building_category']
      exterior_subsurfaces.setOverheadDoorConstruction(model_find_and_add_construction(model,
                                                                                       climate_zone_set,
                                                                                       'ExteriorDoor',
                                                                                       data['exterior_overhead_door_standards_construction_type'],
                                                                                       data['exterior_overhead_door_building_category']))
    end
    if data['exterior_skylight_standards_construction_type'] && data['exterior_skylight_building_category']
      exterior_subsurfaces.setSkylightConstruction(model_find_and_add_construction(model,
                                                                                   climate_zone_set,
                                                                                   'Skylight',
                                                                                   data['exterior_skylight_standards_construction_type'],
                                                                                   data['exterior_skylight_building_category']))
    end
    if (construction_name = data['tubular_daylight_domes'])
      exterior_subsurfaces.setTubularDaylightDomeConstruction(model_add_construction(model, construction_name))
    end
    if (construction_name = data['tubular_daylight_diffusers'])
      exterior_subsurfaces.setTubularDaylightDiffuserConstruction(model_add_construction(model, construction_name))
    end

    # Interior sub surfaces constructions
    interior_subsurfaces = OpenStudio::Model::DefaultSubSurfaceConstructions.new(model)
    construction_set.setDefaultInteriorSubSurfaceConstructions(interior_subsurfaces)
    if (construction_name = data['interior_fixed_windows'])
      interior_subsurfaces.setFixedWindowConstruction(model_add_construction(model, construction_name))
    end
    if (construction_name = data['interior_operable_windows'])
      interior_subsurfaces.setOperableWindowConstruction(model_add_construction(model, construction_name))
    end
    if (construction_name = data['interior_doors'])
      interior_subsurfaces.setDoorConstruction(model_add_construction(model, construction_name))
    end

    # Other constructions
    if (construction_name = data['interior_partitions'])
      construction_set.setInteriorPartitionConstruction(model_add_construction(model, construction_name))
    end
    if (construction_name = data['space_shading'])
      construction_set.setSpaceShadingConstruction(model_add_construction(model, construction_name))
    end
    if (construction_name = data['building_shading'])
      construction_set.setBuildingShadingConstruction(model_add_construction(model, construction_name))
    end
    if (construction_name = data['site_shading'])
      construction_set.setSiteShadingConstruction(model_add_construction(model, construction_name))
    end

    # componentize the construction set
    # construction_set_component = construction_set.createComponent

    # Return the construction set
    return OpenStudio::Model::OptionalDefaultConstructionSet.new(construction_set)
  end

  # Adds a curve from the OpenStudio-Standards dataset to the model based on the curve name.
  #
  # @param model [OpenStudio::Model::Model] OpenStudio model object
  # @param curve_name [String] name of the curve
  # @return [OpenStudio::Model::Curve] curve object, nil if not found
  def model_add_curve(model, curve_name)
    # First check model and return curve if it already exists
    existing_curves = []
    existing_curves += model.getCurveLinears
    existing_curves += model.getCurveCubics
    existing_curves += model.getCurveQuadratics
    existing_curves += model.getCurveBicubics
    existing_curves += model.getCurveBiquadratics
    existing_curves += model.getCurveQuadLinears
    existing_curves.sort.each do |curve|
      if curve.name.get.to_s == curve_name
        OpenStudio.logFree(OpenStudio::Debug, 'openstudio.standards.Model', "Already added curve: #{curve_name}")
        return curve
      end
    end

    # OpenStudio::logFree(OpenStudio::Info, "openstudio.prototype.addCurve", "Adding curve '#{curve_name}' to the model.")

    # Find curve data
    data = model_find_object(standards_data['curves'], 'name' => curve_name)
    if data.nil?
      OpenStudio.logFree(OpenStudio::Warn, 'openstudio.Model.Model', "Could not find a curve called '#{curve_name}' in the standards.")
      return nil
    end

    # Make the correct type of curve
    case data['form']
      when 'Linear'
        curve = OpenStudio::Model::CurveLinear.new(model)
        curve.setName(data['name'])
        curve.setCoefficient1Constant(data['coeff_1'])
        curve.setCoefficient2x(data['coeff_2'])
        curve.setMinimumValueofx(data['minimum_independent_variable_1']) if data['minimum_independent_variable_1']
        curve.setMaximumValueofx(data['maximum_independent_variable_1']) if data['maximum_independent_variable_1']
        curve.setMinimumCurveOutput(data['minimum_dependent_variable_output']) if data['minimum_dependent_variable_output']
        curve.setMaximumCurveOutput(data['maximum_dependent_variable_output']) if data['maximum_dependent_variable_output']
        return curve
      when 'Cubic'
        curve = OpenStudio::Model::CurveCubic.new(model)
        curve.setName(data['name'])
        curve.setCoefficient1Constant(data['coeff_1'])
        curve.setCoefficient2x(data['coeff_2'])
        curve.setCoefficient3xPOW2(data['coeff_3'])
        curve.setCoefficient4xPOW3(data['coeff_4'])
        curve.setMinimumValueofx(data['minimum_independent_variable_1']) if data['minimum_independent_variable_1']
        curve.setMaximumValueofx(data['maximum_independent_variable_1']) if data['maximum_independent_variable_1']
        curve.setMinimumCurveOutput(data['minimum_dependent_variable_output']) if data['minimum_dependent_variable_output']
        curve.setMaximumCurveOutput(data['maximum_dependent_variable_output']) if data['maximum_dependent_variable_output']
        return curve
      when 'Quadratic'
        curve = OpenStudio::Model::CurveQuadratic.new(model)
        curve.setName(data['name'])
        curve.setCoefficient1Constant(data['coeff_1'])
        curve.setCoefficient2x(data['coeff_2'])
        curve.setCoefficient3xPOW2(data['coeff_3'])
        curve.setMinimumValueofx(data['minimum_independent_variable_1']) if data['minimum_independent_variable_1']
        curve.setMaximumValueofx(data['maximum_independent_variable_1']) if data['maximum_independent_variable_1']
        curve.setMinimumCurveOutput(data['minimum_dependent_variable_output']) if data['minimum_dependent_variable_output']
        curve.setMaximumCurveOutput(data['maximum_dependent_variable_output']) if data['maximum_dependent_variable_output']
        return curve
      when 'BiCubic'
        curve = OpenStudio::Model::CurveBicubic.new(model)
        curve.setName(data['name'])
        curve.setCoefficient1Constant(data['coeff_1'])
        curve.setCoefficient2x(data['coeff_2'])
        curve.setCoefficient3xPOW2(data['coeff_3'])
        curve.setCoefficient4y(data['coeff_4'])
        curve.setCoefficient5yPOW2(data['coeff_5'])
        curve.setCoefficient6xTIMESY(data['coeff_6'])
        curve.setCoefficient7xPOW3(data['coeff_7'])
        curve.setCoefficient8yPOW3(data['coeff_8'])
        curve.setCoefficient9xPOW2TIMESY(data['coeff_9'])
        curve.setCoefficient10xTIMESYPOW2(data['coeff_10'])
        curve.setMinimumValueofx(data['minimum_independent_variable_1']) if data['minimum_independent_variable_1']
        curve.setMaximumValueofx(data['maximum_independent_variable_1']) if data['maximum_independent_variable_1']
        curve.setMinimumValueofy(data['minimum_independent_variable_2']) if data['minimum_independent_variable_2']
        curve.setMaximumValueofy(data['maximum_independent_variable_2']) if data['maximum_independent_variable_2']
        curve.setMinimumCurveOutput(data['minimum_dependent_variable_output']) if data['minimum_dependent_variable_output']
        curve.setMaximumCurveOutput(data['maximum_dependent_variable_output']) if data['maximum_dependent_variable_output']
        return curve
      when 'BiQuadratic'
        curve = OpenStudio::Model::CurveBiquadratic.new(model)
        curve.setName(data['name'])
        curve.setCoefficient1Constant(data['coeff_1'])
        curve.setCoefficient2x(data['coeff_2'])
        curve.setCoefficient3xPOW2(data['coeff_3'])
        curve.setCoefficient4y(data['coeff_4'])
        curve.setCoefficient5yPOW2(data['coeff_5'])
        curve.setCoefficient6xTIMESY(data['coeff_6'])
        curve.setMinimumValueofx(data['minimum_independent_variable_1']) if data['minimum_independent_variable_1']
        curve.setMaximumValueofx(data['maximum_independent_variable_1']) if data['maximum_independent_variable_1']
        curve.setMinimumValueofy(data['minimum_independent_variable_2']) if data['minimum_independent_variable_2']
        curve.setMaximumValueofy(data['maximum_independent_variable_2']) if data['maximum_independent_variable_2']
        curve.setMinimumCurveOutput(data['minimum_dependent_variable_output']) if data['minimum_dependent_variable_output']
        curve.setMaximumCurveOutput(data['maximum_dependent_variable_output']) if data['maximum_dependent_variable_output']
        return curve
      when 'BiLinear'
        curve = OpenStudio::Model::CurveBiquadratic.new(model)
        curve.setName(data['name'])
        curve.setCoefficient1Constant(data['coeff_1'])
        curve.setCoefficient2x(data['coeff_2'])
        curve.setCoefficient4y(data['coeff_3'])
        curve.setMinimumValueofx(data['minimum_independent_variable_1']) if data['minimum_independent_variable_1']
        curve.setMaximumValueofx(data['maximum_independent_variable_1']) if data['maximum_independent_variable_1']
        curve.setMinimumValueofy(data['minimum_independent_variable_2']) if data['minimum_independent_variable_2']
        curve.setMaximumValueofy(data['maximum_independent_variable_2']) if data['maximum_independent_variable_2']
        curve.setMinimumCurveOutput(data['minimum_dependent_variable_output']) if data['minimum_dependent_variable_output']
        curve.setMaximumCurveOutput(data['maximum_dependent_variable_output']) if data['maximum_dependent_variable_output']
        return curve
      when 'QuadLinear'
        curve = OpenStudio::Model::CurveQuadLinear.new(model)
        curve.setName(data['name'])
        curve.setCoefficient1Constant(data['coeff_1'])
        curve.setCoefficient2w(data['coeff_2'])
        curve.setCoefficient3x(data['coeff_3'])
        curve.setCoefficient4y(data['coeff_4'])
        curve.setCoefficient5z(data['coeff_5'])
        curve.setMinimumValueofw(data['minimum_independent_variable_w'])
        curve.setMaximumValueofw(data['maximum_independent_variable_w'])
        curve.setMinimumValueofx(data['minimum_independent_variable_x'])
        curve.setMaximumValueofx(data['maximum_independent_variable_x'])
        curve.setMinimumValueofy(data['minimum_independent_variable_y'])
        curve.setMaximumValueofy(data['maximum_independent_variable_y'])
        curve.setMinimumValueofz(data['minimum_independent_variable_z'])
        curve.setMaximumValueofz(data['maximum_independent_variable_z'])
        curve.setMinimumCurveOutput(data['minimum_dependent_variable_output'])
        curve.setMaximumCurveOutput(data['maximum_dependent_variable_output'])
        return curve
      when 'MultiVariableLookupTable'
        num_ind_var = data['number_independent_variables'].to_i
        table = OpenStudio::Model::TableMultiVariableLookup.new(model, num_ind_var)
        table.setName(data['name'])
        table.setInterpolationMethod(data['interpolation_method'])
        table.setNumberofInterpolationPoints(data['number_of_interpolation_points'])
        table.setCurveType(data['curve_type'])
        table.setTableDataFormat('SingleLineIndependentVariableWithMatrix')
        table.setNormalizationReference(data['normalization_reference'].to_f)
        table.setOutputUnitType(data['output_unit_type'])
        table.setMinimumValueofX1(data['minimum_independent_variable_1'].to_f)
        table.setMaximumValueofX1(data['maximum_independent_variable_1'].to_f)
        table.setInputUnitTypeforX1(data['input_unit_type_x1'])
        if num_ind_var == 2
          table.setMinimumValueofX2(data['minimum_independent_variable_2'].to_f)
          table.setMaximumValueofX2(data['maximum_independent_variable_2'].to_f)
          table.setInputUnitTypeforX2(data['input_unit_type_x2'])
        end
        data_points = data.each.select { |key, value| key.include? 'data_point' }
        data_points.each do |key, value|
          if num_ind_var == 1
            table.addPoint(value.split(',')[0].to_f, value.split(',')[1].to_f)
          elsif num_ind_var == 2
            table.addPoint(value.split(',')[0].to_f, value.split(',')[1].to_f, value.split(',')[2].to_f)
          end
        end
        return table
      else
        OpenStudio.logFree(OpenStudio::Error, 'openstudio.Model.Model', "#{curve_name}' has an invalid form: #{data['form']}', cannot create this curve.")
        return nil
    end
  end

  # Get the full path to the weather file that is specified in the model
  #
  # @param model [OpenStudio::Model::Model] OpenStudio model object
  # @return [OpenStudio::OptionalPath] path to weather file
  def model_get_full_weather_file_path(model)
    full_epw_path = OpenStudio::OptionalPath.new

    if model.weatherFile.is_initialized
      epw_path = model.weatherFile.get.path
      if epw_path.is_initialized
        if File.exist?(epw_path.get.to_s)
          full_epw_path = OpenStudio::OptionalPath.new(epw_path.get)
        else
          # If this is an always-run Measure, need to check a different path
          alt_weath_path = File.expand_path(File.join(Dir.pwd, '../../resources'))
          alt_epw_path = File.expand_path(File.join(alt_weath_path, epw_path.get.to_s))
          if File.exist?(alt_epw_path)
            full_epw_path = OpenStudio::OptionalPath.new(OpenStudio::Path.new(alt_epw_path))
          else
            OpenStudio.logFree(OpenStudio::Error, 'openstudio.standards.Model', "Model has been assigned a weather file, but the file is not in the specified location of '#{epw_path.get}'.")
          end
        end
      else
        OpenStudio.logFree(OpenStudio::Error, 'openstudio.standards.Model', 'Model has a weather file assigned, but the weather file path has been deleted.')
      end
    else
      OpenStudio.logFree(OpenStudio::Error, 'openstudio.standards.Model', 'Model has not been assigned a weather file.')
    end

    return full_epw_path
  end

  # Find the legacy simulation results from a CSV of previously created results.
  #
  # @param model [OpenStudio::Model::Model] OpenStudio model object
  # @param climate_zone [String] ASHRAE climate zone, e.g. 'ASHRAE 169-2013-4A'
  # @param building_type [String] the building type
  # @param run_type [String] design day is dd-only, otherwise annual run
  # @param lkp_template [String] The standards template, e.g.'90.1-2013'
  # @return [Hash] a hash of results for each fuel, where the keys are in the form 'End Use|Fuel Type',
  #   e.g. Heating|Electricity, Exterior Equipment|Water.  All end use/fuel type combos are present,
  #   with values of 0.0 if none of this end use/fuel type combo was used by the simulation.
  #   Returns nil if the legacy results couldn't be found.
  def model_legacy_results_by_end_use_and_fuel_type(model, climate_zone, building_type, run_type, lkp_template: nil)
    # Load the legacy idf results CSV file into a ruby hash
    top_dir = File.expand_path('../../..', File.dirname(__FILE__))
    standards_data_dir = "#{top_dir}/data/standards"
    temp = ''
    # Run differently depending on whether running from embedded filesystem in OpenStudio CLI or not
    if __dir__[0] == ':' # Running from OpenStudio CLI
      # load file from embedded files
      if run_type == 'dd-only'
        temp = load_resource_relative('../../../data/standards/test_performance_expected_dd_results.csv', 'r:UTF-8')
      else
        temp = load_resource_relative('../../../data/standards/legacy_idf_results.csv', 'r:UTF-8')
      end
    else
      # loaded gem from system path
      if run_type == 'dd-only'
        temp = File.read("#{standards_data_dir}/test_performance_expected_dd_results.csv")
      else
        temp = File.read("#{standards_data_dir}/legacy_idf_results.csv")
      end
    end
    legacy_idf_csv = CSV.new(temp, headers: true, converters: :all)
    legacy_idf_results = legacy_idf_csv.to_a.map(&:to_hash)

    if lkp_template.nil?
      lkp_template = template
    end

    # Get the results for this building
    search_criteria = {
      'Building Type' => building_type,
      'Template' => lkp_template,
      'Climate Zone' => climate_zone
    }
    energy_values = model_find_object(legacy_idf_results, search_criteria)
    if energy_values.nil?
      OpenStudio.logFree(OpenStudio::Error, 'openstudio.standards.Model', "Could not find legacy simulation results for #{search_criteria}")
      return {}
    end

    return energy_values
  end

  # Method to gather prototype simulation results for a specific climate zone, building type, and template
  #
  # @param model [OpenStudio::Model::Model] OpenStudio model object
  # @param climate_zone [String] ASHRAE climate zone, e.g. 'ASHRAE 169-2013-4A'
  # @param building_type [String] the building type
  # @param lkp_template [String] The standards template, e.g.'90.1-2013'
  # @return [Hash] Returns a hash with data presented in various bins.
  #   Returns nil if no search results
  def model_process_results_for_datapoint(model, climate_zone, building_type, lkp_template: nil)
    # Hash to store the legacy results by fuel and by end use
    legacy_results_hash = {}
    legacy_results_hash['total_legacy_energy_val'] = 0
    legacy_results_hash['total_legacy_water_val'] = 0
    legacy_results_hash['total_energy_by_fuel'] = {}
    legacy_results_hash['total_energy_by_end_use'] = {}

    # Get the legacy simulation results
    legacy_values = model_legacy_results_by_end_use_and_fuel_type(model, climate_zone, building_type, 'annual', lkp_template: lkp_template)
    if legacy_values.nil?
      OpenStudio.logFree(OpenStudio::Error, 'openstudio.standards.Model', "Could not find legacy idf results for #{search_criteria}")
      return legacy_results_hash
    end

    # List of all fuel types
    fuel_types = ['Electricity', 'Natural Gas', 'Additional Fuel', 'District Cooling', 'District Heating', 'Water']

    # List of all end uses
    end_uses = ['Heating', 'Cooling', 'Interior Lighting', 'Exterior Lighting', 'Interior Equipment', 'Exterior Equipment', 'Fans', 'Pumps', 'Heat Rejection', 'Humidification', 'Heat Recovery', 'Water Systems', 'Refrigeration', 'Generators']

    # Sum the legacy results up by fuel and by end use
    fuel_types.each do |fuel_type|
      end_uses.each do |end_use|
        next if end_use == 'Exterior Equipment'

        legacy_val = legacy_values["#{end_use}|#{fuel_type}"]

        # Combine the exterior lighting and exterior equipment
        if end_use == 'Exterior Lighting'
          legacy_exterior_equipment = legacy_values["Exterior Equipment|#{fuel_type}"]
          unless legacy_exterior_equipment.nil?
            legacy_val += legacy_exterior_equipment
          end
        end

        if legacy_val.nil?
          OpenStudio.logFree(OpenStudio::Error, 'openstudio.standards.Model', "#{fuel_type} #{end_use} legacy idf value not found")
          next
        end

        # Add the energy to the total
        if fuel_type == 'Water'
          legacy_results_hash['total_legacy_water_val'] += legacy_val
        else
          legacy_results_hash['total_legacy_energy_val'] += legacy_val

          # add to fuel specific total
          if legacy_results_hash['total_energy_by_fuel'][fuel_type]
            legacy_results_hash['total_energy_by_fuel'][fuel_type] += legacy_val # add to existing counter
          else
            legacy_results_hash['total_energy_by_fuel'][fuel_type] = legacy_val # start new counter
          end

          # add to end use specific total
          if legacy_results_hash['total_energy_by_end_use'][end_use]
            legacy_results_hash['total_energy_by_end_use'][end_use] += legacy_val # add to existing counter
          else
            legacy_results_hash['total_energy_by_end_use'][end_use] = legacy_val # start new counter
          end
        end
      end
    end

    return legacy_results_hash
  end

  # Keep track of floor area for prototype buildings.
  # This is used to calculate EUI's to compare against non prototype buildings
  # Areas taken from scorecard Excel Files
  #
  # @param model [OpenStudio::Model::Model] OpenStudio model object
  # @param building_type [String] the building type
  # @return [Double] floor area (m^2) of prototype building for building type passed in.
  #   Returns nil if unexpected building type
  def model_find_prototype_floor_area(model, building_type)
    if building_type == 'FullServiceRestaurant' # 5502 ft^2
      result = 511
    elsif building_type == 'Hospital' # 241,410 ft^2 (including basement)
      result = 22_422
    elsif building_type == 'LargeHotel' # 122,132 ft^2
      result = 11_345
    elsif building_type == 'LargeOffice' # 498,600 ft^2
      result = 46_320
    elsif building_type == 'MediumOffice' # 53,600 ft^2
      result = 4982
    elsif building_type == 'LargeOfficeDetailed' # 498,600 ft^2
      result = 46_320
    elsif building_type == 'MediumOfficeDetailed' # 53,600 ft^2
      result = 4982
    elsif building_type == 'MidriseApartment' # 33,700 ft^2
      result = 3135
    elsif building_type == 'Office'
      result = nil
      # @todo there shouldn't be a prototype building for this
      OpenStudio.logFree(OpenStudio::Error, 'openstudio.standards.Model', 'Measures calling this should choose between SmallOffice, MediumOffice, and LargeOffice')
    elsif building_type == 'Outpatient' # 40.950 ft^2
      result = 3804
    elsif building_type == 'PrimarySchool' # 73,960 ft^2
      result = 6871
    elsif building_type == 'QuickServiceRestaurant' # 2500 ft^2
      result = 232
    elsif building_type == 'Retail' # 24,695 ft^2
      result = 2294
    elsif building_type == 'SecondarySchool' # 210,900 ft^2
      result = 19_592
    elsif building_type == 'SmallHotel' # 43,200 ft^2
      result = 4014
    elsif building_type == 'SmallOffice' # 5500 ft^2
      result = 511
    elsif building_type == 'SmallOfficeDetailed' # 5500 ft^2
      result = 511
    elsif building_type == 'StripMall' # 22,500 ft^2
      result = 2090
    elsif building_type == 'SuperMarket' # 45,002 ft2 (from legacy reference idf file)
      result = 4181
    elsif building_type == 'Warehouse' # 49,495 ft^2 (legacy ref shows 52,045, but I wil calc using 49,495)
      result = 4595
    elsif building_type == 'SmallDataCenterLowITE' || building_type == 'SmallDataCenterHighITE'  # 600 ft^2
      result = 56
    elsif building_type == 'LargeDataCenterLowITE' || building_type == 'LargeDataCenterHighITE'  # 6000 ft^2
      result = 557
    elsif building_type == 'Laboratory' # 90000 ft^2
      result = 8361
    else
      OpenStudio.logFree(OpenStudio::Error, 'openstudio.standards.Model', "Didn't find expected building type. As a result can't determine floor prototype floor area")
      result = nil
    end

    return result
  end

  # This is used by other methods to get the climate zone and building type from a model.
  # It has logic to break office into small,
  # medium or large based on building area that can be turned off
  #
  # @param model [OpenStudio::Model::Model] OpenStudio model object
  # @param remap_office [Boolean] re-map small office or leave it alone
  # @return [Hash] key for climate zone, building type, and standards template.  All values are strings.
  def model_get_building_properties(model, remap_office = true)
    # get climate zone from model
    climate_zone = model_standards_climate_zone(model)

    # get building type from model
    building_type = ''
    if model.getBuilding.standardsBuildingType.is_initialized
      building_type = model.getBuilding.standardsBuildingType.get
    end

    # map office building type to small medium or large
    if building_type == 'Office' && remap_office
      open_studio_area = model.getBuilding.floorArea
      building_type = model_remap_office(model, open_studio_area)
    end

    # get standards template
    if model.getBuilding.standardsTemplate.is_initialized
      standards_template = model.getBuilding.standardsTemplate.get
    end

    results = {}
    results['climate_zone'] = climate_zone
    results['building_type'] = building_type
    results['standards_template'] = standards_template

    return results
  end

  # remap office to one of the prototype buildings
  #
  # @param model [OpenStudio::Model::Model] OpenStudio model object
  # @param floor_area [Double] floor area (m^2)
  # @return [String] SmallOffice, MediumOffice, LargeOffice
  def model_remap_office(model, floor_area)
    # prototype small office approx 500 m^2
    # prototype medium office approx 5000 m^2
    # prototype large office approx 50,000 m^2
    # map office building type to small medium or large
    building_type = if floor_area < 2750
                      'SmallOffice'
                    elsif floor_area < 25_250
                      'MediumOffice'
                    else
                      'LargeOffice'
                    end
  end

  # User needs to pass in template as string.
  # The building type and climate zone will come from the model.
  # If the building type or ASHRAE climate zone is not set in the model this will return nil
  # If the lookup doesn't find matching simulation results this wil return nil
  #
  # @param model [OpenStudio::Model::Model] OpenStudio model object
  # @return [Double] EUI (MJ/m^2) for target template for given OSM. Returns nil if can't calculate EUI
  def model_find_target_eui(model)
    building_data = model_get_building_properties(model)
    climate_zone = building_data['climate_zone']
    building_type = building_data['building_type']
    building_template = building_data['standards_template']

    # look up results
    target_consumption = model_process_results_for_datapoint(model, climate_zone, building_type, lkp_template: building_template)

    # lookup target floor area for prototype buildings
    target_floor_area = model_find_prototype_floor_area(model, building_type)

    if target_consumption['total_legacy_energy_val'] > 0
      if target_floor_area > 0
        result = target_consumption['total_legacy_energy_val'] / target_floor_area
      else
        OpenStudio.logFree(OpenStudio::Error, 'openstudio.standards.Model', 'Cannot find prototype building floor area')
        result = nil
      end
    else
      OpenStudio.logFree(OpenStudio::Error, 'openstudio.standards.Model', "Cannot find target results for #{climate_zone},#{building_type},#{template}")
      result = nil # couldn't calculate EUI consumpiton lookup failed
    end

    return result
  end

  # User needs to pass in template as string.
  # The building type and climate zone will come from the model.
  # If the building type or ASHRAE climate zone is not set in the model this will return nil
  # If the lookup doesn't find matching simulation results this wil return nil
  #
  # @param model [OpenStudio::Model::Model] OpenStudio model object
  # @return [Hash] EUI (MJ/m^2) This will return a hash of end uses. key is end use, value is eui
  def model_find_target_eui_by_end_use(model)
    building_data = model_get_building_properties(model)
    climate_zone = building_data['climate_zone']
    building_type = building_data['building_type']
    building_template = building_data['standards_template']

    # look up results
    target_consumption = model_process_results_for_datapoint(model, climate_zone, building_type, lkp_template: building_template)

    # lookup target floor area for prototype buildings
    target_floor_area = model_find_prototype_floor_area(model, building_type)

    if target_consumption['total_legacy_energy_val'] > 0
      if target_floor_area > 0
        result = {}
        target_consumption['total_energy_by_end_use'].each do |end_use, consumption|
          result[end_use] = consumption / target_floor_area
        end
      else
        OpenStudio.logFree(OpenStudio::Error, 'openstudio.standards.Model', 'Cannot find prototype building floor area')
        result = nil
      end
    else
      OpenStudio.logFree(OpenStudio::Error, 'openstudio.standards.Model', "Cannot find target results for #{climate_zone},#{building_type},#{template}")
      result = nil # couldn't calculate EUI consumpiton lookup failed
    end

    return result
  end

  # Get a unique list of constructions with given boundary condition and a given type of surface.
  # Pulls from both default construction sets and hard-assigned constructions.
  #
  # @param model [OpenStudio::Model::Model] OpenStudio model object
  # @param boundary_condition [String] the desired boundary condition. valid choices are:
  #   Adiabatic
  #   Surface
  #   Outdoors
  #   Ground
  # @param type [String] the type of surface to find. valid choices are:
  #   AtticFloor
  #   AtticWall
  #   AtticRoof
  #   DemisingFloor
  #   DemisingWall
  #   DemisingRoof
  #   ExteriorFloor
  #   ExteriorWall
  #   ExteriorRoof
  #   ExteriorWindow
  #   ExteriorDoor
  #   GlassDoor
  #   GroundContactFloor
  #   GroundContactWall
  #   GroundContactRoof
  #   InteriorFloor
  #   InteriorWall
  #   InteriorCeiling
  #   InteriorPartition
  #   InteriorWindow
  #   InteriorDoor
  #   OverheadDoor
  #   Skylight
  #   TubularDaylightDome
  #   TubularDaylightDiffuser
  # return [Array<OpenStudio::Model::ConstructionBase>] an array of all constructions.
  def model_find_constructions(model, boundary_condition, type)
    constructions = []

    # From default construction sets
    model.getDefaultConstructionSets.sort.each do |const_set|
      ext_surfs = const_set.defaultExteriorSurfaceConstructions
      int_surfs = const_set.defaultInteriorSurfaceConstructions
      gnd_surfs = const_set.defaultGroundContactSurfaceConstructions
      ext_subsurfs = const_set.defaultExteriorSubSurfaceConstructions
      int_subsurfs = const_set.defaultInteriorSubSurfaceConstructions

      # Can't handle incomplete construction sets
      if ext_surfs.empty? ||
         int_surfs.empty? ||
         gnd_surfs.empty? ||
         ext_subsurfs.empty? ||
         int_subsurfs.empty?

        OpenStudio.logFree(OpenStudio::Error, 'openstudio.model.Space', "Default construction set #{const_set.name} is incomplete; constructions from this set will not be reported.")
        next
      end

      ext_surfs = ext_surfs.get
      int_surfs = int_surfs.get
      gnd_surfs = gnd_surfs.get
      ext_subsurfs = ext_subsurfs.get
      int_subsurfs = int_subsurfs.get

      case type
        # Exterior Surfaces
        when 'ExteriorWall', 'AtticWall'
          constructions << ext_surfs.wallConstruction
        when 'ExteriorFloor'
          constructions << ext_surfs.floorConstruction
        when 'ExteriorRoof', 'AtticRoof'
          constructions << ext_surfs.roofCeilingConstruction
        # Interior Surfaces
        when 'InteriorWall', 'DemisingWall', 'InteriorPartition'
          constructions << int_surfs.wallConstruction
        when 'InteriorFloor', 'AtticFloor', 'DemisingFloor'
          constructions << int_surfs.floorConstruction
        when 'InteriorCeiling', 'DemisingRoof'
          constructions << int_surfs.roofCeilingConstruction
        # Ground Contact Surfaces
        when 'GroundContactWall'
          constructions << gnd_surfs.wallConstruction
        when 'GroundContactFloor'
          constructions << gnd_surfs.floorConstruction
        when 'GroundContactRoof'
          constructions << gnd_surfs.roofCeilingConstruction
        # Exterior SubSurfaces
        when 'ExteriorWindow'
          constructions << ext_subsurfs.fixedWindowConstruction
          constructions << ext_subsurfs.operableWindowConstruction
        when 'ExteriorDoor'
          constructions << ext_subsurfs.doorConstruction
        when 'GlassDoor'
          constructions << ext_subsurfs.glassDoorConstruction
        when 'OverheadDoor'
          constructions << ext_subsurfs.overheadDoorConstruction
        when 'Skylight'
          constructions << ext_subsurfs.skylightConstruction
        when 'TubularDaylightDome'
          constructions << ext_subsurfs.tubularDaylightDomeConstruction
        when 'TubularDaylightDiffuser'
          constructions << ext_subsurfs.tubularDaylightDiffuserConstruction
        # Interior SubSurfaces
        when 'InteriorWindow'
          constructions << int_subsurfs.fixedWindowConstruction
          constructions << int_subsurfs.operableWindowConstruction
        when 'InteriorDoor'
          constructions << int_subsurfs.doorConstruction
      end
    end

    # Hard-assigned surfaces
    model.getSurfaces.sort.each do |surf|
      next unless surf.outsideBoundaryCondition == boundary_condition

      surf_type = surf.surfaceType
      if surf_type == 'Floor' || surf_type == 'Wall'
        next unless type.include?(surf_type)
      elsif surf_type == 'RoofCeiling'
        next unless type.include?('Roof') || type.include?('Ceiling')
      end
      constructions << surf.construction
    end

    # Hard-assigned subsurfaces
    model.getSubSurfaces.sort.each do |surf|
      next unless surf.outsideBoundaryCondition == boundary_condition

      surf_type = surf.subSurfaceType
      if surf_type == 'FixedWindow' || surf_type == 'OperableWindow'
        next unless type == 'ExteriorWindow'
      elsif surf_type == 'Door'
        next unless type.include?('Door')
      else
        next unless surf.subSurfaceType == type
      end
      constructions << surf.construction
    end

    # Throw out the empty constructions
    all_constructions = []
    constructions.uniq.each do |const|
      next if const.empty?

      all_constructions << const.get
    end

    # Only return the unique list (should already be uniq)
    all_constructions = all_constructions.uniq

    # ConstructionBase can be sorted
    all_constructions = all_constructions.sort

    return all_constructions
  end

  # Go through the default construction sets and hard-assigned constructions.
  # Clone the existing constructions and set their intended surface type and standards construction type per the PRM.
  # For some standards, this will involve making modifications.  For others, it will not.
  #
  # 90.1-2007, 90.1-2010, 90.1-2013
  # @param model [OpenStudio::Model::Model] OpenStudio model object
  # @return [Boolean] returns true if successful, false if not
  def model_apply_prm_construction_types(model)
    types_to_modify = []

    # Possible boundary conditions are
    # Adiabatic
    # Surface
    # Outdoors
    # Ground

    # Possible surface types are
    # AtticFloor
    # AtticWall
    # AtticRoof
    # DemisingFloor
    # DemisingWall
    # DemisingRoof
    # ExteriorFloor
    # ExteriorWall
    # ExteriorRoof
    # ExteriorWindow
    # ExteriorDoor
    # GlassDoor
    # GroundContactFloor
    # GroundContactWall
    # GroundContactRoof
    # InteriorFloor
    # InteriorWall
    # InteriorCeiling
    # InteriorPartition
    # InteriorWindow
    # InteriorDoor
    # OverheadDoor
    # Skylight
    # TubularDaylightDome
    # TubularDaylightDiffuser

    # Possible standards construction types
    # Mass
    # SteelFramed
    # WoodFramed
    # IEAD
    # View
    # Daylight
    # Swinging
    # NonSwinging
    # Heated
    # Unheated
    # RollUp
    # Sliding
    # Metal
    # Nonmetal framing (all)
    # Metal framing (curtainwall/storefront)
    # Metal framing (entrance door)
    # Metal framing (all other)
    # Metal Building
    # Attic and Other
    # Glass with Curb
    # Plastic with Curb
    # Without Curb

    # Create an array of types
    types_to_modify << ['Outdoors', 'ExteriorWall', 'SteelFramed']
    types_to_modify << ['Outdoors', 'ExteriorRoof', 'IEAD']
    types_to_modify << ['Outdoors', 'ExteriorFloor', 'SteelFramed']
    types_to_modify << ['Ground', 'GroundContactFloor', 'Unheated']
    types_to_modify << ['Ground', 'GroundContactWall', 'Mass']

    # Modify all constructions of each type
    types_to_modify.each do |boundary_cond, surf_type, const_type|
      constructions = model_find_constructions(model, boundary_cond, surf_type)

      constructions.sort.each do |const|
        standards_info = const.standardsInformation
        standards_info.setIntendedSurfaceType(surf_type)
        standards_info.setStandardsConstructionType(const_type)
      end
    end

    return true
  end

  # Apply the standard construction to each surface in the model, based on the construction type currently assigned.
  #
  # @param model [OpenStudio::Model::Model] OpenStudio model object
  # @param climate_zone [String] ASHRAE climate zone, e.g. 'ASHRAE 169-2013-4A'
  # @return [Boolean] returns true if successful, false if not
  def model_apply_standard_constructions(model, climate_zone, wwr_building_type: nil, wwr_info: {})
    types_to_modify = []

    # Possible boundary conditions are
    # Adiabatic
    # Surface
    # Outdoors
    # Ground

    # Possible surface types are
    # Floor
    # Wall
    # RoofCeiling
    # FixedWindow
    # OperableWindow
    # Door
    # GlassDoor
    # OverheadDoor
    # Skylight
    # TubularDaylightDome
    # TubularDaylightDiffuser

    # Create an array of surface types
    types_to_modify << ['Outdoors', 'Floor']
    types_to_modify << ['Outdoors', 'Wall']
    types_to_modify << ['Outdoors', 'RoofCeiling']
    types_to_modify << ['Outdoors', 'FixedWindow']
    types_to_modify << ['Outdoors', 'OperableWindow']
    types_to_modify << ['Outdoors', 'Door']
    types_to_modify << ['Outdoors', 'GlassDoor']
    types_to_modify << ['Outdoors', 'OverheadDoor']
    types_to_modify << ['Outdoors', 'Skylight']
    types_to_modify << ['Ground', 'Floor']
    types_to_modify << ['Ground', 'Wall']

    # Find just those surfaces
    surfaces_to_modify = []
    surface_category = {}
    types_to_modify.each do |boundary_condition, surface_type|
      # Surfaces
      model.getSurfaces.sort.each do |surf|
        next unless surf.outsideBoundaryCondition == boundary_condition
        next unless surf.surfaceType == surface_type

        if boundary_condition == 'Outdoors'
          surface_category[surf] = 'ExteriorSurface'
        elsif boundary_condition == 'Ground'
          surface_category[surf] = 'GroundSurface'
        else
          surface_category[surf] = 'NA'
        end
        surfaces_to_modify << surf
      end

      # SubSurfaces
      model.getSubSurfaces.sort.each do |surf|
        next unless surf.outsideBoundaryCondition == boundary_condition
        next unless surf.subSurfaceType == surface_type

        surface_category[surf] = 'ExteriorSubSurface'
        surfaces_to_modify << surf
      end
    end

    # Modify these surfaces
    prev_created_consts = {}
    surfaces_to_modify.sort.each do |surf|
      prev_created_consts = planar_surface_apply_standard_construction(surf, climate_zone, prev_created_consts, wwr_building_type, wwr_info, surface_category[surf])
    end

    # List the unique array of constructions
    if prev_created_consts.size.zero?
      OpenStudio.logFree(OpenStudio::Warn, 'openstudio.standards.Model', 'None of the constructions in your proposed model have both Intended Surface Type and Standards Construction Type')
    else
      prev_created_consts.each do |surf_type, construction|
        OpenStudio.logFree(OpenStudio::Info, 'openstudio.standards.Model', "For #{surf_type.join(' ')}, applied #{construction.name}.")
      end
    end

    return true
  end

  # Returns standards data for selected construction
  #
  # @param model [OpenStudio::Model::Model] OpenStudio model object
  # @param intended_surface_type [String] the surface type
  # @param standards_construction_type [String]  the type of construction
  # @param building_category [String] the type of building
  # @param climate_zone [String] ASHRAE climate zone, e.g. 'ASHRAE 169-2013-4A'
  # @return [Hash] hash of construction properties
  def model_get_construction_properties(model, intended_surface_type, standards_construction_type, building_category, climate_zone = nil)
    # get climate_zone_set
    climate_zone = model_get_building_properties(model)['climate_zone'] if climate_zone.nil?
    climate_zone_set = model_find_climate_zone_set(model, climate_zone)

    # populate search hash
    search_criteria = {
      'template' => template,
      'climate_zone_set' => climate_zone_set,
      'intended_surface_type' => intended_surface_type,
      'standards_construction_type' => standards_construction_type,
      'building_category' => building_category
    }

    # switch to use this but update test in standards and measures to load this outside of the method
    construction_properties = model_find_object(standards_data['construction_properties'], search_criteria)

    if !construction_properties
      # Search again use climate zone (e.g. 3) instead of sub-climate zone (3A)
      search_criteria['climate_zone_set'] = climate_zone_set[0..-2]
      construction_properties = model_find_object(standards_data['construction_properties'], search_criteria)
    end

    return construction_properties
  end

  # Returns standards data for selected construction set
  #
  # @param building_type [String] the type of building
  # @param space_type [String] space type within the building type. Typically nil.
  # @return [Hash] hash of construction set data
  def model_get_construction_set(building_type, space_type = nil)
    # populate search hash
    search_criteria = {
      'template' => template,
      'building_type' => building_type,
      'space_type' => space_type
    }

    # Search construction sets table for the exterior wall building category and construction type
    construction_set_data = model_find_object(standards_data['construction_sets'], search_criteria)

    return construction_set_data
  end

  # Reduces the WWR to the values specified by the PRM.
  # WWR reduction will be done by moving vertices inward toward centroid.
  # This causes the least impact on the daylighting area calculations and controls placement.
  #
  # @param model [OpenStudio::Model::Model] OpenStudio model object
  # @param climate_zone [String] ASHRAE climate zone, e.g. 'ASHRAE 169-2013-4A'
  # @return [Boolean] returns true if successful, false if not
  # @todo add proper support for 90.1-2013 with all those building type specific values
  # @todo support 90.1-2004 requirement that windows be modeled as horizontal bands.
  #   Currently just using existing window geometry, and shrinking as necessary if WWR is above limit.
  # @todo support semiheated spaces as a separate WWR category
  # @todo add window frame area to calculation of WWR
  def model_apply_prm_baseline_window_to_wall_ratio(model, climate_zone, wwr_building_type: nil)
    # Define a Hash that will contain wall and window area for all
    # building area types included in the model
    # bat = building area type
    bat_win_wall_info = {}

    # Store the baseline wwr, only used for 90.1-PRM-2019,
    # it is necessary for looking up baseline fenestration
    # U-factor and SHGC requirements
    base_wwr = {}

    # Store the space conditioning category for later use
    space_cats = {}

    model.getSpaces.sort.each do |space|
      # Get standards space type and
      # catch spaces without space types
      #
      # Currently, priority is given to the wwr_building_type,
      # meaning that only one building area type is used. The
      # method can however handle models with multiple building
      # area type, if they are specified through each space's
      # space type standards building type.
      if space.hasAdditionalProperties && space.additionalProperties.hasFeature('building_type_for_wwr')
        std_spc_type = space.additionalProperties.getFeatureAsString('building_type_for_wwr').get
      else
        std_spc_type = 'no_space_type'
        if !wwr_building_type.nil?
          std_spc_type = wwr_building_type
        elsif space.spaceType.is_initialized
          std_spc_type = space.spaceType.get.standardsBuildingType.to_s
        end
        # insert space wwr type as additional properties for later search
        space.additionalProperties.setFeature('building_type_for_wwr', std_spc_type)
      end

      # Initialize intermediate variables if space type hasn't
      # been encountered yet
      if !bat_win_wall_info.key?(std_spc_type)
        bat_win_wall_info[std_spc_type] = {}
        bat = bat_win_wall_info[std_spc_type]

        # Loop through all spaces in the model, and
        # per the PNNL PRM Reference Manual, find the areas
        # of each space conditioning category (res, nonres, semi-heated)
        # separately.  Include space multipliers.
        bat.store('nr_wall_m2', 0.001) # Avoids divide by zero errors later
        bat.store('nr_fene_only_wall_m2', 0.001)
        bat.store('nr_plenum_wall_m2', 0.001)
        bat.store('nr_wind_m2', 0)
        bat.store('res_wall_m2', 0.001)
        bat.store('res_fene_only_wall_m2', 0.001)
        bat.store('res_wind_m2', 0)
        bat.store('res_plenum_wall_m2', 0.001)
        bat.store('sh_wall_m2', 0.001)
        bat.store('sh_fene_only_wall_m2', 0.001)
        bat.store('sh_wind_m2', 0)
        bat.store('sh_plenum_wall_m2', 0.001)
        bat.store('total_wall_m2', 0.001)
        bat.store('total_plenum_m2', 0.001)
      else
        bat = bat_win_wall_info[std_spc_type]
      end

      # Loop through all surfaces in this space
      wall_area_m2 = 0
      wind_area_m2 = 0
      # save wall area from walls that have fenestrations (subsurfaces)
      wall_only_area_m2 = 0
      space.surfaces.sort.each do |surface|
        # Skip non-outdoor surfaces
        next unless surface.outsideBoundaryCondition == 'Outdoors'
        # Skip non-walls
        next unless surface.surfaceType.casecmp('wall').zero?

        # This wall's gross area (including window area)
        wall_area_m2 += surface.grossArea * space.multiplier
        unless surface.subSurfaces.empty?
          # Subsurfaces in this surface
          surface.subSurfaces.sort.each do |ss|
            next unless ss.subSurfaceType == 'FixedWindow' || ss.subSurfaceType == 'OperableWindow' || ss.subSurfaceType == 'GlassDoor'

            # Only add wall surfaces when the wall actually have windows
            wind_area_m2 += ss.netArea * space.multiplier
          end
        end
        if wind_area_m2 > 0.0
          wall_only_area_m2 += surface.grossArea * space.multiplier
        end
      end

      # Determine the space category
      if model_create_prm_baseline_building_requires_proposed_model_sizing_run(model)
        # For PRM 90.1-2019 and onward, determine space category
        # based on sizing run results
        cat = space_conditioning_category(space)
      else
        # TODO: This should really use the heating/cooling loads from the proposed building.
        # However, in an attempt to avoid another sizing run just for this purpose,
        # conditioned status is based on heating/cooling setpoints.
        # If heated-only, will be assumed Semiheated.
        # The full-bore method is on the next line in case needed.
        # cat = thermal_zone_conditioning_category(space, template, climate_zone)
        cooled = space_cooled?(space)
        heated = space_heated?(space)
        cat = 'Unconditioned'
        # Unconditioned
        if !heated && !cooled
          cat = 'Unconditioned'
          # Heated-Only
        elsif heated && !cooled
          cat = 'Semiheated'
          # Heated and Cooled
        else
          res = space_residential?(space)
          cat = if res
                  'ResConditioned'
                else
                  'NonResConditioned'
                end
        end
      end
      space_cats[space] = cat

      # Add to the correct category is_space_plenum?
      case cat
        when 'Unconditioned'
          next # Skip unconditioned spaces
        when 'NonResConditioned'
          space_is_plenum(space) ? bat['nr_plenum_wall_m2'] += wall_area_m2 : bat['nr_plenum_wall_m2'] += 0.0
          bat['nr_wall_m2'] += wall_area_m2
          bat['nr_fene_only_wall_m2'] += wall_only_area_m2
          bat['nr_wind_m2'] += wind_area_m2
        when 'ResConditioned'
          space_is_plenum(space) ? bat['res_plenum_wall_m2'] += wall_area_m2 : bat['res_plenum_wall_m2'] += 0.0
          bat['res_wall_m2'] += wall_area_m2
          bat['res_fene_only_wall_m2'] += wall_only_area_m2
          bat['res_wind_m2'] += wind_area_m2
        when 'Semiheated'
          space_is_plenum(space) ? bat['sh_plenum_wall_m2'] += wall_area_m2 : bat['sh_plenum_wall_m2'] += 0.0
          bat['sh_wall_m2'] += wall_area_m2
          bat['sh_fene_only_wall_m2'] += wall_only_area_m2
          bat['sh_wind_m2'] += wind_area_m2
      end
    end

    # Retrieve WWR info for all Building Area Types included in the model
    # and perform adjustements if
    # bat = building area type
    bat_win_wall_info.each do |bat, vals|
      # Calculate the WWR of each category
      vals.store('wwr_nr', ((vals['nr_wind_m2'] / vals['nr_wall_m2']) * 100.0).round(1))
      vals.store('wwr_res', ((vals['res_wind_m2'] / vals['res_wall_m2']) * 100).round(1))
      vals.store('wwr_sh', ((vals['sh_wind_m2'] / vals['sh_wall_m2']) * 100).round(1))

      # Convert to IP and report
      vals.store('nr_wind_ft2', OpenStudio.convert(vals['nr_wind_m2'], 'm^2', 'ft^2').get)
      vals.store('nr_wall_ft2', OpenStudio.convert(vals['nr_wall_m2'], 'm^2', 'ft^2').get)

      vals.store('res_wind_ft2', OpenStudio.convert(vals['res_wind_m2'], 'm^2', 'ft^2').get)
      vals.store('res_wall_ft2', OpenStudio.convert(vals['res_wall_m2'], 'm^2', 'ft^2').get)

      vals.store('sh_wind_ft2', OpenStudio.convert(vals['sh_wind_m2'], 'm^2', 'ft^2').get)
      vals.store('sh_wall_ft2', OpenStudio.convert(vals['sh_wall_m2'], 'm^2', 'ft^2').get)

      OpenStudio.logFree(OpenStudio::Info, 'openstudio.standards.Model', "WWR NonRes = #{vals['wwr_nr'].round}%; window = #{vals['nr_wind_ft2'].round} ft2, wall = #{vals['nr_wall_ft2'].round} ft2.")
      OpenStudio.logFree(OpenStudio::Info, 'openstudio.standards.Model', "WWR Res = #{vals['wwr_res'].round}%; window = #{vals['res_wind_ft2'].round} ft2, wall = #{vals['res_wall_ft2'].round} ft2.")
      OpenStudio.logFree(OpenStudio::Info, 'openstudio.standards.Model', "WWR Semiheated = #{vals['wwr_sh'].round}%; window = #{vals['sh_wind_ft2'].round} ft2, wall = #{vals['sh_wall_ft2'].round} ft2.")

      # WWR limit or target
      wwr_lim = model_get_bat_wwr_target(bat, [vals['wwr_nr'], vals['wwr_res'], vals['wwr_sh']])

      # Check against WWR limit
      vals['red_nr'] = vals['wwr_nr'] > wwr_lim
      vals['red_res'] = vals['wwr_res'] > wwr_lim
      vals['red_sh'] = vals['wwr_sh'] > wwr_lim

      # Stop here unless windows need reducing or increasing
      return true, base_wwr unless model_does_require_wwr_adjustment?(wwr_lim, [vals['wwr_nr'], vals['wwr_res'], vals['wwr_sh']])

      # Determine the factors by which to reduce the window area
      vals['mult_nr_red'] = wwr_lim / vals['wwr_nr']
      vals['mult_res_red'] = wwr_lim / vals['wwr_res']
      vals['mult_sh_red'] = wwr_lim / vals['wwr_sh']

      # Report baseline WWR
      vals['wwr_nr'] *= vals['mult_nr_red']
      vals['wwr_res'] *= vals['mult_res_red']
      vals['wwr_sh'] *= vals['mult_sh_red']
      wwrs = [vals['wwr_nr'], vals['wwr_res'], vals['wwr_sh']]
      max_wwrs = []
      wwrs.each do |w|
        max_wwrs << w unless w.nan?
      end
      base_wwr[bat] = max_wwrs.max

      # Reduce the window area if any of the categories necessary
      model.getSpaces.sort.each do |space|
        # Catch spaces without space types
        std_spc_type = space.additionalProperties.getFeatureAsString('building_type_for_wwr').get
        # skip process the space unless the space wwr type matched.
        next unless bat == std_spc_type
        # supply and return plenum is now conditioned space but should be excluded from window adjustment
        next if space_is_plenum(space)

        # Determine the space category
        # from the previously stored values
        cat = space_cats[space]

        # Get the correct multiplier
        case cat
          when 'Unconditioned'
            next # Skip unconditioned spaces
          when 'NonResConditioned'
            mult = vals['mult_nr_red']
            total_wall_area = vals['nr_wall_m2']
            total_wall_with_fene_area = vals['nr_fene_only_wall_m2']
            total_plenum_wall_area = vals['nr_plenum_wall_m2']
            total_fene_area = vals['nr_wind_m2']
          when 'ResConditioned'
            mult = vals['mult_res_red']
            total_wall_area = vals['res_wall_m2']
            total_wall_with_fene_area = vals['res_fene_only_wall_m2']
            total_plenum_wall_area = vals['res_plenum_wall_m2']
            total_fene_area = vals['res_wind_m2']
          when 'Semiheated'
            mult = vals['mult_sh_red']
            total_wall_area = vals['sh_wall_m2']
            total_wall_with_fene_area = vals['sh_fene_only_wall_m2']
            total_plenum_wall_area = vals['sh_plenum_wall_m2']
            total_fene_area = vals['sh_wind_m2']
        end

        # used for counting how many window area is left for doors
        residual_fene = 0.0
        # Loop through all surfaces in this space
        space.surfaces.sort.each do |surface|
          # Skip non-outdoor surfaces
          next unless surface.outsideBoundaryCondition == 'Outdoors'
          # Skip non-walls
          next unless surface.surfaceType.casecmp('wall').zero?

          # Reduce the size of the window
          # If a vertical rectangle, raise sill height to avoid
          # impacting daylighting areas, otherwise
          # reduce toward centroid.
          #
          # daylighting control isn't modeled
          surface_wwr = surface_get_wwr_of_a_surface(surface)
          red = model_get_wwr_reduction_ratio(mult,
                                              surface_name: surface.name.get,
                                              surface_wwr: surface_wwr,
                                              surface_dr: surface_get_door_ratio_of_a_surface(surface),
                                              wwr_building_type: bat,
                                              wwr_target: wwr_lim / 100, # divide by 100 to revise it to decimals
                                              total_wall_m2: total_wall_area,
                                              total_wall_with_fene_m2: total_wall_with_fene_area,
                                              total_fene_m2: total_fene_area,
                                              total_plenum_wall_m2: total_plenum_wall_area)

          if red < 0.0
            # surface with fenestration to its maximum but adjusted by door areas when need to add windows in surfaces no fenestration
            # turn negative to positive to get the correct adjustment factor.
            red = -red
            residual_fene += (0.9 - red * surface_wwr) * surface.grossArea
          end
          surface_adjust_fenestration_in_a_surface(surface, red, model)
        end

        if residual_fene > 0.0
          residual_ratio = residual_fene / (total_wall_area - total_wall_with_fene_area)
          model_readjust_surface_wwr(residual_ratio, space, model)
        end
      end
    end

    return true, base_wwr
  end

  # Reduces the SRR to the values specified by the PRM. SRR reduction will be done by shrinking vertices toward the centroid.
  #
  # @param model [OpenStudio::Model::Model] OpenStudio model object
  # @return [Boolean] returns true if successful, false if not
  # @todo support semiheated spaces as a separate SRR category
  # @todo add skylight frame area to calculation of SRR
  def model_apply_prm_baseline_skylight_to_roof_ratio(model)
    # Loop through all spaces in the model, and
    # per the PNNL PRM Reference Manual, find the areas
    # of each space conditioning category (res, nonres, semi-heated)
    # separately.  Include space multipliers.
    nr_wall_m2 = 0.001 # Avoids divide by zero errors later
    nr_sky_m2 = 0
    res_wall_m2 = 0.001
    res_sky_m2 = 0
    sh_wall_m2 = 0.001
    sh_sky_m2 = 0
    total_roof_m2 = 0.001
    total_subsurface_m2 = 0
    model.getSpaces.sort.each do |space|
      # Loop through all surfaces in this space
      wall_area_m2 = 0
      sky_area_m2 = 0
      space.surfaces.sort.each do |surface|
        # Skip non-outdoor surfaces
        next unless surface.outsideBoundaryCondition == 'Outdoors'
        # Skip non-walls
        next unless surface.surfaceType == 'RoofCeiling'

        # This wall's gross area (including skylight area)
        wall_area_m2 += surface.grossArea * space.multiplier
        # Subsurfaces in this surface
        surface.subSurfaces.sort.each do |ss|
          next unless ss.subSurfaceType == 'Skylight'

          sky_area_m2 += ss.netArea * space.multiplier
        end
      end

      # Determine the space category
      cat = 'NonRes'
      if space_residential?(space)
        cat = 'Res'
      end
      # if space.is_semiheated
      # cat = 'Semiheated'
      # end

      # Add to the correct category
      case cat
        when 'NonRes'
          nr_wall_m2 += wall_area_m2
          nr_sky_m2 += sky_area_m2
        when 'Res'
          res_wall_m2 += wall_area_m2
          res_sky_m2 += sky_area_m2
        when 'Semiheated'
          sh_wall_m2 += wall_area_m2
          sh_sky_m2 += sky_area_m2
      end
      total_roof_m2 += wall_area_m2
      total_subsurface_m2 += sky_area_m2
    end

    # Calculate the SRR of each category
    srr_nr = ((nr_sky_m2 / nr_wall_m2) * 100).round(1)
    srr_res = ((res_sky_m2 / res_wall_m2) * 100).round(1)
    srr_sh = ((sh_sky_m2 / sh_wall_m2) * 100).round(1)
    srr = ((total_subsurface_m2 / total_roof_m2) * 100.0).round(1)
    OpenStudio.logFree(OpenStudio::Info, 'openstudio.standards.Model', "The skylight to roof ratios (SRRs) are: NonRes: #{srr_nr.round}%, Res: #{srr_res.round}%.")

    # SRR limit
    srr_lim = model_prm_skylight_to_roof_ratio_limit(model)

    # Check against SRR limit
    red_nr = srr_nr > srr_lim
    red_res = srr_res > srr_lim
    red_sh = srr_sh > srr_lim

    # Stop here unless skylights need reducing
    return true unless red_nr || red_res || red_sh

    OpenStudio.logFree(OpenStudio::Info, 'openstudio.standards.Model', "Reducing the size of all skylights equally down to the limit of #{srr_lim.round}%.")

    # Determine the factors by which to reduce the skylight area
    mult_nr_red = srr_lim / srr_nr
    mult_res_red = srr_lim / srr_res
    # mult_sh_red = srr_lim / srr_sh

    # Reduce the skylight area if any of the categories necessary
    model.getSpaces.sort.each do |space|
      # Determine the space category
      cat = 'NonRes'
      if space_residential?(space)
        cat = 'Res'
      end
      # if space.is_semiheated
      # cat = 'Semiheated'
      # end

      # Skip spaces whose skylights don't need to be reduced
      case cat
        when 'NonRes'
          next unless red_nr

          mult = mult_nr_red
        when 'Res'
          next unless red_res

          mult = mult_res_red
        when 'Semiheated'
          next unless red_sh
        # mult = mult_sh_red
      end

      # Loop through all surfaces in this space
      space.surfaces.sort.each do |surface|
        # Skip non-outdoor surfaces
        next unless surface.outsideBoundaryCondition == 'Outdoors'
        # Skip non-walls
        next unless surface.surfaceType == 'RoofCeiling'

        # Subsurfaces in this surface
        surface.subSurfaces.sort.each do |ss|
          next unless ss.subSurfaceType == 'Skylight'

          # Reduce the size of the skylight
          red = 1.0 - mult
          sub_surface_reduce_area_by_percent_by_shrinking_toward_centroid(ss, red)
        end
      end
    end

    return true
  end

  # Determines the skylight to roof ratio limit for a given standard
  #
  # @param model [OpenStudio::Model::Model] OpenStudio model object
  # @return [Double] the skylight to roof ratio, as a percent: 5.0 = 5%. 5% by default.
  def model_prm_skylight_to_roof_ratio_limit(model)
    srr_lim = 5.0
    return srr_lim
  end

  # Apply baseline values to exterior lights objects
  # Only implemented for stable baseline
  #
  # @param model [OpenStudio::Model::Model] OpenStudio model object
  def model_apply_baseline_exterior_lighting(model)
    return false
  end

  # Function to add baseline elevators based on user data
  # Only applicable to stable baseline
  # @param model [OpenStudio::Model::Model] OpenStudio model object
  def model_add_prm_elevators(model)
    return false
  end

  # Remove all HVAC that will be replaced during the performance rating method baseline generation.
  # This does not include plant loops that serve WaterUse:Equipment or Fan:ZoneExhaust
  #
  # @param model [OpenStudio::Model::Model] OpenStudio model object
  # @return [Boolean] returns true if successful, false if not
  def model_remove_prm_hvac(model)
    # Plant loops
    model.getPlantLoops.sort.each do |loop|
      # Don't remove service water heating loops
      next if plant_loop_swh_loop?(loop)

      loop.remove
    end

    # Air loops
    model.getAirLoopHVACs.each do |air_loop|
      # Don't remove airloops representing non-mechanically cooled systems
      if !air_loop.additionalProperties.hasFeature('non_mechanically_cooled')
        air_loop.remove
      else
        # Remove heating coil on
        air_loop.supplyComponents.each do |supply_comp|
          # Remove standalone heating coils
          if supply_comp.iddObjectType.valueName.to_s.include?('OS_Coil_Heating')
            supply_comp.remove
          # Remove heating coils wrapped in a unitary system
          elsif supply_comp.iddObjectType.valueName.to_s.include?('OS_AirLoopHVAC_UnitarySystem')
            unitary_system = supply_comp.to_AirLoopHVACUnitarySystem.get
            htg_coil = unitary_system.heatingCoil
            if htg_coil.is_initialized
              htg_coil = htg_coil.get
              unitary_system.resetCoolingCoil
              htg_coil.remove
            end
          end
        end
      end
    end

    # Zone equipment
    model.getThermalZones.sort.each do |zone|
      zone.equipment.each do |zone_equipment|
        next if zone_equipment.to_FanZoneExhaust.is_initialized

        zone_equipment.remove unless zone.additionalProperties.hasFeature('non_mechanically_cooled')
      end
    end

    # Outdoor VRF units (not in zone, not in loops)
    model.getAirConditionerVariableRefrigerantFlows.each(&:remove)

    # Air loop dedicated outdoor air systems
    model.getAirLoopHVACDedicatedOutdoorAirSystems.each(&:remove)

    return true
  end

  # Remove EMS objects that may be orphaned from removing HVAC
  #
  # @param model [OpenStudio::Model::Model] OpenStudio model object
  # @return [Boolean] returns true if successful, false if not
  def model_remove_prm_ems_objects(model)
    model.getEnergyManagementSystemActuators.each(&:remove)
    model.getEnergyManagementSystemConstructionIndexVariables.each(&:remove)
    model.getEnergyManagementSystemCurveOrTableIndexVariables.each(&:remove)
    model.getEnergyManagementSystemGlobalVariables.each(&:remove)
    model.getEnergyManagementSystemInternalVariables.each(&:remove)
    model.getEnergyManagementSystemMeteredOutputVariables.each(&:remove)
    model.getEnergyManagementSystemOutputVariables.each(&:remove)
    model.getEnergyManagementSystemPrograms.each(&:remove)
    model.getEnergyManagementSystemProgramCallingManagers.each(&:remove)
    model.getEnergyManagementSystemSensors.each(&:remove)
    model.getEnergyManagementSystemSubroutines.each(&:remove)
    model.getEnergyManagementSystemTrendVariables.each(&:remove)

    return true
  end

  # Remove external shading devices. Site shading will not be impacted.
  #
  # @param model [OpenStudio::Model::Model] OpenStudio model object
  # @return [Boolean] returns true if successful, false if not
  def model_remove_external_shading_devices(model)
    shading_surfaces_removed = 0
    model.getShadingSurfaceGroups.sort.each do |shade_group|
      # Skip Site shading
      next if shade_group.shadingSurfaceType == 'Site'

      # Space shading surfaces should be removed
      shading_surfaces_removed += shade_group.shadingSurfaces.size
      shade_group.remove
    end

    OpenStudio.logFree(OpenStudio::Info, 'openstudio.standards.Model', "Removed #{shading_surfaces_removed} external shading devices.")

    return true
  end

  # Changes the sizing parameters to the PRM specifications.
  #
  # @param model [OpenStudio::Model::Model] OpenStudio model object
  # @return [Boolean] returns true if successful, false if not
  def model_apply_prm_sizing_parameters(model)
    clg = 1.15
    htg = 1.25

    sizing_params = model.getSizingParameters
    sizing_params.setHeatingSizingFactor(htg)
    sizing_params.setCoolingSizingFactor(clg)

    OpenStudio.logFree(OpenStudio::Info, 'openstudio.prototype.Model', "Set sizing factors to #{htg} for heating and #{clg} for cooling.")
    return true
  end

  # Helper method to get the story object that corresponds to a specific minimum z value.
  # Makes a new story if none found at this height.
  #
  # @param model [OpenStudio::Model::Model] OpenStudio model object
  # @param minz [Double] the z value (height) of the desired story, in meters.
  # @param tolerance [Double] tolerance for comparison, in m. Default is 0.3 m ~1ft
  # @return [OpenStudio::Model::BuildingStory] the story
  def model_get_story_for_nominal_z_coordinate(model, minz, tolerance = 0.3)
    model.getBuildingStorys.sort.each do |story|
      z = building_story_minimum_z_value(story)

      if (minz - z).abs < tolerance
        OpenStudio.logFree(OpenStudio::Debug, 'openstudio.standards.Model', "The story with a min z value of #{minz.round(2)} is #{story.name}.")
        return story
      end
    end

    story = OpenStudio::Model::BuildingStory.new(model)
    story.setNominalZCoordinate(minz)
    OpenStudio.logFree(OpenStudio::Warn, 'openstudio.standards.Model', "No story with a min z value of #{minz.round(2)} m +/- #{tolerance} m was found, so a new story called #{story.name} was created.")

    return story
  end

  # Returns average daily hot water consumption by building type
  # recommendations from 2011 ASHRAE Handbook - HVAC Applications Table 7 section 50.14
  # Not all building types are included in lookup
  # some recommendations have multiple values based on number of units.
  # Will return an array of hashes. Many may have one array entry.
  # all values other than block size are gallons.
  #
  # @param model [OpenStudio::Model::Model] OpenStudio model object
  # @return [Array] array of hashes. Each array entry based on different capacity
  #   specific to building type. Array will be empty for some building types.
  def model_find_ashrae_hot_water_demand(model)
    # @todo for types not in table use standards area normalized swh values

    # get building type
    building_data = model_get_building_properties(model)
    building_type = building_data['building_type']

    result = []
    if building_type == 'FullServiceRestaurant'
      result << { units: 'meal', block: nil, max_hourly: 1.5, max_daily: 11.0, avg_day_unit: 2.4 }
    elsif building_type == 'Hospital'
      OpenStudio.logFree(OpenStudio::Error, 'openstudio.standards.Model', "No SWH rules of thumbs for #{building_type}.")
    elsif ['LargeHotel', 'SmallHotel'].include? building_type
      result << { units: 'unit', block: 20, max_hourly: 6.0, max_daily: 35.0, avg_day_unit: 24.0 }
      result << { units: 'unit', block: 60, max_hourly: 5.0, max_daily: 25.0, avg_day_unit: 14.0 }
      result << { units: 'unit', block: 100, max_hourly: 4.0, max_daily: 15.0, avg_day_unit: 10.0 }
    elsif building_type == 'MidriseApartment'
      result << { units: 'unit', block: 20, max_hourly: 12.0, max_daily: 80.0, avg_day_unit: 42.0 }
      result << { units: 'unit', block: 50, max_hourly: 10.0, max_daily: 73.0, avg_day_unit: 40.0 }
      result << { units: 'unit', block: 75, max_hourly: 8.5, max_daily: 66.0, avg_day_unit: 38.0 }
      result << { units: 'unit', block: 100, max_hourly: 7.0, max_daily: 60.0, avg_day_unit: 37.0 }
      result << { units: 'unit', block: 200, max_hourly: 5.0, max_daily: 50.0, avg_day_unit: 35.0 }
    elsif ['Office', 'LargeOffice', 'MediumOffice', 'SmallOffice', 'LargeOfficeDetailed', 'MediumOfficeDetailed', 'SmallOfficeDetailed'].include? building_type
      result << { units: 'person', block: nil, max_hourly: 0.4, max_daily: 2.0, avg_day_unit: 1.0 }
    elsif building_type == 'Outpatient'
      OpenStudio.logFree(OpenStudio::Error, 'openstudio.standards.Model', "No SWH rules of thumbs for #{building_type}.")
    elsif building_type == 'PrimarySchool'
      result << { units: 'student', block: nil, max_hourly: 0.6, max_daily: 1.5, avg_day_unit: 0.6 }
    elsif building_type == 'QuickServiceRestaurant'
      result << { units: 'meal', block: nil, max_hourly: 0.7, max_daily: 6.0, avg_day_unit: 0.7 }
    elsif building_type == 'Retail'
      OpenStudio.logFree(OpenStudio::Error, 'openstudio.standards.Model', "No SWH rules of thumbs for #{building_type}.")
    elsif building_type == 'SecondarySchool'
      result << { units: 'student', block: nil, max_hourly: 1.0, max_daily: 3.6, avg_day_unit: 1.8 }
    elsif building_type == 'StripMall'
      OpenStudio.logFree(OpenStudio::Error, 'openstudio.standards.Model', "No SWH rules of thumbs for #{building_type}.")
    elsif building_type == 'SuperMarket'
      OpenStudio.logFree(OpenStudio::Error, 'openstudio.standards.Model', "No SWH rules of thumbs for #{building_type}.")
    elsif building_type == 'Warehouse'
      OpenStudio.logFree(OpenStudio::Error, 'openstudio.standards.Model', "No SWH rules of thumbs for #{building_type}.")
    elsif ['SmallDataCenterLowITE', 'SmallDataCenterHighITE', 'LargeDataCenterLowITE', 'LargeDataCenterHighITE', 'Laboratory'].include? building_type
      OpenStudio.logFree(OpenStudio::Error, 'openstudio.standards.Model', "No SWH rules of thumbs for #{building_type}.")
    else
      OpenStudio.logFree(OpenStudio::Error, 'openstudio.standards.Model', "Didn't find expected building type. As a result can't determine hot water demand recommendations")
    end

    return result
  end

  # Returns average daily hot water consumption for residential buildings
  # gal/day from ICC IECC 2015 Residential Standard Reference Design
  # from Table R405.5.2(1)
  #
  # @param model [OpenStudio::Model::Model] OpenStudio model object
  # @param units_per_bldg [Double] number of units in the building
  # @param bedrooms_per_unit [Double] number of bedrooms per unit
  # @return [Double] gal/day
  def model_find_icc_iecc_2015_hot_water_demand(model, units_per_bldg, bedrooms_per_unit)
    swh_gal_per_day = units_per_bldg * (30.0 + (10.0 * bedrooms_per_unit))

    return swh_gal_per_day
  end

  # Returns average daily internal loads for residential buildings from Table R405.5.2(1)
  #
  # @param model [OpenStudio::Model::Model] OpenStudio model object
  # @param units_per_bldg [Double] number of units in the building
  # @param bedrooms_per_unit [Double] number of bedrooms per unit
  # @return [Hash] mech_vent_cfm, infiltration_ach, igain_btu_per_day, internal_mass_lbs
  def model_find_icc_iecc_2015_internal_loads(model, units_per_bldg, bedrooms_per_unit)
    # get total and conditioned floor area
    total_floor_area = model.getBuilding.floorArea
    if model.getBuilding.conditionedFloorArea.is_initialized
      conditioned_floor_area = model.getBuilding.conditionedFloorArea.get
    else
      OpenStudio.logFree(OpenStudio::Error, 'openstudio.standards.Model', 'Cannot find conditioned floor area, will use total floor area.')
      conditioned_floor_area = total_floor_area
    end

    # get climate zone value
    climate_zone = model_standards_climate_zone(model)

    internal_loads = {}
    internal_loads['mech_vent_cfm'] = units_per_bldg * (0.01 * conditioned_floor_area + 7.5 * (bedrooms_per_unit + 1.0))
    internal_loads['infiltration_ach'] = if ['1A', '1B', '2A', '2B'].include? climate_zone_value
                                           5.0
                                         else
                                           3.0
                                         end
    internal_loads['igain_btu_per_day'] = units_per_bldg * (17_900.0 + 23.8 * conditioned_floor_area + 4104.0 * bedrooms_per_unit)
    internal_loads['internal_mass_lbs'] = total_floor_area * 8.0

    return internal_loads
  end

  # Helper method to make a shortened version of a name that will be readable in a GUI.
  #
  # @param model [OpenStudio::Model::Model] OpenStudio model object
  # @param climate_zone [String] ASHRAE climate zone, e.g. 'ASHRAE 169-2013-4A'
  # @param building_type [String] the building type
  # @param spc_type [String] the space type
  # @return [String] string of the model name
  def model_make_name(model, climate_zone, building_type, spc_type)
    climate_zone = climate_zone.gsub('ClimateZone ', 'CZ')
    if climate_zone == 'CZ1-8'
      climate_zone = ''
    end

    if building_type == 'FullServiceRestaurant'
      building_type = 'FullSrvRest'
    elsif building_type == 'Hospital'
      building_type = 'Hospital'
    elsif building_type == 'LargeHotel'
      building_type = 'LrgHotel'
    elsif building_type == 'LargeOffice'
      building_type = 'LrgOffice'
    elsif building_type == 'MediumOffice'
      building_type = 'MedOffice'
    elsif building_type == 'MidriseApartment'
      building_type = 'MidApt'
    elsif building_type == 'HighriseApartment'
      building_type = 'HighApt'
    elsif building_type == 'Office'
      building_type = 'Office'
    elsif building_type == 'Outpatient'
      building_type = 'Outpatient'
    elsif building_type == 'PrimarySchool'
      building_type = 'PriSchl'
    elsif building_type == 'QuickServiceRestaurant'
      building_type = 'QckSrvRest'
    elsif building_type == 'Retail'
      building_type = 'Retail'
    elsif building_type == 'SecondarySchool'
      building_type = 'SecSchl'
    elsif building_type == 'SmallHotel'
      building_type = 'SmHotel'
    elsif building_type == 'SmallOffice'
      building_type = 'SmOffice'
    elsif building_type == 'StripMall'
      building_type = 'StMall'
    elsif building_type == 'SuperMarket'
      building_type = 'SpMarket'
    elsif building_type == 'Warehouse'
      building_type = 'Warehouse'
    elsif building_type == 'SmallDataCenterLowITE'
      building_type = 'SmDCLowITE'
    elsif building_type == 'SmallDataCenterHighITE'
      building_type = 'SmDCHighITE'
    elsif building_type == 'LargeDataCenterLowITE'
      building_type = 'LrgDCLowITE'
    elsif building_type == 'LargeDataCenterHighITE'
      building_type = 'LrgDCHighITE'
    elsif building_type == 'Laboratory'
      building_type = 'Laboratory'
    elsif building_type == 'TallBuilding'
      building_type = 'TallBldg'
    elsif building_type == 'SuperTallBuilding'
      building_type = 'SpTallBldg'
    end

    parts = [template]

    unless building_type.nil?
      parts << building_type
    end

    unless spc_type.nil?
      parts << spc_type
    end

    unless climate_zone.empty?
      parts << climate_zone
    end

    result = parts.join(' - ')

    return result
  end

  # Helper method to find out which climate zone set contains a specific climate zone.
  # Returns climate zone set name as String if success, nil if not found.
  #
  # @param model [OpenStudio::Model::Model] OpenStudio model object
  # @param climate_zone [String] ASHRAE climate zone, e.g. 'ASHRAE 169-2013-4A'
  # @return [String] climate zone set
  def model_find_climate_zone_set(model, climate_zone)
    result = nil

    possible_climate_zone_sets = []
    standards_data['climate_zone_sets'].each do |climate_zone_set|
      if climate_zone_set['climate_zones'].include?(climate_zone)
        possible_climate_zone_sets << climate_zone_set['name']
      end
    end

    # Check the results
    if possible_climate_zone_sets.size.zero?
      OpenStudio.logFree(OpenStudio::Error, 'openstudio.standards.Model', "Cannot find a climate zone set containing #{climate_zone}.  Make sure to use ASHRAE standards with ASHRAE climate zones and DEER or CA Title 24 standards with CEC climate zones.")
    elsif possible_climate_zone_sets.size > 2
      OpenStudio.logFree(OpenStudio::Error, 'openstudio.standards.Model', "Found more than 2 climate zone sets containing #{climate_zone}; will return last matching climate zone set.")
    end

    # Get the climate zone from the possible set
    climate_zone_set = model_get_climate_zone_set_from_list(model, possible_climate_zone_sets)

    # Check that a climate zone set was found
    if climate_zone_set.nil?
      OpenStudio.logFree(OpenStudio::Error, 'openstudio.standards.Model', "Cannot find a climate zone set in standard #{template}")
    end

    return climate_zone_set
  end

  # Determine which climate zone to use.
  # Defaults to the least specific climate zone set.
  # For example, 2A and 2 both contain 2A, so use 2.
  #
  # @param model [OpenStudio::Model::Model] OpenStudio model object
  # @param possible_climate_zone_sets [Array] climate zone sets
  # @return [String] climate zone ses
  def model_get_climate_zone_set_from_list(model, possible_climate_zone_sets)
    climate_zone_set = possible_climate_zone_sets.max
    return climate_zone_set
  end

  # This method ensures that all spaces with spacetypes defined contain at least a standardSpaceType appropriate for the template.
  # So, if any space with a space type defined does not have a Stnadard spacetype, or is undefined, an error will stop
  # with information that the spacetype needs to be defined.
  #
  # @param model [OpenStudio::Model::Model] OpenStudio model object
  # @return [Boolean] returns true if successful, false if not
  def model_validate_standards_spacetypes_in_model(model)
    error_string = ''
    # populate search hash
    model.getSpaces.sort.each do |space|
      unless space.spaceType.empty?
        if space.spaceType.get.standardsSpaceType.empty? || space.spaceType.get.standardsBuildingType.empty?
          error_string << "Space: #{space.name} has SpaceType of #{space.spaceType.get.name} but the standardSpaceType or standardBuildingType  is undefined. Please use an appropriate standardSpaceType for #{template}\n"
          next
        else
          search_criteria = {
            'template' => template,
            'building_type' => space.spaceType.get.standardsBuildingType.get,
            'space_type' => space.spaceType.get.standardsSpaceType.get
          }
          # lookup space type properties
          space_type_properties = model_find_object(standards_data['space_types'], search_criteria)
          if space_type_properties.nil?
            error_string << "Could not find spacetype of criteria : #{search_criteria}. Please ensure you have a valid standardSpaceType and stantdardBuildingType defined.\n"
            space_type_properties = {}
          end
        end
      end
    end
    return true if error_string == ''

    # else
    OpenStudio.logFree(OpenStudio::Error, 'openstudio.standards.Model', error_string)
    return false
  end

  # Create sorted hash of stories with data need to determine effective number of stories above and below grade
  # the key should be the story object, which would allow other measures the ability to for example loop through spaces of the bottom story
  #
  # @param model [OpenStudio::Model::Model] OpenStudio model object
  # @return [Hash] hash of space types with data in value necessary to determine effective number of stories above and below grade
  def model_create_story_hash(model)
    story_hash = {}

    # loop through stories
    model.getBuildingStorys.sort.each do |story|
      # skip of story doesn't have any spaces
      next if story.spaces.empty?

      story_min_z = nil
      story_zone_multipliers = []
      story_spaces_part_of_floor_area = []
      story_spaces_not_part_of_floor_area = []
      story_ext_wall_area = 0.0
      story_ground_wall_area = 0.0

      # loop through space surfaces to find min z value
      story.spaces.each do |space|
        # skip of space doesn't have any geometry
        next if space.surfaces.empty?

        # get space multiplier
        story_zone_multipliers << space.multiplier

        # space part of floor area check
        if space.partofTotalFloorArea
          story_spaces_part_of_floor_area << space
        else
          story_spaces_not_part_of_floor_area << space
        end

        # update exterior wall area (not sure if this is net or gross)
        story_ext_wall_area += space.exteriorWallArea

        space_min_z = nil
        z_points = []
        space.surfaces.each do |surface|
          surface.vertices.each do |vertex|
            z_points << vertex.z
          end

          # update count of ground wall areas
          next if surface.surfaceType != 'Wall'
          next if surface.outsideBoundaryCondition != 'Ground'

          # @todo make more flexible for slab/basement model.modeling

          story_ground_wall_area += surface.grossArea
        end

        # skip if surface had no vertices
        next if z_points.empty?

        # update story min_z
        space_min_z = z_points.min + space.zOrigin
        if story_min_z.nil? || (story_min_z > space_min_z)
          story_min_z = space_min_z
        end
      end

      # update story hash
      story_hash[story] = {}
      story_hash[story][:min_z] = story_min_z
      story_hash[story][:multipliers] = story_zone_multipliers
      story_hash[story][:part_of_floor_area] = story_spaces_part_of_floor_area
      story_hash[story][:not_part_of_floor_area] = story_spaces_not_part_of_floor_area
      story_hash[story][:ext_wall_area] = story_ext_wall_area
      story_hash[story][:ground_wall_area] = story_ground_wall_area
    end

    # sort hash by min_z low to high
    story_hash = story_hash.sort_by { |k, v| v[:min_z] }

    # reassemble into hash after sorting
    hash = {}
    story_hash.each do |story, props|
      hash[story] = props
    end

    return hash
  end

  # populate this method
  # Determine the effective number of stories above and below grade
  #
  # @param model [OpenStudio::Model::Model] OpenStudio model object
  # @return [Hash] hash with effective_num_stories_below_grade and effective_num_stories_above_grade
  def model_effective_num_stories(model)
    below_grade = 0
    above_grade = 0

    # call model_create_story_hash(model)
    story_hash = model_create_story_hash(model)

    story_hash.each do |story, hash|
      # skip if no spaces in story are included in the building area
      next if hash[:part_of_floor_area].empty?

      # only count as below grade if ground wall area is greater than ext wall area and story below is also below grade
      if above_grade.zero? && (hash[:ground_wall_area] > hash[:ext_wall_area])
        below_grade += 1 * hash[:multipliers].min
      else
        above_grade += 1 * hash[:multipliers].min
      end
    end

    # populate hash
    effective_num_stories = {}
    effective_num_stories[:below_grade] = below_grade
    effective_num_stories[:above_grade] = above_grade
    effective_num_stories[:story_hash] = story_hash

    return effective_num_stories
  end

  # create space_type_hash with info such as effective_num_spaces, num_units, num_meds, num_meals
  #
  # @param model [OpenStudio::Model::Model] OpenStudio model object
  # @param trust_effective_num_spaces [Boolean] defaults to false - set to true if modeled every space as a real rpp, vs. space as collection of rooms
  # @return [Hash] hash of space types with misc information
  # @todo - add code when determining number of units to makeuse of trust_effective_num_spaces arg
  def model_create_space_type_hash(model, trust_effective_num_spaces = false)
    # assumed class size to deduct teachers from occupant count for classrooms
    typical_class_size = 20.0

    space_type_hash = {}
    model.getSpaceTypes.sort.each do |space_type|
      # get standards info
      stds_bldg_type = space_type.standardsBuildingType
      stds_space_type = space_type.standardsSpaceType
      if stds_bldg_type.is_initialized && stds_space_type.is_initialized && !space_type.spaces.empty?
        stds_bldg_type = stds_bldg_type.get
        stds_space_type = stds_space_type.get
        effective_num_spaces = 0
        floor_area = 0.0
        num_people = 0.0
        num_students = 0.0
        num_units = 0.0
        num_beds = 0.0
        num_people_bldg_total = nil # may need this in future, not same as sumo of people for all space types.
        num_meals = nil
        # determine num_elevators in another method
        # determine num_parking_spots in another method

        # loop through spaces to get mis values
        space_type.spaces.sort.each do |space|
          next unless space.partofTotalFloorArea

          effective_num_spaces += space.multiplier
          floor_area += space.floorArea * space.multiplier
          num_people += space.numberOfPeople * space.multiplier
        end

        # determine number of units
        if stds_bldg_type == 'SmallHotel' && stds_space_type.include?('GuestRoom') # doesn't always == GuestRoom so use include?
          avg_unit_size = OpenStudio.convert(354.2, 'ft^2', 'm^2').get # calculated from prototype
          num_units = floor_area / avg_unit_size
        elsif stds_bldg_type == 'LargeHotel' && stds_space_type.include?('GuestRoom')
          avg_unit_size = OpenStudio.convert(279.7, 'ft^2', 'm^2').get # calculated from prototype
          num_units = floor_area / avg_unit_size
        elsif stds_bldg_type == 'MidriseApartment' && stds_space_type.include?('Apartment')
          avg_unit_size = OpenStudio.convert(949.9, 'ft^2', 'm^2').get # calculated from prototype
          num_units = floor_area / avg_unit_size
        elsif stds_bldg_type == 'HighriseApartment' && stds_space_type.include?('Apartment')
          avg_unit_size = OpenStudio.convert(949.9, 'ft^2', 'm^2').get # calculated from prototype
          num_units = floor_area / avg_unit_size
        elsif stds_bldg_type == 'StripMall'
          avg_unit_size = OpenStudio.convert(22_500.0 / 10.0, 'ft^2', 'm^2').get # calculated from prototype
          num_units = floor_area / avg_unit_size
        elsif stds_bldg_type == 'Htl' && (stds_space_type.include?('GuestRmOcc') || stds_space_type.include?('GuestRmUnOcc'))
          avg_unit_size = OpenStudio.convert(354.2, 'ft^2', 'm^2').get # calculated from prototype
          num_units = floor_area / avg_unit_size
        elsif stds_bldg_type == 'MFm' && (stds_space_type.include?('ResBedroom') || stds_space_type.include?('ResLiving'))
          avg_unit_size = OpenStudio.convert(949.9, 'ft^2', 'm^2').get # calculated from prototype
          num_units = floor_area / avg_unit_size
        elsif stds_bldg_type == 'Mtl' && (stds_space_type.include?('GuestRmOcc') || stds_space_type.include?('GuestRmUnOcc'))
          avg_unit_size = OpenStudio.convert(354.2, 'ft^2', 'm^2').get # calculated from prototype
          num_units = floor_area / avg_unit_size
        elsif stds_bldg_type == 'Nrs' && stds_space_type.include?('PatientRoom')
          avg_unit_size = OpenStudio.convert(354.2, 'ft^2', 'm^2').get # calculated from prototype
          num_units = floor_area / avg_unit_size
        end

        # determine number of beds
        if stds_bldg_type == 'Hospital' && ['PatRoom', 'ICU_PatRm', 'ICU_Open'].include?(stds_space_type)
          num_beds = num_people
        elsif stds_bldg_type == 'Hsp' && ['PatientRoom', 'HspSurgOutptLab', 'HspNursing'].include?(stds_space_type)
          num_beds = num_people
        end

        # determine number of students
        if ['PrimarySchool', 'SecondarySchool'].include?(stds_bldg_type) && stds_space_type == 'Classroom'
          num_students += num_people * ((typical_class_size - 1.0) / typical_class_size)
        elsif ['EPr', 'ESe', 'ERC', 'EUn', 'ECC'].include?(stds_bldg_type) && stds_space_type == 'Classroom'
          num_students += num_people * ((typical_class_size - 1.0) / typical_class_size)
        end

        space_type_hash[space_type] = {}
        space_type_hash[space_type][:stds_bldg_type] = stds_bldg_type
        space_type_hash[space_type][:stds_space_type] = stds_space_type
        space_type_hash[space_type][:effective_num_spaces] = effective_num_spaces
        space_type_hash[space_type][:floor_area] = floor_area
        space_type_hash[space_type][:num_people] = num_people
        space_type_hash[space_type][:num_students] = num_students
        space_type_hash[space_type][:num_units] = num_units
        space_type_hash[space_type][:num_beds] = num_beds

        OpenStudio.logFree(OpenStudio::Info, 'openstudio.standards.Model', "For #{space_type.name}, floor area = #{OpenStudio.convert(floor_area, 'm^2', 'ft^2').get.round} ft^2.") unless floor_area == 0.0
        OpenStudio.logFree(OpenStudio::Info, 'openstudio.standards.Model', "For #{space_type.name}, number of spaces = #{effective_num_spaces}.") unless effective_num_spaces == 0.0
        OpenStudio.logFree(OpenStudio::Info, 'openstudio.standards.Model', "For #{space_type.name}, number of units = #{num_units}.") unless num_units == 0.0
        OpenStudio.logFree(OpenStudio::Info, 'openstudio.standards.Model', "For #{space_type.name}, number of people = #{num_people.round}.") unless num_people == 0.0
        OpenStudio.logFree(OpenStudio::Info, 'openstudio.standards.Model', "For #{space_type.name}, number of students = #{num_students}.") unless num_students == 0.0
        OpenStudio.logFree(OpenStudio::Info, 'openstudio.standards.Model', "For #{space_type.name}, number of beds = #{num_beds}.") unless num_beds == 0.0
        OpenStudio.logFree(OpenStudio::Info, 'openstudio.standards.Model', "For #{space_type.name}, number of meals = #{num_meals}.") unless num_meals.nil?

      else
        OpenStudio.logFree(OpenStudio::Info, 'openstudio.standards.Model', "Cannot identify standards building type and space type for #{space_type.name}, it won't be added to space_type_hash.")
      end
    end

    return space_type_hash.sort.to_h
  end

  # This method will limit the subsurface of a given surface_type ("Wall" or "RoofCeiling") to the ratio for the building.
  # This method only reduces subsurface sizes at most.
  #
  # @param model [OpenStudio::Model::Model] OpenStudio model object
  # @param ratio [Double] ratio
  # @param surface_type [String] surface type
  # @return [Boolean] returns true if successful, false if not
  def apply_limit_to_subsurface_ratio(model, ratio, surface_type = 'Wall')
    fdwr = get_outdoor_subsurface_ratio(model, surface_type)
    if fdwr <= ratio
      OpenStudio.logFree(OpenStudio::Info, 'openstudio.standards.Model', "Building FDWR of #{fdwr} is already lower than limit of #{ratio.round}%.")
      return true
    end
    OpenStudio.logFree(OpenStudio::Info, 'openstudio.standards.Model', "Reducing the size of all windows (by shrinking to centroid) to reduce window area down to the limit of #{ratio.round}%.")
    # Determine the factors by which to reduce the window / door area
    mult = ratio / fdwr
    # Reduce the window area if any of the categories necessary
    model.getSpaces.sort.each do |space|
      # Loop through all surfaces in this space
      space.surfaces.sort.each do |surface|
        # Skip non-outdoor surfaces
        next unless surface.outsideBoundaryCondition == 'Outdoors'
        # Skip non-walls
        next unless surface.surfaceType == surface_type

        # Subsurfaces in this surface
        surface.subSurfaces.sort.each do |ss|
          # Reduce the size of the window
          red = 1.0 - mult
          sub_surface_reduce_area_by_percent_by_shrinking_toward_centroid(ss, red)
        end
      end
    end
    return true
  end

  # Converts the climate zone in the model into the format used by the openstudio-standards lookup tables.
  # For example,
  #   institution: ASHRAE, value: 6A  becomes: ASHRAE 169-2013-6A.
  #   institution: CEC, value: 3  becomes: CEC T24-CEC3.
  #
  # @param model [OpenStudio::Model::Model] OpenStudio model object
  # @return [String] the string representation of the climate zone,
  #   empty string if no climate zone is present in the model.
  def model_standards_climate_zone(model)
    climate_zone = ''
    model.getClimateZones.climateZones.each do |cz|
      if cz.institution == 'ASHRAE'
        next if cz.value == '' # Skip blank ASHRAE climate zones put in by OpenStudio Application

        climate_zone = if cz.value == '7' || cz.value == '8'
                         "ASHRAE 169-2013-#{cz.value}A"
                       else
                         "ASHRAE 169-2013-#{cz.value}"
                       end
      elsif cz.institution == 'CEC'
        next if cz.value == '' # Skip blank ASHRAE climate zones put in by OpenStudio Application

        climate_zone = "CEC T24-CEC#{cz.value}"
      end
    end
    return climate_zone
  end

  # Sets the climate zone object in the model using
  # the correct institution based on the climate zone specified
  # in the format used by the openstudio-standards lookups.
  # Clears out any climate zones previously added to the model.
  #
  # @param model [OpenStudio::Model::Model] OpenStudio model object
  # @param climate_zone [String] ASHRAE climate zone, e.g. 'ASHRAE 169-2013-4A'
  # @return [Boolean] returns true if successful, false if not
  def model_set_climate_zone(model, climate_zone)
    # Remove previous climate zones from the model
    model.getClimateZones.clear
    # Split the string into the correct institution and value
    if climate_zone.include? 'ASHRAE 169-2006-'
      model.getClimateZones.setClimateZone('ASHRAE', climate_zone.gsub('ASHRAE 169-2006-', ''))
    elsif climate_zone.include? 'ASHRAE 169-2013-'
      model.getClimateZones.setClimateZone('ASHRAE', climate_zone.gsub('ASHRAE 169-2013-', ''))
    elsif climate_zone.include? 'CEC T24-CEC'
      model.getClimateZones.setClimateZone('CEC', climate_zone.gsub('CEC T24-CEC', ''))

    end
    return true
  end

  # This method return the building ratio of subsurface_area / surface_type_area
  # where surface_type can be "Wall" or "RoofCeiling"
  #
  # @param model [OpenStudio::Model::Model] OpenStudio model object
  # @param surface_type [String] surface type
  # @return [Double] surface ratio
  def get_outdoor_subsurface_ratio(model, surface_type = 'Wall')
    surface_area = 0.0
    sub_surface_area = 0
    all_surfaces = []
    all_sub_surfaces = []
    model.getSpaces.sort.each do |space|
      zone = space.thermalZone
      zone_multiplier = nil
      next if zone.empty?

      zone_multiplier = zone.get.multiplier
      space.surfaces.sort.each do |surface|
        if (surface.outsideBoundaryCondition == 'Outdoors') && (surface.surfaceType == surface_type)
          surface_area += surface.grossArea * zone_multiplier
          surface.subSurfaces.sort.each do |sub_surface|
            sub_surface_area += sub_surface.grossArea * sub_surface.multiplier * zone_multiplier
          end
        end
      end
    end
    return fdwr = (sub_surface_area / surface_area)
  end

  # Loads a osm as a starting point.
  #
  # @param osm_file [String] path to the .osm file, relative to the /data folder
  # @return [Boolean] returns true if successful, false if not
  def load_initial_osm(osm_file)
    # Load the geometry .osm
    unless File.exist?(osm_file)
      raise("The initial osm path: #{osm_file} does not exist.")
    end

    osm_model_path = OpenStudio::Path.new(osm_file.to_s)
    # Upgrade version if required.
    version_translator = OpenStudio::OSVersion::VersionTranslator.new
    model = version_translator.loadModel(osm_model_path).get
    validate_initial_model(model)
    return model
  end

  # validate that model contains objects
  #
  # @param model [OpenStudio::Model::Model] OpenStudio model object
  # @return [Boolean] returns true if valid, false if not
  def validate_initial_model(model)
    is_valid = true
    if model.getBuildingStorys.empty?
      OpenStudio.logFree(OpenStudio::Error, 'openstudio.model.Model', 'Please assign Spaces to BuildingStorys the geometry model.')
      is_valid = false
    end
    if model.getThermalZones.empty?
      OpenStudio.logFree(OpenStudio::Error, 'openstudio.model.Model', 'Please assign Spaces to ThermalZones the geometry model.')
      is_valid = false
    end
    if model.getBuilding.standardsNumberOfStories.empty?
      OpenStudio.logFree(OpenStudio::Error, 'openstudio.model.Model', 'Please define Building.standardsNumberOfStories the geometry model.')
      is_valid = false
    end
    if model.getBuilding.standardsNumberOfAboveGroundStories.empty?
      OpenStudio.logFree(OpenStudio::Error, 'openstudio.model.Model', 'Please define Building.standardsNumberOfAboveStories in the geometry model.')
      is_valid = false
    end

    if @space_type_map.nil? || @space_type_map.empty?
      @space_type_map = get_space_type_maps_from_model(model)
      if @space_type_map.nil? || @space_type_map.empty?
        OpenStudio.logFree(OpenStudio::Error, 'openstudio.model.Model', "Please assign SpaceTypes in the geometry model or in standards database #{@space_type_map}.")
        is_valid = false
      else
        @space_type_map = @space_type_map.sort.to_h
        OpenStudio.logFree(OpenStudio::Info, 'openstudio.model.Model', 'Loaded space type map from model')
      end
    end

    # ensure that model is intersected correctly.
    model.getSpaces.each { |space1| model.getSpaces.each { |space2| space1.intersectSurfaces(space2) } }
    # Get multipliers from TZ in model. Need this for HVAC contruction.
    @space_multiplier_map = {}
    model.getSpaces.sort.each do |space|
      @space_multiplier_map[space.name.get] = space.multiplier if space.multiplier > 1
    end
    OpenStudio.logFree(OpenStudio::Info, 'openstudio.model.Model', 'Finished adding geometry')
    unless @space_multiplier_map.empty?
      OpenStudio.logFree(OpenStudio::Info, 'openstudio.model.Model', "Found multipliers for space #{@space_multiplier_map}")
    end
    return is_valid
  end

  # Determines how ventilation for the standard is specified.
  # When 'Sum', all min OA flow rates are added up.  Commonly used by 90.1.
  # When 'Maximum', only the biggest OA flow rate.  Used by T24.
  #
  # @param model [OpenStudio::Model::Model] OpenStudio model object
  # @return [String] the ventilation method, either Sum or Maximum
  def model_ventilation_method(model)
    building_data = model_get_building_properties(model)
    building_type = building_data['building_type']
    if building_type != 'Laboratory' # Laboratory has multiple criteria on ventilation, pick the greatest
      ventilation_method = 'Sum'
    else
      ventilation_method = 'Maximum'
    end

    return ventilation_method
  end

  # Removes all of the unused ResourceObjects
  # (Curves, ScheduleDay, Material, etc.) from the model.
  #
  # @param model [OpenStudio::Model::Model] OpenStudio model object
  # @return [Boolean] returns true if successful, false if not
  def model_remove_unused_resource_objects(model)
    start_size = model.objects.size
    model.getResourceObjects.sort.each do |obj|
      if obj.directUseCount.zero?
        OpenStudio.logFree(OpenStudio::Debug, 'openstudio.standards.Model', "#{obj.name} is unused; it will be removed.")
        model.removeObject(obj.handle)
      end
    end
    end_size = model.objects.size
    OpenStudio.logFree(OpenStudio::Info, 'openstudio.standards.Model', "The model started with #{start_size} objects and finished with #{end_size} objects after removing unused resource objects.")
    return true
  end

  # This method looks at occupancy profiles for the building as a whole and generates an hours of operation default
  # schedule for the building. It also clears out any higher level hours of operation schedule assignments.
  # Spaces are organized by res and non_res. Whichever of the two groups has higher design level of people is used for building hours of operation
  # Resulting hours of operation can have as many rules as necessary to describe the operation.
  # Each ScheduleDay should be an on/off schedule with only values of 0 and 1. There should not be more than one on/off cycle per day.
  # In future this could create different hours of operation for residential vs. non-residential, by building type, story, or space type.
  # However this measure is a stop gap to convert old generic schedules to parametric schedules.
  # Future new schedules should be designed as paramtric from the start and would not need to run through this inference process
  #
  # @author David Goldwasser
  # @param model [OpenStudio::Model::Model] OpenStudio model object
  # @param fraction_of_daily_occ_range [Double] fraction above/below daily min range required to start and end hours of operation
  # @param invert_res [Boolean] if true will reverse hours of operation for residential space types
  # @param gen_occ_profile [Boolean] if true creates a merged occupancy schedule for diagnostic purposes. This schedule is added to the model but no specifically returned by this method
  # @return [ScheduleRuleset] schedule that is assigned to the building as default hours of operation
  def model_infer_hours_of_operation_building(model, fraction_of_daily_occ_range: 0.25, invert_res: true, gen_occ_profile: false)
    # create an array of non-residential and residential spaces
    res_spaces = []
    non_res_spaces = []
    res_people_design = 0
    non_res_people_design = 0
    model.getSpaces.sort.each do |space|
      if space_residential?(space)
        res_spaces << space
        res_people_design += space.numberOfPeople * space.multiplier
      else
        non_res_spaces << space
        non_res_people_design += space.numberOfPeople * space.multiplier
      end
    end
    OpenStudio.logFree(OpenStudio::Info, 'openstudio.Standards.Model', "Model has design level of #{non_res_people_design} people in non residential spaces and #{res_people_design} people in residential spaces.")

    # create merged schedule for prevalent type (not used but can be generated for diagnostics)
    if gen_occ_profile
      res_prevalent = false
      if res_people_design > non_res_people_design
        occ_merged = spaces_get_occupancy_schedule(res_spaces, sch_name: 'Calculated Occupancy Fraction Residential Merged')
        res_prevalent = true
      else
        occ_merged = spaces_get_occupancy_schedule(non_res_spaces, sch_name: 'Calculated Occupancy Fraction NonResidential Merged')
      end
    end

    # re-run spaces_get_occupancy_schedule with x above min occupancy to create on/off schedule
    if res_people_design > non_res_people_design
      hours_of_operation = spaces_get_occupancy_schedule(res_spaces,
                                                         sch_name: 'Building Hours of Operation Residential',
                                                         occupied_percentage_threshold: fraction_of_daily_occ_range,
                                                         threshold_calc_method: 'normalized_daily_range')
      res_prevalent = true
    else
      hours_of_operation = spaces_get_occupancy_schedule(non_res_spaces,
                                                         sch_name: 'Building Hours of Operation NonResidential',
                                                         occupied_percentage_threshold: fraction_of_daily_occ_range,
                                                         threshold_calc_method: 'normalized_daily_range')
    end

    # remove gaps resulting in multiple on off cycles for each rule in schedule so it will be valid hours of operation
    profiles = []
    profiles << hours_of_operation.defaultDaySchedule
    hours_of_operation.scheduleRules.each do |rule|
      profiles << rule.daySchedule
    end
    profiles.sort.each do |profile|
      times = profile.times
      values = profile.values
      next if times.size <= 3 # length of 1-3 should produce valid hours_of_operation profiles

      # Find the latest time where the value == 1
      latest_time = nil
      times.zip(values).each do |time, value|
        if value > 0
          latest_time = time
        end
      end
      # Skip profiles that are zero all the time
      next if latest_time.nil?

      # Calculate the duration from this point to midnight
      wrap_dur_left_hr = 0
      if values.first == 0 && values.last == 0
        wrap_dur_left_hr = 24.0 - latest_time.totalHours
      end
      occ_gap_hash = {}
      prev_time = 0
      prev_val = nil
      times.each_with_index do |time, i|
        next if time.totalHours == 0.0 # should not see this
        next if values[i] == prev_val # check if two 0 until time next to each other

        if values[i] == 0 # only store vacant segments
          if time.totalHours == 24
            occ_gap_hash[prev_time] = time.totalHours - prev_time + wrap_dur_left_hr
          else
            occ_gap_hash[prev_time] = time.totalHours - prev_time
          end
        end
        prev_time = time.totalHours
        prev_val = values[i]
      end
      profile.clearValues
      max_occ_gap_start = occ_gap_hash.key(occ_gap_hash.values.max)
      max_occ_gap_end_hr = max_occ_gap_start + occ_gap_hash[max_occ_gap_start] # can't add time and duration in hours
      if max_occ_gap_end_hr > 24.0 then max_occ_gap_end_hr -= 24.0 end

      # time for gap start
      target_start_hr = max_occ_gap_start.truncate
      target_start_min = ((max_occ_gap_start - target_start_hr) * 60.0).truncate
      max_occ_gap_start = OpenStudio::Time.new(0, target_start_hr, target_start_min, 0)

      # time for gap end
      target_end_hr = max_occ_gap_end_hr.truncate
      target_end_min = ((max_occ_gap_end_hr - target_end_hr) * 60.0).truncate
      max_occ_gap_end = OpenStudio::Time.new(0, target_end_hr, target_end_min, 0)

      profile.addValue(max_occ_gap_start, 1)
      profile.addValue(max_occ_gap_end, 0)
      os_time_24 = OpenStudio::Time.new(0, 24, 0, 0)
      if max_occ_gap_start > max_occ_gap_end
        profile.addValue(os_time_24, 0)
      else
        profile.addValue(os_time_24, 1)
      end
    end

    # reverse 1 and 0 values for res_prevalent building
    # currently spaces_get_occupancy_schedule doesn't use defaultDayProflie, so only inspecting rules for now.
    if invert_res && res_prevalent
      OpenStudio.logFree(OpenStudio::Info, 'openstudio.Standards.Model', 'Per argument passed in hours of operation are being inverted for buildings with more people in residential versus non-residential spaces.')
      hours_of_operation.scheduleRules.each do |rule|
        profile = rule.daySchedule
        times = profile.times
        values = profile.values
        profile.clearValues
        times.each_with_index do |time, i|
          orig_val = values[i]
          new_value = nil
          if orig_val == 0 then new_value = 1 end
          if orig_val == 1 then new_value = 0 end
          profile.addValue(time, new_value)
        end
      end
    end

    # set hours of operation for building level hours of operation
    model.getDefaultScheduleSets.each(&:resetHoursofOperationSchedule)
    if model.getBuilding.defaultScheduleSet.is_initialized
      default_sch_set = model.getBuilding.defaultScheduleSet.get
    else
      default_sch_set = OpenStudio::Model::DefaultScheduleSet.new(model)
      default_sch_set.setName('Building Default Schedule Set')
      model.getBuilding.setDefaultScheduleSet(default_sch_set)
    end
    default_sch_set.setHoursofOperationSchedule(hours_of_operation)

    return hours_of_operation
  end

  # This method users the hours of operation for a space and the existing ScheduleRuleset profiles to setup parametric schedule
  # inputs. Inputs include one or more load profile formulas. Data is stored in model attributes for downstream
  # application. This should impact all ScheduleRuleset objects in the model. Plant and Air loop hoours of operations
  # should be traced back to a space or spaces.
  #
  # @author David Goldwasser
  # @param model [OpenStudio::Model::Model] OpenStudio model object
  # @param step_ramp_logic [String] type of step logic to use
  # @param infer_hoo_for_non_assigned_objects [Boolean] attempt to get hoo for objects like swh with and exterior lighting
  # @param gather_data_only [Boolean] false (stops method before changes made if true)
  # @param hoo_var_method [String] accepts hours and fractional. Any other value value will result in hoo variables not being applied
  # @return [Hash] schedule is key, value is hash of number of objects
  def model_setup_parametric_schedules(model, step_ramp_logic: nil, infer_hoo_for_non_assigned_objects: true, gather_data_only: false, hoo_var_method: 'hours')
    parametric_inputs = {}
    default_sch_type = OpenStudio::Model::DefaultScheduleType.new('HoursofOperationSchedule')
    # thermal zones, air loops, plant loops will require some logic if they refer to more than one hours of operaiton schedule.
    # for initial use case while have same horus of operaiton so this can be pretty simple, but will have to re-visit it sometime
    # possible solution A: choose hoo that contributes the largest fraction of floor area
    # possible solution B: expand the hours of operation for a given day to include combined range of hoo objects
    # whatever approach is used for gathering parametric inputs for existing ruleset schedules should also be used for model_apply_parametric_schedules

    # loop through spaces (trace hours of operation back to space)
    gather_inputs_parametric_space_space_type_schedules(model.getSpaces, parametric_inputs, gather_data_only)

    # loop through space types (trace hours of operation back to space type).
    gather_inputs_parametric_space_space_type_schedules(model.getSpaceTypes, parametric_inputs, gather_data_only)

    # loop through thermal zones (trace hours of operation back to spaces in thermal zone)
    thermal_zone_hash = {} # key is zone and hash is hours of operation
    model.getThermalZones.sort.each do |zone|
      # identify hours of operation
      hours_of_operation = spaces_hours_of_operation(zone.spaces)
      thermal_zone_hash[zone] = hours_of_operation
      # get thermostat setpoint schedules
      if zone.thermostatSetpointDualSetpoint.is_initialized
        thermostat = zone.thermostatSetpointDualSetpoint.get
        if thermostat.heatingSetpointTemperatureSchedule.is_initialized && thermostat.heatingSetpointTemperatureSchedule.get.to_ScheduleRuleset.is_initialized
          schedule = thermostat.heatingSetpointTemperatureSchedule.get.to_ScheduleRuleset.get
          gather_inputs_parametric_schedules(schedule, thermostat, parametric_inputs, hours_of_operation, gather_data_only: gather_data_only, hoo_var_method: hoo_var_method)
        end
        if thermostat.coolingSetpointTemperatureSchedule.is_initialized && thermostat.coolingSetpointTemperatureSchedule.get.to_ScheduleRuleset.is_initialized
          schedule = thermostat.coolingSetpointTemperatureSchedule.get.to_ScheduleRuleset.get
          gather_inputs_parametric_schedules(schedule, thermostat, parametric_inputs, hours_of_operation, gather_data_only: gather_data_only, hoo_var_method: hoo_var_method)
        end
      end
    end

    # loop through air loops (trace hours of operation back through spaces served by air loops)
    air_loop_hash = {} # key is zone and hash is hours of operation
    model.getAirLoopHVACs.sort.each do |air_loop|
      # identify hours of operation
      air_loop_spaces = []
      air_loop.thermalZones.sort.each do |zone|
        air_loop_spaces += zone.spaces
        air_loop_spaces += zone.spaces
      end
      hours_of_operation = spaces_hours_of_operation(air_loop_spaces)
      air_loop_hash[air_loop] = hours_of_operation
      if air_loop.availabilitySchedule.to_ScheduleRuleset.is_initialized
        schedule = air_loop.availabilitySchedule.to_ScheduleRuleset.get
        gather_inputs_parametric_schedules(schedule, air_loop, parametric_inputs, hours_of_operation, gather_data_only: gather_data_only, hoo_var_method: hoo_var_method)
      end
      avail_mgrs = air_loop.availabilityManagers
      avail_mgrs.sort.each do |avail_mgr|
        # @todo I'm finding availability mangers, but not any resources for them, even if I use OpenStudio::Model.getRecursiveChildren(avail_mgr)
        resources = avail_mgr.resources
        resources = OpenStudio::Model.getRecursiveResources(avail_mgr)
        resources.sort.each do |resource|
          if resource.to_ScheduleRuleset.is_initialized
            schedule = resource.to_ScheduleRuleset.get
            gather_inputs_parametric_schedules(schedule, avail_mgr, parametric_inputs, hours_of_operation, gather_data_only: gather_data_only, hoo_var_method: hoo_var_method)
          end
        end
      end
    end

    # look through all model HVAC components find scheduleRuleset objects, resources, that use them and zone or air loop for hours of operation
    hvac_components = model.getHVACComponents
    hvac_components.sort.each do |component|
      # identify zone, or air loop it refers to, some may refer to plant loop, OA or other component
      thermal_zone = nil
      air_loop = nil
      plant_loop = nil
      schedules = []
      if component.to_ZoneHVACComponent.is_initialized && component.to_ZoneHVACComponent.get.thermalZone.is_initialized
        thermal_zone = component.to_ZoneHVACComponent.get.thermalZone.get
      end
      if component.airLoopHVAC.is_initialized
        air_loop = component.airLoopHVAC.get
      end
      if component.plantLoop.is_initialized
        plant_loop = component.plantLoop.get
      end
      component.resources.sort.each do |resource|
        if resource.to_ThermalZone.is_initialized
          thermal_zone = resource.to_ThermalZone.get
        elsif resource.to_ScheduleRuleset.is_initialized
          schedules << resource.to_ScheduleRuleset.get
        end
      end

      # inspect resources for children of objects found in thermal zone or plant loop
      # get objects like OA controllers and unitary object components
      next if thermal_zone.nil? && air_loop.nil?

      children = OpenStudio::Model.getRecursiveChildren(component)
      children.sort.each do |child|
        child.resources.sort.each do |sub_resource|
          if sub_resource.to_ScheduleRuleset.is_initialized
            schedules << sub_resource.to_ScheduleRuleset.get
          end
        end
      end

      # process schedules found for this component
      schedules.sort.each do |schedule|
        hours_of_operation = nil
        if !thermal_zone.nil?
          hours_of_operation = thermal_zone_hash[thermal_zone]
        elsif !air_loop.nil?
          hours_of_operation = air_loop_hash[air_loop]
        elsif !plant_loop.nil?
          OpenStudio.logFree(OpenStudio::Info, 'openstudio.model.Model', "#{schedule.name.get} is associated with plant loop, will not gather parametric inputs")
          next
        else
          OpenStudio.logFree(OpenStudio::Warn, 'openstudio.model.Model', "Cannot identify where #{component.name.get} is in system. Will not gather parametric inputs for #{schedule.name.get}")
          next
        end
        gather_inputs_parametric_schedules(schedule, component, parametric_inputs, hours_of_operation, gather_data_only: gather_data_only, hoo_var_method: hoo_var_method)
      end
    end

    # @todo Service Water Heating supply side (may or may not be associated with a space)
    # @todo water use equipment definitions (temperature, sensible, latent) may be in multiple spaces, need to identify hoo, but typically constant schedules

    # water use equipment (flow rate fraction)
    # @todo address common schedules used across multiple instances
    model.getWaterUseEquipments.sort.each do |water_use_equipment|
      if water_use_equipment.flowRateFractionSchedule.is_initialized && water_use_equipment.flowRateFractionSchedule.get.to_ScheduleRuleset.is_initialized
        schedule = water_use_equipment.flowRateFractionSchedule.get.to_ScheduleRuleset.get
        next if parametric_inputs.key?(schedule)

        opt_space = water_use_equipment.space
        if opt_space.is_initialized
          space = space.get
          hours_of_operation = space_hours_of_operation(space)
          gather_inputs_parametric_schedules(schedule, water_use_equipment, parametric_inputs, hours_of_operation, gather_data_only: gather_data_only, hoo_var_method: hoo_var_method)
        else
          hours_of_operation = spaces_hours_of_operation(model.getSpaces)
          if !hours_of_operation.nil?
            gather_inputs_parametric_schedules(schedule, water_use_equipment, parametric_inputs, hours_of_operation, gather_data_only: gather_data_only, hoo_var_method: hoo_var_method)
          end
        end

      end
    end
    # @todo Refrigeration (will be associated with thermal zone)
    # @todo exterior lights (will be astronomical, but like AEDG's may have reduction later at night)

    return parametric_inputs
  end

  # This method applies the hours of operation for a space and the load profile formulas in the overloaded ScheduleRulset
  # objects to update time value pairs for ScheduleDay objects. Object type specific logic will be used to generate profiles
  # for summer and winter design days.
  #
  # @note This measure will replace any prior chagnes made to ScheduleRule objects with new ScheduleRule values from
  # profile formulas
  # @author David Goldwasser
  # @param model [OpenStudio::Model::Model] OpenStudio model object
  # @param ramp_frequency [Double] ramp frequency in minutes. If nil method will match simulation timestep
  # @param infer_hoo_for_non_assigned_objects [Boolean] # attempt to get hoo for objects like swh with and exterior lighting
  # @param error_on_out_of_order [Boolean] true will error if applying formula creates out of order values
  # @return [Array] of modified ScheduleRuleset objects
  def model_apply_parametric_schedules(model, ramp_frequency: nil, infer_hoo_for_non_assigned_objects: true, error_on_out_of_order: true)
    # get ramp frequency (fractional hour) from timestep
    if ramp_frequency.nil?
      steps_per_hour = if model.getSimulationControl.timestep.is_initialized
                         model.getSimulationControl.timestep.get.numberOfTimestepsPerHour
                       else
                         6 # default OpenStudio timestep if none specified
                       end
      ramp_frequency = 1.0 / steps_per_hour.to_f
    end

    # Go through model and create parametric formulas for all schedules
    parametric_inputs = model_setup_parametric_schedules(model, gather_data_only: true)

    parametric_schedules = []
    model.getScheduleRulesets.sort.each do |sch|
      if !sch.hasAdditionalProperties || !sch.additionalProperties.hasFeature('param_sch_ver')
        # for now don't look at schedules without targets, in future can alter these by looking at building level hours of operation
        next if sch.directUseCount <= 0 # won't catch if used for space type load instance, but that space type isn't used

        # @todo address schedules that fall into this category, if they are used in the model
        OpenStudio.logFree(OpenStudio::Warn, 'openstudio.standards.Model', "For #{sch.sources.first.name}, #{sch.name} is not setup as parametric schedule. It has #{sch.sources.size} sources.")
        next
      end

      # apply parametric inputs
      schedule_apply_parametric_inputs(sch, ramp_frequency, infer_hoo_for_non_assigned_objects, error_on_out_of_order, parametric_inputs)

      # add schedule to array
      parametric_schedules << sch
    end

    return parametric_schedules
  end

  private

  def model_apply_userdata_outdoor_air(model)
    return true
  end

  # This function checks whether it is required to adjust the window to wall ratio based on the model WWR and wwr limit.
  # @param wwr_limit [Float] return wwr_limit
  # @param wwr_list [Array] list of wwr of zone conditioning category in a building area type category - residential, nonresidential and semiheated
  # @return [Boolean] True, require adjustment, false not require adjustment.
  def model_does_require_wwr_adjustment?(wwr_limit, wwr_list)
    require_adjustment = false
    wwr_list.each do |wwr|
      require_adjustment = true unless wwr > wwr_limit
    end
    return require_adjustment
  end

  # The function is used for codes that requires to adjusted wwr based on building categories for all other types
  #
  # @param bat [String] building area type category
  # @param wwr_list [Array] list of wwr of zone conditioning category in a building area type category - residential, nonresidential and semiheated
  # @return [Float] return adjusted wwr_limit
  def model_get_bat_wwr_target(bat, wwr_list)
    return 40.0
  end

  # Readjusted the WWR for surfaces previously has no windows to meet the
  # overall WWR requirement.
  # This function shall only be called if the maximum WWR value for surfaces with fenestration is lower than 90% due to
  # accommodating the total door surface areas
  #
  # @param residual_ratio [Float] the ratio of residual surfaces among the total wall surface area with no fenestrations
  # @param space [OpenStudio::Model:Space] a space
  # @param model [OpenStudio::Model::Model] openstudio model
  # @return [Boolean] returns true if successful, false if not
  def model_readjust_surface_wwr(residual_ratio, space, model)
    return true
  end

  # Helper method to fill in hourly values
  #
  # @param model [OpenStudio::Model::Model] OpenStudio model object
  # @param day_sch [OpenStudio::Model::ScheduleDay] schedule day object
  # @param sch_type [String] Constant or Hourly
  # @param values [Array<Double>]
  # @return [Boolean] returns true if successful, false if not
  def model_add_vals_to_sch(model, day_sch, sch_type, values)
    if sch_type == 'Constant'
      day_sch.addValue(OpenStudio::Time.new(0, 24, 0, 0), values[0])
    elsif sch_type == 'Hourly'
      (0..23).each do |i|
        next if values[i] == values[i + 1]

        day_sch.addValue(OpenStudio::Time.new(0, i + 1, 0, 0), values[i])
      end
    else
      OpenStudio.logFree(OpenStudio::Error, 'openstudio.standards.Model', "Schedule type: #{sch_type} is not recognized.  Valid choices are 'Constant' and 'Hourly'.")
    end
  end

  # Modify the existing service water heating loops to match the baseline required heating type.
  #
  # @param model [OpenStudio::Model::Model] OpenStudio model object
  # @param building_type [String] the building type
  # @return [Boolean] returns true if successful, false if not
  # @author Julien Marrec
  def model_apply_baseline_swh_loops(model, building_type)
    model.getPlantLoops.sort.each do |plant_loop|
      # Skip non service water heating loops
      next unless plant_loop_swh_loop?(plant_loop)

      # Rename the loop to avoid accidentally hooking up the HVAC systems to this loop later.
      plant_loop.setName('Service Water Heating Loop')

      htg_fuels, combination_system, storage_capacity, total_heating_capacity = plant_loop_swh_system_type(plant_loop)

      # htg_fuels.size == 0 shoudln't happen

      electric = true

      if htg_fuels.include?('NaturalGas') ||
         htg_fuels.include?('Propane') ||
         htg_fuels.include?('PropaneGas') ||
         htg_fuels.include?('FuelOilNo1') ||
         htg_fuels.include?('FuelOilNo2') ||
         htg_fuels.include?('Coal') ||
         htg_fuels.include?('Diesel') ||
         htg_fuels.include?('Gasoline')
        electric = false
      end

      # Per Table G3.1 11.e, if the baseline system was a combination of heating and service water heating,
      # delete all heating equipment and recreate a WaterHeater:Mixed.
      if combination_system
        plant_loop.supplyComponents.each do |component|
          # Get the object type
          obj_type = component.iddObjectType.valueName.to_s
          next if ['OS_Node', 'OS_Pump_ConstantSpeed', 'OS_Pump_VariableSpeed', 'OS_Connector_Splitter', 'OS_Connector_Mixer', 'OS_Pipe_Adiabatic'].include?(obj_type)

          component.remove
        end

        water_heater = OpenStudio::Model::WaterHeaterMixed.new(model)
        water_heater.setName('Baseline Water Heater')
        water_heater.setHeaterMaximumCapacity(total_heating_capacity)
        water_heater.setTankVolume(storage_capacity)
        plant_loop.addSupplyBranchForComponent(water_heater)

        if electric
          # G3.1.11.b: If electric, WaterHeater:Mixed with electric resistance
          water_heater.setHeaterFuelType('Electricity')
          water_heater.setHeaterThermalEfficiency(1.0)
        else
          # @todo for now, just get the first fuel that isn't Electricity
          # A better way would be to count the capacities associated
          # with each fuel type and use the preponderant one
          fuels = htg_fuels - ['Electricity']
          fossil_fuel_type = fuels[0]
          water_heater.setHeaterFuelType(fossil_fuel_type)
          water_heater.setHeaterThermalEfficiency(0.8)
        end
        # If it's not a combination heating and service water heating system
        # just change the fuel type of all water heaters on the system
        # to electric resistance if it's electric
      else
        if electric
          plant_loop.supplyComponents.each do |component|
            next unless component.to_WaterHeaterMixed.is_initialized

            water_heater = component.to_WaterHeaterMixed.get
            # G3.1.11.b: If electric, WaterHeater:Mixed with electric resistance
            water_heater.setHeaterFuelType('Electricity')
            water_heater.setHeaterThermalEfficiency(1.0)
          end
        end
      end
    end

    # Set the water heater fuel types if it's 90.1-2013
    model.getWaterHeaterMixeds.sort.each do |water_heater|
      water_heater_mixed_apply_prm_baseline_fuel_type(water_heater, building_type)
    end

    return true
  end

  # This method goes through certain types of EnergyManagementSystem variables and replaces UIDs with object names.
  # This should be done by the forward translator, and this code should be removed after this bug is fixed:
  # https://github.com/NREL/OpenStudio/issues/2598
  #
  # @param model [OpenStudio::Model::Model] OpenStudio model object
  # @return [Boolean] returns true if successful, false if not
  # @todo remove this method after OpenStudio issue #2598 is fixed.
  def model_temp_fix_ems_references(model)
    # Internal Variables
    model.getEnergyManagementSystemInternalVariables.sort.each do |var|
      # Get the reference field value
      ref = var.internalDataIndexKeyName
      # Convert to UUID
      uid = OpenStudio.toUUID(ref)
      # Get the model object with this UID
      obj = model.getModelObject(uid)
      # If it exists, replace the UID with the object name
      if obj.is_initialized
        var.setInternalDataIndexKeyName(obj.get.name.get)
      end
    end

    return true
  end

  # This method is a catch-all run at the end of create-baseline to make final adjustements to HVAC capacities
  # to account for recent model changes
  # @author Doug Maddox, PNNL
  # @param model
  def model_refine_size_dependent_values(model, sizing_run_dir)
    return true
  end

  # This method rotates the building model from its original position
  #
  # @param model [OpenStudio::Model::Model] OpenStudio Model object
  # @param degs [Integer] Degress of rotation from original position
  #
  # @return [OpenStudio::Model::Model] OpenStudio Model object
  def model_rotate(model, degs)
    building = model.getBuilding
    org_north_axis = building.northAxis
    building.setNorthAxis(org_north_axis + degs)
    OpenStudio.logFree(OpenStudio::Info, 'openstudio.model.Model', "The model was rotated of #{degs} degrees from its original position.")
    return model
  end

  # Loads a geometry osm as a starting point.
  #
  # @param osm_model_path [String] path to the .osm file, relative to the /data folder
  # @return [OpenStudio::Model::Model] model object
  def load_user_geometry_osm(osm_model_path:)
    version_translator = OpenStudio::OSVersion::VersionTranslator.new
    model = version_translator.loadModel(osm_model_path)

    # Check that the model loaded successfully
    if model.empty?
      OpenStudio.logFree(OpenStudio::Error, 'openstudio.model.Model', "Version translation failed for #{osm_model_path}")
      return false
    end
    model = model.get

    # Check for expected characteristics of geometry model
    if model.getBuildingStorys.empty?
      OpenStudio.logFree(OpenStudio::Error, 'openstudio.model.Model', "Please assign Spaces to BuildingStorys in the geometry model: #{osm_model_path}.")
    end
    if model.getThermalZones.empty?
      OpenStudio.logFree(OpenStudio::Error, 'openstudio.model.Model', "Please assign Spaces to ThermalZones in the geometry model: #{osm_model_path}.")
    end
    if model.getBuilding.standardsNumberOfStories.empty?
      OpenStudio.logFree(OpenStudio::Error, 'openstudio.model.Model', "Please define Building.standardsNumberOfStories in the geometry model #{osm_model_path}.")
    end
    if model.getBuilding.standardsNumberOfAboveGroundStories.empty?
      OpenStudio.logFree(OpenStudio::Error, 'openstudio.model.Model', "Please define Building.standardsNumberOfAboveStories in the geometry model#{osm_model_path}.")
    end

    if @space_type_map.nil? || @space_type_map.empty?
      @space_type_map = get_space_type_maps_from_model(model)
      if @space_type_map.nil? || @space_type_map.empty?
        OpenStudio.logFree(OpenStudio::Error, 'openstudio.model.Model', "Please assign SpaceTypes in the geometry model: #{osm_model_path} or in standards database #{@space_type_map}.")
      else
        @space_type_map = @space_type_map.sort.to_h
        OpenStudio.logFree(OpenStudio::Info, 'openstudio.model.Model', "Loaded space type map from osm file: #{osm_model_path}")
      end
    end
    return model
  end

  # Loads a osm as a starting point.
  #
  # @param osm_file [String] path to the .osm file, relative to the /data folder
  # @return [OpenStudio::Model::Model] model object, false if not
  def load_geometry_osm(osm_file)
    # Load the geometry .osm from relative to the data folder
    osm_model_path = "../../../data/#{osm_file}"

    # Load the .osm depending on whether running from normal gem location
    # or from the embedded location in the OpenStudio CLI
    if File.dirname(__FILE__)[0] == ':'
      # running from embedded location in OpenStudio CLI
      geom_model_string = load_resource_relative(osm_model_path)
      version_translator = OpenStudio::OSVersion::VersionTranslator.new
      model = version_translator.loadModelFromString(geom_model_string)
    else
      abs_path = File.join(File.dirname(__FILE__), osm_model_path)
      version_translator = OpenStudio::OSVersion::VersionTranslator.new
      model = version_translator.loadModel(abs_path)
    end

    # Check that the model loaded successfully
    if model.empty?
      OpenStudio.logFree(OpenStudio::Error, 'openstudio.model.Model', "Version translation failed for #{osm_model_path}")
      return false
    end
    model = model.get

    # Check for expected characteristics of geometry model
    if model.getBuildingStorys.empty?
      OpenStudio.logFree(OpenStudio::Error, 'openstudio.model.Model', "Please assign Spaces to BuildingStorys in the geometry model: #{osm_model_path}.")
    end
    if model.getThermalZones.empty?
      OpenStudio.logFree(OpenStudio::Error, 'openstudio.model.Model', "Please assign Spaces to ThermalZones in the geometry model: #{osm_model_path}.")
    end
    if model.getBuilding.standardsNumberOfStories.empty?
      OpenStudio.logFree(OpenStudio::Error, 'openstudio.model.Model', "Please define Building.standardsNumberOfStories in the geometry model #{osm_model_path}.")
    end
    if model.getBuilding.standardsNumberOfAboveGroundStories.empty?
      OpenStudio.logFree(OpenStudio::Error, 'openstudio.model.Model', "Please define Building.standardsNumberOfAboveStories in the geometry model#{osm_model_path}.")
    end

    if @space_type_map.nil? || @space_type_map.empty?
      @space_type_map = get_space_type_maps_from_model(model)
      if @space_type_map.nil? || @space_type_map.empty?
        OpenStudio.logFree(OpenStudio::Error, 'openstudio.model.Model', "Please assign SpaceTypes in the geometry model: #{osm_model_path} or in standards database #{@space_type_map}.")
      else
        @space_type_map = @space_type_map.sort.to_h
        OpenStudio.logFree(OpenStudio::Info, 'openstudio.model.Model', "Loaded space type map from osm file: #{osm_model_path}")
      end
    end
    return model
  end

  # pass array of space types or spaces
  #
  # @author David Goldwasser
  # @param space_space_types [Array] array of spaces or space types
  # @param parametric_inputs [Hash]
  # @param gather_data_only [Boolean]
  # @return [Hash]
  def gather_inputs_parametric_space_space_type_schedules(space_space_types, parametric_inputs, gather_data_only)
    space_space_types.each do |space_type|
      # get hours of operation for space type once
      next if space_type.class == 'OpenStudio::Model::SpaceTypes' && space_type.floorArea == 0

      hours_of_operation = space_hours_of_operation(space_type)
      if hours_of_operation.nil?
        OpenStudio.logFree(OpenStudio::Warn, 'openstudio.Standards.Model', "Can't evaluate schedules for #{space_type.name}, doesn't have hours of operation.")
        next
      end
      # loop through internal load instances
      space_type.lights.each do |load_inst|
        gather_inputs_parametric_load_inst_schedules(load_inst, parametric_inputs, hours_of_operation, gather_data_only)
      end
      space_type.luminaires.each do |load_inst|
        gather_inputs_parametric_load_inst_schedules(load_inst, parametric_inputs, hours_of_operation, gather_data_only)
      end
      space_type.electricEquipment.each do |load_inst|
        gather_inputs_parametric_load_inst_schedules(load_inst, parametric_inputs, hours_of_operation, gather_data_only)
      end
      space_type.gasEquipment.each do |load_inst|
        gather_inputs_parametric_load_inst_schedules(load_inst, parametric_inputs, hours_of_operation, gather_data_only)
      end
      space_type.steamEquipment.each do |load_inst|
        gather_inputs_parametric_load_inst_schedules(load_inst, parametric_inputs, hours_of_operation, gather_data_only)
      end
      space_type.otherEquipment.each do |load_inst|
        gather_inputs_parametric_load_inst_schedules(load_inst, parametric_inputs, hours_of_operation, gather_data_only)
      end
      space_type.people.each do |load_inst|
        gather_inputs_parametric_load_inst_schedules(load_inst, parametric_inputs, hours_of_operation, gather_data_only)
        if load_inst.activityLevelSchedule.is_initialized && load_inst.activityLevelSchedule.get.to_ScheduleRuleset.is_initialized
          act_sch = load_inst.activityLevelSchedule.get.to_ScheduleRuleset.get
          gather_inputs_parametric_schedules(act_sch, load_inst, parametric_inputs, hours_of_operation, gather_data_only: gather_data_only, hoo_var_method: 'hours')
        end
      end
      space_type.spaceInfiltrationDesignFlowRates.each do |load_inst|
        gather_inputs_parametric_load_inst_schedules(load_inst, parametric_inputs, hours_of_operation, gather_data_only)
      end
      space_type.spaceInfiltrationEffectiveLeakageAreas.each do |load_inst|
        gather_inputs_parametric_load_inst_schedules(load_inst, parametric_inputs, hours_of_operation, gather_data_only)
      end
      dsgn_spec_oa = space_type.designSpecificationOutdoorAir
      if dsgn_spec_oa.is_initialized
        gather_inputs_parametric_load_inst_schedules(dsgn_spec_oa.get, parametric_inputs, hours_of_operation, gather_data_only)
      end
    end

    return parametric_inputs
  end

  # method to process load instance schedules for model_setup_parametric_schedules
  #
  # @author David Goldwasser
  # @param load_inst [OpenStudio::Model::SpaceLoadInstance]
  # @param parametric_inputs [Hash]
  # @param hours_of_operation [Hash]
  # @param gather_data_only [Boolean]
  # @return [Hash]
  def gather_inputs_parametric_load_inst_schedules(load_inst, parametric_inputs, hours_of_operation, gather_data_only)
    if load_inst.class.to_s == 'OpenStudio::Model::People'
      opt_sch = load_inst.numberofPeopleSchedule
    elsif load_inst.class.to_s == 'OpenStudio::Model::DesignSpecificationOutdoorAir'
      opt_sch = load_inst.outdoorAirFlowRateFractionSchedule
    else
      opt_sch = load_inst.schedule
    end
    if !opt_sch.is_initialized || !opt_sch.get.to_ScheduleRuleset.is_initialized
      return nil
    end

    gather_inputs_parametric_schedules(opt_sch.get.to_ScheduleRuleset.get, load_inst, parametric_inputs, hours_of_operation, gather_data_only: gather_data_only, hoo_var_method: 'hours')

    return parametric_inputs
  end

  # method to process load instance schedules for model_setup_parametric_schedules
  #
  # @author David Goldwasser
  # @param sch [OpenStudio::Model::Schedule]
  # @param load_inst [OpenStudio::Model::SpaceLoadInstance]
  # @param parametric_inputs [Hash]
  # @param hours_of_operation [Hash]
  # @param ramp [Boolean]
  # @param min_ramp_dur_hr [Double]
  # @param gather_data_only [Boolean]
  # @param hoo_var_method [String] accepts hours and fractional. Any other value value will result in hoo variables not being applied
  # @return [Hash]
  def gather_inputs_parametric_schedules(sch, load_inst, parametric_inputs, hours_of_operation, ramp: true, min_ramp_dur_hr: 2.0, gather_data_only: false, hoo_var_method: 'hours')
    if parametric_inputs.key?(sch)
      if hours_of_operation != parametric_inputs[sch][:hoo_inputs] # don't warn if the hours of operation between old and new schedule are equivalent
        OpenStudio.logFree(OpenStudio::Warn, 'openstudio.Standards.Model', "#{load_inst.name} uses #{sch.name} but parametric inputs have already been setup based on hours of operation for #{parametric_inputs[sch][:target].name}.")
        return nil
      end
    end

    # gather and store data for scheduleRuleset
    min_max = schedule_ruleset_annual_min_max_value(sch)
    ruleset_hash = { floor: min_max['min'], ceiling: min_max['max'], target: load_inst, hoo_inputs: hours_of_operation }
    parametric_inputs[sch] = ruleset_hash

    # stop here if only gathering information otherwise will continue and generate additional parametric properties for schedules and rules
    if gather_data_only then return parametric_inputs end

    # set scheduleRuleset properties
    props = sch.additionalProperties
    props.setFeature('param_sch_ver', '0.0.1') # this is needed to see if formulas are in sync with version of standards that processes them also used to flag schedule as parametric
    props.setFeature('param_sch_floor', min_max['min'])
    props.setFeature('param_sch_ceiling', min_max['max'])

    # cleanup existing profiles
    schedule_ruleset_cleanup_profiles(sch)

    # gather profiles
    daily_flhs = [] # will be used to tag, min,medium,max operation for non typical operations
    schedule_days = {} # key is day_schedule value is hours in day (used to tag profiles)
    sch.scheduleRules.each do |rule|
      schedule_days[rule.daySchedule] = rule.ruleIndex
      daily_flhs << day_schedule_equivalent_full_load_hrs(rule.daySchedule)
    end
    schedule_days[sch.defaultDaySchedule] = -1
    daily_flhs << day_schedule_equivalent_full_load_hrs(sch.defaultDaySchedule)

    # get indices for current schedule
    year_description = sch.model.yearDescription.get
    year = year_description.assumedYear
    year_start_date = OpenStudio::Date.new(OpenStudio::MonthOfYear.new('January'), 1, year)
    year_end_date = OpenStudio::Date.new(OpenStudio::MonthOfYear.new('December'), 31, year)
    indices_vector = sch.getActiveRuleIndices(year_start_date, year_end_date)

    # step through profiles and add additional properties to describe profiles
    schedule_days.each_with_index do |(schedule_day, current_rule_index), i|
      # loop through indices looking of rule in hoo that contains days in the rule
      hoo_target_index = nil
      days_used = []
      indices_vector.each_with_index do |profile_index, i|
        if profile_index == current_rule_index then days_used << i + 1 end
      end
      # find days_used in hoo profiles that contains all days used from this profile
      hoo_profile_match_hash = {}
      best_fit_check = {}
      hours_of_operation.each do |profile_index, value|
        days_for_rule_not_in_hoo_profile = days_used - value[:days_used]
        hoo_profile_match_hash[profile_index] = days_for_rule_not_in_hoo_profile
        best_fit_check[profile_index] = days_for_rule_not_in_hoo_profile.size
        if days_for_rule_not_in_hoo_profile.empty?
          hoo_target_index = profile_index
        end
      end
      # if schedule day days used can't be mapped to single hours of operation then do not use hoo variables, otherwise would have ot split rule and alter model
      if hoo_target_index.nil?
        hoo_start = nil
        hoo_end = nil
        occ = nil
        vac = nil
        # @todo issue warning when this happens on any profile that isn't a constant value
      else
        # get hours of operation for this specific profile
        hoo_start = hours_of_operation[hoo_target_index][:hoo_start]
        hoo_end = hours_of_operation[hoo_target_index][:hoo_end]
        occ = hours_of_operation[hoo_target_index][:hoo_hours]
        vac = 24.0 - hours_of_operation[hoo_target_index][:hoo_hours]
      end

      props = schedule_day.additionalProperties
      par_val_time_hash = {} # time is key, value is value in and optional value out as a one or two object array
      times = schedule_day.times
      values = schedule_day.values
      values.each_with_index do |value, j|
        # don't add value until 24 if it is the same as first value for non constant profiles
        if values.size > 1 && j == values.size - 1 && value == values.first
          next
        end

        current_time = times[j].totalHours
        # if step height goes floor to ceiling then do not ramp.
        if !ramp || (values.uniq.size < 3)
          # this will result in steps like old profiles, update to ramp in most cases
          if j == values.size - 1
            par_val_time_hash[current_time] = [value, values.first]
          else
            par_val_time_hash[current_time] = [value, values[j + 1]]
          end
        else
          if j == 0
            prev_time = times.last.totalHours - 24 # e.g. 24 would show as until 0
          else
            prev_time = times[j - 1].totalHours
          end
          if j == values.size - 1
            next_time = times.first.totalHours + 24 # e.g. 6 would show as until 30
            next_value = values.first

            # do nothing if value is same as first value
            if value == next_value
              next
            end

          else
            next_time = times[j + 1].totalHours
            next_value = values[j + 1]
          end
          # delta time is min min_ramp_dur_hr, half of previous dur, half of next dur
          # todo - would be nice to change to 0.25 for vally less than 2 hours
          multiplier = 0.5
          delta = [min_ramp_dur_hr, (current_time - prev_time) * multiplier, (next_time - current_time) * multiplier].min
          # add value to left if not already added
          if !par_val_time_hash.key?(current_time - delta)
            time_left = current_time - delta
            if time_left < 0.0 then time_left += 24.0 end
            par_val_time_hash[time_left] = [value]
          end
          # add value to right
          time_right = current_time + delta
          if time_right > 24.0 then time_right -= 24.0 end
          par_val_time_hash[time_right] = [next_value]
        end
      end

      # sort hash by keys
      par_val_time_hash.sort.to_h

      # calculate estimated value (not including any secondary logic)
      est_daily_flh = 0.0
      prev_time = par_val_time_hash.keys.max - 24.0
      prev_value = par_val_time_hash.values.last.last # last value in last optional pair of values
      par_val_time_hash.sort.each do |time, value_array|
        segment_length = time - prev_time
        avg_value = (value_array.first + prev_value) * 0.5
        est_daily_flh += segment_length * avg_value
        prev_time = time
        prev_value = value_array.last
      end

      # test expected value against estimated value
      daily_flh = day_schedule_equivalent_full_load_hrs(schedule_day)
      percent_change = ((daily_flh - est_daily_flh) / daily_flh) * 100.0
      if percent_change.abs > 0.05
        # @todo this estimation can have flaws. Fix or remove it, make sure to update for secondary logic (if we implement that here)
        # post application checks compares against actual instead of estimated values
        OpenStudio.logFree(OpenStudio::Debug, 'openstudio.standards.Model', "For day schedule #{schedule_day.name} in #{sch.name} there was a #{percent_change.round(4)}% change. Expected full load hours is #{daily_flh.round(4)}, but estimated value is #{est_daily_flh.round(4)}")
      end

      raw_string = []
      par_val_time_hash.sort.each do |time, value_array|
        # add in value variables
        # not currently using range, only using min max for constant schedules or schedules with just two values
        value_array_var = []
        value_array.each do |val|
          if val == min_max['min'] && values.uniq.size < 3
            value_array_var << 'val_flr'
          elsif val == min_max['max'] && values.uniq.size < 3
            value_array_var << 'val_clg'
          else
            value_array_var << val
          end
        end

        # add in hoo variables when matching profile found
        if !hoo_start.nil?

          # identify which identifier (star,mid,end) time is closest to, which will impact formula structure
          # includes code to identify delta for wrap around of 24
          formula_identifier = {}
          start_delta_array = [hoo_start - time, hoo_start - time + 24, hoo_start - time - 24]
          start_delta_array_abs = [(hoo_start - time).abs, (hoo_start - time + 24).abs, (hoo_start - time - 24).abs]
          start_delta_h = start_delta_array[start_delta_array_abs.index(start_delta_array_abs.min)]
          formula_identifier['start'] = start_delta_h
          mid_calc = hoo_start + occ * 0.5
          mid_delta_array = [mid_calc - time, mid_calc - time + 24, mid_calc - time - 24]
          mid_delta_array_abs = [(mid_calc - time).abs, (mid_calc - time + 24).abs, (mid_calc - time - 24).abs]
          mid_delta_h = mid_delta_array[mid_delta_array_abs.index(mid_delta_array_abs.min)]
          formula_identifier['mid'] = mid_delta_h
          end_delta_array = [hoo_end - time, hoo_end - time + 24, hoo_end - time - 24]
          end_delta_array_abs = [(hoo_end - time).abs, (hoo_end - time + 24).abs, (hoo_end - time - 24).abs]
          end_delta_h = end_delta_array[end_delta_array_abs.index(end_delta_array_abs.min)]
          formula_identifier['end'] = end_delta_h

          # need to store min absolute value to pick the best fit
          formula_identifier_min_abs = {}
          formula_identifier.each do |k, v|
            formula_identifier_min_abs[k] = v.abs
          end

          # pick from possible formula approaches for any datapoint where x is hour value
          min_key = formula_identifier_min_abs.key(formula_identifier_min_abs.values.min)
          min_value = formula_identifier[min_key]

          if hoo_var_method == 'hours'
            # minimize x, which should be no greater than 12, see if rounding to 2 decimal places works
            min_value = min_value.round(2)
            if min_key == 'start'
              if min_value == 0
                time = 'hoo_start'
              elsif min_value < 0
                time = "hoo_start + #{min_value.abs}"
              else # greater than 0
                time = "hoo_start - #{min_value}"
              end
            elsif min_key == 'mid'
              if min_value == 0
                time = 'mid'
                # converted to variable for simplicity but could also be described like this
                # time = "hoo_start + occ * 0.5"
              elsif min_value < 0
                time = "mid + #{min_value.abs}"
              else # greater than 0
                time = "mid - #{min_value}"
              end
            else # min_key == "end"
              if min_value == 0
                time = 'hoo_end'
              elsif min_value < 0
                time = "hoo_end + #{min_value.abs}"
              else # greater than 0
                time = "hoo_end - #{min_value}"
              end
            end

          elsif hoo_var_method == 'fractional'

            # minimize x(hour before converted to fraction), which should be no greater than 0.5 as fraction, see if rounding to 3 decimal places works
            if occ > 0
              min_value_occ_fract = min_value.abs / occ
            else
              min_value_occ_fract = 0.0
            end
            if vac > 0
              min_value_vac_fract = min_value.abs / vac
            else
              min_value_vac_fract = 0.0
            end
            if min_key == 'start'
              if min_value == 0
                time = 'hoo_start'
              elsif min_value < 0
                time = "hoo_start + occ * #{min_value_occ_fract.round(3)}"
              else # greater than 0
                time = "hoo_start - vac * #{min_value_vac_fract.round(3)}"
              end
            elsif min_key == 'mid'
              # @todo see what is going wrong with after mid in formula
              if min_value == 0
                time = 'mid'
                # converted to variable for simplicity but could also be described like this
                # time = "hoo_start + occ * 0.5"
              elsif min_value < 0
                time = "mid + occ * #{min_value_occ_fract.round(3)}"
              else # greater than 0
                time = "mid - occ * #{min_value_occ_fract.round(3)}"
              end
            else # min_key == "end"
              if min_value == 0
                time = 'hoo_end'
              elsif min_value < 0
                time = "hoo_end + vac * #{min_value_vac_fract.round(3)}"
              else # greater than 0
                time = "hoo_end - occ * #{min_value_occ_fract.round(3)}"
              end
            end

          end

        end

        # populate string
        if value_array_var.size == 1
          raw_string << "#{time} ~ #{value_array_var.first}"
        else # should only have 1 or two values (value in and optional value out)
          raw_string << "#{time} ~ #{value_array_var.first} ~ #{value_array_var.last}"
        end
      end

      # store profile formula with hoo and value variables
      props.setFeature('param_day_profile', raw_string.join(' | '))

      # @todo not used yet, but will add methods described below and others
      # @todo lower infiltration based on air loop hours of operation if air loop has outdoor air object
      # @todo lower lighting or plug loads based on occupancy at given time steps in a space
      # @todo set elevator fraction based multiple factors such as trips, occupants per trip, and elevator type to determine floor consumption when not in use.
      props.setFeature('param_day_secondary_logic', '') # secondary logic method such as occupancy impacting schedule values
      props.setFeature('param_day_secondary_logic_arg_val', '') # optional argument used for some secondary logic applied to values

      # tag profile type
      # may be useful for parametric changes to tag typical, medium, minimal, or same ones with off_peak prefix
      # todo - I would like to use these same tags for hours of operation and have parametric tags then ignore the days of week and date range from the rule object
      # tagging min/max makes sense in fractional schedules but not temperature schedules like thermostats (specifically cooling setpoints)
      # todo - I think these tags should come from occpancy schedule for space(s) schedule. That way all schedules in a space will refer to same profile from hours of operation
      # todo - add school specific logic hear or in post processing, currently default profile for school may not be most prevalent one
      if current_rule_index == -1
        props.setFeature('param_day_tag', 'typical_operation')
      elsif daily_flh == daily_flhs.min
        props.setFeature('param_day_tag', 'minimal_operation')
      elsif daily_flh == daily_flhs.max
        props.setFeature('param_day_tag', 'maximum_operation') # normally this should not be used as typical should be the most active day
      else
        props.setFeature('param_day_tag', 'medium_operation') # not min max or typical
      end
    end

    return parametric_inputs
  end

  # Retrieves the lowest story in a model
  #
  # @param model [OpenStudio::Model::Model] OpenStudio model object
  # @return [OpenStudio::Model::BuildingStory] Lowest story included in the model
  def find_lowest_story(model)
    min_z_story = 1E+10
    lowest_story = nil
    model.getSpaces.sort.each do |space|
      story = space.buildingStory.get
      lowest_story = story if lowest_story.nil?
      space_min_z = building_story_minimum_z_value(story)
      if space_min_z < min_z_story
        min_z_story = space_min_z
        lowest_story = story
      end
    end
    return lowest_story
  end

  # Utility function that returns the min and max value in a design day schedule.
  #
  # TODO: move this to Standards.Schedule.rb
  # @param schedule [OpenStudio::Model::Schedule] can be ScheduleCompact, ScheduleRuleset, ScheduleConstant
  # @param type [String] 'heating' for winter design day, 'cooling' for summer design day
  # @return [Hash] Hash has two keys, min and max. if failed, return 999.9 for min and max.
  def search_min_max_value_from_design_day_schedule(schedule, type = 'winter')
    if schedule.is_initialized
      schedule = schedule.get
      if schedule.to_ScheduleRuleset.is_initialized
        schedule = schedule.to_ScheduleRuleset.get
        setpoint_min_max = schedule_ruleset_design_day_min_max_value(schedule, type)
      elsif schedule.to_ScheduleConstant.is_initialized
        schedule = schedule.to_ScheduleConstant.get
        # for constant schedule, there is only one value, so the annual should be equal to design condition.
        setpoint_min_max = schedule_constant_annual_min_max_value(schedule)
      elsif schedule.to_ScheduleCompact.is_initialized
        schedule = schedule.to_ScheduleCompact.get
        setpoint_min_max = schedule_compact_design_day_min_max_value(schedule, type)
      end
      return setpoint_min_max
    end
    OpenStudio.logFree(OpenStudio::Error, 'openstudio::standards::Schedule', 'Schedule is not exist, or wrong type of schedule (not Ruleset, Compact or Constant), or cannot found the design day schedules. Return 999.9 for min and max')
    return { 'min' => 999.9, 'max' => 999.9 }
  end

  # Identifies non mechanically cooled ("nmc") systems, if applicable
  #
  # @param model [OpenStudio::Model::Model] OpenStudio model object
  # @return [Hash] Zone to nmc system type mapping
  def model_identify_non_mechanically_cooled_systems(model)
    return true
  end

  # Indicate if fan power breakdown (supply, return, and relief)
  # are needed
  #
  # @return [Boolean] true if necessary, false otherwise
  def model_get_fan_power_breakdown
    return false
  end

  # Determine the surface range of a baseline model.
  # The method calculates the window to wall ratio (assuming all spaces are conditioned)
  # and select the range based on the calculated window to wall ratio
  # @param model [OpenStudio::Model::Model] OpenStudio model object
  # @param wwr_parameter [Hash] parameters to choose min and max percent of surfaces,
  #         could be different set in different standard
  # @return [Hash] Hash of minimum_percent_of_surface and maximum_percent_of_surface
  def model_get_percent_of_surface_range(model, wwr_parameter = {})
    return { 'minimum_percent_of_surface' => nil, 'maximum_percent_of_surface' => nil }
  end

  # Default SAT reset type
  #
  # @param air_loop_hvac [OpenStudio::Model::AirLoopHVAC] air loop
  # @return [String] Returns type of SAT reset
  def air_loop_hvac_supply_air_temperature_reset_type(air_loop_hvac)
    return 'warmest_zone'
  end

  # Calculate the window to wall ratio reduction factor
  #
  # @param multiplier [Float] multiplier of the wwr
  # @param surface_wwr [Float] the surface window to wall ratio
  # @param surface_dr [Float] the surface door to wall ratio
  # @param wwr_building_type[String] building type for wwr
  # @param wwr_target [Float] target window to wall ratio
  # @param total_wall_m2 [Float] total wall area of the category in m2.
  # @param total_wall_with_fene_m2 [Float] total wall area of the category with fenestrations in m2.
  # @param total_fene_m2 [Float] total fenestration area
  # @param total_plenum_wall_m2 [Float] total sqaure meter of a plenum
  # @return [Float] reduction factor
  def model_get_wwr_reduction_ratio(multiplier,
                                    surface_name: 'surface',
                                    surface_wwr: 0.0,
                                    surface_dr: 0.0,
                                    wwr_building_type: 'All others',
                                    wwr_target: 0.0,
                                    total_wall_m2: 0.0,
                                    total_wall_with_fene_m2: 0.0,
                                    total_fene_m2: 0.0,
                                    total_plenum_wall_m2: 0.0)
    return 1.0 - multiplier
  end

  # A template method that handles the loading of user input data from multiple sources
  # include data source from:
  # 1. user data csv files
  # 2. data from measure and OpenStudio interface
  # @param [OpenStudio:model:Model] model
  # @param [String] climate_zone
  # @param [String] sizing_run_dir
  # @param [String] default_hvac_building_type
  # @param [String] default_wwr_building_type
  # @param [String] default_swh_building_type
  # @param [Hash] bldg_type_hvac_zone_hash A hash maps building type for hvac to a list of thermal zones
  # @return True
  def handle_user_input_data(model, climate_zone, sizing_run_dir, default_hvac_building_type, default_wwr_building_type, default_swh_building_type, bldg_type_hvac_zone_hash)
    return true
  end

  # Template method for adding a setpoint manager for a coil control logic to a heating coil.
  # ASHRAE 90.1-2019 Appendix G.
  #
  # @param model [OpenStudio::Model::Model] OpenStudio model
  # @param thermal_zones [Array<OpenStudio::Model::ThermalZone>] thermal zone array
  # @param coil [OpenStudio::Model::StraightComponent] heating coil
  # @return [Boolean] returns true if successful, false if not
  def model_set_central_preheat_coil_spm(model, thermal_zones, coil)
    return true
  end

  # Template method for evaluate DCV requirements in the user model
  #
  # @param model [OpenStudio::Model::Model] OpenStudio model
  # @return boolean true if works.
  def model_evaluate_dcv_requirements(model)
    return true
  end

  # Check whether the baseline model generation needs to run all four orientations
  # The default shall be true
  #
  # @param run_all_orients [Boolean] user inputs to indicate whether it is required to run all orientations
  # @param user_model [OpenStudio::Model::Model] OpenStudio model
  # @return [Boolean] return True if all orientation need to be run, False if not
  def run_all_orientations(run_all_orients, user_model)
    return run_all_orients
  end

  # Template method for setting DCV in baseline HVAC system if required
  #
  # @author Xuechen (Jerry) Lei, PNNL
  # @param model [OpenStudio::Model::Model] OpenStudio model
  # @return [Boolean] returns true if successful, false if not
  def model_set_baseline_demand_control_ventilation(model, climate_zone)
    return true
  end

  # Identify the return air type associated with each thermal zone
  #
  # @param model [OpenStudio::Model::Model] OpenStudio model object
  # @return [Boolean] returns true if successful, false if not
  def model_identify_return_air_type(model)
    # air-loop based system
    model.getThermalZones.each do |zone|
      # Conditioning category won't include indirectly conditioned thermal zones
      cond_cat = thermal_zone_conditioning_category(zone, model_standards_climate_zone(model))

      # Initialize the return air type
      return_air_type = nil

      # The thermal zone is conditioned by zonal system
      if (cond_cat != 'Unconditioned') && zone.airLoopHVACs.empty?
        return_air_type = 'ducted_return_or_direct_to_unit'
      end

      # Assume that the primary heating and cooling (PHC) system
      # is last in the heating and cooling order (ignore DOAS)
      #
      # Get the heating and cooling PHC components
      heating_equipment = zone.equipmentInHeatingOrder[-1]
      cooling_equipment = zone.equipmentInCoolingOrder[-1]
      if heating_equipment.nil? && cooling_equipment.nil?
        next
      end

      unless heating_equipment.nil?
        if heating_equipment.to_ZoneHVACComponent.is_initialized
          heating_equipment_type = 'ZoneHVACComponent'
        elsif heating_equipment.to_StraightComponent.is_initialized
          heating_equipment_type = 'StraightComponent'
        end
      end
      unless cooling_equipment.nil?
        if cooling_equipment.to_ZoneHVACComponent.is_initialized
          cooling_equipment_type = 'ZoneHVACComponent'
        elsif cooling_equipment.to_StraightComponent.is_initialized
          cooling_equipment_type = 'StraightComponent'
        end
      end

      # Determine return configuration
      if (heating_equipment_type == 'ZoneHVACComponent') && (cooling_equipment_type == 'ZoneHVACComponent')
        return_air_type = 'ducted_return_or_direct_to_unit'
      else
        # Check heating air loop first
        unless heating_equipment.nil?
          if heating_equipment.to_StraightComponent.is_initialized
            air_loop = heating_equipment.to_StraightComponent.get.airLoopHVAC.get
            return_plenum = air_loop_hvac_return_air_plenum(air_loop)
            return_air_type = return_plenum.nil? ? 'ducted_return_or_direct_to_unit' : 'return_plenum'
            return_plenum = return_plenum.nil? ? nil : return_plenum.name.to_s
          end
        end

        # Check cooling air loop second; Assume that return air plenum is the dominant case
        unless cooling_equipment.nil?
          if (return_air_type != 'return_plenum') && cooling_equipment.to_StraightComponent.is_initialized
            air_loop = cooling_equipment.to_StraightComponent.get.airLoopHVAC.get
            return_plenum = air_loop_hvac_return_air_plenum(air_loop)
            return_air_type = return_plenum.nil? ? 'ducted_return_or_direct_to_unit' : 'return_plenum'
            return_plenum = return_plenum.nil? ? nil : return_plenum.name.to_s
          end
        end
      end

      # Catch all
      if return_air_type.nil?
        return_air_type = 'ducted_return_or_direct_to_unit'
      end

      # error if zone design air flow rate is not available
      if zone.model.version < OpenStudio::VersionString.new('3.6.0')
        OpenStudio.logFree(OpenStudio::Error, 'openstudio.Standards.Model', 'Required ThermalZone method .autosizedDesignAirFlowRate is not available in pre-OpenStudio 3.6.0 versions. Use a more recent version of OpenStudio.')
      end

      zone.additionalProperties.setFeature('return_air_type', return_air_type)
      zone.additionalProperties.setFeature('plenum', return_plenum) unless return_plenum.nil?
      zone.additionalProperties.setFeature('proposed_model_zone_design_air_flow', zone.autosizedDesignAirFlowRate.to_f)
    end
    return true
  end

  # Determine the baseline return air type associated with each zone
  #
  # @param model [OpenStudio::Model::model] OpenStudio model object
  # @param baseline_system_type [String] Baseline system type name
  # @param zones [Array] List of zone associated with a system
  # @return [Array] Array of length 2, the first item is the name
  #                 of the plenum zone and the second the return air type
  def model_determine_baseline_return_air_type(model, baseline_system_type, zones)
    return ['', 'ducted_return_or_direct_to_unit'] unless ['PSZ_AC', 'PSZ_HP', 'PVAV_Reheat', 'PVAV_PFP_Boxes', 'VAV_Reheat', 'VAV_PFP_Boxes', 'SZ_VAV', 'SZ_CV'].include?(baseline_system_type)

    zone_return_air_type = {}
    zones.each do |zone|
      if zone.additionalProperties.hasFeature('proposed_model_zone_design_air_flow')
        zone_design_air_flow = zone.additionalProperties.getFeatureAsDouble('proposed_model_zone_design_air_flow').get

        if zone.additionalProperties.hasFeature('return_air_type')
          return_air_type = zone.additionalProperties.getFeatureAsString('return_air_type').get

          if zone_return_air_type.keys.include?(return_air_type)
            zone_return_air_type[return_air_type] += zone_design_air_flow
          else
            zone_return_air_type[return_air_type] = zone_design_air_flow
          end

          if zone.additionalProperties.hasFeature('plenum')
            plenum = zone.additionalProperties.getFeatureAsString('plenum').get

            if zone_return_air_type.keys.include?('plenum')
              if zone_return_air_type['plenum'].keys.include?(plenum)
                zone_return_air_type['plenum'][plenum] += zone_design_air_flow
              end
            else
              zone_return_air_type['plenum'] = { plenum => zone_design_air_flow }
            end
          end
        end
      end
    end

    # Find dominant zone return air type and plenum zone
    # if the return air type is return air plenum
    return_air_types = zone_return_air_type.keys - ['plenum']
    return_air_types_score = 0
    return_air_type = nil
    plenum_score = 0
    plenum = nil
    return_air_types.each do |return_type|
      if zone_return_air_type[return_type] > return_air_types_score
        return_air_type = return_type
        return_air_types_score = zone_return_air_type[return_type]
      end
      if return_air_type == 'return_plenum'
        zone_return_air_type['plenum'].keys.each do |p|
          if zone_return_air_type['plenum'][p] > plenum_score
            plenum = p
            plenum_score = zone_return_air_type['plenum'][p]
          end
        end
      end
    end

    return plenum, return_air_type
  end

  # Add reporting tolerances. Default values are based on the suggestions from the PRM-RM.
  #
  # @param model [OpenStudio::Model::Model] OpenStudio Model
  # @param heating_tolerance_deg_f [Float] Tolerance for time heating setpoint not met in degree F
  # @param cooling_tolerance_deg_f [Float] Tolerance for time cooling setpoint not met in degree F
  # @return [Boolean] returns true if successful, false if not
  def model_add_reporting_tolerances(model, heating_tolerance_deg_f: 1.0, cooling_tolerance_deg_f: 1.0)
    reporting_tolerances = model.getOutputControlReportingTolerances
    heating_tolerance_deg_c = OpenStudio.convert(heating_tolerance_deg_f, 'R', 'K').get
    cooling_tolerance_deg_c = OpenStudio.convert(cooling_tolerance_deg_f, 'R', 'K').get
    reporting_tolerances.setToleranceforTimeHeatingSetpointNotMet(heating_tolerance_deg_c)
    reporting_tolerances.setToleranceforTimeCoolingSetpointNotMet(cooling_tolerance_deg_c)

    return true
  end

  # Apply the standard construction to each surface in the model, based on the construction type currently assigned.
  #
  # @return [Boolean] true if successful, false if not
  # @param model [OpenStudio::Model::Model] OpenStudio model object
  # @param climate_zone [String] ASHRAE climate zone, e.g. 'ASHRAE 169-2013-4A'
  # @return [Boolean] returns true if successful, false if not
  def model_apply_constructions(model, climate_zone, wwr_building_type, wwr_info)
    model_apply_standard_constructions(model, climate_zone, wwr_building_type: nil, wwr_info: {})

    return true
  end

  # Generate baseline log to a specific file directory
  # @param file_directory [String] file directory
  # @return [Boolean] returns true if successful, false if not
  def generate_baseline_log(file_directory)
    return true
  end

  # Update ground temperature profile based on the weather file specified in the model
  #
  # @param model [OpenStudio::Model::Model] OpenStudio model object
  # @param climate_zone [String] ASHRAE climate zone, e.g. 'ASHRAE 169-2013-4A'
  # @return [Boolean] returns true if successful, false if not
  def model_update_ground_temperature_profile(model, climate_zone)
    return true
  end
end<|MERGE_RESOLUTION|>--- conflicted
+++ resolved
@@ -587,10 +587,7 @@
       if user_building_index && user_buildings[user_building_index]['infiltration_modeled_from_field_verification_results']
         infiltration_modeled_from_field_verification_results = user_buildings[user_building_index]['infiltration_modeled_from_field_verification_results'].to_s.downcase
       end
-<<<<<<< HEAD
-=======
-
->>>>>>> e8435563
+
       # Calculate total infiltration flow rate per envelope area
       building_envelope_area_m2 = model_building_envelope_area(proposed_model)
       curr_tot_infil_m3_per_s_per_envelope_area = model_current_building_envelope_infiltration_at_75pa(proposed_model, building_envelope_area_m2)
