--- conflicted
+++ resolved
@@ -172,7 +172,6 @@
         end
       end
 
-<<<<<<< HEAD
       # Add or remove daylighting controls to each space
       # Add daylighting controls for 90.1-2013 and prior
       # Remove daylighting control for 90.1-PRM-2019 and onward
@@ -183,12 +182,6 @@
           added = space_add_daylighting_controls(space, false, false)
         end
       end
-=======
-    # Add daylighting controls to each space
-    model.getSpaces.sort.each do |space|
-      added = space_add_daylighting_controls(space, false, false)
-    end
->>>>>>> 58964222
 
       OpenStudio.logFree(OpenStudio::Info, 'openstudio.standards.Model', '*** Applying Baseline Constructions ***')
 
@@ -282,20 +275,10 @@
           OpenStudio.logFree(OpenStudio::Info, 'openstudio.standards.Model', "--- #{zone_names.join(', ')}")
         end
 
-<<<<<<< HEAD
         # Add system type reference to zone
         sys_group['zones'].sort.each do |zone|
           zone.additionalProperties.setFeature("baseline_system_type", system_type[0])
         end
-=======
-    # Apply the baseline system temperatures
-    model.getPlantLoops.sort.each do |plant_loop|
-      # Skip the SWH loops
-      next if plant_loop_swh_loop?(plant_loop)
-
-      plant_loop_apply_prm_baseline_temperatures(plant_loop)
-    end
->>>>>>> 58964222
 
         # Add the system type for these zones
         model_add_prm_baseline_system(model,
@@ -336,32 +319,12 @@
       # Set the heating and cooling sizing parameters
       model_apply_prm_sizing_parameters(model)
 
-<<<<<<< HEAD
       OpenStudio.logFree(OpenStudio::Info, 'openstudio.standards.Model', '*** Applying Baseline HVAC System Controls ***')
 
       # SAT reset, economizers
       model.getAirLoopHVACs.sort.each do |air_loop|
         air_loop_hvac_apply_prm_baseline_controls(air_loop, climate_zone)
       end
-=======
-    # Set the baseline number of boilers and chillers
-    model.getPlantLoops.sort.each do |plant_loop|
-      # Skip the SWH loops
-      next if plant_loop_swh_loop?(plant_loop)
-
-      plant_loop_apply_prm_number_of_boilers(plant_loop)
-      plant_loop_apply_prm_number_of_chillers(plant_loop)
-    end
-
-    # Set the baseline number of cooling towers
-    # Must be done after all chillers are added
-    model.getPlantLoops.sort.each do |plant_loop|
-      # Skip the SWH loops
-      next if plant_loop_swh_loop?(plant_loop)
-
-      plant_loop_apply_prm_number_of_cooling_towers(plant_loop)
-    end
->>>>>>> 58964222
 
       if /prm/i !~ template
         # Apply the minimum damper positions, assuming no DDC control of VAV terminals
@@ -369,7 +332,6 @@
           air_loop_hvac_apply_minimum_vav_damper_positions(air_loop, false)
         end
 
-<<<<<<< HEAD
         # Apply the baseline system temperatures
         model.getPlantLoops.sort.each do |plant_loop|
           # Skip the SWH loops
@@ -388,17 +350,6 @@
         # If there are any multi-zone systems, reset damper positions to achieve a 60% ventilation effectiveness minimum for the system
         # following the ventilation rate procedure from 62.1
         model_apply_multizone_vav_outdoor_air_sizing(model)
-=======
-    # Set the pumping control strategy and power
-    # Must be done after sizing components
-    model.getPlantLoops.sort.each do |plant_loop|
-      # Skip the SWH loops
-      next if plant_loop_swh_loop?(plant_loop)
-
-      plant_loop_apply_prm_baseline_pump_power(plant_loop)
-      plant_loop_apply_prm_baseline_pumping_type(plant_loop)
-    end
->>>>>>> 58964222
 
       end
 
@@ -3008,12 +2959,8 @@
   #     OpenStudio.logFree(OpenStudio::Error, 'openstudio.standards.Model', "Cannot find data for schedule: #{schedule_name}, will not be created.")
   #     return false
   #   end
-<<<<<<< HEAD
   def model_find_objects(hash_of_objects, search_criteria, capacity = nil, date = nil, area = nil, num_floors = nil, fan_motor_bhp = nil)
 
-=======
-  def model_find_objects(hash_of_objects, search_criteria, capacity = nil, date = nil, area = nil, num_floors = nil)
->>>>>>> 58964222
     matching_objects = []
     if hash_of_objects.is_a?(Hash) && hash_of_objects.key?('table')
       hash_of_objects = hash_of_objects['table']
@@ -3153,14 +3100,9 @@
   #   'type' => 'Enclosed',
   #   }
   #   motor_properties = self.model.find_object(motors, search_criteria, capacity: 2.5)
-<<<<<<< HEAD
   def model_find_object(hash_of_objects, search_criteria, capacity = nil, date = nil, area = nil, num_floors = nil, fan_motor_bhp = nil)
 
     matching_objects = model_find_objects(hash_of_objects, search_criteria, capacity, date, area, num_floors, fan_motor_bhp)
-=======
-  def model_find_object(hash_of_objects, search_criteria, capacity = nil, date = nil, area = nil, num_floors = nil)
-    matching_objects = model_find_objects(hash_of_objects, search_criteria, capacity, date, area, num_floors)
->>>>>>> 58964222
 
     # Check the number of matching objects found
     if matching_objects.size.zero?
@@ -3200,15 +3142,9 @@
     desired_object = nil
     search_criteria_matching_objects = []
     matching_objects = []
-<<<<<<< HEAD
-    hash_of_objects= @standards_data[table_name]
-
-    #needed for NRCan data structure compatibility. We keep all tables in a 'tables' hash in @standards_data and the table
-=======
     hash_of_objects = @standards_data[table_name]
 
     # needed for NRCan data structure compatibility. We keep all tables in a 'tables' hash in @standards_data and the table
->>>>>>> 58964222
     # itself is in the 'table' hash index.
     if hash_of_objects.nil?
       if @standards_data['tables'].nil?
@@ -3785,11 +3721,8 @@
         else
           # Set the U-Value
           construction_set_u_value(construction, target_u_value_ip.to_f, data['insulation_layer'], data['intended_surface_type'], u_includes_int_film, u_includes_ext_film)
-<<<<<<< HEAD
-=======
           # else
           # OpenStudio.logFree(OpenStudio::Info, 'openstudio.standards.Model', "Not modifying U-value for #{data['intended_surface_type']} u_val #{target_u_value_ip} f_fac #{target_f_factor_ip} c_fac #{target_c_factor_ip}")
->>>>>>> 58964222
         end
 
       elsif target_f_factor_ip && data['intended_surface_type'] == 'GroundContactFloor'
@@ -5064,11 +4997,7 @@
         wall_area_m2 += surface.grossArea * space.multiplier
         # Subsurfaces in this surface
         surface.subSurfaces.sort.each do |ss|
-<<<<<<< HEAD
           next unless ss.subSurfaceType == 'FixedWindow' || ss.subSurfaceType == 'OperableWindow' || ss.subSurfaceType == 'GlassDoor'
-=======
-          next unless ss.subSurfaceType == 'FixedWindow' || ss.subSurfaceType == 'OperableWindow'
->>>>>>> 58964222
 
           wind_area_m2 += ss.netArea * space.multiplier
         end
@@ -5216,7 +5145,6 @@
           when 'Semiheated'
             next unless vals['red_sh']
 
-<<<<<<< HEAD
             mult = vals['mult_sh_red']
         end
 
@@ -5244,46 +5172,6 @@
             else
               sub_surface_reduce_area_by_percent_by_shrinking_toward_centroid(ss, red)
             end
-=======
-      # Get the correct multiplier
-      case cat
-        when 'Unconditioned'
-          next # Skip unconditioned spaces
-        when 'NonResConditioned'
-          next unless red_nr
-
-          mult = mult_nr_red
-        when 'ResConditioned'
-          next unless red_res
-
-          mult = mult_res_red
-        when 'Semiheated'
-          next unless red_sh
-
-          mult = mult_sh_red
-      end
-
-      # Loop through all surfaces in this space
-      space.surfaces.sort.each do |surface|
-        # Skip non-outdoor surfaces
-        next unless surface.outsideBoundaryCondition == 'Outdoors'
-        # Skip non-walls
-        next unless surface.surfaceType.casecmp('wall').zero?
-
-        # Subsurfaces in this surface
-        surface.subSurfaces.sort.each do |ss|
-          next unless ss.subSurfaceType == 'FixedWindow' || ss.subSurfaceType == 'OperableWindow'
-
-          # Reduce the size of the window
-          # If a vertical rectangle, raise sill height to avoid
-          # impacting daylighting areas, otherwise
-          # reduce toward centroid.
-          red = 1.0 - mult
-          if sub_surface_vertical_rectangle?(ss)
-            sub_surface_reduce_area_by_percent_by_raising_sill(ss, red)
-          else
-            sub_surface_reduce_area_by_percent_by_shrinking_toward_centroid(ss, red)
->>>>>>> 58964222
           end
         end
       end
@@ -6754,7 +6642,6 @@
     return true
   end
 
-<<<<<<< HEAD
   # This method rotates the building model from its original position
   #
   # @param model [OpenStudio::Model::Model] OpenStudio Model object
@@ -6769,8 +6656,6 @@
     return model
   end
 
-=======
->>>>>>> 58964222
   def load_user_geometry_osm(osm_model_path:)
     version_translator = OpenStudio::OSVersion::VersionTranslator.new
     model = version_translator.loadModel(osm_model_path)
@@ -7261,7 +7146,6 @@
     return parametric_inputs
   end
 
-<<<<<<< HEAD
   # Retrieves the lowest story in a model
   #
   # @param model [OpenStudio::model::Model] OpenStudio model object
@@ -7297,13 +7181,11 @@
   def model_get_fan_power_breakdown()
 
     return false
-=======
   # Default SAT reset type
   #
   # @param air_loop_hvac [OpenStudio::model::AirLoopHVAC] Airloop
   # @return [String] Returns type of SAT reset
   def air_loop_hvac_supply_air_temperature_reset_type(air_loop_hvac)
     return 'warmest_zone'
->>>>>>> 58964222
   end
 end