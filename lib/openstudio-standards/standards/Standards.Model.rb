--- conflicted
+++ resolved
@@ -1442,197 +1442,8 @@
     return true
   end
 
-<<<<<<< HEAD
-  # Creates a construction set with the construction types specified in the Performance Rating Method (aka Appendix G aka LEED) and adds it to the model.
-  # This method creates and adds the constructions and their materials as well.
-  #
-  # @param category [String] the construction set category desired. Valid choices are Nonresidential, Residential, and Semiheated
-  # @return [OpenStudio::Model::DefaultConstructionSet] returns a default construction set populated with the specified constructions.
-  def model_add_prm_construction_set(model, category)
-    construction_set = OpenStudio::Model::OptionalDefaultConstructionSet.new
-
-    # Find the climate zone set that this climate zone falls into
-    climate_zone_set = model_find_climate_zone_set(model, clim)
-    unless climate_zone_set
-      return construction_set
-    end
-
-    # Get the object data
-    data = model_find_object(standards_data['construction_sets'], 'template' => template, 'climate_zone_set' => climate_zone_set, 'building_type' => building_type, 'space_type' => spc_type, 'is_residential' => is_residential)
-    unless data
-      data = model_find_object(standards_data['construction_sets'], 'template' => template, 'climate_zone_set' => climate_zone_set, 'building_type' => building_type, 'space_type' => spc_type)
-      unless data
-        return construction_set
-      end
-    end
-
-    OpenStudio.logFree(OpenStudio::Info, 'openstudio.standards.Model', "Adding construction set: #{template}-#{clim}-#{building_type}-#{spc_type}-is_residential#{is_residential}")
-
-    name = model_make_name(model, clim, building_type, spc_type)
-
-    # Create a new construction set and name it
-    construction_set = OpenStudio::Model::DefaultConstructionSet.new(model)
-    construction_set.setName(name)
-
-    # Specify the types of constructions
-    # Exterior surfaces constructions
-    exterior_floor_standards_construction_type = 'SteelFramed'
-    exterior_wall_standards_construction_type = 'SteelFramed'
-    exterior_roof_standards_construction_type = 'IEAD'
-
-    # Ground contact surfaces constructions
-    ground_contact_floor_standards_construction_type = 'Unheated'
-    ground_contact_wall_standards_construction_type = 'Mass'
-
-    # Exterior sub surfaces constructions
-    exterior_fixed_window_standards_construction_type = 'IEAD'
-    exterior_operable_window_standards_construction_type = 'IEAD'
-    exterior_door_standards_construction_type = 'IEAD'
-    exterior_overhead_door_standards_construction_type = 'IEAD'
-    exterior_skylight_standards_construction_type = 'IEAD'
-
-    # Exterior surfaces constructions
-    exterior_surfaces = OpenStudio::Model::DefaultSurfaceConstructions.new(model)
-    construction_set.setDefaultExteriorSurfaceConstructions(exterior_surfaces)
-    exterior_surfaces.setFloorConstruction(model_find_and_add_construction(model,
-                                                                           climate_zone_set,
-                                                                           'ExteriorFloor',
-                                                                           exterior_floor_standards_construction_type,
-                                                                           category))
-
-    exterior_surfaces.setWallConstruction(model_find_and_add_construction(model,
-                                                                          climate_zone_set,
-                                                                          'ExteriorWall',
-                                                                          exterior_wall_standards_construction_type,
-                                                                          category))
-
-    exterior_surfaces.setRoofCeilingConstruction(model_find_and_add_construction(model,
-                                                                                 climate_zone_set,
-                                                                                 'ExteriorRoof',
-                                                                                 exterior_roof_standards_construction_type,
-                                                                                 category))
-
-    # Interior surfaces constructions
-    interior_surfaces = OpenStudio::Model::DefaultSurfaceConstructions.new(model)
-    construction_set.setDefaultInteriorSurfaceConstructions(interior_surfaces)
-    construction_name = interior_floors
-    unless construction_name.nil?
-      interior_surfaces.setFloorConstruction(model_add_construction(model, construction_name))
-    end
-    construction_name = interior_walls
-    unless construction_name.nil?
-      interior_surfaces.setWallConstruction(model_add_construction(model, construction_name))
-    end
-    construction_name = interior_ceilings
-    unless construction_name.nil?
-      interior_surfaces.setRoofCeilingConstruction(model_add_construction(model, construction_name))
-    end
-
-    # Ground contact surfaces constructions
-    ground_surfaces = OpenStudio::Model::DefaultSurfaceConstructions.new(model)
-    construction_set.setDefaultGroundContactSurfaceConstructions(ground_surfaces)
-    ground_surfaces.setFloorConstruction(model_find_and_add_construction(model,
-                                                                         climate_zone_set,
-                                                                         'GroundContactFloor',
-                                                                         ground_contact_floor_standards_construction_type,
-                                                                         category))
-
-    ground_surfaces.setWallConstruction(model_find_and_add_construction(model,
-                                                                        climate_zone_set,
-                                                                        'GroundContactWall',
-                                                                        ground_contact_wall_standards_construction_type,
-                                                                        category))
-
-    # Exterior sub surfaces constructions
-    exterior_subsurfaces = OpenStudio::Model::DefaultSubSurfaceConstructions.new(model)
-    construction_set.setDefaultExteriorSubSurfaceConstructions(exterior_subsurfaces)
-    if exterior_fixed_window_standards_construction_type && exterior_fixed_window_building_category
-      exterior_subsurfaces.setFixedWindowConstruction(model_find_and_add_construction(model,
-                                                                                      climate_zone_set,
-                                                                                      'ExteriorWindow',
-                                                                                      exterior_fixed_window_standards_construction_type,
-                                                                                      category))
-    end
-    if exterior_operable_window_standards_construction_type && exterior_operable_window_building_category
-      exterior_subsurfaces.setOperableWindowConstruction(model_find_and_add_construction(model,
-                                                                                         climate_zone_set,
-                                                                                         'ExteriorWindow',
-                                                                                         exterior_operable_window_standards_construction_type,
-                                                                                         category))
-    end
-    if exterior_door_standards_construction_type && exterior_door_building_category
-      exterior_subsurfaces.setDoorConstruction(model_find_and_add_construction(model,
-                                                                               climate_zone_set,
-                                                                               'ExteriorDoor',
-                                                                               exterior_door_standards_construction_type,
-                                                                               category))
-    end
-    construction_name = exterior_glass_doors
-    unless construction_name.nil?
-      exterior_subsurfaces.setGlassDoorConstruction(model_add_construction(model, construction_name))
-    end
-    if exterior_overhead_door_standards_construction_type && exterior_overhead_door_building_category
-      exterior_subsurfaces.setOverheadDoorConstruction(model_find_and_add_construction(model,
-                                                                                       climate_zone_set,
-                                                                                       'ExteriorDoor',
-                                                                                       exterior_overhead_door_standards_construction_type,
-                                                                                       category))
-    end
-    if exterior_skylight_standards_construction_type && exterior_skylight_building_category
-      exterior_subsurfaces.setSkylightConstruction(model_find_and_add_construction(model,
-                                                                                   climate_zone_set,
-                                                                                   'Skylight',
-                                                                                   exterior_skylight_standards_construction_type,
-                                                                                   category))
-    end
-    if construction_name == tubular_daylight_domes
-      exterior_subsurfaces.setTubularDaylightDomeConstruction(model_add_construction(model, construction_name))
-    end
-    if construction_name == tubular_daylight_diffusers
-      exterior_subsurfaces.setTubularDaylightDiffuserConstruction(model_add_construction(model, construction_name))
-    end
-
-    # Interior sub surfaces constructions
-    interior_subsurfaces = OpenStudio::Model::DefaultSubSurfaceConstructions.new(model)
-    construction_set.setDefaultInteriorSubSurfaceConstructions(interior_subsurfaces)
-    if construction_name == interior_fixed_windows
-      interior_subsurfaces.setFixedWindowConstruction(model_add_construction(model, construction_name))
-    end
-    if construction_name == interior_operable_windows
-      interior_subsurfaces.setOperableWindowConstruction(model_add_construction(model, construction_name))
-    end
-    if construction_name == interior_doors
-      interior_subsurfaces.setDoorConstruction(model_add_construction(model, construction_name))
-    end
-
-    # Other constructions
-    if construction_name == interior_partitions
-      construction_set.setInteriorPartitionConstruction(model_add_construction(model, construction_name))
-    end
-    if construction_name == space_shading
-      construction_set.setSpaceShadingConstruction(model_add_construction(model, construction_name))
-    end
-    if construction_name == building_shading
-      construction_set.setBuildingShadingConstruction(model_add_construction(model, construction_name))
-    end
-    if construction_name == site_shading
-      construction_set.setSiteShadingConstruction(model_add_construction(model, construction_name))
-    end
-
-    # componentize the construction set
-    # construction_set_component = construction_set.createComponent
-
-    # Return the construction set
-    return OpenStudio::Model::OptionalDefaultConstructionSet.new(construction_set)
-
-    # Create a constuction set that is all
-  end
-
-  # Applies the multi-zone VAV outdoor air sizing requirements to all applicable air loops in the model.
-=======
   # Applies the multi-zone VAV outdoor air sizing requirements
   # to all applicable air loops in the model.
->>>>>>> 63ff7b50
   #
   # @note This must be performed before the sizing run because it impacts component sizes, which in turn impact efficiencies.
   def model_apply_multizone_vav_outdoor_air_sizing(model)
