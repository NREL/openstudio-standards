--- conflicted
+++ resolved
@@ -1183,15 +1183,11 @@
   # @param array_of_zones [Array] an array of Hashes for each zone, with the keys 'zone',
   def model_eliminate_outlier_zones(model, array_of_zones, key_to_inspect, tolerance, field_name, units)
     # Sort the zones by the desired key
-<<<<<<< HEAD
-    array_of_zones = array_of_zones.sort_by { |hsh| hsh[key_to_inspect] }
-=======
     begin
       array_of_zones = array_of_zones.sort_by {|hsh| hsh[key_to_inspect]}
     rescue ArgumentError => e
       OpenStudio.logFree(OpenStudio::Info, 'openstudio.standards.Model', "Unable to sort array_of_zones by #{key_to_inspect} due to #{e.message}, defaulting to order that was passed")
     end
->>>>>>> e080bcbf
 
     # Calculate the area-weighted average
     total = 0.0
