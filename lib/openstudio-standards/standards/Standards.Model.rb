require 'csv'

class Standard
  attr_accessor :space_multiplier_map
  attr_accessor :standards_data

  # returns the space multiplier map

  # @return [Hash] space multiplier map
  def define_space_multiplier
    return @space_multiplier_map
  end

  # @!group Model

  # Creates a Performance Rating Method (aka Appendix G aka LEED) baseline building model
  # Method used for 90.1-2016 and onward
  #
  # @note Per 90.1, the Performance Rating Method "does NOT offer an alternative compliance path for minimum standard compliance."
  # This means you can't use this method for code compliance to get a permit.
  # @param user_model [OpenStudio::model::Model] User specified OpenStudio model
  # @param climate_zone [String] the climate zone
  # @param hvac_building_type [String] the building type for baseline HVAC system determination (90.1-2016 and onward)
  # @param wwr_building_type [String] the building type for baseline WWR determination (90.1-2016 and onward)
  # @param swh_building_type [String] the building type for baseline SWH determination (90.1-2016 and onward)
  # @param output_dir [String] the directory where the PRM generations will be performed
  # @param run_all_orients [Boolean] indicate weather a baseline model should be created for all 4 orientations: same as user model, +90 deg, +180 deg, +270 deg
  # @param debug [Boolean] If true, will report out more detailed debugging output
  # @return [Bool] returns true if successful, false if not

  # Method used for 90.1-2016 and onward
  def model_create_prm_stable_baseline_building(model, climate_zone, hvac_building_type, wwr_building_type, swh_building_type, output_dir = Dir.pwd, unmet_load_hours_check = true, debug = false)
    model_create_prm_any_baseline_building(model, '', climate_zone, hvac_building_type, wwr_building_type, swh_building_type, true, false, output_dir, true, unmet_load_hours_check, debug)
  end

  # Creates a Performance Rating Method (aka Appendix G aka LEED) baseline building model
  # Method used for 90.1-2013 and prior
  # @param user_model [OpenStudio::model::Model] User specified OpenStudio model
  # @param building_type [String] the building type
  # @param climate_zone [String] the climate zone
  # @param custom [String] the custom logic that will be applied during baseline creation.  Valid choices are 'Xcel Energy CO EDA' or '90.1-2007 with addenda dn'.
  #   If nothing is specified, no custom logic will be applied; the process will follow the template logic explicitly.
  # @param sizing_run_dir [String] the directory where the sizing runs will be performed
  # @param debug [Boolean] If true, will report out more detailed debugging output
  def model_create_prm_baseline_building(model, building_type, climate_zone, custom = nil, sizing_run_dir = Dir.pwd, debug = false)
    model_create_prm_any_baseline_building(model, building_type, climate_zone, 'All others', 'All others', 'All others', false, custom, sizing_run_dir, false, false, debug)
  end

  # Creates a Performance Rating Method (aka Appendix G aka LEED) baseline building model
  # based on the inputs currently in the model.
  #
  # @note Per 90.1, the Performance Rating Method "does NOT offer an alternative compliance path for minimum standard compliance."
  # This means you can't use this method for code compliance to get a permit.
  # @param user_model [OpenStudio::model::Model] User specified OpenStudio model
  # @param building_type [String] the building type
  # @param climate_zone [String] the climate zone
  # @param hvac_building_type [String] the building type for baseline HVAC system determination (90.1-2016 and onward)
  # @param wwr_building_type [String] the building type for baseline WWR determination (90.1-2016 and onward)
  # @param swh_building_type [String] the building type for baseline SWH determination (90.1-2016 and onward)
  # @param model_deep_copy [Boolean] indicate if the baseline model is created based on a deep copy of the user specified model
  # @param custom [String] the custom logic that will be applied during baseline creation.  Valid choices are 'Xcel Energy CO EDA' or '90.1-2007 with addenda dn'.
  #   If nothing is specified, no custom logic will be applied; the process will follow the template logic explicitly.
  # @param sizing_run_dir [String] the directory where the sizing runs will be performed
  # @param run_all_orients [Boolean] indicate weather a baseline model should be created for all 4 orientations: same as user model, +90 deg, +180 deg, +270 deg
  # @param debug [Boolean] If true, will report out more detailed debugging output
  # @return [Bool] returns true if successful, false if not
  def model_create_prm_any_baseline_building(user_model, building_type, climate_zone, hvac_building_type = 'All others', wwr_building_type = 'All others', swh_building_type = 'All others', model_deep_copy = false, custom = nil, sizing_run_dir = Dir.pwd, run_all_orients = false, unmet_load_hours_check = true, debug = false)
    # Check proposed model unmet load hours
    if unmet_load_hours_check
      # Run proposed model; need annual simulation to get unmet load hours
      if model_run_simulation_and_log_errors(user_model, run_dir = "#{sizing_run_dir}/PROP")
        umlh = model_get_unmet_load_hours(user_model)
        if umlh > 300
          OpenStudio.logFree(OpenStudio::Error, 'prm.log', "Proposed model unmet load hours exceed 300. Baseline model(s) won't be created.")
          raise "Proposed model unmet load hours exceed 300. Baseline model(s) won't be created."
        end
      else
        OpenStudio.logFree(OpenStudio::Error, 'prm.log', "Simulation failed. Check the model to make sure no severe errors.")
        raise "Simulation on proposed model failed. Baseline generation is stopped."
      end
    end

    # User data process
    # bldg_type_hvac_zone_hash could be an empty hash if all zones in the models are unconditioned
    bldg_type_hvac_zone_hash = {}
    handle_user_input_data(user_model, climate_zone, hvac_building_type, wwr_building_type, swh_building_type, bldg_type_hvac_zone_hash)
    # Define different orientation from original orientation
    # for each individual baseline models
    # Need to run proposed model sizing simulation if no sql data is available
    degs_from_org = run_all_orientations(run_all_orients, user_model) ? [0, 90, 180, 270] : [0]

    # Create baseline model for each orientation
    degs_from_org.each do |degs|
      # New baseline model:
      # Starting point is the original proposed model
      # Create a deep copy of the user model if requested
      model = model_deep_copy ? BTAP::FileIO.deep_copy(user_model) : user_model
      model.getBuilding.setName("#{template}-#{building_type}-#{climate_zone} PRM baseline created: #{Time.new}")

      # Rotate building if requested,
      # Site shading isn't rotated
      model_rotate(model, degs) unless degs == 0
      # Perform a sizing run of the proposed model.
      #
      # Among others, one of the goal is to get individual
      # space load to determine each space's conditioning
      # type: conditioned, unconditioned, semiheated.
      if model_create_prm_baseline_building_requires_proposed_model_sizing_run(model)
        # Set up some special reports to be used for baseline system selection later
        # Zone return air flows
        node_list = []
        var_name = 'System Node Standard Density Volume Flow Rate'
        frequency = 'hourly'
        model.getThermalZones.each do |zone|
          port_list = zone.returnPortList
          port_list_objects = port_list.modelObjects
          port_list_objects.each do |node|
            node_name = node.nameString
            node_list << node_name
            output = OpenStudio::Model::OutputVariable.new(var_name, model)
            output.setKeyValue(node_name)
            output.setReportingFrequency(frequency)
          end
        end

        # air loop relief air flows
        var_name = 'System Node Standard Density Volume Flow Rate'
        frequency = 'hourly'
        model.getAirLoopHVACs.sort.each do |air_loop_hvac|
          relief_node = air_loop_hvac.reliefAirNode.get
          output = OpenStudio::Model::OutputVariable.new(var_name, model)
          output.setKeyValue(relief_node.nameString)
          output.setReportingFrequency(frequency)
        end

        # Run the sizing run
        if model_run_sizing_run(model, "#{sizing_run_dir}/SR_PROP#{degs}") == false
          return false
        end

        # Set baseline model space conditioning category based on proposed model
        model.getSpaces.each do |space|
          # Get conditioning category at the space level
          space_conditioning_category = space_conditioning_category(space)

          # Set space conditioning category
          space.additionalProperties.setFeature('space_conditioning_category', space_conditioning_category)
        end

        # The following should be done after a sizing run of the proposed model
        # because the proposed model zone design air flow is needed
        model_identify_return_air_type(model)
      end
      # Remove external shading devices
      OpenStudio.logFree(OpenStudio::Info, 'openstudio.standards.Model', '*** Removing External Shading Devices ***')
      model_remove_external_shading_devices(model)

      # Reduce the WWR and SRR, if necessary
      OpenStudio.logFree(OpenStudio::Info, 'openstudio.standards.Model', '*** Adjusting Window and Skylight Ratios ***')
      success, wwr_info = model_apply_prm_baseline_window_to_wall_ratio(model, climate_zone, wwr_building_type: wwr_building_type)
      model_apply_prm_baseline_skylight_to_roof_ratio(model)

      # Assign building stories to spaces in the building where stories are not yet assigned.
      model_assign_spaces_to_stories(model)

      # Modify the internal loads in each space type, keeping user-defined schedules.
      OpenStudio.logFree(OpenStudio::Info, 'openstudio.standards.Model', '*** Changing Lighting Loads ***')
      model.getSpaceTypes.sort.each do |space_type|
        set_people = false
        set_lights = true
        set_electric_equipment = false
        set_gas_equipment = false
        set_ventilation = false
        set_infiltration = false
        # For PRM, it only applies lights for now.
        space_type_apply_internal_loads(space_type, set_people, set_lights, set_electric_equipment, set_gas_equipment, set_ventilation, set_infiltration)
      end
      # Modify the lighting schedule to handle lighting occupancy sensors
      # Modify the upper limit value of fractional schedule to avoid the fatal error caused by schedule value higher than 1
      space_type_light_sch_change(model)

      model_apply_baseline_exterior_lighting(model)

      # Modify the elevator motor peak power
      model_add_prm_elevators(model)

      # Calculate infiltration as per 90.1 PRM rules
      model_baseline_apply_infiltration_standard(model, climate_zone)

      # If any of the lights are missing schedules, assign an always-off schedule to those lights.
      # This is assumed to be the user's intent in the proposed model.
      model.getLightss.sort.each do |lights|
        if lights.schedule.empty?
          lights.setSchedule(model.alwaysOffDiscreteSchedule)
        end
      end

      OpenStudio.logFree(OpenStudio::Info, 'openstudio.standards.Model', '*** Adding Daylighting Controls ***')

      # Run a sizing run to calculate VLT for layer-by-layer windows.
      if model_create_prm_baseline_building_requires_vlt_sizing_run(model)
        if model_run_sizing_run(model, "#{sizing_run_dir}/SRVLT") == false
          return false
        end
      end

<<<<<<< HEAD
    # Add daylighting controls to each space
    model.getSpaces.sort.each do |space|
      added = space_add_daylighting_controls(space, true, false)
    end
=======
      # Add or remove daylighting controls to each space
      # Add daylighting controls for 90.1-2013 and prior
      # Remove daylighting control for 90.1-PRM-2019 and onward
      model.getSpaces.sort.each do |space|
        space_set_baseline_daylighting_controls(space, false, false)
      end
>>>>>>> 680413d5

      OpenStudio.logFree(OpenStudio::Info, 'openstudio.standards.Model', '*** Applying Baseline Constructions ***')

      # Modify some of the construction types as necessary
      model_apply_prm_construction_types(model)

      # Get the groups of zones that define the baseline HVAC systems for later use.
      # This must be done before removing the HVAC systems because it requires knowledge of proposed HVAC fuels.
      OpenStudio.logFree(OpenStudio::Info, 'openstudio.standards.Model', '*** Grouping Zones by Fuel Type and Occupancy Type ***')
      zone_fan_scheds = nil

      sys_groups = model_prm_baseline_system_groups(model, custom, bldg_type_hvac_zone_hash)

      # Also get hash of zoneName:boolean to record which zones have district heating, if any
      district_heat_zones = model_get_district_heating_zones(model)

      # Store occupancy and fan operation schedules for each zone before deleting HVAC objects
      zone_fan_scheds = get_fan_schedule_for_each_zone(model)

      # Set the construction properties of all the surfaces in the model
      model_apply_constructions(model, climate_zone, wwr_building_type, wwr_info)

      # Update ground temperature profile (for F/C-factor construction objects)
      model_update_ground_temperature_profile(model, climate_zone)

      # Identify non-mechanically cooled systems if necessary
      model_identify_non_mechanically_cooled_systems(model)

      # Get supply, return, relief fan power for each air loop
      if model_get_fan_power_breakdown
        model.getAirLoopHVACs.sort.each do |air_loop|
          supply_fan_w = air_loop_hvac_get_supply_fan_power(air_loop)
          return_fan_w = air_loop_hvac_get_return_fan_power(air_loop)
          relief_fan_w = air_loop_hvac_get_relief_fan_power(air_loop)

          # Save fan power at the zone to determining
          # baseline fan power
          air_loop.thermalZones.sort.each do |zone|
            zone.additionalProperties.setFeature('supply_fan_w', supply_fan_w.to_f)
            zone.additionalProperties.setFeature('return_fan_w', return_fan_w.to_f)
            zone.additionalProperties.setFeature('relief_fan_w', relief_fan_w.to_f)
          end
        end
      end

      # Compute and marke DCV related information before deleting proposed model HVAC systems
      model_mark_zone_dcv_existence(model)
      model_add_dcv_user_exception_properties(model)
      model_add_dcv_requirement_properties(model)
      model_add_apxg_dcv_properties(model)
      model_raise_user_model_dcv_errors(model)

      # Remove all HVAC from model, excluding service water heating
      model_remove_prm_hvac(model)

      # Remove all EMS objects from the model
      model_remove_prm_ems_objects(model)

      # Modify the service water heating loops per the baseline rules
      OpenStudio.logFree(OpenStudio::Info, 'openstudio.standards.Model', '*** Cleaning up Service Water Heating Loops ***')
      model_apply_baseline_swh_loops(model, building_type)

      # Determine the baseline HVAC system type for each of the groups of zones and add that system type.
      OpenStudio.logFree(OpenStudio::Info, 'openstudio.standards.Model', '*** Adding Baseline HVAC Systems ***')
      air_loop_name_array = []
      sys_groups.each do |sys_group|
        # Determine the primary baseline system type
        system_type = model_prm_baseline_system_type(model, climate_zone, sys_group, custom, hvac_building_type, district_heat_zones)

        sys_group['zones'].sort.each_slice(5) do |zone_list|
          zone_names = []
          zone_list.each do |zone|
            zone_names << zone.name.get.to_s
          end
          OpenStudio.logFree(OpenStudio::Info, 'openstudio.standards.Model', "--- #{zone_names.join(', ')}")
        end

        # Add system type reference to zone
        sys_group['zones'].sort.each do |zone|
          zone.additionalProperties.setFeature('baseline_system_type', system_type[0])
        end

        # Add the system type for these zones
        model_add_prm_baseline_system(model,
                                      system_type[0],
                                      system_type[1],
                                      system_type[2],
                                      system_type[3],
                                      sys_group['zones'],
                                      zone_fan_scheds)

        model.getAirLoopHVACs.each do |air_loop|
          air_loop_name = air_loop.name.get
          unless air_loop_name_array.include?(air_loop_name)
            air_loop.additionalProperties.setFeature('zone_group_type', sys_group['zone_group_type'] || 'None')
            air_loop.additionalProperties.setFeature('sys_group_occ', sys_group['occ'] || 'None')
            air_loop_name_array << air_loop_name
          end

          # Determine return air type
          plenum, return_air_type = model_determine_baseline_return_air_type(model, system_type[0], air_loop.thermalZones)
          air_loop.thermalZones.sort.each do |zone|
            # Set up return air plenum
            zone.setReturnPlenum(model.getThermalZoneByName(plenum).get) if return_air_type == 'return_plenum'
          end
        end
      end

      # Add system type reference to all air loops
      model.getAirLoopHVACs.sort.each do |air_loop|
        if air_loop.thermalZones[0].additionalProperties.hasFeature('baseline_system_type')
          sys_type = air_loop.thermalZones[0].additionalProperties.getFeatureAsString('baseline_system_type').get
          air_loop.additionalProperties.setFeature('baseline_system_type', sys_type)
        else
          OpenStudio.logFree(OpenStudio::Info, 'openstudio.model.Model', "Thermal zone #{air_loop.thermalZones[0].name} is not associated to a particular system type.")
        end
      end

      # Set the zone sizing SAT for each zone in the model
      OpenStudio.logFree(OpenStudio::Info, 'openstudio.standards.Model', '*** Applying Baseline HVAC System Sizing Settings ***')
      model.getThermalZones.each do |zone|
        thermal_zone_apply_prm_baseline_supply_temperatures(zone)
      end

      # Set the system sizing properties based on the zone sizing information
      model.getAirLoopHVACs.each do |air_loop|
        air_loop_hvac_apply_prm_sizing_temperatures(air_loop)
      end

      # Set internal load sizing run schedules
      model_apply_prm_baseline_sizing_schedule(model)

      # Set the heating and cooling sizing parameters
      model_apply_prm_sizing_parameters(model)

      OpenStudio.logFree(OpenStudio::Info, 'openstudio.standards.Model', '*** Applying Baseline HVAC System Controls ***')

      # SAT reset, economizers
      model.getAirLoopHVACs.sort.each do |air_loop|
        air_loop_hvac_apply_prm_baseline_controls(air_loop, climate_zone)
      end

      # Apply the baseline system water loop temperature reset control
      model.getPlantLoops.sort.each do |plant_loop|
        # Skip the SWH loops
        next if plant_loop_swh_loop?(plant_loop)

        plant_loop_apply_prm_baseline_temperatures(plant_loop)
      end

      # Run sizing run with the HVAC equipment
      if model_run_sizing_run(model, "#{sizing_run_dir}/SR1") == false
        return false
      end

      # Apply the minimum damper positions, assuming no DDC control of VAV terminals
      model.getAirLoopHVACs.sort.each do |air_loop|
        air_loop_hvac_apply_minimum_vav_damper_positions(air_loop, false)
      end

      # If there are any multi-zone systems, reset damper positions to achieve a 60% ventilation effectiveness minimum for the system
      # following the ventilation rate procedure from 62.1
      model_apply_multizone_vav_outdoor_air_sizing(model)

      # Set the baseline fan power for all air loops
      model.getAirLoopHVACs.sort.each do |air_loop|
        air_loop_hvac_apply_prm_baseline_fan_power(air_loop)
      end

      # Set the baseline fan power for all zone HVAC
      model.getZoneHVACComponents.sort.each do |zone_hvac|
        zone_hvac_component_apply_prm_baseline_fan_power(zone_hvac)
      end

      # Set the baseline number of boilers and chillers
      model.getPlantLoops.sort.each do |plant_loop|
        # Skip the SWH loops
        next if plant_loop_swh_loop?(plant_loop)

        plant_loop_apply_prm_number_of_boilers(plant_loop)
        plant_loop_apply_prm_number_of_chillers(plant_loop, sizing_run_dir)
      end

      # Set the baseline number of cooling towers
      # Must be done after all chillers are added
      model.getPlantLoops.sort.each do |plant_loop|
        # Skip the SWH loops
        next if plant_loop_swh_loop?(plant_loop)

        plant_loop_apply_prm_number_of_cooling_towers(plant_loop)
      end

      # Run sizing run with the new chillers, boilers, and cooling towers to determine capacities
      if model_run_sizing_run(model, "#{sizing_run_dir}/SR2") == false
        return false
      end

      # Set the pumping control strategy and power
      # Must be done after sizing components
      model.getPlantLoops.sort.each do |plant_loop|
        # Skip the SWH loops
        next if plant_loop_swh_loop?(plant_loop)

        plant_loop_apply_prm_baseline_pump_power(plant_loop)
        plant_loop_apply_prm_baseline_pumping_type(plant_loop)
      end

      OpenStudio.logFree(OpenStudio::Info, 'openstudio.standards.Model', '*** Applying Prescriptive HVAC Controls and Equipment Efficiencies ***')

      # Apply the HVAC efficiency standard
      model_apply_hvac_efficiency_standard(model, climate_zone)

      # Set baseline DCV system
      model_set_baseline_demand_control_ventilation(model, climate_zone)

      # Final sizing run and adjustements to values that need refinement
      model_refine_size_dependent_values(model, sizing_run_dir)

      # Fix EMS references.
      # Temporary workaround for OS issue #2598
      model_temp_fix_ems_references(model)

      # Delete all the unused resource objects
      model_remove_unused_resource_objects(model)

      # Add reporting tolerances
      model_add_reporting_tolerances(model)

      # @todo: turn off self shading
      # Set Solar Distribution to MinimalShadowing... problem is when you also have detached shading such as surrounding buildings etc
      # It won't be taken into account, while it should: only self shading from the building itself should be turned off but to my knowledge there isn't a way to do this in E+

      model_status = degs > 0 ? "final_#{degs}" : 'final'
      model.save(OpenStudio::Path.new("#{sizing_run_dir}/#{model_status}.osm"), true)

      # Translate to IDF and save for debugging
      forward_translator = OpenStudio::EnergyPlus::ForwardTranslator.new
      idf = forward_translator.translateModel(model)
      idf_path = OpenStudio::Path.new("#{sizing_run_dir}/#{model_status}.idf")
      idf.save(idf_path, true)

      # Check unmet load hours
      if unmet_load_hours_check
        nb_adjustments = 0
        loop do
          model_run_simulation_and_log_errors(model, "#{sizing_run_dir}/final#{degs}") == false
          # If UMLH are greater than the threshold allowed by Appendix G,
          # increase zone air flow and load as per the recommendation in
          # the PRM-RM; Note that the PRM-RM only suggest to increase
          # air zone air flow, but the zone sizing factor in EnergyPlus
          # increase both air flow and load.
          if model_get_unmet_load_hours(model) > 300
            # Limit the number of zone sizing factor adjustment to 8
            unless nb_adjustments < 8
              OpenStudio.logFree(OpenStudio::Error, 'openstudio.standards.Model', "After 8 rounds of zone sizing factor adjustments the unmet load hours for the baseline model (#{degs} degree of rotation) still exceed 300 hours. Please open an issue on GitHub (https://github.com/NREL/openstudio-standards/issues) and share your user model with the developers.")
              break
            end
            model.getThermalZones.each do |thermal_zone|
              # Cooling adjustments
              clg_umlh = thermal_zone_get_unmet_load_hours(thermal_zone, 'Cooling')
              if clg_umlh > 50
                # Get zone cooling sizing factor
                if thermal_zone.sizingZone.zoneCoolingSizingFactor.is_initialized
                  sizing_factor = thermal_zone.sizingZone.zoneCoolingSizingFactor.get
                else
                  sizing_factor = 1.0
                end

                # Make adjustment to zone cooling sizing factor
                # Do not adjust factors greater or equal to 2
                if sizing_factor < 2.0
                  if clg_umlh > 150
                    sizing_factor *= 1.1
                  elsif clg_umlh > 50
                    sizing_factor *= 1.05
                  end
                  thermal_zone.sizingZone.setZoneCoolingSizingFactor(sizing_factor)
                end
              end

              # Heating adjustments
              htg_umlh = thermal_zone_get_unmet_load_hours(thermal_zone, 'Heating')
              if htg_umlh > 50
                # Get zone cooling sizing factor
                if thermal_zone.sizingZone.zoneHeatingSizingFactor.is_initialized
                  sizing_factor = thermal_zone.sizingZone.zoneHeatingSizingFactor.get
                else
                  sizing_factor = 1.0
                end

                # Make adjustment to zone heating sizing factor
                # Do not adjust factors greater or equal to 2
                if sizing_factor < 2.0
                  if htg_umlh > 150
                    sizing_factor *= 1.1
                  elsif htg_umlh > 50
                    sizing_factor *= 1.05
                  end
                  thermal_zone.sizingZone.setZoneHeatingSizingFactor(sizing_factor)
                end
              end
            end
          else
            break
          end
        end
      end
    end

    if debug
      generate_baseline_log(sizing_run_dir)
    end

    return true
  end

  # Determine if there needs to be a sizing run after constructions are added
  # so that EnergyPlus can calculate the VLTs of layer-by-layer glazing constructions.
  # These VLT values are needed for the daylighting controls logic for some templates.
  #
  # @param model [OpenStudio::Model::Model] OpenStudio model object
  # @return [Bool] returns true if required, false if not
  def model_create_prm_baseline_building_requires_vlt_sizing_run(model)
    return false # Not required for most templates
  end

  # Determine if there is a need for a proposed model sizing run.
  # A typical application of such sizing run is to determine space
  # conditioning type.
  #
  # @param model [OpenStudio::Model::Model] OpenStudio model object
  #
  # @return [Boolean] Returns true if a sizing run is required
  def model_create_prm_baseline_building_requires_proposed_model_sizing_run(model)
    return false
  end

  # Determine the residential and nonresidential floor areas based on the space type properties for each space.
  # For spaces with no space type, assume nonresidential.
  #
  # @param model [OpenStudio::Model::Model] OpenStudio model object
  # @return [Hash] keys are 'residential' and 'nonresidential', units are m^2
  def model_residential_and_nonresidential_floor_areas(model)
    res_area_m2 = 0
    nonres_area_m2 = 0
    model.getSpaces.sort.each do |space|
      if thermal_zone_residential?(space)
        res_area_m2 += space.floorArea
      else
        nonres_area_m2 += space.floorArea
      end
    end

    return { 'residential' => res_area_m2, 'nonresidential' => nonres_area_m2 }
  end

  # Determine the number of stories spanned by the supplied zones.
  # If all zones on one of the stories have an identical multiplier,
  # assume that the multiplier is a floor multiplier and increase the number of stories accordingly.
  # Stories do not have to be contiguous.
  #
  # @param model [OpenStudio::Model::Model] OpenStudio model object
  # @param zones [Array<OpenStudio::Model::ThermalZone>] an array of zones
  # @return [Integer] the number of stories spanned
  def model_num_stories_spanned(model, zones)
    # Get the story object for all zones
    stories = []
    zones.each do |zone|
      zone.spaces.each do |space|
        story = space.buildingStory
        next if story.empty?

        stories << story.get
      end
    end

    # Reduce down to the unique set of stories
    stories = stories.uniq

    # Tally up stories including multipliers
    num_stories = 0
    stories.each do |story|
      num_stories += building_story_floor_multiplier(story)
    end

    return num_stories
  end

  # Add design day schedule objects for space loads,
  # not used for 2013 and earlier
  # @author Xuechen (Jerry) Lei, PNNL
  # @param model [OpenStudio::model::Model] OpenStudio model object
  #
  def model_apply_prm_baseline_sizing_schedule(model)
    return true
  end

  # Categorize zones by occupancy type and fuel type, where the types depend on the standard.
  #
  # @param model [OpenStudio::Model::Model] OpenStudio model object
  # @param custom [String] custom fuel type
  # @param applicable_zones [list of zone objects]
  # @return [Array<Hash>] an array of hashes, one for each zone,
  #   with the keys 'zone', 'type' (occ type), 'fuel', and 'area'
  def model_zones_with_occ_and_fuel_type(model, custom, applicable_zones = nil)
    zones = []

    model.getThermalZones.sort.each do |zone|
      # Skip plenums
      if thermal_zone_plenum?(zone)
        OpenStudio.logFree(OpenStudio::Info, 'openstudio.standards.Model', "Zone #{zone.name} is a plenum.  It will not be assigned a baseline system.")
        next
      end

      if !applicable_zones.nil?
        # This is only used for the stable baseline (2016 and later)
        if !applicable_zones.include?(zone)
          # This zone is not part of the current hvac_building_type
          next
        end
      end

      # Skip unconditioned zones
      heated = thermal_zone_heated?(zone)
      cooled = thermal_zone_cooled?(zone)
      if !heated && !cooled
        OpenStudio.logFree(OpenStudio::Info, 'openstudio.standards.Model', "Zone #{zone.name} is unconditioned.  It will not be assigned a baseline system.")
        next
      end

      zn_hash = {}

      # The zone object
      zn_hash['zone'] = zone

      # Floor area
      zn_hash['area'] = zone.floorArea

      # Occupancy type
      zn_hash['occ'] = thermal_zone_occupancy_type(zone)

      # Building type
      zn_hash['bldg_type'] = thermal_zone_building_type(zone)

      # Fuel type
      # for 2013 and prior, baseline fuel = proposed fuel
      # for 2016 and later, use fuel to identify zones with district energy
      zn_hash['fuel'] = thermal_zone_get_zone_fuels_for_occ_and_fuel_type(zone)

      zones << zn_hash
    end

    return zones
  end

  # Determine the dominant and exceptional areas of the building based on fuel types and occupancy types.
  #
  # @param model [OpenStudio::Model::Model] OpenStudio model object
  # @param custom [String] custom fuel type
  # @return [Array<Hash>] an array of hashes of area information,
  #   with keys area_ft2, type, fuel, and zones (an array of zones)
  def model_prm_baseline_system_groups(model, custom, bldg_type_hvac_zone_hash = nil)
    # Define the minimum area for the
    # exception that allows a different
    # system type in part of the building.
    exception_min_area_m2 = model_prm_baseline_system_group_minimum_area(model, custom)
    exception_min_area_ft2 = OpenStudio.convert(exception_min_area_m2, 'm^2', 'ft^2').get

    # Get occupancy type, fuel type, and area information for all zones,
    # excluding unconditioned zones.
    # Occupancy types are:
    # Residential
    # NonResidential
    # (and for 90.1-2013)
    # PublicAssembly
    # Retail
    # Fuel types are:
    # fossil
    # electric
    # (and for Xcel Energy CO EDA)
    # fossilandelectric
    zones = model_zones_with_occ_and_fuel_type(model, custom)

    # Ensure that there is at least one conditioned zone
    if zones.size.zero?
      OpenStudio.logFree(OpenStudio::Warn, 'openstudio.standards.Model', 'The building does not appear to have any conditioned zones. Make sure zones have thermostat with appropriate heating and cooling setpoint schedules.')
      return []
    end

    # Group the zones by occupancy type
    type_to_area = Hash.new { 0.0 }
    zones_grouped_by_occ = zones.group_by { |z| z['occ'] }

    # Determine the dominant occupancy type by area
    zones_grouped_by_occ.each do |occ_type, zns|
      zns.each do |zn|
        type_to_area[occ_type] += zn['area']
      end
    end
    dom_occ = type_to_area.sort_by { |k, v| v }.reverse[0][0]

    # Get the dominant occupancy type group
    dom_occ_group = zones_grouped_by_occ[dom_occ]

    # Check the non-dominant occupancy type groups to see if they are big enough to trigger the occupancy exception.
    # If they are, leave the group standing alone.
    # If they are not, add the zones in that group back to the dominant occupancy type group.
    occ_groups = []
    zones_grouped_by_occ.each do |occ_type, zns|
      # Skip the dominant occupancy type
      next if occ_type == dom_occ

      # Add up the floor area of the group
      area_m2 = 0
      zns.each do |zn|
        area_m2 += zn['area']
      end
      area_ft2 = OpenStudio.convert(area_m2, 'm^2', 'ft^2').get

      # If the non-dominant group is big enough, preserve that group.
      if area_ft2 > exception_min_area_ft2
        occ_groups << [occ_type, zns]
        OpenStudio.logFree(OpenStudio::Info, 'openstudio.standards.Model', "The portion of the building with an occupancy type of #{occ_type} is bigger than the minimum exception area of #{exception_min_area_ft2.round} ft2.  It will be assigned a separate HVAC system type.")
        # Otherwise, add the zones back to the dominant group.
      else
        dom_occ_group += zns
      end
    end
    # Add the dominant occupancy group to the list
    occ_groups << [dom_occ, dom_occ_group]

    # Inside of each remaining occupancy group, determine the dominant fuel type.
    # This determination should only include zones that are part of the dominant area type inside of this group.
    occ_and_fuel_groups = []
    occ_groups.each do |occ_type, zns|
      # Separate the zones that are part of the dominant occ type
      dom_occ_zns = []
      nondom_occ_zns = []
      zns.each do |zn|
        if zn['occ'] == occ_type
          dom_occ_zns << zn
        else
          nondom_occ_zns << zn
        end
      end

      # Determine the dominant fuel type from the subset of the dominant area type zones
      fuel_to_area = Hash.new { 0.0 }
      zones_grouped_by_fuel = dom_occ_zns.group_by { |z| z['fuel'] }
      zones_grouped_by_fuel.each do |fuel, zns_by_fuel|
        zns_by_fuel.each do |zn|
          fuel_to_area[fuel] += zn['area']
        end
      end

      sorted_by_area = fuel_to_area.sort_by { |k, v| v }.reverse
      dom_fuel = sorted_by_area[0][0]

      # Don't allow unconditioned to be the dominant fuel, go to the next biggest
      if dom_fuel == 'unconditioned'
        if sorted_by_area.size > 1
          dom_fuel = sorted_by_area[1][0]
        else
          OpenStudio.logFree(OpenStudio::Error, 'openstudio.standards.Model', 'The fuel type was not able to be determined for any zones in this model.  Run with debug messages enabled to see possible reasons.')
          return []
        end
      end

      # Get the dominant fuel type group
      dom_fuel_group = {}
      dom_fuel_group['occ'] = occ_type
      dom_fuel_group['fuel'] = dom_fuel
      dom_fuel_group['zones'] = zones_grouped_by_fuel[dom_fuel]

      # The zones that aren't part of the dominant occ type are automatically added to the dominant fuel group
      dom_fuel_group['zones'] += nondom_occ_zns

      # Check the non-dominant occupancy type groups to see if they are big enough to trigger the occupancy exception.
      # If they are, leave the group standing alone.
      # If they are not, add the zones in that group back to the dominant occupancy type group.
      zones_grouped_by_fuel.each do |fuel_type, zns_by_fuel|
        # Skip the dominant occupancy type
        next if fuel_type == dom_fuel

        # Add up the floor area of the group
        area_m2 = 0
        zns_by_fuel.each do |zn|
          area_m2 += zn['area']
        end
        area_ft2 = OpenStudio.convert(area_m2, 'm^2', 'ft^2').get

        # If the non-dominant group is big enough, preserve that group.
        if area_ft2 > exception_min_area_ft2
          group = {}
          group['occ'] = occ_type
          group['fuel'] = fuel_type
          group['zones'] = zns_by_fuel
          occ_and_fuel_groups << group
          OpenStudio.logFree(OpenStudio::Info, 'openstudio.standards.Model', "The portion of the building with an occupancy type of #{occ_type} and fuel type of #{fuel_type} is bigger than the minimum exception area of #{exception_min_area_ft2.round} ft2.  It will be assigned a separate HVAC system type.")
          # Otherwise, add the zones back to the dominant group.
        else
          dom_fuel_group['zones'] += zns_by_fuel
        end
      end
      # Add the dominant occupancy group to the list
      occ_and_fuel_groups << dom_fuel_group
    end

    # Moved heated-only zones into their own groups.
    # Per the PNNL PRM RM, this must be done AFTER the dominant occ and fuel types are determined
    # so that heated-only zone areas are part of the determination.
    final_groups = []
    occ_and_fuel_groups.each do |gp|
      # Skip unconditioned groups
      next if gp['fuel'] == 'unconditioned'

      heated_only_zones = []
      heated_cooled_zones = []
      gp['zones'].each do |zn|
        if thermal_zone_heated?(zn['zone']) && !thermal_zone_cooled?(zn['zone'])
          heated_only_zones << zn
        else
          heated_cooled_zones << zn
        end
      end
      gp['zones'] = heated_cooled_zones

      # Add the group (less unheated zones) to the final list
      final_groups << gp

      # If there are any heated-only zones, create a new group for them.
      unless heated_only_zones.empty?
        htd_only_group = {}
        htd_only_group['occ'] = 'heatedonly'
        htd_only_group['fuel'] = gp['fuel']
        htd_only_group['zones'] = heated_only_zones
        final_groups << htd_only_group
      end
    end

    # Calculate the area for each of the final groups and replace the zone hashes with the zone objects
    final_groups.each do |gp|
      area_m2 = 0.0
      gp_zns = []
      gp['zones'].each do |zn|
        area_m2 += zn['area']
        gp_zns << zn['zone']
      end
      area_ft2 = OpenStudio.convert(area_m2, 'm^2', 'ft^2').get
      gp['area_ft2'] = area_ft2
      gp['zones'] = gp_zns
    end

    # @todo Remove the secondary zones before
    # determining the area used to pick the HVAC system, per PNNL PRM RM

    # If there is any district heating or district cooling in the proposed building, the heating and cooling
    # fuels in the entire baseline building are changed for the purposes of HVAC system assignment
    all_htg_fuels = []
    all_clg_fuels = []
    model.getThermalZones.sort.each do |zone|
      all_htg_fuels += zone.heating_fuels
      all_clg_fuels += zone.cooling_fuels
    end

    purchased_heating = false
    purchased_cooling = false

    # Purchased heating
    if all_htg_fuels.include?('DistrictHeating')
      purchased_heating = true
    end

    # Purchased cooling
    if all_clg_fuels.include?('DistrictCooling')
      purchased_cooling = true
    end

    # Categorize
    district_fuel = nil
    if purchased_heating && purchased_cooling
      district_fuel = 'purchasedheatandcooling'
      OpenStudio.logFree(OpenStudio::Info, 'openstudio.standards.Model', 'The proposed model included purchased heating and cooling.  All baseline building system selection will be based on this information.')
    elsif purchased_heating && !purchased_cooling
      district_fuel = 'purchasedheat'
      OpenStudio.logFree(OpenStudio::Info, 'openstudio.standards.Model', 'The proposed model included purchased heating.  All baseline building system selection will be based on this information.')
    elsif !purchased_heating && purchased_cooling
      district_fuel = 'purchasedcooling'
      OpenStudio.logFree(OpenStudio::Info, 'openstudio.standards.Model', 'The proposed model included purchased cooling.  All baseline building system selection will be based on this information.')
    end

    # Change the fuel in all final groups if district systems were found.
    if district_fuel
      final_groups.each do |gp|
        gp['fuel'] = district_fuel
      end
    end

    # Determine the number of stories spanned by each group and report out info.
    final_groups.each do |group|
      # Determine the number of stories this group spans
      num_stories = model_num_stories_spanned(model, group['zones'])
      group['stories'] = num_stories
      # Report out the final grouping
      OpenStudio.logFree(OpenStudio::Info, 'openstudio.standards.Model', "Final system type group: occ = #{group['occ']}, fuel = #{group['fuel']}, area = #{group['area_ft2'].round} ft2, num stories = #{group['stories']}, zones:")
      group['zones'].sort.each_slice(5) do |zone_list|
        zone_names = []
        zone_list.each do |zone|
          zone_names << zone.name.get.to_s
        end
        OpenStudio.logFree(OpenStudio::Info, 'openstudio.standards.Model', "--- #{zone_names.join(', ')}")
      end
    end

    return final_groups
  end

  # Before deleting proposed HVAC components, determine for each zone if it has district heating
  # @return [Hash] of boolean with zone name as key
  def model_get_district_heating_zones(model)
    has_district_hash = {}
    model.getThermalZones.sort.each do |zone|
      has_district_hash['building'] = false
      htg_fuels = zone.heating_fuels
      if htg_fuels.include?('DistrictHeating')
        has_district_hash[zone.name] = true
        has_district_hash['building'] = true
      else
        has_district_hash[zone.name] = false
      end
    end
    return has_district_hash
  end

  # Get list of heat types across a list of zones
  # @param zones [array of objects] array of zone objects
  # @return [string] concatenated string showing different fuel types in a group of zones
  def get_group_heat_types(model, zones)
    heat_list = ''
    has_district_heat = false
    has_fuel_heat = false
    has_elec_heat = false
    zones.each do |zone|
      if zone.heating_fuels.include?('DistrictHeating')
        has_district_heat = true
      end
      other_heat = thermal_zone_fossil_or_electric_type(zone, '')
      if other_heat == 'fossil'
        has_fuel_heat = true
      elsif other_heat == 'electric'
        has_elec_heat = true
      end
    end
    if has_district_heat
      heat_list = 'districtheating'
    end
    if has_fuel_heat
      heat_list += '_fuel'
    end
    if has_elec_heat
      heat_list += '_electric'
    end
    return heat_list
  end

  # Store fan operation schedule for each zone before deleting HVAC objects
  # @author Doug Maddox, PNNL
  # @param model [object]
  # @return [hash] of zoneName:fan_schedule_8760
  def get_fan_schedule_for_each_zone(model)
    fan_sch_names = {}

    # Start with air loops
    model.getAirLoopHVACs.sort.each do |air_loop_hvac|
      fan_schedule_8760 = []
      # Check for availability managers
      # Assume only AvailabilityManagerScheduled will control fan schedule
      # TODO: also check AvailabilityManagerScheduledOn
      avail_mgrs = air_loop_hvac.availabilityManagers
      # if avail_mgrs.is_initialized
      if !avail_mgrs.nil?
        avail_mgrs.each do |avail_mgr|
          # avail_mgr = avail_mgr.get
          # Check each type of AvailabilityManager
          # If the current one matches, get the fan schedule
          if avail_mgr.to_AvailabilityManagerScheduled.is_initialized
            avail_mgr = avail_mgr.to_AvailabilityManagerScheduled.get
            fan_schedule = avail_mgr.schedule
            # fan_sch_translator = ScheduleTranslator.new(model, fan_schedule)
            # fan_sch_ruleset = fan_sch_translator.translate
            fan_schedule_8760 = get_8760_values_from_schedule(model, fan_schedule)
          end
        end
      end
      if fan_schedule_8760.empty?
        # If there are no availability managers, then use the schedule in the supply fan object
        # Note: testing showed that the fan object schedule is not used by OpenStudio
        # Instead, get the fan schedule from the air_loop_hvac object
        # fan_object = nil
        # fan_object = get_fan_object_for_airloop(model, air_loop_hvac)
        fan_object = 'nothing'
        if !fan_object.nil?
          # fan_schedule = fan_object.availabilitySchedule
          fan_schedule = air_loop_hvac.availabilitySchedule
        else
          OpenStudio.logFree(OpenStudio::Info, 'openstudio.standards.Model', "Failed to retreive fan object for AirLoop #{air_loop_hvac.name}")
        end
        fan_schedule_8760 = get_8760_values_from_schedule(model, fan_schedule)
      end

      # Assign this schedule to each zone on this air loop
      air_loop_hvac.thermalZones.each do |zone|
        fan_sch_names[zone.name.get] = fan_schedule_8760
      end
    end

    # Handle Zone equipment
    model.getThermalZones.sort.each do |zone|
      if !fan_sch_names.key?(zone.name.get)
        # This zone was not assigned a schedule via air loop
        # Check for zone equipment fans
        zone.equipment.each do |zone_equipment|
          next if zone_equipment.to_FanZoneExhaust.is_initialized

          # get fan schedule
          fan_object = zone_hvac_get_fan_object(zone_equipment)
          if !fan_object.nil?
            fan_schedule = fan_object.availabilitySchedule
            fan_schedule_8760 = get_8760_values_from_schedule(model, fan_schedule)
            fan_sch_names[zone.name.get] = fan_schedule_8760
            break
          end
        end
      end
    end

    return fan_sch_names
  end

  # Get the supply fan object for an air loop
  # @author Doug Maddox, PNNL
  # @param model [object]
  # @param air_loop [object]
  # @return [object] supply fan of zone equipment component
  def get_fan_object_for_airloop(model, air_loop)
    if !air_loop.supplyFan.empty?
      fan_component = air_loop.supplyFan.get
    else
      # Check if system has unitary wrapper
      air_loop.supplyComponents.each do |component|
        # Get the object type, getting the internal coil
        # type if inside a unitary system.
        obj_type = component.iddObjectType.valueName.to_s
        fan_component = nil
        case obj_type
        when 'OS_AirLoopHVAC_UnitaryHeatCool_VAVChangeoverBypass'
          component = component.to_AirLoopHVACUnitaryHeatCoolVAVChangeoverBypass.get
          fan_component = component.supplyFan.get
        when 'OS_AirLoopHVAC_UnitaryHeatPump_AirToAir'
          component = component.to_AirLoopHVACUnitaryHeatPumpAirToAir.get
          fan_component = component.supplyFan.get
        when 'OS_AirLoopHVAC_UnitaryHeatPump_AirToAir_MultiSpeed'
          component = component.to_AirLoopHVACUnitaryHeatPumpAirToAirMultiSpeed.get
          fan_component = component.supplyFan.get
        when 'OS_AirLoopHVAC_UnitarySystem'
          component = component.to_AirLoopHVACUnitarySystem.get
          fan_component = component.supplyFan.get
        end

        if !fan_component.nil?
          break
        end
      end
    end

    # Get the fan object for this fan
    fan_obj_type = fan_component.iddObjectType.valueName.to_s
    case fan_obj_type
    when 'OS_Fan_OnOff'
      fan_obj = fan_component.to_FanOnOff.get
    when 'OS_Fan_ConstantVolume'
      fan_obj = fan_component.to_FanConstantVolume.get
    when 'OS_Fan_SystemModel'
      fan_obj = fan_component.to_FanSystemModel.get
    when 'OS_Fan_VariableVolume'
      fan_obj = fan_component.to_FanVariableVolume.get
    end
    return fan_obj
  end

  # Convert from schedule object to array of hourly values for entire year
  # Array will include extra 24 values for leap year
  # Array will also include extra 24 values at end for holiday day type
  # @author: Doug Maddox, PNNL
  # @TODO: consider moving this to Standards.Schedule.rb
  # @param: model [Object]
  # @param: fan_schedule [Object]
  # @return: [Array<String>] annual hourly values from schedule
  def get_8760_values_from_schedule(model, fan_schedule)
    sch_object_type = fan_schedule.iddObjectType.valueName.to_s
    fan_8760 = nil
    case sch_object_type
    when 'OS_Schedule_Ruleset'
      fan_8760 = get_8760_values_from_schedule_ruleset(model, fan_schedule)
    when 'OS_Schedule_Constant'
      fan_schedule_constant = fan_schedule.to_ScheduleConstant.get
      fan_8760 = get_8760_values_from_schedule_constant(model, fan_schedule_constant)
    when 'OS_Schedule_Compact'
      # First convert to ScheduleRuleset
      sch_translator = ScheduleTranslator.new(model, fan_schedule)
      fan_schedule_ruleset = sch_translator.convert_schedule_compact_to_schedule_ruleset
      fan_8760 = get_8760_values_from_schedule_ruleset(model, fan_schedule_ruleset)
    when 'OS_Schedule_Year'
      # TODO: add function for ScheduleYear
      # fan_8760 = get_8760_values_from_schedule_year(model, fan_schedule)
      OpenStudio.logFree(OpenStudio::Warn, 'openstudio.standards.Model', 'Automated baseline measure does not support use of Schedule Year')
    end
    return fan_8760
  end

  # Determines the area of the building above which point
  # the non-dominant area type gets it's own HVAC system type.
  #
  # @param model [OpenStudio::Model::Model] OpenStudio model object
  # @param custom [String] custom fuel type
  # @return [Double] the minimum area (m^2)
  def model_prm_baseline_system_group_minimum_area(model, custom)
    exception_min_area_ft2 = 20_000
    exception_min_area_m2 = OpenStudio.convert(exception_min_area_ft2, 'ft^2', 'm^2').get
    return exception_min_area_m2
  end

  # Determine the baseline system type given the inputs.  Logic is different for different standards.
  #
  # 90.1-2007, 90.1-2010, 90.1-2013
  #
  # @param model [OpenStudio::Model::Model] OpenStudio model object
  # @param climate_zone [String] ASHRAE climate zone, e.g. 'ASHRAE 169-2013-4A'
  # @param sys_group [hash] Hash defining a group of zones that have the same Appendix G system type
  # @param custom [String] custom fuel type
  # @return [String] The system type.  Possibilities are PTHP, PTAC, PSZ_AC, PSZ_HP, PVAV_Reheat, PVAV_PFP_Boxes,
  #   VAV_Reheat, VAV_PFP_Boxes, Gas_Furnace, Electric_Furnace
  # @todo add 90.1-2013 systems 11-13
  def model_prm_baseline_system_type(model, climate_zone, sys_group, custom, hvac_building_type = nil, district_heat_zones = nil)
    area_type = sys_group['occ']
    fuel_type = sys_group['fuel']
    area_ft2 = sys_group['area_ft2']
    num_stories = sys_group['stories']

    #             [type, central_heating_fuel, zone_heating_fuel, cooling_fuel]
    system_type = [nil, nil, nil, nil]

    # Get the row from TableG3.1.1A
    sys_num = model_prm_baseline_system_number(model, climate_zone, area_type, fuel_type, area_ft2, num_stories, custom)

    # Modify the fuel type if called for by the standard
    fuel_type = model_prm_baseline_system_change_fuel_type(model, fuel_type, climate_zone, custom)

    # Define the lookup by row and by fuel type
    sys_lookup = Hash.new { |h, k| h[k] = Hash.new(&h.default_proc) }

    # fossil, fossil and electric, purchased heat, purchased heat and cooling
    sys_lookup['1_or_2']['fossil'] = ['PTAC', 'NaturalGas', nil, 'Electricity']
    sys_lookup['1_or_2']['fossilandelectric'] = ['PTAC', 'NaturalGas', nil, 'Electricity']
    sys_lookup['1_or_2']['purchasedheat'] = ['PTAC', 'DistrictHeating', nil, 'Electricity']
    sys_lookup['1_or_2']['purchasedheatandcooling'] = ['Fan_Coil', 'DistrictHeating', nil, 'DistrictCooling']
    sys_lookup['3_or_4']['fossil'] = ['PSZ_AC', 'NaturalGas', nil, 'Electricity']
    sys_lookup['3_or_4']['fossilandelectric'] = ['PSZ_AC', 'NaturalGas', nil, 'Electricity']
    sys_lookup['3_or_4']['purchasedheat'] = ['PSZ_AC', 'DistrictHeating', nil, 'Electricity']
    sys_lookup['3_or_4']['purchasedheatandcooling'] = ['PSZ_AC', 'DistrictHeating', nil, 'DistrictCooling']
    sys_lookup['5_or_6']['fossil'] = ['PVAV_Reheat', 'NaturalGas', 'NaturalGas', 'Electricity']
    sys_lookup['5_or_6']['fossilandelectric'] = ['PVAV_Reheat', 'NaturalGas', 'Electricity', 'Electricity']
    sys_lookup['5_or_6']['purchasedheat'] = ['PVAV_Reheat', 'DistrictHeating', 'DistrictHeating', 'Electricity']
    sys_lookup['5_or_6']['purchasedheatandcooling'] = ['PVAV_Reheat', 'DistrictHeating', 'DistrictHeating', 'DistrictCooling']
    sys_lookup['7_or_8']['fossil'] = ['VAV_Reheat', 'NaturalGas', 'NaturalGas', 'Electricity']
    sys_lookup['7_or_8']['fossilandelectric'] = ['VAV_Reheat', 'NaturalGas', 'Electricity', 'Electricity']
    sys_lookup['7_or_8']['purchasedheat'] = ['VAV_Reheat', 'DistrictHeating', 'DistrictHeating', 'Electricity']
    sys_lookup['7_or_8']['purchasedheatandcooling'] = ['VAV_Reheat', 'DistrictHeating', 'DistrictHeating', 'DistrictCooling']
    sys_lookup['9_or_10']['fossil'] = ['Gas_Furnace', 'NaturalGas', nil, nil]
    sys_lookup['9_or_10']['fossilandelectric'] = ['Gas_Furnace', 'NaturalGas', nil, nil]
    sys_lookup['9_or_10']['purchasedheat'] = ['Gas_Furnace', 'DistrictHeating', nil, nil]
    sys_lookup['9_or_10']['purchasedheatandcooling'] = ['Gas_Furnace', 'DistrictHeating', nil, nil]
    # electric (heat), purchased cooling
    sys_lookup['1_or_2']['electric'] = ['PTHP', 'Electricity', nil, 'Electricity']
    sys_lookup['1_or_2']['purchasedcooling'] = ['Fan_Coil', 'NaturalGas', nil, 'DistrictCooling']
    sys_lookup['3_or_4']['electric'] = ['PSZ_HP', 'Electricity', nil, 'Electricity']
    sys_lookup['3_or_4']['purchasedcooling'] = ['PSZ_AC', 'NaturalGas', nil, 'DistrictCooling']
    sys_lookup['5_or_6']['electric'] = ['PVAV_PFP_Boxes', 'Electricity', 'Electricity', 'Electricity']
    sys_lookup['5_or_6']['purchasedcooling'] = ['PVAV_PFP_Boxes', 'Electricity', 'Electricity', 'DistrictCooling']
    sys_lookup['7_or_8']['electric'] = ['VAV_PFP_Boxes', 'Electricity', 'Electricity', 'Electricity']
    sys_lookup['7_or_8']['purchasedcooling'] = ['VAV_PFP_Boxes', 'Electricity', 'Electricity', 'DistrictCooling']
    sys_lookup['9_or_10']['electric'] = ['Electric_Furnace', 'Electricity', nil, nil]
    sys_lookup['9_or_10']['purchasedcooling'] = ['Electric_Furnace', 'Electricity', nil, nil]

    # Get the system type
    system_type = sys_lookup[sys_num][fuel_type]

    if system_type.nil?
      system_type = [nil, nil, nil, nil]
      OpenStudio.logFree(OpenStudio::Error, 'openstudio.standards.Model', "Could not determine system type for #{template}, #{area_type}, #{fuel_type}, #{area_ft2.round} ft^2, #{num_stories} stories.")
    else
      OpenStudio.logFree(OpenStudio::Info, 'openstudio.standards.Model', "System type is #{system_type[0]} for #{template}, #{area_type}, #{fuel_type}, #{area_ft2.round} ft^2, #{num_stories} stories.")
      OpenStudio.logFree(OpenStudio::Info, 'openstudio.standards.Model', "--- #{system_type[1]} for main heating") unless system_type[1].nil?
      OpenStudio.logFree(OpenStudio::Info, 'openstudio.standards.Model', "--- #{system_type[2]} for zone heat/reheat") unless system_type[2].nil?
      OpenStudio.logFree(OpenStudio::Info, 'openstudio.standards.Model', "--- #{system_type[3]} for cooling") unless system_type[3].nil?
    end

    return system_type
  end

  # Determines which system number is used for the baseline system. Default is 90.1-2004 approach.
  #
  # @param model [OpenStudio::Model::Model] OpenStudio model object
  # @param climate_zone [String] ASHRAE climate zone, e.g. 'ASHRAE 169-2013-4A'
  # @param area_type [String] Valid choices are residential, nonresidential, and heatedonly
  # @param fuel_type [String] Valid choices are electric, fossil, fossilandelectric,
  #   purchasedheat, purchasedcooling, purchasedheatandcooling
  # @param area_ft2 [Double] Area in ft^2
  # @param num_stories [Integer] Number of stories
  # @param custom [String] custom fuel type
  # @return [String] the system number: 1_or_2, 3_or_4, 5_or_6, 7_or_8, 9_or_10
  def model_prm_baseline_system_number(model, climate_zone, area_type, fuel_type, area_ft2, num_stories, custom)
    sys_num = nil
    # Set the area limit
    limit_ft2 = 75_000

    # Warn about heated only
    if area_type == 'heatedonly'
      OpenStudio.logFree(OpenStudio::Warn, 'openstudio.standards.Model', "Per Table G3.1.10.d, '(In the proposed building) Where no cooling system exists or no cooling system has been specified, the cooling system shall be identical to the system modeled in the baseline building design.' This requires that you go back and add a cooling system to the proposed model.  This code cannot do that for you; you must do it manually.")
    end

    case area_type
      when 'residential'
        sys_num = '1_or_2'
      when 'nonresidential', 'heatedonly'
        # nonresidential and 3 floors or less and <25,000 ft2
        if num_stories <= 3 && area_ft2 < limit_ft2
          sys_num = '3_or_4'
          # nonresidential and 4 or 5 floors or 5 floors or less and 25,000 ft2 to 150,000 ft2
        elsif ((num_stories == 4 || num_stories == 5) && area_ft2 < limit_ft2) || (num_stories <= 5 && (area_ft2 >= limit_ft2 && area_ft2 <= 150_000))
          sys_num = '5_or_6'
          # nonresidential and more than 5 floors or >150,000 ft2
        elsif num_stories >= 5 || area_ft2 > 150_000
          sys_num = '7_or_8'
        end
    end

    return sys_num
  end

  # Change the fuel type based on climate zone, depending on the standard. Defaults to no change.
  #
  # @param model [OpenStudio::Model::Model] OpenStudio model object
  # @param fuel_type [String] Valid choices are electric, fossil, fossilandelectric,
  #   purchasedheat, purchasedcooling, purchasedheatandcooling
  # @param climate_zone [String] ASHRAE climate zone, e.g. 'ASHRAE 169-2013-4A'
  # @param custom [String] custom fuel type
  # @return [String] the revised fuel type
  def model_prm_baseline_system_change_fuel_type(model, fuel_type, climate_zone, custom = nil)
    return fuel_type # Don't change fuel type for most templates
  end

  # Determine whether heating type is fuel or electric
  # @param hvac_building_type [String] Key for lookup of baseline system type
  # @param climate_zone [String] full name of climate zone
  # @return [String] fuel or electric
  def find_prm_heat_type(hvac_building_type, climate_zone)
    climate_code = get_climate_zone_code(climate_zone)
    heat_type_props = model_find_object(standards_data['prm_heat_type'],
                                        'template' => template,
                                        'hvac_building_type' => hvac_building_type,
                                        'climate_zone' => climate_code)
    if !heat_type_props
      # try again with wild card for climate
      heat_type_props = model_find_object(standards_data['prm_heat_type'],
                                          'template' => template,
                                          'hvac_building_type' => hvac_building_type,
                                          'climate_zone' => 'any')
    end
    if !heat_type_props
      # try again with wild card for building type
      heat_type_props = model_find_object(standards_data['prm_heat_type'],
                                          'template' => template,
                                          'hvac_building_type' => 'all others',
                                          'climate_zone' => climate_code)
    end
    if !heat_type_props
      OpenStudio.logFree(OpenStudio::Error, 'openstudio.standards.Model', "Could not find baseline heat type for: #{template}-#{hvac_building_type}-#{climate_zone}.")
    else
      return heat_type_props['heat_type']
    end
  end

  # Get ASHRAE ID code for climate zone
  # @param climate_zone [String] full name of climate zone
  # @return [String] ASHRAE ID code for climate zone
  def get_climate_zone_code(climate_zone)
    cz_codes = []
    cz_codes << '0A'
    cz_codes << '0B'
    cz_codes << '1A'
    cz_codes << '1B'
    cz_codes << '2A'
    cz_codes << '2B'
    cz_codes << '3A'
    cz_codes << '3B'
    cz_codes << '3C'
    cz_codes << '4A'
    cz_codes << '4B'
    cz_codes << '4C'
    cz_codes << '5A'
    cz_codes << '5B'
    cz_codes << '5C'
    cz_codes << '6A'
    cz_codes << '6B'
    cz_codes << '7A'
    cz_codes << '7B'
    cz_codes << '8A'
    cz_codes << '8B'

    cz_codes.each do |cz|
      pattern = Regexp.new(cz, true)
      if pattern =~ climate_zone
        return cz.to_s
      end
    end
  end

  # Add the specified baseline system type to the specified zones based on the specified template.
  # For some multi-zone system types, the standards require identifying zones whose loads or schedules
  # are outliers and putting these systems on separate single-zone systems.  This method does that.
  #
  # @param model [OpenStudio::Model::Model] OpenStudio model object
  # @param system_type [String] The system type.  Valid choices are PTHP, PTAC, PSZ_AC, PSZ_HP, PVAV_Reheat,
  #   PVAV_PFP_Boxes, VAV_Reheat, VAV_PFP_Boxes, Gas_Furnace, Electric_Furnace,
  #   which are also returned by the method OpenStudio::Model::Model.prm_baseline_system_type.
  # @param main_heat_fuel [String] main heating fuel.  Valid choices are Electricity, NaturalGas, DistrictHeating
  # @param zone_heat_fuel [String] zone heating/reheat fuel.  Valid choices are Electricity, NaturalGas, DistrictHeating
  # @param cool_fuel [String] cooling fuel.  Valid choices are Electricity, DistrictCooling
  # @param zones [Array<OpenStudio::Model::ThermalZone>] an array of zones
  # @return [Bool] returns true if successful, false if not
  # @todo Add 90.1-2013 systems 11-13
  def model_add_prm_baseline_system(model, system_type, main_heat_fuel, zone_heat_fuel, cool_fuel, zones, zone_fan_scheds)
    case system_type
      when 'PTAC' # System 1
        unless zones.empty?
          # Retrieve the existing hot water loop or add a new one if necessary.
          hot_water_loop = nil
          hot_water_loop = if model.getPlantLoopByName('Hot Water Loop').is_initialized
                             model.getPlantLoopByName('Hot Water Loop').get
                           else
                             model_add_hw_loop(model, main_heat_fuel)
                           end

          # Add a hot water PTAC to each zone
          model_add_ptac(model,
                         zones,
                         cooling_type: 'Single Speed DX AC',
                         heating_type: 'Water',
                         hot_water_loop: hot_water_loop,
                         fan_type: 'ConstantVolume')
        end

      when 'PTHP' # System 2
        unless zones.empty?
          # add an air-source packaged terminal heat pump with electric supplemental heat to each zone.
          model_add_pthp(model,
                         zones,
                         fan_type: 'ConstantVolume')
        end

      when 'PSZ_AC' # System 3
        unless zones.empty?
          heating_type = 'Gas'
          # if district heating
          hot_water_loop = nil
          if main_heat_fuel == 'DistrictHeating'
            heating_type = 'Water'
            hot_water_loop = if model.getPlantLoopByName('Hot Water Loop').is_initialized
                               model.getPlantLoopByName('Hot Water Loop').get
                             else
                               model_add_hw_loop(model, main_heat_fuel)
                             end
          end

          cooling_type = 'Single Speed DX AC'
          # If district cooling
          chilled_water_loop = nil
          if cool_fuel == 'DistrictCooling'
            cooling_type = 'Water'
            chilled_water_loop = if model.getPlantLoopByName('Chilled Water Loop').is_initialized
                                   model.getPlantLoopByName('Chilled Water Loop').get
                                 else
                                   model_add_chw_loop(model,
                                                      cooling_fuel: cool_fuel,
                                                      chw_pumping_type: 'const_pri')
                                 end
          end

          # Add a PSZ-AC to each zone
          model_add_psz_ac(model,
                           zones,
                           cooling_type: cooling_type,
                           chilled_water_loop: chilled_water_loop,
                           heating_type: heating_type,
                           supplemental_heating_type: 'Gas',
                           hot_water_loop: hot_water_loop,
                           fan_location: 'DrawThrough',
                           fan_type: 'ConstantVolume')
        end

      when 'PSZ_HP' # System 4
        unless zones.empty?
          # Add an air-source packaged single zone heat pump with electric supplemental heat to each zone.
          model_add_psz_ac(model,
                           zones,
                           system_name: 'PSZ-HP',
                           cooling_type: 'Single Speed Heat Pump',
                           heating_type: 'Single Speed Heat Pump',
                           supplemental_heating_type: 'Electric',
                           fan_location: 'DrawThrough',
                           fan_type: 'ConstantVolume')
        end

      when 'PVAV_Reheat' # System 5
        # Retrieve the existing hot water loop or add a new one if necessary.
        hot_water_loop = nil
        hot_water_loop = if model.getPlantLoopByName('Hot Water Loop').is_initialized
                           model.getPlantLoopByName('Hot Water Loop').get
                         else
                           model_add_hw_loop(model, main_heat_fuel)
                         end

        # If district cooling
        chilled_water_loop = nil
        if cool_fuel == 'DistrictCooling'
          chilled_water_loop = if model.getPlantLoopByName('Chilled Water Loop').is_initialized
                                 model.getPlantLoopByName('Chilled Water Loop').get
                               else
                                 model_add_chw_loop(model,
                                                    cooling_fuel: cool_fuel,
                                                    chw_pumping_type: 'const_pri')
                               end
        end

        # If electric zone heat
        electric_reheat = false
        if zone_heat_fuel == 'Electricity'
          electric_reheat = true
        end

        # Group zones by story
        story_zone_lists = model_group_zones_by_story(model, zones)

        # For the array of zones on each story,
        # separate the primary zones from the secondary zones.
        # Add the baseline system type to the primary zones
        # and add the suplemental system type to the secondary zones.
        story_zone_lists.each do |story_group|
          # Differentiate primary and secondary zones
          pri_sec_zone_lists = model_differentiate_primary_secondary_thermal_zones(model, story_group, zone_fan_scheds)
          pri_zones = pri_sec_zone_lists['primary']
          sec_zones = pri_sec_zone_lists['secondary']
          zone_op_hrs = pri_sec_zone_lists['zone_op_hrs']

          # Add a PVAV with Reheat for the primary zones
          stories = []
          story_group[0].spaces.each do |space|
            stories << [space.buildingStory.get.name.get, building_story_minimum_z_value(space.buildingStory.get)]
          end
          story_name = stories.min_by { |nm, z| z }[0]
          system_name = "#{story_name} PVAV_Reheat (Sys5)"

          # If and only if there are primary zones to attach to the loop
          # counter example: floor with only one elevator machine room that get classified as sec_zones
          unless pri_zones.empty?
            model_add_pvav(model,
                           pri_zones,
                           system_name: system_name,
                           hot_water_loop: hot_water_loop,
                           chilled_water_loop: chilled_water_loop,
                           electric_reheat: electric_reheat)
            model_create_multizone_fan_schedule(model, zone_op_hrs, pri_zones, system_name)
          end

          # Add a PSZ_AC for each secondary zone
          unless sec_zones.empty?
            model_add_prm_baseline_system(model, 'PSZ_AC', main_heat_fuel, zone_heat_fuel, cool_fuel, sec_zones, zone_fan_scheds)
          end
        end

      when 'PVAV_PFP_Boxes' # System 6
        # If district cooling
        chilled_water_loop = nil
        if cool_fuel == 'DistrictCooling'
          chilled_water_loop = if model.getPlantLoopByName('Chilled Water Loop').is_initialized
                                 model.getPlantLoopByName('Chilled Water Loop').get
                               else
                                 model_add_chw_loop(model,
                                                    cooling_fuel: cool_fuel,
                                                    chw_pumping_type: 'const_pri')
                               end
        end

        # Group zones by story
        story_zone_lists = model_group_zones_by_story(model, zones)

        # For the array of zones on each story,
        # separate the primary zones from the secondary zones.
        # Add the baseline system type to the primary zones
        # and add the suplemental system type to the secondary zones.
        story_zone_lists.each do |story_group|
          # Differentiate primary and secondary zones
          pri_sec_zone_lists = model_differentiate_primary_secondary_thermal_zones(model, story_group, zone_fan_scheds)
          pri_zones = pri_sec_zone_lists['primary']
          sec_zones = pri_sec_zone_lists['secondary']
          zone_op_hrs = pri_sec_zone_lists['zone_op_hrs']

          # Add an VAV for the primary zones
          stories = []
          story_group[0].spaces.each do |space|
            stories << [space.buildingStory.get.name.get, building_story_minimum_z_value(space.buildingStory.get)]
          end
          story_name = stories.min_by { |nm, z| z }[0]
          system_name = "#{story_name} PVAV_PFP_Boxes (Sys6)"
          # If and only if there are primary zones to attach to the loop
          unless pri_zones.empty?
            model_add_pvav_pfp_boxes(model,
                                     pri_zones,
                                     system_name: system_name,
                                     chilled_water_loop: chilled_water_loop,
                                     fan_efficiency: 0.62,
                                     fan_motor_efficiency: 0.9,
                                     fan_pressure_rise: 4.0)
            model_create_multizone_fan_schedule(model, zone_op_hrs, pri_zones, system_name)
          end
          # Add a PSZ_HP for each secondary zone
          unless sec_zones.empty?
            model_add_prm_baseline_system(model, 'PSZ_HP', main_heat_fuel, zone_heat_fuel, cool_fuel, sec_zones, zone_fan_scheds)
          end
        end

      when 'VAV_Reheat' # System 7
        # Retrieve the existing hot water loop or add a new one if necessary.
        hot_water_loop = nil
        hot_water_loop = if model.getPlantLoopByName('Hot Water Loop').is_initialized
                           model.getPlantLoopByName('Hot Water Loop').get
                         else
                           model_add_hw_loop(model, main_heat_fuel)
                         end

        # Retrieve the existing chilled water loop or add a new one if necessary.
        chilled_water_loop = nil
        if model.getPlantLoopByName('Chilled Water Loop').is_initialized
          chilled_water_loop = model.getPlantLoopByName('Chilled Water Loop').get
        else
          if cool_fuel == 'DistrictCooling'
            chilled_water_loop = model_add_chw_loop(model,
                                                    cooling_fuel: cool_fuel,
                                                    chw_pumping_type: 'const_pri')
          else
            fan_type = model_cw_loop_cooling_tower_fan_type(model)
            condenser_water_loop = model_add_cw_loop(model,
                                                     cooling_tower_type: 'Open Cooling Tower',
                                                     cooling_tower_fan_type: 'Propeller or Axial',
                                                     cooling_tower_capacity_control: fan_type,
                                                     number_of_cells_per_tower: 1,
                                                     number_cooling_towers: 1)
            chilled_water_loop = model_add_chw_loop(model,
                                                    chw_pumping_type: 'const_pri_var_sec',
                                                    chiller_cooling_type: 'WaterCooled',
                                                    chiller_compressor_type: 'Rotary Screw',
                                                    condenser_water_loop: condenser_water_loop)
          end
        end

        # If electric zone heat
        reheat_type = 'Water'
        if zone_heat_fuel == 'Electricity'
          reheat_type = 'Electricity'
        end

        # Group zones by story
        story_zone_lists = model_group_zones_by_story(model, zones)

        # For the array of zones on each story, separate the primary zones from the secondary zones.
        # Add the baseline system type to the primary zones and add the suplemental system type to the secondary zones.
        story_zone_lists.each do |story_group|
          # The model_group_zones_by_story(model)  NO LONGER returns empty lists when a given floor doesn't have any of the zones
          # So NO need to filter it out otherwise you get an error undefined method `spaces' for nil:NilClass
          # next if zones.empty?

          # Differentiate primary and secondary zones
          pri_sec_zone_lists = model_differentiate_primary_secondary_thermal_zones(model, story_group, zone_fan_scheds)
          pri_zones = pri_sec_zone_lists['primary']
          sec_zones = pri_sec_zone_lists['secondary']
          zone_op_hrs = pri_sec_zone_lists['zone_op_hrs']

          # Add a VAV for the primary zones
          stories = []
          story_group[0].spaces.each do |space|
            stories << [space.buildingStory.get.name.get, building_story_minimum_z_value(space.buildingStory.get)]
          end
          story_name = stories.min_by { |nm, z| z }[0]
          system_name = "#{story_name} VAV_Reheat (Sys7)"

          # If and only if there are primary zones to attach to the loop
          # counter example: floor with only one elevator machine room that get classified as sec_zones
          unless pri_zones.empty?
            # if the loop configuration is primary / secondary loop
            if chilled_water_loop.additionalProperties.hasFeature('secondary_loop_name')
              chilled_water_loop = model.getPlantLoopByName(chilled_water_loop.additionalProperties.getFeatureAsString('secondary_loop_name').get).get
            end
            model_add_vav_reheat(model,
                                 pri_zones,
                                 system_name: system_name,
                                 reheat_type: reheat_type,
                                 hot_water_loop: hot_water_loop,
                                 chilled_water_loop: chilled_water_loop,
                                 fan_efficiency: 0.62,
                                 fan_motor_efficiency: 0.9,
                                 fan_pressure_rise: 4.0)
            model_create_multizone_fan_schedule(model, zone_op_hrs, pri_zones, system_name)
          end

          # Add a PSZ_AC for each secondary zone
          unless sec_zones.empty?
            model_add_prm_baseline_system(model, 'PSZ_AC', main_heat_fuel, zone_heat_fuel, cool_fuel, sec_zones, zone_fan_scheds)
          end
        end

      when 'VAV_PFP_Boxes' # System 8
        # Retrieve the existing chilled water loop or add a new one if necessary.
        chilled_water_loop = nil
        if model.getPlantLoopByName('Chilled Water Loop').is_initialized
          chilled_water_loop = model.getPlantLoopByName('Chilled Water Loop').get
        else
          if cool_fuel == 'DistrictCooling'
            chilled_water_loop = model_add_chw_loop(model,
                                                    cooling_fuel: cool_fuel,
                                                    chw_pumping_type: 'const_pri')
          else
            fan_type = model_cw_loop_cooling_tower_fan_type(model)
            condenser_water_loop = model_add_cw_loop(model,
                                                     cooling_tower_type: 'Open Cooling Tower',
                                                     cooling_tower_fan_type: 'Propeller or Axial',
                                                     cooling_tower_capacity_control: fan_type,
                                                     number_of_cells_per_tower: 1,
                                                     number_cooling_towers: 1)
            chilled_water_loop = model_add_chw_loop(model,
                                                    chw_pumping_type: 'const_pri_var_sec',
                                                    chiller_cooling_type: 'WaterCooled',
                                                    chiller_compressor_type: 'Rotary Screw',
                                                    condenser_water_loop: condenser_water_loop)
          end
        end

        # Group zones by story
        story_zone_lists = model_group_zones_by_story(model, zones)

        # For the array of zones on each story,
        # separate the primary zones from the secondary zones.
        # Add the baseline system type to the primary zones
        # and add the suplemental system type to the secondary zones.
        story_zone_lists.each do |story_group|
          # Differentiate primary and secondary zones
          pri_sec_zone_lists = model_differentiate_primary_secondary_thermal_zones(model, story_group, zone_fan_scheds)
          pri_zones = pri_sec_zone_lists['primary']
          sec_zones = pri_sec_zone_lists['secondary']
          zone_op_hrs = pri_sec_zone_lists['zone_op_hrs']

          # Add an VAV for the primary zones
          stories = []
          story_group[0].spaces.each do |space|
            stories << [space.buildingStory.get.name.get, building_story_minimum_z_value(space.buildingStory.get)]
          end
          story_name = stories.min_by { |nm, z| z }[0]
          system_name = "#{story_name} VAV_PFP_Boxes (Sys8)"
          # If and only if there are primary zones to attach to the loop
          unless pri_zones.empty?
            if chilled_water_loop.additionalProperties.hasFeature('secondary_loop_name')
              chilled_water_loop = model.getPlantLoopByName(chilled_water_loop.additionalProperties.getFeatureAsString('secondary_loop_name').get).get
            end
            model_add_vav_pfp_boxes(model,
                                    pri_zones,
                                    system_name: system_name,
                                    chilled_water_loop: chilled_water_loop,
                                    fan_efficiency: 0.62,
                                    fan_motor_efficiency: 0.9,
                                    fan_pressure_rise: 4.0)

            model_create_multizone_fan_schedule(model, zone_op_hrs, pri_zones, system_name)
          end
          # Add a PSZ_HP for each secondary zone
          unless sec_zones.empty?
            model_add_prm_baseline_system(model, 'PSZ_HP', main_heat_fuel, zone_heat_fuel, cool_fuel, sec_zones, zone_fan_scheds)
          end
        end

      when 'Gas_Furnace' # System 9
        unless zones.empty?
          # If district heating
          hot_water_loop = nil
          if main_heat_fuel == 'DistrictHeating'
            hot_water_loop = if model.getPlantLoopByName('Hot Water Loop').is_initialized
                               model.getPlantLoopByName('Hot Water Loop').get
                             else
                               model_add_hw_loop(model, main_heat_fuel)
                             end
          end
          # Add a System 9 - Gas Unit Heater to each zone
          model_add_unitheater(model,
                               zones,
                               fan_control_type: 'ConstantVolume',
                               fan_pressure_rise: 0.2,
                               heating_type: main_heat_fuel,
                               hot_water_loop: hot_water_loop)
        end

      when 'Electric_Furnace' # System 10
        unless zones.empty?
          # Add a System 10 - Electric Unit Heater to each zone
          model_add_unitheater(model,
                               zones,
                               fan_control_type: 'ConstantVolume',
                               fan_pressure_rise: 0.2,
                               heating_type: main_heat_fuel)
        end

      when 'SZ_CV' # System 12 (gas or district heat) or System 13 (electric resistance heat)
        unless zones.empty?
          hot_water_loop = nil
          if zone_heat_fuel == 'DistrictHeating' || zone_heat_fuel == 'NaturalGas'
            heating_type = 'Water'
            hot_water_loop = if model.getPlantLoopByName('Hot Water Loop').is_initialized
                               model.getPlantLoopByName('Hot Water Loop').get
                             else
                               model_add_hw_loop(model, main_heat_fuel)
                            end
          else
            # If no hot water loop is defined, heat will default to electric resistance
            heating_type = 'Electric'
          end
          cooling_type = 'Water'
          chilled_water_loop = if model.getPlantLoopByName('Chilled Water Loop').is_initialized
                                 model.getPlantLoopByName('Chilled Water Loop').get
                               else
                                 model_add_chw_loop(model,
                                                    cooling_fuel: cool_fuel,
                                                    chw_pumping_type: 'const_pri')
                              end

          model_add_four_pipe_fan_coil(model,
                                       zones,
                                       chilled_water_loop,
                                       hot_water_loop: hot_water_loop,
                                       ventilation: true,
                                       capacity_control_method: 'ConstantVolume')
        end
      when 'SZ_VAV' # System 11, chilled water, heating type varies by climate zone
        unless zones.empty?
          # htg type
          climate_zone = model_standards_climate_zone(model)
          case climate_zone
            when 'ASHRAE 169-2006-0A',
              'ASHRAE 169-2006-0B',
              'ASHRAE 169-2006-1A',
              'ASHRAE 169-2006-1B',
              'ASHRAE 169-2006-2A',
              'ASHRAE 169-2006-2B',
              'ASHRAE 169-2013-0A',
              'ASHRAE 169-2013-0B',
              'ASHRAE 169-2013-1A',
              'ASHRAE 169-2013-1B',
              'ASHRAE 169-2013-2A',
              'ASHRAE 169-2013-2B'
              heating_type = 'Electric'
              hot_water_loop = nil
            else
              hot_water_loop = if model.getPlantLoopByName('Hot Water Loop').is_initialized
                                 model.getPlantLoopByName('Hot Water Loop').get
                               else
                                 hot_water_loop = model_add_hw_loop(model, main_heat_fuel)
                               end
              heating_type = 'Water'
          end

          # clg type
          chilled_water_loop = if model.getPlantLoopByName('Chilled Water Loop').is_initialized
                                 model.getPlantLoopByName('Chilled Water Loop').get
                               else
                                 chilled_water_loop = model_add_chw_loop(model, chw_pumping_type: 'const_pri')
                               end

          model_add_psz_vav(model,
                            zones,
                            heating_type: heating_type,
                            cooling_type: 'WaterCooled',
                            supplemental_heating_type: nil,
                            hvac_op_sch: nil,
                            fan_type: 'PSZ_VAV_System_Fan',
                            oa_damper_sch: nil,
                            hot_water_loop: hot_water_loop,
                            chilled_water_loop: chilled_water_loop,
                            minimum_volume_setpoint: 0.5)
        end
      else
        OpenStudio.logFree(OpenStudio::Error, 'openstudio.standards.Model', "System type #{system_type} is not a valid choice, nothing will be added to the model.")
        return false
    end
    return true
  end

  # Determines the fan type used by VAV_Reheat and VAV_PFP_Boxes systems.
  # Defaults to two speed fan.
  #
  # @param model [OpenStudio::Model::Model] OpenStudio model object
  # @return [String] the fan type: TwoSpeed Fan, Variable Speed Fan
  def model_baseline_system_vav_fan_type(model)
    fan_type = 'TwoSpeed Fan'
    return fan_type
  end

  # Looks through the model and creates an hash of what the baseline system type should be for each zone.
  #
  # @param model [OpenStudio::Model::Model] OpenStudio model object
  # @param climate_zone [String] ASHRAE climate zone, e.g. 'ASHRAE 169-2013-4A'
  # @param custom [String] custom fuel type
  # @return [Hash] keys are zones, values are system type strings
  #   PTHP, PTAC, PSZ_AC, PSZ_HP, PVAV_Reheat, PVAV_PFP_Boxes,
  #   VAV_Reheat, VAV_PFP_Boxes, Gas_Furnace, Electric_Furnace
  def model_get_baseline_system_type_by_zone(model, climate_zone, custom = nil)
    zone_to_sys_type = {}

    # Get the groups of zones that define the
    # baseline HVAC systems for later use.
    # This must be done before removing the HVAC systems
    # because it requires knowledge of proposed HVAC fuels.
    sys_groups = model_prm_baseline_system_groups(model, custom)

    # Assign building stories to spaces in the building
    # where stories are not yet assigned.
    model_assign_spaces_to_stories(model)

    # Determine the baseline HVAC system type for each of
    # the groups of zones and add that system type.
    sys_groups.each do |sys_group|
      # Determine the primary baseline system type
      pri_system_type = model_prm_baseline_system_type(model, climate_zone, sys_group, custom)[0]

      # Record the zone-by-zone system type assignments
      case pri_system_type
        when 'PTAC', 'PTHP', 'PSZ_AC', 'PSZ_HP', 'Gas_Furnace', 'Electric_Furnace'

          sys_group['zones'].each do |zone|
            zone_to_sys_type[zone] = pri_system_type
          end

        when 'PVAV_Reheat', 'PVAV_PFP_Boxes', 'VAV_Reheat', 'VAV_PFP_Boxes'

          # Determine the secondary system type
          sec_system_type = nil
          case pri_system_type
          when 'PVAV_Reheat', 'VAV_Reheat'
            sec_system_type = 'PSZ_AC'
          when 'PVAV_PFP_Boxes', 'VAV_PFP_Boxes'
            sec_system_type = 'PSZ_HP'
          end

          # Group zones by story
          story_zone_lists = model_group_zones_by_story(model, sys_group['zones'])
          # For the array of zones on each story,
          # separate the primary zones from the secondary zones.
          # Add the baseline system type to the primary zones
          # and add the suplemental system type to the secondary zones.
          story_zone_lists.each do |story_group|
            # Differentiate primary and secondary zones
            pri_sec_zone_lists = model_differentiate_primary_secondary_thermal_zones(model, story_group)
            # Record the primary zone system types
            pri_sec_zone_lists['primary'].each do |zone|
              zone_to_sys_type[zone] = pri_system_type
            end
            # Record the secondary zone system types
            pri_sec_zone_lists['secondary'].each do |zone|
              zone_to_sys_type[zone] = sec_system_type
            end
          end
      end
    end

    return zone_to_sys_type
  end

  # elimates outlier zones based on a set of keys
  #
  # @param model [OpenStudio::Model::Model] OpenStudio model object
  # @param array_of_zones [Array] an array of Hashes for each zone, with the keys 'zone'
  # @param key_to_inspect [String] hash key to inspect in array of zones
  # @param tolerance [Double] tolerance
  # @param field_name [String] field name to inspect
  # @param units [String] units
  # @return [Array] an array of Hashes for each zone
  def model_eliminate_outlier_zones(model, array_of_zones, key_to_inspect, tolerance, field_name, units)
    # Sort the zones by the desired key
    begin
      array_of_zones = array_of_zones.sort_by { |hsh| hsh[key_to_inspect] }
    rescue ArgumentError => e
      OpenStudio.logFree(OpenStudio::Info, 'openstudio.standards.Model', "Unable to sort array_of_zones by #{key_to_inspect} due to #{e.message}, defaulting to order that was passed")
    end

    # Calculate the area-weighted average
    total = 0.0
    total_area = 0.0
    all_vals = []
    all_areas = []
    all_zn_names = []
    array_of_zones.each do |zn|
      val = zn[key_to_inspect]
      area = zn['area_ft2']
      total += val * area
      total_area += area
      all_vals << val.round(1)
      all_areas << area.round
      all_zn_names << zn['zone'].name.get.to_s
    end

    if total_area == 0
      OpenStudio.logFree(OpenStudio::Error, 'openstudio.standards.Model', "Total area is zero for array_of_zones with key #{key_to_inspect}, unable to calculate area-weighted average.")
      return false
    end

    avg = total / total_area
    OpenStudio.logFree(OpenStudio::Debug, 'openstudio.standards.Model', "Values for #{field_name}, tol = #{tolerance} #{units}, area ft2:")
    OpenStudio.logFree(OpenStudio::Debug, 'openstudio.standards.Model', "vals  #{all_vals.join(', ')}")
    OpenStudio.logFree(OpenStudio::Debug, 'openstudio.standards.Model', "areas #{all_areas.join(', ')}")
    OpenStudio.logFree(OpenStudio::Debug, 'openstudio.standards.Model', "names #{all_zn_names.join(', ')}")

    # Calculate the biggest delta and the index of the biggest delta
    biggest_delta_i = 0 # array at first item in case delta is 0
    biggest_delta = 0.0
    worst = nil
    array_of_zones.each_with_index do |zn, i|
      val = zn[key_to_inspect]
      if worst.nil? # array at first item in case delta is 0
        worst = val
      end
      delta = (val - avg).abs
      if delta >= biggest_delta
        biggest_delta = delta
        biggest_delta_i = i
        worst = val
      end
    end

    # puts "   #{worst} - #{avg.round} = #{biggest_delta.round} biggest delta"

    # Compare the biggest delta against the difference and eliminate that zone if higher than the limit.
    if biggest_delta > tolerance
      zn_name = array_of_zones[biggest_delta_i]['zone'].name.get.to_s
      OpenStudio.logFree(OpenStudio::Info, 'openstudio.standards.Model', "For zone #{zn_name}, the #{field_name} of #{worst.round(1)} #{units} is more than #{tolerance} #{units} outside the area-weighted average of #{avg.round(1)} #{units}; it will be placed on its own secondary system.")
      array_of_zones.delete_at(biggest_delta_i)
      # Call method recursively if something was eliminated
      array_of_zones = model_eliminate_outlier_zones(model, array_of_zones, key_to_inspect, tolerance, field_name, units)
    else
      zn_name = array_of_zones[biggest_delta_i]['zone'].name.get.to_s
      OpenStudio.logFree(OpenStudio::Info, 'openstudio.standards.Model', "For zone #{zn_name}, the #{field_name} #{worst.round(2)} #{units} - average #{field_name} #{avg.round(2)} #{units} = #{biggest_delta.round(2)} #{units} less than the tolerance of #{tolerance} #{units}, stopping elimination process.")
    end

    return array_of_zones
  end

  # Determine which of the zones should be served by the primary HVAC system.
  # First, eliminate zones that differ by more# than 40 full load hours per week.
  # In this case, lighting schedule is used as the proxy for operation instead
  # of occupancy to avoid accidentally removing transition spaces.
  # Second, eliminate zones whose design internal loads differ from the area-weighted average of all other zones
  # on the system by more than 10 Btu/hr*ft^2.
  #
  # @param model [OpenStudio::Model::Model] OpenStudio model object
  # @param zones [Array<OpenStudio::Model::ThermalZone>] an array of zones
  # @return [Hash] A hash of two arrays of ThermalZones,
  # where the keys are 'primary' and 'secondary'
  def model_differentiate_primary_secondary_thermal_zones(model, zones, zone_fan_scheds = nil)
    OpenStudio.logFree(OpenStudio::Info, 'openstudio.standards.Model', 'Determining which zones are served by the primary vs. secondary HVAC system.')

    # Determine the operational hours (proxy is annual
    # full load lighting hours) for all zones
    zone_data_1 = []
    zones.each do |zone|
      data = {}
      data['zone'] = zone
      # Get the area
      area_ft2 = OpenStudio.convert(zone.floorArea * zone.multiplier, 'm^2', 'ft^2').get
      data['area_ft2'] = area_ft2
      # OpenStudio::logFree(OpenStudio::Info, "openstudio.Standards.Model", "#{zone.name}")
      zone.spaces.each do |space|
        # OpenStudio::logFree(OpenStudio::Info, "openstudio.Standards.Model", "***#{space.name}")
        # Get all lights from either the space
        # or the space type.
        all_lights = []
        all_lights += space.lights
        if space.spaceType.is_initialized
          all_lights += space.spaceType.get.lights
        end
        # Base the annual operational hours
        # on the first lights schedule with hours
        # greater than zero.
        ann_op_hrs = 0
        all_lights.sort.each do |lights|
          # OpenStudio::logFree(OpenStudio::Info, "openstudio.Standards.Model", "******#{lights.name}")
          # Get the fractional lighting schedule
          lights_sch = lights.schedule
          full_load_hrs = 0.0
          # Skip lights with no schedule
          next if lights_sch.empty?

          lights_sch = lights_sch.get
          if lights_sch.to_ScheduleRuleset.is_initialized
            lights_sch = lights_sch.to_ScheduleRuleset.get
            full_load_hrs = schedule_ruleset_annual_equivalent_full_load_hrs(lights_sch)
            if full_load_hrs > 0
              ann_op_hrs = full_load_hrs
              break # Stop after the first schedule with more than 0 hrs
            end
          elsif lights_sch.to_ScheduleConstant.is_initialized
            lights_sch = lights_sch.to_ScheduleConstant.get
            full_load_hrs = schedule_constant_annual_equivalent_full_load_hrs(lights_sch)
            if full_load_hrs > 0
              ann_op_hrs = full_load_hrs
              break # Stop after the first schedule with more than 0 hrs
            end
          end
        end
        wk_op_hrs = ann_op_hrs / 52.0
        data['wk_op_hrs'] = wk_op_hrs
        # OpenStudio::logFree(OpenStudio::Info, "openstudio.Standards.Model", "******wk_op_hrs = #{wk_op_hrs.round}")
      end

      zone_data_1 << data
    end

    # Filter out any zones that operate differently by more than 40hrs/wk.
    # This will be determined by a difference of more than (40 hrs/wk * 52 wks/yr) = 2080 annual full load hrs.
    zones_same_hrs = model_eliminate_outlier_zones(model, zone_data_1, 'wk_op_hrs', 40, 'weekly operating hrs', 'hrs')

    # Get the internal loads for
    # all remaining zones.
    zone_data_2 = []
    zones_same_hrs.each do |zn_data|
      data = {}
      zone = zn_data['zone']
      data['zone'] = zone
      # Get the area
      area_m2 = zone.floorArea * zone.multiplier
      area_ft2 = OpenStudio.convert(area_m2, 'm^2', 'ft^2').get
      data['area_ft2'] = area_ft2
      # Get the internal loads
      int_load_w = thermal_zone_design_internal_load(zone) * zone.multiplier
      # Normalize per-area
      int_load_w_per_m2 = int_load_w / area_m2
      int_load_btu_per_ft2 = OpenStudio.convert(int_load_w_per_m2, 'W/m^2', 'Btu/hr*ft^2').get
      data['int_load_btu_per_ft2'] = int_load_btu_per_ft2
      zone_data_2 << data
    end

    # Filter out any zones that are +/- 10 Btu/hr*ft^2 from the average
    pri_zn_data = model_eliminate_outlier_zones(model, zone_data_2, 'int_load_btu_per_ft2', 10, 'internal load', 'Btu/hr*ft^2')

    # Get just the primary zones themselves
    pri_zones = []
    pri_zone_names = []
    pri_zn_data.each do |zn_data|
      pri_zones << zn_data['zone']
      pri_zone_names << zn_data['zone'].name.get.to_s
    end

    # Get the secondary zones
    sec_zones = []
    sec_zone_names = []
    zones.each do |zone|
      unless pri_zones.include?(zone)
        sec_zones << zone
        sec_zone_names << zone.name.get.to_s
      end
    end

    # Report out the primary vs. secondary zones
    unless pri_zone_names.empty?
      OpenStudio.logFree(OpenStudio::Info, 'openstudio.standards.Model', "Primary system zones = #{pri_zone_names.join(', ')}.")
    end
    unless sec_zone_names.empty?
      OpenStudio.logFree(OpenStudio::Info, 'openstudio.standards.Model', "Secondary system zones = #{sec_zone_names.join(', ')}.")
    end

    zone_op_hrs = []
    return { 'primary' => pri_zones, 'secondary' => sec_zones, 'zone_op_hrs' => zone_op_hrs }
  end

  # For a multizone system, get straight average of hash values excluding the reference zone
  # @author Doug Maddox, PNNL
  # @param value_hash [Hash<String>] of zoneName:Value
  # @param ref_zone [String] name of reference zone
  def get_avg_of_other_zones(value_hash, ref_zone)
    num_others = value_hash.size - 1
    value_sum = 0
    value_hash.each do |key, val|
      value_sum += val unless key == ref_zone
    end
    if num_others == 0
      value_avg = value_hash[ref_zone]
    else
      value_avg = value_sum / num_others
    end
    return value_avg
  end

  # For a multizone system, get area weighted average of hash values excluding the reference zone
  # @author Doug Maddox, PNNL
  # @param value_hash [Hash<String>] of zoneName:Value
  # @param area_hash [Hash<String>] of zoneName:Area
  # @param ref_zone [String] name of reference zone
  def get_wtd_avg_of_other_zones(value_hash, area_hash, ref_zone)
    num_others = value_hash.size - 1
    value_sum = 0
    area_sum = 0
    value_hash.each do |key, val|
      value_sum += val * area_hash[key] unless key == ref_zone
      area_sum += area_hash[key] unless key == ref_zone
    end
    if num_others == 0
      value_avg = value_hash[ref_zone]
    else
      value_avg = value_sum / area_sum
    end
    return value_avg
  end

  # For a multizone system, create the fan schedule based on zone occupancy/fan schedules
  # @author Doug Maddox, PNNL
  # @param model
  # @param zone_fan_scheds [Hash] of hash of zoneName:8760FanSchedPerZone
  # @param pri_zones [Array<String>] names of zones served by the multizone system
  # @param system_name [String] name of air loop
  def model_create_multizone_fan_schedule(model, zone_op_hrs, pri_zones, system_name)
    # Not applicable if not stable baseline
    return
  end

  # Group an array of zones into multiple arrays, one for each story in the building.
  # Zones with spaces on multiple stories will be assigned to only one of the stories.
  # Removes empty array (when the story doesn't contain any of the zones)
  #
  # @param model [OpenStudio::Model::Model] OpenStudio model object
  # @param zones [Array<OpenStudio::Model::ThermalZone>] an array of zones
  # @return [Array<Array<OpenStudio::Model::ThermalZone>>] array of arrays of zones
  def model_group_zones_by_story(model, zones)
    story_zone_lists = []
    zones_already_assigned = []
    model.getBuildingStorys.sort.each do |story|
      # Get all the spaces on this story
      spaces = story.spaces

      # Get all the thermal zones that serve these spaces
      all_zones_on_story = []
      spaces.each do |space|
        if space.thermalZone.is_initialized
          all_zones_on_story << space.thermalZone.get
        else
          OpenStudio.logFree(OpenStudio::Warn, 'openstudio.standards.Model', "Space #{space.name} has no thermal zone, it is not included in the simulation.")
        end
      end

      # Find zones in the list that are on this story
      zones_on_story = []
      zones.each do |zone|
        if all_zones_on_story.include?(zone)
          # Skip zones that were already assigned to a story.
          # This can happen if a zone has multiple spaces on multiple stories.
          # Stairwells and atriums are typical scenarios.
          next if zones_already_assigned.include?(zone)

          zones_on_story << zone
          zones_already_assigned << zone
        end
      end

      unless zones_on_story.empty?
        story_zone_lists << zones_on_story
      end
    end

    return story_zone_lists
  end

  # Assign each space in the model to a building story based on common z (height) values.
  # If no story object is found for a particular height, create a new one and assign it to the space.
  # Does not assign a story to plenum spaces.
  #
  # @param model [OpenStudio::Model::Model] OpenStudio model object
  # @return [Bool] returns true if successful, false if not
  def model_assign_spaces_to_stories(model)
    # Make hash of spaces and minz values
    sorted_spaces = {}
    model.getSpaces.sort.each do |space|
      # Skip plenum spaces
      next if space_plenum?(space)

      # loop through space surfaces to find min z value
      z_points = []
      space.surfaces.each do |surface|
        surface.vertices.each do |vertex|
          z_points << vertex.z
        end
      end
      minz = z_points.min + space.zOrigin
      sorted_spaces[space] = minz
    end

    # Pre-sort spaces
    sorted_spaces = sorted_spaces.sort_by { |a| a[1] }

    # Take the sorted list and assign/make stories
    sorted_spaces.each do |space|
      space_obj = space[0]
      space_minz = space[1]
      if space_obj.buildingStory.empty?
        story = model_get_story_for_nominal_z_coordinate(model, space_minz)
        space_obj.setBuildingStory(story)
        OpenStudio.logFree(OpenStudio::Warn, 'openstudio.standards.Model', "Space #{space[0].name} was not assigned to a story by the user.  It has been assigned to #{story.name}.")
      end
    end

    return true
  end

  # Applies the multi-zone VAV outdoor air sizing requirements to all applicable air loops in the model.
  # @note This must be performed before the sizing run because it impacts component sizes, which in turn impact efficiencies.
  #
  # @param model [OpenStudio::Model::Model] OpenStudio model object
  # @return [Bool] returns true if successful, false if not
  def model_apply_multizone_vav_outdoor_air_sizing(model)
    OpenStudio.logFree(OpenStudio::Info, 'openstudio.model.Model', 'Started applying multizone vav OA sizing.')

    # Multi-zone VAV outdoor air sizing
    model.getAirLoopHVACs.sort.each { |obj| air_loop_hvac_apply_multizone_vav_outdoor_air_sizing(obj) }

    OpenStudio.logFree(OpenStudio::Info, 'openstudio.model.Model', 'Finished applying multizone vav OA sizing.')
  end

  # Applies the HVAC parts of the template to all objects in the model using the the template specified in the model.
  #
  # @param model [OpenStudio::Model::Model] OpenStudio model object
  # @param climate_zone [String] ASHRAE climate zone, e.g. 'ASHRAE 169-2013-4A'
  # @param apply_controls [Bool] toggle whether to apply air loop and plant loop controls
  # @param sql_db_vars_map [Hash] hash map
  # @return [Bool] returns true if successful, false if not
  def model_apply_hvac_efficiency_standard(model, climate_zone, apply_controls: true, sql_db_vars_map: nil)
    sql_db_vars_map = {} if sql_db_vars_map.nil?

    OpenStudio.logFree(OpenStudio::Info, 'openstudio.standards.Model', "Started applying HVAC efficiency standards for #{template} template.")

    # Air Loop Controls
    if apply_controls.nil? || apply_controls == true
      model.getAirLoopHVACs.sort.each { |obj| air_loop_hvac_apply_standard_controls(obj, climate_zone) }
    end

    # Plant Loop Controls
    if apply_controls.nil? || apply_controls == true
      model.getPlantLoops.sort.each { |obj| plant_loop_apply_standard_controls(obj, climate_zone) }
    end

    # Zone HVAC Controls
    model.getZoneHVACComponents.sort.each { |obj| zone_hvac_component_apply_standard_controls(obj) }

    ##### Apply equipment efficiencies

    # Fans
    model.getFanVariableVolumes.sort.each { |obj| fan_apply_standard_minimum_motor_efficiency(obj, fan_brake_horsepower(obj)) }
    model.getFanConstantVolumes.sort.each { |obj| fan_apply_standard_minimum_motor_efficiency(obj, fan_brake_horsepower(obj)) }
    model.getFanOnOffs.sort.each { |obj| fan_apply_standard_minimum_motor_efficiency(obj, fan_brake_horsepower(obj)) }
    model.getFanZoneExhausts.sort.each { |obj| fan_apply_standard_minimum_motor_efficiency(obj, fan_brake_horsepower(obj)) }

    # Pumps
    model.getPumpConstantSpeeds.sort.each { |obj| pump_apply_standard_minimum_motor_efficiency(obj) }
    model.getPumpVariableSpeeds.sort.each { |obj| pump_apply_standard_minimum_motor_efficiency(obj) }
    model.getHeaderedPumpsConstantSpeeds.sort.each { |obj| pump_apply_standard_minimum_motor_efficiency(obj) }
    model.getHeaderedPumpsVariableSpeeds.sort.each { |obj| pump_apply_standard_minimum_motor_efficiency(obj) }

    # Unitary HPs
    # set DX HP coils before DX clg coils because when DX HP coils need to first
    # pull the capacities of their paired DX clg coils, and this does not work
    # correctly if the DX clg coil efficiencies have been set because they are renamed.
    model.getCoilHeatingDXSingleSpeeds.sort.each { |obj| sql_db_vars_map = coil_heating_dx_single_speed_apply_efficiency_and_curves(obj, sql_db_vars_map) }

    # Unitary ACs
    model.getCoilCoolingDXTwoSpeeds.sort.each { |obj| sql_db_vars_map = coil_cooling_dx_two_speed_apply_efficiency_and_curves(obj, sql_db_vars_map) }
    model.getCoilCoolingDXSingleSpeeds.sort.each { |obj| sql_db_vars_map = coil_cooling_dx_single_speed_apply_efficiency_and_curves(obj, sql_db_vars_map) }
    model.getCoilCoolingDXMultiSpeeds.sort.each { |obj| sql_db_vars_map = coil_cooling_dx_multi_speed_apply_efficiency_and_curves(obj, sql_db_vars_map) }

    # WSHPs
    # set WSHP heating coils before cooling coils to get cooling coil capacities before they are renamed
    model.getCoilHeatingWaterToAirHeatPumpEquationFits.sort.each { |obj| sql_db_vars_map = coil_heating_water_to_air_heat_pump_apply_efficiency_and_curves(obj, sql_db_vars_map) }
    model.getCoilCoolingWaterToAirHeatPumpEquationFits.sort.each { |obj| sql_db_vars_map = coil_cooling_water_to_air_heat_pump_apply_efficiency_and_curves(obj, sql_db_vars_map) }

    # Chillers
    clg_tower_objs = model.getCoolingTowerSingleSpeeds
    model.getChillerElectricEIRs.sort.each { |obj| chiller_electric_eir_apply_efficiency_and_curves(obj, clg_tower_objs) }

    # Boilers
    model.getBoilerHotWaters.sort.each { |obj| boiler_hot_water_apply_efficiency_and_curves(obj) }

    # Water Heaters
    model.getWaterHeaterMixeds.sort.each { |obj| water_heater_mixed_apply_efficiency(obj) }

    # Cooling Towers
    model.getCoolingTowerSingleSpeeds.sort.each { |obj| cooling_tower_single_speed_apply_efficiency_and_curves(obj) }
    model.getCoolingTowerTwoSpeeds.sort.each { |obj| cooling_tower_two_speed_apply_efficiency_and_curves(obj) }
    model.getCoolingTowerVariableSpeeds.sort.each { |obj| cooling_tower_variable_speed_apply_efficiency_and_curves(obj) }

    # Fluid Coolers
    model.getFluidCoolerSingleSpeeds.sort.each { |obj| fluid_cooler_apply_minimum_power_per_flow(obj, equipment_type: 'Dry Cooler') }
    model.getFluidCoolerTwoSpeeds.sort.each { |obj| fluid_cooler_apply_minimum_power_per_flow(obj, equipment_type: 'Dry Cooler') }
    model.getEvaporativeFluidCoolerSingleSpeeds.sort.each { |obj| fluid_cooler_apply_minimum_power_per_flow(obj, equipment_type: 'Closed Cooling Tower') }
    model.getEvaporativeFluidCoolerTwoSpeeds.sort.each { |obj| fluid_cooler_apply_minimum_power_per_flow(obj, equipment_type: 'Closed Cooling Tower') }

    # ERVs
    model.getHeatExchangerAirToAirSensibleAndLatents.each { |obj| heat_exchanger_air_to_air_sensible_and_latent_apply_effectiveness(obj) }

    # Gas Heaters
    model.getCoilHeatingGass.sort.each { |obj| coil_heating_gas_apply_efficiency_and_curves(obj) }
    model.getCoilHeatingGasMultiStages.each { |obj| coil_heating_gas_multi_stage_apply_efficiency_and_curves(obj) }

    OpenStudio.logFree(OpenStudio::Info, 'openstudio.standards.Model', "Finished applying HVAC efficiency standards for #{template} template.")
    return true
  end

  # Applies daylighting controls to each space in the model per the standard.
  #
  # @param model [OpenStudio::Model::Model] OpenStudio model object
  # @return [Bool] returns true if successful, false if not
  def model_add_daylighting_controls(model)
    OpenStudio.logFree(OpenStudio::Info, 'openstudio.model.Model', 'Started adding daylighting controls.')

    # Add daylighting controls to each space
    model.getSpaces.sort.each do |space|
      added = space_add_daylighting_controls(space, true, false)
    end

    OpenStudio.logFree(OpenStudio::Info, 'openstudio.model.Model', 'Finished adding daylighting controls.')
    return true
  end

  # For backward compatibility, infiltration standard not used for 2013 and earlier
  # @return [Bool] true if successful, false if not
  def model_baseline_apply_infiltration_standard(model, climate_zone)
    return true
  end

  # Apply the air leakage requirements to the model, as described in PNNL section 5.2.1.6.
  # This method creates customized infiltration objects for each space
  # and removes the SpaceType-level infiltration objects.
  #
  # @param model [OpenStudio::Model::Model] OpenStudio model object
  # @return [Bool] returns true if successful, false if not
  # @todo This infiltration method is not used by the Reference buildings, fix this inconsistency.
  def model_apply_infiltration_standard(model)
    # Set the infiltration rate at each space
    model.getSpaces.sort.each do |space|
      space_apply_infiltration_rate(space)
    end

    # Remove infiltration rates set at the space type
    model.getSpaceTypes.sort.each do |space_type|
      space_type.spaceInfiltrationDesignFlowRates.each(&:remove)
    end

    return true
  end

  # Method to search through a hash for the objects that meets the desired search criteria, as passed via a hash.
  # Returns an Array (empty if nothing found) of matching objects.
  #
  # @param hash_of_objects [Hash] hash of objects to search through
  # @param search_criteria [Hash] hash of search criteria
  # @param capacity [Double] capacity of the object in question.  If capacity is supplied,
  #   the objects will only be returned if the specified capacity is between the minimum_capacity and maximum_capacity values.
  # @param date [<OpenStudio::Date>] date of the object in question.  If date is supplied,
  #   the objects will only be returned if the specified date is between the start_date and end_date.
  # @param area [Double] area of the object in question.  If area is supplied,
  #   the objects will only be returned if the specified area is between the minimum_area and maximum_area values.
  # @param num_floors [Double] capacity of the object in question.  If num_floors is supplied,
  #   the objects will only be returned if the specified num_floors is between the minimum_floors and maximum_floors values.
  # @return [Array] returns an array of hashes, one hash per object.  Array is empty if no results.
  # @example Find all the schedule rules that match the name
  #   rules = model_find_objects(standards_data['schedules'], 'name' => schedule_name)
  #   if rules.size.zero?
  #     OpenStudio.logFree(OpenStudio::Error, 'openstudio.standards.Model', "Cannot find data for schedule: #{schedule_name}, will not be created.")
  #     return false
  #   end
  def model_find_objects(hash_of_objects, search_criteria, capacity = nil, date = nil, area = nil, num_floors = nil, fan_motor_bhp = nil)
    matching_objects = []
    if hash_of_objects.is_a?(Hash) && hash_of_objects.key?('table')
      hash_of_objects = hash_of_objects['table']
    end

    # Compare each of the objects against the search criteria
    raise("This is not a table #{hash_of_objects}") unless hash_of_objects.respond_to?(:each)

    hash_of_objects.each do |object|
      meets_all_search_criteria = true
      search_criteria.each do |key, value|
        # Don't check non-existent search criteria
        next unless object.key?(key)

        # Stop as soon as one of the search criteria is not met
        # 'Any' is a special key that matches anything
        unless object[key] == value || object[key] == 'Any'
          meets_all_search_criteria = false
          break
        end
      end
      # Skip objects that don't meet all search criteria
      next unless meets_all_search_criteria

      # If made it here, object matches all search criteria
      matching_objects << object
    end

    # If capacity was specified, narrow down the matching objects
    unless capacity.nil?
      # Skip objects that don't have fields for minimum_capacity and maximum_capacity
      matching_objects = matching_objects.reject { |object| !object.key?('minimum_capacity') || !object.key?('maximum_capacity') }

      # Skip objects that don't have values specified for minimum_capacity and maximum_capacity
      matching_objects = matching_objects.reject { |object| object['minimum_capacity'].nil? || object['maximum_capacity'].nil? }

      # Round up if capacity is an integer
      if capacity == capacity.round
        capacity += (capacity * 0.01)
      end
      # Skip objects whose the minimum capacity is below or maximum capacity above the specified capacity
      matching_capacity_objects = matching_objects.reject { |object| capacity.to_f <= object['minimum_capacity'].to_f || capacity.to_f > object['maximum_capacity'].to_f }

      # If no object was found, round the capacity down in case the number fell between the limits in the json file.
      if matching_capacity_objects.size.zero?
        capacity *= 0.99
        # Skip objects whose minimum capacity is below or maximum capacity above the specified capacity
        matching_objects = matching_objects.reject { |object| capacity.to_f <= object['minimum_capacity'].to_f || capacity.to_f > object['maximum_capacity'].to_f }
      else
        matching_objects = matching_capacity_objects
      end
    end

    # If fan_motor_bhp was specified, narrow down the matching objects
    unless fan_motor_bhp.nil?
      # Skip objects that don't have fields for minimum_capacity and maximum_capacity
      matching_objects = matching_objects.reject { |object| !object.key?('minimum_capacity') || !object.key?('maximum_capacity') }

      # Skip objects that don't have values specified for minimum_capacity and maximum_capacity
      matching_objects = matching_objects.reject { |object| object['minimum_capacity'].nil? || object['maximum_capacity'].nil? }

      # Skip objects whose the minimum capacity is below or maximum capacity above the specified fan_motor_bhp
      matching_capacity_objects = matching_objects.reject { |object| fan_motor_bhp.to_f <= object['minimum_capacity'].to_f || fan_motor_bhp.to_f > object['maximum_capacity'].to_f }

      # Filter based on motor type
      matching_capacity_objects = matching_capacity_objects.select { |object| object['type'].downcase == search_criteria['type'].downcase } if search_criteria.keys.include?('type')

      # If no object was found, round the fan_motor_bhp down in case the number fell between the limits in the json file.
      if matching_capacity_objects.size.zero?
        fan_motor_bhp *= 0.99
        # Skip objects whose minimum capacity is below or maximum capacity above the specified fan_motor_bhp
        matching_objects = matching_objects.reject { |object| fan_motor_bhp.to_f <= object['minimum_capacity'].to_f || fan_motor_bhp.to_f > object['maximum_capacity'].to_f }
      else
        matching_objects = matching_capacity_objects
      end
    end

    # If date was specified, narrow down the matching objects
    unless date.nil?
      # Skip objects that don't have fields for start_date and end_date
      matching_objects = matching_objects.reject { |object| !object.key?('start_date') || !object.key?('end_date') }

      # Skip objects whose start date is earlier than the specified date
      matching_objects = matching_objects.reject { |object| date <= Date.parse(object['start_date']) }

      # Skip objects whose end date is later than the specified date
      matching_objects = matching_objects.reject { |object| date > Date.parse(object['end_date']) }
    end

    # If area was specified, narrow down the matching objects
    unless area.nil?
      # Skip objects that don't have fields for minimum_area and maximum_area
      matching_objects = matching_objects.reject { |object| !object.key?('minimum_area') || !object.key?('maximum_area') }

      # Skip objects that don't have values specified for minimum_area and maximum_area
      matching_objects = matching_objects.reject { |object| object['minimum_area'].nil? || object['maximum_area'].nil? }

      # Skip objects whose minimum area is below or maximum area is above area
      matching_objects = matching_objects.reject { |object| area.to_f <= object['minimum_area'].to_f || area.to_f > object['maximum_area'].to_f }
    end

    # If area was specified, narrow down the matching objects
    unless num_floors.nil?
      # Skip objects that don't have fields for minimum_floors and maximum_floors
      matching_objects = matching_objects.reject { |object| !object.key?('minimum_floors') || !object.key?('maximum_floors') }

      # Skip objects that don't have values specified for minimum_floors and maximum_floors
      matching_objects = matching_objects.reject { |object| object['minimum_floors'].nil? || object['maximum_floors'].nil? }

      # Skip objects whose minimum floors is below or maximum floors is above num_floors
      matching_objects = matching_objects.reject { |object| num_floors.to_f < object['minimum_floors'].to_f || num_floors.to_f > object['maximum_floors'].to_f }
    end

    # Check the number of matching objects found
    if matching_objects.size.zero?
      OpenStudio.logFree(OpenStudio::Debug, 'openstudio.standards.Model', "Find objects search criteria returned no results. Search criteria: #{search_criteria}. Called from #{caller(0)[1]}.")
    end

    return matching_objects
  end

  # Method to search through a hash for an object that meets the desired search criteria, as passed via a hash.
  # If capacity is supplied, the object will only be returned if the specified capacity is between the minimum_capacity and maximum_capacity values.
  #
  # @param hash_of_objects [Hash] hash of objects to search through
  # @param search_criteria [Hash] hash of search criteria
  # @param capacity [Double] capacity of the object in question.  If capacity is supplied,
  #   the objects will only be returned if the specified capacity is between the minimum_capacity and maximum_capacity values.
  # @param date [<OpenStudio::Date>] date of the object in question.  If date is supplied,
  #   the objects will only be returned if the specified date is between the start_date and end_date.
  # @param area [Double] area of the object in question.  If area is supplied,
  #   the objects will only be returned if the specified area is between the minimum_area and maximum_area values.
  # @param num_floors [Double] capacity of the object in question.  If num_floors is supplied,
  #   the objects will only be returned if the specified num_floors is between the minimum_floors and maximum_floors values.
  # @return [Hash] Return tbe first matching object hash if successful, nil if not.
  # @example Find the motor that meets these size criteria
  #   search_criteria = {
  #   'template' => template,
  #   'number_of_poles' => 4.0,
  #   'type' => 'Enclosed',
  #   }
  #   motor_properties = self.model.find_object(motors, search_criteria, capacity: 2.5)
  def model_find_object(hash_of_objects, search_criteria, capacity = nil, date = nil, area = nil, num_floors = nil, fan_motor_bhp = nil)
    matching_objects = model_find_objects(hash_of_objects, search_criteria, capacity, date, area, num_floors, fan_motor_bhp)

    # Check the number of matching objects found
    if matching_objects.size.zero?
      desired_object = nil
      OpenStudio.logFree(OpenStudio::Debug, 'openstudio.standards.Model', "Find object search criteria returned no results. Search criteria: #{search_criteria}. Called from #{caller(0)[1]}")
    elsif matching_objects.size == 1
      desired_object = matching_objects[0]
    else
      desired_object = matching_objects[0]
      OpenStudio.logFree(OpenStudio::Warn, 'openstudio.standards.Model', "Find object search criteria returned #{matching_objects.size} results, the first one will be returned. Called from #{caller(0)[1]}. \n Search criteria: \n #{search_criteria}, capacity = #{capacity} \n  All results: \n #{matching_objects.join("\n")}")
    end

    return desired_object
  end

  # Method to search through a hash for the objects that meets the desired search criteria, as passed via a hash.
  # Returns an Array (empty if nothing found) of matching objects.
  #
  # @param table_name [Hash] name of table in standards database.
  # @param search_criteria [Hash] hash of search criteria
  # @param capacity [Double] capacity of the object in question.  If capacity is supplied,
  #   the objects will only be returned if the specified capacity is between the minimum_capacity and maximum_capacity values.
  # @param date [<OpenStudio::Date>] date of the object in question.  If date is supplied,
  #   the objects will only be returned if the specified date is between the start_date and end_date.
  # @param area [Double] area of the object in question.  If area is supplied,
  #   the objects will only be returned if the specified area is between the minimum_area and maximum_area values.
  # @param num_floors [Double] capacity of the object in question.  If num_floors is supplied,
  #   the objects will only be returned if the specified num_floors is between the minimum_floors and maximum_floors values.
  # @return [Array] returns an array of hashes, one hash per object.  Array is empty if no results.
  # @example Find all the schedule rules that match the name
  #   rules = model_find_objects(standards_data['schedules'], 'name' => schedule_name)
  #   if rules.size.zero?
  #     OpenStudio.logFree(OpenStudio::Error, 'openstudio.standards.Model', "Cannot find data for schedule: #{schedule_name}, will not be created.")
  #     return false
  #   end
  def standards_lookup_table_many(table_name:, search_criteria: {}, capacity: nil, date: nil, area: nil, num_floors: nil)
    desired_object = nil
    search_criteria_matching_objects = []
    matching_objects = []
    hash_of_objects = @standards_data[table_name]

    # needed for NRCan data structure compatibility. We keep all tables in a 'tables' hash in @standards_data and the table
    # itself is in the 'table' hash index.
    if hash_of_objects.nil?
      # Format of @standards_data is not NRCan-style and table simply doesn't exist.
      return matching_objects if @standards_data['tables'].nil?

      table = @standards_data['tables'][table_name]['table']
      hash_of_objects = table
    end

    # Compare each of the objects against the search criteria
    hash_of_objects.each do |object|
      meets_all_search_criteria = true
      search_criteria.each do |key, value|
        # Don't check non-existent search criteria
        next unless object.key?(key)

        # Stop as soon as one of the search criteria is not met
        # 'Any' is a special key that matches anything
        unless object[key] == value || object[key] == 'Any'
          meets_all_search_criteria = false
          break
        end
      end
      # Skip objects that don't meet all search criteria
      next unless meets_all_search_criteria

      # If made it here, object matches all search criteria
      matching_objects << object
    end

    # If capacity was specified, narrow down the matching objects
    unless capacity.nil?
      # Skip objects that don't have fields for minimum_capacity and maximum_capacity
      matching_objects = matching_objects.reject { |object| !object.key?('minimum_capacity') || !object.key?('maximum_capacity') }

      # Skip objects that don't have values specified for minimum_capacity and maximum_capacity
      matching_objects = matching_objects.reject { |object| object['minimum_capacity'].nil? || object['maximum_capacity'].nil? }

      # Round up if capacity is an integer
      if capacity == capacity.round
        capacity += (capacity * 0.01)
      end
      # Skip objects whose the minimum capacity is below or maximum capacity above the specified capacity
      matching_capacity_objects = matching_objects.reject { |object| capacity.to_f <= object['minimum_capacity'].to_f || capacity.to_f > object['maximum_capacity'].to_f }

      # If no object was found, round the capacity down in case the number fell between the limits in the json file.
      if matching_capacity_objects.size.zero?
        capacity *= 0.99
        search_criteria_matching_objects.each do |object|
          # Skip objects that don't have fields for minimum_capacity and maximum_capacity
          next if !object.key?('minimum_capacity') || !object.key?('maximum_capacity')
          # Skip objects that don't have values specified for minimum_capacity and maximum_capacity
          next if object['minimum_capacity'].nil? || object['maximum_capacity'].nil?
          # Skip objects whose the minimum capacity is below the specified capacity
          next if capacity <= object['minimum_capacity'].to_f
          # Skip objects whose max
          next if capacity > object['maximum_capacity'].to_f

          # Found a matching object
          matching_objects << object
        end
      end
      # If date was specified, narrow down the matching objects
      unless date.nil?
        date_matching_objects = []
        matching_objects.each do |object|
          # Skip objects that don't have fields for minimum_capacity and maximum_capacity
          next if !object.key?('start_date') || !object.key?('end_date')
          # Skip objects whose the start date is earlier than the specified date
          next if date <= Date.parse(object['start_date'])
          # Skip objects whose end date is beyond the specified date
          next if date > Date.parse(object['end_date'])

          # Found a matching object
          date_matching_objects << object
        end
        matching_objects = date_matching_objects
      end
    end

    # If area was specified, narrow down the matching objects
    unless area.nil?
      # Skip objects that don't have fields for minimum_area and maximum_area
      matching_objects = matching_objects.reject { |object| !object.key?('minimum_area') || !object.key?('maximum_area') }

      # Skip objects that don't have values specified for minimum_area and maximum_area
      matching_objects = matching_objects.reject { |object| object['minimum_area'].nil? || object['maximum_area'].nil? }

      # Skip objects whose minimum area is below or maximum area is above area
      matching_objects = matching_objects.reject { |object| area.to_f <= object['minimum_area'].to_f || area.to_f > object['maximum_area'].to_f }
    end

    # If area was specified, narrow down the matching objects
    unless num_floors.nil?
      # Skip objects that don't have fields for minimum_floors and maximum_floors
      matching_objects = matching_objects.reject { |object| !object.key?('minimum_floors') || !object.key?('maximum_floors') }

      # Skip objects that don't have values specified for minimum_floors and maximum_floors
      matching_objects = matching_objects.reject { |object| object['minimum_floors'].nil? || object['maximum_floors'].nil? }

      # Skip objects whose minimum floors is below or maximum floors is above num_floors
      matching_objects = matching_objects.reject { |object| num_floors.to_f < object['minimum_floors'].to_f || num_floors.to_f > object['maximum_floors'].to_f }
    end

    # Check the number of matching objects found
    if matching_objects.size.zero?
      OpenStudio.logFree(OpenStudio::Debug, 'openstudio.standards.Model', "Find objects search criteria returned no results. Search criteria: #{search_criteria}. Called from #{caller(0)[1]}.")
    end

    return matching_objects
  end

  # Method to search through a hash for an object that meets the desired search criteria, as passed via a hash.
  # If capacity is supplied, the object will only be returned if the specified capacity is between the minimum_capacity and maximum_capacity values.
  #
  # @param table_name [String] name of table
  # @param search_criteria [Hash] hash of search criteria
  # @param capacity [Double] capacity of the object in question.  If capacity is supplied,
  #   the objects will only be returned if the specified capacity is between the minimum_capacity and maximum_capacity values.
  # @param date [<OpenStudio::Date>] date of the object in question.  If date is supplied,
  #   the objects will only be returned if the specified date is between the start_date and end_date.
  # @return [Hash] Return tbe first matching object hash if successful, nil if not.
  # @example Find the motor that meets these size criteria
  #   search_criteria = {
  #   'template' => template,
  #   'number_of_poles' => 4.0,
  #   'type' => 'Enclosed',
  #   }
  #   motor_properties = self.model.find_object(motors, search_criteria, 2.5)
  def standards_lookup_table_first(table_name:, search_criteria: {}, capacity: nil, date: nil)
    # run the many version of the look up code...DRY.
    matching_objects = standards_lookup_table_many(table_name: table_name,
                                                   search_criteria: search_criteria,
                                                   capacity: capacity,
                                                   date: date)

    # Check the number of matching objects found
    if matching_objects.size.zero?
      desired_object = nil
      OpenStudio.logFree(OpenStudio::Debug, 'openstudio.standards.Model', "Find object search criteria returned no results. Search criteria: #{search_criteria}. Called from #{caller(0)[1]}")
    elsif matching_objects.size == 1
      desired_object = matching_objects[0]
    else
      desired_object = matching_objects[0]
      OpenStudio.logFree(OpenStudio::Warn, 'openstudio.standards.Model', "Find object search criteria returned #{matching_objects.size} results, the first one will be returned. Called from #{caller(0)[1]}. \n Search criteria: \n #{search_criteria}, capacity = #{capacity} \n  All results: \n#{matching_objects.join("\n")}")
    end

    return desired_object
  end

  # Create constant ScheduleRuleset
  #
  # @param model [OpenStudio::Model::Model] OpenStudio model object
  # @param value [Double] the value to use, 24-7, 365
  # @param name [String] the name of the schedule
  # @param sch_type_limit [String] the name of a schedule type limit
  #   options are Temperature, Humidity Ratio, Fractional, OnOff, and Activity
  # @return [OpenStudio::Model::ScheduleRuleset] schedule ruleset object
  def model_add_constant_schedule_ruleset(model,
                                          value,
                                          name = nil,
                                          sch_type_limit: 'Temperature')
    # check to see if schedule exists with same name and constant value and return if true
    unless name.nil?
      existing_sch = model.getScheduleRulesetByName(name)
      if existing_sch.is_initialized
        existing_sch = existing_sch.get
        existing_day_sch_vals = existing_sch.defaultDaySchedule.values
        if existing_day_sch_vals.size == 1 && (existing_day_sch_vals[0] - value).abs < 1.0e-6
          return existing_sch
        end
      end
    end

    schedule = OpenStudio::Model::ScheduleRuleset.new(model)
    unless name.nil?
      schedule.setName(name)
      schedule.defaultDaySchedule.setName("#{name} Default")
    end

    if !sch_type_limit.nil?
      sch_type_limits_obj = model_add_schedule_type_limits(model, standard_sch_type_limit: sch_type_limit)
      schedule.setScheduleTypeLimits(sch_type_limits_obj)
    end

    schedule.defaultDaySchedule.addValue(OpenStudio::Time.new(0, 24, 0, 0), value)
    return schedule
  end

  # Create ScheduleTypeLimits
  #
  # @param model [OpenStudio::Model::Model] OpenStudio model object
  # @param standard_sch_type_limit [String] the name of a standard schedule type limit with predefined limits
  #   options are Temperature, Humidity Ratio, Fractional, OnOff, and Activity
  # @param name [String] the name of the schedule type limits
  # @param lower_limit_value [double] the lower limit value for the schedule type
  # @param upper_limit_value [double] the upper limit value for the schedule type
  # @param numeric_type [String] the numeric type, options are Continuous or Discrete
  # @param unit_type [String] the unit type, options are defined in EnergyPlus I/O reference
  # @return [OpenStudio::Model::ScheduleTypeLimits] schedule type limits
  def model_add_schedule_type_limits(model,
                                     standard_sch_type_limit: nil,
                                     name: nil,
                                     lower_limit_value: nil,
                                     upper_limit_value: nil,
                                     numeric_type: nil,
                                     unit_type: nil)

    if standard_sch_type_limit.nil?
      if lower_limit_value.nil? || upper_limit_value.nil? || numeric_type.nil? || unit_type.nil?
        OpenStudio.logFree(OpenStudio::Error, 'openstudio.standards.Model', 'If calling model_add_schedule_type_limits without a standard_sch_type_limit, you must specify all properties of ScheduleTypeLimits.')
        return false
      end
      schedule_type_limits = OpenStudio::Model::ScheduleTypeLimits.new(model)
      schedule_type_limits.setName(name) if !name.nil?
      schedule_type_limits.setLowerLimitValue(lower_limit_value)
      schedule_type_limits.setUpperLimitValue(upper_limit_value)
      schedule_type_limits.setNumericType(numeric_type)
      schedule_type_limits.setUnitType(unit_type)
    else
      schedule_type_limits = model.getScheduleTypeLimitsByName(standard_sch_type_limit)
      if !schedule_type_limits.empty?
        schedule_type_limits = schedule_type_limits.get
        if schedule_type_limits.name.to_s.downcase == 'temperature'
          schedule_type_limits.resetLowerLimitValue
          schedule_type_limits.resetUpperLimitValue
          schedule_type_limits.setNumericType('Continuous')
          schedule_type_limits.setUnitType('Temperature')
        end
      else
        case standard_sch_type_limit.downcase
          when 'temperature'
            schedule_type_limits = OpenStudio::Model::ScheduleTypeLimits.new(model)
            schedule_type_limits.setName('Temperature')
            schedule_type_limits.setLowerLimitValue(0.0)
            schedule_type_limits.setUpperLimitValue(100.0)
            schedule_type_limits.setNumericType('Continuous')
            schedule_type_limits.setUnitType('Temperature')

          when 'humidity ratio'
            schedule_type_limits = OpenStudio::Model::ScheduleTypeLimits.new(model)
            schedule_type_limits.setName('Humidity Ratio')
            schedule_type_limits.setLowerLimitValue(0.0)
            schedule_type_limits.setUpperLimitValue(0.3)
            schedule_type_limits.setNumericType('Continuous')
            schedule_type_limits.setUnitType('Dimensionless')

          when 'fraction', 'fractional'
            schedule_type_limits = OpenStudio::Model::ScheduleTypeLimits.new(model)
            schedule_type_limits.setName('Fraction')
            schedule_type_limits.setLowerLimitValue(0.0)
            schedule_type_limits.setUpperLimitValue(1.0)
            schedule_type_limits.setNumericType('Continuous')
            schedule_type_limits.setUnitType('Dimensionless')

          when 'onoff'
            schedule_type_limits = OpenStudio::Model::ScheduleTypeLimits.new(model)
            schedule_type_limits.setName('OnOff')
            schedule_type_limits.setLowerLimitValue(0)
            schedule_type_limits.setUpperLimitValue(1)
            schedule_type_limits.setNumericType('Discrete')
            schedule_type_limits.setUnitType('Availability')

          when 'activity'
            schedule_type_limits = OpenStudio::Model::ScheduleTypeLimits.new(model)
            schedule_type_limits.setName('Activity')
            schedule_type_limits.setLowerLimitValue(70.0)
            schedule_type_limits.setUpperLimitValue(1000.0)
            schedule_type_limits.setNumericType('Continuous')
            schedule_type_limits.setUnitType('ActivityLevel')
          else
            OpenStudio.logFree(OpenStudio::Error, 'openstudio.standards.Model', 'Invalid standard_sch_type_limit for method model_add_schedule_type_limits.')
        end
      end
    end
    return schedule_type_limits
  end

  # Create a schedule from the openstudio standards dataset and add it to the model.
  #
  # @param model [OpenStudio::Model::Model] OpenStudio model object
  # @param schedule_name [String} name of the schedule
  # @return [ScheduleRuleset] the resulting schedule ruleset
  # @todo make return an OptionalScheduleRuleset
  def model_add_schedule(model, schedule_name)
    return nil if schedule_name.nil? || schedule_name == ''

    # First check model and return schedule if it already exists
    model.getSchedules.sort.each do |schedule|
      if schedule.name.get.to_s == schedule_name
        OpenStudio.logFree(OpenStudio::Debug, 'openstudio.standards.Model', "Already added schedule: #{schedule_name}")
        return schedule
      end
    end

    require 'date'

    # OpenStudio::logFree(OpenStudio::Info, 'openstudio.standards.Model', "Adding schedule: #{schedule_name}")

    # Find all the schedule rules that match the name
    rules = model_find_objects(standards_data['schedules'], 'name' => schedule_name)
    if rules.size.zero?
      OpenStudio.logFree(OpenStudio::Error, 'openstudio.standards.Model', "Cannot find data for schedule: #{schedule_name}, will not be created.")
      return model.alwaysOnDiscreteSchedule
    end

    # Make a schedule ruleset
    sch_ruleset = OpenStudio::Model::ScheduleRuleset.new(model)
    sch_ruleset.setName(schedule_name.to_s)

    # Loop through the rules, making one for each row in the spreadsheet
    rules.each do |rule|
      day_types = rule['day_types']
      start_date = DateTime.parse(rule['start_date'])
      end_date = DateTime.parse(rule['end_date'])
      sch_type = rule['type']
      values = rule['values']

      # Day Type choices: Wkdy, Wknd, Mon, Tue, Wed, Thu, Fri, Sat, Sun, WntrDsn, SmrDsn, Hol
      # Default
      if day_types.include?('Default')
        day_sch = sch_ruleset.defaultDaySchedule
        day_sch.setName("#{schedule_name} Default")
        model_add_vals_to_sch(model, day_sch, sch_type, values)
      end

      # Winter Design Day
      if day_types.include?('WntrDsn')
        day_sch = OpenStudio::Model::ScheduleDay.new(model)
        sch_ruleset.setWinterDesignDaySchedule(day_sch)
        day_sch = sch_ruleset.winterDesignDaySchedule
        day_sch.setName("#{schedule_name} Winter Design Day")
        model_add_vals_to_sch(model, day_sch, sch_type, values)
      end

      # Summer Design Day
      if day_types.include?('SmrDsn')
        day_sch = OpenStudio::Model::ScheduleDay.new(model)
        sch_ruleset.setSummerDesignDaySchedule(day_sch)
        day_sch = sch_ruleset.summerDesignDaySchedule
        day_sch.setName("#{schedule_name} Summer Design Day")
        model_add_vals_to_sch(model, day_sch, sch_type, values)
      end

      # Other days (weekdays, weekends, etc)
      if day_types.include?('Wknd') ||
         day_types.include?('Wkdy') ||
         day_types.include?('Sat') ||
         day_types.include?('Sun') ||
         day_types.include?('Mon') ||
         day_types.include?('Tue') ||
         day_types.include?('Wed') ||
         day_types.include?('Thu') ||
         day_types.include?('Fri')

        # Make the Rule
        sch_rule = OpenStudio::Model::ScheduleRule.new(sch_ruleset)
        day_sch = sch_rule.daySchedule
        day_sch.setName("#{schedule_name} #{day_types} Day")
        model_add_vals_to_sch(model, day_sch, sch_type, values)

        # Set the dates when the rule applies
        sch_rule.setStartDate(OpenStudio::Date.new(OpenStudio::MonthOfYear.new(start_date.month.to_i), start_date.day.to_i))
        sch_rule.setEndDate(OpenStudio::Date.new(OpenStudio::MonthOfYear.new(end_date.month.to_i), end_date.day.to_i))

        # Set the days when the rule applies
        # Weekends
        if day_types.include?('Wknd')
          sch_rule.setApplySaturday(true)
          sch_rule.setApplySunday(true)
        end
        # Weekdays
        if day_types.include?('Wkdy')
          sch_rule.setApplyMonday(true)
          sch_rule.setApplyTuesday(true)
          sch_rule.setApplyWednesday(true)
          sch_rule.setApplyThursday(true)
          sch_rule.setApplyFriday(true)
        end
        # Individual Days
        sch_rule.setApplyMonday(true) if day_types.include?('Mon')
        sch_rule.setApplyTuesday(true) if day_types.include?('Tue')
        sch_rule.setApplyWednesday(true) if day_types.include?('Wed')
        sch_rule.setApplyThursday(true) if day_types.include?('Thu')
        sch_rule.setApplyFriday(true) if day_types.include?('Fri')
        sch_rule.setApplySaturday(true) if day_types.include?('Sat')
        sch_rule.setApplySunday(true) if day_types.include?('Sun')
      end
    end
    return sch_ruleset
  end

  # Create a material from the openstudio standards dataset.
  #
  # @param model [OpenStudio::Model::Model] OpenStudio model object
  # @param material_name [String] name of the material
  # @return [OpenStudio::Model::Material] material object
  # @todo make return an OptionalMaterial
  def model_add_material(model, material_name)
    # First check model and return material if it already exists
    model.getMaterials.sort.each do |material|
      if material.name.get.to_s == material_name
        OpenStudio.logFree(OpenStudio::Debug, 'openstudio.standards.Model', "Already added material: #{material_name}")
        return material
      end
    end

    # OpenStudio::logFree(OpenStudio::Info, 'openstudio.standards.Model', "Adding material: #{material_name}")

    # Get the object data
    data = model_find_object(standards_data['materials'], 'name' => material_name)
    unless data
      OpenStudio.logFree(OpenStudio::Warn, 'openstudio.standards.Model', "Cannot find data for material: #{material_name}, will not be created.")
      return false
      # @todo change to return empty optional material
    end

    material = nil
    material_type = data['material_type']

    if material_type == 'StandardOpaqueMaterial'
      material = OpenStudio::Model::StandardOpaqueMaterial.new(model)
      material.setName(material_name)

      material.setRoughness(data['roughness'].to_s)
      material.setThickness(OpenStudio.convert(data['thickness'].to_f, 'in', 'm').get)
      material.setThermalConductivity(OpenStudio.convert(data['conductivity'].to_f, 'Btu*in/hr*ft^2*R', 'W/m*K').get)
      material.setDensity(OpenStudio.convert(data['density'].to_f, 'lb/ft^3', 'kg/m^3').get)
      material.setSpecificHeat(OpenStudio.convert(data['specific_heat'].to_f, 'Btu/lb*R', 'J/kg*K').get)
      material.setThermalAbsorptance(data['thermal_absorptance'].to_f)
      material.setSolarAbsorptance(data['solar_absorptance'].to_f)
      material.setVisibleAbsorptance(data['visible_absorptance'].to_f)

    elsif material_type == 'MasslessOpaqueMaterial'
      material = OpenStudio::Model::MasslessOpaqueMaterial.new(model)
      material.setName(material_name)
      material.setThermalResistance(OpenStudio.convert(data['resistance'].to_f, 'hr*ft^2*R/Btu', 'm^2*K/W').get)
      material.setThermalConductivity(OpenStudio.convert(data['conductivity'].to_f, 'Btu*in/hr*ft^2*R', 'W/m*K').get)
      material.setThermalAbsorptance(data['thermal_absorptance'].to_f)
      material.setSolarAbsorptance(data['solar_absorptance'].to_f)
      material.setVisibleAbsorptance(data['visible_absorptance'].to_f)

    elsif material_type == 'AirGap'
      material = OpenStudio::Model::AirGap.new(model)
      material.setName(material_name)

      material.setThermalResistance(OpenStudio.convert(data['resistance'].to_f, 'hr*ft^2*R/Btu*in', 'm*K/W').get)

    elsif material_type == 'Gas'
      material = OpenStudio::Model::Gas.new(model)
      material.setName(material_name)

      material.setThickness(OpenStudio.convert(data['thickness'].to_f, 'in', 'm').get)
      material.setGasType(data['gas_type'].to_s)

    elsif material_type == 'SimpleGlazing'
      material = OpenStudio::Model::SimpleGlazing.new(model)
      material.setName(material_name)

      material.setUFactor(OpenStudio.convert(data['u_factor'].to_f, 'Btu/hr*ft^2*R', 'W/m^2*K').get)
      material.setSolarHeatGainCoefficient(data['solar_heat_gain_coefficient'].to_f)
      material.setVisibleTransmittance(data['visible_transmittance'].to_f)

    elsif material_type == 'StandardGlazing'
      material = OpenStudio::Model::StandardGlazing.new(model)
      material.setName(material_name)

      material.setOpticalDataType(data['optical_data_type'].to_s)
      material.setThickness(OpenStudio.convert(data['thickness'].to_f, 'in', 'm').get)
      material.setSolarTransmittanceatNormalIncidence(data['solar_transmittance_at_normal_incidence'].to_f)
      material.setFrontSideSolarReflectanceatNormalIncidence(data['front_side_solar_reflectance_at_normal_incidence'].to_f)
      material.setBackSideSolarReflectanceatNormalIncidence(data['back_side_solar_reflectance_at_normal_incidence'].to_f)
      material.setVisibleTransmittanceatNormalIncidence(data['visible_transmittance_at_normal_incidence'].to_f)
      material.setFrontSideVisibleReflectanceatNormalIncidence(data['front_side_visible_reflectance_at_normal_incidence'].to_f)
      material.setBackSideVisibleReflectanceatNormalIncidence(data['back_side_visible_reflectance_at_normal_incidence'].to_f)
      material.setInfraredTransmittanceatNormalIncidence(data['infrared_transmittance_at_normal_incidence'].to_f)
      material.setFrontSideInfraredHemisphericalEmissivity(data['front_side_infrared_hemispherical_emissivity'].to_f)
      material.setBackSideInfraredHemisphericalEmissivity(data['back_side_infrared_hemispherical_emissivity'].to_f)
      material.setThermalConductivity(OpenStudio.convert(data['conductivity'].to_f, 'Btu*in/hr*ft^2*R', 'W/m*K').get)
      material.setDirtCorrectionFactorforSolarandVisibleTransmittance(data['dirt_correction_factor_for_solar_and_visible_transmittance'].to_f)
      if /true/i =~ data['solar_diffusing'].to_s
        material.setSolarDiffusing(true)
      else
        material.setSolarDiffusing(false)
      end

    else
      OpenStudio.logFree(OpenStudio::Error, 'openstudio.standards.Model', "Unknown material type #{material_type}, cannot add material called #{material_name}.")
      exit
    end

    return material
  end

  # Create a construction from the openstudio standards dataset.
  # If construction_props are specified, modifies the insulation layer accordingly.
  #
  # @param model [OpenStudio::Model::Model] OpenStudio model object
  # @param construction_name [String] name of the construction
  # @param construction_props [Hash] hash of construction properties
  # @return [OpenStudio::Model::Construction] construction object
  # @todo make return an OptionalConstruction
  def model_add_construction(model, construction_name, construction_props = nil, surface = nil)
    # First check model and return construction if it already exists
    model.getConstructions.sort.each do |construction|
      if construction.name.get.to_s == construction_name
        OpenStudio.logFree(OpenStudio::Debug, 'openstudio.standards.Model', "Already added construction: #{construction_name}")
        return construction
      end
    end

    OpenStudio.logFree(OpenStudio::Debug, 'openstudio.standards.Model', "Adding construction: #{construction_name}")

    # Get the object data
    if standards_data.keys.include?('prm_constructions')
      data = model_find_object(standards_data['prm_constructions'], 'name' => construction_name)
    else
      data = model_find_object(standards_data['constructions'], 'name' => construction_name)
    end

    unless data
      OpenStudio.logFree(OpenStudio::Warn, 'openstudio.standards.Model', "Cannot find data for construction: #{construction_name}, will not be created.")
      return OpenStudio::Model::OptionalConstruction.new
    end

    # Make a new construction and set the standards details
    if data['intended_surface_type'] == 'GroundContactFloor' && !surface.nil?
      construction = OpenStudio::Model::FFactorGroundFloorConstruction.new(model)
    elsif data['intended_surface_type'] == 'GroundContactWall' && !surface.nil?
      construction = OpenStudio::Model::CFactorUndergroundWallConstruction.new(model)
    else
      construction = OpenStudio::Model::Construction.new(model)
      # Add the material layers to the construction
      layers = OpenStudio::Model::MaterialVector.new
      data['materials'].each do |material_name|
        material = model_add_material(model, material_name)
        if material
          layers << material
        end
      end
      construction.setLayers(layers)
    end
    construction.setName(construction_name)
    standards_info = construction.standardsInformation

    intended_surface_type = data['intended_surface_type']
    intended_surface_type ||= ''
    standards_info.setIntendedSurfaceType(intended_surface_type)

    standards_construction_type = data['standards_construction_type']
    standards_construction_type ||= ''
    standards_info.setStandardsConstructionType(standards_construction_type)

    # @todo could put construction rendering color in the spreadsheet

    # Modify the R value of the insulation to hit the specified U-value, C-Factor, or F-Factor.
    # Doesn't currently operate on glazing constructions
    if construction_props
      # Determine the target U-value, C-factor, and F-factor
      target_u_value_ip = construction_props['assembly_maximum_u_value']
      target_f_factor_ip = construction_props['assembly_maximum_f_factor']
      target_c_factor_ip = construction_props['assembly_maximum_c_factor']
      target_shgc = construction_props['assembly_maximum_solar_heat_gain_coefficient']
      u_includes_int_film = construction_props['u_value_includes_interior_film_coefficient']
      u_includes_ext_film = construction_props['u_value_includes_exterior_film_coefficient']

      OpenStudio.logFree(OpenStudio::Debug, 'openstudio.standards.Model', "#{data['intended_surface_type']} u_val #{target_u_value_ip} f_fac #{target_f_factor_ip} c_fac #{target_c_factor_ip}")

      if target_u_value_ip

        # Handle Opaque and Fenestration Constructions differently
        # if construction.isFenestration && construction_simple_glazing?(construction)
        if construction.isFenestration
          if construction_simple_glazing?(construction)
            # Set the U-Value and SHGC
            construction_set_glazing_u_value(construction, target_u_value_ip.to_f, data['intended_surface_type'], u_includes_int_film, u_includes_ext_film)
            construction_set_glazing_shgc(construction, target_shgc.to_f)
          else # if !data['intended_surface_type'] == 'ExteriorWindow' && !data['intended_surface_type'] == 'Skylight'
            # Set the U-Value
            construction_set_u_value(construction, target_u_value_ip.to_f, data['insulation_layer'], data['intended_surface_type'], u_includes_int_film, u_includes_ext_film)
            # else
            # OpenStudio.logFree(OpenStudio::Info, 'openstudio.standards.Model', "Not modifying U-value for #{data['intended_surface_type']} u_val #{target_u_value_ip} f_fac #{target_f_factor_ip} c_fac #{target_c_factor_ip}")
          end
        else
          # Set the U-Value
          construction_set_u_value(construction, target_u_value_ip.to_f, data['insulation_layer'], data['intended_surface_type'], u_includes_int_film, u_includes_ext_film)
          # else
          # OpenStudio.logFree(OpenStudio::Info, 'openstudio.standards.Model', "Not modifying U-value for #{data['intended_surface_type']} u_val #{target_u_value_ip} f_fac #{target_f_factor_ip} c_fac #{target_c_factor_ip}")
        end

      elsif target_f_factor_ip && data['intended_surface_type'] == 'GroundContactFloor'
        # F-factor objects are unique to each surface, so a surface needs to be passed
        # If not surface is passed, use the older approach to model ground contact floors
        if surface.nil?
          # Set the F-Factor (only applies to slabs on grade)
          # @todo figure out what the prototype buildings did about ground heat transfer
          # construction_set_slab_f_factor(construction, target_f_factor_ip.to_f, data['insulation_layer'])
          construction_set_u_value(construction, 0.0, data['insulation_layer'], data['intended_surface_type'], u_includes_int_film, u_includes_ext_film)
        else
          construction_set_surface_slab_f_factor(construction, target_f_factor_ip, surface)
        end
      elsif target_c_factor_ip && (data['intended_surface_type'] == 'GroundContactWall' || data['intended_surface_type'] == 'GroundContactRoof')
        # C-factor objects are unique to each surface, so a surface needs to be passed
        # If not surface is passed, use the older approach to model ground contact walls
        if surface.nil?
          # Set the C-Factor (only applies to underground walls)
          # @todo figure out what the prototype buildings did about ground heat transfer
          # construction_set_underground_wall_c_factor(construction, target_c_factor_ip.to_f, data['insulation_layer'])
          construction_set_u_value(construction, 0.0, data['insulation_layer'], data['intended_surface_type'], u_includes_int_film, u_includes_ext_film)
        else
          construction_set_surface_underground_wall_c_factor(construction, target_c_factor_ip, surface)
        end
      end

      # If the construction is fenestration,
      # also set the frame type for use in future lookups
      if construction.isFenestration
        case standards_construction_type
        when 'Metal framing (all other)'
          standards_info.setFenestrationFrameType('Metal Framing')
        when 'Nonmetal framing (all)'
          standards_info.setFenestrationFrameType('Non-Metal Framing')
        end
      end

      # If the construction has a skylight framing material specified,
      # get the skylight frame material properties and add frame to
      # all skylights in the model.
      if data['skylight_framing']
        # Get the skylight framing material
        framing_name = data['skylight_framing']
        frame_data = model_find_object(standards_data['materials'], 'name' => framing_name)
        if frame_data
          frame_width_in = frame_data['frame_width'].to_f
          frame_with_m = OpenStudio.convert(frame_width_in, 'in', 'm').get
          frame_resistance_ip = frame_data['resistance'].to_f
          frame_resistance_si = OpenStudio.convert(frame_resistance_ip, 'hr*ft^2*R/Btu', 'm^2*K/W').get
          frame_conductance_si = 1.0 / frame_resistance_si
          frame = OpenStudio::Model::WindowPropertyFrameAndDivider.new(model)
          frame.setName("Skylight frame R-#{frame_resistance_ip.round(2)} #{frame_width_in.round(1)} in. wide")
          frame.setFrameWidth(frame_with_m)
          frame.setFrameConductance(frame_conductance_si)
          skylights_frame_added = 0
          model.getSubSurfaces.each do |sub_surface|
            next unless sub_surface.outsideBoundaryCondition == 'Outdoors' && sub_surface.subSurfaceType == 'Skylight'

            # @todo enable proper window frame setting after https://github.com/NREL/OpenStudio/issues/2895 is fixed
            sub_surface.setString(8, frame.name.get.to_s)
            skylights_frame_added += 1
            # if sub_surface.allowWindowPropertyFrameAndDivider
            #   sub_surface.setWindowPropertyFrameAndDivider(frame)
            #   skylights_frame_added += 1
            # else
            #   OpenStudio.logFree(OpenStudio::Warn, 'openstudio.standards.Model', "For #{sub_surface.name}: cannot add a frame to this skylight.")
            # end
          end
          OpenStudio.logFree(OpenStudio::Info, 'openstudio.standards.Model', "Adding #{frame.name} to #{skylights_frame_added} skylights.") if skylights_frame_added > 0
        else
          OpenStudio.logFree(OpenStudio::Warn, 'openstudio.standards.Model', "Cannot find skylight framing data for: #{framing_name}, will not be created.")
          return false
          # @todo change to return empty optional material
        end
      end

    end
    #     # Check if the construction with the modified name was already in the model.
    #     # If it was, delete this new construction and return the copy already in the model.
    #     m = construction.name.get.to_s.match(/\s(\d+)/)
    #     if m
    #       revised_cons_name = construction.name.get.to_s.gsub(/\s\d+/,'')
    #       model.getConstructions.sort.each do |exist_construction|
    #         if exist_construction.name.get.to_s == revised_cons_name
    #           OpenStudio.logFree(OpenStudio::Debug, 'openstudio.standards.Model', "Already added construction: #{construction_name}")
    #           # Remove the recently added construction
    #           lyrs = construction.layers
    #           # Erase the layers in the construction
    #           construction.setLayers([])
    #           # Delete unused materials
    #           lyrs.uniq.each do |lyr|
    #             if lyr.directUseCount.zero?
    #               OpenStudio.logFree(OpenStudio::Warn, 'openstudio.standards.Model', "Removing Material: #{lyr.name}")
    #               lyr.remove
    #             end
    #           end
    #           construction.remove # Remove the construction
    #           return exist_construction
    #         end
    #       end
    #     end

    OpenStudio.logFree(OpenStudio::Info, 'openstudio.standards.Model', "Adding construction #{construction.name}.")

    return construction
  end

  # Helper method to find a particular construction and add it to the model after modifying the insulation value if necessary.
  #
  # @param model [OpenStudio::Model::Model] OpenStudio model object
  # @param climate_zone_set [String] climate zone set
  # @param intended_surface_type [String] intended surface type
  # @param standards_construction_type [String] standards construction type
  # @param building_category [String] building category
  # @param wwr_building_type [String] building type used to determine WWR for the PRM baseline model
  # @param wwr_info [Hash] @Todo - check what this is used for
  # @param surface [OpenStudio::Model::Surface] OpenStudio surface object, only used for surface specific construction, e.g F/C-factor constructions
  # @return [OpenStudio::Model::Construction] construction object
  def model_find_and_add_construction(model, climate_zone_set, intended_surface_type, standards_construction_type, building_category, wwr_building_type: nil, wwr_info: {}, surface: nil)
    # Get the construction properties,
    # which specifies properties by construction category by climate zone set.
    # AKA the info in Tables 5.5-1-5.5-8

    search_criteria = { 'template' => template,
                        'climate_zone_set' => climate_zone_set,
                        'intended_surface_type' => intended_surface_type,
                        'standards_construction_type' => standards_construction_type,
                        'building_category' => building_category }

    # Check if WWR criteria is needed for the construction search
    wwr_parameter = { 'intended_surface_type' => intended_surface_type }
    if wwr_building_type
      wwr_parameter['wwr_building_type'] = wwr_building_type
      wwr_parameter['wwr_info'] = wwr_info
    end
    wwr_range = model_get_percent_of_surface_range(model, wwr_parameter)

    if !wwr_range['minimum_percent_of_surface'].nil? && !wwr_range['maximum_percent_of_surface'].nil?
      search_criteria['minimum_percent_of_surface'] = wwr_range['minimum_percent_of_surface']
      search_criteria['maximum_percent_of_surface'] = wwr_range['maximum_percent_of_surface']
    end

    # First search
    props = model_find_object(standards_data['construction_properties'], search_criteria)

    if !props
      # Second search: In case need to use climate zone (e.g: 3) instead of sub-climate zone (e.g: 3A) for search
      climate_zone = climate_zone_set[0..-2]
      search_criteria['climate_zone_set'] = climate_zone
      props = model_find_object(standards_data['construction_properties'], search_criteria)
    end

    if !props
      OpenStudio.logFree(OpenStudio::Error, 'openstudio.standards.Model', "Could not find construction properties for: #{template}-#{climate_zone_set}-#{intended_surface_type}-#{standards_construction_type}-#{building_category}.")
      # Return an empty construction
      construction = OpenStudio::Model::Construction.new(model)
      construction.setName('Could not find construction properties set to Adiabatic ')
      almost_adiabatic = OpenStudio::Model::MasslessOpaqueMaterial.new(model, 'Smooth', 500)
      construction.insertLayer(0, almost_adiabatic)
      return construction
    end

    # Make sure that a construction is specified
    if props['construction'].nil?
      OpenStudio.logFree(OpenStudio::Error, 'openstudio.standards.Model', "No typical construction is specified for construction properties of: #{template}-#{climate_zone_set}-#{intended_surface_type}-#{standards_construction_type}-#{building_category}.  Make sure it is entered in the spreadsheet.")
      # Return an empty construction
      construction = OpenStudio::Model::Construction.new(model)
      construction.setName('No typical construction was specified')
      return construction
    end

    # Add the construction, modifying properties as necessary
    construction = model_add_construction(model, props['construction'], props, surface)

    return construction
  end

  # Create a construction set from the openstudio standards dataset.
  #
  # @param model [OpenStudio::Model::Model] OpenStudio model object
  # @param climate_zone [String] ASHRAE climate zone, e.g. 'ASHRAE 169-2013-4A'
  # @param building_type [String] the building type
  # @param spc_type [String] the space type
  # @param is_residential [Bool] true if the building is residential
  # @return [OpenStudio::Model::OptionalDefaultConstructionSet] an optional default construction set
  def model_add_construction_set(model, climate_zone, building_type, spc_type, is_residential)
    construction_set = OpenStudio::Model::OptionalDefaultConstructionSet.new

    # Find the climate zone set that this climate zone falls into
    climate_zone_set = model_find_climate_zone_set(model, climate_zone)
    unless climate_zone_set
      return construction_set
    end

    # Get the object data
    data = model_find_object(standards_data['construction_sets'], 'template' => template, 'climate_zone_set' => climate_zone_set, 'building_type' => building_type, 'space_type' => spc_type, 'is_residential' => is_residential)
    unless data
      # Search again without the is_residential criteria in the case that this field is not specified for a standard
      data = model_find_object(standards_data['construction_sets'], 'template' => template, 'climate_zone_set' => climate_zone_set, 'building_type' => building_type, 'space_type' => spc_type)
      unless data
        # if nothing matches say that we could not find it
        OpenStudio.logFree(OpenStudio::Info, 'openstudio.model.Model', "Construction set for template =#{template}, climate zone set =#{climate_zone_set}, building type = #{building_type}, space type = #{spc_type}, is residential = #{is_residential} was not found in standards_data['construction_sets']")
        return construction_set
      end
    end

    OpenStudio.logFree(OpenStudio::Info, 'openstudio.standards.Model', "Adding construction set: #{template}-#{climate_zone}-#{building_type}-#{spc_type}-is_residential#{is_residential}")

    name = model_make_name(model, climate_zone, building_type, spc_type)

    # Create a new construction set and name it
    construction_set = OpenStudio::Model::DefaultConstructionSet.new(model)
    construction_set.setName(name)

    # Exterior surfaces constructions
    exterior_surfaces = OpenStudio::Model::DefaultSurfaceConstructions.new(model)
    construction_set.setDefaultExteriorSurfaceConstructions(exterior_surfaces)
    # Special condition for attics, where the insulation is actually on the floor but the soffit is uninsulated
    if spc_type == 'Attic'
      exterior_surfaces.setFloorConstruction(model_add_construction(model, 'Typical Attic Soffit'))
    else
      if data['exterior_floor_standards_construction_type'] && data['exterior_floor_building_category']
        exterior_surfaces.setFloorConstruction(model_find_and_add_construction(model,
                                                                               climate_zone_set,
                                                                               'ExteriorFloor',
                                                                               data['exterior_floor_standards_construction_type'],
                                                                               data['exterior_floor_building_category']))
      end
    end
    if data['exterior_wall_standards_construction_type'] && data['exterior_wall_building_category']
      exterior_surfaces.setWallConstruction(model_find_and_add_construction(model,
                                                                            climate_zone_set,
                                                                            'ExteriorWall',
                                                                            data['exterior_wall_standards_construction_type'],
                                                                            data['exterior_wall_building_category']))
    end
    # Special condition for attics, where the insulation is actually on the floor and the roof itself is uninsulated
    if spc_type == 'Attic'
      if data['exterior_roof_standards_construction_type'] && data['exterior_roof_building_category']
        exterior_surfaces.setRoofCeilingConstruction(model_add_construction(model, 'Typical Uninsulated Wood Joist Attic Roof'))
      end
    else
      if data['exterior_roof_standards_construction_type'] && data['exterior_roof_building_category']
        exterior_surfaces.setRoofCeilingConstruction(model_find_and_add_construction(model,
                                                                                     climate_zone_set,
                                                                                     'ExteriorRoof',
                                                                                     data['exterior_roof_standards_construction_type'],
                                                                                     data['exterior_roof_building_category']))
      end
    end
    # Interior surfaces constructions
    interior_surfaces = OpenStudio::Model::DefaultSurfaceConstructions.new(model)
    construction_set.setDefaultInteriorSurfaceConstructions(interior_surfaces)
    construction_name = data['interior_floors']
    # Special condition for attics, where the insulation is actually on the floor and the roof itself is uninsulated
    if spc_type == 'Attic'
      if data['exterior_roof_standards_construction_type'] && data['exterior_roof_building_category']
        interior_surfaces.setFloorConstruction(model_find_and_add_construction(model,
                                                                               climate_zone_set,
                                                                               'ExteriorRoof',
                                                                               data['exterior_roof_standards_construction_type'],
                                                                               data['exterior_roof_building_category']))

      end
    else
      unless construction_name.nil?
        interior_surfaces.setFloorConstruction(model_add_construction(model, construction_name))
      end
    end
    construction_name = data['interior_walls']
    unless construction_name.nil?
      interior_surfaces.setWallConstruction(model_add_construction(model, construction_name))
    end
    construction_name = data['interior_ceilings']
    unless construction_name.nil?
      interior_surfaces.setRoofCeilingConstruction(model_add_construction(model, construction_name))
    end

    # Ground contact surfaces constructions
    ground_surfaces = OpenStudio::Model::DefaultSurfaceConstructions.new(model)
    construction_set.setDefaultGroundContactSurfaceConstructions(ground_surfaces)
    if data['ground_contact_floor_standards_construction_type'] && data['ground_contact_floor_building_category']
      ground_surfaces.setFloorConstruction(model_find_and_add_construction(model,
                                                                           climate_zone_set,
                                                                           'GroundContactFloor',
                                                                           data['ground_contact_floor_standards_construction_type'],
                                                                           data['ground_contact_floor_building_category']))
    end
    if data['ground_contact_wall_standards_construction_type'] && data['ground_contact_wall_building_category']
      ground_surfaces.setWallConstruction(model_find_and_add_construction(model,
                                                                          climate_zone_set,
                                                                          'GroundContactWall',
                                                                          data['ground_contact_wall_standards_construction_type'],
                                                                          data['ground_contact_wall_building_category']))
    end
    if data['ground_contact_ceiling_standards_construction_type'] && data['ground_contact_ceiling_building_category']
      ground_surfaces.setRoofCeilingConstruction(model_find_and_add_construction(model,
                                                                                 climate_zone_set,
                                                                                 'GroundContactRoof',
                                                                                 data['ground_contact_ceiling_standards_construction_type'],
                                                                                 data['ground_contact_ceiling_building_category']))

    end

    # Exterior sub surfaces constructions
    exterior_subsurfaces = OpenStudio::Model::DefaultSubSurfaceConstructions.new(model)
    construction_set.setDefaultExteriorSubSurfaceConstructions(exterior_subsurfaces)
    if data['exterior_fixed_window_standards_construction_type'] && data['exterior_fixed_window_building_category']
      exterior_subsurfaces.setFixedWindowConstruction(model_find_and_add_construction(model,
                                                                                      climate_zone_set,
                                                                                      'ExteriorWindow',
                                                                                      data['exterior_fixed_window_standards_construction_type'],
                                                                                      data['exterior_fixed_window_building_category']))
    end
    if data['exterior_operable_window_standards_construction_type'] && data['exterior_operable_window_building_category']
      exterior_subsurfaces.setOperableWindowConstruction(model_find_and_add_construction(model,
                                                                                         climate_zone_set,
                                                                                         'ExteriorWindow',
                                                                                         data['exterior_operable_window_standards_construction_type'],
                                                                                         data['exterior_operable_window_building_category']))
    end
    if data['exterior_door_standards_construction_type'] && data['exterior_door_building_category']
      exterior_subsurfaces.setDoorConstruction(model_find_and_add_construction(model,
                                                                               climate_zone_set,
                                                                               'ExteriorDoor',
                                                                               data['exterior_door_standards_construction_type'],
                                                                               data['exterior_door_building_category']))
    end
    if data['exterior_glass_door_standards_construction_type'] && data['exterior_glass_door_building_category']
      exterior_subsurfaces.setGlassDoorConstruction(model_find_and_add_construction(model,
                                                                                    climate_zone_set,
                                                                                    'GlassDoor',
                                                                                    data['exterior_glass_door_standards_construction_type'],
                                                                                    data['exterior_glass_door_building_category']))
    end
    if data['exterior_overhead_door_standards_construction_type'] && data['exterior_overhead_door_building_category']
      exterior_subsurfaces.setOverheadDoorConstruction(model_find_and_add_construction(model,
                                                                                       climate_zone_set,
                                                                                       'ExteriorDoor',
                                                                                       data['exterior_overhead_door_standards_construction_type'],
                                                                                       data['exterior_overhead_door_building_category']))
    end
    if data['exterior_skylight_standards_construction_type'] && data['exterior_skylight_building_category']
      exterior_subsurfaces.setSkylightConstruction(model_find_and_add_construction(model,
                                                                                   climate_zone_set,
                                                                                   'Skylight',
                                                                                   data['exterior_skylight_standards_construction_type'],
                                                                                   data['exterior_skylight_building_category']))
    end
    if (construction_name = data['tubular_daylight_domes'])
      exterior_subsurfaces.setTubularDaylightDomeConstruction(model_add_construction(model, construction_name))
    end
    if (construction_name = data['tubular_daylight_diffusers'])
      exterior_subsurfaces.setTubularDaylightDiffuserConstruction(model_add_construction(model, construction_name))
    end

    # Interior sub surfaces constructions
    interior_subsurfaces = OpenStudio::Model::DefaultSubSurfaceConstructions.new(model)
    construction_set.setDefaultInteriorSubSurfaceConstructions(interior_subsurfaces)
    if (construction_name = data['interior_fixed_windows'])
      interior_subsurfaces.setFixedWindowConstruction(model_add_construction(model, construction_name))
    end
    if (construction_name = data['interior_operable_windows'])
      interior_subsurfaces.setOperableWindowConstruction(model_add_construction(model, construction_name))
    end
    if (construction_name = data['interior_doors'])
      interior_subsurfaces.setDoorConstruction(model_add_construction(model, construction_name))
    end

    # Other constructions
    if (construction_name = data['interior_partitions'])
      construction_set.setInteriorPartitionConstruction(model_add_construction(model, construction_name))
    end
    if (construction_name = data['space_shading'])
      construction_set.setSpaceShadingConstruction(model_add_construction(model, construction_name))
    end
    if (construction_name = data['building_shading'])
      construction_set.setBuildingShadingConstruction(model_add_construction(model, construction_name))
    end
    if (construction_name = data['site_shading'])
      construction_set.setSiteShadingConstruction(model_add_construction(model, construction_name))
    end

    # componentize the construction set
    # construction_set_component = construction_set.createComponent

    # Return the construction set
    return OpenStudio::Model::OptionalDefaultConstructionSet.new(construction_set)
  end

  # Adds a curve from the OpenStudio-Standards dataset to the model based on the curve name.
  #
  # @param model [OpenStudio::Model::Model] OpenStudio model object
  # @param curve_name [String] name of the curve
  # @return [OpenStudio::Model::Curve] curve object, nil if not found
  def model_add_curve(model, curve_name)
    # First check model and return curve if it already exists
    existing_curves = []
    existing_curves += model.getCurveLinears
    existing_curves += model.getCurveCubics
    existing_curves += model.getCurveQuadratics
    existing_curves += model.getCurveBicubics
    existing_curves += model.getCurveBiquadratics
    existing_curves.sort.each do |curve|
      if curve.name.get.to_s == curve_name
        OpenStudio.logFree(OpenStudio::Debug, 'openstudio.standards.Model', "Already added curve: #{curve_name}")
        return curve
      end
    end

    # OpenStudio::logFree(OpenStudio::Info, "openstudio.prototype.addCurve", "Adding curve '#{curve_name}' to the model.")

    # Find curve data
    data = model_find_object(standards_data['curves'], 'name' => curve_name)
    if data.nil?
      OpenStudio.logFree(OpenStudio::Warn, 'openstudio.Model.Model', "Could not find a curve called '#{curve_name}' in the standards.")
      return nil
    end

    # Make the correct type of curve
    case data['form']
      when 'Linear'
        curve = OpenStudio::Model::CurveLinear.new(model)
        curve.setName(data['name'])
        curve.setCoefficient1Constant(data['coeff_1'])
        curve.setCoefficient2x(data['coeff_2'])
        curve.setMinimumValueofx(data['minimum_independent_variable_1']) if data['minimum_independent_variable_1']
        curve.setMaximumValueofx(data['maximum_independent_variable_1']) if data['maximum_independent_variable_1']
        curve.setMinimumCurveOutput(data['minimum_dependent_variable_output']) if data['minimum_dependent_variable_output']
        curve.setMaximumCurveOutput(data['maximum_dependent_variable_output']) if data['maximum_dependent_variable_output']
        return curve
      when 'Cubic'
        curve = OpenStudio::Model::CurveCubic.new(model)
        curve.setName(data['name'])
        curve.setCoefficient1Constant(data['coeff_1'])
        curve.setCoefficient2x(data['coeff_2'])
        curve.setCoefficient3xPOW2(data['coeff_3'])
        curve.setCoefficient4xPOW3(data['coeff_4'])
        curve.setMinimumValueofx(data['minimum_independent_variable_1']) if data['minimum_independent_variable_1']
        curve.setMaximumValueofx(data['maximum_independent_variable_1']) if data['maximum_independent_variable_1']
        curve.setMinimumCurveOutput(data['minimum_dependent_variable_output']) if data['minimum_dependent_variable_output']
        curve.setMaximumCurveOutput(data['maximum_dependent_variable_output']) if data['maximum_dependent_variable_output']
        return curve
      when 'Quadratic'
        curve = OpenStudio::Model::CurveQuadratic.new(model)
        curve.setName(data['name'])
        curve.setCoefficient1Constant(data['coeff_1'])
        curve.setCoefficient2x(data['coeff_2'])
        curve.setCoefficient3xPOW2(data['coeff_3'])
        curve.setMinimumValueofx(data['minimum_independent_variable_1']) if data['minimum_independent_variable_1']
        curve.setMaximumValueofx(data['maximum_independent_variable_1']) if data['maximum_independent_variable_1']
        curve.setMinimumCurveOutput(data['minimum_dependent_variable_output']) if data['minimum_dependent_variable_output']
        curve.setMaximumCurveOutput(data['maximum_dependent_variable_output']) if data['maximum_dependent_variable_output']
        return curve
      when 'BiCubic'
        curve = OpenStudio::Model::CurveBicubic.new(model)
        curve.setName(data['name'])
        curve.setCoefficient1Constant(data['coeff_1'])
        curve.setCoefficient2x(data['coeff_2'])
        curve.setCoefficient3xPOW2(data['coeff_3'])
        curve.setCoefficient4y(data['coeff_4'])
        curve.setCoefficient5yPOW2(data['coeff_5'])
        curve.setCoefficient6xTIMESY(data['coeff_6'])
        curve.setCoefficient7xPOW3(data['coeff_7'])
        curve.setCoefficient8yPOW3(data['coeff_8'])
        curve.setCoefficient9xPOW2TIMESY(data['coeff_9'])
        curve.setCoefficient10xTIMESYPOW2(data['coeff_10'])
        curve.setMinimumValueofx(data['minimum_independent_variable_1']) if data['minimum_independent_variable_1']
        curve.setMaximumValueofx(data['maximum_independent_variable_1']) if data['maximum_independent_variable_1']
        curve.setMinimumValueofy(data['minimum_independent_variable_2']) if data['minimum_independent_variable_2']
        curve.setMaximumValueofy(data['maximum_independent_variable_2']) if data['maximum_independent_variable_2']
        curve.setMinimumCurveOutput(data['minimum_dependent_variable_output']) if data['minimum_dependent_variable_output']
        curve.setMaximumCurveOutput(data['maximum_dependent_variable_output']) if data['maximum_dependent_variable_output']
        return curve
      when 'BiQuadratic'
        curve = OpenStudio::Model::CurveBiquadratic.new(model)
        curve.setName(data['name'])
        curve.setCoefficient1Constant(data['coeff_1'])
        curve.setCoefficient2x(data['coeff_2'])
        curve.setCoefficient3xPOW2(data['coeff_3'])
        curve.setCoefficient4y(data['coeff_4'])
        curve.setCoefficient5yPOW2(data['coeff_5'])
        curve.setCoefficient6xTIMESY(data['coeff_6'])
        curve.setMinimumValueofx(data['minimum_independent_variable_1']) if data['minimum_independent_variable_1']
        curve.setMaximumValueofx(data['maximum_independent_variable_1']) if data['maximum_independent_variable_1']
        curve.setMinimumValueofy(data['minimum_independent_variable_2']) if data['minimum_independent_variable_2']
        curve.setMaximumValueofy(data['maximum_independent_variable_2']) if data['maximum_independent_variable_2']
        curve.setMinimumCurveOutput(data['minimum_dependent_variable_output']) if data['minimum_dependent_variable_output']
        curve.setMaximumCurveOutput(data['maximum_dependent_variable_output']) if data['maximum_dependent_variable_output']
        return curve
      when 'BiLinear'
        curve = OpenStudio::Model::CurveBiquadratic.new(model)
        curve.setName(data['name'])
        curve.setCoefficient1Constant(data['coeff_1'])
        curve.setCoefficient2x(data['coeff_2'])
        curve.setCoefficient4y(data['coeff_3'])
        curve.setMinimumValueofx(data['minimum_independent_variable_1']) if data['minimum_independent_variable_1']
        curve.setMaximumValueofx(data['maximum_independent_variable_1']) if data['maximum_independent_variable_1']
        curve.setMinimumValueofy(data['minimum_independent_variable_2']) if data['minimum_independent_variable_2']
        curve.setMaximumValueofy(data['maximum_independent_variable_2']) if data['maximum_independent_variable_2']
        curve.setMinimumCurveOutput(data['minimum_dependent_variable_output']) if data['minimum_dependent_variable_output']
        curve.setMaximumCurveOutput(data['maximum_dependent_variable_output']) if data['maximum_dependent_variable_output']
        return curve
      when 'MultiVariableLookupTable'
        num_ind_var = data['number_independent_variables'].to_i
        table = OpenStudio::Model::TableMultiVariableLookup.new(model, num_ind_var)
        table.setName(data['name'])
        table.setInterpolationMethod(data['interpolation_method'])
        table.setNumberofInterpolationPoints(data['number_of_interpolation_points'])
        table.setCurveType(data['curve_type'])
        table.setTableDataFormat('SingleLineIndependentVariableWithMatrix')
        table.setNormalizationReference(data['normalization_reference'].to_f)
        table.setOutputUnitType(data['output_unit_type'])
        table.setMinimumValueofX1(data['minimum_independent_variable_1'].to_f)
        table.setMaximumValueofX1(data['maximum_independent_variable_1'].to_f)
        table.setInputUnitTypeforX1(data['input_unit_type_x1'])
        if num_ind_var == 2
          table.setMinimumValueofX2(data['minimum_independent_variable_2'].to_f)
          table.setMaximumValueofX2(data['maximum_independent_variable_2'].to_f)
          table.setInputUnitTypeforX2(data['input_unit_type_x2'])
        end
        data_points = data.each.select { |key, value| key.include? 'data_point' }
        data_points.each do |key, value|
          if num_ind_var == 1
            table.addPoint(value.split(',')[0].to_f, value.split(',')[1].to_f)
          elsif num_ind_var == 2
            table.addPoint(value.split(',')[0].to_f, value.split(',')[1].to_f, value.split(',')[2].to_f)
          end
        end
        return table
      else
        OpenStudio.logFree(OpenStudio::Error, 'openstudio.Model.Model', "#{curve_name}' has an invalid form: #{data['form']}', cannot create this curve.")
        return nil
    end
  end

  # Get the full path to the weather file that is specified in the model
  #
  # @param model [OpenStudio::Model::Model] OpenStudio model object
  # @return [OpenStudio::OptionalPath] path to weather file
  def model_get_full_weather_file_path(model)
    full_epw_path = OpenStudio::OptionalPath.new

    if model.weatherFile.is_initialized
      epw_path = model.weatherFile.get.path
      if epw_path.is_initialized
        if File.exist?(epw_path.get.to_s)
          full_epw_path = OpenStudio::OptionalPath.new(epw_path.get)
        else
          # If this is an always-run Measure, need to check a different path
          alt_weath_path = File.expand_path(File.join(Dir.pwd, '../../resources'))
          alt_epw_path = File.expand_path(File.join(alt_weath_path, epw_path.get.to_s))
          if File.exist?(alt_epw_path)
            full_epw_path = OpenStudio::OptionalPath.new(OpenStudio::Path.new(alt_epw_path))
          else
            OpenStudio.logFree(OpenStudio::Error, 'openstudio.standards.Model', "Model has been assigned a weather file, but the file is not in the specified location of '#{epw_path.get}'.")
          end
        end
      else
        OpenStudio.logFree(OpenStudio::Error, 'openstudio.standards.Model', 'Model has a weather file assigned, but the weather file path has been deleted.')
      end
    else
      OpenStudio.logFree(OpenStudio::Error, 'openstudio.standards.Model', 'Model has not been assigned a weather file.')
    end

    return full_epw_path
  end

  # Find the legacy simulation results from a CSV of previously created results.
  #
  # @param model [OpenStudio::Model::Model] OpenStudio model object
  # @param climate_zone [String] ASHRAE climate zone, e.g. 'ASHRAE 169-2013-4A'
  # @param building_type [String] the building type
  # @param run_type [String] design day is dd-only, otherwise annual run
  # @param lkp_template [String] The standards template, e.g.'90.1-2013'
  # @return [Hash] a hash of results for each fuel, where the keys are in the form 'End Use|Fuel Type',
  #   e.g. Heating|Electricity, Exterior Equipment|Water.  All end use/fuel type combos are present,
  #   with values of 0.0 if none of this end use/fuel type combo was used by the simulation.
  #   Returns nil if the legacy results couldn't be found.
  def model_legacy_results_by_end_use_and_fuel_type(model, climate_zone, building_type, run_type, lkp_template: nil)
    # Load the legacy idf results CSV file into a ruby hash
    top_dir = File.expand_path('../../..', File.dirname(__FILE__))
    standards_data_dir = "#{top_dir}/data/standards"
    temp = ''
    # Run differently depending on whether running from embedded filesystem in OpenStudio CLI or not
    if __dir__[0] == ':' # Running from OpenStudio CLI
      # load file from embedded files
      if run_type == 'dd-only'
        temp = load_resource_relative('../../../data/standards/test_performance_expected_dd_results.csv', 'r:UTF-8')
      else
        temp = load_resource_relative('../../../data/standards/legacy_idf_results.csv', 'r:UTF-8')
      end
    else
      # loaded gem from system path
      if run_type == 'dd-only'
        temp = File.read("#{standards_data_dir}/test_performance_expected_dd_results.csv")
      else
        temp = File.read("#{standards_data_dir}/legacy_idf_results.csv")
      end
    end
    legacy_idf_csv = CSV.new(temp, headers: true, converters: :all)
    legacy_idf_results = legacy_idf_csv.to_a.map(&:to_hash)

    if lkp_template.nil?
      lkp_template = template
    end

    # Get the results for this building
    search_criteria = {
      'Building Type' => building_type,
      'Template' => lkp_template,
      'Climate Zone' => climate_zone
    }
    energy_values = model_find_object(legacy_idf_results, search_criteria)
    if energy_values.nil?
      OpenStudio.logFree(OpenStudio::Error, 'openstudio.standards.Model', "Could not find legacy simulation results for #{search_criteria}")
      return {}
    end

    return energy_values
  end

  # Method to gather prototype simulation results for a specific climate zone, building type, and template
  #
  # @param model [OpenStudio::Model::Model] OpenStudio model object
  # @param climate_zone [String] ASHRAE climate zone, e.g. 'ASHRAE 169-2013-4A'
  # @param building_type [String] the building type
  # @param lkp_template [String] The standards template, e.g.'90.1-2013'
  # @return [Hash] Returns a hash with data presented in various bins.
  #   Returns nil if no search results
  def model_process_results_for_datapoint(model, climate_zone, building_type, lkp_template: nil)
    # Hash to store the legacy results by fuel and by end use
    legacy_results_hash = {}
    legacy_results_hash['total_legacy_energy_val'] = 0
    legacy_results_hash['total_legacy_water_val'] = 0
    legacy_results_hash['total_energy_by_fuel'] = {}
    legacy_results_hash['total_energy_by_end_use'] = {}

    # Get the legacy simulation results
    legacy_values = model_legacy_results_by_end_use_and_fuel_type(model, climate_zone, building_type, 'annual', lkp_template: lkp_template)
    if legacy_values.nil?
      OpenStudio.logFree(OpenStudio::Error, 'openstudio.standards.Model', "Could not find legacy idf results for #{search_criteria}")
      return legacy_results_hash
    end

    # List of all fuel types
    fuel_types = ['Electricity', 'Natural Gas', 'Additional Fuel', 'District Cooling', 'District Heating', 'Water']

    # List of all end uses
    end_uses = ['Heating', 'Cooling', 'Interior Lighting', 'Exterior Lighting', 'Interior Equipment', 'Exterior Equipment', 'Fans', 'Pumps', 'Heat Rejection', 'Humidification', 'Heat Recovery', 'Water Systems', 'Refrigeration', 'Generators']

    # Sum the legacy results up by fuel and by end use
    fuel_types.each do |fuel_type|
      end_uses.each do |end_use|
        next if end_use == 'Exterior Equipment'

        legacy_val = legacy_values["#{end_use}|#{fuel_type}"]

        # Combine the exterior lighting and exterior equipment
        if end_use == 'Exterior Lighting'
          legacy_exterior_equipment = legacy_values["Exterior Equipment|#{fuel_type}"]
          unless legacy_exterior_equipment.nil?
            legacy_val += legacy_exterior_equipment
          end
        end

        if legacy_val.nil?
          OpenStudio.logFree(OpenStudio::Error, 'openstudio.standards.Model', "#{fuel_type} #{end_use} legacy idf value not found")
          next
        end

        # Add the energy to the total
        if fuel_type == 'Water'
          legacy_results_hash['total_legacy_water_val'] += legacy_val
        else
          legacy_results_hash['total_legacy_energy_val'] += legacy_val

          # add to fuel specific total
          if legacy_results_hash['total_energy_by_fuel'][fuel_type]
            legacy_results_hash['total_energy_by_fuel'][fuel_type] += legacy_val # add to existing counter
          else
            legacy_results_hash['total_energy_by_fuel'][fuel_type] = legacy_val # start new counter
          end

          # add to end use specific total
          if legacy_results_hash['total_energy_by_end_use'][end_use]
            legacy_results_hash['total_energy_by_end_use'][end_use] += legacy_val # add to existing counter
          else
            legacy_results_hash['total_energy_by_end_use'][end_use] = legacy_val # start new counter
          end
        end
      end
    end

    return legacy_results_hash
  end

  # Keep track of floor area for prototype buildings.
  # This is used to calculate EUI's to compare against non prototype buildings
  # Areas taken from scorecard Excel Files
  #
  # @param model [OpenStudio::Model::Model] OpenStudio model object
  # @param building_type [String] the building type
  # @return [Double] floor area (m^2) of prototype building for building type passed in.
  #   Returns nil if unexpected building type
  def model_find_prototype_floor_area(model, building_type)
    if building_type == 'FullServiceRestaurant' # 5502 ft^2
      result = 511
    elsif building_type == 'Hospital' # 241,410 ft^2 (including basement)
      result = 22_422
    elsif building_type == 'LargeHotel' # 122,132 ft^2
      result = 11_345
    elsif building_type == 'LargeOffice' # 498,600 ft^2
      result = 46_320
    elsif building_type == 'MediumOffice' # 53,600 ft^2
      result = 4982
    elsif building_type == 'LargeOfficeDetailed' # 498,600 ft^2
      result = 46_320
    elsif building_type == 'MediumOfficeDetailed' # 53,600 ft^2
      result = 4982
    elsif building_type == 'MidriseApartment' # 33,700 ft^2
      result = 3135
    elsif building_type == 'Office'
      result = nil
      # @todo there shouldn't be a prototype building for this
      OpenStudio.logFree(OpenStudio::Error, 'openstudio.standards.Model', 'Measures calling this should choose between SmallOffice, MediumOffice, and LargeOffice')
    elsif building_type == 'Outpatient' # 40.950 ft^2
      result = 3804
    elsif building_type == 'PrimarySchool' # 73,960 ft^2
      result = 6871
    elsif building_type == 'QuickServiceRestaurant' # 2500 ft^2
      result = 232
    elsif building_type == 'Retail' # 24,695 ft^2
      result = 2294
    elsif building_type == 'SecondarySchool' # 210,900 ft^2
      result = 19_592
    elsif building_type == 'SmallHotel' # 43,200 ft^2
      result = 4014
    elsif building_type == 'SmallOffice' # 5500 ft^2
      result = 511
    elsif building_type == 'SmallOfficeDetailed' # 5500 ft^2
      result = 511
    elsif building_type == 'StripMall' # 22,500 ft^2
      result = 2090
    elsif building_type == 'SuperMarket' # 45,002 ft2 (from legacy reference idf file)
      result = 4181
    elsif building_type == 'Warehouse' # 49,495 ft^2 (legacy ref shows 52,045, but I wil calc using 49,495)
      result = 4595
    elsif building_type == 'SmallDataCenterLowITE' || building_type == 'SmallDataCenterHighITE'  # 600 ft^2
      result = 56
    elsif building_type == 'LargeDataCenterLowITE' || building_type == 'LargeDataCenterHighITE'  # 6000 ft^2
      result = 557
    elsif building_type == 'Laboratory' # 90000 ft^2
      result = 8361
    else
      OpenStudio.logFree(OpenStudio::Error, 'openstudio.standards.Model', "Didn't find expected building type. As a result can't determine floor prototype floor area")
      result = nil
    end

    return result
  end

  # This is used by other methods to get the climate zone and building type from a model.
  # It has logic to break office into small,
  # medium or large based on building area that can be turned off
  #
  # @param model [OpenStudio::Model::Model] OpenStudio model object
  # @param remap_office [bool] re-map small office or leave it alone
  # @return [hash] key for climate zone, building type, and standards template.  All values are strings.
  def model_get_building_properties(model, remap_office = true)
    # get climate zone from model
    climate_zone = model_standards_climate_zone(model)

    # get building type from model
    building_type = ''
    if model.getBuilding.standardsBuildingType.is_initialized
      building_type = model.getBuilding.standardsBuildingType.get
    end

    # map office building type to small medium or large
    if building_type == 'Office' && remap_office
      open_studio_area = model.getBuilding.floorArea
      building_type = model_remap_office(model, open_studio_area)
    end

    # get standards template
    if model.getBuilding.standardsTemplate.is_initialized
      standards_template = model.getBuilding.standardsTemplate.get
    end

    results = {}
    results['climate_zone'] = climate_zone
    results['building_type'] = building_type
    results['standards_template'] = standards_template

    return results
  end

  # remap office to one of the prototype buildings
  #
  # @param model [OpenStudio::Model::Model] OpenStudio model object
  # @param floor_area [Double] floor area (m^2)
  # @return [String] SmallOffice, MediumOffice, LargeOffice
  def model_remap_office(model, floor_area)
    # prototype small office approx 500 m^2
    # prototype medium office approx 5000 m^2
    # prototype large office approx 50,000 m^2
    # map office building type to small medium or large
    building_type = if floor_area < 2750
                      'SmallOffice'
                    elsif floor_area < 25_250
                      'MediumOffice'
                    else
                      'LargeOffice'
                    end
  end

  # User needs to pass in template as string.
  # The building type and climate zone will come from the model.
  # If the building type or ASHRAE climate zone is not set in the model this will return nil
  # If the lookup doesn't find matching simulation results this wil return nil
  #
  # @param model [OpenStudio::Model::Model] OpenStudio model object
  # @return [Double] EUI (MJ/m^2) for target template for given OSM. Returns nil if can't calculate EUI
  def model_find_target_eui(model)
    building_data = model_get_building_properties(model)
    climate_zone = building_data['climate_zone']
    building_type = building_data['building_type']
    building_template = building_data['standards_template']

    # look up results
    target_consumption = model_process_results_for_datapoint(model, climate_zone, building_type, lkp_template: building_template)

    # lookup target floor area for prototype buildings
    target_floor_area = model_find_prototype_floor_area(model, building_type)

    if target_consumption['total_legacy_energy_val'] > 0
      if target_floor_area > 0
        result = target_consumption['total_legacy_energy_val'] / target_floor_area
      else
        OpenStudio.logFree(OpenStudio::Error, 'openstudio.standards.Model', 'Cannot find prototype building floor area')
        result = nil
      end
    else
      OpenStudio.logFree(OpenStudio::Error, 'openstudio.standards.Model', "Cannot find target results for #{climate_zone},#{building_type},#{template}")
      result = nil # couldn't calculate EUI consumpiton lookup failed
    end

    return result
  end

  # User needs to pass in template as string.
  # The building type and climate zone will come from the model.
  # If the building type or ASHRAE climate zone is not set in the model this will return nil
  # If the lookup doesn't find matching simulation results this wil return nil
  #
  # @param model [OpenStudio::Model::Model] OpenStudio model object
  # @return [Hash] EUI (MJ/m^2) This will return a hash of end uses. key is end use, value is eui
  def model_find_target_eui_by_end_use(model)
    building_data = model_get_building_properties(model)
    climate_zone = building_data['climate_zone']
    building_type = building_data['building_type']
    building_template = building_data['standards_template']

    # look up results
    target_consumption = model_process_results_for_datapoint(model, climate_zone, building_type, lkp_template: building_template)

    # lookup target floor area for prototype buildings
    target_floor_area = model_find_prototype_floor_area(model, building_type)

    if target_consumption['total_legacy_energy_val'] > 0
      if target_floor_area > 0
        result = {}
        target_consumption['total_energy_by_end_use'].each do |end_use, consumption|
          result[end_use] = consumption / target_floor_area
        end
      else
        OpenStudio.logFree(OpenStudio::Error, 'openstudio.standards.Model', 'Cannot find prototype building floor area')
        result = nil
      end
    else
      OpenStudio.logFree(OpenStudio::Error, 'openstudio.standards.Model', "Cannot find target results for #{climate_zone},#{building_type},#{template}")
      result = nil # couldn't calculate EUI consumpiton lookup failed
    end

    return result
  end

  # Get a unique list of constructions with given boundary condition and a given type of surface.
  # Pulls from both default construction sets and hard-assigned constructions.
  #
  # @param model [OpenStudio::Model::Model] OpenStudio model object
  # @param boundary_condition [String] the desired boundary condition. valid choices are:
  #   Adiabatic
  #   Surface
  #   Outdoors
  #   Ground
  # @param type [String] the type of surface to find. valid choices are:
  #   AtticFloor
  #   AtticWall
  #   AtticRoof
  #   DemisingFloor
  #   DemisingWall
  #   DemisingRoof
  #   ExteriorFloor
  #   ExteriorWall
  #   ExteriorRoof
  #   ExteriorWindow
  #   ExteriorDoor
  #   GlassDoor
  #   GroundContactFloor
  #   GroundContactWall
  #   GroundContactRoof
  #   InteriorFloor
  #   InteriorWall
  #   InteriorCeiling
  #   InteriorPartition
  #   InteriorWindow
  #   InteriorDoor
  #   OverheadDoor
  #   Skylight
  #   TubularDaylightDome
  #   TubularDaylightDiffuser
  # return [Array<OpenStudio::Model::ConstructionBase>] an array of all constructions.
  def model_find_constructions(model, boundary_condition, type)
    constructions = []

    # From default construction sets
    model.getDefaultConstructionSets.sort.each do |const_set|
      ext_surfs = const_set.defaultExteriorSurfaceConstructions
      int_surfs = const_set.defaultInteriorSurfaceConstructions
      gnd_surfs = const_set.defaultGroundContactSurfaceConstructions
      ext_subsurfs = const_set.defaultExteriorSubSurfaceConstructions
      int_subsurfs = const_set.defaultInteriorSubSurfaceConstructions

      # Can't handle incomplete construction sets
      if ext_surfs.empty? ||
         int_surfs.empty? ||
         gnd_surfs.empty? ||
         ext_subsurfs.empty? ||
         int_subsurfs.empty?

        OpenStudio.logFree(OpenStudio::Error, 'openstudio.model.Space', "Default construction set #{const_set.name} is incomplete; constructions from this set will not be reported.")
        next
      end

      ext_surfs = ext_surfs.get
      int_surfs = int_surfs.get
      gnd_surfs = gnd_surfs.get
      ext_subsurfs = ext_subsurfs.get
      int_subsurfs = int_subsurfs.get

      case type
        # Exterior Surfaces
        when 'ExteriorWall', 'AtticWall'
          constructions << ext_surfs.wallConstruction
        when 'ExteriorFloor'
          constructions << ext_surfs.floorConstruction
        when 'ExteriorRoof', 'AtticRoof'
          constructions << ext_surfs.roofCeilingConstruction
        # Interior Surfaces
        when 'InteriorWall', 'DemisingWall', 'InteriorPartition'
          constructions << int_surfs.wallConstruction
        when 'InteriorFloor', 'AtticFloor', 'DemisingFloor'
          constructions << int_surfs.floorConstruction
        when 'InteriorCeiling', 'DemisingRoof'
          constructions << int_surfs.roofCeilingConstruction
        # Ground Contact Surfaces
        when 'GroundContactWall'
          constructions << gnd_surfs.wallConstruction
        when 'GroundContactFloor'
          constructions << gnd_surfs.floorConstruction
        when 'GroundContactRoof'
          constructions << gnd_surfs.roofCeilingConstruction
        # Exterior SubSurfaces
        when 'ExteriorWindow'
          constructions << ext_subsurfs.fixedWindowConstruction
          constructions << ext_subsurfs.operableWindowConstruction
        when 'ExteriorDoor'
          constructions << ext_subsurfs.doorConstruction
        when 'GlassDoor'
          constructions << ext_subsurfs.glassDoorConstruction
        when 'OverheadDoor'
          constructions << ext_subsurfs.overheadDoorConstruction
        when 'Skylight'
          constructions << ext_subsurfs.skylightConstruction
        when 'TubularDaylightDome'
          constructions << ext_subsurfs.tubularDaylightDomeConstruction
        when 'TubularDaylightDiffuser'
          constructions << ext_subsurfs.tubularDaylightDiffuserConstruction
        # Interior SubSurfaces
        when 'InteriorWindow'
          constructions << int_subsurfs.fixedWindowConstruction
          constructions << int_subsurfs.operableWindowConstruction
        when 'InteriorDoor'
          constructions << int_subsurfs.doorConstruction
      end
    end

    # Hard-assigned surfaces
    model.getSurfaces.sort.each do |surf|
      next unless surf.outsideBoundaryCondition == boundary_condition

      surf_type = surf.surfaceType
      if surf_type == 'Floor' || surf_type == 'Wall'
        next unless type.include?(surf_type)
      elsif surf_type == 'RoofCeiling'
        next unless type.include?('Roof') || type.include?('Ceiling')
      end
      constructions << surf.construction
    end

    # Hard-assigned subsurfaces
    model.getSubSurfaces.sort.each do |surf|
      next unless surf.outsideBoundaryCondition == boundary_condition

      surf_type = surf.subSurfaceType
      if surf_type == 'FixedWindow' || surf_type == 'OperableWindow'
        next unless type == 'ExteriorWindow'
      elsif surf_type == 'Door'
        next unless type.include?('Door')
      else
        next unless surf.subSurfaceType == type
      end
      constructions << surf.construction
    end

    # Throw out the empty constructions
    all_constructions = []
    constructions.uniq.each do |const|
      next if const.empty?

      all_constructions << const.get
    end

    # Only return the unique list (should already be uniq)
    all_constructions = all_constructions.uniq

    # ConstructionBase can be sorted
    all_constructions = all_constructions.sort

    return all_constructions
  end

  # Go through the default construction sets and hard-assigned constructions.
  # Clone the existing constructions and set their intended surface type and standards construction type per the PRM.
  # For some standards, this will involve making modifications.  For others, it will not.
  #
  # 90.1-2007, 90.1-2010, 90.1-2013
  # @param model [OpenStudio::Model::Model] OpenStudio model object
  # @return [Bool] returns true if successful, false if not
  def model_apply_prm_construction_types(model)
    types_to_modify = []

    # Possible boundary conditions are
    # Adiabatic
    # Surface
    # Outdoors
    # Ground

    # Possible surface types are
    # AtticFloor
    # AtticWall
    # AtticRoof
    # DemisingFloor
    # DemisingWall
    # DemisingRoof
    # ExteriorFloor
    # ExteriorWall
    # ExteriorRoof
    # ExteriorWindow
    # ExteriorDoor
    # GlassDoor
    # GroundContactFloor
    # GroundContactWall
    # GroundContactRoof
    # InteriorFloor
    # InteriorWall
    # InteriorCeiling
    # InteriorPartition
    # InteriorWindow
    # InteriorDoor
    # OverheadDoor
    # Skylight
    # TubularDaylightDome
    # TubularDaylightDiffuser

    # Possible standards construction types
    # Mass
    # SteelFramed
    # WoodFramed
    # IEAD
    # View
    # Daylight
    # Swinging
    # NonSwinging
    # Heated
    # Unheated
    # RollUp
    # Sliding
    # Metal
    # Nonmetal framing (all)
    # Metal framing (curtainwall/storefront)
    # Metal framing (entrance door)
    # Metal framing (all other)
    # Metal Building
    # Attic and Other
    # Glass with Curb
    # Plastic with Curb
    # Without Curb

    # Create an array of types
    types_to_modify << ['Outdoors', 'ExteriorWall', 'SteelFramed']
    types_to_modify << ['Outdoors', 'ExteriorRoof', 'IEAD']
    types_to_modify << ['Outdoors', 'ExteriorFloor', 'SteelFramed']
    types_to_modify << ['Ground', 'GroundContactFloor', 'Unheated']
    types_to_modify << ['Ground', 'GroundContactWall', 'Mass']

    # Modify all constructions of each type
    types_to_modify.each do |boundary_cond, surf_type, const_type|
      constructions = model_find_constructions(model, boundary_cond, surf_type)

      constructions.sort.each do |const|
        standards_info = const.standardsInformation
        standards_info.setIntendedSurfaceType(surf_type)
        standards_info.setStandardsConstructionType(const_type)
      end
    end

    return true
  end

  # Apply the standard construction to each surface in the model, based on the construction type currently assigned.
  #
  # @param model [OpenStudio::Model::Model] OpenStudio model object
  # @param climate_zone [String] ASHRAE climate zone, e.g. 'ASHRAE 169-2013-4A'
  # @return [Bool] returns true if successful, false if not
  def model_apply_standard_constructions(model, climate_zone, wwr_building_type: nil, wwr_info: {})
    types_to_modify = []

    # Possible boundary conditions are
    # Adiabatic
    # Surface
    # Outdoors
    # Ground

    # Possible surface types are
    # Floor
    # Wall
    # RoofCeiling
    # FixedWindow
    # OperableWindow
    # Door
    # GlassDoor
    # OverheadDoor
    # Skylight
    # TubularDaylightDome
    # TubularDaylightDiffuser

    # Create an array of surface types
    types_to_modify << ['Outdoors', 'Floor']
    types_to_modify << ['Outdoors', 'Wall']
    types_to_modify << ['Outdoors', 'RoofCeiling']
    types_to_modify << ['Outdoors', 'FixedWindow']
    types_to_modify << ['Outdoors', 'OperableWindow']
    types_to_modify << ['Outdoors', 'Door']
    types_to_modify << ['Outdoors', 'GlassDoor']
    types_to_modify << ['Outdoors', 'OverheadDoor']
    types_to_modify << ['Outdoors', 'Skylight']
    types_to_modify << ['Ground', 'Floor']
    types_to_modify << ['Ground', 'Wall']

    # Find just those surfaces
    surfaces_to_modify = []
    surface_category = {}
    types_to_modify.each do |boundary_condition, surface_type|
      # Surfaces
      model.getSurfaces.sort.each do |surf|
        next unless surf.outsideBoundaryCondition == boundary_condition
        next unless surf.surfaceType == surface_type

        if boundary_condition == 'Outdoors'
          surface_category[surf] = 'ExteriorSurface'
        elsif boundary_condition == 'Ground'
          surface_category[surf] = 'GroundSurface'
        else
          surface_category[surf] = 'NA'
        end
        surfaces_to_modify << surf
      end

      # SubSurfaces
      model.getSubSurfaces.sort.each do |surf|
        next unless surf.outsideBoundaryCondition == boundary_condition
        next unless surf.subSurfaceType == surface_type

        surface_category[surf] = 'ExteriorSubSurface'
        surfaces_to_modify << surf
      end
    end

    # Modify these surfaces
    prev_created_consts = {}
    surfaces_to_modify.sort.each do |surf|
      prev_created_consts = planar_surface_apply_standard_construction(surf, climate_zone, prev_created_consts, wwr_building_type, wwr_info, surface_category[surf])
    end

    # List the unique array of constructions
    if prev_created_consts.size.zero?
      OpenStudio.logFree(OpenStudio::Warn, 'openstudio.standards.Model', 'None of the constructions in your proposed model have both Intended Surface Type and Standards Construction Type')
    else
      prev_created_consts.each do |surf_type, construction|
        OpenStudio.logFree(OpenStudio::Info, 'openstudio.standards.Model', "For #{surf_type.join(' ')}, applied #{construction.name}.")
      end
    end

    return true
  end

  # Returns standards data for selected construction
  #
  # @param model [OpenStudio::Model::Model] OpenStudio model object
  # @param intended_surface_type [String] the surface type
  # @param standards_construction_type [String]  the type of construction
  # @param building_category [String] the type of building
  # @param climate_zone [String] ASHRAE climate zone, e.g. 'ASHRAE 169-2013-4A'
  # @return [Hash] hash of construction properties
  def model_get_construction_properties(model, intended_surface_type, standards_construction_type, building_category, climate_zone = nil)
    # get climate_zone_set
    climate_zone = model_get_building_properties(model)['climate_zone'] if climate_zone.nil?
    climate_zone_set = model_find_climate_zone_set(model, climate_zone)

    # populate search hash
    search_criteria = {
      'template' => template,
      'climate_zone_set' => climate_zone_set,
      'intended_surface_type' => intended_surface_type,
      'standards_construction_type' => standards_construction_type,
      'building_category' => building_category
    }

    # switch to use this but update test in standards and measures to load this outside of the method
    construction_properties = model_find_object(standards_data['construction_properties'], search_criteria)

    if !construction_properties
      # Search again use climate zone (e.g. 3) instead of sub-climate zone (3A)
      search_criteria['climate_zone_set'] = climate_zone_set[0..-2]
      construction_properties = model_find_object(standards_data['construction_properties'], search_criteria)
    end

    return construction_properties
  end

  # Returns standards data for selected construction set
  #
  # @param building_type [String] the type of building
  # @param space_type [String] space type within the building type. Typically nil.
  # @return [Hash] hash of construction set data
  def model_get_construction_set(building_type, space_type = nil)
    # populate search hash
    search_criteria = {
      'template' => template,
      'building_type' => building_type,
      'space_type' => space_type
    }

    # Search construction sets table for the exterior wall building category and construction type
    construction_set_data = model_find_object(standards_data['construction_sets'], search_criteria)

    return construction_set_data
  end

  # Reduces the WWR to the values specified by the PRM.
  # WWR reduction will be done by moving vertices inward toward centroid.
  # This causes the least impact on the daylighting area calculations and controls placement.
  #
  # @param model [OpenStudio::Model::Model] OpenStudio model object
  # @param climate_zone [String] ASHRAE climate zone, e.g. 'ASHRAE 169-2013-4A'
  # @return [Bool] returns true if successful, false if not
  # @todo add proper support for 90.1-2013 with all those building type specific values
  # @todo support 90.1-2004 requirement that windows be modeled as horizontal bands.
  #   Currently just using existing window geometry, and shrinking as necessary if WWR is above limit.
  # @todo support semiheated spaces as a separate WWR category
  # @todo add window frame area to calculation of WWR
  def model_apply_prm_baseline_window_to_wall_ratio(model, climate_zone, wwr_building_type: nil)
    # Define a Hash that will contain wall and window area for all
    # building area types included in the model
    # bat = building area type
    bat_win_wall_info = {}

    # Store the baseline wwr, only used for 90.1-PRM-2019,
    # it is necessary for looking up baseline fenestration
    # U-factor and SHGC requirements
    base_wwr = {}

    # Store the space conditioning category for later use
    space_cats = {}

    model.getSpaces.sort.each do |space|
      # Get standards space type and
      # catch spaces without space types
      #
      # Currently, priority is given to the wwr_building_type,
      # meaning that only one building area type is used. The
      # method can however handle models with multiple building
      # area type, if they are specified through each space's
      # space type standards building type.
      if space.hasAdditionalProperties && space.additionalProperties.hasFeature('building_type_for_wwr')
        std_spc_type = space.additionalProperties.getFeatureAsString('building_type_for_wwr').get
      else
        std_spc_type = 'no_space_type'
        if !wwr_building_type.nil?
          std_spc_type = wwr_building_type
        elsif space.spaceType.is_initialized
          std_spc_type = space.spaceType.get.standardsBuildingType.to_s
        end
        # insert space wwr type as additional properties for later search
        space.additionalProperties.setFeature('building_type_for_wwr', std_spc_type)
      end

      # Initialize intermediate variables if space type hasn't
      # been encountered yet
      if !bat_win_wall_info.key?(std_spc_type)
        bat_win_wall_info[std_spc_type] = {}
        bat = bat_win_wall_info[std_spc_type]

        # Loop through all spaces in the model, and
        # per the PNNL PRM Reference Manual, find the areas
        # of each space conditioning category (res, nonres, semi-heated)
        # separately.  Include space multipliers.
        bat.store('nr_wall_m2', 0.001) # Avoids divide by zero errors later
        bat.store('nr_fene_only_wall_m2', 0.001)
        bat.store('nr_plenum_wall_m2', 0.001)
        bat.store('nr_wind_m2', 0)
        bat.store('res_wall_m2', 0.001)
        bat.store('res_fene_only_wall_m2', 0.001)
        bat.store('res_wind_m2', 0)
        bat.store('res_plenum_wall_m2', 0.001)
        bat.store('sh_wall_m2', 0.001)
        bat.store('sh_fene_only_wall_m2', 0.001)
        bat.store('sh_wind_m2', 0)
        bat.store('sh_plenum_wall_m2', 0.001)
        bat.store('total_wall_m2', 0.001)
        bat.store('total_plenum_m2', 0.001)
      else
        bat = bat_win_wall_info[std_spc_type]
      end

      # Loop through all surfaces in this space
      wall_area_m2 = 0
      wind_area_m2 = 0
      # save wall area from walls that have fenestrations (subsurfaces)
      wall_only_area_m2 = 0
      space.surfaces.sort.each do |surface|
        # Skip non-outdoor surfaces
        next unless surface.outsideBoundaryCondition == 'Outdoors'
        # Skip non-walls
        next unless surface.surfaceType.casecmp('wall').zero?

        # This wall's gross area (including window area)
        wall_area_m2 += surface.grossArea * space.multiplier
        unless surface.subSurfaces.empty?
          # Subsurfaces in this surface
          surface.subSurfaces.sort.each do |ss|
            next unless ss.subSurfaceType == 'FixedWindow' || ss.subSurfaceType == 'OperableWindow' || ss.subSurfaceType == 'GlassDoor'

            # Only add wall surfaces when the wall actually have windows
            wind_area_m2 += ss.netArea * space.multiplier
          end
        end
        if wind_area_m2 > 0.0
          wall_only_area_m2 += surface.grossArea * space.multiplier
        end
      end

      # Determine the space category
      if model_create_prm_baseline_building_requires_proposed_model_sizing_run(model)
        # For PRM 90.1-2019 and onward, determine space category
        # based on sizing run results
        cat = space_conditioning_category(space)
      else
        # TODO: This should really use the heating/cooling loads from the proposed building.
        # However, in an attempt to avoid another sizing run just for this purpose,
        # conditioned status is based on heating/cooling setpoints.
        # If heated-only, will be assumed Semiheated.
        # The full-bore method is on the next line in case needed.
        # cat = thermal_zone_conditioning_category(space, template, climate_zone)
        cooled = space_cooled?(space)
        heated = space_heated?(space)
        cat = 'Unconditioned'
        # Unconditioned
        if !heated && !cooled
          cat = 'Unconditioned'
          # Heated-Only
        elsif heated && !cooled
          cat = 'Semiheated'
          # Heated and Cooled
        else
          res = space_residential?(space)
          cat = if res
                  'ResConditioned'
                else
                  'NonResConditioned'
                end
        end
      end
      space_cats[space] = cat

      # Add to the correct category is_space_plenum?
      case cat
        when 'Unconditioned'
          next # Skip unconditioned spaces
        when 'NonResConditioned'
          space_is_plenum(space) ? bat['nr_plenum_wall_m2'] += wall_area_m2 : bat['nr_plenum_wall_m2'] += 0.0
          bat['nr_wall_m2'] += wall_area_m2
          bat['nr_fene_only_wall_m2'] += wall_only_area_m2
          bat['nr_wind_m2'] += wind_area_m2
        when 'ResConditioned'
          space_is_plenum(space) ? bat['res_plenum_wall_m2'] += wall_area_m2 : bat['res_plenum_wall_m2'] += 0.0
          bat['res_wall_m2'] += wall_area_m2
          bat['res_fene_only_wall_m2'] += wall_only_area_m2
          bat['res_wind_m2'] += wind_area_m2
        when 'Semiheated'
          space_is_plenum(space) ? bat['sh_plenum_wall_m2'] += wall_area_m2 : bat['sh_plenum_wall_m2'] += 0.0
          bat['sh_wall_m2'] += wall_area_m2
          bat['sh_fene_only_wall_m2'] += wall_only_area_m2
          bat['sh_wind_m2'] += wind_area_m2
      end
    end

    # Retrieve WWR info for all Building Area Types included in the model
    # and perform adjustements if
    # bat = building area type
    bat_win_wall_info.each do |bat, vals|
      # Calculate the WWR of each category
      vals.store('wwr_nr', ((vals['nr_wind_m2'] / vals['nr_wall_m2']) * 100.0).round(1))
      vals.store('wwr_res', ((vals['res_wind_m2'] / vals['res_wall_m2']) * 100).round(1))
      vals.store('wwr_sh', ((vals['sh_wind_m2'] / vals['sh_wall_m2']) * 100).round(1))

      # Convert to IP and report
      vals.store('nr_wind_ft2', OpenStudio.convert(vals['nr_wind_m2'], 'm^2', 'ft^2').get)
      vals.store('nr_wall_ft2', OpenStudio.convert(vals['nr_wall_m2'], 'm^2', 'ft^2').get)

      vals.store('res_wind_ft2', OpenStudio.convert(vals['res_wind_m2'], 'm^2', 'ft^2').get)
      vals.store('res_wall_ft2', OpenStudio.convert(vals['res_wall_m2'], 'm^2', 'ft^2').get)

      vals.store('sh_wind_ft2', OpenStudio.convert(vals['sh_wind_m2'], 'm^2', 'ft^2').get)
      vals.store('sh_wall_ft2', OpenStudio.convert(vals['sh_wall_m2'], 'm^2', 'ft^2').get)

      OpenStudio.logFree(OpenStudio::Info, 'openstudio.standards.Model', "WWR NonRes = #{vals['wwr_nr'].round}%; window = #{vals['nr_wind_ft2'].round} ft2, wall = #{vals['nr_wall_ft2'].round} ft2.")
      OpenStudio.logFree(OpenStudio::Info, 'openstudio.standards.Model', "WWR Res = #{vals['wwr_res'].round}%; window = #{vals['res_wind_ft2'].round} ft2, wall = #{vals['res_wall_ft2'].round} ft2.")
      OpenStudio.logFree(OpenStudio::Info, 'openstudio.standards.Model', "WWR Semiheated = #{vals['wwr_sh'].round}%; window = #{vals['sh_wind_ft2'].round} ft2, wall = #{vals['sh_wall_ft2'].round} ft2.")

      # WWR limit or target
      wwr_lim = model_get_bat_wwr_target(bat, [vals['wwr_nr'], vals['wwr_res'], vals['wwr_sh']])

      # Check against WWR limit
      vals['red_nr'] = vals['wwr_nr'] > wwr_lim
      vals['red_res'] = vals['wwr_res'] > wwr_lim
      vals['red_sh'] = vals['wwr_sh'] > wwr_lim

      # Stop here unless windows need reducing or increasing
      return true, base_wwr unless model_does_require_wwr_adjustment?(wwr_lim, [vals['wwr_nr'], vals['wwr_res'], vals['wwr_sh']])

      # Determine the factors by which to reduce the window area
      vals['mult_nr_red'] = wwr_lim / vals['wwr_nr']
      vals['mult_res_red'] = wwr_lim / vals['wwr_res']
      vals['mult_sh_red'] = wwr_lim / vals['wwr_sh']

      # Report baseline WWR
      vals['wwr_nr'] *= vals['mult_nr_red']
      vals['wwr_res'] *= vals['mult_res_red']
      vals['wwr_sh'] *= vals['mult_sh_red']
      wwrs = [vals['wwr_nr'], vals['wwr_res'], vals['wwr_sh']]
      wwrs = wwrs.reject! &:nan?
      base_wwr[bat] = wwrs.max

      # Reduce the window area if any of the categories necessary
      model.getSpaces.sort.each do |space|
        # Catch spaces without space types
        std_spc_type = space.additionalProperties.getFeatureAsString('building_type_for_wwr').get
        # skip process the space unless the space wwr type matched.
        next unless bat == std_spc_type
        # supply and return plenum is now conditioned space but should be excluded from window adjustment
        next if space_is_plenum(space)

        # Determine the space category
        # from the previously stored values
        cat = space_cats[space]

        # Get the correct multiplier
        case cat
          when 'Unconditioned'
            next # Skip unconditioned spaces
          when 'NonResConditioned'
            mult = vals['mult_nr_red']
            total_wall_area = vals['nr_wall_m2']
            total_wall_with_fene_area = vals['nr_fene_only_wall_m2']
            total_plenum_wall_area = vals['nr_plenum_wall_m2']
            total_fene_area = vals['nr_wind_m2']
          when 'ResConditioned'
            mult = vals['mult_res_red']
            total_wall_area = vals['res_wall_m2']
            total_wall_with_fene_area = vals['res_fene_only_wall_m2']
            total_plenum_wall_area = vals['res_plenum_wall_m2']
            total_fene_area = vals['res_wind_m2']
          when 'Semiheated'
            mult = vals['mult_sh_red']
            total_wall_area = vals['sh_wall_m2']
            total_wall_with_fene_area = vals['sh_fene_only_wall_m2']
            total_plenum_wall_area = vals['sh_plenum_wall_m2']
            total_fene_area = vals['sh_wind_m2']
        end

        # used for counting how many window area is left for doors
        residual_fene = 0.0
        # Loop through all surfaces in this space
        space.surfaces.sort.each do |surface|
          # Skip non-outdoor surfaces
          next unless surface.outsideBoundaryCondition == 'Outdoors'
          # Skip non-walls
          next unless surface.surfaceType.casecmp('wall').zero?

          # Reduce the size of the window
          # If a vertical rectangle, raise sill height to avoid
          # impacting daylighting areas, otherwise
          # reduce toward centroid.
          #
          # daylighting control isn't modeled
          surface_wwr = surface_get_wwr_of_a_surface(surface)
          red = model_get_wwr_reduction_ratio(mult,
                                              surface_wwr: surface_wwr,
                                              surface_dr: surface_get_door_ratio_of_a_surface(surface),
                                              wwr_building_type: bat,
                                              wwr_target: wwr_lim / 100, # divide by 100 to revise it to decimals
                                              total_wall_m2: total_wall_area,
                                              total_wall_with_fene_m2: total_wall_with_fene_area,
                                              total_fene_m2: total_fene_area,
                                              total_plenum_wall_m2: total_plenum_wall_area)

          if red < 0.0
            # surface with fenestration to its maximum but adjusted by door areas when need to add windows in surfaces no fenestration
            # turn negative to positive to get the correct adjustment factor.
            red = -red
            residual_fene += (0.9 - red * surface_wwr) * surface.grossArea
          end
          surface_adjust_fenestration_in_a_surface(surface, red, model)
        end

        if residual_fene > 0.0
          residual_ratio = residual_fene / (total_wall_area - total_wall_with_fene_area)
          model_readjust_surface_wwr(residual_ratio, space, model)
        end
      end
    end

    return true, base_wwr
  end

  # Reduces the SRR to the values specified by the PRM. SRR reduction will be done by shrinking vertices toward the centroid.
  #
  # @param model [OpenStudio::Model::Model] OpenStudio model object
  # @return [Bool] returns true if successful, false if not
  # @todo support semiheated spaces as a separate SRR category
  # @todo add skylight frame area to calculation of SRR
  def model_apply_prm_baseline_skylight_to_roof_ratio(model)
    # Loop through all spaces in the model, and
    # per the PNNL PRM Reference Manual, find the areas
    # of each space conditioning category (res, nonres, semi-heated)
    # separately.  Include space multipliers.
    nr_wall_m2 = 0.001 # Avoids divide by zero errors later
    nr_sky_m2 = 0
    res_wall_m2 = 0.001
    res_sky_m2 = 0
    sh_wall_m2 = 0.001
    sh_sky_m2 = 0
    total_roof_m2 = 0.001
    total_subsurface_m2 = 0
    model.getSpaces.sort.each do |space|
      # Loop through all surfaces in this space
      wall_area_m2 = 0
      sky_area_m2 = 0
      space.surfaces.sort.each do |surface|
        # Skip non-outdoor surfaces
        next unless surface.outsideBoundaryCondition == 'Outdoors'
        # Skip non-walls
        next unless surface.surfaceType == 'RoofCeiling'

        # This wall's gross area (including skylight area)
        wall_area_m2 += surface.grossArea * space.multiplier
        # Subsurfaces in this surface
        surface.subSurfaces.sort.each do |ss|
          next unless ss.subSurfaceType == 'Skylight'

          sky_area_m2 += ss.netArea * space.multiplier
        end
      end

      # Determine the space category
      cat = 'NonRes'
      if space_residential?(space)
        cat = 'Res'
      end
      # if space.is_semiheated
      # cat = 'Semiheated'
      # end

      # Add to the correct category
      case cat
        when 'NonRes'
          nr_wall_m2 += wall_area_m2
          nr_sky_m2 += sky_area_m2
        when 'Res'
          res_wall_m2 += wall_area_m2
          res_sky_m2 += sky_area_m2
        when 'Semiheated'
          sh_wall_m2 += wall_area_m2
          sh_sky_m2 += sky_area_m2
      end
      total_roof_m2 += wall_area_m2
      total_subsurface_m2 += sky_area_m2
    end

    # Calculate the SRR of each category
    srr_nr = ((nr_sky_m2 / nr_wall_m2) * 100).round(1)
    srr_res = ((res_sky_m2 / res_wall_m2) * 100).round(1)
    srr_sh = ((sh_sky_m2 / sh_wall_m2) * 100).round(1)
    srr = ((total_subsurface_m2 / total_roof_m2) * 100.0).round(1)
    OpenStudio.logFree(OpenStudio::Info, 'openstudio.standards.Model', "The skylight to roof ratios (SRRs) are: NonRes: #{srr_nr.round}%, Res: #{srr_res.round}%.")

    # SRR limit
    srr_lim = model_prm_skylight_to_roof_ratio_limit(model)

    # Check against SRR limit
    red_nr = srr_nr > srr_lim
    red_res = srr_res > srr_lim
    red_sh = srr_sh > srr_lim

    # Stop here unless skylights need reducing
    return true unless red_nr || red_res || red_sh

    OpenStudio.logFree(OpenStudio::Info, 'openstudio.standards.Model', "Reducing the size of all skylights equally down to the limit of #{srr_lim.round}%.")

    # Determine the factors by which to reduce the skylight area
    mult_nr_red = srr_lim / srr_nr
    mult_res_red = srr_lim / srr_res
    # mult_sh_red = srr_lim / srr_sh

    # Reduce the skylight area if any of the categories necessary
    model.getSpaces.sort.each do |space|
      # Determine the space category
      cat = 'NonRes'
      if space_residential?(space)
        cat = 'Res'
      end
      # if space.is_semiheated
      # cat = 'Semiheated'
      # end

      # Skip spaces whose skylights don't need to be reduced
      case cat
        when 'NonRes'
          next unless red_nr

          mult = mult_nr_red
        when 'Res'
          next unless red_res

          mult = mult_res_red
        when 'Semiheated'
          next unless red_sh
        # mult = mult_sh_red
      end

      # Loop through all surfaces in this space
      space.surfaces.sort.each do |surface|
        # Skip non-outdoor surfaces
        next unless surface.outsideBoundaryCondition == 'Outdoors'
        # Skip non-walls
        next unless surface.surfaceType == 'RoofCeiling'

        # Subsurfaces in this surface
        surface.subSurfaces.sort.each do |ss|
          next unless ss.subSurfaceType == 'Skylight'

          # Reduce the size of the skylight
          red = 1.0 - mult
          sub_surface_reduce_area_by_percent_by_shrinking_toward_centroid(ss, red)
        end
      end
    end

    return true
  end

  # Determines the skylight to roof ratio limit for a given standard
  #
  # @param model [OpenStudio::Model::Model] OpenStudio model object
  # @return [Double] the skylight to roof ratio, as a percent: 5.0 = 5%. 5% by default.
  def model_prm_skylight_to_roof_ratio_limit(model)
    srr_lim = 5.0
    return srr_lim
  end

  # Apply baseline values to exterior lights objects
  # Only implemented for stable baseline
  #
  # @param model [OpenStudio::model::Model] OpenStudio model object
  def model_apply_baseline_exterior_lighting(model)
    return false
  end

  # Function to add baseline elevators based on user data
  # Only applicable to stable baseline
  # @param model [OpenStudio::Model::Model] OpenStudio model object
  def model_add_prm_elevators(model)
    return false
  end

  # Remove all HVAC that will be replaced during the performance rating method baseline generation.
  # This does not include plant loops that serve WaterUse:Equipment or Fan:ZoneExhaust
  #
  # @param model [OpenStudio::Model::Model] OpenStudio model object
  # @return [Bool] returns true if successful, false if not
  def model_remove_prm_hvac(model)
    # Plant loops
    model.getPlantLoops.sort.each do |loop|
      # Don't remove service water heating loops
      next if plant_loop_swh_loop?(loop)

      loop.remove
    end

    # Air loops
    model.getAirLoopHVACs.each do |air_loop|
      # Don't remove airloops representing non-mechanically cooled systems
      if !air_loop.additionalProperties.hasFeature('non_mechanically_cooled')
        air_loop.remove
      else
        # Remove heating coil on
        air_loop.supplyComponents.each do |supply_comp|
          # Remove standalone heating coils
          if supply_comp.iddObjectType.valueName.to_s.include?('OS_Coil_Heating')
            supply_comp.remove
          # Remove heating coils wrapped in a unitary system
          elsif supply_comp.iddObjectType.valueName.to_s.include?('OS_AirLoopHVAC_UnitarySystem')
            unitary_system = supply_comp.to_AirLoopHVACUnitarySystem.get
            htg_coil = unitary_system.heatingCoil
            if htg_coil.is_initialized
              htg_coil = htg_coil.get
              unitary_system.resetCoolingCoil
              htg_coil.remove
            end
          end
        end
      end
    end

    # Zone equipment
    model.getThermalZones.sort.each do |zone|
      zone.equipment.each do |zone_equipment|
        next if zone_equipment.to_FanZoneExhaust.is_initialized

        zone_equipment.remove unless zone.additionalProperties.hasFeature('non_mechanically_cooled')
      end
    end

    # Outdoor VRF units (not in zone, not in loops)
    model.getAirConditionerVariableRefrigerantFlows.each(&:remove)

    # Air loop dedicated outdoor air systems
    model.getAirLoopHVACDedicatedOutdoorAirSystems.each(&:remove)

    return true
  end

  # Remove EMS objects that may be orphaned from removing HVAC
  #
  # @param model [OpenStudio::Model::Model] OpenStudio model object
  # @return [Bool] returns true if successful, false if not
  def model_remove_prm_ems_objects(model)
    model.getEnergyManagementSystemActuators.each(&:remove)
    model.getEnergyManagementSystemConstructionIndexVariables.each(&:remove)
    model.getEnergyManagementSystemCurveOrTableIndexVariables.each(&:remove)
    model.getEnergyManagementSystemGlobalVariables.each(&:remove)
    model.getEnergyManagementSystemInternalVariables.each(&:remove)
    model.getEnergyManagementSystemMeteredOutputVariables.each(&:remove)
    model.getEnergyManagementSystemOutputVariables.each(&:remove)
    model.getEnergyManagementSystemPrograms.each(&:remove)
    model.getEnergyManagementSystemProgramCallingManagers.each(&:remove)
    model.getEnergyManagementSystemSensors.each(&:remove)
    model.getEnergyManagementSystemSubroutines.each(&:remove)
    model.getEnergyManagementSystemTrendVariables.each(&:remove)

    return true
  end

  # Remove external shading devices. Site shading will not be impacted.
  #
  # @param model [OpenStudio::Model::Model] OpenStudio model object
  # @return [Bool] returns true if successful, false if not
  def model_remove_external_shading_devices(model)
    shading_surfaces_removed = 0
    model.getShadingSurfaceGroups.sort.each do |shade_group|
      # Skip Site shading
      next if shade_group.shadingSurfaceType == 'Site'

      # Space shading surfaces should be removed
      shading_surfaces_removed += shade_group.shadingSurfaces.size
      shade_group.remove
    end

    OpenStudio.logFree(OpenStudio::Info, 'openstudio.standards.Model', "Removed #{shading_surfaces_removed} external shading devices.")

    return true
  end

  # Changes the sizing parameters to the PRM specifications.
  #
  # @param model [OpenStudio::Model::Model] OpenStudio model object
  # @return [Bool] returns true if successful, false if not
  def model_apply_prm_sizing_parameters(model)
    clg = 1.15
    htg = 1.25

    sizing_params = model.getSizingParameters
    sizing_params.setHeatingSizingFactor(htg)
    sizing_params.setCoolingSizingFactor(clg)

    OpenStudio.logFree(OpenStudio::Info, 'openstudio.prototype.Model', "Set sizing factors to #{htg} for heating and #{clg} for cooling.")
    return true
  end

  # Helper method to get the story object that corresponds to a specific minimum z value.
  # Makes a new story if none found at this height.
  #
  # @param model [OpenStudio::Model::Model] OpenStudio model object
  # @param minz [Double] the z value (height) of the desired story, in meters.
  # @param tolerance [Double] tolerance for comparison, in m. Default is 0.3 m ~1ft
  # @return [OpenStudio::Model::BuildingStory] the story
  def model_get_story_for_nominal_z_coordinate(model, minz, tolerance = 0.3)
    model.getBuildingStorys.sort.each do |story|
      z = building_story_minimum_z_value(story)

      if (minz - z).abs < tolerance
        OpenStudio.logFree(OpenStudio::Debug, 'openstudio.standards.Model', "The story with a min z value of #{minz.round(2)} is #{story.name}.")
        return story
      end
    end

    story = OpenStudio::Model::BuildingStory.new(model)
    story.setNominalZCoordinate(minz)
    OpenStudio.logFree(OpenStudio::Warn, 'openstudio.standards.Model', "No story with a min z value of #{minz.round(2)} m +/- #{tolerance} m was found, so a new story called #{story.name} was created.")

    return story
  end

  # Returns average daily hot water consumption by building type
  # recommendations from 2011 ASHRAE Handbook - HVAC Applications Table 7 section 50.14
  # Not all building types are included in lookup
  # some recommendations have multiple values based on number of units.
  # Will return an array of hashes. Many may have one array entry.
  # all values other than block size are gallons.
  #
  # @param model [OpenStudio::Model::Model] OpenStudio model object
  # @return [Array] array of hashes. Each array entry based on different capacity
  #   specific to building type. Array will be empty for some building types.
  def model_find_ashrae_hot_water_demand(model)
    # @todo for types not in table use standards area normalized swh values

    # get building type
    building_data = model_get_building_properties(model)
    building_type = building_data['building_type']

    result = []
    if building_type == 'FullServiceRestaurant'
      result << { units: 'meal', block: nil, max_hourly: 1.5, max_daily: 11.0, avg_day_unit: 2.4 }
    elsif building_type == 'Hospital'
      OpenStudio.logFree(OpenStudio::Error, 'openstudio.standards.Model', "No SWH rules of thumbs for #{building_type}.")
    elsif ['LargeHotel', 'SmallHotel'].include? building_type
      result << { units: 'unit', block: 20, max_hourly: 6.0, max_daily: 35.0, avg_day_unit: 24.0 }
      result << { units: 'unit', block: 60, max_hourly: 5.0, max_daily: 25.0, avg_day_unit: 14.0 }
      result << { units: 'unit', block: 100, max_hourly: 4.0, max_daily: 15.0, avg_day_unit: 10.0 }
    elsif building_type == 'MidriseApartment'
      result << { units: 'unit', block: 20, max_hourly: 12.0, max_daily: 80.0, avg_day_unit: 42.0 }
      result << { units: 'unit', block: 50, max_hourly: 10.0, max_daily: 73.0, avg_day_unit: 40.0 }
      result << { units: 'unit', block: 75, max_hourly: 8.5, max_daily: 66.0, avg_day_unit: 38.0 }
      result << { units: 'unit', block: 100, max_hourly: 7.0, max_daily: 60.0, avg_day_unit: 37.0 }
      result << { units: 'unit', block: 200, max_hourly: 5.0, max_daily: 50.0, avg_day_unit: 35.0 }
    elsif ['Office', 'LargeOffice', 'MediumOffice', 'SmallOffice', 'LargeOfficeDetailed', 'MediumOfficeDetailed', 'SmallOfficeDetailed'].include? building_type
      result << { units: 'person', block: nil, max_hourly: 0.4, max_daily: 2.0, avg_day_unit: 1.0 }
    elsif building_type == 'Outpatient'
      OpenStudio.logFree(OpenStudio::Error, 'openstudio.standards.Model', "No SWH rules of thumbs for #{building_type}.")
    elsif building_type == 'PrimarySchool'
      result << { units: 'student', block: nil, max_hourly: 0.6, max_daily: 1.5, avg_day_unit: 0.6 }
    elsif building_type == 'QuickServiceRestaurant'
      result << { units: 'meal', block: nil, max_hourly: 0.7, max_daily: 6.0, avg_day_unit: 0.7 }
    elsif building_type == 'Retail'
      OpenStudio.logFree(OpenStudio::Error, 'openstudio.standards.Model', "No SWH rules of thumbs for #{building_type}.")
    elsif building_type == 'SecondarySchool'
      result << { units: 'student', block: nil, max_hourly: 1.0, max_daily: 3.6, avg_day_unit: 1.8 }
    elsif building_type == 'StripMall'
      OpenStudio.logFree(OpenStudio::Error, 'openstudio.standards.Model', "No SWH rules of thumbs for #{building_type}.")
    elsif building_type == 'SuperMarket'
      OpenStudio.logFree(OpenStudio::Error, 'openstudio.standards.Model', "No SWH rules of thumbs for #{building_type}.")
    elsif building_type == 'Warehouse'
      OpenStudio.logFree(OpenStudio::Error, 'openstudio.standards.Model', "No SWH rules of thumbs for #{building_type}.")
    elsif ['SmallDataCenterLowITE', 'SmallDataCenterHighITE', 'LargeDataCenterLowITE', 'LargeDataCenterHighITE', 'Laboratory'].include? building_type
      OpenStudio.logFree(OpenStudio::Error, 'openstudio.standards.Model', "No SWH rules of thumbs for #{building_type}.")
    else
      OpenStudio.logFree(OpenStudio::Error, 'openstudio.standards.Model', "Didn't find expected building type. As a result can't determine hot water demand recommendations")
    end

    return result
  end

  # Returns average daily hot water consumption for residential buildings
  # gal/day from ICC IECC 2015 Residential Standard Reference Design
  # from Table R405.5.2(1)
  #
  # @param model [OpenStudio::Model::Model] OpenStudio model object
  # @param units_per_bldg [Double] number of units in the building
  # @param bedrooms_per_unit [Double] number of bedrooms per unit
  # @return [Double] gal/day
  def model_find_icc_iecc_2015_hot_water_demand(model, units_per_bldg, bedrooms_per_unit)
    swh_gal_per_day = units_per_bldg * (30.0 + (10.0 * bedrooms_per_unit))

    return swh_gal_per_day
  end

  # Returns average daily internal loads for residential buildings from Table R405.5.2(1)
  #
  # @param model [OpenStudio::Model::Model] OpenStudio model object
  # @param units_per_bldg [Double] number of units in the building
  # @param bedrooms_per_unit [Double] number of bedrooms per unit
  # @return [Hash] mech_vent_cfm, infiltration_ach, igain_btu_per_day, internal_mass_lbs
  def model_find_icc_iecc_2015_internal_loads(model, units_per_bldg, bedrooms_per_unit)
    # get total and conditioned floor area
    total_floor_area = model.getBuilding.floorArea
    if model.getBuilding.conditionedFloorArea.is_initialized
      conditioned_floor_area = model.getBuilding.conditionedFloorArea.get
    else
      OpenStudio.logFree(OpenStudio::Error, 'openstudio.standards.Model', 'Cannot find conditioned floor area, will use total floor area.')
      conditioned_floor_area = total_floor_area
    end

    # get climate zone value
    climate_zone = model_standards_climate_zone(model)

    internal_loads = {}
    internal_loads['mech_vent_cfm'] = units_per_bldg * (0.01 * conditioned_floor_area + 7.5 * (bedrooms_per_unit + 1.0))
    internal_loads['infiltration_ach'] = if ['1A', '1B', '2A', '2B'].include? climate_zone_value
                                           5.0
                                         else
                                           3.0
                                         end
    internal_loads['igain_btu_per_day'] = units_per_bldg * (17_900.0 + 23.8 * conditioned_floor_area + 4104.0 * bedrooms_per_unit)
    internal_loads['internal_mass_lbs'] = total_floor_area * 8.0

    return internal_loads
  end

  # Helper method to make a shortened version of a name that will be readable in a GUI.
  #
  # @param model [OpenStudio::Model::Model] OpenStudio model object
  # @param climate_zone [String] ASHRAE climate zone, e.g. 'ASHRAE 169-2013-4A'
  # @param building_type [String] the building type
  # @param spc_type [String] the space type
  # @return [String] string of the model name
  def model_make_name(model, climate_zone, building_type, spc_type)
    climate_zone = climate_zone.gsub('ClimateZone ', 'CZ')
    if climate_zone == 'CZ1-8'
      climate_zone = ''
    end

    if building_type == 'FullServiceRestaurant'
      building_type = 'FullSrvRest'
    elsif building_type == 'Hospital'
      building_type = 'Hospital'
    elsif building_type == 'LargeHotel'
      building_type = 'LrgHotel'
    elsif building_type == 'LargeOffice'
      building_type = 'LrgOffice'
    elsif building_type == 'MediumOffice'
      building_type = 'MedOffice'
    elsif building_type == 'MidriseApartment'
      building_type = 'MidApt'
    elsif building_type == 'HighriseApartment'
      building_type = 'HighApt'
    elsif building_type == 'Office'
      building_type = 'Office'
    elsif building_type == 'Outpatient'
      building_type = 'Outpatient'
    elsif building_type == 'PrimarySchool'
      building_type = 'PriSchl'
    elsif building_type == 'QuickServiceRestaurant'
      building_type = 'QckSrvRest'
    elsif building_type == 'Retail'
      building_type = 'Retail'
    elsif building_type == 'SecondarySchool'
      building_type = 'SecSchl'
    elsif building_type == 'SmallHotel'
      building_type = 'SmHotel'
    elsif building_type == 'SmallOffice'
      building_type = 'SmOffice'
    elsif building_type == 'StripMall'
      building_type = 'StMall'
    elsif building_type == 'SuperMarket'
      building_type = 'SpMarket'
    elsif building_type == 'Warehouse'
      building_type = 'Warehouse'
    elsif building_type == 'SmallDataCenterLowITE'
      building_type = 'SmDCLowITE'
    elsif building_type == 'SmallDataCenterHighITE'
      building_type = 'SmDCHighITE'
    elsif building_type == 'LargeDataCenterLowITE'
      building_type = 'LrgDCLowITE'
    elsif building_type == 'LargeDataCenterHighITE'
      building_type = 'LrgDCHighITE'
    elsif building_type == 'Laboratory'
      building_type = 'Laboratory'
    elsif building_type == 'TallBuilding'
      building_type = 'TallBldg'
    elsif building_type == 'SuperTallBuilding'
      building_type = 'SpTallBldg'
    end

    parts = [template]

    unless building_type.nil?
      parts << building_type
    end

    unless spc_type.nil?
      parts << spc_type
    end

    unless climate_zone.empty?
      parts << climate_zone
    end

    result = parts.join(' - ')

    return result
  end

  # Helper method to find out which climate zone set contains a specific climate zone.
  # Returns climate zone set name as String if success, nil if not found.
  #
  # @param model [OpenStudio::Model::Model] OpenStudio model object
  # @param climate_zone [String] ASHRAE climate zone, e.g. 'ASHRAE 169-2013-4A'
  # @return [String] climate zone set
  def model_find_climate_zone_set(model, climate_zone)
    result = nil

    possible_climate_zone_sets = []
    standards_data['climate_zone_sets'].each do |climate_zone_set|
      if climate_zone_set['climate_zones'].include?(climate_zone)
        possible_climate_zone_sets << climate_zone_set['name']
      end
    end

    # Check the results
    if possible_climate_zone_sets.size.zero?
      OpenStudio.logFree(OpenStudio::Error, 'openstudio.standards.Model', "Cannot find a climate zone set containing #{climate_zone}.  Make sure to use ASHRAE standards with ASHRAE climate zones and DEER or CA Title 24 standards with CEC climate zones.")
    elsif possible_climate_zone_sets.size > 2
      OpenStudio.logFree(OpenStudio::Error, 'openstudio.standards.Model', "Found more than 2 climate zone sets containing #{climate_zone}; will return last matching climate zone set.")
    end

    # Get the climate zone from the possible set
    climate_zone_set = model_get_climate_zone_set_from_list(model, possible_climate_zone_sets)

    # Check that a climate zone set was found
    if climate_zone_set.nil?
      OpenStudio.logFree(OpenStudio::Error, 'openstudio.standards.Model', "Cannot find a climate zone set in standard #{template}")
    end

    return climate_zone_set
  end

  # Determine which climate zone to use.
  # Defaults to the least specific climate zone set.
  # For example, 2A and 2 both contain 2A, so use 2.
  #
  # @param model [OpenStudio::Model::Model] OpenStudio model object
  # @param possible_climate_zone_sets [Array] climate zone sets
  # @return [String] climate zone ses
  def model_get_climate_zone_set_from_list(model, possible_climate_zone_sets)
    climate_zone_set = possible_climate_zone_sets.max
    return climate_zone_set
  end

  # This method ensures that all spaces with spacetypes defined contain at least a standardSpaceType appropriate for the template.
  # So, if any space with a space type defined does not have a Stnadard spacetype, or is undefined, an error will stop
  # with information that the spacetype needs to be defined.
  #
  # @param model [OpenStudio::Model::Model] OpenStudio model object
  # @return [Bool] returns true if successful, false if not
  def model_validate_standards_spacetypes_in_model(model)
    error_string = ''
    # populate search hash
    model.getSpaces.sort.each do |space|
      unless space.spaceType.empty?
        if space.spaceType.get.standardsSpaceType.empty? || space.spaceType.get.standardsBuildingType.empty?
          error_string << "Space: #{space.name} has SpaceType of #{space.spaceType.get.name} but the standardSpaceType or standardBuildingType  is undefined. Please use an appropriate standardSpaceType for #{template}\n"
          next
        else
          search_criteria = {
            'template' => template,
            'building_type' => space.spaceType.get.standardsBuildingType.get,
            'space_type' => space.spaceType.get.standardsSpaceType.get
          }
          # lookup space type properties
          space_type_properties = model_find_object(standards_data['space_types'], search_criteria)
          if space_type_properties.nil?
            error_string << "Could not find spacetype of criteria : #{search_criteria}. Please ensure you have a valid standardSpaceType and stantdardBuildingType defined.\n"
            space_type_properties = {}
          end
        end
      end
    end
    return true if error_string == ''

    # else
    OpenStudio.logFree(OpenStudio::Error, 'openstudio.standards.Model', error_string)
    return false
  end

  # Create sorted hash of stories with data need to determine effective number of stories above and below grade
  # the key should be the story object, which would allow other measures the ability to for example loop through spaces of the bottom story
  #
  # @param model [OpenStudio::Model::Model] OpenStudio model object
  # @return [Hash] hash of space types with data in value necessary to determine effective number of stories above and below grade
  def model_create_story_hash(model)
    story_hash = {}

    # loop through stories
    model.getBuildingStorys.sort.each do |story|
      # skip of story doesn't have any spaces
      next if story.spaces.empty?

      story_min_z = nil
      story_zone_multipliers = []
      story_spaces_part_of_floor_area = []
      story_spaces_not_part_of_floor_area = []
      story_ext_wall_area = 0.0
      story_ground_wall_area = 0.0

      # loop through space surfaces to find min z value
      story.spaces.each do |space|
        # skip of space doesn't have any geometry
        next if space.surfaces.empty?

        # get space multiplier
        story_zone_multipliers << space.multiplier

        # space part of floor area check
        if space.partofTotalFloorArea
          story_spaces_part_of_floor_area << space
        else
          story_spaces_not_part_of_floor_area << space
        end

        # update exterior wall area (not sure if this is net or gross)
        story_ext_wall_area += space.exteriorWallArea

        space_min_z = nil
        z_points = []
        space.surfaces.each do |surface|
          surface.vertices.each do |vertex|
            z_points << vertex.z
          end

          # update count of ground wall areas
          next if surface.surfaceType != 'Wall'
          next if surface.outsideBoundaryCondition != 'Ground'

          # @todo make more flexible for slab/basement model.modeling

          story_ground_wall_area += surface.grossArea
        end

        # skip if surface had no vertices
        next if z_points.empty?

        # update story min_z
        space_min_z = z_points.min + space.zOrigin
        if story_min_z.nil? || (story_min_z > space_min_z)
          story_min_z = space_min_z
        end
      end

      # update story hash
      story_hash[story] = {}
      story_hash[story][:min_z] = story_min_z
      story_hash[story][:multipliers] = story_zone_multipliers
      story_hash[story][:part_of_floor_area] = story_spaces_part_of_floor_area
      story_hash[story][:not_part_of_floor_area] = story_spaces_not_part_of_floor_area
      story_hash[story][:ext_wall_area] = story_ext_wall_area
      story_hash[story][:ground_wall_area] = story_ground_wall_area
    end

    # sort hash by min_z low to high
    story_hash = story_hash.sort_by { |k, v| v[:min_z] }

    # reassemble into hash after sorting
    hash = {}
    story_hash.each do |story, props|
      hash[story] = props
    end

    return hash
  end

  # populate this method
  # Determine the effective number of stories above and below grade
  #
  # @param model [OpenStudio::Model::Model] OpenStudio model object
  # @return [Hash] hash with effective_num_stories_below_grade and effective_num_stories_above_grade
  def model_effective_num_stories(model)
    below_grade = 0
    above_grade = 0

    # call model_create_story_hash(model)
    story_hash = model_create_story_hash(model)

    story_hash.each do |story, hash|
      # skip if no spaces in story are included in the building area
      next if hash[:part_of_floor_area].empty?

      # only count as below grade if ground wall area is greater than ext wall area and story below is also below grade
      if above_grade.zero? && (hash[:ground_wall_area] > hash[:ext_wall_area])
        below_grade += 1 * hash[:multipliers].min
      else
        above_grade += 1 * hash[:multipliers].min
      end
    end

    # populate hash
    effective_num_stories = {}
    effective_num_stories[:below_grade] = below_grade
    effective_num_stories[:above_grade] = above_grade
    effective_num_stories[:story_hash] = story_hash

    return effective_num_stories
  end

  # create space_type_hash with info such as effective_num_spaces, num_units, num_meds, num_meals
  #
  # @param model [OpenStudio::Model::Model] OpenStudio model object
  # @param trust_effective_num_spaces [Bool] defaults to false - set to true if modeled every space as a real rpp, vs. space as collection of rooms
  # @return [Hash] hash of space types with misc information
  # @todo - add code when determining number of units to makeuse of trust_effective_num_spaces arg
  def model_create_space_type_hash(model, trust_effective_num_spaces = false)
    # assumed class size to deduct teachers from occupant count for classrooms
    typical_class_size = 20.0

    space_type_hash = {}
    model.getSpaceTypes.sort.each do |space_type|
      # get standards info
      stds_bldg_type = space_type.standardsBuildingType
      stds_space_type = space_type.standardsSpaceType
      if stds_bldg_type.is_initialized && stds_space_type.is_initialized && !space_type.spaces.empty?
        stds_bldg_type = stds_bldg_type.get
        stds_space_type = stds_space_type.get
        effective_num_spaces = 0
        floor_area = 0.0
        num_people = 0.0
        num_students = 0.0
        num_units = 0.0
        num_beds = 0.0
        num_people_bldg_total = nil # may need this in future, not same as sumo of people for all space types.
        num_meals = nil
        # determine num_elevators in another method
        # determine num_parking_spots in another method

        # loop through spaces to get mis values
        space_type.spaces.sort.each do |space|
          next unless space.partofTotalFloorArea

          effective_num_spaces += space.multiplier
          floor_area += space.floorArea * space.multiplier
          num_people += space.numberOfPeople * space.multiplier
        end

        # determine number of units
        if stds_bldg_type == 'SmallHotel' && stds_space_type.include?('GuestRoom') # doesn't always == GuestRoom so use include?
          avg_unit_size = OpenStudio.convert(354.2, 'ft^2', 'm^2').get # calculated from prototype
          num_units = floor_area / avg_unit_size
        elsif stds_bldg_type == 'LargeHotel' && stds_space_type.include?('GuestRoom')
          avg_unit_size = OpenStudio.convert(279.7, 'ft^2', 'm^2').get # calculated from prototype
          num_units = floor_area / avg_unit_size
        elsif stds_bldg_type == 'MidriseApartment' && stds_space_type.include?('Apartment')
          avg_unit_size = OpenStudio.convert(949.9, 'ft^2', 'm^2').get # calculated from prototype
          num_units = floor_area / avg_unit_size
        elsif stds_bldg_type == 'HighriseApartment' && stds_space_type.include?('Apartment')
          avg_unit_size = OpenStudio.convert(949.9, 'ft^2', 'm^2').get # calculated from prototype
          num_units = floor_area / avg_unit_size
        elsif stds_bldg_type == 'StripMall'
          avg_unit_size = OpenStudio.convert(22_500.0 / 10.0, 'ft^2', 'm^2').get # calculated from prototype
          num_units = floor_area / avg_unit_size
        elsif stds_bldg_type == 'Htl' && (stds_space_type.include?('GuestRmOcc') || stds_space_type.include?('GuestRmUnOcc'))
          avg_unit_size = OpenStudio.convert(354.2, 'ft^2', 'm^2').get # calculated from prototype
          num_units = floor_area / avg_unit_size
        elsif stds_bldg_type == 'MFm' && (stds_space_type.include?('ResBedroom') || stds_space_type.include?('ResLiving'))
          avg_unit_size = OpenStudio.convert(949.9, 'ft^2', 'm^2').get # calculated from prototype
          num_units = floor_area / avg_unit_size
        elsif stds_bldg_type == 'Mtl' && (stds_space_type.include?('GuestRmOcc') || stds_space_type.include?('GuestRmUnOcc'))
          avg_unit_size = OpenStudio.convert(354.2, 'ft^2', 'm^2').get # calculated from prototype
          num_units = floor_area / avg_unit_size
        elsif stds_bldg_type == 'Nrs' && stds_space_type.include?('PatientRoom')
          avg_unit_size = OpenStudio.convert(354.2, 'ft^2', 'm^2').get # calculated from prototype
          num_units = floor_area / avg_unit_size
        end

        # determine number of beds
        if stds_bldg_type == 'Hospital' && ['PatRoom', 'ICU_PatRm', 'ICU_Open'].include?(stds_space_type)
          num_beds = num_people
        elsif stds_bldg_type == 'Hsp' && ['PatientRoom', 'HspSurgOutptLab', 'HspNursing'].include?(stds_space_type)
          num_beds = num_people
        end

        # determine number of students
        if ['PrimarySchool', 'SecondarySchool'].include?(stds_bldg_type) && stds_space_type == 'Classroom'
          num_students += num_people * ((typical_class_size - 1.0) / typical_class_size)
        elsif ['EPr', 'ESe', 'ERC', 'EUn', 'ECC'].include?(stds_bldg_type) && stds_space_type == 'Classroom'
          num_students += num_people * ((typical_class_size - 1.0) / typical_class_size)
        end

        space_type_hash[space_type] = {}
        space_type_hash[space_type][:stds_bldg_type] = stds_bldg_type
        space_type_hash[space_type][:stds_space_type] = stds_space_type
        space_type_hash[space_type][:effective_num_spaces] = effective_num_spaces
        space_type_hash[space_type][:floor_area] = floor_area
        space_type_hash[space_type][:num_people] = num_people
        space_type_hash[space_type][:num_students] = num_students
        space_type_hash[space_type][:num_units] = num_units
        space_type_hash[space_type][:num_beds] = num_beds

        OpenStudio.logFree(OpenStudio::Info, 'openstudio.standards.Model', "For #{space_type.name}, floor area = #{OpenStudio.convert(floor_area, 'm^2', 'ft^2').get.round} ft^2.") unless floor_area == 0.0
        OpenStudio.logFree(OpenStudio::Info, 'openstudio.standards.Model', "For #{space_type.name}, number of spaces = #{effective_num_spaces}.") unless effective_num_spaces == 0.0
        OpenStudio.logFree(OpenStudio::Info, 'openstudio.standards.Model', "For #{space_type.name}, number of units = #{num_units}.") unless num_units == 0.0
        OpenStudio.logFree(OpenStudio::Info, 'openstudio.standards.Model', "For #{space_type.name}, number of people = #{num_people.round}.") unless num_people == 0.0
        OpenStudio.logFree(OpenStudio::Info, 'openstudio.standards.Model', "For #{space_type.name}, number of students = #{num_students}.") unless num_students == 0.0
        OpenStudio.logFree(OpenStudio::Info, 'openstudio.standards.Model', "For #{space_type.name}, number of beds = #{num_beds}.") unless num_beds == 0.0
        OpenStudio.logFree(OpenStudio::Info, 'openstudio.standards.Model', "For #{space_type.name}, number of meals = #{num_meals}.") unless num_meals.nil?

      else
        OpenStudio.logFree(OpenStudio::Info, 'openstudio.standards.Model', "Cannot identify standards building type and space type for #{space_type.name}, it won't be added to space_type_hash.")
      end
    end

    return space_type_hash.sort.to_h
  end

  # This method will limit the subsurface of a given surface_type ("Wall" or "RoofCeiling") to the ratio for the building.
  # This method only reduces subsurface sizes at most.
  #
  # @param model [OpenStudio::Model::Model] OpenStudio model object
  # @param ratio [Double] ratio
  # @param surface_type [String] surface type
  # @return [Bool] returns true if successful, false if not
  def apply_limit_to_subsurface_ratio(model, ratio, surface_type = 'Wall')
    fdwr = get_outdoor_subsurface_ratio(model, surface_type)
    if fdwr <= ratio
      OpenStudio.logFree(OpenStudio::Info, 'openstudio.standards.Model', "Building FDWR of #{fdwr} is already lower than limit of #{ratio.round}%.")
      return true
    end
    OpenStudio.logFree(OpenStudio::Info, 'openstudio.standards.Model', "Reducing the size of all windows (by shrinking to centroid) to reduce window area down to the limit of #{ratio.round}%.")
    # Determine the factors by which to reduce the window / door area
    mult = ratio / fdwr
    # Reduce the window area if any of the categories necessary
    model.getSpaces.sort.each do |space|
      # Loop through all surfaces in this space
      space.surfaces.sort.each do |surface|
        # Skip non-outdoor surfaces
        next unless surface.outsideBoundaryCondition == 'Outdoors'
        # Skip non-walls
        next unless surface.surfaceType == surface_type

        # Subsurfaces in this surface
        surface.subSurfaces.sort.each do |ss|
          # Reduce the size of the window
          red = 1.0 - mult
          sub_surface_reduce_area_by_percent_by_shrinking_toward_centroid(ss, red)
        end
      end
    end
    return true
  end

  # Converts the climate zone in the model into the format used by the openstudio-standards lookup tables.
  # For example,
  #   institution: ASHRAE, value: 6A  becomes: ASHRAE 169-2013-6A.
  #   institution: CEC, value: 3  becomes: CEC T24-CEC3.
  #
  # @param model [OpenStudio::Model::Model] the model
  # @return [String] the string representation of the climate zone,
  #   empty string if no climate zone is present in the model.
  def model_standards_climate_zone(model)
    climate_zone = ''
    model.getClimateZones.climateZones.each do |cz|
      if cz.institution == 'ASHRAE'
        next if cz.value == '' # Skip blank ASHRAE climate zones put in by OpenStudio Application

        climate_zone = if cz.value == '7' || cz.value == '8'
                         "ASHRAE 169-2013-#{cz.value}A"
                       else
                         "ASHRAE 169-2013-#{cz.value}"
                       end
      elsif cz.institution == 'CEC'
        next if cz.value == '' # Skip blank ASHRAE climate zones put in by OpenStudio Application

        climate_zone = "CEC T24-CEC#{cz.value}"
      end
    end
    return climate_zone
  end

  # Sets the climate zone object in the model using
  # the correct institution based on the climate zone specified
  # in the format used by the openstudio-standards lookups.
  # Clears out any climate zones previously added to the model.
  #
  # @param model [OpenStudio::Model::Model] the model
  # @param climate_zone [String] ASHRAE climate zone, e.g. 'ASHRAE 169-2013-4A'
  # @return [Bool] returns true if successful, false if not
  def model_set_climate_zone(model, climate_zone)
    # Remove previous climate zones from the model
    model.getClimateZones.clear
    # Split the string into the correct institution and value
    if climate_zone.include? 'ASHRAE 169-2006-'
      model.getClimateZones.setClimateZone('ASHRAE', climate_zone.gsub('ASHRAE 169-2006-', ''))
    elsif climate_zone.include? 'ASHRAE 169-2013-'
      model.getClimateZones.setClimateZone('ASHRAE', climate_zone.gsub('ASHRAE 169-2013-', ''))
    elsif climate_zone.include? 'CEC T24-CEC'
      model.getClimateZones.setClimateZone('CEC', climate_zone.gsub('CEC T24-CEC', ''))

    end
    return true
  end

  # This method return the building ratio of subsurface_area / surface_type_area
  # where surface_type can be "Wall" or "RoofCeiling"
  #
  # @param model [OpenStudio::Model::Model] the model
  # @param surface_type [String] surface type
  # @return [Double] surface ratio
  def get_outdoor_subsurface_ratio(model, surface_type = 'Wall')
    surface_area = 0.0
    sub_surface_area = 0
    all_surfaces = []
    all_sub_surfaces = []
    model.getSpaces.sort.each do |space|
      zone = space.thermalZone
      zone_multiplier = nil
      next if zone.empty?

      zone_multiplier = zone.get.multiplier
      space.surfaces.sort.each do |surface|
        if (surface.outsideBoundaryCondition == 'Outdoors') && (surface.surfaceType == surface_type)
          surface_area += surface.grossArea * zone_multiplier
          surface.subSurfaces.sort.each do |sub_surface|
            sub_surface_area += sub_surface.grossArea * sub_surface.multiplier * zone_multiplier
          end
        end
      end
    end
    return fdwr = (sub_surface_area / surface_area)
  end

  # Loads a osm as a starting point.
  #
  # @param osm_file [String] path to the .osm file, relative to the /data folder
  # @return [Bool] returns true if successful, false if not
  def load_initial_osm(osm_file)
    # Load the geometry .osm
    unless File.exist?(osm_file)
      raise("The initial osm path: #{osm_file} does not exist.")
    end

    osm_model_path = OpenStudio::Path.new(osm_file.to_s)
    # Upgrade version if required.
    version_translator = OpenStudio::OSVersion::VersionTranslator.new
    model = version_translator.loadModel(osm_model_path).get
    validate_initial_model(model)
    return model
  end

  # validate that model contains objects
  #
  # @param model [OpenStudio::Model::Model] the model
  # @return [Bool] returns true if valid, false if not
  def validate_initial_model(model)
    is_valid = true
    if model.getBuildingStorys.empty?
      OpenStudio.logFree(OpenStudio::Error, 'openstudio.model.Model', 'Please assign Spaces to BuildingStorys the geometry model.')
      is_valid = false
    end
    if model.getThermalZones.empty?
      OpenStudio.logFree(OpenStudio::Error, 'openstudio.model.Model', 'Please assign Spaces to ThermalZones the geometry model.')
      is_valid = false
    end
    if model.getBuilding.standardsNumberOfStories.empty?
      OpenStudio.logFree(OpenStudio::Error, 'openstudio.model.Model', 'Please define Building.standardsNumberOfStories the geometry model.')
      is_valid = false
    end
    if model.getBuilding.standardsNumberOfAboveGroundStories.empty?
      OpenStudio.logFree(OpenStudio::Error, 'openstudio.model.Model', 'Please define Building.standardsNumberOfAboveStories in the geometry model.')
      is_valid = false
    end

    if @space_type_map.nil? || @space_type_map.empty?
      @space_type_map = get_space_type_maps_from_model(model)
      if @space_type_map.nil? || @space_type_map.empty?
        OpenStudio.logFree(OpenStudio::Error, 'openstudio.model.Model', "Please assign SpaceTypes in the geometry model or in standards database #{@space_type_map}.")
        is_valid = false
      else
        @space_type_map = @space_type_map.sort.to_h
        OpenStudio.logFree(OpenStudio::Info, 'openstudio.model.Model', 'Loaded space type map from model')
      end
    end

    # ensure that model is intersected correctly.
    model.getSpaces.each { |space1| model.getSpaces.each { |space2| space1.intersectSurfaces(space2) } }
    # Get multipliers from TZ in model. Need this for HVAC contruction.
    @space_multiplier_map = {}
    model.getSpaces.sort.each do |space|
      @space_multiplier_map[space.name.get] = space.multiplier if space.multiplier > 1
    end
    OpenStudio.logFree(OpenStudio::Info, 'openstudio.model.Model', 'Finished adding geometry')
    unless @space_multiplier_map.empty?
      OpenStudio.logFree(OpenStudio::Info, 'openstudio.model.Model', "Found multipliers for space #{@space_multiplier_map}")
    end
    return is_valid
  end

  # Determines how ventilation for the standard is specified.
  # When 'Sum', all min OA flow rates are added up.  Commonly used by 90.1.
  # When 'Maximum', only the biggest OA flow rate.  Used by T24.
  #
  # @param model [OpenStudio::Model::Model] the model
  # @return [String] the ventilation method, either Sum or Maximum
  def model_ventilation_method(model)
    building_data = model_get_building_properties(model)
    building_type = building_data['building_type']
    if building_type != 'Laboratory' # Laboratory has multiple criteria on ventilation, pick the greatest
      ventilation_method = 'Sum'
    else
      ventilation_method = 'Maximum'
    end

    return ventilation_method
  end

  # Removes all of the unused ResourceObjects
  # (Curves, ScheduleDay, Material, etc.) from the model.
  #
  # @param model [OpenStudio::Model::Model] the model
  # @return [Bool] returns true if successful, false if not
  def model_remove_unused_resource_objects(model)
    start_size = model.objects.size
    model.getResourceObjects.sort.each do |obj|
      if obj.directUseCount.zero?
        OpenStudio.logFree(OpenStudio::Debug, 'openstudio.standards.Model', "#{obj.name} is unused; it will be removed.")
        model.removeObject(obj.handle)
      end
    end
    end_size = model.objects.size
    OpenStudio.logFree(OpenStudio::Info, 'openstudio.standards.Model', "The model started with #{start_size} objects and finished with #{end_size} objects after removing unused resource objects.")
    return true
  end

  # This method looks at occupancy profiles for the building as a whole and generates an hours of operation default
  # schedule for the building. It also clears out any higher level hours of operation schedule assignments.
  # Spaces are organized by res and non_res. Whichever of the two groups has higher design level of people is used for building hours of operation
  # Resulting hours of operation can have as many rules as necessary to describe the operation.
  # Each ScheduleDay should be an on/off schedule with only values of 0 and 1. There should not be more than one on/off cycle per day.
  # In future this could create different hours of operation for residential vs. non-residential, by building type, story, or space type.
  # However this measure is a stop gap to convert old generic schedules to parametric schedules.
  # Future new schedules should be designed as paramtric from the start and would not need to run through this inference process
  #
  # @author David Goldwasser
  # @param model [OpenStudio::Model::Model] the model
  # @param fraction_of_daily_occ_range [Double] fraction above/below daily min range required to start and end hours of operation
  # @param invert_res [Bool] if true will reverse hours of operation for residential space types
  # @param gen_occ_profile [Bool] if true creates a merged occupancy schedule for diagnostic purposes. This schedule is added to the model but no specifically returned by this method
  # @return [ScheduleRuleset] schedule that is assigned to the building as default hours of operation
  def model_infer_hours_of_operation_building(model, fraction_of_daily_occ_range: 0.25, invert_res: true, gen_occ_profile: false)
    # create an array of non-residential and residential spaces
    res_spaces = []
    non_res_spaces = []
    res_people_design = 0
    non_res_people_design = 0
    model.getSpaces.sort.each do |space|
      if space_residential?(space)
        res_spaces << space
        res_people_design += space.numberOfPeople * space.multiplier
      else
        non_res_spaces << space
        non_res_people_design += space.numberOfPeople * space.multiplier
      end
    end
    OpenStudio.logFree(OpenStudio::Info, 'openstudio.Standards.Model', "Model has design level of #{non_res_people_design} people in non residential spaces and #{res_people_design} people in residential spaces.")

    # create merged schedule for prevalent type (not used but can be generated for diagnostics)
    if gen_occ_profile
      res_prevalent = false
      if res_people_design > non_res_people_design
        occ_merged = spaces_get_occupancy_schedule(res_spaces, sch_name: 'Calculated Occupancy Fraction Residential Merged')
        res_prevalent = true
      else
        occ_merged = spaces_get_occupancy_schedule(non_res_spaces, sch_name: 'Calculated Occupancy Fraction NonResidential Merged')
      end
    end

    # re-run spaces_get_occupancy_schedule with x above min occupancy to create on/off schedule
    if res_people_design > non_res_people_design
      hours_of_operation = spaces_get_occupancy_schedule(res_spaces,
                                                         sch_name: 'Building Hours of Operation Residential',
                                                         occupied_percentage_threshold: fraction_of_daily_occ_range,
                                                         threshold_calc_method: 'normalized_daily_range')
      res_prevalent = true
    else
      hours_of_operation = spaces_get_occupancy_schedule(non_res_spaces,
                                                         sch_name: 'Building Hours of Operation NonResidential',
                                                         occupied_percentage_threshold: fraction_of_daily_occ_range,
                                                         threshold_calc_method: 'normalized_daily_range')
    end

    # remove gaps resulting in multiple on off cycles for each rule in schedule so it will be valid hours of operation
    profiles = []
    profiles << hours_of_operation.defaultDaySchedule
    hours_of_operation.scheduleRules.each do |rule|
      profiles << rule.daySchedule
    end
    profiles.sort.each do |profile|
      times = profile.times
      values = profile.values
      next if times.size <= 3 # length of 1-3 should produce valid hours_of_operation profiles

      # Find the latest time where the value == 1
      latest_time = nil
      times.zip(values).each do |time, value|
        if value > 0
          latest_time = time
        end
      end
      # Skip profiles that are zero all the time
      next if latest_time.nil?

      # Calculate the duration from this point to midnight
      wrap_dur_left_hr = 0
      if values.first == 0 && values.last == 0
        wrap_dur_left_hr = 24.0 - latest_time.totalHours
      end
      occ_gap_hash = {}
      prev_time = 0
      prev_val = nil
      times.each_with_index do |time, i|
        next if time.totalHours == 0.0 # should not see this
        next if values[i] == prev_val # check if two 0 until time next to each other

        if values[i] == 0 # only store vacant segments
          if time.totalHours == 24
            occ_gap_hash[prev_time] = time.totalHours - prev_time + wrap_dur_left_hr
          else
            occ_gap_hash[prev_time] = time.totalHours - prev_time
          end
        end
        prev_time = time.totalHours
        prev_val = values[i]
      end
      profile.clearValues
      max_occ_gap_start = occ_gap_hash.key(occ_gap_hash.values.max)
      max_occ_gap_end_hr = max_occ_gap_start + occ_gap_hash[max_occ_gap_start] # can't add time and duration in hours
      if max_occ_gap_end_hr > 24.0 then max_occ_gap_end_hr -= 24.0 end

      # time for gap start
      target_start_hr = max_occ_gap_start.truncate
      target_start_min = ((max_occ_gap_start - target_start_hr) * 60.0).truncate
      max_occ_gap_start = OpenStudio::Time.new(0, target_start_hr, target_start_min, 0)

      # time for gap end
      target_end_hr = max_occ_gap_end_hr.truncate
      target_end_min = ((max_occ_gap_end_hr - target_end_hr) * 60.0).truncate
      max_occ_gap_end = OpenStudio::Time.new(0, target_end_hr, target_end_min, 0)

      profile.addValue(max_occ_gap_start, 1)
      profile.addValue(max_occ_gap_end, 0)
      os_time_24 = OpenStudio::Time.new(0, 24, 0, 0)
      if max_occ_gap_start > max_occ_gap_end
        profile.addValue(os_time_24, 0)
      else
        profile.addValue(os_time_24, 1)
      end
    end

    # reverse 1 and 0 values for res_prevalent building
    # currently spaces_get_occupancy_schedule doesn't use defaultDayProflie, so only inspecting rules for now.
    if invert_res && res_prevalent
      OpenStudio.logFree(OpenStudio::Info, 'openstudio.Standards.Model', 'Per argument passed in hours of operation are being inverted for buildings with more people in residential versus non-residential spaces.')
      hours_of_operation.scheduleRules.each do |rule|
        profile = rule.daySchedule
        times = profile.times
        values = profile.values
        profile.clearValues
        times.each_with_index do |time, i|
          orig_val = values[i]
          new_value = nil
          if orig_val == 0 then new_value = 1 end
          if orig_val == 1 then new_value = 0 end
          profile.addValue(time, new_value)
        end
      end
    end

    # set hours of operation for building level hours of operation
    model.getDefaultScheduleSets.each(&:resetHoursofOperationSchedule)
    if model.getBuilding.defaultScheduleSet.is_initialized
      default_sch_set = model.getBuilding.defaultScheduleSet.get
    else
      default_sch_set = OpenStudio::Model::DefaultScheduleSet.new(model)
      default_sch_set.setName('Building Default Schedule Set')
      model.getBuilding.setDefaultScheduleSet(default_sch_set)
    end
    default_sch_set.setHoursofOperationSchedule(hours_of_operation)

    return hours_of_operation
  end

  # This method users the hours of operation for a space and the existing ScheduleRuleset profiles to setup parametric schedule
  # inputs. Inputs include one or more load profile formulas. Data is stored in model attributes for downstream
  # application. This should impact all ScheduleRuleset objects in the model. Plant and Air loop hoours of operations
  # should be traced back to a space or spaces.
  #
  # @author David Goldwasser
  # @param model [OpenStudio::Model::Model] the model
  # @param step_ramp_logic [String] type of step logic to use
  # @param infer_hoo_for_non_assigned_objects [Bool] attempt to get hoo for objects like swh with and exterior lighting
  # @param gather_data_only [Bool] false (stops method before changes made if true)
  # @param hoo_var_method [String] accepts hours and fractional. Any other value value will result in hoo variables not being applied
  # @return [Hash] schedule is key, value is hash of number of objects
  def model_setup_parametric_schedules(model, step_ramp_logic: nil, infer_hoo_for_non_assigned_objects: true, gather_data_only: false, hoo_var_method: 'hours')
    parametric_inputs = {}
    default_sch_type = OpenStudio::Model::DefaultScheduleType.new('HoursofOperationSchedule')
    # thermal zones, air loops, plant loops will require some logic if they refer to more than one hours of operaiton schedule.
    # for initial use case while have same horus of operaiton so this can be pretty simple, but will have to re-visit it sometime
    # possible solution A: choose hoo that contributes the largest fraction of floor area
    # possible solution B: expand the hours of operation for a given day to include combined range of hoo objects
    # whatever approach is used for gathering parametric inputs for existing ruleset schedules should also be used for model_apply_parametric_schedules

    # loop through spaces (trace hours of operation back to space)
    gather_inputs_parametric_space_space_type_schedules(model.getSpaces, parametric_inputs, gather_data_only)

    # loop through space types (trace hours of operation back to space type).
    gather_inputs_parametric_space_space_type_schedules(model.getSpaceTypes, parametric_inputs, gather_data_only)

    # loop through thermal zones (trace hours of operation back to spaces in thermal zone)
    thermal_zone_hash = {} # key is zone and hash is hours of operation
    model.getThermalZones.sort.each do |zone|
      # identify hours of operation
      hours_of_operation = spaces_hours_of_operation(zone.spaces)
      thermal_zone_hash[zone] = hours_of_operation
      # get thermostat setpoint schedules
      if zone.thermostatSetpointDualSetpoint.is_initialized
        thermostat = zone.thermostatSetpointDualSetpoint.get
        if thermostat.heatingSetpointTemperatureSchedule.is_initialized && thermostat.heatingSetpointTemperatureSchedule.get.to_ScheduleRuleset.is_initialized
          schedule = thermostat.heatingSetpointTemperatureSchedule.get.to_ScheduleRuleset.get
          gather_inputs_parametric_schedules(schedule, thermostat, parametric_inputs, hours_of_operation, gather_data_only: gather_data_only, hoo_var_method: hoo_var_method)
        end
        if thermostat.coolingSetpointTemperatureSchedule.is_initialized && thermostat.coolingSetpointTemperatureSchedule.get.to_ScheduleRuleset.is_initialized
          schedule = thermostat.coolingSetpointTemperatureSchedule.get.to_ScheduleRuleset.get
          gather_inputs_parametric_schedules(schedule, thermostat, parametric_inputs, hours_of_operation, gather_data_only: gather_data_only, hoo_var_method: hoo_var_method)
        end
      end
    end

    # loop through air loops (trace hours of operation back through spaces served by air loops)
    air_loop_hash = {} # key is zone and hash is hours of operation
    model.getAirLoopHVACs.sort.each do |air_loop|
      # identify hours of operation
      air_loop_spaces = []
      air_loop.thermalZones.sort.each do |zone|
        air_loop_spaces += zone.spaces
        air_loop_spaces += zone.spaces
      end
      hours_of_operation = spaces_hours_of_operation(air_loop_spaces)
      air_loop_hash[air_loop] = hours_of_operation
      if air_loop.availabilitySchedule.to_ScheduleRuleset.is_initialized
        schedule = air_loop.availabilitySchedule.to_ScheduleRuleset.get
        gather_inputs_parametric_schedules(schedule, air_loop, parametric_inputs, hours_of_operation, gather_data_only: gather_data_only, hoo_var_method: hoo_var_method)
      end
      avail_mgrs = air_loop.availabilityManagers
      avail_mgrs.sort.each do |avail_mgr|
        # @todo I'm finding availability mangers, but not any resources for them, even if I use OpenStudio::Model.getRecursiveChildren(avail_mgr)
        resources = avail_mgr.resources
        resources = OpenStudio::Model.getRecursiveResources(avail_mgr)
        resources.sort.each do |resource|
          if resource.to_ScheduleRuleset.is_initialized
            schedule = resource.to_ScheduleRuleset.get
            gather_inputs_parametric_schedules(schedule, avail_mgr, parametric_inputs, hours_of_operation, gather_data_only: gather_data_only, hoo_var_method: hoo_var_method)
          end
        end
      end
    end

    # look through all model HVAC components find scheduleRuleset objects, resources, that use them and zone or air loop for hours of operation
    hvac_components = model.getHVACComponents
    hvac_components.sort.each do |component|
      # identify zone, or air loop it refers to, some may refer to plant loop, OA or other component
      thermal_zone = nil
      air_loop = nil
      plant_loop = nil
      schedules = []
      if component.to_ZoneHVACComponent.is_initialized && component.to_ZoneHVACComponent.get.thermalZone.is_initialized
        thermal_zone = component.to_ZoneHVACComponent.get.thermalZone.get
      end
      if component.airLoopHVAC.is_initialized
        air_loop = component.airLoopHVAC.get
      end
      if component.plantLoop.is_initialized
        plant_loop = component.plantLoop.get
      end
      component.resources.sort.each do |resource|
        if resource.to_ThermalZone.is_initialized
          thermal_zone = resource.to_ThermalZone.get
        elsif resource.to_ScheduleRuleset.is_initialized
          schedules << resource.to_ScheduleRuleset.get
        end
      end

      # inspect resources for children of objects found in thermal zone or plant loop
      # get objects like OA controllers and unitary object components
      next if thermal_zone.nil? && air_loop.nil?

      children = OpenStudio::Model.getRecursiveChildren(component)
      children.sort.each do |child|
        child.resources.sort.each do |sub_resource|
          if sub_resource.to_ScheduleRuleset.is_initialized
            schedules << sub_resource.to_ScheduleRuleset.get
          end
        end
      end

      # process schedules found for this component
      schedules.sort.each do |schedule|
        hours_of_operation = nil
        if !thermal_zone.nil?
          hours_of_operation = thermal_zone_hash[thermal_zone]
        elsif !air_loop.nil?
          hours_of_operation = air_loop_hash[air_loop]
        elsif !plant_loop.nil?
          OpenStudio.logFree(OpenStudio::Info, 'openstudio.model.Model', "#{schedule.name.get} is associated with plant loop, will not gather parametric inputs")
          next
        else
          OpenStudio.logFree(OpenStudio::Warn, 'openstudio.model.Model', "Cannot identify where #{component.name.get} is in system. Will not gather parametric inputs for #{schedule.name.get}")
          next
        end
        gather_inputs_parametric_schedules(schedule, component, parametric_inputs, hours_of_operation, gather_data_only: gather_data_only, hoo_var_method: hoo_var_method)
      end
    end

    # @todo Service Water Heating supply side (may or may not be associated with a space)
    # @todo water use equipment definitions (temperature, sensible, latent) may be in multiple spaces, need to identify hoo, but typically constant schedules

    # water use equipment (flow rate fraction)
    # @todo address common schedules used across multiple instances
    model.getWaterUseEquipments.sort.each do |water_use_equipment|
      if water_use_equipment.flowRateFractionSchedule.is_initialized && water_use_equipment.flowRateFractionSchedule.get.to_ScheduleRuleset.is_initialized
        schedule = water_use_equipment.flowRateFractionSchedule.get.to_ScheduleRuleset.get
        next if parametric_inputs.key?(schedule)

        opt_space = water_use_equipment.space
        if opt_space.is_initialized
          space = space.get
          hours_of_operation = space_hours_of_operation(space)
          gather_inputs_parametric_schedules(schedule, water_use_equipment, parametric_inputs, hours_of_operation, gather_data_only: gather_data_only, hoo_var_method: hoo_var_method)
        else
          hours_of_operation = spaces_hours_of_operation(model.getSpaces)
          if !hours_of_operation.nil?
            gather_inputs_parametric_schedules(schedule, water_use_equipment, parametric_inputs, hours_of_operation, gather_data_only: gather_data_only, hoo_var_method: hoo_var_method)
          end
        end

      end
    end
    # @todo Refrigeration (will be associated with thermal zone)
    # @todo exterior lights (will be astronomical, but like AEDG's may have reduction later at night)

    return parametric_inputs
  end

  # This method applies the hours of operation for a space and the load profile formulas in the overloaded ScheduleRulset
  # objects to update time value pairs for ScheduleDay objects. Object type specific logic will be used to generate profiles
  # for summer and winter design days.
  #
  # @note This measure will replace any prior chagnes made to ScheduleRule objects with new ScheduleRule values from
  # profile formulas
  # @author David Goldwasser
  # @param model [OpenStudio::Model::Model] the model
  # @param ramp_frequency [Double] ramp frequency in minutes. If nil method will match simulation timestep
  # @param infer_hoo_for_non_assigned_objects [Bool] # attempt to get hoo for objects like swh with and exterior lighting
  # @param error_on_out_of_order [Bool] true will error if applying formula creates out of order values
  # @return [Array] of modified ScheduleRuleset objects
  def model_apply_parametric_schedules(model, ramp_frequency: nil, infer_hoo_for_non_assigned_objects: true, error_on_out_of_order: true)
    # get ramp frequency (fractional hour) from timestep
    if ramp_frequency.nil?
      steps_per_hour = if model.getSimulationControl.timestep.is_initialized
                         model.getSimulationControl.timestep.get.numberOfTimestepsPerHour
                       else
                         6 # default OpenStudio timestep if none specified
                       end
      ramp_frequency = 1.0 / steps_per_hour.to_f
    end

    # Go through model and create parametric formulas for all schedules
    parametric_inputs = model_setup_parametric_schedules(model, gather_data_only: true)

    parametric_schedules = []
    model.getScheduleRulesets.sort.each do |sch|
      if !sch.hasAdditionalProperties || !sch.additionalProperties.hasFeature('param_sch_ver')
        # for now don't look at schedules without targets, in future can alter these by looking at building level hours of operation
        next if sch.directUseCount <= 0 # won't catch if used for space type load instance, but that space type isn't used

        # @todo address schedules that fall into this category, if they are used in the model
        OpenStudio.logFree(OpenStudio::Warn, 'openstudio.standards.Model', "For #{sch.sources.first.name}, #{sch.name} is not setup as parametric schedule. It has #{sch.sources.size} sources.")
        next
      end

      # apply parametric inputs
      schedule_apply_parametric_inputs(sch, ramp_frequency, infer_hoo_for_non_assigned_objects, error_on_out_of_order, parametric_inputs)

      # add schedule to array
      parametric_schedules << sch
    end

    return parametric_schedules
  end

  private

  # This function checks whether it is required to adjust the window to wall ratio based on the model WWR and wwr limit.
  # @param wwr_limit [Float] return wwr_limit
  # @param wwr_list [Array] list of wwr of zone conditioning category in a building area type category - residential, nonresidential and semiheated
  # @return require_adjustment [Boolean] True, require adjustment, false not require adjustment.
  def model_does_require_wwr_adjustment?(wwr_limit, wwr_list)
    require_adjustment = false
    wwr_list.each do |wwr|
      require_adjustment = true unless wwr > wwr_limit
    end
    return require_adjustment
  end

  # The function is used for codes that requires to adjusted wwr based on building categories for all other types
  #
  # @param bat [String] building area type category
  # @param wwr_list [Array] list of wwr of zone conditioning category in a building area type category - residential, nonresidential and semiheated
  # @return wwr_limit [Float] return adjusted wwr_limit
  def model_get_bat_wwr_target(bat, wwr_list)
    return 40.0
  end

  # Readjusted the WWR for surfaces previously has no windows to meet the
  # overall WWR requirement.
  # This function shall only be called if the maximum WWR value for surfaces with fenestration is lower than 90% due to
  # accommodating the total door surface areas
  #
  # @param residual_ratio: [Float] the ratio of residual surfaces among the total wall surface area with no fenestrations
  # @param space [OpenStudio::Model:Space] a space
  # @param model [OpenStudio::Model::Model] openstudio model
  # @return [Bool] return true if successful, false if not
  def model_readjust_surface_wwr(residual_ratio, space, model)
    return true
  end

  # Helper method to fill in hourly values
  #
  # @param model [OpenStudio::Model::Model] the model
  # @param day_sch [OpenStudio::Model::ScheduleDay] schedule day object
  # @param sch_type [String] Constant or Hourly
  # @param values [Array<Double>]
  # @return [Bool] returns true if successful, false if not
  def model_add_vals_to_sch(model, day_sch, sch_type, values)
    if sch_type == 'Constant'
      day_sch.addValue(OpenStudio::Time.new(0, 24, 0, 0), values[0])
    elsif sch_type == 'Hourly'
      (0..23).each do |i|
        next if values[i] == values[i + 1]

        day_sch.addValue(OpenStudio::Time.new(0, i + 1, 0, 0), values[i])
      end
    else
      OpenStudio.logFree(OpenStudio::Error, 'openstudio.standards.Model', "Schedule type: #{sch_type} is not recognized.  Valid choices are 'Constant' and 'Hourly'.")
    end
  end

  # Modify the existing service water heating loops to match the baseline required heating type.
  #
  # @param model [OpenStudio::Model::Model] the model
  # @param building_type [String] the building type
  # @return [Bool] returns true if successful, false if not
  # @author Julien Marrec
  def model_apply_baseline_swh_loops(model, building_type)
    model.getPlantLoops.sort.each do |plant_loop|
      # Skip non service water heating loops
      next unless plant_loop_swh_loop?(plant_loop)

      # Rename the loop to avoid accidentally hooking up the HVAC systems to this loop later.
      plant_loop.setName('Service Water Heating Loop')

      htg_fuels, combination_system, storage_capacity, total_heating_capacity = plant_loop_swh_system_type(plant_loop)

      # htg_fuels.size == 0 shoudln't happen

      electric = true

      if htg_fuels.include?('NaturalGas') ||
         htg_fuels.include?('Propane') ||
         htg_fuels.include?('PropaneGas') ||
         htg_fuels.include?('FuelOilNo1') ||
         htg_fuels.include?('FuelOilNo2') ||
         htg_fuels.include?('Coal') ||
         htg_fuels.include?('Diesel') ||
         htg_fuels.include?('Gasoline')
        electric = false
      end

      # Per Table G3.1 11.e, if the baseline system was a combination of heating and service water heating,
      # delete all heating equipment and recreate a WaterHeater:Mixed.
      if combination_system
        plant_loop.supplyComponents.each do |component|
          # Get the object type
          obj_type = component.iddObjectType.valueName.to_s
          next if ['OS_Node', 'OS_Pump_ConstantSpeed', 'OS_Pump_VariableSpeed', 'OS_Connector_Splitter', 'OS_Connector_Mixer', 'OS_Pipe_Adiabatic'].include?(obj_type)

          component.remove
        end

        water_heater = OpenStudio::Model::WaterHeaterMixed.new(model)
        water_heater.setName('Baseline Water Heater')
        water_heater.setHeaterMaximumCapacity(total_heating_capacity)
        water_heater.setTankVolume(storage_capacity)
        plant_loop.addSupplyBranchForComponent(water_heater)

        if electric
          # G3.1.11.b: If electric, WaterHeater:Mixed with electric resistance
          water_heater.setHeaterFuelType('Electricity')
          water_heater.setHeaterThermalEfficiency(1.0)
        else
          # @todo for now, just get the first fuel that isn't Electricity
          # A better way would be to count the capacities associated
          # with each fuel type and use the preponderant one
          fuels = htg_fuels - ['Electricity']
          fossil_fuel_type = fuels[0]
          water_heater.setHeaterFuelType(fossil_fuel_type)
          water_heater.setHeaterThermalEfficiency(0.8)
        end
        # If it's not a combination heating and service water heating system
        # just change the fuel type of all water heaters on the system
        # to electric resistance if it's electric
      else
        if electric
          plant_loop.supplyComponents.each do |component|
            next unless component.to_WaterHeaterMixed.is_initialized

            water_heater = component.to_WaterHeaterMixed.get
            # G3.1.11.b: If electric, WaterHeater:Mixed with electric resistance
            water_heater.setHeaterFuelType('Electricity')
            water_heater.setHeaterThermalEfficiency(1.0)
          end
        end
      end
    end

    # Set the water heater fuel types if it's 90.1-2013
    model.getWaterHeaterMixeds.sort.each do |water_heater|
      water_heater_mixed_apply_prm_baseline_fuel_type(water_heater, building_type)
    end

    return true
  end

  # This method goes through certain types of EnergyManagementSystem variables and replaces UIDs with object names.
  # This should be done by the forward translator, and this code should be removed after this bug is fixed:
  # https://github.com/NREL/OpenStudio/issues/2598
  #
  # @param model [OpenStudio::Model::Model] the model
  # @return [Bool] returns true if successful, false if not
  # @todo remove this method after OpenStudio issue #2598 is fixed.
  def model_temp_fix_ems_references(model)
    # Internal Variables
    model.getEnergyManagementSystemInternalVariables.sort.each do |var|
      # Get the reference field value
      ref = var.internalDataIndexKeyName
      # Convert to UUID
      uid = OpenStudio.toUUID(ref)
      # Get the model object with this UID
      obj = model.getModelObject(uid)
      # If it exists, replace the UID with the object name
      if obj.is_initialized
        var.setInternalDataIndexKeyName(obj.get.name.get)
      end
    end

    return true
  end

  # This method is a catch-all run at the end of create-baseline to make final adjustements to HVAC capacities
  # to account for recent model changes
  # @author Doug Maddox, PNNL
  # @param model
  def model_refine_size_dependent_values(model, sizing_run_dir)
    return true
  end

  # This method rotates the building model from its original position
  #
  # @param model [OpenStudio::Model::Model] OpenStudio Model object
  # @param degs [Integer] Degress of rotation from original position
  #
  # @return [OpenStudio::Model::Model] OpenStudio Model object
  def model_rotate(model, degs)
    building = model.getBuilding
    org_north_axis = building.northAxis
    building.setNorthAxis(org_north_axis + degs)
    OpenStudio.logFree(OpenStudio::Info, 'openstudio.model.Model', "The model was rotated of #{degs} degrees from its original position.")
    return model
  end

  # Loads a geometry osm as a starting point.
  #
  # @param osm_model_path [String] path to the .osm file, relative to the /data folder
  # @return [OpenStudio::Model::Model] model object
  def load_user_geometry_osm(osm_model_path:)
    version_translator = OpenStudio::OSVersion::VersionTranslator.new
    model = version_translator.loadModel(osm_model_path)

    # Check that the model loaded successfully
    if model.empty?
      OpenStudio.logFree(OpenStudio::Error, 'openstudio.model.Model', "Version translation failed for #{osm_model_path}")
      return false
    end
    model = model.get

    # Check for expected characteristics of geometry model
    if model.getBuildingStorys.empty?
      OpenStudio.logFree(OpenStudio::Error, 'openstudio.model.Model', "Please assign Spaces to BuildingStorys in the geometry model: #{osm_model_path}.")
    end
    if model.getThermalZones.empty?
      OpenStudio.logFree(OpenStudio::Error, 'openstudio.model.Model', "Please assign Spaces to ThermalZones in the geometry model: #{osm_model_path}.")
    end
    if model.getBuilding.standardsNumberOfStories.empty?
      OpenStudio.logFree(OpenStudio::Error, 'openstudio.model.Model', "Please define Building.standardsNumberOfStories in the geometry model #{osm_model_path}.")
    end
    if model.getBuilding.standardsNumberOfAboveGroundStories.empty?
      OpenStudio.logFree(OpenStudio::Error, 'openstudio.model.Model', "Please define Building.standardsNumberOfAboveStories in the geometry model#{osm_model_path}.")
    end

    if @space_type_map.nil? || @space_type_map.empty?
      @space_type_map = get_space_type_maps_from_model(model)
      if @space_type_map.nil? || @space_type_map.empty?
        OpenStudio.logFree(OpenStudio::Error, 'openstudio.model.Model', "Please assign SpaceTypes in the geometry model: #{osm_model_path} or in standards database #{@space_type_map}.")
      else
        @space_type_map = @space_type_map.sort.to_h
        OpenStudio.logFree(OpenStudio::Info, 'openstudio.model.Model', "Loaded space type map from osm file: #{osm_model_path}")
      end
    end
    return model
  end

  # Loads a osm as a starting point.
  #
  # @param osm_file [String] path to the .osm file, relative to the /data folder
  # @return [OpenStudio::Model::Model] model object, false if not
  def load_geometry_osm(osm_file)
    # Load the geometry .osm from relative to the data folder
    osm_model_path = "../../../data/#{osm_file}"

    # Load the .osm depending on whether running from normal gem location
    # or from the embedded location in the OpenStudio CLI
    if File.dirname(__FILE__)[0] == ':'
      # running from embedded location in OpenStudio CLI
      geom_model_string = load_resource_relative(osm_model_path)
      version_translator = OpenStudio::OSVersion::VersionTranslator.new
      model = version_translator.loadModelFromString(geom_model_string)
    else
      abs_path = File.join(File.dirname(__FILE__), osm_model_path)
      version_translator = OpenStudio::OSVersion::VersionTranslator.new
      model = version_translator.loadModel(abs_path)
    end

    # Check that the model loaded successfully
    if model.empty?
      OpenStudio.logFree(OpenStudio::Error, 'openstudio.model.Model', "Version translation failed for #{osm_model_path}")
      return false
    end
    model = model.get

    # Check for expected characteristics of geometry model
    if model.getBuildingStorys.empty?
      OpenStudio.logFree(OpenStudio::Error, 'openstudio.model.Model', "Please assign Spaces to BuildingStorys in the geometry model: #{osm_model_path}.")
    end
    if model.getThermalZones.empty?
      OpenStudio.logFree(OpenStudio::Error, 'openstudio.model.Model', "Please assign Spaces to ThermalZones in the geometry model: #{osm_model_path}.")
    end
    if model.getBuilding.standardsNumberOfStories.empty?
      OpenStudio.logFree(OpenStudio::Error, 'openstudio.model.Model', "Please define Building.standardsNumberOfStories in the geometry model #{osm_model_path}.")
    end
    if model.getBuilding.standardsNumberOfAboveGroundStories.empty?
      OpenStudio.logFree(OpenStudio::Error, 'openstudio.model.Model', "Please define Building.standardsNumberOfAboveStories in the geometry model#{osm_model_path}.")
    end

    if @space_type_map.nil? || @space_type_map.empty?
      @space_type_map = get_space_type_maps_from_model(model)
      if @space_type_map.nil? || @space_type_map.empty?
        OpenStudio.logFree(OpenStudio::Error, 'openstudio.model.Model', "Please assign SpaceTypes in the geometry model: #{osm_model_path} or in standards database #{@space_type_map}.")
      else
        @space_type_map = @space_type_map.sort.to_h
        OpenStudio.logFree(OpenStudio::Info, 'openstudio.model.Model', "Loaded space type map from osm file: #{osm_model_path}")
      end
    end
    return model
  end

  # pass array of space types or spaces
  #
  # @author David Goldwasser
  # @param space_space_types [Array] array of spaces or space types
  # @param parametric_inputs [Hash]
  # @param gather_data_only [Bool]
  # @return [Hash]
  def gather_inputs_parametric_space_space_type_schedules(space_space_types, parametric_inputs, gather_data_only)
    space_space_types.each do |space_type|
      # get hours of operation for space type once
      next if space_type.class == 'OpenStudio::Model::SpaceTypes' && space_type.floorArea == 0

      hours_of_operation = space_hours_of_operation(space_type)
      if hours_of_operation.nil?
        OpenStudio.logFree(OpenStudio::Warn, 'openstudio.Standards.Model', "Can't evaluate schedules for #{space_type.name}, doesn't have hours of operation.")
        next
      end
      # loop through internal load instances
      space_type.lights.each do |load_inst|
        gather_inputs_parametric_load_inst_schedules(load_inst, parametric_inputs, hours_of_operation, gather_data_only)
      end
      space_type.luminaires.each do |load_inst|
        gather_inputs_parametric_load_inst_schedules(load_inst, parametric_inputs, hours_of_operation, gather_data_only)
      end
      space_type.electricEquipment.each do |load_inst|
        gather_inputs_parametric_load_inst_schedules(load_inst, parametric_inputs, hours_of_operation, gather_data_only)
      end
      space_type.gasEquipment.each do |load_inst|
        gather_inputs_parametric_load_inst_schedules(load_inst, parametric_inputs, hours_of_operation, gather_data_only)
      end
      space_type.steamEquipment.each do |load_inst|
        gather_inputs_parametric_load_inst_schedules(load_inst, parametric_inputs, hours_of_operation, gather_data_only)
      end
      space_type.otherEquipment.each do |load_inst|
        gather_inputs_parametric_load_inst_schedules(load_inst, parametric_inputs, hours_of_operation, gather_data_only)
      end
      space_type.people.each do |load_inst|
        gather_inputs_parametric_load_inst_schedules(load_inst, parametric_inputs, hours_of_operation, gather_data_only)
        if load_inst.activityLevelSchedule.is_initialized && load_inst.activityLevelSchedule.get.to_ScheduleRuleset.is_initialized
          act_sch = load_inst.activityLevelSchedule.get.to_ScheduleRuleset.get
          gather_inputs_parametric_schedules(act_sch, load_inst, parametric_inputs, hours_of_operation, gather_data_only: gather_data_only, hoo_var_method: 'hours')
        end
      end
      space_type.spaceInfiltrationDesignFlowRates.each do |load_inst|
        gather_inputs_parametric_load_inst_schedules(load_inst, parametric_inputs, hours_of_operation, gather_data_only)
      end
      space_type.spaceInfiltrationEffectiveLeakageAreas.each do |load_inst|
        gather_inputs_parametric_load_inst_schedules(load_inst, parametric_inputs, hours_of_operation, gather_data_only)
      end
      dsgn_spec_oa = space_type.designSpecificationOutdoorAir
      if dsgn_spec_oa.is_initialized
        gather_inputs_parametric_load_inst_schedules(dsgn_spec_oa.get, parametric_inputs, hours_of_operation, gather_data_only)
      end
    end

    return parametric_inputs
  end

  # method to process load instance schedules for model_setup_parametric_schedules
  #
  # @author David Goldwasser
  # @param load_inst [OpenStudio::Model::SpaceLoadInstance]
  # @param parametric_inputs [Hash]
  # @param hours_of_operation [Hash]
  # @param gather_data_only [Bool]
  # @return [Hash]
  def gather_inputs_parametric_load_inst_schedules(load_inst, parametric_inputs, hours_of_operation, gather_data_only)
    if load_inst.class.to_s == 'OpenStudio::Model::People'
      opt_sch = load_inst.numberofPeopleSchedule
    elsif load_inst.class.to_s == 'OpenStudio::Model::DesignSpecificationOutdoorAir'
      opt_sch = load_inst.outdoorAirFlowRateFractionSchedule
    else
      opt_sch = load_inst.schedule
    end
    if !opt_sch.is_initialized || !opt_sch.get.to_ScheduleRuleset.is_initialized
      return nil
    end

    gather_inputs_parametric_schedules(opt_sch.get.to_ScheduleRuleset.get, load_inst, parametric_inputs, hours_of_operation, gather_data_only: gather_data_only, hoo_var_method: 'hours')

    return parametric_inputs
  end

  # method to process load instance schedules for model_setup_parametric_schedules
  #
  # @author David Goldwasser
  # @param sch [OpenStudio::Model::Schedule]
  # @param load_inst [OpenStudio::Model::SpaceLoadInstance]
  # @param parametric_inputs [Hash]
  # @param hours_of_operation [Hash]
  # @param ramp [Bool]
  # @param min_ramp_dur_hr [Double]
  # @param gather_data_only [Bool]
  # @param hoo_var_method [String] accepts hours and fractional. Any other value value will result in hoo variables not being applied
  # @return [Hash]
  def gather_inputs_parametric_schedules(sch, load_inst, parametric_inputs, hours_of_operation, ramp: true, min_ramp_dur_hr: 2.0, gather_data_only: false, hoo_var_method: 'hours')
    if parametric_inputs.key?(sch)
      if hours_of_operation != parametric_inputs[sch][:hoo_inputs] # don't warn if the hours of operation between old and new schedule are equivalent
        OpenStudio.logFree(OpenStudio::Warn, 'openstudio.Standards.Model', "#{load_inst.name} uses #{sch.name} but parametric inputs have already been setup based on hours of operation for #{parametric_inputs[sch][:target].name}.")
        return nil
      end
    end

    # gather and store data for scheduleRuleset
    min_max = schedule_ruleset_annual_min_max_value(sch)
    ruleset_hash = { floor: min_max['min'], ceiling: min_max['max'], target: load_inst, hoo_inputs: hours_of_operation }
    parametric_inputs[sch] = ruleset_hash

    # stop here if only gathering information otherwise will continue and generate additional parametric properties for schedules and rules
    if gather_data_only then return parametric_inputs end

    # set scheduleRuleset properties
    props = sch.additionalProperties
    props.setFeature('param_sch_ver', '0.0.1') # this is needed to see if formulas are in sync with version of standards that processes them also used to flag schedule as parametric
    props.setFeature('param_sch_floor', min_max['min'])
    props.setFeature('param_sch_ceiling', min_max['max'])

    # cleanup existing profiles
    schedule_ruleset_cleanup_profiles(sch)

    # gather profiles
    daily_flhs = [] # will be used to tag, min,medium,max operation for non typical operations
    schedule_days = {} # key is day_schedule value is hours in day (used to tag profiles)
    sch.scheduleRules.each do |rule|
      schedule_days[rule.daySchedule] = rule.ruleIndex
      daily_flhs << day_schedule_equivalent_full_load_hrs(rule.daySchedule)
    end
    schedule_days[sch.defaultDaySchedule] = -1
    daily_flhs << day_schedule_equivalent_full_load_hrs(sch.defaultDaySchedule)

    # get indices for current schedule
    year_description = sch.model.yearDescription.get
    year = year_description.assumedYear
    year_start_date = OpenStudio::Date.new(OpenStudio::MonthOfYear.new('January'), 1, year)
    year_end_date = OpenStudio::Date.new(OpenStudio::MonthOfYear.new('December'), 31, year)
    indices_vector = sch.getActiveRuleIndices(year_start_date, year_end_date)

    # step through profiles and add additional properties to describe profiles
    schedule_days.each_with_index do |(schedule_day, current_rule_index), i|
      # loop through indices looking of rule in hoo that contains days in the rule
      hoo_target_index = nil
      days_used = []
      indices_vector.each_with_index do |profile_index, i|
        if profile_index == current_rule_index then days_used << i + 1 end
      end
      # find days_used in hoo profiles that contains all days used from this profile
      hoo_profile_match_hash = {}
      best_fit_check = {}
      hours_of_operation.each do |profile_index, value|
        days_for_rule_not_in_hoo_profile = days_used - value[:days_used]
        hoo_profile_match_hash[profile_index] = days_for_rule_not_in_hoo_profile
        best_fit_check[profile_index] = days_for_rule_not_in_hoo_profile.size
        if days_for_rule_not_in_hoo_profile.empty?
          hoo_target_index = profile_index
        end
      end
      # if schedule day days used can't be mapped to single hours of operation then do not use hoo variables, otherwise would have ot split rule and alter model
      if hoo_target_index.nil?
        hoo_start = nil
        hoo_end = nil
        occ = nil
        vac = nil
        # @todo issue warning when this happens on any profile that isn't a constant value
      else
        # get hours of operation for this specific profile
        hoo_start = hours_of_operation[hoo_target_index][:hoo_start]
        hoo_end = hours_of_operation[hoo_target_index][:hoo_end]
        occ = hours_of_operation[hoo_target_index][:hoo_hours]
        vac = 24.0 - hours_of_operation[hoo_target_index][:hoo_hours]
      end

      props = schedule_day.additionalProperties
      par_val_time_hash = {} # time is key, value is value in and optional value out as a one or two object array
      times = schedule_day.times
      values = schedule_day.values
      values.each_with_index do |value, j|
        # don't add value until 24 if it is the same as first value for non constant profiles
        if values.size > 1 && j == values.size - 1 && value == values.first
          next
        end

        current_time = times[j].totalHours
        # if step height goes floor to ceiling then do not ramp.
        if !ramp || (values.uniq.size < 3)
          # this will result in steps like old profiles, update to ramp in most cases
          if j == values.size - 1
            par_val_time_hash[current_time] = [value, values.first]
          else
            par_val_time_hash[current_time] = [value, values[j + 1]]
          end
        else
          if j == 0
            prev_time = times.last.totalHours - 24 # e.g. 24 would show as until 0
          else
            prev_time = times[j - 1].totalHours
          end
          if j == values.size - 1
            next_time = times.first.totalHours + 24 # e.g. 6 would show as until 30
            next_value = values.first

            # do nothing if value is same as first value
            if value == next_value
              next
            end

          else
            next_time = times[j + 1].totalHours
            next_value = values[j + 1]
          end
          # delta time is min min_ramp_dur_hr, half of previous dur, half of next dur
          # todo - would be nice to change to 0.25 for vally less than 2 hours
          multiplier = 0.5
          delta = [min_ramp_dur_hr, (current_time - prev_time) * multiplier, (next_time - current_time) * multiplier].min
          # add value to left if not already added
          if !par_val_time_hash.key?(current_time - delta)
            time_left = current_time - delta
            if time_left < 0.0 then time_left += 24.0 end
            par_val_time_hash[time_left] = [value]
          end
          # add value to right
          time_right = current_time + delta
          if time_right > 24.0 then time_right -= 24.0 end
          par_val_time_hash[time_right] = [next_value]
        end
      end

      # sort hash by keys
      par_val_time_hash.sort.to_h

      # calculate estimated value (not including any secondary logic)
      est_daily_flh = 0.0
      prev_time = par_val_time_hash.keys.max - 24.0
      prev_value = par_val_time_hash.values.last.last # last value in last optional pair of values
      par_val_time_hash.sort.each do |time, value_array|
        segment_length = time - prev_time
        avg_value = (value_array.first + prev_value) * 0.5
        est_daily_flh += segment_length * avg_value
        prev_time = time
        prev_value = value_array.last
      end

      # test expected value against estimated value
      daily_flh = day_schedule_equivalent_full_load_hrs(schedule_day)
      percent_change = ((daily_flh - est_daily_flh) / daily_flh) * 100.0
      if percent_change.abs > 0.05
        # @todo this estimation can have flaws. Fix or remove it, make sure to update for secondary logic (if we implement that here)
        # post application checks compares against actual instead of estimated values
        OpenStudio.logFree(OpenStudio::Debug, 'openstudio.standards.Model', "For day schedule #{schedule_day.name} in #{sch.name} there was a #{percent_change.round(4)}% change. Expected full load hours is #{daily_flh.round(4)}, but estimated value is #{est_daily_flh.round(4)}")
      end

      raw_string = []
      par_val_time_hash.sort.each do |time, value_array|
        # add in value variables
        # not currently using range, only using min max for constant schedules or schedules with just two values
        value_array_var = []
        value_array.each do |val|
          if val == min_max['min'] && values.uniq.size < 3
            value_array_var << 'val_flr'
          elsif val == min_max['max'] && values.uniq.size < 3
            value_array_var << 'val_clg'
          else
            value_array_var << val
          end
        end

        # add in hoo variables when matching profile found
        if !hoo_start.nil?

          # identify which identifier (star,mid,end) time is closest to, which will impact formula structure
          # includes code to identify delta for wrap around of 24
          formula_identifier = {}
          start_delta_array = [hoo_start - time, hoo_start - time + 24, hoo_start - time - 24]
          start_delta_array_abs = [(hoo_start - time).abs, (hoo_start - time + 24).abs, (hoo_start - time - 24).abs]
          start_delta_h = start_delta_array[start_delta_array_abs.index(start_delta_array_abs.min)]
          formula_identifier['start'] = start_delta_h
          mid_calc = hoo_start + occ * 0.5
          mid_delta_array = [mid_calc - time, mid_calc - time + 24, mid_calc - time - 24]
          mid_delta_array_abs = [(mid_calc - time).abs, (mid_calc - time + 24).abs, (mid_calc - time - 24).abs]
          mid_delta_h = mid_delta_array[mid_delta_array_abs.index(mid_delta_array_abs.min)]
          formula_identifier['mid'] = mid_delta_h
          end_delta_array = [hoo_end - time, hoo_end - time + 24, hoo_end - time - 24]
          end_delta_array_abs = [(hoo_end - time).abs, (hoo_end - time + 24).abs, (hoo_end - time - 24).abs]
          end_delta_h = end_delta_array[end_delta_array_abs.index(end_delta_array_abs.min)]
          formula_identifier['end'] = end_delta_h

          # need to store min absolute value to pick the best fit
          formula_identifier_min_abs = {}
          formula_identifier.each do |k, v|
            formula_identifier_min_abs[k] = v.abs
          end

          # pick from possible formula approaches for any datapoint where x is hour value
          min_key = formula_identifier_min_abs.key(formula_identifier_min_abs.values.min)
          min_value = formula_identifier[min_key]

          if hoo_var_method == 'hours'
            # minimize x, which should be no greater than 12, see if rounding to 2 decimal places works
            min_value = min_value.round(2)
            if min_key == 'start'
              if min_value == 0
                time = 'hoo_start'
              elsif min_value < 0
                time = "hoo_start + #{min_value.abs}"
              else # greater than 0
                time = "hoo_start - #{min_value}"
              end
            elsif min_key == 'mid'
              if min_value == 0
                time = 'mid'
                # converted to variable for simplicity but could also be described like this
                # time = "hoo_start + occ * 0.5"
              elsif min_value < 0
                time = "mid + #{min_value.abs}"
              else # greater than 0
                time = "mid - #{min_value}"
              end
            else # min_key == "end"
              if min_value == 0
                time = 'hoo_end'
              elsif min_value < 0
                time = "hoo_end + #{min_value.abs}"
              else # greater than 0
                time = "hoo_end - #{min_value}"
              end
            end

          elsif hoo_var_method == 'fractional'

            # minimize x(hour before converted to fraction), which should be no greater than 0.5 as fraction, see if rounding to 3 decimal places works
            if occ > 0
              min_value_occ_fract = min_value.abs / occ
            else
              min_value_occ_fract = 0.0
            end
            if vac > 0
              min_value_vac_fract = min_value.abs / vac
            else
              min_value_vac_fract = 0.0
            end
            if min_key == 'start'
              if min_value == 0
                time = 'hoo_start'
              elsif min_value < 0
                time = "hoo_start + occ * #{min_value_occ_fract.round(3)}"
              else # greater than 0
                time = "hoo_start - vac * #{min_value_vac_fract.round(3)}"
              end
            elsif min_key == 'mid'
              # @todo see what is going wrong with after mid in formula
              if min_value == 0
                time = 'mid'
                # converted to variable for simplicity but could also be described like this
                # time = "hoo_start + occ * 0.5"
              elsif min_value < 0
                time = "mid + occ * #{min_value_occ_fract.round(3)}"
              else # greater than 0
                time = "mid - occ * #{min_value_occ_fract.round(3)}"
              end
            else # min_key == "end"
              if min_value == 0
                time = 'hoo_end'
              elsif min_value < 0
                time = "hoo_end + vac * #{min_value_vac_fract.round(3)}"
              else # greater than 0
                time = "hoo_end - occ * #{min_value_occ_fract.round(3)}"
              end
            end

          end

        end

        # populate string
        if value_array_var.size == 1
          raw_string << "#{time} ~ #{value_array_var.first}"
        else # should only have 1 or two values (value in and optional value out)
          raw_string << "#{time} ~ #{value_array_var.first} ~ #{value_array_var.last}"
        end
      end

      # store profile formula with hoo and value variables
      props.setFeature('param_day_profile', raw_string.join(' | '))

      # @todo not used yet, but will add methods described below and others
      # @todo lower infiltration based on air loop hours of operation if air loop has outdoor air object
      # @todo lower lighting or plug loads based on occupancy at given time steps in a space
      # @todo set elevator fraction based multiple factors such as trips, occupants per trip, and elevator type to determine floor consumption when not in use.
      props.setFeature('param_day_secondary_logic', '') # secondary logic method such as occupancy impacting schedule values
      props.setFeature('param_day_secondary_logic_arg_val', '') # optional argument used for some secondary logic applied to values

      # tag profile type
      # may be useful for parametric changes to tag typical, medium, minimal, or same ones with off_peak prefix
      # todo - I would like to use these same tags for hours of operation and have parametric tags then ignore the days of week and date range from the rule object
      # tagging min/max makes sense in fractional schedules but not temperature schedules like thermostats (specifically cooling setpoints)
      # todo - I think these tags should come from occpancy schedule for space(s) schedule. That way all schedules in a space will refer to same profile from hours of operation
      # todo - add school specific logic hear or in post processing, currently default profile for school may not be most prevalent one
      if current_rule_index == -1
        props.setFeature('param_day_tag', 'typical_operation')
      elsif daily_flh == daily_flhs.min
        props.setFeature('param_day_tag', 'minimal_operation')
      elsif daily_flh == daily_flhs.max
        props.setFeature('param_day_tag', 'maximum_operation') # normally this should not be used as typical should be the most active day
      else
        props.setFeature('param_day_tag', 'medium_operation') # not min max or typical
      end
    end

    return parametric_inputs
  end

  # Retrieves the lowest story in a model
  #
  # @param model [OpenStudio::model::Model] OpenStudio model object
  # @return [OpenStudio::model::BuildingStory] Lowest story included in the model
  def find_lowest_story(model)
    min_z_story = 1E+10
    lowest_story = nil
    model.getSpaces.sort.each do |space|
      story = space.buildingStory.get
      lowest_story = story if lowest_story.nil?
      space_min_z = building_story_minimum_z_value(story)
      if space_min_z < min_z_story
        min_z_story = space_min_z
        lowest_story = story
      end
    end
    return lowest_story
  end

  # Utility function that returns the min and max value in a design day schedule.
  #
  # TODO: move this to Standards.Schedule.rb
  # @param schedule [OpenStudio::Model::Schedule] can be ScheduleCompact, ScheduleRuleset, ScheduleConstant
  # @param type [String] 'heating' for winter design day, 'cooling' for summer design day
  # @return [Hash] Hash has two keys, min and max. if failed, return 999.9 for min and max.
  def search_min_max_value_from_design_day_schedule(schedule, type = 'winter')
    if schedule.is_initialized
      schedule = schedule.get
      if schedule.to_ScheduleRuleset.is_initialized
        schedule = schedule.to_ScheduleRuleset.get
        setpoint_min_max = schedule_ruleset_design_day_min_max_value(schedule, type)
      elsif schedule.to_ScheduleConstant.is_initialized
        schedule = schedule.to_ScheduleConstant.get
        # for constant schedule, there is only one value, so the annual should be equal to design condition.
        setpoint_min_max = schedule_constant_annual_min_max_value(schedule)
      elsif schedule.to_ScheduleCompact.is_initialized
        schedule = schedule.to_ScheduleCompact.get
        setpoint_min_max = schedule_compact_design_day_min_max_value(schedule, type)
      end
      return setpoint_min_max
    end
    OpenStudio.logFree(OpenStudio::Error, 'openstudio::standards::Schedule', 'Schedule is not exist, or wrong type of schedule (not Ruleset, Compact or Constant), or cannot found the design day schedules. Return 999.9 for min and max')
    return { 'min' => 999.9, 'max' => 999.9 }
  end

  # Identifies non mechanically cooled ("nmc") systems, if applicable
  #
  # @param model [OpenStudio::model::Model] OpenStudio model object
  # @return zone_nmc_sys_type [Hash] Zone to nmc system type mapping
  def model_identify_non_mechanically_cooled_systems(model)
    return true
  end

  # Indicate if fan power breakdown (supply, return, and relief)
  # are needed
  #
  # @return [Boolean] true if necessary, false otherwise
  def model_get_fan_power_breakdown
    return false
  end

  # Determine the surface range of a baseline model.
  # The method calculates the window to wall ratio (assuming all spaces are conditioned)
  # and select the range based on the calculated window to wall ratio
  # @param model [OpenStudio::Model::Model] OpenStudio model object
  # @param wwr_parameter [Hash] parameters to choose min and max percent of surfaces,
  #         could be different set in different standard
  def model_get_percent_of_surface_range(model, wwr_parameter = {})
    return { 'minimum_percent_of_surface' => nil, 'maximum_percent_of_surface' => nil }
  end

  # Default SAT reset type
  #
  # @param air_loop_hvac [OpenStudio::Model::AirLoopHVAC] air loop
  # @return [String] Returns type of SAT reset
  def air_loop_hvac_supply_air_temperature_reset_type(air_loop_hvac)
    return 'warmest_zone'
  end

  # Calculate the window to wall ratio reduction factor
  #
  # @param multiplier [Float] multiplier of the wwr
  # @param surface_wwr [Float] the surface window to wall ratio
  # @param surface_dr [Float] the surface door to wall ratio
  # @param wwr_building_type[String] building type for wwr
  # @param wwr_target [Float] target window to wall ratio
  # @param total_wall_m2 [Float] total wall area of the category in m2.
  # @param total_wall_with_fene_m2 [Float] total wall area of the category with fenestrations in m2.
  # @param total_fene_m2 [Float] total fenestration area
  # @param total_plenum_wall_m2 [Float] total sqaure meter of a plenum
  # @return [Float] reduction factor
  def model_get_wwr_reduction_ratio(multiplier,
                                    surface_wwr: 0.0,
                                    surface_dr: 0.0,
                                    wwr_building_type: 'All others',
                                    wwr_target: 0.0,
                                    total_wall_m2: 0.0,
                                    total_wall_with_fene_m2: 0.0,
                                    total_fene_m2: 0.0,
                                    total_plenum_wall_m2: 0.0)
    return 1.0 - multiplier
  end

  # A template method that handles the loading of user input data from multiple sources
  # include data source from:
  # 1. user data csv files
  # 2. data from measure and OpenStudio interface
  # @param [OpenStudio:model:Model] model
  # @param [String] climate_zone
  # @param [String] default_hvac_building_type
  # @param [String] default_wwr_building_type
  # @param [String] default_swh_building_type
  # @param [Hash] bldg_type_hvac_zone_hash A hash maps building type for hvac to a list of thermal zones
  # @return True
  def handle_user_input_data(model, climate_zone, default_hvac_building_type, default_wwr_building_type, default_swh_building_type, bldg_type_hvac_zone_hash)
    return true
  end

  # Template method for adding a setpoint manager for a coil control logic to a heating coil.
  # ASHRAE 90.1-2019 Appendix G.
  #
  # @param model [OpenStudio::Model::Model] OpenStudio model
  # @param thermalZones Array([OpenStudio::Model::ThermalZone]) thermal zone array
  # @param coil Heating Coils
  # @return [Boolean] true
  def model_set_central_preheat_coil_spm(model, thermal_zones, coil)
    return true
  end

  # Template method for adding zone additional property "zone DCV implemented in user model"
  #
  # @author Xuechen (Jerry) Lei, PNNL
  # @param model [OpenStudio::Model::Model] OpenStudio model
  def model_mark_zone_dcv_existence(model)
    return true
  end

  # Check whether the baseline model generation needs to run all four orientations
  # The default shall be true
  #
  # @param [Boolean] run_all_orients: user inputs to indicate whether it is required to run all orientations
  # @param [OpenStudio::Model::Model] OpenStudio model
  def run_all_orientations(run_all_orients, user_model)
    return run_all_orients
  end

  # Template method for reading user data and adding to zone additional properties
  #
  # @author Xuechen (Jerry) Lei, PNNL
  # @param model [OpenStudio::Model::Model] OpenStudio model
  def model_add_dcv_user_exception_properties(model)
    return true
  end

  # Template method for raising user model DCV warning and errors
  #
  # @author Xuechen (Jerry) Lei, PNNL
  # @param model [OpenStudio::Model::Model] OpenStudio model
  def model_raise_user_model_dcv_errors(model)
    return true
  end

  # Template method for adding zone additional property "airloop dcv required by 901" and "zone dcv required by 901"
  #
  # @author Xuechen (Jerry) Lei, PNNL
  # @param model [OpenStudio::Model::Model] OpenStudio model
  def model_add_dcv_requirement_properties(model)
    return true
  end

  # Template method for checking if zones in the baseline model should have DCV based on 90.1 2019 G3.1.2.5.
  # Zone additional property 'apxg no need to have DCV' added
  #
  # @author Xuechen (Jerry) Lei, PNNL
  # @param model [OpenStudio::Model::Model] OpenStudio model
  def model_add_apxg_dcv_properties(model)
    return true
  end

  # Template method for setting DCV in baseline HVAC system if required
  #
  # @author Xuechen (Jerry) Lei, PNNL
  # @param model [OpenStudio::Model::Model] OpenStudio model
  def model_set_baseline_demand_control_ventilation(model, climate_zone)
    return true
  end

  # Identify the return air type associated with each thermal zone
  #
  # @param model [OpenStudio::Model::Model] OpenStudio model object
  def model_identify_return_air_type(model)
    # air-loop based system
    model.getThermalZones.each do |zone|
      # Conditioning category won't include indirectly conditioned thermal zones
      cond_cat = thermal_zone_conditioning_category(zone, model_standards_climate_zone(model))

      # Initialize the return air type
      return_air_type = nil

      # The thermal zone is conditioned by zonal system
      if (cond_cat != 'Unconditioned') && zone.airLoopHVACs.empty?
        return_air_type = 'ducted_return_or_direct_to_unit'
      end

      # Assume that the primary heating and cooling (PHC) system
      # is last in the heating and cooling order (ignore DOAS)
      #
      # Get the heating and cooling PHC components
      heating_equipment = zone.equipmentInHeatingOrder[-1]
      cooling_equipment = zone.equipmentInCoolingOrder[-1]
      if heating_equipment.nil? && cooling_equipment.nil?
        next
      end

      unless heating_equipment.nil?
        if heating_equipment.to_ZoneHVACComponent.is_initialized
          heating_equipment_type = 'ZoneHVACComponent'
        elsif heating_equipment.to_StraightComponent.is_initialized
          heating_equipment_type = 'StraightComponent'
        end
      end
      unless cooling_equipment.nil?
        if cooling_equipment.to_ZoneHVACComponent.is_initialized
          cooling_equipment_type = 'ZoneHVACComponent'
        elsif cooling_equipment.to_StraightComponent.is_initialized
          cooling_equipment_type = 'StraightComponent'
        end
      end

      # Determine return configuration
      if (heating_equipment_type == 'ZoneHVACComponent') && (cooling_equipment_type == 'ZoneHVACComponent')
        return_air_type = 'ducted_return_or_direct_to_unit'
      else
        # Check heating air loop first
        unless heating_equipment.nil?
          if heating_equipment.to_StraightComponent.is_initialized
            air_loop = heating_equipment.to_StraightComponent.get.airLoopHVAC.get
            return_plenum = air_loop_hvac_return_air_plenum(air_loop)
            return_air_type = return_plenum.nil? ? 'ducted_return_or_direct_to_unit' : 'return_plenum'
            return_plenum = return_plenum.nil? ? nil : return_plenum.name.to_s
          end
        end

        # Check cooling air loop second; Assume that return air plenum is the dominant case
        unless cooling_equipment.nil?
          if (return_air_type != 'return_plenum') && cooling_equipment.to_StraightComponent.is_initialized
            air_loop = cooling_equipment.to_StraightComponent.get.airLoopHVAC.get
            return_plenum = air_loop_hvac_return_air_plenum(air_loop)
            return_air_type = return_plenum.nil? ? 'ducted_return_or_direct_to_unit' : 'return_plenum'
            return_plenum = return_plenum.nil? ? nil : return_plenum.name.to_s
          end
        end
      end

      # Catch all
      if return_air_type.nil?
        return_air_type = 'ducted_return_or_direct_to_unit'
      end

      zone.additionalProperties.setFeature('return_air_type', return_air_type)
      zone.additionalProperties.setFeature('plenum', return_plenum) unless return_plenum.nil?
      zone.additionalProperties.setFeature('proposed_model_zone_design_air_flow', zone.designAirFlowRate.to_f)
    end
  end

  # Determine the baseline return air type associated with each zone
  #
  # @param model [OpenStudio::Model::model] OpenStudio model object
  # @param baseline_system_type [String] Baseline system type name
  # @param zones [Array] List of zone associated with a system
  # @return [Array] Array of length 2, the first item is the name
  #                 of the plenum zone and the second the return air type
  def model_determine_baseline_return_air_type(model, baseline_system_type, zones)
    return ['', 'ducted_return_or_direct_to_unit'] unless ['PSZ_AC', 'PSZ_HP', 'PVAV_Reheat', 'PVAV_PFP_Boxes', 'VAV_Reheat', 'VAV_PFP_Boxes', 'SZ_VAV', 'SZ_CV'].include?(baseline_system_type)

    zone_return_air_type = {}
    zones.each do |zone|
      if zone.additionalProperties.hasFeature('proposed_model_zone_design_air_flow')
        zone_design_air_flow = zone.additionalProperties.getFeatureAsDouble('proposed_model_zone_design_air_flow').get

        if zone.additionalProperties.hasFeature('return_air_type')
          return_air_type = zone.additionalProperties.getFeatureAsString('return_air_type').get

          if zone_return_air_type.keys.include?(return_air_type)
            zone_return_air_type[return_air_type] += zone_design_air_flow
          else
            zone_return_air_type[return_air_type] = zone_design_air_flow
          end

          if zone.additionalProperties.hasFeature('plenum')
            plenum = zone.additionalProperties.getFeatureAsString('plenum').get

            if zone_return_air_type.keys.include?('plenum')
              if zone_return_air_type['plenum'].keys.include?(plenum)
                zone_return_air_type['plenum'][plenum] += zone_design_air_flow
              end
            else
              zone_return_air_type['plenum'] = { plenum => zone_design_air_flow }
            end
          end
        end
      end
    end

    # Find dominant zone return air type and plenum zone
    # if the return air type is return air plenum
    return_air_types = zone_return_air_type.keys - ['plenum']
    return_air_types_score = 0
    return_air_type = nil
    plenum_score = 0
    plenum = nil
    return_air_types.each do |return_type|
      if zone_return_air_type[return_type] > return_air_types_score
        return_air_type = return_type
        return_air_types_score = zone_return_air_type[return_type]
      end
      if return_air_type == 'return_plenum'
        zone_return_air_type['plenum'].keys.each do |p|
          if zone_return_air_type['plenum'][p] > plenum_score
            plenum = p
            plenum_score = zone_return_air_type['plenum'][p]
          end
        end
      end
    end

    return plenum, return_air_type
  end

  # Add reporting tolerances. Default values are based on the suggestions from the PRM-RM.
  #
  # @param model [OpenStudio::Model::Model] OpenStudio Model
  # @param heating_tolerance_deg_f [Float] Tolerance for time heating setpoint not met in degree F
  # @param cooling_tolerance_deg_f [Float] Tolerance for time cooling setpoint not met in degree F
  def model_add_reporting_tolerances(model, heating_tolerance_deg_f: 1.0, cooling_tolerance_deg_f: 1.0)
    reporting_tolerances = model.getOutputControlReportingTolerances
    heating_tolerance_deg_c = OpenStudio.convert(heating_tolerance_deg_f, 'R', 'K').get
    cooling_tolerance_deg_c = OpenStudio.convert(cooling_tolerance_deg_f, 'R', 'K').get
    reporting_tolerances.setToleranceforTimeHeatingSetpointNotMet(heating_tolerance_deg_c)
    reporting_tolerances.setToleranceforTimeCoolingSetpointNotMet(cooling_tolerance_deg_c)

    return true
  end

  # Apply the standard construction to each surface in the model, based on the construction type currently assigned.
  #
  # @return [Bool] true if successful, false if not
  # @param model [OpenStudio::Model::Model] OpenStudio model object
  # @param climate_zone [String] ASHRAE climate zone, e.g. 'ASHRAE 169-2013-4A'
  # @return [Bool] returns true if successful, false if not
  def model_apply_constructions(model, climate_zone, wwr_building_type, wwr_info)
    model_apply_standard_constructions(model, climate_zone, wwr_building_type: nil, wwr_info: {})

    return true
  end

  # Generate baseline log to a specific file directory
  # @param file_directory [String] file directory
  def generate_baseline_log(file_directory)
    return true
  end

  # Update ground temperature profile based on the weather file specified in the model
  #
  # @param model [OpenStudio::Model::Model] OpenStudio model object
  # @param climate_zone [String] ASHRAE climate zone, e.g. 'ASHRAE 169-2013-4A'
  # @return [Bool] returns true if successful, false if not
  def model_update_ground_temperature_profile(model, climate_zone)
    return true
  end
end<|MERGE_RESOLUTION|>--- conflicted
+++ resolved
@@ -204,19 +204,12 @@
         end
       end
 
-<<<<<<< HEAD
-    # Add daylighting controls to each space
-    model.getSpaces.sort.each do |space|
-      added = space_add_daylighting_controls(space, true, false)
-    end
-=======
       # Add or remove daylighting controls to each space
       # Add daylighting controls for 90.1-2013 and prior
       # Remove daylighting control for 90.1-PRM-2019 and onward
       model.getSpaces.sort.each do |space|
-        space_set_baseline_daylighting_controls(space, false, false)
-      end
->>>>>>> 680413d5
+        space_set_baseline_daylighting_controls(space, true, false)
+      end
 
       OpenStudio.logFree(OpenStudio::Info, 'openstudio.standards.Model', '*** Applying Baseline Constructions ***')
 
