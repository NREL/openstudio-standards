require 'csv'
require 'date'

class Standard
  attr_accessor :space_multiplier_map
  attr_accessor :standards_data

  # returns the space multiplier map

  # @return [Hash] space multiplier map
  def define_space_multiplier
    return @space_multiplier_map
  end

  # @!group Model

  # Creates a Performance Rating Method (aka Appendix G aka LEED) baseline building model
  # Method used for 90.1-2016 and onward
  #
  # @note Per 90.1, the Performance Rating Method "does NOT offer an alternative compliance path for minimum standard compliance."
  # This means you can't use this method for code compliance to get a permit.
  # @param model [OpenStudio::Model::Model] User specified OpenStudio model
  # @param climate_zone [String] the climate zone
  # @param hvac_building_type [String] the building type for baseline HVAC system determination (90.1-2016 and onward)
  # @param wwr_building_type [String] the building type for baseline WWR determination (90.1-2016 and onward)
  # @param swh_building_type [String] the building type for baseline SWH determination (90.1-2016 and onward)
  # @param output_dir [String] the directory where the PRM generations will be performed
  # @param debug [Boolean] If true, will report out more detailed debugging output
  # @return [Boolean] returns true if successful, false if not
  def model_create_prm_stable_baseline_building(model, climate_zone, hvac_building_type, wwr_building_type, swh_building_type, output_dir = Dir.pwd, unmet_load_hours_check = true, debug = false)
    model_create_prm_any_baseline_building(model, '', climate_zone, hvac_building_type, wwr_building_type, swh_building_type, true, true, false, output_dir, true, unmet_load_hours_check, debug)
  end

  # Creates a Performance Rating Method (aka Appendix G aka LEED) baseline building model
  # Method used for 90.1-2013 and prior
  # @param model [OpenStudio::Model::Model] User specified OpenStudio model
  # @param building_type [String] the building type
  # @param climate_zone [String] the climate zone
  # @param custom [String] the custom logic that will be applied during baseline creation.  Valid choices are 'Xcel Energy CO EDA' or '90.1-2007 with addenda dn'.
  #   If nothing is specified, no custom logic will be applied; the process will follow the template logic explicitly.
  # @param sizing_run_dir [String] the directory where the sizing runs will be performed
  # @param debug [Boolean] if true, will report out more detailed debugging output
  def model_create_prm_baseline_building(model, building_type, climate_zone, custom = nil, sizing_run_dir = Dir.pwd, debug = false)
    model_create_prm_any_baseline_building(model, building_type, climate_zone, 'All others', 'All others', 'All others', false, false, custom, sizing_run_dir, false, false, debug)
  end

  # Creates a Performance Rating Method (aka 90.1-Appendix G) baseline building model
  # based on the inputs currently in the user model.
  #
  # @note Per 90.1, the Performance Rating Method "does NOT offer an alternative compliance path for minimum standard compliance."
  # This means you can't use this method for code compliance to get a permit.
  # @param user_model [OpenStudio::Model::Model] User specified OpenStudio model
  # @param building_type [String] the building type
  # @param climate_zone [String] the climate zone
  # @param hvac_building_type [String] the building type for baseline HVAC system determination (90.1-2016 and onward)
  # @param wwr_building_type [String] the building type for baseline WWR determination (90.1-2016 and onward)
  # @param swh_building_type [String] the building type for baseline SWH determination (90.1-2016 and onward)
  # @param model_deep_copy [Boolean] indicate if the baseline model is created based on a deep copy of the user specified model
  # @param custom [String] the custom logic that will be applied during baseline creation.  Valid choices are 'Xcel Energy CO EDA' or '90.1-2007 with addenda dn'.
  #   If nothing is specified, no custom logic will be applied; the process will follow the template logic explicitly.
  # @param sizing_run_dir [String] the directory where the sizing runs will be performed
  # @param run_all_orients [Boolean] indicate weather a baseline model should be created for all 4 orientations: same as user model, +90 deg, +180 deg, +270 deg
  # @param debug [Boolean] If true, will report out more detailed debugging output
  # @return [Boolean] returns true if successful, false if not
  def model_create_prm_any_baseline_building(user_model, building_type, climate_zone, hvac_building_type = 'All others', wwr_building_type = 'All others', swh_building_type = 'All others', model_deep_copy = false, create_proposed_model = false, custom = nil, sizing_run_dir = Dir.pwd, run_all_orients = false, unmet_load_hours_check = true, debug = false)
<<<<<<< HEAD
=======
    # User data process
    # bldg_type_hvac_zone_hash could be an empty hash if all zones in the models are unconditioned
    # TODO - move this portion to the top of the function
    bldg_type_hvac_zone_hash = {}
    handle_user_input_data(user_model, climate_zone, sizing_run_dir, hvac_building_type, wwr_building_type, swh_building_type, bldg_type_hvac_zone_hash)

>>>>>>> 0a7ed5b7
    # enforce the user model to be a non-leap year, defaulting to 2009 if the model year is a leap year
    if user_model.yearDescription.is_initialized
      year_description = user_model.yearDescription.get
      if year_description.isLeapYear
        OpenStudio.logFree(OpenStudio::Warn, 'prm.log',
                           "The user model year #{year_description.assumedYear} is a leap year. Changing to 2009, a non-leap year, as required by PRM guidelines.")
        year_description.setCalendarYear(2009)
      end
    end

    if create_proposed_model
      # Perform a user model design day run only to make sure
      # that the user model is valid, i.e. can run without major
      # errors
      if !model_run_sizing_run(user_model, "#{sizing_run_dir}/USER-SR")
        OpenStudio.logFree(OpenStudio::Warn, 'prm.log',
                           "The user model is not a valid OpenStudio model. Baseline and proposed model(s) won't be created.")
        prm_raise(false,
                  sizing_run_dir,
                  "The user model is not a valid OpenStudio model. Baseline and proposed model(s) won't be created.")
      end

      # Check if proposed HVAC system is autosized
      if model_is_hvac_autosized(user_model)
        OpenStudio.logFree(OpenStudio::Warn, 'prm.log',
                           "The user model's HVAC system is partly autosized.")
      end

      # Generate proposed model from the user-provided model
      proposed_model = model_create_prm_proposed_building(user_model)
    end

    # Check proposed model unmet load hours
    if unmet_load_hours_check
      # Run user model; need annual simulation to get unmet load hours
      if model_run_simulation_and_log_errors(proposed_model, run_dir = "#{sizing_run_dir}/PROP")
        umlh = OpenstudioStandards::SqlFile.model_get_annual_occupied_unmet_hours(proposed_model)
        if umlh > 300
          OpenStudio.logFree(OpenStudio::Warn, 'prm.log',
                             "Proposed model unmet load hours (#{umlh}) exceed 300. Baseline model(s) won't be created.")
          prm_raise(false,
                    sizing_run_dir,
                    "Proposed model unmet load hours exceed 300. Baseline model(s) won't be created.")
        end
      else
        OpenStudio.logFree(OpenStudio::Error, 'prm.log',
                           'Simulation failed. Check the model to make sure no severe errors.')
        prm_raise(false,
                  sizing_run_dir,
                  'Simulation on proposed model failed. Baseline generation is stopped.')
      end
    end
    if create_proposed_model
      # Make the run directory if it doesn't exist
      unless Dir.exist?(sizing_run_dir)
        FileUtils.mkdir_p(sizing_run_dir)
      end
      # Save proposed model
      proposed_model.save(OpenStudio::Path.new("#{sizing_run_dir}/proposed_final.osm"), true)
      forward_translator = OpenStudio::EnergyPlus::ForwardTranslator.new
      idf = forward_translator.translateModel(proposed_model)
      idf_path = OpenStudio::Path.new("#{sizing_run_dir}/proposed_final.idf")
      idf.save(idf_path, true)
    end

    # Define different orientation from original orientation
    # for each individual baseline models
    # Need to run proposed model sizing simulation if no sql data is available
    degs_from_org = run_all_orientations(run_all_orients, user_model) ? [0, 90, 180, 270] : [0]

    # Create baseline model for each orientation
    degs_from_org.each do |degs|
      # New baseline model:
      # Starting point is the original proposed model
      # Create a deep copy of the user model if requested
      model = model_deep_copy ? BTAP::FileIO.deep_copy(user_model) : user_model
      model.getBuilding.setName("#{template}-#{building_type}-#{climate_zone} PRM baseline created: #{Time.new}")

      # Rotate building if requested,
      # Site shading isn't rotated
      model_rotate(model, degs) unless degs == 0
      # Perform a sizing run of the proposed model.
      #
      # Among others, one of the goal is to get individual
      # space load to determine each space's conditioning
      # type: conditioned, unconditioned, semiheated.
      if model_create_prm_baseline_building_requires_proposed_model_sizing_run(model)
        # Set up some special reports to be used for baseline system selection later
        # Zone return air flows
        node_list = []
        var_name = 'System Node Standard Density Volume Flow Rate'
        frequency = 'hourly'
        model.getThermalZones.each do |zone|
          port_list = zone.returnPortList
          port_list_objects = port_list.modelObjects
          port_list_objects.each do |node|
            node_name = node.nameString
            node_list << node_name
            output = OpenStudio::Model::OutputVariable.new(var_name, model)
            output.setKeyValue(node_name)
            output.setReportingFrequency(frequency)
          end
        end

        # air loop relief air flows
        var_name = 'System Node Standard Density Volume Flow Rate'
        frequency = 'hourly'
        model.getAirLoopHVACs.sort.each do |air_loop_hvac|
          relief_node = air_loop_hvac.reliefAirNode.get
          output = OpenStudio::Model::OutputVariable.new(var_name, model)
          output.setKeyValue(relief_node.nameString)
          output.setReportingFrequency(frequency)
        end

        # Run the sizing run
        if model_run_sizing_run(model, "#{sizing_run_dir}/SR_PROP#{degs}") == false
          return false
        end

        # Set baseline model space conditioning category based on proposed model
        model.getSpaces.each do |space|
          # Get conditioning category at the space level
          space_conditioning_category = space_conditioning_category(space)

          # Set space conditioning category
          space.additionalProperties.setFeature('space_conditioning_category', space_conditioning_category)
        end

        # The following should be done after a sizing run of the proposed model
        # because the proposed model zone design air flow is needed
        model_identify_return_air_type(model)
      end
      # Remove external shading devices
      OpenStudio.logFree(OpenStudio::Info, 'openstudio.standards.Model', '*** Removing External Shading Devices ***')
      model_remove_external_shading_devices(model)

      # Reduce the WWR and SRR, if necessary
      OpenStudio.logFree(OpenStudio::Info, 'openstudio.standards.Model', '*** Adjusting Window and Skylight Ratios ***')
      success, wwr_info = model_apply_prm_baseline_window_to_wall_ratio(model, climate_zone, wwr_building_type: wwr_building_type)
      model_apply_prm_baseline_skylight_to_roof_ratio(model)

      # Assign building stories to spaces in the building where stories are not yet assigned.
      OpenstudioStandards::Geometry.model_assign_spaces_to_building_stories(model)

      # Modify the internal loads in each space type, keeping user-defined schedules.
      OpenStudio.logFree(OpenStudio::Info, 'openstudio.standards.Model', '*** Changing Lighting Loads ***')
      model.getSpaceTypes.sort.each do |space_type|
        set_people = false
        set_lights = true
        set_electric_equipment = false
        set_gas_equipment = false
        set_ventilation = false
        set_infiltration = false
        # For PRM, it only applies lights for now.
        space_type_apply_internal_loads(space_type, set_people, set_lights, set_electric_equipment, set_gas_equipment, set_ventilation, set_infiltration)
      end

      # Modify the lighting schedule to handle lighting occupancy sensors
      # Modify the upper limit value of fractional schedule to avoid the fatal error caused by schedule value higher than 1
      space_type_light_sch_change(model)

      # Modify electric equipment computer room schedule
      model.getSpaces.sort.each do |space|
        space_add_prm_computer_room_equipment_schedule(space)
      end

      model_apply_baseline_exterior_lighting(model)

      # Modify the elevator motor peak power
      model_add_prm_elevators(model)

      # Calculate infiltration as per 90.1 PRM rules
      model_apply_standard_infiltration(model)

      # Apply user outdoor air specs as per 90.1 PRM rules exceptions
      model_apply_userdata_outdoor_air(model)

      # If any of the lights are missing schedules, assign an always-off schedule to those lights.
      # This is assumed to be the user's intent in the proposed model.
      model.getLightss.sort.each do |lights|
        if lights.schedule.empty?
          lights.setSchedule(model.alwaysOffDiscreteSchedule)
        end
      end

      OpenStudio.logFree(OpenStudio::Info, 'openstudio.standards.Model', '*** Adding Daylighting Controls ***')

      # Run a sizing run to calculate VLT for layer-by-layer windows.
      if model_create_prm_baseline_building_requires_vlt_sizing_run(model)
        if model_run_sizing_run(model, "#{sizing_run_dir}/SRVLT") == false
          return false
        end
      end

      # Add or remove daylighting controls to each space
      # Add daylighting controls for 90.1-2013 and prior
      # Remove daylighting control for 90.1-PRM-2019 and onward
      model.getSpaces.sort.each do |space|
        space_set_baseline_daylighting_controls(space, true, false)
      end

      OpenStudio.logFree(OpenStudio::Info, 'openstudio.standards.Model', '*** Applying Baseline Constructions ***')

      # Modify some of the construction types as necessary
      model_apply_prm_construction_types(model)

      # Get the groups of zones that define the baseline HVAC systems for later use.
      # This must be done before removing the HVAC systems because it requires knowledge of proposed HVAC fuels.
      OpenStudio.logFree(OpenStudio::Info, 'openstudio.standards.Model', '*** Grouping Zones by Fuel Type and Occupancy Type ***')
      zone_fan_scheds = nil

      sys_groups = model_prm_baseline_system_groups(model, custom, bldg_type_hvac_zone_hash)

      # Also get hash of zoneName:boolean to record which zones have district heating, if any
      district_heat_zones = model_get_district_heating_zones(model)

      # Store occupancy and fan operation schedules for each zone before deleting HVAC objects
      zone_fan_scheds = get_fan_schedule_for_each_zone(model)

      # Set the construction properties of all the surfaces in the model
      model_apply_constructions(model, climate_zone, wwr_building_type, wwr_info)

      # Update ground temperature profile (for F/C-factor construction objects)
      model_update_ground_temperature_profile(model, climate_zone)

      # Identify non-mechanically cooled systems if necessary
      model_identify_non_mechanically_cooled_systems(model)

      # Get supply, return, relief fan power for each air loop
      if model_get_fan_power_breakdown
        model.getAirLoopHVACs.sort.each do |air_loop|
          supply_fan_w = air_loop_hvac_get_supply_fan_power(air_loop)
          return_fan_w = air_loop_hvac_get_return_fan_power(air_loop)
          relief_fan_w = air_loop_hvac_get_relief_fan_power(air_loop)

          # Save fan power at the zone to determining
          # baseline fan power
          air_loop.thermalZones.sort.each do |zone|
            zone.additionalProperties.setFeature('supply_fan_w', supply_fan_w.to_f)
            zone.additionalProperties.setFeature('return_fan_w', return_fan_w.to_f)
            zone.additionalProperties.setFeature('relief_fan_w', relief_fan_w.to_f)
          end
        end
      end

      # Compute and marke DCV related information before deleting proposed model HVAC systems
      model_evaluate_dcv_requirements(model)

      # Remove all HVAC from model, excluding service water heating
      model_remove_prm_hvac(model)

      # Remove all EMS objects from the model
      model_remove_prm_ems_objects(model)

      # Modify the service water heating loops per the baseline rules
      OpenStudio.logFree(OpenStudio::Info, 'openstudio.standards.Model', '*** Cleaning up Service Water Heating Loops ***')
      model_apply_baseline_swh_loops(model, building_type)

      # Determine the baseline HVAC system type for each of the groups of zones and add that system type.
      OpenStudio.logFree(OpenStudio::Info, 'openstudio.standards.Model', '*** Adding Baseline HVAC Systems ***')
      air_loop_name_array = []
      sys_groups.each do |sys_group|
        # Determine the primary baseline system type
        system_type = model_prm_baseline_system_type(model, climate_zone, sys_group, custom, hvac_building_type, district_heat_zones)

        sys_group['zones'].sort.each_slice(5) do |zone_list|
          zone_names = []
          zone_list.each do |zone|
            zone_names << zone.name.get.to_s
          end
          OpenStudio.logFree(OpenStudio::Info, 'openstudio.standards.Model', "--- #{zone_names.join(', ')}")
        end

        # Add system type reference to zone
        sys_group['zones'].sort.each do |zone|
          zone.additionalProperties.setFeature('baseline_system_type', system_type[0])
        end

        # Add the system type for these zones
        model_add_prm_baseline_system(model,
                                      system_type[0],
                                      system_type[1],
                                      system_type[2],
                                      system_type[3],
                                      sys_group['zones'],
                                      zone_fan_scheds)

        model.getAirLoopHVACs.each do |air_loop|
          air_loop_name = air_loop.name.get
          unless air_loop_name_array.include?(air_loop_name)
            air_loop.additionalProperties.setFeature('zone_group_type', sys_group['zone_group_type'] || 'None')
            air_loop.additionalProperties.setFeature('sys_group_occ', sys_group['occ'] || 'None')
            air_loop_name_array << air_loop_name
          end

          # Determine return air type
          plenum, return_air_type = model_determine_baseline_return_air_type(model, system_type[0], air_loop.thermalZones)
          air_loop.thermalZones.sort.each do |zone|
            # Set up return air plenum
            zone.setReturnPlenum(model.getThermalZoneByName(plenum).get) if return_air_type == 'return_plenum'
          end
        end
      end

      # Add system type reference to all air loops
      model.getAirLoopHVACs.sort.each do |air_loop|
        if air_loop.thermalZones[0].additionalProperties.hasFeature('baseline_system_type')
          sys_type = air_loop.thermalZones[0].additionalProperties.getFeatureAsString('baseline_system_type').get
          air_loop.additionalProperties.setFeature('baseline_system_type', sys_type)
        else
          OpenStudio.logFree(OpenStudio::Info, 'openstudio.model.Model', "Thermal zone #{air_loop.thermalZones[0].name} is not associated to a particular system type.")
        end
      end

      # Set the zone sizing SAT for each zone in the model
      OpenStudio.logFree(OpenStudio::Info, 'openstudio.standards.Model', '*** Applying Baseline HVAC System Sizing Settings ***')
      model.getThermalZones.each do |zone|
        thermal_zone_apply_prm_baseline_supply_temperatures(zone)
      end

      # Set the system sizing properties based on the zone sizing information
      model.getAirLoopHVACs.each do |air_loop|
        air_loop_hvac_apply_prm_sizing_temperatures(air_loop)
      end

      # Set internal load sizing run schedules
      model_apply_prm_baseline_sizing_schedule(model)

      # Set the heating and cooling sizing parameters
      model_apply_prm_sizing_parameters(model)

      OpenStudio.logFree(OpenStudio::Info, 'openstudio.standards.Model', '*** Applying Baseline HVAC System Controls ***')

      # SAT reset, economizers
      model.getAirLoopHVACs.sort.each do |air_loop|
        air_loop_hvac_apply_prm_baseline_controls(air_loop, climate_zone)
      end

      # Apply the baseline system water loop temperature reset control
      model.getPlantLoops.sort.each do |plant_loop|
        # Skip the SWH loops
        next if plant_loop_swh_loop?(plant_loop)

        plant_loop_apply_prm_baseline_temperatures(plant_loop)
      end

      # Run sizing run with the HVAC equipment
      if model_run_sizing_run(model, "#{sizing_run_dir}/SR1") == false
        return false
      end

      # Apply the minimum damper positions, assuming no DDC control of VAV terminals
      model.getAirLoopHVACs.sort.each do |air_loop|
        air_loop_hvac_apply_minimum_vav_damper_positions(air_loop, false)
      end

      # If there are any multi-zone systems, reset damper positions to achieve a 60% ventilation effectiveness minimum for the system
      # following the ventilation rate procedure from 62.1
      model_apply_multizone_vav_outdoor_air_sizing(model)

      # Set the baseline fan power for all air loops
      model.getAirLoopHVACs.sort.each do |air_loop|
        air_loop_hvac_apply_prm_baseline_fan_power(air_loop)
      end

      # Set the baseline fan power for all zone HVAC
      model.getZoneHVACComponents.sort.each do |zone_hvac|
        zone_hvac_component_apply_prm_baseline_fan_power(zone_hvac)
      end

      # Set the baseline number of boilers and chillers
      model.getPlantLoops.sort.each do |plant_loop|
        # Skip the SWH loops
        next if plant_loop_swh_loop?(plant_loop)

        plant_loop_apply_prm_number_of_boilers(plant_loop)
        plant_loop_apply_prm_number_of_chillers(plant_loop, sizing_run_dir)
      end

      # Set the baseline number of cooling towers
      # Must be done after all chillers are added
      model.getPlantLoops.sort.each do |plant_loop|
        # Skip the SWH loops
        next if plant_loop_swh_loop?(plant_loop)

        plant_loop_apply_prm_number_of_cooling_towers(plant_loop)
      end

      # Run sizing run with the new chillers, boilers, and cooling towers to determine capacities
      if model_run_sizing_run(model, "#{sizing_run_dir}/SR2") == false
        return false
      end

      # Set the pumping control strategy and power
      # Must be done after sizing components
      model.getPlantLoops.sort.each do |plant_loop|
        # Skip the SWH loops
        next if plant_loop_swh_loop?(plant_loop)

        plant_loop_apply_prm_baseline_pump_power(plant_loop)
        plant_loop_apply_prm_baseline_pumping_type(plant_loop)
      end

      OpenStudio.logFree(OpenStudio::Info, 'openstudio.standards.Model', '*** Applying Prescriptive HVAC Controls and Equipment Efficiencies ***')

      # Apply the HVAC efficiency standard
      model_apply_hvac_efficiency_standard(model, climate_zone)

      # Set baseline DCV system
      model_set_baseline_demand_control_ventilation(model, climate_zone)

      # Final sizing run and adjustements to values that need refinement
      model_refine_size_dependent_values(model, sizing_run_dir)

      # Fix EMS references.
      # Temporary workaround for OS issue #2598
      model_temp_fix_ems_references(model)

      # Delete all the unused resource objects
      model_remove_unused_resource_objects(model)

      # Add reporting tolerances
      model_add_reporting_tolerances(model)

      # @todo: turn off self shading
      # Set Solar Distribution to MinimalShadowing... problem is when you also have detached shading such as surrounding buildings etc
      # It won't be taken into account, while it should: only self shading from the building itself should be turned off but to my knowledge there isn't a way to do this in E+

      model_status = degs > 0 ? "baseline_final_#{degs}" : 'baseline_final'
      model.save(OpenStudio::Path.new("#{sizing_run_dir}/#{model_status}.osm"), true)

      # Translate to IDF and save for debugging
      forward_translator = OpenStudio::EnergyPlus::ForwardTranslator.new
      idf = forward_translator.translateModel(model)
      idf_path = OpenStudio::Path.new("#{sizing_run_dir}/#{model_status}.idf")
      idf.save(idf_path, true)

      # Check unmet load hours
      if unmet_load_hours_check
        nb_adjustments = 0
        loop do
          # Loop break condition: Limit the number of zone sizing factor adjustment to 3
          unless nb_adjustments < 3
            OpenStudio.logFree(OpenStudio::Error, 'openstudio.standards.Model', "After 3 rounds of zone sizing factor adjustments the unmet load hours for the baseline model (#{degs} degree of rotation) still exceed 300 hours. Please open an issue on GitHub (https://github.com/NREL/openstudio-standards/issues) and share your user model with the developers.")
            break
          end
          # Close the previous SQL session if open to prevent EnergyPlus from overloading the same session
          sql = model.sqlFile.get
          if sql.connectionOpen
            sql.close
          end

          if model_run_simulation_and_log_errors(model, "#{sizing_run_dir}/final#{degs}")
            # If UMLH are greater than the threshold allowed by Appendix G,
            # increase zone air flow and load as per the recommendation in
            # the PRM-RM; Note that the PRM-RM only suggest to increase
            # air zone air flow, but the zone sizing factor in EnergyPlus
            # increase both air flow and load.
            umlh = OpenstudioStandards::SqlFile.model_get_annual_occupied_unmet_hours(proposed_model)
            if umlh > 300
              model.getThermalZones.each do |thermal_zone|
                # Cooling adjustments
                clg_umlh = OpenstudioStandards::SqlFile.thermal_zone_get_annual_occupied_unmet_cooling_hours(thermal_zone)
                if clg_umlh > 50
                  sizing_factor = 1.0
                  if thermal_zone.sizingZone.zoneCoolingSizingFactor.is_initialized
                    sizing_factor = thermal_zone.sizingZone.zoneCoolingSizingFactor.get
                  end
                  # Make adjustment to zone cooling sizing factor
                  # Do not adjust factors greater or equal to 2
                  clg_umlh > 150 ? sizing_factor = [2.0, sizing_factor * 1.1].min : sizing_factor = [2.0, sizing_factor * 1.05].min
                  thermal_zone.sizingZone.setZoneCoolingSizingFactor(sizing_factor)
                end

                # Heating adjustments
                # Reset sizing factor
                htg_umlh = OpenstudioStandards::SqlFile.thermal_zone_get_annual_occupied_unmet_heating_hours(thermal_zone)
                if htg_umlh > 50
                  sizing_factor = 1.0
                  if thermal_zone.sizingZone.zoneHeatingSizingFactor.is_initialized
                    # Get zone heating sizing factor
                    sizing_factor = thermal_zone.sizingZone.zoneHeatingSizingFactor.get
                  end

                  # Make adjustment to zone heating sizing factor
                  # Do not adjust factors greater or equal to 2
                  htg_umlh > 150 ? sizing_factor = [2.0, sizing_factor * 1.1].min : sizing_factor = [2.0, sizing_factor * 1.05].min
                  thermal_zone.sizingZone.setZoneHeatingSizingFactor(sizing_factor)
                end
              end
            end
          else
            # simulation failure, raise the exception.
            # OpenStudio.logFree(OpenStudio::Error, 'openstudio.model.Model', 'OpenStudio simulation failed.')
            raise('OpenStudio simulation failed.')
          end
          nb_adjustments += 1
        end
      end
    end

    if debug
      generate_baseline_log(sizing_run_dir)
    end

    return true
  end

  # Creates a Performance Rating Method (aka 90.1-Appendix G) proposed building model
  # based on the inputs currently in the user model.
  #
  # @param user_model [OpenStudio::model::Model] User specified OpenStudio model
  # @return [OpenStudio::model::Model] returns the proposed building model corresponding to a user model
  def model_create_prm_proposed_building(user_model)
    # Create copy of the user model
    proposed_model = BTAP::FileIO.deep_copy(user_model)

    # Get user building level data
    building_name = proposed_model.building.get.name.get
    user_buildings = @standards_data.key?('userdata_building') ? @standards_data['userdata_building'] : nil

    # If needed, modify user model infiltration
    if user_buildings
      user_building_index = user_buildings.index { |user_building| building_name.include? user_building['name'] }
      # TODO: Move the user data processing section
      infiltration_modeled_from_field_verification_results = 'false'
      if user_building_index && user_buildings[user_building_index]['infiltration_modeled_from_field_verification_results']
        infiltration_modeled_from_field_verification_results = user_buildings[user_building_index]['infiltration_modeled_from_field_verification_results'].to_s.downcase
      end

      # Calculate total infiltration flow rate per envelope area
      building_envelope_area_m2 = model_building_envelope_area(proposed_model)
      curr_tot_infil_m3_per_s_per_envelope_area = model_current_building_envelope_infiltration_at_75pa(proposed_model, building_envelope_area_m2)
      curr_tot_infil_cfm_per_envelope_area = OpenStudio.convert(curr_tot_infil_m3_per_s_per_envelope_area, 'm^3/s*m^2', 'cfm/ft^2').get

      # Warn users if the infiltration modeling in the user/proposed model is not based on field verification
      # If not modeled based on field verification, it should be modeled as 0.6 cfm/ft2
      unless infiltration_modeled_from_field_verification_results.casecmp('true')
        if curr_tot_infil_cfm_per_envelope_area < 0.6
          OpenStudio.logFree(OpenStudio::Info, 'prm.log', "The user model's I_75Pa is estimated to be #{curr_tot_infil_cfm_per_envelope_area} m3/s per m2 of total building envelope")
        end
      end

      # Modify model to follow the PRM infiltration modeling method
      model_apply_standard_infiltration(proposed_model, curr_tot_infil_cfm_per_envelope_area)
    end

    # If needed, remove all non-adiabatic pipes of SWH loops
    proposed_model.getPlantLoops.sort.each do |plant_loop|
      # Skip non service water heating loops
      next unless plant_loop_swh_loop?(plant_loop)

      plant_loop_adiabatic_pipes_only(plant_loop)
    end

    # TODO: Once data refactoring has been completed lookup values from the database;
    #       For now, hard-code LPD for selected spaces. Current Standards Space Type
    #       of OS:SpaceType is the PRM interior lighting space type. These values are
    #       from Table 9.6.1 as required by Section G3.1.6.e.
    proposed_lpd_residential_spaces = {
      'dormitory - living quarters' => 0.5, # "primary_space_type": "Dormitory—Living Quarters",
      'apartment - hardwired' => 0.6, # "primary_space_type": "Dwelling Unit"
      'guest room' => 0.41 # "primary_space_type": "Guest Room",
    }

    # Make proposed model space related adjustments
    proposed_model.getSpaces.each do |space|
      # If needed, modify computer equipment schedule
      # Section G3.1.3.16
      space_add_prm_computer_room_equipment_schedule(space)

      # If needed, modify lighting power denstities in residential spaces/zones
      # Section G3.1.6.e
      standard_space_type = prm_get_optional_handler(space, @sizing_run_dir, 'spaceType', 'standardsSpaceType').downcase
      user_spaces = @standards_data.key?('userdata_space') ? @standards_data['userdata_space'] : nil
      if ['dormitory - living quarters', 'apartment - hardwired', 'guest room'].include?(standard_space_type)
        user_spaces.each do |user_data|
          if user_data['name'].to_s == space.name.to_s && user_data['has_residential_exception'].to_s.downcase != 'yes'
            # Get LPDs
            lpd_w_per_m2 = space.lightingPowerPerFloorArea
            ref_space_lpd_per_ft2 = proposed_lpd_residential_spaces[standard_space_type]
            ref_space_lpd_per_m2 = OpenStudio.convert(ref_space_lpd_per_ft2, 'W/ft^2', 'W/m^2').get
            # Set new LPD
            space.setLightingPowerPerFloorArea([lpd_w_per_m2, ref_space_lpd_per_m2].max)
          end
        end
      end
    end

    return proposed_model
  end

  # Determine whether or not the HVAC system in a model is autosized
  #
  # As it is not realistic expectation to have all autosizable
  # fields hard input, the method relies on autosizable field
  # of prime movers (fans, pumps) and heating/cooling devices
  # in the models (boilers, chillers, coils)
  #
  # @param model [OpenStudio::Model::Model] OpenStudio model object
  # @return [Boolean] returns true if the HVAC system is likely autosized, false otherwise
  def model_is_hvac_autosized(model)
    is_hvac_autosized = false
    model.modelObjects.each do |obj|
      obj_type = obj.iddObjectType.valueName.to_s.downcase

      # Check if the object needs to be checked for autosizing
      obj_to_be_checked_for_autosizing = false
      if obj_type.include?('chiller') || obj_type.include?('boiler') || obj_type.include?('coil') || obj_type.include?('fan') || obj_type.include?('pump') || obj_type.include?('waterheater')
        if !obj_type.include?('controller')
          obj_to_be_checked_for_autosizing = true
        end
      end

      # Check for autosizing
      if obj_to_be_checked_for_autosizing
        casted_obj = model_cast_model_object(obj)

        next if casted_obj.nil?

        casted_obj.methods.each do |method|
          if method.to_s.include?('is') && method.to_s.include?('Autosized')
            if casted_obj.public_send(method) == true
              is_hvac_autosized = true
              OpenStudio.logFree(OpenStudio::Info, 'prm.log', "The #{method.to_s.sub('is', '').sub('Autosized', '').sub(':', '')} field of the #{obj_type} named #{casted_obj.name} is autosized. It should be hard sized.")
            end
          end
        end
      end
    end

    return is_hvac_autosized
  end

  # Determine if there needs to be a sizing run after constructions are added
  # so that EnergyPlus can calculate the VLTs of layer-by-layer glazing constructions.
  # These VLT values are needed for the daylighting controls logic for some templates.
  #
  # @param model [OpenStudio::Model::Model] OpenStudio model object
  # @return [Boolean] returns true if required, false if not
  def model_create_prm_baseline_building_requires_vlt_sizing_run(model)
    return false # Not required for most templates
  end

  # Determine if there is a need for a proposed model sizing run.
  # A typical application of such sizing run is to determine space
  # conditioning type.
  #
  # @param model [OpenStudio::Model::Model] OpenStudio model object
  #
  # @return [Boolean] Returns true if a sizing run is required
  def model_create_prm_baseline_building_requires_proposed_model_sizing_run(model)
    return false
  end

  # Add design day schedule objects for space loads,
  # not used for 2013 and earlier
  # @author Xuechen (Jerry) Lei, PNNL
  # @param model [OpenStudio::Model::Model] OpenStudio model object
  #
  def model_apply_prm_baseline_sizing_schedule(model)
    return true
  end

  # Categorize zones by occupancy type and fuel type, where the types depend on the standard.
  #
  # @param model [OpenStudio::Model::Model] OpenStudio model object
  # @param custom [String] custom fuel type
  # @param applicable_zones [list of zone objects]
  # @return [Array<Hash>] an array of hashes, one for each zone,
  #   with the keys 'zone', 'type' (occ type), 'fuel', and 'area'
  def model_zones_with_occ_and_fuel_type(model, custom, applicable_zones = nil)
    zones = []

    model.getThermalZones.sort.each do |zone|
      # Skip plenums
      if thermal_zone_plenum?(zone)
        OpenStudio.logFree(OpenStudio::Info, 'openstudio.standards.Model', "Zone #{zone.name} is a plenum.  It will not be assigned a baseline system.")
        next
      end

      if !applicable_zones.nil?
        # This is only used for the stable baseline (2016 and later)
        if !applicable_zones.include?(zone)
          # This zone is not part of the current hvac_building_type
          next
        end
      end

      # Skip unconditioned zones
      heated = thermal_zone_heated?(zone)
      cooled = thermal_zone_cooled?(zone)
      if !heated && !cooled
        OpenStudio.logFree(OpenStudio::Info, 'openstudio.standards.Model', "Zone #{zone.name} is unconditioned.  It will not be assigned a baseline system.")
        next
      end

      zn_hash = {}

      # The zone object
      zn_hash['zone'] = zone

      # Floor area
      zn_hash['area'] = zone.floorArea

      # Occupancy type
      zn_hash['occ'] = thermal_zone_occupancy_type(zone)

      # Building type
      zn_hash['bldg_type'] = thermal_zone_building_type(zone)

      # Fuel type
      # for 2013 and prior, baseline fuel = proposed fuel
      # for 2016 and later, use fuel to identify zones with district energy
      zn_hash['fuel'] = thermal_zone_get_zone_fuels_for_occ_and_fuel_type(zone)

      zones << zn_hash
    end

    return zones
  end

  # Determine the dominant and exceptional areas of the building based on fuel types and occupancy types.
  #
  # @param model [OpenStudio::Model::Model] OpenStudio model object
  # @param custom [String] custom fuel type
  # @return [Array<Hash>] an array of hashes of area information,
  #   with keys area_ft2, type, fuel, and zones (an array of zones)
  def model_prm_baseline_system_groups(model, custom, bldg_type_hvac_zone_hash = nil)
    # Define the minimum area for the
    # exception that allows a different
    # system type in part of the building.
    if custom == 'Xcel Energy CO EDA'
      # Customization - Xcel EDA Program Manual 2014
      # 3.2.1 Mechanical System Selection ii
      exception_min_area_ft2 = 5000
      OpenStudio.logFree(OpenStudio::Info, 'openstudio.Standards.Model', "Customization; per Xcel EDA Program Manual 2014 3.2.1 Mechanical System Selection ii, minimum area for non-predominant conditions reduced to #{exception_min_area_ft2} ft2.")
    else
      exception_min_area_ft2 = 20_000
    end

    # Get occupancy type, fuel type, and area information for all zones,
    # excluding unconditioned zones.
    # Occupancy types are:
    # Residential
    # NonResidential
    # (and for 90.1-2013)
    # PublicAssembly
    # Retail
    # Fuel types are:
    # fossil
    # electric
    # (and for Xcel Energy CO EDA)
    # fossilandelectric
    zones = model_zones_with_occ_and_fuel_type(model, custom)

    # Ensure that there is at least one conditioned zone
    if zones.size.zero?
      OpenStudio.logFree(OpenStudio::Warn, 'openstudio.standards.Model', 'The building does not appear to have any conditioned zones. Make sure zones have thermostat with appropriate heating and cooling setpoint schedules.')
      return []
    end

    # Group the zones by occupancy type
    type_to_area = Hash.new { 0.0 }
    zones_grouped_by_occ = zones.group_by { |z| z['occ'] }

    # Determine the dominant occupancy type by area
    zones_grouped_by_occ.each do |occ_type, zns|
      zns.each do |zn|
        type_to_area[occ_type] += zn['area']
      end
    end
    dom_occ = type_to_area.sort_by { |k, v| v }.reverse[0][0]

    # Get the dominant occupancy type group
    dom_occ_group = zones_grouped_by_occ[dom_occ]

    # Check the non-dominant occupancy type groups to see if they are big enough to trigger the occupancy exception.
    # If they are, leave the group standing alone.
    # If they are not, add the zones in that group back to the dominant occupancy type group.
    occ_groups = []
    zones_grouped_by_occ.each do |occ_type, zns|
      # Skip the dominant occupancy type
      next if occ_type == dom_occ

      # Add up the floor area of the group
      area_m2 = 0
      zns.each do |zn|
        area_m2 += zn['area']
      end
      area_ft2 = OpenStudio.convert(area_m2, 'm^2', 'ft^2').get

      # If the non-dominant group is big enough, preserve that group.
      if area_ft2 > exception_min_area_ft2
        occ_groups << [occ_type, zns]
        OpenStudio.logFree(OpenStudio::Info, 'openstudio.standards.Model', "The portion of the building with an occupancy type of #{occ_type} is bigger than the minimum exception area of #{exception_min_area_ft2.round} ft2.  It will be assigned a separate HVAC system type.")
        # Otherwise, add the zones back to the dominant group.
      else
        dom_occ_group += zns
      end
    end
    # Add the dominant occupancy group to the list
    occ_groups << [dom_occ, dom_occ_group]

    # Inside of each remaining occupancy group, determine the dominant fuel type.
    # This determination should only include zones that are part of the dominant area type inside of this group.
    occ_and_fuel_groups = []
    occ_groups.each do |occ_type, zns|
      # Separate the zones that are part of the dominant occ type
      dom_occ_zns = []
      nondom_occ_zns = []
      zns.each do |zn|
        if zn['occ'] == occ_type
          dom_occ_zns << zn
        else
          nondom_occ_zns << zn
        end
      end

      # Determine the dominant fuel type from the subset of the dominant area type zones
      fuel_to_area = Hash.new { 0.0 }
      zones_grouped_by_fuel = dom_occ_zns.group_by { |z| z['fuel'] }
      zones_grouped_by_fuel.each do |fuel, zns_by_fuel|
        zns_by_fuel.each do |zn|
          fuel_to_area[fuel] += zn['area']
        end
      end

      sorted_by_area = fuel_to_area.sort_by { |k, v| v }.reverse
      dom_fuel = sorted_by_area[0][0]

      # Don't allow unconditioned to be the dominant fuel, go to the next biggest
      if dom_fuel == 'unconditioned'
        if sorted_by_area.size > 1
          dom_fuel = sorted_by_area[1][0]
        else
          OpenStudio.logFree(OpenStudio::Error, 'openstudio.standards.Model', 'The fuel type was not able to be determined for any zones in this model.  Run with debug messages enabled to see possible reasons.')
          return []
        end
      end

      # Get the dominant fuel type group
      dom_fuel_group = {}
      dom_fuel_group['occ'] = occ_type
      dom_fuel_group['fuel'] = dom_fuel
      dom_fuel_group['zones'] = zones_grouped_by_fuel[dom_fuel]

      # The zones that aren't part of the dominant occ type are automatically added to the dominant fuel group
      dom_fuel_group['zones'] += nondom_occ_zns

      # Check the non-dominant occupancy type groups to see if they are big enough to trigger the occupancy exception.
      # If they are, leave the group standing alone.
      # If they are not, add the zones in that group back to the dominant occupancy type group.
      zones_grouped_by_fuel.each do |fuel_type, zns_by_fuel|
        # Skip the dominant occupancy type
        next if fuel_type == dom_fuel

        # Add up the floor area of the group
        area_m2 = 0
        zns_by_fuel.each do |zn|
          area_m2 += zn['area']
        end
        area_ft2 = OpenStudio.convert(area_m2, 'm^2', 'ft^2').get

        # If the non-dominant group is big enough, preserve that group.
        if area_ft2 > exception_min_area_ft2
          group = {}
          group['occ'] = occ_type
          group['fuel'] = fuel_type
          group['zones'] = zns_by_fuel
          occ_and_fuel_groups << group
          OpenStudio.logFree(OpenStudio::Info, 'openstudio.standards.Model', "The portion of the building with an occupancy type of #{occ_type} and fuel type of #{fuel_type} is bigger than the minimum exception area of #{exception_min_area_ft2.round} ft2.  It will be assigned a separate HVAC system type.")
          # Otherwise, add the zones back to the dominant group.
        else
          dom_fuel_group['zones'] += zns_by_fuel
        end
      end
      # Add the dominant occupancy group to the list
      occ_and_fuel_groups << dom_fuel_group
    end

    # Moved heated-only zones into their own groups.
    # Per the PNNL PRM RM, this must be done AFTER the dominant occ and fuel types are determined
    # so that heated-only zone areas are part of the determination.
    final_groups = []
    occ_and_fuel_groups.each do |gp|
      # Skip unconditioned groups
      next if gp['fuel'] == 'unconditioned'

      heated_only_zones = []
      heated_cooled_zones = []
      gp['zones'].each do |zn|
        if thermal_zone_heated?(zn['zone']) && !thermal_zone_cooled?(zn['zone'])
          heated_only_zones << zn
        else
          heated_cooled_zones << zn
        end
      end
      gp['zones'] = heated_cooled_zones

      # Add the group (less unheated zones) to the final list
      final_groups << gp

      # If there are any heated-only zones, create a new group for them.
      unless heated_only_zones.empty?
        htd_only_group = {}
        htd_only_group['occ'] = 'heatedonly'
        htd_only_group['fuel'] = gp['fuel']
        htd_only_group['zones'] = heated_only_zones
        final_groups << htd_only_group
      end
    end

    # Calculate the area for each of the final groups and replace the zone hashes with the zone objects
    final_groups.each do |gp|
      area_m2 = 0.0
      gp_zns = []
      gp['zones'].each do |zn|
        area_m2 += zn['area']
        gp_zns << zn['zone']
      end
      area_ft2 = OpenStudio.convert(area_m2, 'm^2', 'ft^2').get
      gp['area_ft2'] = area_ft2
      gp['zones'] = gp_zns
    end

    # @todo Remove the secondary zones before
    # determining the area used to pick the HVAC system, per PNNL PRM RM

    # If there is any district heating or district cooling in the proposed building, the heating and cooling
    # fuels in the entire baseline building are changed for the purposes of HVAC system assignment
    all_htg_fuels = []
    all_clg_fuels = []

    # error if HVACComponent heating fuels method is not available
    if model.version < OpenStudio::VersionString.new('3.6.0')
      OpenStudio.logFree(OpenStudio::Error, 'openstudio.Standards.Model', 'Required HVACComponent methods .heatingFuelTypes and .coolingFuelTypes are not available in pre-OpenStudio 3.6.0 versions. Use a more recent version of OpenStudio.')
    end

    model.getThermalZones.sort.each do |zone|
      all_htg_fuels += zone.heatingFuelTypes.map(&:valueName)
      all_clg_fuels += zone.coolingFuelTypes.map(&:valueName)
    end

    purchased_heating = false
    purchased_cooling = false

    # Purchased heating
    if all_htg_fuels.include?('DistrictHeating') || all_htg_fuels.include?('DistrictHeatingWater') || all_htg_fuels.include?('DistrictHeatingSteam')
      purchased_heating = true
    end

    # Purchased cooling
    if all_clg_fuels.include?('DistrictCooling')
      purchased_cooling = true
    end

    # Categorize
    district_fuel = nil
    if purchased_heating && purchased_cooling
      district_fuel = 'purchasedheatandcooling'
      OpenStudio.logFree(OpenStudio::Info, 'openstudio.standards.Model', 'The proposed model included purchased heating and cooling.  All baseline building system selection will be based on this information.')
    elsif purchased_heating && !purchased_cooling
      district_fuel = 'purchasedheat'
      OpenStudio.logFree(OpenStudio::Info, 'openstudio.standards.Model', 'The proposed model included purchased heating.  All baseline building system selection will be based on this information.')
    elsif !purchased_heating && purchased_cooling
      district_fuel = 'purchasedcooling'
      OpenStudio.logFree(OpenStudio::Info, 'openstudio.standards.Model', 'The proposed model included purchased cooling.  All baseline building system selection will be based on this information.')
    end

    # Change the fuel in all final groups if district systems were found.
    if district_fuel
      final_groups.each do |gp|
        gp['fuel'] = district_fuel
      end
    end

    # Determine the number of stories spanned by each group and report out info.
    final_groups.each do |group|
      # Determine the number of stories this group spans
      group['stories'] = OpenstudioStandards::Geometry.thermal_zones_get_number_of_stories_spanned(group['zones'])
      # Report out the final grouping
      OpenStudio.logFree(OpenStudio::Info, 'openstudio.standards.Model', "Final system type group: occ = #{group['occ']}, fuel = #{group['fuel']}, area = #{group['area_ft2'].round} ft2, num stories = #{group['stories']}, zones:")
      group['zones'].sort.each_slice(5) do |zone_list|
        zone_names = []
        zone_list.each do |zone|
          zone_names << zone.name.get.to_s
        end
        OpenStudio.logFree(OpenStudio::Info, 'openstudio.standards.Model', "--- #{zone_names.join(', ')}")
      end
    end

    return final_groups
  end

  # Before deleting proposed HVAC components, determine for each zone if it has district heating
  # @return [Hash] Hash of boolean with zone name as key
  def model_get_district_heating_zones(model)
    has_district_hash = {}
    model.getThermalZones.sort.each do |zone|
      has_district_hash['building'] = false

      # error if HVACComponent heating fuels method is not available
      if model.version < OpenStudio::VersionString.new('3.6.0')
        OpenStudio.logFree(OpenStudio::Error, 'openstudio.Standards.Model', 'Required HVACComponent method .heatingFuelTypes is not available in pre-OpenStudio 3.6.0 versions. Use a more recent version of OpenStudio.')
      end

      htg_fuels = zone.heatingFuelTypes.map(&:valueName)
      if htg_fuels.include?('DistrictHeating') || htg_fuels.include?('DistrictHeatingWater') || htg_fuels.include?('DistrictHeatingSteam')
        has_district_hash[zone.name] = true
        has_district_hash['building'] = true
      else
        has_district_hash[zone.name] = false
      end
    end
    return has_district_hash
  end

  # Get list of heat types across a list of zones
  # @param zones [array of objects] array of zone objects
  # @return [String concatenated string showing different fuel types in a group of zones
  def get_group_heat_types(model, zones)
    heat_list = ''
    has_district_heat = false
    has_fuel_heat = false
    has_elec_heat = false

    # error if HVACComponent heating fuels method is not available
    if model.version < OpenStudio::VersionString.new('3.6.0')
      OpenStudio.logFree(OpenStudio::Error, 'openstudio.Standards.Model', 'Required HVACComponent method .heatingFuelTypes is not available in pre-OpenStudio 3.6.0 versions. Use a more recent version of OpenStudio.')
    end

    zones.each do |zone|
      htg_fuels = zone.heatingFuelTypes.map(&:valueName)
      if htg_fuels.include?('DistrictHeating') || htg_fuels.include?('DistrictHeatingWater') || htg_fuels.include?('DistrictHeatingSteam')
        has_district_heat = true
      end
      other_heat = thermal_zone_fossil_or_electric_type(zone, '')
      if other_heat == 'fossil'
        has_fuel_heat = true
      elsif other_heat == 'electric'
        has_elec_heat = true
      end
    end
    if has_district_heat
      heat_list = 'districtheating'
    end
    if has_fuel_heat
      heat_list += '_fuel'
    end
    if has_elec_heat
      heat_list += '_electric'
    end
    return heat_list
  end

  # Store fan operation schedule for each zone before deleting HVAC objects
  # @author Doug Maddox, PNNL
  # @param model [object]
  # @return [Hash] of zoneName:fan_schedule_8760
  def get_fan_schedule_for_each_zone(model)
    fan_sch_names = {}

    # Start with air loops
    model.getAirLoopHVACs.sort.each do |air_loop_hvac|
      fan_schedule_8760 = []
      # Check for availability managers
      # Assume only AvailabilityManagerScheduled will control fan schedule
      # @todo also check AvailabilityManagerScheduledOn
      avail_mgrs = air_loop_hvac.availabilityManagers
      # if avail_mgrs.is_initialized
      if !avail_mgrs.nil?
        avail_mgrs.each do |avail_mgr|
          # avail_mgr = avail_mgr.get
          # Check each type of AvailabilityManager
          # If the current one matches, get the fan schedule
          if avail_mgr.to_AvailabilityManagerScheduled.is_initialized
            avail_mgr = avail_mgr.to_AvailabilityManagerScheduled.get
            fan_schedule = avail_mgr.schedule
            # fan_sch_translator = ScheduleTranslator.new(model, fan_schedule)
            # fan_sch_ruleset = fan_sch_translator.translate
            fan_schedule_8760 = OpenstudioStandards::Schedules.schedule_get_hourly_values(fan_schedule)
          end
        end
      end
      if fan_schedule_8760.empty?
        # If there are no availability managers, then use the schedule in the supply fan object
        # Note: testing showed that the fan object schedule is not used by OpenStudio
        # Instead, get the fan schedule from the air_loop_hvac object
        # fan_object = nil
        # fan_object = get_fan_object_for_airloop(model, air_loop_hvac)
        fan_object = 'nothing'
        if !fan_object.nil?
          # fan_schedule = fan_object.availabilitySchedule
          fan_schedule = air_loop_hvac.availabilitySchedule
        else
          OpenStudio.logFree(OpenStudio::Info, 'openstudio.standards.Model', "Failed to retreive fan object for AirLoop #{air_loop_hvac.name}")
        end
        fan_schedule_8760 = OpenstudioStandards::Schedules.schedule_get_hourly_values(fan_schedule)
      end

      # Assign this schedule to each zone on this air loop
      air_loop_hvac.thermalZones.each do |zone|
        fan_sch_names[zone.name.get] = fan_schedule_8760
      end
    end

    # Handle Zone equipment
    model.getThermalZones.sort.each do |zone|
      if !fan_sch_names.key?(zone.name.get)
        # This zone was not assigned a schedule via air loop
        # Check for zone equipment fans
        zone.equipment.each do |zone_equipment|
          next if zone_equipment.to_FanZoneExhaust.is_initialized

          # get fan schedule
          fan_object = zone_hvac_get_fan_object(zone_equipment)
          if !fan_object.nil?
            fan_schedule = fan_object.availabilitySchedule
            fan_schedule_8760 = OpenstudioStandards::Schedules.schedule_get_hourly_values(fan_schedule)
            fan_sch_names[zone.name.get] = fan_schedule_8760
            break
          end
        end
      end
    end

    return fan_sch_names
  end

  # Get the supply fan object for an air loop
  # @author Doug Maddox, PNNL
  # @param model [object]
  # @param air_loop [object]
  # @return [object] supply fan of zone equipment component
  def get_fan_object_for_airloop(model, air_loop)
    if !air_loop.supplyFan.empty?
      fan_component = air_loop.supplyFan.get
    else
      # Check if system has unitary wrapper
      air_loop.supplyComponents.each do |component|
        # Get the object type, getting the internal coil
        # type if inside a unitary system.
        obj_type = component.iddObjectType.valueName.to_s
        fan_component = nil
        case obj_type
        when 'OS_AirLoopHVAC_UnitaryHeatCool_VAVChangeoverBypass'
          component = component.to_AirLoopHVACUnitaryHeatCoolVAVChangeoverBypass.get
          fan_component = component.supplyFan.get
        when 'OS_AirLoopHVAC_UnitaryHeatPump_AirToAir'
          component = component.to_AirLoopHVACUnitaryHeatPumpAirToAir.get
          fan_component = component.supplyFan.get
        when 'OS_AirLoopHVAC_UnitaryHeatPump_AirToAir_MultiSpeed'
          component = component.to_AirLoopHVACUnitaryHeatPumpAirToAirMultiSpeed.get
          fan_component = component.supplyFan.get
        when 'OS_AirLoopHVAC_UnitarySystem'
          component = component.to_AirLoopHVACUnitarySystem.get
          fan_component = component.supplyFan.get
        end

        if !fan_component.nil?
          break
        end
      end
    end

    # Get the fan object for this fan
    fan_obj_type = fan_component.iddObjectType.valueName.to_s
    case fan_obj_type
    when 'OS_Fan_OnOff'
      fan_obj = fan_component.to_FanOnOff.get
    when 'OS_Fan_ConstantVolume'
      fan_obj = fan_component.to_FanConstantVolume.get
    when 'OS_Fan_SystemModel'
      fan_obj = fan_component.to_FanSystemModel.get
    when 'OS_Fan_VariableVolume'
      fan_obj = fan_component.to_FanVariableVolume.get
    end
    return fan_obj
  end

  # Determine the baseline system type given the inputs.  Logic is different for different standards.
  #
  # 90.1-2007, 90.1-2010, 90.1-2013
  #
  # @param model [OpenStudio::Model::Model] OpenStudio model object
  # @param climate_zone [String] ASHRAE climate zone, e.g. 'ASHRAE 169-2013-4A'
  # @param sys_group [Hash] Hash defining a group of zones that have the same Appendix G system type
  # @param custom [String] custom fuel type
  # @return [String] The system type.  Possibilities are PTHP, PTAC, PSZ_AC, PSZ_HP, PVAV_Reheat, PVAV_PFP_Boxes,
  #   VAV_Reheat, VAV_PFP_Boxes, Gas_Furnace, Electric_Furnace
  # @todo add 90.1-2013 systems 11-13
  def model_prm_baseline_system_type(model, climate_zone, sys_group, custom, hvac_building_type = nil, district_heat_zones = nil)
    area_type = sys_group['occ']
    fuel_type = sys_group['fuel']
    area_ft2 = sys_group['area_ft2']
    num_stories = sys_group['stories']

    # [type, central_heating_fuel, zone_heating_fuel, cooling_fuel]
    system_type = [nil, nil, nil, nil]

    # Get the row from TableG3.1.1A
    sys_num = model_prm_baseline_system_number(model, climate_zone, area_type, fuel_type, area_ft2, num_stories, custom)

    # Modify the fuel type if called for by the standard
    if custom == 'Xcel Energy CO EDA'
      # fuel type remains unchanged
      OpenStudio.logFree(OpenStudio::Info, 'openstudio.standards.Model', 'Custom; per Xcel EDA Program Manual 2014 Table 3.2.2 Baseline HVAC System Types, the 90.1-2010 rules for heating fuel type (based on proposed model) rules apply.')
    else
      fuel_type = model_prm_baseline_system_change_fuel_type(model, fuel_type, climate_zone)
    end

    # Define the lookup by row and by fuel type
    sys_lookup = Hash.new { |h, k| h[k] = Hash.new(&h.default_proc) }

    # fossil, fossil and electric, purchased heat, purchased heat and cooling
    sys_lookup['1_or_2']['fossil'] = ['PTAC', 'NaturalGas', nil, 'Electricity']
    sys_lookup['1_or_2']['fossilandelectric'] = ['PTAC', 'NaturalGas', nil, 'Electricity']
    sys_lookup['1_or_2']['purchasedheat'] = ['PTAC', 'DistrictHeating', nil, 'Electricity']
    sys_lookup['1_or_2']['purchasedheatandcooling'] = ['Fan_Coil', 'DistrictHeating', nil, 'DistrictCooling']
    sys_lookup['3_or_4']['fossil'] = ['PSZ_AC', 'NaturalGas', nil, 'Electricity']
    sys_lookup['3_or_4']['fossilandelectric'] = ['PSZ_AC', 'NaturalGas', nil, 'Electricity']
    sys_lookup['3_or_4']['purchasedheat'] = ['PSZ_AC', 'DistrictHeating', nil, 'Electricity']
    sys_lookup['3_or_4']['purchasedheatandcooling'] = ['PSZ_AC', 'DistrictHeating', nil, 'DistrictCooling']
    sys_lookup['5_or_6']['fossil'] = ['PVAV_Reheat', 'NaturalGas', 'NaturalGas', 'Electricity']
    sys_lookup['5_or_6']['fossilandelectric'] = ['PVAV_Reheat', 'NaturalGas', 'Electricity', 'Electricity']
    sys_lookup['5_or_6']['purchasedheat'] = ['PVAV_Reheat', 'DistrictHeating', 'DistrictHeating', 'Electricity']
    sys_lookup['5_or_6']['purchasedheatandcooling'] = ['PVAV_Reheat', 'DistrictHeating', 'DistrictHeating', 'DistrictCooling']
    sys_lookup['7_or_8']['fossil'] = ['VAV_Reheat', 'NaturalGas', 'NaturalGas', 'Electricity']
    sys_lookup['7_or_8']['fossilandelectric'] = ['VAV_Reheat', 'NaturalGas', 'Electricity', 'Electricity']
    sys_lookup['7_or_8']['purchasedheat'] = ['VAV_Reheat', 'DistrictHeating', 'DistrictHeating', 'Electricity']
    sys_lookup['7_or_8']['purchasedheatandcooling'] = ['VAV_Reheat', 'DistrictHeating', 'DistrictHeating', 'DistrictCooling']
    sys_lookup['9_or_10']['fossil'] = ['Gas_Furnace', 'NaturalGas', nil, nil]
    sys_lookup['9_or_10']['fossilandelectric'] = ['Gas_Furnace', 'NaturalGas', nil, nil]
    sys_lookup['9_or_10']['purchasedheat'] = ['Gas_Furnace', 'DistrictHeating', nil, nil]
    sys_lookup['9_or_10']['purchasedheatandcooling'] = ['Gas_Furnace', 'DistrictHeating', nil, nil]
    # electric (heat), purchased cooling
    sys_lookup['1_or_2']['electric'] = ['PTHP', 'Electricity', nil, 'Electricity']
    sys_lookup['1_or_2']['purchasedcooling'] = ['Fan_Coil', 'NaturalGas', nil, 'DistrictCooling']
    sys_lookup['3_or_4']['electric'] = ['PSZ_HP', 'Electricity', nil, 'Electricity']
    sys_lookup['3_or_4']['purchasedcooling'] = ['PSZ_AC', 'NaturalGas', nil, 'DistrictCooling']
    sys_lookup['5_or_6']['electric'] = ['PVAV_PFP_Boxes', 'Electricity', 'Electricity', 'Electricity']
    sys_lookup['5_or_6']['purchasedcooling'] = ['PVAV_PFP_Boxes', 'Electricity', 'Electricity', 'DistrictCooling']
    sys_lookup['7_or_8']['electric'] = ['VAV_PFP_Boxes', 'Electricity', 'Electricity', 'Electricity']
    sys_lookup['7_or_8']['purchasedcooling'] = ['VAV_PFP_Boxes', 'Electricity', 'Electricity', 'DistrictCooling']
    sys_lookup['9_or_10']['electric'] = ['Electric_Furnace', 'Electricity', nil, nil]
    sys_lookup['9_or_10']['purchasedcooling'] = ['Electric_Furnace', 'Electricity', nil, nil]

    # Get the system type
    system_type = sys_lookup[sys_num][fuel_type]

    if system_type.nil?
      system_type = [nil, nil, nil, nil]
      OpenStudio.logFree(OpenStudio::Error, 'openstudio.standards.Model', "Could not determine system type for #{template}, #{area_type}, #{fuel_type}, #{area_ft2.round} ft^2, #{num_stories} stories.")
    else
      OpenStudio.logFree(OpenStudio::Info, 'openstudio.standards.Model', "System type is #{system_type[0]} for #{template}, #{area_type}, #{fuel_type}, #{area_ft2.round} ft^2, #{num_stories} stories.")
      OpenStudio.logFree(OpenStudio::Info, 'openstudio.standards.Model', "--- #{system_type[1]} for main heating") unless system_type[1].nil?
      OpenStudio.logFree(OpenStudio::Info, 'openstudio.standards.Model', "--- #{system_type[2]} for zone heat/reheat") unless system_type[2].nil?
      OpenStudio.logFree(OpenStudio::Info, 'openstudio.standards.Model', "--- #{system_type[3]} for cooling") unless system_type[3].nil?
    end

    return system_type
  end

  # Determines which system number is used for the baseline system. Default is 90.1-2004 approach.
  #
  # @param model [OpenStudio::Model::Model] OpenStudio model object
  # @param climate_zone [String] ASHRAE climate zone, e.g. 'ASHRAE 169-2013-4A'
  # @param area_type [String] Valid choices are residential, nonresidential, and heatedonly
  # @param fuel_type [String] Valid choices are electric, fossil, fossilandelectric,
  #   purchasedheat, purchasedcooling, purchasedheatandcooling
  # @param area_ft2 [Double] Area in ft^2
  # @param num_stories [Integer] Number of stories
  # @param custom [String] custom fuel type
  # @return [String] the system number: 1_or_2, 3_or_4, 5_or_6, 7_or_8, 9_or_10
  def model_prm_baseline_system_number(model, climate_zone, area_type, fuel_type, area_ft2, num_stories, custom)
    sys_num = nil
    # Set the area limit
    limit_ft2 = 75_000

    # Warn about heated only
    if area_type == 'heatedonly'
      OpenStudio.logFree(OpenStudio::Warn, 'openstudio.standards.Model', "Per Table G3.1.10.d, '(In the proposed building) Where no cooling system exists or no cooling system has been specified, the cooling system shall be identical to the system modeled in the baseline building design.' This requires that you go back and add a cooling system to the proposed model.  This code cannot do that for you; you must do it manually.")
    end

    case area_type
      when 'residential'
        sys_num = '1_or_2'
      when 'nonresidential', 'heatedonly'
        # nonresidential and 3 floors or less and <25,000 ft2
        if num_stories <= 3 && area_ft2 < limit_ft2
          sys_num = '3_or_4'
          # nonresidential and 4 or 5 floors or 5 floors or less and 25,000 ft2 to 150,000 ft2
        elsif ((num_stories == 4 || num_stories == 5) && area_ft2 < limit_ft2) || (num_stories <= 5 && (area_ft2 >= limit_ft2 && area_ft2 <= 150_000))
          sys_num = '5_or_6'
          # nonresidential and more than 5 floors or >150,000 ft2
        elsif num_stories >= 5 || area_ft2 > 150_000
          sys_num = '7_or_8'
        end
    end

    return sys_num
  end

  # Change the fuel type based on climate zone, depending on the standard. Defaults to no change.
  #
  # @param model [OpenStudio::Model::Model] OpenStudio model object
  # @param fuel_type [String] Valid choices are electric, fossil, fossilandelectric,
  #   purchasedheat, purchasedcooling, purchasedheatandcooling
  # @param climate_zone [String] ASHRAE climate zone, e.g. 'ASHRAE 169-2013-4A'
  # @return [String] the revised fuel type
  def model_prm_baseline_system_change_fuel_type(model, fuel_type, climate_zone)
    # Don't change fuel type for most templates
    return fuel_type
  end

  # Add the specified baseline system type to the specified zones based on the specified template.
  # For some multi-zone system types, the standards require identifying zones whose loads or schedules
  # are outliers and putting these systems on separate single-zone systems.  This method does that.
  #
  # @param model [OpenStudio::Model::Model] OpenStudio model object
  # @param system_type [String] The system type.  Valid choices are PTHP, PTAC, PSZ_AC, PSZ_HP, PVAV_Reheat,
  #   PVAV_PFP_Boxes, VAV_Reheat, VAV_PFP_Boxes, Gas_Furnace, Electric_Furnace,
  #   which are also returned by the method OpenStudio::Model::Model.prm_baseline_system_type.
  # @param main_heat_fuel [String] main heating fuel.  Valid choices are Electricity, NaturalGas, DistrictHeating, DistrictHeatingWater, DistrictHeatingSteam
  # @param zone_heat_fuel [String] zone heating/reheat fuel.  Valid choices are Electricity, NaturalGas, DistrictHeating, DistrictHeatingWater, DistrictHeatingSteam
  # @param cool_fuel [String] cooling fuel.  Valid choices are Electricity, DistrictCooling
  # @param zones [Array<OpenStudio::Model::ThermalZone>] an array of zones
  # @return [Boolean] returns true if successful, false if not
  # @todo Add 90.1-2013 systems 11-13
  def model_add_prm_baseline_system(model, system_type, main_heat_fuel, zone_heat_fuel, cool_fuel, zones, zone_fan_scheds)
    case system_type
      when 'PTAC' # System 1
        unless zones.empty?
          # Retrieve the existing hot water loop or add a new one if necessary.
          hot_water_loop = nil
          hot_water_loop = if model.getPlantLoopByName('Hot Water Loop').is_initialized
                             model.getPlantLoopByName('Hot Water Loop').get
                           else
                             model_add_hw_loop(model, main_heat_fuel)
                           end

          # Add a hot water PTAC to each zone
          model_add_ptac(model,
                         zones,
                         cooling_type: 'Single Speed DX AC',
                         heating_type: 'Water',
                         hot_water_loop: hot_water_loop,
                         fan_type: 'ConstantVolume')
        end

      when 'PTHP' # System 2
        unless zones.empty?
          # add an air-source packaged terminal heat pump with electric supplemental heat to each zone.
          model_add_pthp(model,
                         zones,
                         fan_type: 'ConstantVolume')
        end

      when 'PSZ_AC' # System 3
        unless zones.empty?
          heating_type = 'Gas'
          # if district heating
          hot_water_loop = nil
          if main_heat_fuel.include?('DistrictHeating')
            heating_type = 'Water'
            hot_water_loop = if model.getPlantLoopByName('Hot Water Loop').is_initialized
                               model.getPlantLoopByName('Hot Water Loop').get
                             else
                               model_add_hw_loop(model, main_heat_fuel)
                             end
          end

          cooling_type = 'Single Speed DX AC'
          # If district cooling
          chilled_water_loop = nil
          if cool_fuel == 'DistrictCooling'
            cooling_type = 'Water'
            chilled_water_loop = if model.getPlantLoopByName('Chilled Water Loop').is_initialized
                                   model.getPlantLoopByName('Chilled Water Loop').get
                                 else
                                   model_add_chw_loop(model,
                                                      cooling_fuel: cool_fuel,
                                                      chw_pumping_type: 'const_pri')
                                 end
          end

          # Add a PSZ-AC to each zone
          model_add_psz_ac(model,
                           zones,
                           cooling_type: cooling_type,
                           chilled_water_loop: chilled_water_loop,
                           heating_type: heating_type,
                           supplemental_heating_type: 'Gas',
                           hot_water_loop: hot_water_loop,
                           fan_location: 'DrawThrough',
                           fan_type: 'ConstantVolume')
        end

      when 'PSZ_HP' # System 4
        unless zones.empty?
          # Add an air-source packaged single zone heat pump with electric supplemental heat to each zone.
          model_add_psz_ac(model,
                           zones,
                           system_name: 'PSZ-HP',
                           cooling_type: 'Single Speed Heat Pump',
                           heating_type: 'Single Speed Heat Pump',
                           supplemental_heating_type: 'Electric',
                           fan_location: 'DrawThrough',
                           fan_type: 'ConstantVolume')
        end

      when 'PVAV_Reheat' # System 5
        # Retrieve the existing hot water loop or add a new one if necessary.
        hot_water_loop = nil
        hot_water_loop = if model.getPlantLoopByName('Hot Water Loop').is_initialized
                           model.getPlantLoopByName('Hot Water Loop').get
                         else
                           model_add_hw_loop(model, main_heat_fuel)
                         end

        # If district cooling
        chilled_water_loop = nil
        if cool_fuel == 'DistrictCooling'
          chilled_water_loop = if model.getPlantLoopByName('Chilled Water Loop').is_initialized
                                 model.getPlantLoopByName('Chilled Water Loop').get
                               else
                                 model_add_chw_loop(model,
                                                    cooling_fuel: cool_fuel,
                                                    chw_pumping_type: 'const_pri')
                               end
        end

        # If electric zone heat
        electric_reheat = false
        if zone_heat_fuel == 'Electricity'
          electric_reheat = true
        end

        # Group zones by story
        story_zone_lists = OpenstudioStandards::Geometry.model_group_thermal_zones_by_building_story(model, zones)

        # For the array of zones on each story,
        # separate the primary zones from the secondary zones.
        # Add the baseline system type to the primary zones
        # and add the suplemental system type to the secondary zones.
        story_zone_lists.each do |story_group|
          # Differentiate primary and secondary zones
          pri_sec_zone_lists = model_differentiate_primary_secondary_thermal_zones(model, story_group, zone_fan_scheds)
          pri_zones = pri_sec_zone_lists['primary']
          sec_zones = pri_sec_zone_lists['secondary']
          zone_op_hrs = pri_sec_zone_lists['zone_op_hrs']

          # Add a PVAV with Reheat for the primary zones
          stories = []
          story_group[0].spaces.each do |space|
            min_z = OpenstudioStandards::Geometry.building_story_get_minimum_height(space.buildingStory.get)
            stories << [space.buildingStory.get.name.get, min_z]
          end
          story_name = stories.min_by { |nm, z| z }[0]
          system_name = "#{story_name} PVAV_Reheat (Sys5)"

          # If and only if there are primary zones to attach to the loop
          # counter example: floor with only one elevator machine room that get classified as sec_zones
          unless pri_zones.empty?
            air_loop = model_add_pvav(model,
                                      pri_zones,
                                      system_name: system_name,
                                      hot_water_loop: hot_water_loop,
                                      chilled_water_loop: chilled_water_loop,
                                      electric_reheat: electric_reheat)
            model_system_outdoor_air_sizing_vrp_method(air_loop)
            air_loop_hvac_apply_vav_damper_action(air_loop)
            model_create_multizone_fan_schedule(model, zone_op_hrs, pri_zones, system_name)
          end

          # Add a PSZ_AC for each secondary zone
          unless sec_zones.empty?
            model_add_prm_baseline_system(model, 'PSZ_AC', main_heat_fuel, zone_heat_fuel, cool_fuel, sec_zones, zone_fan_scheds)
          end
        end

      when 'PVAV_PFP_Boxes' # System 6
        # If district cooling
        chilled_water_loop = nil
        if cool_fuel == 'DistrictCooling'
          chilled_water_loop = if model.getPlantLoopByName('Chilled Water Loop').is_initialized
                                 model.getPlantLoopByName('Chilled Water Loop').get
                               else
                                 model_add_chw_loop(model,
                                                    cooling_fuel: cool_fuel,
                                                    chw_pumping_type: 'const_pri')
                               end
        end

        # Group zones by story
        story_zone_lists = OpenstudioStandards::Geometry.model_group_thermal_zones_by_building_story(model, zones)

        # For the array of zones on each story,
        # separate the primary zones from the secondary zones.
        # Add the baseline system type to the primary zones
        # and add the suplemental system type to the secondary zones.
        story_zone_lists.each do |story_group|
          # Differentiate primary and secondary zones
          pri_sec_zone_lists = model_differentiate_primary_secondary_thermal_zones(model, story_group, zone_fan_scheds)
          pri_zones = pri_sec_zone_lists['primary']
          sec_zones = pri_sec_zone_lists['secondary']
          zone_op_hrs = pri_sec_zone_lists['zone_op_hrs']

          # Add an VAV for the primary zones
          stories = []
          story_group[0].spaces.each do |space|
            min_z = OpenstudioStandards::Geometry.building_story_get_minimum_height(space.buildingStory.get)
            stories << [space.buildingStory.get.name.get, min_z]
          end
          story_name = stories.min_by { |nm, z| z }[0]
          system_name = "#{story_name} PVAV_PFP_Boxes (Sys6)"
          # If and only if there are primary zones to attach to the loop
          unless pri_zones.empty?
            model_add_pvav_pfp_boxes(model,
                                     pri_zones,
                                     system_name: system_name,
                                     chilled_water_loop: chilled_water_loop,
                                     fan_efficiency: 0.62,
                                     fan_motor_efficiency: 0.9,
                                     fan_pressure_rise: 4.0)
            model_create_multizone_fan_schedule(model, zone_op_hrs, pri_zones, system_name)
          end
          # Add a PSZ_HP for each secondary zone
          unless sec_zones.empty?
            model_add_prm_baseline_system(model, 'PSZ_HP', main_heat_fuel, zone_heat_fuel, cool_fuel, sec_zones, zone_fan_scheds)
          end
        end

      when 'VAV_Reheat' # System 7
        # Retrieve the existing hot water loop or add a new one if necessary.
        hot_water_loop = nil
        hot_water_loop = if model.getPlantLoopByName('Hot Water Loop').is_initialized
                           model.getPlantLoopByName('Hot Water Loop').get
                         else
                           model_add_hw_loop(model, main_heat_fuel)
                         end

        # Retrieve the existing chilled water loop or add a new one if necessary.
        chilled_water_loop = nil
        if model.getPlantLoopByName('Chilled Water Loop').is_initialized
          chilled_water_loop = model.getPlantLoopByName('Chilled Water Loop').get
        else
          if cool_fuel == 'DistrictCooling'
            chilled_water_loop = model_add_chw_loop(model,
                                                    cooling_fuel: cool_fuel,
                                                    chw_pumping_type: 'const_pri')
          else
            fan_type = model_cw_loop_cooling_tower_fan_type(model)
            condenser_water_loop = model_add_cw_loop(model,
                                                     cooling_tower_type: 'Open Cooling Tower',
                                                     cooling_tower_fan_type: 'Propeller or Axial',
                                                     cooling_tower_capacity_control: fan_type,
                                                     number_of_cells_per_tower: 1,
                                                     number_cooling_towers: 1)
            chilled_water_loop = model_add_chw_loop(model,
                                                    chw_pumping_type: 'const_pri_var_sec',
                                                    chiller_cooling_type: 'WaterCooled',
                                                    chiller_compressor_type: 'Rotary Screw',
                                                    condenser_water_loop: condenser_water_loop)
          end
        end

        # If electric zone heat
        reheat_type = 'Water'
        if zone_heat_fuel == 'Electricity'
          reheat_type = 'Electricity'
        end

        # Group zones by story
        story_zone_lists = OpenstudioStandards::Geometry.model_group_thermal_zones_by_building_story(model, zones)

        # For the array of zones on each story, separate the primary zones from the secondary zones.
        # Add the baseline system type to the primary zones and add the suplemental system type to the secondary zones.
        story_zone_lists.each do |story_group|
          # The OpenstudioStandards::Geometry.model_group_thermal_zones_by_building_story(model)  NO LONGER returns empty lists when a given floor doesn't have any of the zones
          # So NO need to filter it out otherwise you get an error undefined method `spaces' for nil:NilClass
          # next if zones.empty?

          # Differentiate primary and secondary zones
          pri_sec_zone_lists = model_differentiate_primary_secondary_thermal_zones(model, story_group, zone_fan_scheds)
          pri_zones = pri_sec_zone_lists['primary']
          sec_zones = pri_sec_zone_lists['secondary']
          zone_op_hrs = pri_sec_zone_lists['zone_op_hrs']

          # Add a VAV for the primary zones
          stories = []
          story_group[0].spaces.each do |space|
            min_z = OpenstudioStandards::Geometry.building_story_get_minimum_height(space.buildingStory.get)
            stories << [space.buildingStory.get.name.get, min_z]
          end
          story_name = stories.min_by { |nm, z| z }[0]
          system_name = "#{story_name} VAV_Reheat (Sys7)"

          # If and only if there are primary zones to attach to the loop
          # counter example: floor with only one elevator machine room that get classified as sec_zones
          unless pri_zones.empty?
            # if the loop configuration is primary / secondary loop
            if chilled_water_loop.additionalProperties.hasFeature('secondary_loop_name')
              chilled_water_loop = model.getPlantLoopByName(chilled_water_loop.additionalProperties.getFeatureAsString('secondary_loop_name').get).get
            end
            air_loop = model_add_vav_reheat(model,
                                            pri_zones,
                                            system_name: system_name,
                                            reheat_type: reheat_type,
                                            hot_water_loop: hot_water_loop,
                                            chilled_water_loop: chilled_water_loop,
                                            fan_efficiency: 0.62,
                                            fan_motor_efficiency: 0.9,
                                            fan_pressure_rise: 4.0)
            model_system_outdoor_air_sizing_vrp_method(air_loop)
            air_loop_hvac_apply_vav_damper_action(air_loop)
            model_create_multizone_fan_schedule(model, zone_op_hrs, pri_zones, system_name)
          end

          # Add a PSZ_AC for each secondary zone
          unless sec_zones.empty?
            model_add_prm_baseline_system(model, 'PSZ_AC', main_heat_fuel, zone_heat_fuel, cool_fuel, sec_zones, zone_fan_scheds)
          end
        end

      when 'VAV_PFP_Boxes' # System 8
        # Retrieve the existing chilled water loop or add a new one if necessary.
        chilled_water_loop = nil
        if model.getPlantLoopByName('Chilled Water Loop').is_initialized
          chilled_water_loop = model.getPlantLoopByName('Chilled Water Loop').get
        else
          if cool_fuel == 'DistrictCooling'
            chilled_water_loop = model_add_chw_loop(model,
                                                    cooling_fuel: cool_fuel,
                                                    chw_pumping_type: 'const_pri')
          else
            fan_type = model_cw_loop_cooling_tower_fan_type(model)
            condenser_water_loop = model_add_cw_loop(model,
                                                     cooling_tower_type: 'Open Cooling Tower',
                                                     cooling_tower_fan_type: 'Propeller or Axial',
                                                     cooling_tower_capacity_control: fan_type,
                                                     number_of_cells_per_tower: 1,
                                                     number_cooling_towers: 1)
            chilled_water_loop = model_add_chw_loop(model,
                                                    chw_pumping_type: 'const_pri_var_sec',
                                                    chiller_cooling_type: 'WaterCooled',
                                                    chiller_compressor_type: 'Rotary Screw',
                                                    condenser_water_loop: condenser_water_loop)
          end
        end

        # Group zones by story
        story_zone_lists = OpenstudioStandards::Geometry.model_group_thermal_zones_by_building_story(model, zones)

        # For the array of zones on each story,
        # separate the primary zones from the secondary zones.
        # Add the baseline system type to the primary zones
        # and add the suplemental system type to the secondary zones.
        story_zone_lists.each do |story_group|
          # Differentiate primary and secondary zones
          pri_sec_zone_lists = model_differentiate_primary_secondary_thermal_zones(model, story_group, zone_fan_scheds)
          pri_zones = pri_sec_zone_lists['primary']
          sec_zones = pri_sec_zone_lists['secondary']
          zone_op_hrs = pri_sec_zone_lists['zone_op_hrs']

          # Add an VAV for the primary zones
          stories = []
          story_group[0].spaces.each do |space|
            min_z = OpenstudioStandards::Geometry.building_story_get_minimum_height(space.buildingStory.get)
            stories << [space.buildingStory.get.name.get, min_z]
          end
          story_name = stories.min_by { |nm, z| z }[0]
          system_name = "#{story_name} VAV_PFP_Boxes (Sys8)"
          # If and only if there are primary zones to attach to the loop
          unless pri_zones.empty?
            if chilled_water_loop.additionalProperties.hasFeature('secondary_loop_name')
              chilled_water_loop = model.getPlantLoopByName(chilled_water_loop.additionalProperties.getFeatureAsString('secondary_loop_name').get).get
            end
            model_add_vav_pfp_boxes(model,
                                    pri_zones,
                                    system_name: system_name,
                                    chilled_water_loop: chilled_water_loop,
                                    fan_efficiency: 0.62,
                                    fan_motor_efficiency: 0.9,
                                    fan_pressure_rise: 4.0)

            model_create_multizone_fan_schedule(model, zone_op_hrs, pri_zones, system_name)
          end
          # Add a PSZ_HP for each secondary zone
          unless sec_zones.empty?
            model_add_prm_baseline_system(model, 'PSZ_HP', main_heat_fuel, zone_heat_fuel, cool_fuel, sec_zones, zone_fan_scheds)
          end
        end

      when 'Gas_Furnace' # System 9
        unless zones.empty?
          # If district heating
          hot_water_loop = nil
          if main_heat_fuel.include?('DistrictHeating')
            hot_water_loop = if model.getPlantLoopByName('Hot Water Loop').is_initialized
                               model.getPlantLoopByName('Hot Water Loop').get
                             else
                               model_add_hw_loop(model, main_heat_fuel)
                             end
          end
          # Add a System 9 - Gas Unit Heater to each zone
          model_add_unitheater(model,
                               zones,
                               fan_control_type: 'ConstantVolume',
                               fan_pressure_rise: 0.2,
                               heating_type: main_heat_fuel,
                               hot_water_loop: hot_water_loop)
        end

      when 'Electric_Furnace' # System 10
        unless zones.empty?
          # Add a System 10 - Electric Unit Heater to each zone
          model_add_unitheater(model,
                               zones,
                               fan_control_type: 'ConstantVolume',
                               fan_pressure_rise: 0.2,
                               heating_type: main_heat_fuel)
        end

      when 'SZ_CV' # System 12 (gas or district heat) or System 13 (electric resistance heat)
        unless zones.empty?
          hot_water_loop = nil
          if zone_heat_fuel.include?('DistrictHeating') || zone_heat_fuel == 'NaturalGas'
            heating_type = 'Water'
            hot_water_loop = if model.getPlantLoopByName('Hot Water Loop').is_initialized
                               model.getPlantLoopByName('Hot Water Loop').get
                             else
                               model_add_hw_loop(model, main_heat_fuel)
                            end
          else
            # If no hot water loop is defined, heat will default to electric resistance
            heating_type = 'Electric'
          end
          cooling_type = 'Water'
          chilled_water_loop = if model.getPlantLoopByName('Chilled Water Loop').is_initialized
                                 model.getPlantLoopByName('Chilled Water Loop').get
                               else
                                 model_add_chw_loop(model,
                                                    cooling_fuel: cool_fuel,
                                                    chw_pumping_type: 'const_pri')
                              end

          model_add_four_pipe_fan_coil(model,
                                       zones,
                                       chilled_water_loop,
                                       hot_water_loop: hot_water_loop,
                                       ventilation: true,
                                       capacity_control_method: 'ConstantVolume')
        end
      when 'SZ_VAV' # System 11, chilled water, heating type varies by climate zone
        unless zones.empty?
          # htg type
          climate_zone = OpenstudioStandards::Weather.model_get_climate_zone(model)
          case climate_zone
            when 'ASHRAE 169-2006-0A',
              'ASHRAE 169-2006-0B',
              'ASHRAE 169-2006-1A',
              'ASHRAE 169-2006-1B',
              'ASHRAE 169-2006-2A',
              'ASHRAE 169-2006-2B',
              'ASHRAE 169-2013-0A',
              'ASHRAE 169-2013-0B',
              'ASHRAE 169-2013-1A',
              'ASHRAE 169-2013-1B',
              'ASHRAE 169-2013-2A',
              'ASHRAE 169-2013-2B'
              heating_type = 'Electric'
              hot_water_loop = nil
            else
              hot_water_loop = if model.getPlantLoopByName('Hot Water Loop').is_initialized
                                 model.getPlantLoopByName('Hot Water Loop').get
                               else
                                 hot_water_loop = model_add_hw_loop(model, main_heat_fuel)
                               end
              heating_type = 'Water'
          end

          # clg type
          chilled_water_loop = if model.getPlantLoopByName('Chilled Water Loop').is_initialized
                                 model.getPlantLoopByName('Chilled Water Loop').get
                               else
                                 chilled_water_loop = model_add_chw_loop(model, chw_pumping_type: 'const_pri')
                               end

          model_add_psz_vav(model,
                            zones,
                            heating_type: heating_type,
                            cooling_type: 'WaterCooled',
                            supplemental_heating_type: nil,
                            hvac_op_sch: nil,
                            fan_type: 'PSZ_VAV_System_Fan',
                            oa_damper_sch: nil,
                            hot_water_loop: hot_water_loop,
                            chilled_water_loop: chilled_water_loop,
                            minimum_volume_setpoint: 0.5)
        end
      else
        OpenStudio.logFree(OpenStudio::Error, 'openstudio.standards.Model', "System type #{system_type} is not a valid choice, nothing will be added to the model.")
        return false
    end
    return true
  end

  # Determines the fan type used by VAV_Reheat and VAV_PFP_Boxes systems.
  # Defaults to two speed fan.
  #
  # @param model [OpenStudio::Model::Model] OpenStudio model object
  # @return [String] the fan type: TwoSpeed Fan, Variable Speed Fan
  def model_baseline_system_vav_fan_type(model)
    fan_type = 'TwoSpeed Fan'
    return fan_type
  end

  # Looks through the model and creates an hash of what the baseline system type should be for each zone.
  #
  # @param model [OpenStudio::Model::Model] OpenStudio model object
  # @param climate_zone [String] ASHRAE climate zone, e.g. 'ASHRAE 169-2013-4A'
  # @param custom [String] custom fuel type
  # @return [Hash] keys are zones, values are system type strings
  #   PTHP, PTAC, PSZ_AC, PSZ_HP, PVAV_Reheat, PVAV_PFP_Boxes,
  #   VAV_Reheat, VAV_PFP_Boxes, Gas_Furnace, Electric_Furnace
  def model_get_baseline_system_type_by_zone(model, climate_zone, custom = nil)
    zone_to_sys_type = {}

    # Get the groups of zones that define the
    # baseline HVAC systems for later use.
    # This must be done before removing the HVAC systems
    # because it requires knowledge of proposed HVAC fuels.
    sys_groups = model_prm_baseline_system_groups(model, custom)

    # Assign building stories to spaces in the building
    # where stories are not yet assigned.
    OpenstudioStandards::Geometry.model_assign_spaces_to_building_stories(model)

    # Determine the baseline HVAC system type for each of
    # the groups of zones and add that system type.
    sys_groups.each do |sys_group|
      # Determine the primary baseline system type
      pri_system_type = model_prm_baseline_system_type(model, climate_zone, sys_group, custom)[0]

      # Record the zone-by-zone system type assignments
      case pri_system_type
        when 'PTAC', 'PTHP', 'PSZ_AC', 'PSZ_HP', 'Gas_Furnace', 'Electric_Furnace'

          sys_group['zones'].each do |zone|
            zone_to_sys_type[zone] = pri_system_type
          end

        when 'PVAV_Reheat', 'PVAV_PFP_Boxes', 'VAV_Reheat', 'VAV_PFP_Boxes'

          # Determine the secondary system type
          sec_system_type = nil
          case pri_system_type
          when 'PVAV_Reheat', 'VAV_Reheat'
            sec_system_type = 'PSZ_AC'
          when 'PVAV_PFP_Boxes', 'VAV_PFP_Boxes'
            sec_system_type = 'PSZ_HP'
          end

          # Group zones by story
          story_zone_lists = OpenstudioStandards::Geometry.model_group_thermal_zones_by_building_story(model, sys_group['zones'])
          # For the array of zones on each story,
          # separate the primary zones from the secondary zones.
          # Add the baseline system type to the primary zones
          # and add the suplemental system type to the secondary zones.
          story_zone_lists.each do |story_group|
            # Differentiate primary and secondary zones
            pri_sec_zone_lists = model_differentiate_primary_secondary_thermal_zones(model, story_group)
            # Record the primary zone system types
            pri_sec_zone_lists['primary'].each do |zone|
              zone_to_sys_type[zone] = pri_system_type
            end
            # Record the secondary zone system types
            pri_sec_zone_lists['secondary'].each do |zone|
              zone_to_sys_type[zone] = sec_system_type
            end
          end
      end
    end

    return zone_to_sys_type
  end

  # elimates outlier zones based on a set of keys
  #
  # @param model [OpenStudio::Model::Model] OpenStudio model object
  # @param array_of_zones [Array] an array of Hashes for each zone, with the keys 'zone'
  # @param key_to_inspect [String] hash key to inspect in array of zones
  # @param tolerance [Double] tolerance
  # @param field_name [String] field name to inspect
  # @param units [String] units
  # @return [Array] an array of Hashes for each zone
  def model_eliminate_outlier_zones(model, array_of_zones, key_to_inspect, tolerance, field_name, units)
    # Sort the zones by the desired key
    begin
      array_of_zones = array_of_zones.sort_by { |hsh| hsh[key_to_inspect] }
    rescue ArgumentError => e
      OpenStudio.logFree(OpenStudio::Info, 'openstudio.standards.Model', "Unable to sort array_of_zones by #{key_to_inspect} due to #{e.message}, defaulting to order that was passed")
    end

    # Calculate the area-weighted average
    total = 0.0
    total_area = 0.0
    all_vals = []
    all_areas = []
    all_zn_names = []
    array_of_zones.each do |zn|
      val = zn[key_to_inspect]
      area = zn['area_ft2']
      total += val * area
      total_area += area
      all_vals << val.round(1)
      all_areas << area.round
      all_zn_names << zn['zone'].name.get.to_s
    end

    if total_area == 0
      OpenStudio.logFree(OpenStudio::Error, 'openstudio.standards.Model', "Total area is zero for array_of_zones with key #{key_to_inspect}, unable to calculate area-weighted average.")
      return false
    end

    avg = total / total_area
    OpenStudio.logFree(OpenStudio::Debug, 'openstudio.standards.Model', "Values for #{field_name}, tol = #{tolerance} #{units}, area ft2:")
    OpenStudio.logFree(OpenStudio::Debug, 'openstudio.standards.Model', "vals  #{all_vals.join(', ')}")
    OpenStudio.logFree(OpenStudio::Debug, 'openstudio.standards.Model', "areas #{all_areas.join(', ')}")
    OpenStudio.logFree(OpenStudio::Debug, 'openstudio.standards.Model', "names #{all_zn_names.join(', ')}")

    # Calculate the biggest delta and the index of the biggest delta
    biggest_delta_i = 0 # array at first item in case delta is 0
    biggest_delta = 0.0
    worst = nil
    array_of_zones.each_with_index do |zn, i|
      val = zn[key_to_inspect]
      if worst.nil? # array at first item in case delta is 0
        worst = val
      end
      delta = (val - avg).abs
      if delta >= biggest_delta
        biggest_delta = delta
        biggest_delta_i = i
        worst = val
      end
    end

    # puts "   #{worst} - #{avg.round} = #{biggest_delta.round} biggest delta"

    # Compare the biggest delta against the difference and eliminate that zone if higher than the limit.
    if biggest_delta > tolerance
      zn_name = array_of_zones[biggest_delta_i]['zone'].name.get.to_s
      OpenStudio.logFree(OpenStudio::Info, 'openstudio.standards.Model', "For zone #{zn_name}, the #{field_name} of #{worst.round(1)} #{units} is more than #{tolerance} #{units} outside the area-weighted average of #{avg.round(1)} #{units}; it will be placed on its own secondary system.")
      array_of_zones.delete_at(biggest_delta_i)
      # Call method recursively if something was eliminated
      array_of_zones = model_eliminate_outlier_zones(model, array_of_zones, key_to_inspect, tolerance, field_name, units)
    else
      zn_name = array_of_zones[biggest_delta_i]['zone'].name.get.to_s
      OpenStudio.logFree(OpenStudio::Info, 'openstudio.standards.Model', "For zone #{zn_name}, the #{field_name} #{worst.round(2)} #{units} - average #{field_name} #{avg.round(2)} #{units} = #{biggest_delta.round(2)} #{units} less than the tolerance of #{tolerance} #{units}, stopping elimination process.")
    end

    return array_of_zones
  end

  # Determine which of the zones should be served by the primary HVAC system.
  # First, eliminate zones that differ by more# than 40 full load hours per week.
  # In this case, lighting schedule is used as the proxy for operation instead
  # of occupancy to avoid accidentally removing transition spaces.
  # Second, eliminate zones whose design internal loads differ from the area-weighted average of all other zones
  # on the system by more than 10 Btu/hr*ft^2.
  #
  # @param model [OpenStudio::Model::Model] OpenStudio model object
  # @param zones [Array<OpenStudio::Model::ThermalZone>] an array of zones
  # @return [Hash] A hash of two arrays of ThermalZones,
  # where the keys are 'primary' and 'secondary'
  def model_differentiate_primary_secondary_thermal_zones(model, zones, zone_fan_scheds = nil)
    OpenStudio.logFree(OpenStudio::Info, 'openstudio.standards.Model', 'Determining which zones are served by the primary vs. secondary HVAC system.')

    # Determine the operational hours (proxy is annual
    # full load lighting hours) for all zones
    zone_data_1 = []
    zones.each do |zone|
      data = {}
      data['zone'] = zone
      # Get the area
      area_ft2 = OpenStudio.convert(zone.floorArea * zone.multiplier, 'm^2', 'ft^2').get
      data['area_ft2'] = area_ft2
      # OpenStudio::logFree(OpenStudio::Info, "openstudio.Standards.Model", "#{zone.name}")
      zone.spaces.each do |space|
        # OpenStudio::logFree(OpenStudio::Info, "openstudio.Standards.Model", "***#{space.name}")
        # Get all lights from either the space
        # or the space type.
        all_lights = []
        all_lights += space.lights
        if space.spaceType.is_initialized
          all_lights += space.spaceType.get.lights
        end
        # Base the annual operational hours
        # on the first lights schedule with hours
        # greater than zero.
        ann_op_hrs = 0
        all_lights.sort.each do |lights|
          # OpenStudio::logFree(OpenStudio::Info, "openstudio.Standards.Model", "******#{lights.name}")
          # Get the fractional lighting schedule
          lights_sch = lights.schedule
          full_load_hrs = 0.0
          # Skip lights with no schedule
          next if lights_sch.empty?

          lights_sch = lights_sch.get
          full_load_hrs = OpenstudioStandards::Schedules.schedule_get_equivalent_full_load_hours(lights_sch)
          if full_load_hrs > 0
            ann_op_hrs = full_load_hrs
            break # Stop after the first schedule with more than 0 hrs
          end
        end
        wk_op_hrs = ann_op_hrs / 52.0
        data['wk_op_hrs'] = wk_op_hrs
        # OpenStudio::logFree(OpenStudio::Info, "openstudio.Standards.Model", "******wk_op_hrs = #{wk_op_hrs.round}")
      end

      zone_data_1 << data
    end

    # Filter out any zones that operate differently by more than 40hrs/wk.
    # This will be determined by a difference of more than (40 hrs/wk * 52 wks/yr) = 2080 annual full load hrs.
    zones_same_hrs = model_eliminate_outlier_zones(model, zone_data_1, 'wk_op_hrs', 40, 'weekly operating hrs', 'hrs')

    # Get the internal loads for
    # all remaining zones.
    zone_data_2 = []
    zones_same_hrs.each do |zn_data|
      data = {}
      zone = zn_data['zone']
      data['zone'] = zone
      # Get the area
      area_m2 = zone.floorArea * zone.multiplier
      area_ft2 = OpenStudio.convert(area_m2, 'm^2', 'ft^2').get
      data['area_ft2'] = area_ft2
      # Get the internal loads
      int_load_w = thermal_zone_design_internal_load(zone) * zone.multiplier
      # Normalize per-area
      int_load_w_per_m2 = int_load_w / area_m2
      int_load_btu_per_ft2 = OpenStudio.convert(int_load_w_per_m2, 'W/m^2', 'Btu/hr*ft^2').get
      data['int_load_btu_per_ft2'] = int_load_btu_per_ft2
      zone_data_2 << data
    end

    # Filter out any zones that are +/- 10 Btu/hr*ft^2 from the average
    pri_zn_data = model_eliminate_outlier_zones(model, zone_data_2, 'int_load_btu_per_ft2', 10, 'internal load', 'Btu/hr*ft^2')

    # Get just the primary zones themselves
    pri_zones = []
    pri_zone_names = []
    pri_zn_data.each do |zn_data|
      pri_zones << zn_data['zone']
      pri_zone_names << zn_data['zone'].name.get.to_s
    end

    # Get the secondary zones
    sec_zones = []
    sec_zone_names = []
    zones.each do |zone|
      unless pri_zones.include?(zone)
        sec_zones << zone
        sec_zone_names << zone.name.get.to_s
      end
    end

    # Report out the primary vs. secondary zones
    unless pri_zone_names.empty?
      OpenStudio.logFree(OpenStudio::Info, 'openstudio.standards.Model', "Primary system zones = #{pri_zone_names.join(', ')}.")
    end
    unless sec_zone_names.empty?
      OpenStudio.logFree(OpenStudio::Info, 'openstudio.standards.Model', "Secondary system zones = #{sec_zone_names.join(', ')}.")
    end

    zone_op_hrs = []
    return { 'primary' => pri_zones, 'secondary' => sec_zones, 'zone_op_hrs' => zone_op_hrs }
  end

  # For a multizone system, get straight average of hash values excluding the reference zone
  # @author Doug Maddox, PNNL
  # @param value_hash [Hash<String>] of zoneName:Value
  # @param ref_zone [String] name of reference zone
  def get_avg_of_other_zones(value_hash, ref_zone)
    num_others = value_hash.size - 1
    value_sum = 0
    value_hash.each do |key, val|
      value_sum += val unless key == ref_zone
    end
    if num_others == 0
      value_avg = value_hash[ref_zone]
    else
      value_avg = value_sum / num_others
    end
    return value_avg
  end

  # For a multizone system, get area weighted average of hash values excluding the reference zone
  # @author Doug Maddox, PNNL
  # @param value_hash [Hash<String>] of zoneName:Value
  # @param area_hash [Hash<String>] of zoneName:Area
  # @param ref_zone [String] name of reference zone
  def get_wtd_avg_of_other_zones(value_hash, area_hash, ref_zone)
    num_others = value_hash.size - 1
    value_sum = 0
    area_sum = 0
    value_hash.each do |key, val|
      value_sum += val * area_hash[key] unless key == ref_zone
      area_sum += area_hash[key] unless key == ref_zone
    end
    if num_others == 0
      value_avg = value_hash[ref_zone]
    else
      value_avg = value_sum / area_sum
    end
    return value_avg
  end

  # For a multizone system, create the fan schedule based on zone occupancy/fan schedules
  # @author Doug Maddox, PNNL
  # @param model [OpenStudio::Model::Model] OpenStudio model object
  # @param zone_op_hrs [Hash] hash of zoneName zone_op_hrs
  # @param pri_zones [Array<String>] names of zones served by the multizone system
  # @param system_name [String] name of air loop
  def model_create_multizone_fan_schedule(model, zone_op_hrs, pri_zones, system_name)
    # Not applicable if not stable baseline
    return
  end

  # Applies the multi-zone VAV outdoor air sizing requirements to all applicable air loops in the model.
  # @note This must be performed before the sizing run because it impacts component sizes, which in turn impact efficiencies.
  #
  # @param model [OpenStudio::Model::Model] OpenStudio model object
  # @return [Boolean] returns true if successful, false if not
  def model_apply_multizone_vav_outdoor_air_sizing(model)
    OpenStudio.logFree(OpenStudio::Info, 'openstudio.model.Model', 'Started applying multizone vav OA sizing.')

    # Multi-zone VAV outdoor air sizing
    model.getAirLoopHVACs.sort.each { |obj| air_loop_hvac_apply_multizone_vav_outdoor_air_sizing(obj) }

    OpenStudio.logFree(OpenStudio::Info, 'openstudio.model.Model', 'Finished applying multizone vav OA sizing.')
  end

  # Applies the HVAC parts of the template to all objects in the model using the the template specified in the model.
  #
  # @param model [OpenStudio::Model::Model] OpenStudio model object
  # @param climate_zone [String] ASHRAE climate zone, e.g. 'ASHRAE 169-2013-4A'
  # @param apply_controls [Boolean] toggle whether to apply air loop and plant loop controls
  # @param sql_db_vars_map [Hash] hash map
  # @param necb_ref_hp [Boolean] for compatability with NECB ruleset only.
  # @return [Boolean] returns true if successful, false if not
  def model_apply_hvac_efficiency_standard(model, climate_zone, apply_controls: true, sql_db_vars_map: nil, necb_ref_hp: false)
    sql_db_vars_map = {} if sql_db_vars_map.nil?

    OpenStudio.logFree(OpenStudio::Info, 'openstudio.standards.Model', "Started applying HVAC efficiency standards for #{template} template.")

    # Air Loop Controls
    if apply_controls.nil? || apply_controls == true
      model.getAirLoopHVACs.sort.each { |obj| air_loop_hvac_apply_standard_controls(obj, climate_zone) }
    end

    # Plant Loop Controls
    if apply_controls.nil? || apply_controls == true
      model.getPlantLoops.sort.each { |obj| plant_loop_apply_standard_controls(obj, climate_zone) }
    end

    # Zone HVAC Controls
    model.getZoneHVACComponents.sort.each { |obj| zone_hvac_component_apply_standard_controls(obj) }

    ##### Apply equipment efficiencies

    # Fans
    model.getFanVariableVolumes.sort.each { |obj| fan_apply_standard_minimum_motor_efficiency(obj, fan_brake_horsepower(obj)) }
    model.getFanConstantVolumes.sort.each { |obj| fan_apply_standard_minimum_motor_efficiency(obj, fan_brake_horsepower(obj)) }
    model.getFanOnOffs.sort.each { |obj| fan_apply_standard_minimum_motor_efficiency(obj, fan_brake_horsepower(obj)) }
    model.getFanZoneExhausts.sort.each { |obj| fan_apply_standard_minimum_motor_efficiency(obj, fan_brake_horsepower(obj)) }

    # Pumps
    model.getPumpConstantSpeeds.sort.each { |obj| pump_apply_standard_minimum_motor_efficiency(obj) }
    model.getPumpVariableSpeeds.sort.each { |obj| pump_apply_standard_minimum_motor_efficiency(obj) }
    model.getHeaderedPumpsConstantSpeeds.sort.each { |obj| pump_apply_standard_minimum_motor_efficiency(obj) }
    model.getHeaderedPumpsVariableSpeeds.sort.each { |obj| pump_apply_standard_minimum_motor_efficiency(obj) }

    # Unitary HPs
    # set DX HP coils before DX clg coils because when DX HP coils need to first
    # pull the capacities of their paired DX clg coils, and this does not work
    # correctly if the DX clg coil efficiencies have been set because they are renamed.
    model.getCoilHeatingDXSingleSpeeds.sort.each { |obj| sql_db_vars_map = coil_heating_dx_single_speed_apply_efficiency_and_curves(obj, sql_db_vars_map, necb_ref_hp) }

    # Unitary ACs
    model.getCoilCoolingDXTwoSpeeds.sort.each { |obj| sql_db_vars_map = coil_cooling_dx_two_speed_apply_efficiency_and_curves(obj, sql_db_vars_map) }
    model.getCoilCoolingDXSingleSpeeds.sort.each { |obj| sql_db_vars_map = coil_cooling_dx_single_speed_apply_efficiency_and_curves(obj, sql_db_vars_map, necb_ref_hp) }
    model.getCoilCoolingDXMultiSpeeds.sort.each { |obj| sql_db_vars_map = coil_cooling_dx_multi_speed_apply_efficiency_and_curves(obj, sql_db_vars_map) }

    # WSHPs
    # set WSHP heating coils before cooling coils to get cooling coil capacities before they are renamed
    model.getCoilHeatingWaterToAirHeatPumpEquationFits.sort.each { |obj| sql_db_vars_map = coil_heating_water_to_air_heat_pump_apply_efficiency_and_curves(obj, sql_db_vars_map) }
    model.getCoilCoolingWaterToAirHeatPumpEquationFits.sort.each { |obj| sql_db_vars_map = coil_cooling_water_to_air_heat_pump_apply_efficiency_and_curves(obj, sql_db_vars_map) }

    # Chillers
    clg_tower_objs = model.getCoolingTowerSingleSpeeds
    model.getChillerElectricEIRs.sort.each { |obj| chiller_electric_eir_apply_efficiency_and_curves(obj, clg_tower_objs) }

    # Boilers
    model.getBoilerHotWaters.sort.each { |obj| boiler_hot_water_apply_efficiency_and_curves(obj) }

    # Water Heaters
    model.getWaterHeaterMixeds.sort.each { |obj| water_heater_mixed_apply_efficiency(obj) }

    # Cooling Towers
    model.getCoolingTowerSingleSpeeds.sort.each { |obj| cooling_tower_single_speed_apply_efficiency_and_curves(obj) }
    model.getCoolingTowerTwoSpeeds.sort.each { |obj| cooling_tower_two_speed_apply_efficiency_and_curves(obj) }
    model.getCoolingTowerVariableSpeeds.sort.each { |obj| cooling_tower_variable_speed_apply_efficiency_and_curves(obj) }

    # Fluid Coolers
    model.getFluidCoolerSingleSpeeds.sort.each { |obj| fluid_cooler_apply_minimum_power_per_flow(obj, equipment_type: 'Dry Cooler') }
    model.getFluidCoolerTwoSpeeds.sort.each { |obj| fluid_cooler_apply_minimum_power_per_flow(obj, equipment_type: 'Dry Cooler') }
    model.getEvaporativeFluidCoolerSingleSpeeds.sort.each { |obj| fluid_cooler_apply_minimum_power_per_flow(obj, equipment_type: 'Closed Cooling Tower') }
    model.getEvaporativeFluidCoolerTwoSpeeds.sort.each { |obj| fluid_cooler_apply_minimum_power_per_flow(obj, equipment_type: 'Closed Cooling Tower') }

    # ERVs
    model.getHeatExchangerAirToAirSensibleAndLatents.each { |obj| heat_exchanger_air_to_air_sensible_and_latent_apply_effectiveness(obj) }

    # Gas Heaters
    model.getCoilHeatingGass.sort.each { |obj| coil_heating_gas_apply_efficiency_and_curves(obj) }
    model.getCoilHeatingGasMultiStages.each { |obj| coil_heating_gas_multi_stage_apply_efficiency_and_curves(obj) }

    OpenStudio.logFree(OpenStudio::Info, 'openstudio.standards.Model', "Finished applying HVAC efficiency standards for #{template} template.")
    return true
  end

  # Applies daylighting controls to each space in the model per the standard.
  #
  # @param model [OpenStudio::Model::Model] OpenStudio model object
  # @return [Boolean] returns true if successful, false if not
  def model_add_daylighting_controls(model)
    OpenStudio.logFree(OpenStudio::Info, 'openstudio.model.Model', 'Started adding daylighting controls.')

    # Add daylighting controls to each space
    model.getSpaces.sort.each do |space|
      added = space_add_daylighting_controls(space, true, false)
    end

    OpenStudio.logFree(OpenStudio::Info, 'openstudio.model.Model', 'Finished adding daylighting controls.')
    return true
  end

  # For backward compatibility, infiltration standard not used for 2013 and earlier
  #
  # @return [Boolean] true if successful, false if not
  def model_apply_standard_infiltration(model, specific_space_infiltration_rate_75_pa = nil)
    return true
  end

  # Apply the air leakage requirements to the model, as described in PNNL section 5.2.1.6.
  # This method creates customized infiltration objects for each space
  # and removes the SpaceType-level infiltration objects.
  #
  # @param model [OpenStudio::Model::Model] OpenStudio model object
  # @return [Boolean] returns true if successful, false if not
  # @todo This infiltration method is not used by the Reference buildings, fix this inconsistency.
  def model_apply_infiltration_standard(model)
    # Set the infiltration rate at each space
    model.getSpaces.sort.each do |space|
      space_apply_infiltration_rate(space)
    end

    # Remove infiltration rates set at the space type
    model.getSpaceTypes.sort.each do |space_type|
      space_type.spaceInfiltrationDesignFlowRates.each(&:remove)
    end

    return true
  end

  # Method to search through a hash for the objects that meets the desired search criteria, as passed via a hash.
  # Returns an Array (empty if nothing found) of matching objects.
  #
  # @param hash_of_objects [Hash] hash of objects to search through
  # @param search_criteria [Hash] hash of search criteria
  # @param capacity [Double] capacity of the object in question.  If capacity is supplied,
  #   the objects will only be returned if the specified capacity is between the minimum_capacity and maximum_capacity values.
  # @param date [<OpenStudio::Date>] date of the object in question.  If date is supplied,
  #   the objects will only be returned if the specified date is between the start_date and end_date.
  # @param area [Double] area of the object in question.  If area is supplied,
  #   the objects will only be returned if the specified area is between the minimum_area and maximum_area values.
  # @param num_floors [Double] capacity of the object in question.  If num_floors is supplied,
  #   the objects will only be returned if the specified num_floors is between the minimum_floors and maximum_floors values.
  # @return [Array] returns an array of hashes, one hash per object.  Array is empty if no results.
  # @example Find all the schedule rules that match the name
  #   rules = model_find_objects(standards_data['schedules'], 'name' => schedule_name)
  #   if rules.size.zero?
  #     OpenStudio.logFree(OpenStudio::Error, 'openstudio.standards.Model', "Cannot find data for schedule: #{schedule_name}, will not be created.")
  #     return false
  #   end
  def model_find_objects(hash_of_objects, search_criteria, capacity = nil, date = nil, area = nil, num_floors = nil, fan_motor_bhp = nil)
    matching_objects = []
    if hash_of_objects.is_a?(Hash) && hash_of_objects.key?('table')
      hash_of_objects = hash_of_objects['table']
    end

    # Compare each of the objects against the search criteria
    raise("This is not a table #{hash_of_objects}") unless hash_of_objects.respond_to?(:each)

    hash_of_objects.each do |object|
      meets_all_search_criteria = true
      search_criteria.each do |key, value|
        # Don't check non-existent search criteria
        next unless object.key?(key)

        # Stop as soon as one of the search criteria is not met
        # 'Any' is a special key that matches anything
        unless object[key] == value || object[key] == 'Any'
          meets_all_search_criteria = false
          break
        end
      end
      # Skip objects that don't meet all search criteria
      next unless meets_all_search_criteria

      # If made it here, object matches all search criteria
      matching_objects << object
    end

    # If capacity was specified, narrow down the matching objects
    unless capacity.nil?
      # Skip objects that don't have fields for minimum_capacity and maximum_capacity
      matching_objects = matching_objects.reject { |object| !object.key?('minimum_capacity') || !object.key?('maximum_capacity') }

      # Skip objects that don't have values specified for minimum_capacity and maximum_capacity
      matching_objects = matching_objects.reject { |object| object['minimum_capacity'].nil? || object['maximum_capacity'].nil? }

      # Round up if capacity is an integer
      if capacity == capacity.round
        capacity += (capacity * 0.01)
      end
      # Skip objects whose the minimum capacity is below or maximum capacity above the specified capacity
      matching_capacity_objects = matching_objects.reject { |object| capacity.to_f <= object['minimum_capacity'].to_f || capacity.to_f > object['maximum_capacity'].to_f }

      # If no object was found, round the capacity down in case the number fell between the limits in the json file.
      if matching_capacity_objects.size.zero?
        capacity *= 0.99
        # Skip objects whose minimum capacity is below or maximum capacity above the specified capacity
        matching_objects = matching_objects.reject { |object| capacity.to_f <= object['minimum_capacity'].to_f || capacity.to_f > object['maximum_capacity'].to_f }
      else
        matching_objects = matching_capacity_objects
      end
    end

    # If fan_motor_bhp was specified, narrow down the matching objects
    unless fan_motor_bhp.nil?
      # Skip objects that don't have fields for minimum_capacity and maximum_capacity
      matching_objects = matching_objects.reject { |object| !object.key?('minimum_capacity') || !object.key?('maximum_capacity') }

      # Skip objects that don't have values specified for minimum_capacity and maximum_capacity
      matching_objects = matching_objects.reject { |object| object['minimum_capacity'].nil? || object['maximum_capacity'].nil? }

      # Skip objects whose the minimum capacity is below or maximum capacity above the specified fan_motor_bhp
      matching_capacity_objects = matching_objects.reject { |object| fan_motor_bhp.to_f <= object['minimum_capacity'].to_f || fan_motor_bhp.to_f > object['maximum_capacity'].to_f }

      # Filter based on motor type
      matching_capacity_objects = matching_capacity_objects.select { |object| object['type'].downcase == search_criteria['type'].downcase } if search_criteria.keys.include?('type')

      # If no object was found, round the fan_motor_bhp down in case the number fell between the limits in the json file.
      if matching_capacity_objects.size.zero?
        fan_motor_bhp *= 0.99
        # Skip objects whose minimum capacity is below or maximum capacity above the specified fan_motor_bhp
        matching_objects = matching_objects.reject { |object| fan_motor_bhp.to_f <= object['minimum_capacity'].to_f || fan_motor_bhp.to_f > object['maximum_capacity'].to_f }
      else
        matching_objects = matching_capacity_objects
      end
    end

    # If date was specified, narrow down the matching objects
    unless date.nil?
      # Skip objects that don't have fields for start_date and end_date
      matching_objects = matching_objects.reject { |object| !object.key?('start_date') || !object.key?('end_date') }

      # Skip objects whose start date is earlier than the specified date
      matching_objects = matching_objects.reject { |object| date <= Date.parse(object['start_date']) }

      # Skip objects whose end date is later than the specified date
      matching_objects = matching_objects.reject { |object| date > Date.parse(object['end_date']) }
    end

    # If area was specified, narrow down the matching objects
    unless area.nil?
      # Skip objects that don't have fields for minimum_area and maximum_area
      matching_objects = matching_objects.reject { |object| !object.key?('minimum_area') || !object.key?('maximum_area') }

      # Skip objects that don't have values specified for minimum_area and maximum_area
      matching_objects = matching_objects.reject { |object| object['minimum_area'].nil? || object['maximum_area'].nil? }

      # Skip objects whose minimum area is below or maximum area is above area
      matching_objects = matching_objects.reject { |object| area.to_f <= object['minimum_area'].to_f || area.to_f > object['maximum_area'].to_f }
    end

    # If area was specified, narrow down the matching objects
    unless num_floors.nil?
      # Skip objects that don't have fields for minimum_floors and maximum_floors
      matching_objects = matching_objects.reject { |object| !object.key?('minimum_floors') || !object.key?('maximum_floors') }

      # Skip objects that don't have values specified for minimum_floors and maximum_floors
      matching_objects = matching_objects.reject { |object| object['minimum_floors'].nil? || object['maximum_floors'].nil? }

      # Skip objects whose minimum floors is below or maximum floors is above num_floors
      matching_objects = matching_objects.reject { |object| num_floors.to_f < object['minimum_floors'].to_f || num_floors.to_f > object['maximum_floors'].to_f }
    end

    # Check the number of matching objects found
    if matching_objects.size.zero?
      OpenStudio.logFree(OpenStudio::Debug, 'openstudio.standards.Model', "Find objects search criteria returned no results. Search criteria: #{search_criteria}. Called from #{caller(0)[1]}.")
    end

    return matching_objects
  end

  # Method to search through a hash for an object that meets the desired search criteria, as passed via a hash.
  # If capacity is supplied, the object will only be returned if the specified capacity is between the minimum_capacity and maximum_capacity values.
  #
  # @param hash_of_objects [Hash] hash of objects to search through
  # @param search_criteria [Hash] hash of search criteria
  # @param capacity [Double] capacity of the object in question.  If capacity is supplied,
  #   the objects will only be returned if the specified capacity is between the minimum_capacity and maximum_capacity values.
  # @param date [<OpenStudio::Date>] date of the object in question.  If date is supplied,
  #   the objects will only be returned if the specified date is between the start_date and end_date.
  # @param area [Double] area of the object in question.  If area is supplied,
  #   the objects will only be returned if the specified area is between the minimum_area and maximum_area values.
  # @param num_floors [Double] capacity of the object in question.  If num_floors is supplied,
  #   the objects will only be returned if the specified num_floors is between the minimum_floors and maximum_floors values.
  # @return [Hash] Return tbe first matching object hash if successful, nil if not.
  # @example Find the motor that meets these size criteria
  #   search_criteria = {
  #   'template' => template,
  #   'number_of_poles' => 4.0,
  #   'type' => 'Enclosed',
  #   }
  #   motor_properties = self.model.find_object(motors, search_criteria, capacity: 2.5)
  def model_find_object(hash_of_objects, search_criteria, capacity = nil, date = nil, area = nil, num_floors = nil, fan_motor_bhp = nil)
    matching_objects = model_find_objects(hash_of_objects, search_criteria, capacity, date, area, num_floors, fan_motor_bhp)

    # Check the number of matching objects found
    if matching_objects.size.zero?
      desired_object = nil
      OpenStudio.logFree(OpenStudio::Debug, 'openstudio.standards.Model', "Find object search criteria returned no results. Search criteria: #{search_criteria}. Called from #{caller(0)[1]}")
    elsif matching_objects.size == 1
      desired_object = matching_objects[0]
    else
      desired_object = matching_objects[0]
      OpenStudio.logFree(OpenStudio::Warn, 'openstudio.standards.Model', "Find object search criteria returned #{matching_objects.size} results, the first one will be returned. Called from #{caller(0)[1]}. \n Search criteria: \n #{search_criteria}, capacity = #{capacity} \n  All results: \n #{matching_objects.join("\n")}")
    end

    return desired_object
  end

  # Method to search through a hash for the objects that meets the desired search criteria, as passed via a hash.
  # Returns an Array (empty if nothing found) of matching objects.
  #
  # @param table_name [Hash] name of table in standards database.
  # @param search_criteria [Hash] hash of search criteria
  # @param capacity [Double] capacity of the object in question.  If capacity is supplied,
  #   the objects will only be returned if the specified capacity is between the minimum_capacity and maximum_capacity values.
  # @param date [<OpenStudio::Date>] date of the object in question.  If date is supplied,
  #   the objects will only be returned if the specified date is between the start_date and end_date.
  # @param area [Double] area of the object in question.  If area is supplied,
  #   the objects will only be returned if the specified area is between the minimum_area and maximum_area values.
  # @param num_floors [Double] capacity of the object in question.  If num_floors is supplied,
  #   the objects will only be returned if the specified num_floors is between the minimum_floors and maximum_floors values.
  # @return [Array] returns an array of hashes, one hash per object.  Array is empty if no results.
  # @example Find all the schedule rules that match the name
  #   rules = model_find_objects(standards_data['schedules'], 'name' => schedule_name)
  #   if rules.size.zero?
  #     OpenStudio.logFree(OpenStudio::Error, 'openstudio.standards.Model', "Cannot find data for schedule: #{schedule_name}, will not be created.")
  #     return false
  #   end
  def standards_lookup_table_many(table_name:, search_criteria: {}, capacity: nil, date: nil, area: nil, num_floors: nil)
    desired_object = nil
    search_criteria_matching_objects = []
    matching_objects = []
    hash_of_objects = @standards_data[table_name]

    # needed for NRCan data structure compatibility. We keep all tables in a 'tables' hash in @standards_data and the table
    # itself is in the 'table' hash index.
    if hash_of_objects.nil?
      # Format of @standards_data is not NRCan-style and table simply doesn't exist.
      return matching_objects if @standards_data['tables'].nil?

      table = @standards_data['tables'][table_name]['table']
      hash_of_objects = table
    end

    # Compare each of the objects against the search criteria
    hash_of_objects.each do |object|
      meets_all_search_criteria = true
      search_criteria.each do |key, value|
        # Don't check non-existent search criteria
        next unless object.key?(key)

        # Stop as soon as one of the search criteria is not met
        # 'Any' is a special key that matches anything
        unless object[key] == value || object[key] == 'Any'
          meets_all_search_criteria = false
          break
        end
      end
      # Skip objects that don't meet all search criteria
      next unless meets_all_search_criteria

      # If made it here, object matches all search criteria
      matching_objects << object
    end

    # If capacity was specified, narrow down the matching objects
    unless capacity.nil?
      # Skip objects that don't have fields for minimum_capacity and maximum_capacity
      matching_objects = matching_objects.reject { |object| !object.key?('minimum_capacity') || !object.key?('maximum_capacity') }

      # Skip objects that don't have values specified for minimum_capacity and maximum_capacity
      matching_objects = matching_objects.reject { |object| object['minimum_capacity'].nil? || object['maximum_capacity'].nil? }

      # Round up if capacity is an integer
      if capacity == capacity.round
        capacity += (capacity * 0.01)
      end
      # Skip objects whose the minimum capacity is below or maximum capacity above the specified capacity
      matching_capacity_objects = matching_objects.reject { |object| capacity.to_f <= object['minimum_capacity'].to_f || capacity.to_f > object['maximum_capacity'].to_f }

      # If no object was found, round the capacity down in case the number fell between the limits in the json file.
      if matching_capacity_objects.size.zero?
        capacity *= 0.99
        search_criteria_matching_objects.each do |object|
          # Skip objects that don't have fields for minimum_capacity and maximum_capacity
          next if !object.key?('minimum_capacity') || !object.key?('maximum_capacity')
          # Skip objects that don't have values specified for minimum_capacity and maximum_capacity
          next if object['minimum_capacity'].nil? || object['maximum_capacity'].nil?
          # Skip objects whose the minimum capacity is below the specified capacity
          next if capacity <= object['minimum_capacity'].to_f
          # Skip objects whose max
          next if capacity > object['maximum_capacity'].to_f

          # Found a matching object
          matching_objects << object
        end
      end
      # If date was specified, narrow down the matching objects
      unless date.nil?
        date_matching_objects = []
        matching_objects.each do |object|
          # Skip objects that don't have fields for minimum_capacity and maximum_capacity
          next if !object.key?('start_date') || !object.key?('end_date')
          # Skip objects whose the start date is earlier than the specified date
          next if date <= Date.parse(object['start_date'])
          # Skip objects whose end date is beyond the specified date
          next if date > Date.parse(object['end_date'])

          # Found a matching object
          date_matching_objects << object
        end
        matching_objects = date_matching_objects
      end
    end

    # If area was specified, narrow down the matching objects
    unless area.nil?
      # Skip objects that don't have fields for minimum_area and maximum_area
      matching_objects = matching_objects.reject { |object| !object.key?('minimum_area') || !object.key?('maximum_area') }

      # Skip objects that don't have values specified for minimum_area and maximum_area
      matching_objects = matching_objects.reject { |object| object['minimum_area'].nil? || object['maximum_area'].nil? }

      # Skip objects whose minimum area is below or maximum area is above area
      matching_objects = matching_objects.reject { |object| area.to_f <= object['minimum_area'].to_f || area.to_f > object['maximum_area'].to_f }
    end

    # If area was specified, narrow down the matching objects
    unless num_floors.nil?
      # Skip objects that don't have fields for minimum_floors and maximum_floors
      matching_objects = matching_objects.reject { |object| !object.key?('minimum_floors') || !object.key?('maximum_floors') }

      # Skip objects that don't have values specified for minimum_floors and maximum_floors
      matching_objects = matching_objects.reject { |object| object['minimum_floors'].nil? || object['maximum_floors'].nil? }

      # Skip objects whose minimum floors is below or maximum floors is above num_floors
      matching_objects = matching_objects.reject { |object| num_floors.to_f < object['minimum_floors'].to_f || num_floors.to_f > object['maximum_floors'].to_f }
    end

    # Check the number of matching objects found
    if matching_objects.size.zero?
      OpenStudio.logFree(OpenStudio::Debug, 'openstudio.standards.Model', "Find objects search criteria returned no results. Search criteria: #{search_criteria}. Called from #{caller(0)[1]}.")
    end

    return matching_objects
  end

  # Method to search through a hash for an object that meets the desired search criteria, as passed via a hash.
  # If capacity is supplied, the object will only be returned if the specified capacity is between the minimum_capacity and maximum_capacity values.
  #
  # @param table_name [String] name of table
  # @param search_criteria [Hash] hash of search criteria
  # @param capacity [Double] capacity of the object in question.  If capacity is supplied,
  #   the objects will only be returned if the specified capacity is between the minimum_capacity and maximum_capacity values.
  # @param date [<OpenStudio::Date>] date of the object in question.  If date is supplied,
  #   the objects will only be returned if the specified date is between the start_date and end_date.
  # @return [Hash] Return tbe first matching object hash if successful, nil if not.
  # @example Find the motor that meets these size criteria
  #   search_criteria = {
  #   'template' => template,
  #   'number_of_poles' => 4.0,
  #   'type' => 'Enclosed',
  #   }
  #   motor_properties = self.model.find_object(motors, search_criteria, 2.5)
  def standards_lookup_table_first(table_name:, search_criteria: {}, capacity: nil, date: nil)
    # run the many version of the look up code...DRY.
    matching_objects = standards_lookup_table_many(table_name: table_name,
                                                   search_criteria: search_criteria,
                                                   capacity: capacity,
                                                   date: date)

    # Check the number of matching objects found
    if matching_objects.size.zero?
      desired_object = nil
      OpenStudio.logFree(OpenStudio::Debug, 'openstudio.standards.Model', "Find object search criteria returned no results. Search criteria: #{search_criteria}. Called from #{caller(0)[1]}")
    elsif matching_objects.size == 1
      desired_object = matching_objects[0]
    else
      desired_object = matching_objects[0]
      OpenStudio.logFree(OpenStudio::Warn, 'openstudio.standards.Model', "Find object search criteria returned #{matching_objects.size} results, the first one will be returned. Called from #{caller(0)[1]}. \n Search criteria: \n #{search_criteria}, capacity = #{capacity} \n  All results: \n#{matching_objects.join("\n")}")
    end

    return desired_object
  end

  # Create a schedule from the openstudio standards dataset and add it to the model.
  #
  # @param model [OpenStudio::Model::Model] OpenStudio model object
  # @param schedule_name [String} name of the schedule
  # @return [ScheduleRuleset] the resulting schedule ruleset
  # @todo make return an OptionalScheduleRuleset
  def model_add_schedule(model, schedule_name)
    return nil if schedule_name.nil? || schedule_name == ''

    # First check model and return schedule if it already exists
    model.getSchedules.sort.each do |schedule|
      if schedule.name.get.to_s == schedule_name
        OpenStudio.logFree(OpenStudio::Debug, 'openstudio.standards.Model', "Already added schedule: #{schedule_name}")
        return schedule
      end
    end

    require 'date'

    # OpenStudio::logFree(OpenStudio::Info, 'openstudio.standards.Model', "Adding schedule: #{schedule_name}")

    # Find all the schedule rules that match the name
    rules = model_find_objects(standards_data['schedules'], 'name' => schedule_name)
    if rules.size.zero?
      OpenStudio.logFree(OpenStudio::Error, 'openstudio.standards.Model', "Cannot find data for schedule: #{schedule_name}, will not be created.")
      return model.alwaysOnDiscreteSchedule
    end

    # Make a schedule ruleset
    sch_ruleset = OpenStudio::Model::ScheduleRuleset.new(model)
    sch_ruleset.setName(schedule_name.to_s)

    # Loop through the rules, making one for each row in the spreadsheet
    rules.each do |rule|
      day_types = rule['day_types']
      start_date = DateTime.parse(rule['start_date'])
      end_date = DateTime.parse(rule['end_date'])
      sch_type = rule['type']
      values = rule['values']

      # Day Type choices: Wkdy, Wknd, Mon, Tue, Wed, Thu, Fri, Sat, Sun, WntrDsn, SmrDsn, Hol
      # Default
      if day_types.include?('Default')
        day_sch = sch_ruleset.defaultDaySchedule
        day_sch.setName("#{schedule_name} Default")
        model_add_vals_to_sch(model, day_sch, sch_type, values)
      end

      # Winter Design Day
      if day_types.include?('WntrDsn')
        day_sch = OpenStudio::Model::ScheduleDay.new(model)
        sch_ruleset.setWinterDesignDaySchedule(day_sch)
        day_sch = sch_ruleset.winterDesignDaySchedule
        day_sch.setName("#{schedule_name} Winter Design Day")
        model_add_vals_to_sch(model, day_sch, sch_type, values)
      end

      # Summer Design Day
      if day_types.include?('SmrDsn')
        day_sch = OpenStudio::Model::ScheduleDay.new(model)
        sch_ruleset.setSummerDesignDaySchedule(day_sch)
        day_sch = sch_ruleset.summerDesignDaySchedule
        day_sch.setName("#{schedule_name} Summer Design Day")
        model_add_vals_to_sch(model, day_sch, sch_type, values)
      end

      # Other days (weekdays, weekends, etc)
      if day_types.include?('Wknd') ||
         day_types.include?('Wkdy') ||
         day_types.include?('Sat') ||
         day_types.include?('Sun') ||
         day_types.include?('Mon') ||
         day_types.include?('Tue') ||
         day_types.include?('Wed') ||
         day_types.include?('Thu') ||
         day_types.include?('Fri')

        # Make the Rule
        sch_rule = OpenStudio::Model::ScheduleRule.new(sch_ruleset)
        day_sch = sch_rule.daySchedule
        day_sch.setName("#{schedule_name} #{day_types} Day")
        model_add_vals_to_sch(model, day_sch, sch_type, values)

        # Set the dates when the rule applies
        sch_rule.setStartDate(OpenStudio::Date.new(OpenStudio::MonthOfYear.new(start_date.month.to_i), start_date.day.to_i))
        sch_rule.setEndDate(OpenStudio::Date.new(OpenStudio::MonthOfYear.new(end_date.month.to_i), end_date.day.to_i))

        # Set the days when the rule applies
        # Weekends
        if day_types.include?('Wknd')
          sch_rule.setApplySaturday(true)
          sch_rule.setApplySunday(true)
        end
        # Weekdays
        if day_types.include?('Wkdy')
          sch_rule.setApplyMonday(true)
          sch_rule.setApplyTuesday(true)
          sch_rule.setApplyWednesday(true)
          sch_rule.setApplyThursday(true)
          sch_rule.setApplyFriday(true)
        end
        # Individual Days
        sch_rule.setApplyMonday(true) if day_types.include?('Mon')
        sch_rule.setApplyTuesday(true) if day_types.include?('Tue')
        sch_rule.setApplyWednesday(true) if day_types.include?('Wed')
        sch_rule.setApplyThursday(true) if day_types.include?('Thu')
        sch_rule.setApplyFriday(true) if day_types.include?('Fri')
        sch_rule.setApplySaturday(true) if day_types.include?('Sat')
        sch_rule.setApplySunday(true) if day_types.include?('Sun')
      end
    end
    return sch_ruleset
  end

  # Create a material from the openstudio standards dataset.
  #
  # @param model [OpenStudio::Model::Model] OpenStudio model object
  # @param material_name [String] name of the material
  # @return [OpenStudio::Model::Material] material object
  def model_add_material(model, material_name)
    # First check model and return material if it already exists
    model.getMaterials.sort.each do |material|
      if material.name.get.to_s == material_name
        OpenStudio.logFree(OpenStudio::Debug, 'openstudio.standards.Model', "Already added material: #{material_name}")
        return material
      end
    end

    # Get the object data
    # For Simple Glazing materials:
    # Attempt to get properties from the name of the material
    material_type = nil
    if material_name.downcase.include?('simple glazing')
      material_type = 'SimpleGlazing'
      u_factor = nil
      shgc = nil
      vt = nil
      material_name.split.each_with_index do |item, i|
        prop_value = material_name.split[i + 1].to_f
        if item == 'U'
          unless u_factor.nil?
            OpenStudio.logFree(OpenStudio::Warn, 'openstudio.standards.Model', "Multiple U-Factor values have been identified for #{material_name}: previous = #{u_factor}, new = #{prop_value}. Please check the material name. New U-Factor will be used.")
          end
          u_factor = prop_value
        elsif item == 'SHGC'
          unless shgc.nil?
            OpenStudio.logFree(OpenStudio::Warn, 'openstudio.standards.Model', "Multiple SHGC values have been identified for #{material_name}: previous = #{shgc}, new = #{prop_value}. Please check the material name. New SHGC will be used.")
          end
          shgc = prop_value
        elsif item == 'VT'
          unless vt.nil?
            OpenStudio.logFree(OpenStudio::Warn, 'openstudio.standards.Model', "Multiple VT values have been identified for #{material_name}: previous = #{vt}, new = #{prop_value}. Please check the material name. New SHGC will be used.")
          end
          vt = prop_value
        end
      end
      if u_factor.nil? && shgc.nil? && vt.nil?
        material_type = nil
        OpenStudio.logFree(OpenStudio::Warn, 'openstudio.standards.Model', "Properties of the simple glazing material named #{material_name} could not be identified from its name.")
      else
        if u_factor.nil?
          u_factor = 1.23
          OpenStudio.logFree(OpenStudio::Warn, 'openstudio.standards.Model', "Cannot find the U-Factor for the simple glazing material named #{material_name}, a default value of 1.23 is used.")
        end
        if shgc.nil?
          shgc = 0.61
          OpenStudio.logFree(OpenStudio::Warn, 'openstudio.standards.Model', "Cannot find the SHGC for the simple glazing material named #{material_name}, a default value of 0.61 is used.")
        end
        if vt.nil?
          vt = 0.81
          OpenStudio.logFree(OpenStudio::Warn, 'openstudio.standards.Model', "Cannot find the VT for the simple glazing material named #{material_name}, a default value of 0.81 is used.")
        end
      end
    end
    # If no properties could be found or the material
    # is not of the simple glazing type, search the database
    if material_type.nil?
      data = model_find_object(standards_data['materials'], 'name' => material_name)
      unless data
        OpenStudio.logFree(OpenStudio::Warn, 'openstudio.standards.Model', "Cannot find data for material: #{material_name}, will not be created.")
        return OpenStudio::Model::OptionalMaterial.new
      end
      material_type = data['material_type']
    end

    material = nil
    if material_type == 'StandardOpaqueMaterial'
      material = OpenStudio::Model::StandardOpaqueMaterial.new(model)
      material.setName(material_name)

      material.setRoughness(data['roughness'].to_s)
      material.setThickness(OpenStudio.convert(data['thickness'].to_f, 'in', 'm').get)
      material.setThermalConductivity(OpenStudio.convert(data['conductivity'].to_f, 'Btu*in/hr*ft^2*R', 'W/m*K').get)
      material.setDensity(OpenStudio.convert(data['density'].to_f, 'lb/ft^3', 'kg/m^3').get)
      material.setSpecificHeat(OpenStudio.convert(data['specific_heat'].to_f, 'Btu/lb*R', 'J/kg*K').get)
      material.setThermalAbsorptance(data['thermal_absorptance'].to_f)
      material.setSolarAbsorptance(data['solar_absorptance'].to_f)
      material.setVisibleAbsorptance(data['visible_absorptance'].to_f)

    elsif material_type == 'MasslessOpaqueMaterial'
      material = OpenStudio::Model::MasslessOpaqueMaterial.new(model)
      material.setName(material_name)
      material.setThermalResistance(OpenStudio.convert(data['resistance'].to_f, 'hr*ft^2*R/Btu', 'm^2*K/W').get)
      material.setThermalConductivity(OpenStudio.convert(data['conductivity'].to_f, 'Btu*in/hr*ft^2*R', 'W/m*K').get)
      material.setThermalAbsorptance(data['thermal_absorptance'].to_f)
      material.setSolarAbsorptance(data['solar_absorptance'].to_f)
      material.setVisibleAbsorptance(data['visible_absorptance'].to_f)

    elsif material_type == 'AirGap'
      material = OpenStudio::Model::AirGap.new(model)
      material.setName(material_name)

      material.setThermalResistance(OpenStudio.convert(data['resistance'].to_f, 'hr*ft^2*R/Btu*in', 'm*K/W').get)

    elsif material_type == 'Gas'
      material = OpenStudio::Model::Gas.new(model)
      material.setName(material_name)

      material.setThickness(OpenStudio.convert(data['thickness'].to_f, 'in', 'm').get)
      material.setGasType(data['gas_type'].to_s)

    elsif material_type == 'SimpleGlazing'
      material = OpenStudio::Model::SimpleGlazing.new(model)
      material.setName(material_name)

      material.setUFactor(OpenStudio.convert(u_factor.to_f, 'Btu/hr*ft^2*R', 'W/m^2*K').get)
      material.setSolarHeatGainCoefficient(shgc.to_f)
      material.setVisibleTransmittance(vt.to_f)

    elsif material_type == 'StandardGlazing'
      material = OpenStudio::Model::StandardGlazing.new(model)
      material.setName(material_name)

      material.setOpticalDataType(data['optical_data_type'].to_s)
      material.setThickness(OpenStudio.convert(data['thickness'].to_f, 'in', 'm').get)
      material.setSolarTransmittanceatNormalIncidence(data['solar_transmittance_at_normal_incidence'].to_f)
      material.setFrontSideSolarReflectanceatNormalIncidence(data['front_side_solar_reflectance_at_normal_incidence'].to_f)
      material.setBackSideSolarReflectanceatNormalIncidence(data['back_side_solar_reflectance_at_normal_incidence'].to_f)
      material.setVisibleTransmittanceatNormalIncidence(data['visible_transmittance_at_normal_incidence'].to_f)
      material.setFrontSideVisibleReflectanceatNormalIncidence(data['front_side_visible_reflectance_at_normal_incidence'].to_f)
      material.setBackSideVisibleReflectanceatNormalIncidence(data['back_side_visible_reflectance_at_normal_incidence'].to_f)
      material.setInfraredTransmittanceatNormalIncidence(data['infrared_transmittance_at_normal_incidence'].to_f)
      material.setFrontSideInfraredHemisphericalEmissivity(data['front_side_infrared_hemispherical_emissivity'].to_f)
      material.setBackSideInfraredHemisphericalEmissivity(data['back_side_infrared_hemispherical_emissivity'].to_f)
      material.setThermalConductivity(OpenStudio.convert(data['conductivity'].to_f, 'Btu*in/hr*ft^2*R', 'W/m*K').get)
      material.setDirtCorrectionFactorforSolarandVisibleTransmittance(data['dirt_correction_factor_for_solar_and_visible_transmittance'].to_f)
      if /true/i =~ data['solar_diffusing'].to_s
        material.setSolarDiffusing(true)
      else
        material.setSolarDiffusing(false)
      end

    else
      OpenStudio.logFree(OpenStudio::Error, 'openstudio.standards.Model', "Unknown material type #{material_type}, cannot add material called #{material_name}.")
      exit
    end

    return material
  end

  # Create a construction from the openstudio standards dataset.
  # If construction_props are specified, modifies the insulation layer accordingly.
  #
  # @param model [OpenStudio::Model::Model] OpenStudio model object
  # @param construction_name [String] name of the construction
  # @param construction_props [Hash] hash of construction properties
  # @return [OpenStudio::Model::Construction] construction object
  # @todo make return an OptionalConstruction
  def model_add_construction(model, construction_name, construction_props = nil, surface = nil)
    # First check model and return construction if it already exists
    model.getConstructions.sort.each do |construction|
      if construction.name.get.to_s == construction_name
        OpenStudio.logFree(OpenStudio::Debug, 'openstudio.standards.Model', "Already added construction: #{construction_name}")
        return construction
      end
    end

    OpenStudio.logFree(OpenStudio::Debug, 'openstudio.standards.Model', "Adding construction: #{construction_name}")

    # Get the object data
    if standards_data.keys.include?('prm_constructions')
      data = model_find_object(standards_data['prm_constructions'], 'name' => construction_name)
    else
      data = model_find_object(standards_data['constructions'], 'name' => construction_name)
    end

    unless data
      OpenStudio.logFree(OpenStudio::Warn, 'openstudio.standards.Model', "Cannot find data for construction: #{construction_name}, will not be created.")
      return OpenStudio::Model::OptionalConstruction.new
    end

    # Make a new construction and set the standards details
    if data['intended_surface_type'] == 'GroundContactFloor' && !surface.nil?
      construction = OpenStudio::Model::FFactorGroundFloorConstruction.new(model)
    elsif data['intended_surface_type'] == 'GroundContactWall' && !surface.nil?
      construction = OpenStudio::Model::CFactorUndergroundWallConstruction.new(model)
    else
      construction = OpenStudio::Model::Construction.new(model)
      # Add the material layers to the construction
      layers = OpenStudio::Model::MaterialVector.new
      data['materials'].each do |material_name|
        material = model_add_material(model, material_name)
        if material
          layers << material
        end
      end
      construction.setLayers(layers)
    end
    construction.setName(construction_name)
    standards_info = construction.standardsInformation

    intended_surface_type = data['intended_surface_type']
    intended_surface_type ||= ''
    standards_info.setIntendedSurfaceType(intended_surface_type)

    standards_construction_type = data['standards_construction_type']
    standards_construction_type ||= ''
    standards_info.setStandardsConstructionType(standards_construction_type)

    # @todo could put construction rendering color in the spreadsheet

    # Modify the R value of the insulation to hit the specified U-value, C-Factor, or F-Factor.
    # Doesn't currently operate on glazing constructions
    if construction_props
      # Determine the target U-value, C-factor, and F-factor
      target_u_value_ip = construction_props['assembly_maximum_u_value']
      target_f_factor_ip = construction_props['assembly_maximum_f_factor']
      target_c_factor_ip = construction_props['assembly_maximum_c_factor']
      target_shgc = construction_props['assembly_maximum_solar_heat_gain_coefficient']
      u_includes_int_film = construction_props['u_value_includes_interior_film_coefficient']
      u_includes_ext_film = construction_props['u_value_includes_exterior_film_coefficient']

      OpenStudio.logFree(OpenStudio::Debug, 'openstudio.standards.Model', "#{data['intended_surface_type']} u_val #{target_u_value_ip} f_fac #{target_f_factor_ip} c_fac #{target_c_factor_ip}")

      if target_u_value_ip

        # Handle Opaque and Fenestration Constructions differently
        # if construction.isFenestration && construction_simple_glazing?(construction)
        if construction.isFenestration
          if construction_simple_glazing?(construction)
            # Set the U-Value and SHGC
            construction_set_glazing_u_value(construction, target_u_value_ip.to_f, data['intended_surface_type'], u_includes_int_film, u_includes_ext_film)
            construction_set_glazing_shgc(construction, target_shgc.to_f)
          else # if !data['intended_surface_type'] == 'ExteriorWindow' && !data['intended_surface_type'] == 'Skylight'
            # Set the U-Value
            construction_set_u_value(construction, target_u_value_ip.to_f, data['insulation_layer'], data['intended_surface_type'], u_includes_int_film, u_includes_ext_film)
            # else
            # OpenStudio.logFree(OpenStudio::Info, 'openstudio.standards.Model', "Not modifying U-value for #{data['intended_surface_type']} u_val #{target_u_value_ip} f_fac #{target_f_factor_ip} c_fac #{target_c_factor_ip}")
          end
        else
          # Set the U-Value
          construction_set_u_value(construction, target_u_value_ip.to_f, data['insulation_layer'], data['intended_surface_type'], u_includes_int_film, u_includes_ext_film)
          # else
          # OpenStudio.logFree(OpenStudio::Info, 'openstudio.standards.Model', "Not modifying U-value for #{data['intended_surface_type']} u_val #{target_u_value_ip} f_fac #{target_f_factor_ip} c_fac #{target_c_factor_ip}")
        end

      elsif target_f_factor_ip && data['intended_surface_type'] == 'GroundContactFloor'
        # F-factor objects are unique to each surface, so a surface needs to be passed
        # If not surface is passed, use the older approach to model ground contact floors
        if surface.nil?
          # Set the F-Factor (only applies to slabs on grade)
          # @todo figure out what the prototype buildings did about ground heat transfer
          # construction_set_slab_f_factor(construction, target_f_factor_ip.to_f, data['insulation_layer'])
          construction_set_u_value(construction, 0.0, data['insulation_layer'], data['intended_surface_type'], u_includes_int_film, u_includes_ext_film)
        else
          construction_set_surface_slab_f_factor(construction, target_f_factor_ip, surface)
        end
      elsif target_c_factor_ip && (data['intended_surface_type'] == 'GroundContactWall' || data['intended_surface_type'] == 'GroundContactRoof')
        # C-factor objects are unique to each surface, so a surface needs to be passed
        # If not surface is passed, use the older approach to model ground contact walls
        if surface.nil?
          # Set the C-Factor (only applies to underground walls)
          # @todo figure out what the prototype buildings did about ground heat transfer
          # construction_set_underground_wall_c_factor(construction, target_c_factor_ip.to_f, data['insulation_layer'])
          construction_set_u_value(construction, 0.0, data['insulation_layer'], data['intended_surface_type'], u_includes_int_film, u_includes_ext_film)
        else
          construction_set_surface_underground_wall_c_factor(construction, target_c_factor_ip, surface)
        end
      end

      # If the construction is fenestration,
      # also set the frame type for use in future lookups
      if construction.isFenestration
        case standards_construction_type
        when 'Metal framing (all other)'
          standards_info.setFenestrationFrameType('Metal Framing')
        when 'Nonmetal framing (all)'
          standards_info.setFenestrationFrameType('Non-Metal Framing')
        end
      end

      # If the construction has a skylight framing material specified,
      # get the skylight frame material properties and add frame to
      # all skylights in the model.
      if data['skylight_framing']
        # Get the skylight framing material
        framing_name = data['skylight_framing']
        frame_data = model_find_object(standards_data['materials'], 'name' => framing_name)
        if frame_data
          frame_width_in = frame_data['frame_width'].to_f
          frame_with_m = OpenStudio.convert(frame_width_in, 'in', 'm').get
          frame_resistance_ip = frame_data['resistance'].to_f
          frame_resistance_si = OpenStudio.convert(frame_resistance_ip, 'hr*ft^2*R/Btu', 'm^2*K/W').get
          frame_conductance_si = 1.0 / frame_resistance_si
          frame = OpenStudio::Model::WindowPropertyFrameAndDivider.new(model)
          frame.setName("Skylight frame R-#{frame_resistance_ip.round(2)} #{frame_width_in.round(1)} in. wide")
          frame.setFrameWidth(frame_with_m)
          frame.setFrameConductance(frame_conductance_si)
          skylights_frame_added = 0
          model.getSubSurfaces.each do |sub_surface|
            next unless sub_surface.outsideBoundaryCondition == 'Outdoors' && sub_surface.subSurfaceType == 'Skylight'

            if model.version < OpenStudio::VersionString.new('3.1.0')
              # window frame setting before https://github.com/NREL/OpenStudio/issues/2895 was fixed
              sub_surface.setString(8, frame.name.get.to_s)
              skylights_frame_added += 1
            else
              if sub_surface.allowWindowPropertyFrameAndDivider
                sub_surface.setWindowPropertyFrameAndDivider(frame)
                skylights_frame_added += 1
              else
                OpenStudio.logFree(OpenStudio::Warn, 'openstudio.standards.Model', "For #{sub_surface.name}: cannot add a frame to this skylight.")
              end
            end
          end
          OpenStudio.logFree(OpenStudio::Info, 'openstudio.standards.Model', "Adding #{frame.name} to #{skylights_frame_added} skylights.") if skylights_frame_added > 0
        else
          OpenStudio.logFree(OpenStudio::Warn, 'openstudio.standards.Model', "Cannot find skylight framing data for: #{framing_name}, will not be created.")
          return false
          # @todo change to return empty optional material
        end
      end

    end
    #     # Check if the construction with the modified name was already in the model.
    #     # If it was, delete this new construction and return the copy already in the model.
    #     m = construction.name.get.to_s.match(/\s(\d+)/)
    #     if m
    #       revised_cons_name = construction.name.get.to_s.gsub(/\s\d+/,'')
    #       model.getConstructions.sort.each do |exist_construction|
    #         if exist_construction.name.get.to_s == revised_cons_name
    #           OpenStudio.logFree(OpenStudio::Debug, 'openstudio.standards.Model', "Already added construction: #{construction_name}")
    #           # Remove the recently added construction
    #           lyrs = construction.layers
    #           # Erase the layers in the construction
    #           construction.setLayers([])
    #           # Delete unused materials
    #           lyrs.uniq.each do |lyr|
    #             if lyr.directUseCount.zero?
    #               OpenStudio.logFree(OpenStudio::Warn, 'openstudio.standards.Model', "Removing Material: #{lyr.name}")
    #               lyr.remove
    #             end
    #           end
    #           construction.remove # Remove the construction
    #           return exist_construction
    #         end
    #       end
    #     end

    OpenStudio.logFree(OpenStudio::Info, 'openstudio.standards.Model', "Adding construction #{construction.name}.")

    return construction
  end

  # Helper method to find a particular construction and add it to the model after modifying the insulation value if necessary.
  #
  # @param model [OpenStudio::Model::Model] OpenStudio model object
  # @param climate_zone_set [String] climate zone set
  # @param intended_surface_type [String] intended surface type
  # @param standards_construction_type [String] standards construction type
  # @param building_category [String] building category
  # @param wwr_building_type [String] building type used to determine WWR for the PRM baseline model
  # @param wwr_info [Hash] @Todo - check what this is used for
  # @param surface [OpenStudio::Model::Surface] OpenStudio surface object, only used for surface specific construction, e.g F/C-factor constructions
  # @return [OpenStudio::Model::Construction] construction object
  def model_find_and_add_construction(model, climate_zone_set, intended_surface_type, standards_construction_type, building_category, wwr_building_type: nil, wwr_info: {}, surface: nil)
    # Get the construction properties,
    # which specifies properties by construction category by climate zone set.
    # AKA the info in Tables 5.5-1-5.5-8

    search_criteria = { 'template' => template,
                        'climate_zone_set' => climate_zone_set,
                        'intended_surface_type' => intended_surface_type,
                        'standards_construction_type' => standards_construction_type,
                        'building_category' => building_category }

    # Check if WWR criteria is needed for the construction search
    wwr_parameter = { 'intended_surface_type' => intended_surface_type }
    if wwr_building_type
      wwr_parameter['wwr_building_type'] = wwr_building_type
      wwr_parameter['wwr_info'] = wwr_info
    end
    wwr_range = model_get_percent_of_surface_range(model, wwr_parameter)

    if !wwr_range['minimum_percent_of_surface'].nil? && !wwr_range['maximum_percent_of_surface'].nil?
      search_criteria['minimum_percent_of_surface'] = wwr_range['minimum_percent_of_surface']
      search_criteria['maximum_percent_of_surface'] = wwr_range['maximum_percent_of_surface']
    end

    # First search
    props = model_find_object(standards_data['construction_properties'], search_criteria)

    if !props
      # Second search: In case need to use climate zone (e.g: 3) instead of sub-climate zone (e.g: 3A) for search
      climate_zone = climate_zone_set[0..-2]
      search_criteria['climate_zone_set'] = climate_zone
      props = model_find_object(standards_data['construction_properties'], search_criteria)
    end

    if !props
      OpenStudio.logFree(OpenStudio::Error, 'openstudio.standards.Model', "Could not find construction properties for: #{template}-#{climate_zone_set}-#{intended_surface_type}-#{standards_construction_type}-#{building_category}.")
      # Return an empty construction
      construction = OpenStudio::Model::Construction.new(model)
      construction.setName('Could not find construction properties set to Adiabatic ')
      almost_adiabatic = OpenStudio::Model::MasslessOpaqueMaterial.new(model, 'Smooth', 500)
      construction.insertLayer(0, almost_adiabatic)
      return construction
    end

    # Make sure that a construction is specified
    if props['construction'].nil?
      OpenStudio.logFree(OpenStudio::Error, 'openstudio.standards.Model', "No typical construction is specified for construction properties of: #{template}-#{climate_zone_set}-#{intended_surface_type}-#{standards_construction_type}-#{building_category}.  Make sure it is entered in the spreadsheet.")
      # Return an empty construction
      construction = OpenStudio::Model::Construction.new(model)
      construction.setName('No typical construction was specified')
      return construction
    end

    # Add the construction, modifying properties as necessary
    construction = model_add_construction(model, props['construction'], props, surface)

    return construction
  end

  # Create a construction set from the openstudio standards dataset.
  #
  # @param model [OpenStudio::Model::Model] OpenStudio model object
  # @param climate_zone [String] ASHRAE climate zone, e.g. 'ASHRAE 169-2013-4A'
  # @param building_type [String] the building type
  # @param spc_type [String] the space type
  # @param is_residential [Boolean] true if the building is residential
  # @return [OpenStudio::Model::OptionalDefaultConstructionSet] an optional default construction set
  def model_add_construction_set(model, climate_zone, building_type, spc_type, is_residential)
    construction_set = OpenStudio::Model::OptionalDefaultConstructionSet.new

    # Find the climate zone set that this climate zone falls into
    climate_zone_set = model_find_climate_zone_set(model, climate_zone)
    unless climate_zone_set
      return construction_set
    end

    # Get the object data
    data = model_find_object(standards_data['construction_sets'], 'template' => template, 'climate_zone_set' => climate_zone_set, 'building_type' => building_type, 'space_type' => spc_type, 'is_residential' => is_residential)
    unless data
      # Search again without the is_residential criteria in the case that this field is not specified for a standard
      data = model_find_object(standards_data['construction_sets'], 'template' => template, 'climate_zone_set' => climate_zone_set, 'building_type' => building_type, 'space_type' => spc_type)
      unless data
        # if nothing matches say that we could not find it
        OpenStudio.logFree(OpenStudio::Info, 'openstudio.model.Model', "Construction set for template =#{template}, climate zone set =#{climate_zone_set}, building type = #{building_type}, space type = #{spc_type}, is residential = #{is_residential} was not found in standards_data['construction_sets']")
        return construction_set
      end
    end

    OpenStudio.logFree(OpenStudio::Info, 'openstudio.standards.Model', "Adding construction set: #{template}-#{climate_zone}-#{building_type}-#{spc_type}-is_residential#{is_residential}")

    name = model_make_name(model, climate_zone, building_type, spc_type)

    # Create a new construction set and name it
    construction_set = OpenStudio::Model::DefaultConstructionSet.new(model)
    construction_set.setName(name)

    # Exterior surfaces constructions
    exterior_surfaces = OpenStudio::Model::DefaultSurfaceConstructions.new(model)
    construction_set.setDefaultExteriorSurfaceConstructions(exterior_surfaces)
    # Special condition for attics, where the insulation is actually on the floor but the soffit is uninsulated
    if spc_type == 'Attic'
      exterior_surfaces.setFloorConstruction(model_add_construction(model, 'Typical Attic Soffit'))
    else
      if data['exterior_floor_standards_construction_type'] && data['exterior_floor_building_category']
        exterior_surfaces.setFloorConstruction(model_find_and_add_construction(model,
                                                                               climate_zone_set,
                                                                               'ExteriorFloor',
                                                                               data['exterior_floor_standards_construction_type'],
                                                                               data['exterior_floor_building_category']))
      end
    end
    if data['exterior_wall_standards_construction_type'] && data['exterior_wall_building_category']
      exterior_surfaces.setWallConstruction(model_find_and_add_construction(model,
                                                                            climate_zone_set,
                                                                            'ExteriorWall',
                                                                            data['exterior_wall_standards_construction_type'],
                                                                            data['exterior_wall_building_category']))
    end
    # Special condition for attics, where the insulation is actually on the floor and the roof itself is uninsulated
    if spc_type == 'Attic'
      if data['exterior_roof_standards_construction_type'] && data['exterior_roof_building_category']
        exterior_surfaces.setRoofCeilingConstruction(model_add_construction(model, 'Typical Uninsulated Wood Joist Attic Roof'))
      end
    else
      if data['exterior_roof_standards_construction_type'] && data['exterior_roof_building_category']
        exterior_surfaces.setRoofCeilingConstruction(model_find_and_add_construction(model,
                                                                                     climate_zone_set,
                                                                                     'ExteriorRoof',
                                                                                     data['exterior_roof_standards_construction_type'],
                                                                                     data['exterior_roof_building_category']))
      end
    end
    # Interior surfaces constructions
    interior_surfaces = OpenStudio::Model::DefaultSurfaceConstructions.new(model)
    construction_set.setDefaultInteriorSurfaceConstructions(interior_surfaces)
    construction_name = data['interior_floors']
    # Special condition for attics, where the insulation is actually on the floor and the roof itself is uninsulated
    if spc_type == 'Attic'
      if data['exterior_roof_standards_construction_type'] && data['exterior_roof_building_category']
        interior_surfaces.setFloorConstruction(model_find_and_add_construction(model,
                                                                               climate_zone_set,
                                                                               'ExteriorRoof',
                                                                               data['exterior_roof_standards_construction_type'],
                                                                               data['exterior_roof_building_category']))

      end
    else
      unless construction_name.nil?
        interior_surfaces.setFloorConstruction(model_add_construction(model, construction_name))
      end
    end
    construction_name = data['interior_walls']
    unless construction_name.nil?
      interior_surfaces.setWallConstruction(model_add_construction(model, construction_name))
    end
    construction_name = data['interior_ceilings']
    unless construction_name.nil?
      interior_surfaces.setRoofCeilingConstruction(model_add_construction(model, construction_name))
    end

    # Ground contact surfaces constructions
    ground_surfaces = OpenStudio::Model::DefaultSurfaceConstructions.new(model)
    construction_set.setDefaultGroundContactSurfaceConstructions(ground_surfaces)
    if data['ground_contact_floor_standards_construction_type'] && data['ground_contact_floor_building_category']
      ground_surfaces.setFloorConstruction(model_find_and_add_construction(model,
                                                                           climate_zone_set,
                                                                           'GroundContactFloor',
                                                                           data['ground_contact_floor_standards_construction_type'],
                                                                           data['ground_contact_floor_building_category']))
    end
    if data['ground_contact_wall_standards_construction_type'] && data['ground_contact_wall_building_category']
      ground_surfaces.setWallConstruction(model_find_and_add_construction(model,
                                                                          climate_zone_set,
                                                                          'GroundContactWall',
                                                                          data['ground_contact_wall_standards_construction_type'],
                                                                          data['ground_contact_wall_building_category']))
    end
    if data['ground_contact_ceiling_standards_construction_type'] && data['ground_contact_ceiling_building_category']
      ground_surfaces.setRoofCeilingConstruction(model_find_and_add_construction(model,
                                                                                 climate_zone_set,
                                                                                 'GroundContactRoof',
                                                                                 data['ground_contact_ceiling_standards_construction_type'],
                                                                                 data['ground_contact_ceiling_building_category']))

    end

    # Exterior sub surfaces constructions
    exterior_subsurfaces = OpenStudio::Model::DefaultSubSurfaceConstructions.new(model)
    construction_set.setDefaultExteriorSubSurfaceConstructions(exterior_subsurfaces)
    if data['exterior_fixed_window_standards_construction_type'] && data['exterior_fixed_window_building_category']
      exterior_subsurfaces.setFixedWindowConstruction(model_find_and_add_construction(model,
                                                                                      climate_zone_set,
                                                                                      'ExteriorWindow',
                                                                                      data['exterior_fixed_window_standards_construction_type'],
                                                                                      data['exterior_fixed_window_building_category']))
    end
    if data['exterior_operable_window_standards_construction_type'] && data['exterior_operable_window_building_category']
      exterior_subsurfaces.setOperableWindowConstruction(model_find_and_add_construction(model,
                                                                                         climate_zone_set,
                                                                                         'ExteriorWindow',
                                                                                         data['exterior_operable_window_standards_construction_type'],
                                                                                         data['exterior_operable_window_building_category']))
    end
    if data['exterior_door_standards_construction_type'] && data['exterior_door_building_category']
      exterior_subsurfaces.setDoorConstruction(model_find_and_add_construction(model,
                                                                               climate_zone_set,
                                                                               'ExteriorDoor',
                                                                               data['exterior_door_standards_construction_type'],
                                                                               data['exterior_door_building_category']))
    end
    if data['exterior_glass_door_standards_construction_type'] && data['exterior_glass_door_building_category']
      exterior_subsurfaces.setGlassDoorConstruction(model_find_and_add_construction(model,
                                                                                    climate_zone_set,
                                                                                    'GlassDoor',
                                                                                    data['exterior_glass_door_standards_construction_type'],
                                                                                    data['exterior_glass_door_building_category']))
    end
    if data['exterior_overhead_door_standards_construction_type'] && data['exterior_overhead_door_building_category']
      exterior_subsurfaces.setOverheadDoorConstruction(model_find_and_add_construction(model,
                                                                                       climate_zone_set,
                                                                                       'ExteriorDoor',
                                                                                       data['exterior_overhead_door_standards_construction_type'],
                                                                                       data['exterior_overhead_door_building_category']))
    end
    if data['exterior_skylight_standards_construction_type'] && data['exterior_skylight_building_category']
      exterior_subsurfaces.setSkylightConstruction(model_find_and_add_construction(model,
                                                                                   climate_zone_set,
                                                                                   'Skylight',
                                                                                   data['exterior_skylight_standards_construction_type'],
                                                                                   data['exterior_skylight_building_category']))
    end
    if (construction_name = data['tubular_daylight_domes'])
      exterior_subsurfaces.setTubularDaylightDomeConstruction(model_add_construction(model, construction_name))
    end
    if (construction_name = data['tubular_daylight_diffusers'])
      exterior_subsurfaces.setTubularDaylightDiffuserConstruction(model_add_construction(model, construction_name))
    end

    # Interior sub surfaces constructions
    interior_subsurfaces = OpenStudio::Model::DefaultSubSurfaceConstructions.new(model)
    construction_set.setDefaultInteriorSubSurfaceConstructions(interior_subsurfaces)
    if (construction_name = data['interior_fixed_windows'])
      interior_subsurfaces.setFixedWindowConstruction(model_add_construction(model, construction_name))
    end
    if (construction_name = data['interior_operable_windows'])
      interior_subsurfaces.setOperableWindowConstruction(model_add_construction(model, construction_name))
    end
    if (construction_name = data['interior_doors'])
      interior_subsurfaces.setDoorConstruction(model_add_construction(model, construction_name))
    end

    # Other constructions
    if (construction_name = data['interior_partitions'])
      construction_set.setInteriorPartitionConstruction(model_add_construction(model, construction_name))
    end
    if (construction_name = data['space_shading'])
      construction_set.setSpaceShadingConstruction(model_add_construction(model, construction_name))
    end
    if (construction_name = data['building_shading'])
      construction_set.setBuildingShadingConstruction(model_add_construction(model, construction_name))
    end
    if (construction_name = data['site_shading'])
      construction_set.setSiteShadingConstruction(model_add_construction(model, construction_name))
    end

    # componentize the construction set
    # construction_set_component = construction_set.createComponent

    # Return the construction set
    return OpenStudio::Model::OptionalDefaultConstructionSet.new(construction_set)
  end

  # Adds a curve from the OpenStudio-Standards dataset to the model based on the curve name.
  #
  # @param model [OpenStudio::Model::Model] OpenStudio model object
  # @param curve_name [String] name of the curve
  # @return [OpenStudio::Model::Curve] curve object, nil if not found
  def model_add_curve(model, curve_name)
    # First check model and return curve if it already exists
    existing_curves = []
    existing_curves += model.getCurveLinears
    existing_curves += model.getCurveCubics
    existing_curves += model.getCurveQuadratics
    existing_curves += model.getCurveBicubics
    existing_curves += model.getCurveBiquadratics
    existing_curves += model.getCurveQuadLinears
    existing_curves += model.getTableMultiVariableLookups
    existing_curves += model.getTableLookups
    existing_curves.sort.each do |curve|
      if curve.name.get.to_s == curve_name
        OpenStudio.logFree(OpenStudio::Debug, 'openstudio.standards.Model', "Already added curve: #{curve_name}")
        return curve
      end
    end

    # Find curve data
    data = model_find_object(standards_data['curves'], 'name' => curve_name)
    if data.nil?
      OpenStudio.logFree(OpenStudio::Warn, 'openstudio.Model.Model', "Could not find a curve called '#{curve_name}' in the standards.")
      return nil
    end

    # Make the correct type of curve
    case data['form']
      when 'Linear'
        curve = OpenStudio::Model::CurveLinear.new(model)
        curve.setName(data['name'])
        curve.setCoefficient1Constant(data['coeff_1'])
        curve.setCoefficient2x(data['coeff_2'])
        curve.setMinimumValueofx(data['minimum_independent_variable_1']) if data['minimum_independent_variable_1']
        curve.setMaximumValueofx(data['maximum_independent_variable_1']) if data['maximum_independent_variable_1']
        curve.setMinimumCurveOutput(data['minimum_dependent_variable_output']) if data['minimum_dependent_variable_output']
        curve.setMaximumCurveOutput(data['maximum_dependent_variable_output']) if data['maximum_dependent_variable_output']
        return curve
      when 'Cubic'
        curve = OpenStudio::Model::CurveCubic.new(model)
        curve.setName(data['name'])
        curve.setCoefficient1Constant(data['coeff_1'])
        curve.setCoefficient2x(data['coeff_2'])
        curve.setCoefficient3xPOW2(data['coeff_3'])
        curve.setCoefficient4xPOW3(data['coeff_4'])
        curve.setMinimumValueofx(data['minimum_independent_variable_1']) if data['minimum_independent_variable_1']
        curve.setMaximumValueofx(data['maximum_independent_variable_1']) if data['maximum_independent_variable_1']
        curve.setMinimumCurveOutput(data['minimum_dependent_variable_output']) if data['minimum_dependent_variable_output']
        curve.setMaximumCurveOutput(data['maximum_dependent_variable_output']) if data['maximum_dependent_variable_output']
        return curve
      when 'Quadratic'
        curve = OpenStudio::Model::CurveQuadratic.new(model)
        curve.setName(data['name'])
        curve.setCoefficient1Constant(data['coeff_1'])
        curve.setCoefficient2x(data['coeff_2'])
        curve.setCoefficient3xPOW2(data['coeff_3'])
        curve.setMinimumValueofx(data['minimum_independent_variable_1']) if data['minimum_independent_variable_1']
        curve.setMaximumValueofx(data['maximum_independent_variable_1']) if data['maximum_independent_variable_1']
        curve.setMinimumCurveOutput(data['minimum_dependent_variable_output']) if data['minimum_dependent_variable_output']
        curve.setMaximumCurveOutput(data['maximum_dependent_variable_output']) if data['maximum_dependent_variable_output']
        return curve
      when 'BiCubic'
        curve = OpenStudio::Model::CurveBicubic.new(model)
        curve.setName(data['name'])
        curve.setCoefficient1Constant(data['coeff_1'])
        curve.setCoefficient2x(data['coeff_2'])
        curve.setCoefficient3xPOW2(data['coeff_3'])
        curve.setCoefficient4y(data['coeff_4'])
        curve.setCoefficient5yPOW2(data['coeff_5'])
        curve.setCoefficient6xTIMESY(data['coeff_6'])
        curve.setCoefficient7xPOW3(data['coeff_7'])
        curve.setCoefficient8yPOW3(data['coeff_8'])
        curve.setCoefficient9xPOW2TIMESY(data['coeff_9'])
        curve.setCoefficient10xTIMESYPOW2(data['coeff_10'])
        curve.setMinimumValueofx(data['minimum_independent_variable_1']) if data['minimum_independent_variable_1']
        curve.setMaximumValueofx(data['maximum_independent_variable_1']) if data['maximum_independent_variable_1']
        curve.setMinimumValueofy(data['minimum_independent_variable_2']) if data['minimum_independent_variable_2']
        curve.setMaximumValueofy(data['maximum_independent_variable_2']) if data['maximum_independent_variable_2']
        curve.setMinimumCurveOutput(data['minimum_dependent_variable_output']) if data['minimum_dependent_variable_output']
        curve.setMaximumCurveOutput(data['maximum_dependent_variable_output']) if data['maximum_dependent_variable_output']
        return curve
      when 'BiQuadratic'
        curve = OpenStudio::Model::CurveBiquadratic.new(model)
        curve.setName(data['name'])
        curve.setCoefficient1Constant(data['coeff_1'])
        curve.setCoefficient2x(data['coeff_2'])
        curve.setCoefficient3xPOW2(data['coeff_3'])
        curve.setCoefficient4y(data['coeff_4'])
        curve.setCoefficient5yPOW2(data['coeff_5'])
        curve.setCoefficient6xTIMESY(data['coeff_6'])
        curve.setMinimumValueofx(data['minimum_independent_variable_1']) if data['minimum_independent_variable_1']
        curve.setMaximumValueofx(data['maximum_independent_variable_1']) if data['maximum_independent_variable_1']
        curve.setMinimumValueofy(data['minimum_independent_variable_2']) if data['minimum_independent_variable_2']
        curve.setMaximumValueofy(data['maximum_independent_variable_2']) if data['maximum_independent_variable_2']
        curve.setMinimumCurveOutput(data['minimum_dependent_variable_output']) if data['minimum_dependent_variable_output']
        curve.setMaximumCurveOutput(data['maximum_dependent_variable_output']) if data['maximum_dependent_variable_output']
        return curve
      when 'BiLinear'
        curve = OpenStudio::Model::CurveBiquadratic.new(model)
        curve.setName(data['name'])
        curve.setCoefficient1Constant(data['coeff_1'])
        curve.setCoefficient2x(data['coeff_2'])
        curve.setCoefficient4y(data['coeff_3'])
        curve.setMinimumValueofx(data['minimum_independent_variable_1']) if data['minimum_independent_variable_1']
        curve.setMaximumValueofx(data['maximum_independent_variable_1']) if data['maximum_independent_variable_1']
        curve.setMinimumValueofy(data['minimum_independent_variable_2']) if data['minimum_independent_variable_2']
        curve.setMaximumValueofy(data['maximum_independent_variable_2']) if data['maximum_independent_variable_2']
        curve.setMinimumCurveOutput(data['minimum_dependent_variable_output']) if data['minimum_dependent_variable_output']
        curve.setMaximumCurveOutput(data['maximum_dependent_variable_output']) if data['maximum_dependent_variable_output']
        return curve
      when 'QuadLinear'
        curve = OpenStudio::Model::CurveQuadLinear.new(model)
        curve.setName(data['name'])
        curve.setCoefficient1Constant(data['coeff_1'])
        curve.setCoefficient2w(data['coeff_2'])
        curve.setCoefficient3x(data['coeff_3'])
        curve.setCoefficient4y(data['coeff_4'])
        curve.setCoefficient5z(data['coeff_5'])
        curve.setMinimumValueofw(data['minimum_independent_variable_w'])
        curve.setMaximumValueofw(data['maximum_independent_variable_w'])
        curve.setMinimumValueofx(data['minimum_independent_variable_x'])
        curve.setMaximumValueofx(data['maximum_independent_variable_x'])
        curve.setMinimumValueofy(data['minimum_independent_variable_y'])
        curve.setMaximumValueofy(data['maximum_independent_variable_y'])
        curve.setMinimumValueofz(data['minimum_independent_variable_z'])
        curve.setMaximumValueofz(data['maximum_independent_variable_z'])
        curve.setMinimumCurveOutput(data['minimum_dependent_variable_output'])
        curve.setMaximumCurveOutput(data['maximum_dependent_variable_output'])
        return curve
      when 'TableLookup', 'LookupTable', 'TableMultiVariableLookup', 'MultiVariableLookupTable'
        num_ind_var = data['number_independent_variables'].to_i
        if model.version < OpenStudio::VersionString.new('3.7.0')
          # Use TableMultiVariableLookup object
          table = OpenStudio::Model::TableMultiVariableLookup.new(model, num_ind_var)
          table.setInterpolationMethod(data['interpolation_method'])
          table.setNumberofInterpolationPoints(data['number_of_interpolation_points'])
          table.setCurveType(data['curve_type'])
          table.setTableDataFormat('SingleLineIndependentVariableWithMatrix')
          table.setNormalizationReference(data['normalization_reference'].to_f)

          # set table limits
          table.setMinimumValueofX1(data['minimum_independent_variable_1'].to_f)
          table.setMaximumValueofX1(data['maximum_independent_variable_1'].to_f)
          table.setInputUnitTypeforX1(data['input_unit_type_x1'])
          if num_ind_var == 2
            table.setMinimumValueofX2(data['minimum_independent_variable_2'].to_f)
            table.setMaximumValueofX2(data['maximum_independent_variable_2'].to_f)
            table.setInputUnitTypeforX2(data['input_unit_type_x2'])
          end

          # add data points
          data_points = data.each.select { |key, value| key.include? 'data_point' }
          data_points.each do |key, value|
            if num_ind_var == 1
              table.addPoint(value.split(',')[0].to_f, value.split(',')[1].to_f)
            elsif num_ind_var == 2
              table.addPoint(value.split(',')[0].to_f, value.split(',')[1].to_f, value.split(',')[2].to_f)
            end
          end
        else
          # Use TableLookup Object
          table = OpenStudio::Model::TableLookup.new(model)
          table.setNormalizationDivisor(data['normalization_reference'].to_f)

          # sorting data in ascending order
          data_points = data.each.select { |key, value| key.include? 'data_point' }
          data_points = data_points.sort_by { |item| item[1].split(',').map(&:to_f) }
          data_points.each do |key, value|
            var_dep = value.split(',')[2].to_f
            table.addOutputValue(var_dep)
          end
          num_ind_var.times do |i|
            table_indvar = OpenStudio::Model::TableIndependentVariable.new(model)
            table_indvar.setName(data['name'] + "_ind_#{i + 1}")
            table_indvar.setInterpolationMethod(data['interpolation_method'])

            # set table limits
            table_indvar.setMinimumValue(data["minimum_independent_variable_#{i + 1}"].to_f)
            table_indvar.setMaximumValue(data["maximum_independent_variable_#{i + 1}"].to_f)
            table_indvar.setUnitType(data["input_unit_type_x#{i + 1}"].to_s)

            # add data points
            var_ind_unique = data_points.map { |key, value| value.split(',')[i].to_f }.uniq
            var_ind_unique.each { |var_ind| table_indvar.addValue(var_ind) }
            table.addIndependentVariable(table_indvar)
          end
        end
        table.setName(data['name'])
        table.setOutputUnitType(data['output_unit_type'])
        return table
      else
        OpenStudio.logFree(OpenStudio::Error, 'openstudio.Model.Model', "#{curve_name}' has an invalid form: #{data['form']}', cannot create this curve.")
        return nil
    end
  end

  # Find the legacy simulation results from a CSV of previously created results.
  #
  # @param model [OpenStudio::Model::Model] OpenStudio model object
  # @param climate_zone [String] ASHRAE climate zone, e.g. 'ASHRAE 169-2013-4A'
  # @param building_type [String] the building type
  # @param run_type [String] design day is dd-only, otherwise annual run
  # @param lkp_template [String] The standards template, e.g.'90.1-2013'
  # @return [Hash] a hash of results for each fuel, where the keys are in the form 'End Use|Fuel Type',
  #   e.g. Heating|Electricity, Exterior Equipment|Water.  All end use/fuel type combos are present,
  #   with values of 0.0 if none of this end use/fuel type combo was used by the simulation.
  #   Returns nil if the legacy results couldn't be found.
  def model_legacy_results_by_end_use_and_fuel_type(model, climate_zone, building_type, run_type, lkp_template: nil)
    # Load the legacy idf results CSV file into a ruby hash
    top_dir = File.expand_path('../../..', File.dirname(__FILE__))
    standards_data_dir = "#{top_dir}/data/standards"
    temp = ''
    # Run differently depending on whether running from embedded filesystem in OpenStudio CLI or not
    if __dir__[0] == ':' # Running from OpenStudio CLI
      # load file from embedded files
      if run_type == 'dd-only'
        temp = load_resource_relative('../../../data/standards/test_performance_expected_dd_results.csv', 'r:UTF-8')
      else
        temp = load_resource_relative('../../../data/standards/legacy_idf_results.csv', 'r:UTF-8')
      end
    else
      # loaded gem from system path
      if run_type == 'dd-only'
        temp = File.read("#{standards_data_dir}/test_performance_expected_dd_results.csv")
      else
        temp = File.read("#{standards_data_dir}/legacy_idf_results.csv")
      end
    end
    legacy_idf_csv = CSV.new(temp, headers: true, converters: :all)
    legacy_idf_results = legacy_idf_csv.to_a.map(&:to_hash)

    if lkp_template.nil?
      lkp_template = template
    end

    # Get the results for this building
    search_criteria = {
      'Building Type' => building_type,
      'Template' => lkp_template,
      'Climate Zone' => climate_zone
    }
    energy_values = model_find_object(legacy_idf_results, search_criteria)
    if energy_values.nil?
      OpenStudio.logFree(OpenStudio::Error, 'openstudio.standards.Model', "Could not find legacy simulation results for #{search_criteria}")
      return {}
    end

    return energy_values
  end

  # Method to gather prototype simulation results for a specific climate zone, building type, and template
  #
  # @param model [OpenStudio::Model::Model] OpenStudio model object
  # @param climate_zone [String] ASHRAE climate zone, e.g. 'ASHRAE 169-2013-4A'
  # @param building_type [String] the building type
  # @param lkp_template [String] The standards template, e.g.'90.1-2013'
  # @return [Hash] Returns a hash with data presented in various bins.
  #   Returns nil if no search results
  def model_process_results_for_datapoint(model, climate_zone, building_type, lkp_template: nil)
    # Hash to store the legacy results by fuel and by end use
    legacy_results_hash = {}
    legacy_results_hash['total_legacy_energy_val'] = 0
    legacy_results_hash['total_legacy_water_val'] = 0
    legacy_results_hash['total_energy_by_fuel'] = {}
    legacy_results_hash['total_energy_by_end_use'] = {}

    # Get the legacy simulation results
    legacy_values = model_legacy_results_by_end_use_and_fuel_type(model, climate_zone, building_type, 'annual', lkp_template: lkp_template)
    if legacy_values.nil?
      OpenStudio.logFree(OpenStudio::Error, 'openstudio.standards.Model', "Could not find legacy idf results for #{search_criteria}")
      return legacy_results_hash
    end

    # List of all fuel types
    fuel_types = ['Electricity', 'Natural Gas', 'Additional Fuel', 'District Cooling', 'District Heating', 'Water']

    # List of all end uses
    end_uses = ['Heating', 'Cooling', 'Interior Lighting', 'Exterior Lighting', 'Interior Equipment', 'Exterior Equipment', 'Fans', 'Pumps', 'Heat Rejection', 'Humidification', 'Heat Recovery', 'Water Systems', 'Refrigeration', 'Generators']

    # Sum the legacy results up by fuel and by end use
    fuel_types.each do |fuel_type|
      end_uses.each do |end_use|
        next if end_use == 'Exterior Equipment'

        legacy_val = legacy_values["#{end_use}|#{fuel_type}"]

        # Combine the exterior lighting and exterior equipment
        if end_use == 'Exterior Lighting'
          legacy_exterior_equipment = legacy_values["Exterior Equipment|#{fuel_type}"]
          unless legacy_exterior_equipment.nil?
            legacy_val += legacy_exterior_equipment
          end
        end

        if legacy_val.nil?
          OpenStudio.logFree(OpenStudio::Error, 'openstudio.standards.Model', "#{fuel_type} #{end_use} legacy idf value not found")
          next
        end

        # Add the energy to the total
        if fuel_type == 'Water'
          legacy_results_hash['total_legacy_water_val'] += legacy_val
        else
          legacy_results_hash['total_legacy_energy_val'] += legacy_val

          # add to fuel specific total
          if legacy_results_hash['total_energy_by_fuel'][fuel_type]
            legacy_results_hash['total_energy_by_fuel'][fuel_type] += legacy_val # add to existing counter
          else
            legacy_results_hash['total_energy_by_fuel'][fuel_type] = legacy_val # start new counter
          end

          # add to end use specific total
          if legacy_results_hash['total_energy_by_end_use'][end_use]
            legacy_results_hash['total_energy_by_end_use'][end_use] += legacy_val # add to existing counter
          else
            legacy_results_hash['total_energy_by_end_use'][end_use] = legacy_val # start new counter
          end
        end
      end
    end

    return legacy_results_hash
  end

  # Keep track of floor area for prototype buildings.
  # This is used to calculate EUI's to compare against non prototype buildings
  # Areas taken from scorecard Excel Files
  #
  # @param model [OpenStudio::Model::Model] OpenStudio model object
  # @param building_type [String] the building type
  # @return [Double] floor area (m^2) of prototype building for building type passed in.
  #   Returns nil if unexpected building type
  def model_find_prototype_floor_area(model, building_type)
    if building_type == 'FullServiceRestaurant' # 5502 ft^2
      result = 511
    elsif building_type == 'Hospital' # 241,410 ft^2 (including basement)
      result = 22_422
    elsif building_type == 'LargeHotel' # 122,132 ft^2
      result = 11_345
    elsif building_type == 'LargeOffice' # 498,600 ft^2
      result = 46_320
    elsif building_type == 'MediumOffice' # 53,600 ft^2
      result = 4982
    elsif building_type == 'LargeOfficeDetailed' # 498,600 ft^2
      result = 46_320
    elsif building_type == 'MediumOfficeDetailed' # 53,600 ft^2
      result = 4982
    elsif building_type == 'MidriseApartment' # 33,700 ft^2
      result = 3135
    elsif building_type == 'Office'
      result = nil
      # @todo there shouldn't be a prototype building for this
      OpenStudio.logFree(OpenStudio::Error, 'openstudio.standards.Model', 'Measures calling this should choose between SmallOffice, MediumOffice, and LargeOffice')
    elsif building_type == 'Outpatient' # 40.950 ft^2
      result = 3804
    elsif building_type == 'PrimarySchool' # 73,960 ft^2
      result = 6871
    elsif building_type == 'QuickServiceRestaurant' # 2500 ft^2
      result = 232
    elsif building_type == 'Retail' # 24,695 ft^2
      result = 2294
    elsif building_type == 'SecondarySchool' # 210,900 ft^2
      result = 19_592
    elsif building_type == 'SmallHotel' # 43,200 ft^2
      result = 4014
    elsif building_type == 'SmallOffice' # 5500 ft^2
      result = 511
    elsif building_type == 'SmallOfficeDetailed' # 5500 ft^2
      result = 511
    elsif building_type == 'StripMall' # 22,500 ft^2
      result = 2090
    elsif building_type == 'SuperMarket' # 45,002 ft2 (from legacy reference idf file)
      result = 4181
    elsif building_type == 'Warehouse' # 49,495 ft^2 (legacy ref shows 52,045, but I wil calc using 49,495)
      result = 4595
    elsif building_type == 'SmallDataCenterLowITE' || building_type == 'SmallDataCenterHighITE'  # 600 ft^2
      result = 56
    elsif building_type == 'LargeDataCenterLowITE' || building_type == 'LargeDataCenterHighITE'  # 6000 ft^2
      result = 557
    elsif building_type == 'Laboratory' # 90000 ft^2
      result = 8361
    else
      OpenStudio.logFree(OpenStudio::Error, 'openstudio.standards.Model', "Didn't find expected building type. As a result can't determine floor prototype floor area")
      result = nil
    end

    return result
  end

  # This is used by other methods to get the climate zone and building type from a model.
  # It has logic to break office into small,
  # medium or large based on building area that can be turned off
  #
  # @param model [OpenStudio::Model::Model] OpenStudio model object
  # @param remap_office [Boolean] re-map small office or leave it alone
  # @return [Hash] key for climate zone, building type, and standards template.  All values are strings.
  def model_get_building_properties(model, remap_office = true)
    # get climate zone from model
    climate_zone = OpenstudioStandards::Weather.model_get_climate_zone(model)

    # get building type from model
    building_type = ''
    if model.getBuilding.standardsBuildingType.is_initialized
      building_type = model.getBuilding.standardsBuildingType.get
    end

    # map office building type to small medium or large
    if building_type == 'Office' && remap_office
      open_studio_area = model.getBuilding.floorArea
      building_type = model_remap_office(model, open_studio_area)
    end

    # get standards template
    if model.getBuilding.standardsTemplate.is_initialized
      standards_template = model.getBuilding.standardsTemplate.get
    end

    results = {}
    results['climate_zone'] = climate_zone
    results['building_type'] = building_type
    results['standards_template'] = standards_template

    return results
  end

  # remap office to one of the prototype buildings
  #
  # @param model [OpenStudio::Model::Model] OpenStudio model object
  # @param floor_area [Double] floor area (m^2)
  # @return [String] SmallOffice, MediumOffice, LargeOffice
  def model_remap_office(model, floor_area)
    # prototype small office approx 500 m^2
    # prototype medium office approx 5000 m^2
    # prototype large office approx 50,000 m^2
    # map office building type to small medium or large
    building_type = if floor_area < 2750
                      'SmallOffice'
                    elsif floor_area < 25_250
                      'MediumOffice'
                    else
                      'LargeOffice'
                    end
  end

  # User needs to pass in template as string.
  # The building type and climate zone will come from the model.
  # If the building type or ASHRAE climate zone is not set in the model this will return nil
  # If the lookup doesn't find matching simulation results this wil return nil
  #
  # @param model [OpenStudio::Model::Model] OpenStudio model object
  # @return [Double] EUI (MJ/m^2) for target template for given OSM. Returns nil if can't calculate EUI
  def model_find_target_eui(model)
    building_data = model_get_building_properties(model)
    climate_zone = building_data['climate_zone']
    building_type = building_data['building_type']
    building_template = building_data['standards_template']

    # look up results
    target_consumption = model_process_results_for_datapoint(model, climate_zone, building_type, lkp_template: building_template)

    # lookup target floor area for prototype buildings
    target_floor_area = model_find_prototype_floor_area(model, building_type)

    if target_consumption['total_legacy_energy_val'] > 0
      if target_floor_area > 0
        result = target_consumption['total_legacy_energy_val'] / target_floor_area
      else
        OpenStudio.logFree(OpenStudio::Error, 'openstudio.standards.Model', 'Cannot find prototype building floor area')
        result = nil
      end
    else
      OpenStudio.logFree(OpenStudio::Error, 'openstudio.standards.Model', "Cannot find target results for #{climate_zone},#{building_type},#{template}")
      result = nil # couldn't calculate EUI consumpiton lookup failed
    end

    return result
  end

  # User needs to pass in template as string.
  # The building type and climate zone will come from the model.
  # If the building type or ASHRAE climate zone is not set in the model this will return nil
  # If the lookup doesn't find matching simulation results this wil return nil
  #
  # @param model [OpenStudio::Model::Model] OpenStudio model object
  # @return [Hash] EUI (MJ/m^2) This will return a hash of end uses. key is end use, value is eui
  def model_find_target_eui_by_end_use(model)
    building_data = model_get_building_properties(model)
    climate_zone = building_data['climate_zone']
    building_type = building_data['building_type']
    building_template = building_data['standards_template']

    # look up results
    target_consumption = model_process_results_for_datapoint(model, climate_zone, building_type, lkp_template: building_template)

    # lookup target floor area for prototype buildings
    target_floor_area = model_find_prototype_floor_area(model, building_type)

    if target_consumption['total_legacy_energy_val'] > 0
      if target_floor_area > 0
        result = {}
        target_consumption['total_energy_by_end_use'].each do |end_use, consumption|
          result[end_use] = consumption / target_floor_area
        end
      else
        OpenStudio.logFree(OpenStudio::Error, 'openstudio.standards.Model', 'Cannot find prototype building floor area')
        result = nil
      end
    else
      OpenStudio.logFree(OpenStudio::Error, 'openstudio.standards.Model', "Cannot find target results for #{climate_zone},#{building_type},#{template}")
      result = nil # couldn't calculate EUI consumpiton lookup failed
    end

    return result
  end

  # Get a unique list of constructions with given boundary condition and a given type of surface.
  # Pulls from both default construction sets and hard-assigned constructions.
  #
  # @param model [OpenStudio::Model::Model] OpenStudio model object
  # @param boundary_condition [String] the desired boundary condition. valid choices are:
  #   Adiabatic
  #   Surface
  #   Outdoors
  #   Ground
  # @param type [String] the type of surface to find. valid choices are:
  #   AtticFloor
  #   AtticWall
  #   AtticRoof
  #   DemisingFloor
  #   DemisingWall
  #   DemisingRoof
  #   ExteriorFloor
  #   ExteriorWall
  #   ExteriorRoof
  #   ExteriorWindow
  #   ExteriorDoor
  #   GlassDoor
  #   GroundContactFloor
  #   GroundContactWall
  #   GroundContactRoof
  #   InteriorFloor
  #   InteriorWall
  #   InteriorCeiling
  #   InteriorPartition
  #   InteriorWindow
  #   InteriorDoor
  #   OverheadDoor
  #   Skylight
  #   TubularDaylightDome
  #   TubularDaylightDiffuser
  # return [Array<OpenStudio::Model::ConstructionBase>] an array of all constructions.
  def model_find_constructions(model, boundary_condition, type)
    constructions = []

    # From default construction sets
    model.getDefaultConstructionSets.sort.each do |const_set|
      ext_surfs = const_set.defaultExteriorSurfaceConstructions
      int_surfs = const_set.defaultInteriorSurfaceConstructions
      gnd_surfs = const_set.defaultGroundContactSurfaceConstructions
      ext_subsurfs = const_set.defaultExteriorSubSurfaceConstructions
      int_subsurfs = const_set.defaultInteriorSubSurfaceConstructions

      # Can't handle incomplete construction sets
      if ext_surfs.empty? ||
         int_surfs.empty? ||
         gnd_surfs.empty? ||
         ext_subsurfs.empty? ||
         int_subsurfs.empty?

        OpenStudio.logFree(OpenStudio::Error, 'openstudio.model.Space', "Default construction set #{const_set.name} is incomplete; constructions from this set will not be reported.")
        next
      end

      ext_surfs = ext_surfs.get
      int_surfs = int_surfs.get
      gnd_surfs = gnd_surfs.get
      ext_subsurfs = ext_subsurfs.get
      int_subsurfs = int_subsurfs.get

      case type
        # Exterior Surfaces
        when 'ExteriorWall', 'AtticWall'
          constructions << ext_surfs.wallConstruction
        when 'ExteriorFloor'
          constructions << ext_surfs.floorConstruction
        when 'ExteriorRoof', 'AtticRoof'
          constructions << ext_surfs.roofCeilingConstruction
        # Interior Surfaces
        when 'InteriorWall', 'DemisingWall', 'InteriorPartition'
          constructions << int_surfs.wallConstruction
        when 'InteriorFloor', 'AtticFloor', 'DemisingFloor'
          constructions << int_surfs.floorConstruction
        when 'InteriorCeiling', 'DemisingRoof'
          constructions << int_surfs.roofCeilingConstruction
        # Ground Contact Surfaces
        when 'GroundContactWall'
          constructions << gnd_surfs.wallConstruction
        when 'GroundContactFloor'
          constructions << gnd_surfs.floorConstruction
        when 'GroundContactRoof'
          constructions << gnd_surfs.roofCeilingConstruction
        # Exterior SubSurfaces
        when 'ExteriorWindow'
          constructions << ext_subsurfs.fixedWindowConstruction
          constructions << ext_subsurfs.operableWindowConstruction
        when 'ExteriorDoor'
          constructions << ext_subsurfs.doorConstruction
        when 'GlassDoor'
          constructions << ext_subsurfs.glassDoorConstruction
        when 'OverheadDoor'
          constructions << ext_subsurfs.overheadDoorConstruction
        when 'Skylight'
          constructions << ext_subsurfs.skylightConstruction
        when 'TubularDaylightDome'
          constructions << ext_subsurfs.tubularDaylightDomeConstruction
        when 'TubularDaylightDiffuser'
          constructions << ext_subsurfs.tubularDaylightDiffuserConstruction
        # Interior SubSurfaces
        when 'InteriorWindow'
          constructions << int_subsurfs.fixedWindowConstruction
          constructions << int_subsurfs.operableWindowConstruction
        when 'InteriorDoor'
          constructions << int_subsurfs.doorConstruction
      end
    end

    # Hard-assigned surfaces
    model.getSurfaces.sort.each do |surf|
      next unless surf.outsideBoundaryCondition == boundary_condition

      surf_type = surf.surfaceType
      if surf_type == 'Floor' || surf_type == 'Wall'
        next unless type.include?(surf_type)
      elsif surf_type == 'RoofCeiling'
        next unless type.include?('Roof') || type.include?('Ceiling')
      end
      constructions << surf.construction
    end

    # Hard-assigned subsurfaces
    model.getSubSurfaces.sort.each do |surf|
      next unless surf.outsideBoundaryCondition == boundary_condition

      surf_type = surf.subSurfaceType
      if surf_type == 'FixedWindow' || surf_type == 'OperableWindow'
        next unless type == 'ExteriorWindow'
      elsif surf_type == 'Door'
        next unless type.include?('Door')
      else
        next unless surf.subSurfaceType == type
      end
      constructions << surf.construction
    end

    # Throw out the empty constructions
    all_constructions = []
    constructions.uniq.each do |const|
      next if const.empty?

      all_constructions << const.get
    end

    # Only return the unique list (should already be uniq)
    all_constructions = all_constructions.uniq

    # ConstructionBase can be sorted
    all_constructions = all_constructions.sort

    return all_constructions
  end

  # Go through the default construction sets and hard-assigned constructions.
  # Clone the existing constructions and set their intended surface type and standards construction type per the PRM.
  # For some standards, this will involve making modifications.  For others, it will not.
  #
  # 90.1-2007, 90.1-2010, 90.1-2013
  # @param model [OpenStudio::Model::Model] OpenStudio model object
  # @return [Boolean] returns true if successful, false if not
  def model_apply_prm_construction_types(model)
    types_to_modify = []

    # Possible boundary conditions are
    # Adiabatic
    # Surface
    # Outdoors
    # Ground

    # Possible surface types are
    # AtticFloor
    # AtticWall
    # AtticRoof
    # DemisingFloor
    # DemisingWall
    # DemisingRoof
    # ExteriorFloor
    # ExteriorWall
    # ExteriorRoof
    # ExteriorWindow
    # ExteriorDoor
    # GlassDoor
    # GroundContactFloor
    # GroundContactWall
    # GroundContactRoof
    # InteriorFloor
    # InteriorWall
    # InteriorCeiling
    # InteriorPartition
    # InteriorWindow
    # InteriorDoor
    # OverheadDoor
    # Skylight
    # TubularDaylightDome
    # TubularDaylightDiffuser

    # Possible standards construction types
    # Mass
    # SteelFramed
    # WoodFramed
    # IEAD
    # View
    # Daylight
    # Swinging
    # NonSwinging
    # Heated
    # Unheated
    # RollUp
    # Sliding
    # Metal
    # Nonmetal framing (all)
    # Metal framing (curtainwall/storefront)
    # Metal framing (entrance door)
    # Metal framing (all other)
    # Metal Building
    # Attic and Other
    # Glass with Curb
    # Plastic with Curb
    # Without Curb

    # Create an array of types
    types_to_modify << ['Outdoors', 'ExteriorWall', 'SteelFramed']
    types_to_modify << ['Outdoors', 'ExteriorRoof', 'IEAD']
    types_to_modify << ['Outdoors', 'ExteriorFloor', 'SteelFramed']
    types_to_modify << ['Ground', 'GroundContactFloor', 'Unheated']
    types_to_modify << ['Ground', 'GroundContactWall', 'Mass']

    # Modify all constructions of each type
    types_to_modify.each do |boundary_cond, surf_type, const_type|
      constructions = model_find_constructions(model, boundary_cond, surf_type)

      constructions.sort.each do |const|
        standards_info = const.standardsInformation
        standards_info.setIntendedSurfaceType(surf_type)
        standards_info.setStandardsConstructionType(const_type)
      end
    end

    return true
  end

  # Apply the standard construction to each surface in the model, based on the construction type currently assigned.
  #
  # @param model [OpenStudio::Model::Model] OpenStudio model object
  # @param climate_zone [String] ASHRAE climate zone, e.g. 'ASHRAE 169-2013-4A'
  # @return [Boolean] returns true if successful, false if not
  def model_apply_standard_constructions(model, climate_zone, wwr_building_type: nil, wwr_info: {})
    types_to_modify = []

    # Possible boundary conditions are
    # Adiabatic
    # Surface
    # Outdoors
    # Ground

    # Possible surface types are
    # Floor
    # Wall
    # RoofCeiling
    # FixedWindow
    # OperableWindow
    # Door
    # GlassDoor
    # OverheadDoor
    # Skylight
    # TubularDaylightDome
    # TubularDaylightDiffuser

    # Create an array of surface types
    types_to_modify << ['Outdoors', 'Floor']
    types_to_modify << ['Outdoors', 'Wall']
    types_to_modify << ['Outdoors', 'RoofCeiling']
    types_to_modify << ['Outdoors', 'FixedWindow']
    types_to_modify << ['Outdoors', 'OperableWindow']
    types_to_modify << ['Outdoors', 'Door']
    types_to_modify << ['Outdoors', 'GlassDoor']
    types_to_modify << ['Outdoors', 'OverheadDoor']
    types_to_modify << ['Outdoors', 'Skylight']
    types_to_modify << ['Ground', 'Floor']
    types_to_modify << ['Ground', 'Wall']

    # Find just those surfaces
    surfaces_to_modify = []
    surface_category = {}
    types_to_modify.each do |boundary_condition, surface_type|
      # Surfaces
      model.getSurfaces.sort.each do |surf|
        next unless surf.outsideBoundaryCondition == boundary_condition
        next unless surf.surfaceType == surface_type

        if boundary_condition == 'Outdoors'
          surface_category[surf] = 'ExteriorSurface'
        elsif boundary_condition == 'Ground'
          surface_category[surf] = 'GroundSurface'
        else
          surface_category[surf] = 'NA'
        end
        surfaces_to_modify << surf
      end

      # SubSurfaces
      model.getSubSurfaces.sort.each do |surf|
        next unless surf.outsideBoundaryCondition == boundary_condition
        next unless surf.subSurfaceType == surface_type

        surface_category[surf] = 'ExteriorSubSurface'
        surfaces_to_modify << surf
      end
    end

    # Modify these surfaces
    prev_created_consts = {}
    surfaces_to_modify.sort.each do |surf|
      prev_created_consts = planar_surface_apply_standard_construction(surf, climate_zone, prev_created_consts, wwr_building_type, wwr_info, surface_category[surf])
    end

    # List the unique array of constructions
    if prev_created_consts.size.zero?
      OpenStudio.logFree(OpenStudio::Warn, 'openstudio.standards.Model', 'None of the constructions in your proposed model have both Intended Surface Type and Standards Construction Type')
    else
      prev_created_consts.each do |surf_type, construction|
        OpenStudio.logFree(OpenStudio::Info, 'openstudio.standards.Model', "For #{surf_type.join(' ')}, applied #{construction.name}.")
      end
    end

    return true
  end

  # Returns standards data for selected construction
  #
  # @param model [OpenStudio::Model::Model] OpenStudio model object
  # @param intended_surface_type [String] the surface type
  # @param standards_construction_type [String]  the type of construction
  # @param building_category [String] the type of building
  # @param climate_zone [String] ASHRAE climate zone, e.g. 'ASHRAE 169-2013-4A'
  # @return [Hash] hash of construction properties
  def model_get_construction_properties(model, intended_surface_type, standards_construction_type, building_category, climate_zone = nil)
    # get climate_zone_set
    climate_zone = model_get_building_properties(model)['climate_zone'] if climate_zone.nil?
    climate_zone_set = model_find_climate_zone_set(model, climate_zone)

    # populate search hash
    search_criteria = {
      'template' => template,
      'climate_zone_set' => climate_zone_set,
      'intended_surface_type' => intended_surface_type,
      'standards_construction_type' => standards_construction_type,
      'building_category' => building_category
    }

    # switch to use this but update test in standards and measures to load this outside of the method
    construction_properties = model_find_object(standards_data['construction_properties'], search_criteria)

    if !construction_properties
      # Search again use climate zone (e.g. 3) instead of sub-climate zone (3A)
      search_criteria['climate_zone_set'] = climate_zone_set[0..-2]
      construction_properties = model_find_object(standards_data['construction_properties'], search_criteria)
    end

    return construction_properties
  end

  # Returns standards data for selected construction set
  #
  # @param building_type [String] the type of building
  # @param space_type [String] space type within the building type. Typically nil.
  # @return [Hash] hash of construction set data
  def model_get_construction_set(building_type, space_type = nil)
    # populate search hash
    search_criteria = {
      'template' => template,
      'building_type' => building_type,
      'space_type' => space_type
    }

    # Search construction sets table for the exterior wall building category and construction type
    construction_set_data = model_find_object(standards_data['construction_sets'], search_criteria)

    return construction_set_data
  end

  # Reduces the WWR to the values specified by the PRM.
  # WWR reduction will be done by moving vertices inward toward centroid.
  # This causes the least impact on the daylighting area calculations and controls placement.
  #
  # @param model [OpenStudio::Model::Model] OpenStudio model object
  # @param climate_zone [String] ASHRAE climate zone, e.g. 'ASHRAE 169-2013-4A'
  # @return [Boolean] returns true if successful, false if not
  # @todo add proper support for 90.1-2013 with all those building type specific values
  # @todo support 90.1-2004 requirement that windows be modeled as horizontal bands.
  #   Currently just using existing window geometry, and shrinking as necessary if WWR is above limit.
  # @todo support semiheated spaces as a separate WWR category
  # @todo add window frame area to calculation of WWR
  def model_apply_prm_baseline_window_to_wall_ratio(model, climate_zone, wwr_building_type: nil)
    # Define a Hash that will contain wall and window area for all
    # building area types included in the model
    # bat = building area type
    bat_win_wall_info = {}

    # Store the baseline wwr, only used for 90.1-PRM-2019,
    # it is necessary for looking up baseline fenestration
    # U-factor and SHGC requirements
    base_wwr = {}

    # Store the space conditioning category for later use
    space_cats = {}

    model.getSpaces.sort.each do |space|
      # Get standards space type and
      # catch spaces without space types
      #
      # Currently, priority is given to the wwr_building_type,
      # meaning that only one building area type is used. The
      # method can however handle models with multiple building
      # area type, if they are specified through each space's
      # space type standards building type.
      if space.hasAdditionalProperties && space.additionalProperties.hasFeature('building_type_for_wwr')
        std_spc_type = space.additionalProperties.getFeatureAsString('building_type_for_wwr').get
      else
        std_spc_type = 'no_space_type'
        if !wwr_building_type.nil?
          std_spc_type = wwr_building_type
        elsif space.spaceType.is_initialized
          std_spc_type = space.spaceType.get.standardsBuildingType.to_s
        end
        # insert space wwr type as additional properties for later search
        space.additionalProperties.setFeature('building_type_for_wwr', std_spc_type)
      end

      # Initialize intermediate variables if space type hasn't
      # been encountered yet
      if !bat_win_wall_info.key?(std_spc_type)
        bat_win_wall_info[std_spc_type] = {}
        bat = bat_win_wall_info[std_spc_type]

        # Loop through all spaces in the model, and
        # per the PNNL PRM Reference Manual, find the areas
        # of each space conditioning category (res, nonres, semi-heated)
        # separately.  Include space multipliers.
        bat.store('nr_wall_m2', 0.001) # Avoids divide by zero errors later
        bat.store('nr_fene_only_wall_m2', 0.001)
        bat.store('nr_plenum_wall_m2', 0.001)
        bat.store('nr_wind_m2', 0)
        bat.store('res_wall_m2', 0.001)
        bat.store('res_fene_only_wall_m2', 0.001)
        bat.store('res_wind_m2', 0)
        bat.store('res_plenum_wall_m2', 0.001)
        bat.store('sh_wall_m2', 0.001)
        bat.store('sh_fene_only_wall_m2', 0.001)
        bat.store('sh_wind_m2', 0)
        bat.store('sh_plenum_wall_m2', 0.001)
        bat.store('total_wall_m2', 0.001)
        bat.store('total_plenum_m2', 0.001)
      else
        bat = bat_win_wall_info[std_spc_type]
      end

      # Loop through all surfaces in this space
      wall_area_m2 = 0
      wind_area_m2 = 0
      # save wall area from walls that have fenestrations (subsurfaces)
      wall_only_area_m2 = 0
      space.surfaces.sort.each do |surface|
        # Skip non-outdoor surfaces
        next unless surface.outsideBoundaryCondition == 'Outdoors'
        # Skip non-walls
        next unless surface.surfaceType.casecmp('wall').zero?

        # This wall's gross area (including window area)
        wall_area_m2 += surface.grossArea * space.multiplier
        unless surface.subSurfaces.empty?
          # Subsurfaces in this surface
          surface.subSurfaces.sort.each do |ss|
            next unless ss.subSurfaceType == 'FixedWindow' || ss.subSurfaceType == 'OperableWindow' || ss.subSurfaceType == 'GlassDoor'

            # Only add wall surfaces when the wall actually have windows
            wind_area_m2 += ss.netArea * space.multiplier
          end
        end
        if wind_area_m2 > 0.0
          wall_only_area_m2 += surface.grossArea * space.multiplier
        end
      end

      # Determine the space category
      if model_create_prm_baseline_building_requires_proposed_model_sizing_run(model)
        # For PRM 90.1-2019 and onward, determine space category
        # based on sizing run results
        cat = space_conditioning_category(space)
      else
        # @todo This should really use the heating/cooling loads from the proposed building.
        # However, in an attempt to avoid another sizing run just for this purpose,
        # conditioned status is based on heating/cooling setpoints.
        # If heated-only, will be assumed Semiheated.
        # The full-bore method is on the next line in case needed.
        # cat = thermal_zone_conditioning_category(space, template, climate_zone)
        cooled = space_cooled?(space)
        heated = space_heated?(space)
        cat = 'Unconditioned'
        # Unconditioned
        if !heated && !cooled
          cat = 'Unconditioned'
          # Heated-Only
        elsif heated && !cooled
          cat = 'Semiheated'
          # Heated and Cooled
        else
          res = OpenstudioStandards::Space.space_residential?(space)
          cat = if res
                  'ResConditioned'
                else
                  'NonResConditioned'
                end
        end
      end
      space_cats[space] = cat

      # Add to the correct category is_space_plenum?
      case cat
        when 'Unconditioned'
          next # Skip unconditioned spaces
        when 'NonResConditioned'
          space_is_plenum(space) ? bat['nr_plenum_wall_m2'] += wall_area_m2 : bat['nr_plenum_wall_m2'] += 0.0
          bat['nr_wall_m2'] += wall_area_m2
          bat['nr_fene_only_wall_m2'] += wall_only_area_m2
          bat['nr_wind_m2'] += wind_area_m2
        when 'ResConditioned'
          space_is_plenum(space) ? bat['res_plenum_wall_m2'] += wall_area_m2 : bat['res_plenum_wall_m2'] += 0.0
          bat['res_wall_m2'] += wall_area_m2
          bat['res_fene_only_wall_m2'] += wall_only_area_m2
          bat['res_wind_m2'] += wind_area_m2
        when 'Semiheated'
          space_is_plenum(space) ? bat['sh_plenum_wall_m2'] += wall_area_m2 : bat['sh_plenum_wall_m2'] += 0.0
          bat['sh_wall_m2'] += wall_area_m2
          bat['sh_fene_only_wall_m2'] += wall_only_area_m2
          bat['sh_wind_m2'] += wind_area_m2
      end
    end

    # Retrieve WWR info for all Building Area Types included in the model
    # and perform adjustements if
    # bat = building area type
    bat_win_wall_info.each do |bat, vals|
      # Calculate the WWR of each category
      vals.store('wwr_nr', ((vals['nr_wind_m2'] / vals['nr_wall_m2']) * 100.0).round(1))
      vals.store('wwr_res', ((vals['res_wind_m2'] / vals['res_wall_m2']) * 100).round(1))
      vals.store('wwr_sh', ((vals['sh_wind_m2'] / vals['sh_wall_m2']) * 100).round(1))

      # Convert to IP and report
      vals.store('nr_wind_ft2', OpenStudio.convert(vals['nr_wind_m2'], 'm^2', 'ft^2').get)
      vals.store('nr_wall_ft2', OpenStudio.convert(vals['nr_wall_m2'], 'm^2', 'ft^2').get)

      vals.store('res_wind_ft2', OpenStudio.convert(vals['res_wind_m2'], 'm^2', 'ft^2').get)
      vals.store('res_wall_ft2', OpenStudio.convert(vals['res_wall_m2'], 'm^2', 'ft^2').get)

      vals.store('sh_wind_ft2', OpenStudio.convert(vals['sh_wind_m2'], 'm^2', 'ft^2').get)
      vals.store('sh_wall_ft2', OpenStudio.convert(vals['sh_wall_m2'], 'm^2', 'ft^2').get)

      OpenStudio.logFree(OpenStudio::Info, 'openstudio.standards.Model', "WWR NonRes = #{vals['wwr_nr'].round}%; window = #{vals['nr_wind_ft2'].round} ft2, wall = #{vals['nr_wall_ft2'].round} ft2.")
      OpenStudio.logFree(OpenStudio::Info, 'openstudio.standards.Model', "WWR Res = #{vals['wwr_res'].round}%; window = #{vals['res_wind_ft2'].round} ft2, wall = #{vals['res_wall_ft2'].round} ft2.")
      OpenStudio.logFree(OpenStudio::Info, 'openstudio.standards.Model', "WWR Semiheated = #{vals['wwr_sh'].round}%; window = #{vals['sh_wind_ft2'].round} ft2, wall = #{vals['sh_wall_ft2'].round} ft2.")

      # WWR limit or target
      wwr_lim = model_get_bat_wwr_target(bat, [vals['wwr_nr'], vals['wwr_res'], vals['wwr_sh']])

      # Check against WWR limit
      vals['red_nr'] = vals['wwr_nr'] > wwr_lim
      vals['red_res'] = vals['wwr_res'] > wwr_lim
      vals['red_sh'] = vals['wwr_sh'] > wwr_lim

      # Stop here unless windows need reducing or increasing
      return true, base_wwr unless model_does_require_wwr_adjustment?(wwr_lim, [vals['wwr_nr'], vals['wwr_res'], vals['wwr_sh']])

      # Determine the factors by which to reduce the window area
      vals['mult_nr_red'] = wwr_lim / vals['wwr_nr']
      vals['mult_res_red'] = wwr_lim / vals['wwr_res']
      vals['mult_sh_red'] = wwr_lim / vals['wwr_sh']

      # Report baseline WWR
      vals['wwr_nr'] *= vals['mult_nr_red']
      vals['wwr_res'] *= vals['mult_res_red']
      vals['wwr_sh'] *= vals['mult_sh_red']
      wwrs = [vals['wwr_nr'], vals['wwr_res'], vals['wwr_sh']]
      max_wwrs = []
      wwrs.each do |w|
        max_wwrs << w unless w.nan?
      end
      base_wwr[bat] = max_wwrs.max

      # Reduce the window area if any of the categories necessary
      model.getSpaces.sort.each do |space|
        # Catch spaces without space types
        std_spc_type = space.additionalProperties.getFeatureAsString('building_type_for_wwr').get
        # skip process the space unless the space wwr type matched.
        next unless bat == std_spc_type
        # supply and return plenum is now conditioned space but should be excluded from window adjustment
        next if space_is_plenum(space)

        # Determine the space category
        # from the previously stored values
        cat = space_cats[space]

        # Get the correct multiplier
        case cat
          when 'Unconditioned'
            next # Skip unconditioned spaces
          when 'NonResConditioned'
            mult = vals['mult_nr_red']
            total_wall_area = vals['nr_wall_m2']
            total_wall_with_fene_area = vals['nr_fene_only_wall_m2']
            total_plenum_wall_area = vals['nr_plenum_wall_m2']
            total_fene_area = vals['nr_wind_m2']
          when 'ResConditioned'
            mult = vals['mult_res_red']
            total_wall_area = vals['res_wall_m2']
            total_wall_with_fene_area = vals['res_fene_only_wall_m2']
            total_plenum_wall_area = vals['res_plenum_wall_m2']
            total_fene_area = vals['res_wind_m2']
          when 'Semiheated'
            mult = vals['mult_sh_red']
            total_wall_area = vals['sh_wall_m2']
            total_wall_with_fene_area = vals['sh_fene_only_wall_m2']
            total_plenum_wall_area = vals['sh_plenum_wall_m2']
            total_fene_area = vals['sh_wind_m2']
        end

        # used for counting how many window area is left for doors
        residual_fene = 0.0
        # Loop through all surfaces in this space
        space.surfaces.sort.each do |surface|
          # Skip non-outdoor surfaces
          next unless surface.outsideBoundaryCondition == 'Outdoors'
          # Skip non-walls
          next unless surface.surfaceType.casecmp('wall').zero?

          # Reduce the size of the window
          # If a vertical rectangle, raise sill height to avoid
          # impacting daylighting areas, otherwise
          # reduce toward centroid.
          #
          # daylighting control isn't modeled
          red = surface_get_wwr_reduction_ratio(mult,
                                                surface,
                                                wwr_building_type: bat,
                                                wwr_target: wwr_lim / 100, # divide by 100 to revise it to decimals
                                                total_wall_m2: total_wall_area,
                                                total_wall_with_fene_m2: total_wall_with_fene_area,
                                                total_fene_m2: total_fene_area,
                                                total_plenum_wall_m2: total_plenum_wall_area)

          if red < 0.0
            # surface with fenestration to its maximum but adjusted by door areas when need to add windows in surfaces no fenestration
            # turn negative to positive to get the correct adjustment factor.
            red = -red
            surface_wwr = OpenstudioStandards::Geometry.surface_get_window_to_wall_ratio(surface)
            residual_fene += (0.9 - red * surface_wwr) * surface.grossArea
          end
          surface_adjust_fenestration_in_a_surface(surface, red, model)
        end

        if residual_fene > 0.0
          residual_ratio = residual_fene / (total_wall_area - total_wall_with_fene_area)
          model_readjust_surface_wwr(residual_ratio, space, model)
        end
      end
    end

    return true, base_wwr
  end

  # Reduces the SRR to the values specified by the PRM. SRR reduction will be done by shrinking vertices toward the centroid.
  #
  # @param model [OpenStudio::Model::Model] OpenStudio model object
  # @return [Boolean] returns true if successful, false if not
  # @todo support semiheated spaces as a separate SRR category
  # @todo add skylight frame area to calculation of SRR
  def model_apply_prm_baseline_skylight_to_roof_ratio(model)
    # Loop through all spaces in the model, and
    # per the PNNL PRM Reference Manual, find the areas
    # of each space conditioning category (res, nonres, semi-heated)
    # separately.  Include space multipliers.
    nr_wall_m2 = 0.001 # Avoids divide by zero errors later
    nr_sky_m2 = 0
    res_wall_m2 = 0.001
    res_sky_m2 = 0
    sh_wall_m2 = 0.001
    sh_sky_m2 = 0
    total_roof_m2 = 0.001
    total_subsurface_m2 = 0
    model.getSpaces.sort.each do |space|
      # Loop through all surfaces in this space
      wall_area_m2 = 0
      sky_area_m2 = 0
      space.surfaces.sort.each do |surface|
        # Skip non-outdoor surfaces
        next unless surface.outsideBoundaryCondition == 'Outdoors'
        # Skip non-walls
        next unless surface.surfaceType == 'RoofCeiling'

        # This wall's gross area (including skylight area)
        wall_area_m2 += surface.grossArea * space.multiplier
        # Subsurfaces in this surface
        surface.subSurfaces.sort.each do |ss|
          next unless ss.subSurfaceType == 'Skylight'

          sky_area_m2 += ss.netArea * space.multiplier
        end
      end

      # Determine the space category
      cat = 'NonRes'
      if OpenstudioStandards::Space.space_residential?(space)
        cat = 'Res'
      end
      # if space.is_semiheated
      # cat = 'Semiheated'
      # end

      # Add to the correct category
      case cat
        when 'NonRes'
          nr_wall_m2 += wall_area_m2
          nr_sky_m2 += sky_area_m2
        when 'Res'
          res_wall_m2 += wall_area_m2
          res_sky_m2 += sky_area_m2
        when 'Semiheated'
          sh_wall_m2 += wall_area_m2
          sh_sky_m2 += sky_area_m2
      end
      total_roof_m2 += wall_area_m2
      total_subsurface_m2 += sky_area_m2
    end

    # Calculate the SRR of each category
    srr_nr = ((nr_sky_m2 / nr_wall_m2) * 100).round(1)
    srr_res = ((res_sky_m2 / res_wall_m2) * 100).round(1)
    srr_sh = ((sh_sky_m2 / sh_wall_m2) * 100).round(1)
    srr = ((total_subsurface_m2 / total_roof_m2) * 100.0).round(1)
    OpenStudio.logFree(OpenStudio::Info, 'openstudio.standards.Model', "The skylight to roof ratios (SRRs) are: NonRes: #{srr_nr.round}%, Res: #{srr_res.round}%.")

    # SRR limit
    srr_lim = model_prm_skylight_to_roof_ratio_limit(model)

    # Check against SRR limit
    red_nr = srr_nr > srr_lim
    red_res = srr_res > srr_lim
    red_sh = srr_sh > srr_lim

    # Stop here unless skylights need reducing
    return true unless red_nr || red_res || red_sh

    OpenStudio.logFree(OpenStudio::Info, 'openstudio.standards.Model', "Reducing the size of all skylights equally down to the limit of #{srr_lim.round}%.")

    # Determine the factors by which to reduce the skylight area
    mult_nr_red = srr_lim / srr_nr
    mult_res_red = srr_lim / srr_res
    # mult_sh_red = srr_lim / srr_sh

    # Reduce the skylight area if any of the categories necessary
    model.getSpaces.sort.each do |space|
      # Determine the space category
      cat = 'NonRes'
      if OpenstudioStandards::Space.space_residential?(space)
        cat = 'Res'
      end
      # if space.is_semiheated
      # cat = 'Semiheated'
      # end

      # Skip spaces whose skylights don't need to be reduced
      case cat
        when 'NonRes'
          next unless red_nr

          mult = mult_nr_red
        when 'Res'
          next unless red_res

          mult = mult_res_red
        when 'Semiheated'
          next unless red_sh
        # mult = mult_sh_red
      end

      # Loop through all surfaces in this space
      space.surfaces.sort.each do |surface|
        # Skip non-outdoor surfaces
        next unless surface.outsideBoundaryCondition == 'Outdoors'
        # Skip non-walls
        next unless surface.surfaceType == 'RoofCeiling'

        # Subsurfaces in this surface
        surface.subSurfaces.sort.each do |ss|
          next unless ss.subSurfaceType == 'Skylight'

          # Reduce the size of the skylight
          red = 1.0 - mult
          OpenstudioStandards::Geometry.sub_surface_reduce_area_by_percent_by_shrinking_toward_centroid(ss, red)
        end
      end
    end

    return true
  end

  # Determines the skylight to roof ratio limit for a given standard
  #
  # @param model [OpenStudio::Model::Model] OpenStudio model object
  # @return [Double] the skylight to roof ratio, as a percent: 5.0 = 5%. 5% by default.
  def model_prm_skylight_to_roof_ratio_limit(model)
    srr_lim = 5.0
    return srr_lim
  end

  # Apply baseline values to exterior lights objects
  # Only implemented for stable baseline
  #
  # @param model [OpenStudio::Model::Model] OpenStudio model object
  def model_apply_baseline_exterior_lighting(model)
    return false
  end

  # Function to add baseline elevators based on user data
  # Only applicable to stable baseline
  # @param model [OpenStudio::Model::Model] OpenStudio model object
  def model_add_prm_elevators(model)
    return false
  end

  # Remove all HVAC that will be replaced during the performance rating method baseline generation.
  # This does not include plant loops that serve WaterUse:Equipment or Fan:ZoneExhaust
  #
  # @param model [OpenStudio::Model::Model] OpenStudio model object
  # @return [Boolean] returns true if successful, false if not
  def model_remove_prm_hvac(model)
    # Plant loops
    model.getPlantLoops.sort.each do |loop|
      # Don't remove service water heating loops
      next if plant_loop_swh_loop?(loop)

      loop.remove
    end

    # Air loops
    model.getAirLoopHVACs.each do |air_loop|
      # Don't remove airloops representing non-mechanically cooled systems
      if !air_loop.additionalProperties.hasFeature('non_mechanically_cooled')
        air_loop.remove
      else
        # Remove heating coil on
        air_loop.supplyComponents.each do |supply_comp|
          # Remove standalone heating coils
          if supply_comp.iddObjectType.valueName.to_s.include?('OS_Coil_Heating')
            supply_comp.remove
          # Remove heating coils wrapped in a unitary system
          elsif supply_comp.iddObjectType.valueName.to_s.include?('OS_AirLoopHVAC_UnitarySystem')
            unitary_system = supply_comp.to_AirLoopHVACUnitarySystem.get
            htg_coil = unitary_system.heatingCoil
            if htg_coil.is_initialized
              htg_coil = htg_coil.get
              unitary_system.resetCoolingCoil
              htg_coil.remove
            end
          end
        end
      end
    end

    # Zone equipment
    model.getThermalZones.sort.each do |zone|
      zone.equipment.each do |zone_equipment|
        next if zone_equipment.to_FanZoneExhaust.is_initialized

        zone_equipment.remove unless zone.additionalProperties.hasFeature('non_mechanically_cooled')
      end
    end

    # Outdoor VRF units (not in zone, not in loops)
    model.getAirConditionerVariableRefrigerantFlows.each(&:remove)

    # Air loop dedicated outdoor air systems
    model.getAirLoopHVACDedicatedOutdoorAirSystems.each(&:remove)

    return true
  end

  # Remove EMS objects that may be orphaned from removing HVAC
  #
  # @param model [OpenStudio::Model::Model] OpenStudio model object
  # @return [Boolean] returns true if successful, false if not
  def model_remove_prm_ems_objects(model)
    model.getEnergyManagementSystemActuators.each(&:remove)
    model.getEnergyManagementSystemConstructionIndexVariables.each(&:remove)
    model.getEnergyManagementSystemCurveOrTableIndexVariables.each(&:remove)
    model.getEnergyManagementSystemGlobalVariables.each(&:remove)
    model.getEnergyManagementSystemInternalVariables.each(&:remove)
    model.getEnergyManagementSystemMeteredOutputVariables.each(&:remove)
    model.getEnergyManagementSystemOutputVariables.each(&:remove)
    model.getEnergyManagementSystemPrograms.each(&:remove)
    model.getEnergyManagementSystemProgramCallingManagers.each(&:remove)
    model.getEnergyManagementSystemSensors.each(&:remove)
    model.getEnergyManagementSystemSubroutines.each(&:remove)
    model.getEnergyManagementSystemTrendVariables.each(&:remove)

    return true
  end

  # Remove external shading devices. Site shading will not be impacted.
  #
  # @param model [OpenStudio::Model::Model] OpenStudio model object
  # @return [Boolean] returns true if successful, false if not
  def model_remove_external_shading_devices(model)
    shading_surfaces_removed = 0
    model.getShadingSurfaceGroups.sort.each do |shade_group|
      # Skip Site shading
      next if shade_group.shadingSurfaceType == 'Site'

      # Space shading surfaces should be removed
      shading_surfaces_removed += shade_group.shadingSurfaces.size
      shade_group.remove
    end

    OpenStudio.logFree(OpenStudio::Info, 'openstudio.standards.Model', "Removed #{shading_surfaces_removed} external shading devices.")

    return true
  end

  # Changes the sizing parameters to the PRM specifications.
  #
  # @param model [OpenStudio::Model::Model] OpenStudio model object
  # @return [Boolean] returns true if successful, false if not
  def model_apply_prm_sizing_parameters(model)
    clg = 1.15
    htg = 1.25

    sizing_params = model.getSizingParameters
    sizing_params.setHeatingSizingFactor(htg)
    sizing_params.setCoolingSizingFactor(clg)

    OpenStudio.logFree(OpenStudio::Info, 'openstudio.prototype.Model', "Set sizing factors to #{htg} for heating and #{clg} for cooling.")
    return true
  end

  # Returns average daily hot water consumption by building type
  # recommendations from 2011 ASHRAE Handbook - HVAC Applications Table 7 section 50.14
  # Not all building types are included in lookup
  # some recommendations have multiple values based on number of units.
  # Will return an array of hashes. Many may have one array entry.
  # all values other than block size are gallons.
  #
  # @param model [OpenStudio::Model::Model] OpenStudio model object
  # @return [Array] array of hashes. Each array entry based on different capacity
  #   specific to building type. Array will be empty for some building types.
  def model_find_ashrae_hot_water_demand(model)
    # @todo for types not in table use standards area normalized swh values

    # get building type
    building_data = model_get_building_properties(model)
    building_type = building_data['building_type']

    result = []
    if building_type == 'FullServiceRestaurant'
      result << { units: 'meal', block: nil, max_hourly: 1.5, max_daily: 11.0, avg_day_unit: 2.4 }
    elsif building_type == 'Hospital'
      OpenStudio.logFree(OpenStudio::Error, 'openstudio.standards.Model', "No SWH rules of thumbs for #{building_type}.")
    elsif ['LargeHotel', 'SmallHotel'].include? building_type
      result << { units: 'unit', block: 20, max_hourly: 6.0, max_daily: 35.0, avg_day_unit: 24.0 }
      result << { units: 'unit', block: 60, max_hourly: 5.0, max_daily: 25.0, avg_day_unit: 14.0 }
      result << { units: 'unit', block: 100, max_hourly: 4.0, max_daily: 15.0, avg_day_unit: 10.0 }
    elsif building_type == 'MidriseApartment'
      result << { units: 'unit', block: 20, max_hourly: 12.0, max_daily: 80.0, avg_day_unit: 42.0 }
      result << { units: 'unit', block: 50, max_hourly: 10.0, max_daily: 73.0, avg_day_unit: 40.0 }
      result << { units: 'unit', block: 75, max_hourly: 8.5, max_daily: 66.0, avg_day_unit: 38.0 }
      result << { units: 'unit', block: 100, max_hourly: 7.0, max_daily: 60.0, avg_day_unit: 37.0 }
      result << { units: 'unit', block: 200, max_hourly: 5.0, max_daily: 50.0, avg_day_unit: 35.0 }
    elsif ['Office', 'LargeOffice', 'MediumOffice', 'SmallOffice', 'LargeOfficeDetailed', 'MediumOfficeDetailed', 'SmallOfficeDetailed'].include? building_type
      result << { units: 'person', block: nil, max_hourly: 0.4, max_daily: 2.0, avg_day_unit: 1.0 }
    elsif building_type == 'Outpatient'
      OpenStudio.logFree(OpenStudio::Error, 'openstudio.standards.Model', "No SWH rules of thumbs for #{building_type}.")
    elsif building_type == 'PrimarySchool'
      result << { units: 'student', block: nil, max_hourly: 0.6, max_daily: 1.5, avg_day_unit: 0.6 }
    elsif building_type == 'QuickServiceRestaurant'
      result << { units: 'meal', block: nil, max_hourly: 0.7, max_daily: 6.0, avg_day_unit: 0.7 }
    elsif building_type == 'Retail'
      OpenStudio.logFree(OpenStudio::Error, 'openstudio.standards.Model', "No SWH rules of thumbs for #{building_type}.")
    elsif building_type == 'SecondarySchool'
      result << { units: 'student', block: nil, max_hourly: 1.0, max_daily: 3.6, avg_day_unit: 1.8 }
    elsif building_type == 'StripMall'
      OpenStudio.logFree(OpenStudio::Error, 'openstudio.standards.Model', "No SWH rules of thumbs for #{building_type}.")
    elsif building_type == 'SuperMarket'
      OpenStudio.logFree(OpenStudio::Error, 'openstudio.standards.Model', "No SWH rules of thumbs for #{building_type}.")
    elsif building_type == 'Warehouse'
      OpenStudio.logFree(OpenStudio::Error, 'openstudio.standards.Model', "No SWH rules of thumbs for #{building_type}.")
    elsif ['SmallDataCenterLowITE', 'SmallDataCenterHighITE', 'LargeDataCenterLowITE', 'LargeDataCenterHighITE', 'Laboratory'].include? building_type
      OpenStudio.logFree(OpenStudio::Error, 'openstudio.standards.Model', "No SWH rules of thumbs for #{building_type}.")
    else
      OpenStudio.logFree(OpenStudio::Error, 'openstudio.standards.Model', "Didn't find expected building type. As a result can't determine hot water demand recommendations")
    end

    return result
  end

  # Returns average daily hot water consumption for residential buildings
  # gal/day from ICC IECC 2015 Residential Standard Reference Design
  # from Table R405.5.2(1)
  #
  # @param model [OpenStudio::Model::Model] OpenStudio model object
  # @param units_per_bldg [Double] number of units in the building
  # @param bedrooms_per_unit [Double] number of bedrooms per unit
  # @return [Double] gal/day
  def model_find_icc_iecc_2015_hot_water_demand(model, units_per_bldg, bedrooms_per_unit)
    swh_gal_per_day = units_per_bldg * (30.0 + (10.0 * bedrooms_per_unit))

    return swh_gal_per_day
  end

  # Returns average daily internal loads for residential buildings from Table R405.5.2(1)
  #
  # @param model [OpenStudio::Model::Model] OpenStudio model object
  # @param units_per_bldg [Double] number of units in the building
  # @param bedrooms_per_unit [Double] number of bedrooms per unit
  # @return [Hash] mech_vent_cfm, infiltration_ach, igain_btu_per_day, internal_mass_lbs
  def model_find_icc_iecc_2015_internal_loads(model, units_per_bldg, bedrooms_per_unit)
    # get total and conditioned floor area
    total_floor_area = model.getBuilding.floorArea
    if model.getBuilding.conditionedFloorArea.is_initialized
      conditioned_floor_area = model.getBuilding.conditionedFloorArea.get
    else
      OpenStudio.logFree(OpenStudio::Error, 'openstudio.standards.Model', 'Cannot find conditioned floor area, will use total floor area.')
      conditioned_floor_area = total_floor_area
    end

    # get climate zone value
    climate_zone = OpenstudioStandards::Weather.model_get_climate_zone(model)

    internal_loads = {}
    internal_loads['mech_vent_cfm'] = units_per_bldg * (0.01 * conditioned_floor_area + 7.5 * (bedrooms_per_unit + 1.0))
    internal_loads['infiltration_ach'] = if ['1A', '1B', '2A', '2B'].include? climate_zone_value
                                           5.0
                                         else
                                           3.0
                                         end
    internal_loads['igain_btu_per_day'] = units_per_bldg * (17_900.0 + 23.8 * conditioned_floor_area + 4104.0 * bedrooms_per_unit)
    internal_loads['internal_mass_lbs'] = total_floor_area * 8.0

    return internal_loads
  end

  # Helper method to make a shortened version of a name that will be readable in a GUI.
  #
  # @param model [OpenStudio::Model::Model] OpenStudio model object
  # @param climate_zone [String] ASHRAE climate zone, e.g. 'ASHRAE 169-2013-4A'
  # @param building_type [String] the building type
  # @param spc_type [String] the space type
  # @return [String] string of the model name
  def model_make_name(model, climate_zone, building_type, spc_type)
    climate_zone = climate_zone.gsub('ClimateZone ', 'CZ')
    if climate_zone == 'CZ1-8'
      climate_zone = ''
    end

    if building_type == 'FullServiceRestaurant'
      building_type = 'FullSrvRest'
    elsif building_type == 'Hospital'
      building_type = 'Hospital'
    elsif building_type == 'LargeHotel'
      building_type = 'LrgHotel'
    elsif building_type == 'LargeOffice'
      building_type = 'LrgOffice'
    elsif building_type == 'MediumOffice'
      building_type = 'MedOffice'
    elsif building_type == 'MidriseApartment'
      building_type = 'MidApt'
    elsif building_type == 'HighriseApartment'
      building_type = 'HighApt'
    elsif building_type == 'Office'
      building_type = 'Office'
    elsif building_type == 'Outpatient'
      building_type = 'Outpatient'
    elsif building_type == 'PrimarySchool'
      building_type = 'PriSchl'
    elsif building_type == 'QuickServiceRestaurant'
      building_type = 'QckSrvRest'
    elsif building_type == 'Retail'
      building_type = 'Retail'
    elsif building_type == 'SecondarySchool'
      building_type = 'SecSchl'
    elsif building_type == 'SmallHotel'
      building_type = 'SmHotel'
    elsif building_type == 'SmallOffice'
      building_type = 'SmOffice'
    elsif building_type == 'StripMall'
      building_type = 'StMall'
    elsif building_type == 'SuperMarket'
      building_type = 'SpMarket'
    elsif building_type == 'Warehouse'
      building_type = 'Warehouse'
    elsif building_type == 'SmallDataCenterLowITE'
      building_type = 'SmDCLowITE'
    elsif building_type == 'SmallDataCenterHighITE'
      building_type = 'SmDCHighITE'
    elsif building_type == 'LargeDataCenterLowITE'
      building_type = 'LrgDCLowITE'
    elsif building_type == 'LargeDataCenterHighITE'
      building_type = 'LrgDCHighITE'
    elsif building_type == 'Laboratory'
      building_type = 'Laboratory'
    elsif building_type == 'TallBuilding'
      building_type = 'TallBldg'
    elsif building_type == 'SuperTallBuilding'
      building_type = 'SpTallBldg'
    end

    parts = [template]

    unless building_type.nil?
      parts << building_type
    end

    unless spc_type.nil?
      parts << spc_type
    end

    unless climate_zone.empty?
      parts << climate_zone
    end

    result = parts.join(' - ')

    return result
  end

  # Helper method to find out which climate zone set contains a specific climate zone.
  # Returns climate zone set name as String if success, nil if not found.
  #
  # @param model [OpenStudio::Model::Model] OpenStudio model object
  # @param climate_zone [String] ASHRAE climate zone, e.g. 'ASHRAE 169-2013-4A'
  # @return [String] climate zone set
  def model_find_climate_zone_set(model, climate_zone)
    result = nil

    possible_climate_zone_sets = []
    standards_data['climate_zone_sets'].each do |climate_zone_set|
      if climate_zone_set['climate_zones'].include?(climate_zone)
        possible_climate_zone_sets << climate_zone_set['name']
      end
    end

    # Check the results
    if possible_climate_zone_sets.size.zero?
      OpenStudio.logFree(OpenStudio::Error, 'openstudio.standards.Model', "Cannot find a climate zone set containing #{climate_zone}.  Make sure to use ASHRAE standards with ASHRAE climate zones and DEER or CA Title 24 standards with CEC climate zones.")
    elsif possible_climate_zone_sets.size > 2
      OpenStudio.logFree(OpenStudio::Error, 'openstudio.standards.Model', "Found more than 2 climate zone sets containing #{climate_zone}; will return last matching climate zone set.")
    end

    # Get the climate zone from the possible set
    climate_zone_set = model_get_climate_zone_set_from_list(model, possible_climate_zone_sets)

    # Check that a climate zone set was found
    if climate_zone_set.nil?
      OpenStudio.logFree(OpenStudio::Error, 'openstudio.standards.Model', "Cannot find a climate zone set in standard #{template}")
    end

    return climate_zone_set
  end

  # Determine which climate zone to use.
  # Defaults to the least specific climate zone set.
  # For example, 2A and 2 both contain 2A, so use 2.
  #
  # @param model [OpenStudio::Model::Model] OpenStudio model object
  # @param possible_climate_zone_sets [Array] climate zone sets
  # @return [String] climate zone ses
  def model_get_climate_zone_set_from_list(model, possible_climate_zone_sets)
    climate_zone_set = possible_climate_zone_sets.max
    return climate_zone_set
  end

  # This method ensures that all spaces with spacetypes defined contain at least a standardSpaceType appropriate for the template.
  # So, if any space with a space type defined does not have a Stnadard spacetype, or is undefined, an error will stop
  # with information that the spacetype needs to be defined.
  #
  # @param model [OpenStudio::Model::Model] OpenStudio model object
  # @return [Boolean] returns true if successful, false if not
  def model_validate_standards_spacetypes_in_model(model)
    error_string = ''
    # populate search hash
    model.getSpaces.sort.each do |space|
      unless space.spaceType.empty?
        if space.spaceType.get.standardsSpaceType.empty? || space.spaceType.get.standardsBuildingType.empty?
          error_string << "Space: #{space.name} has SpaceType of #{space.spaceType.get.name} but the standardSpaceType or standardBuildingType  is undefined. Please use an appropriate standardSpaceType for #{template}\n"
          next
        else
          search_criteria = {
            'template' => template,
            'building_type' => space.spaceType.get.standardsBuildingType.get,
            'space_type' => space.spaceType.get.standardsSpaceType.get
          }
          # lookup space type properties
          space_type_properties = model_find_object(standards_data['space_types'], search_criteria)
          if space_type_properties.nil?
            error_string << "Could not find spacetype of criteria : #{search_criteria}. Please ensure you have a valid standardSpaceType and stantdardBuildingType defined.\n"
            space_type_properties = {}
          end
        end
      end
    end
    return true if error_string == ''

    # else
    OpenStudio.logFree(OpenStudio::Error, 'openstudio.standards.Model', error_string)
    return false
  end

  # Create sorted hash of stories with data need to determine effective number of stories above and below grade
  # the key should be the story object, which would allow other measures the ability to for example loop through spaces of the bottom story
  #
  # @param model [OpenStudio::Model::Model] OpenStudio model object
  # @return [Hash] hash of space types with data in value necessary to determine effective number of stories above and below grade
  def model_create_story_hash(model)
    story_hash = {}

    # loop through stories
    model.getBuildingStorys.sort.each do |story|
      # skip of story doesn't have any spaces
      next if story.spaces.empty?

      story_min_z = nil
      story_zone_multipliers = []
      story_spaces_part_of_floor_area = []
      story_spaces_not_part_of_floor_area = []
      story_ext_wall_area = 0.0
      story_ground_wall_area = 0.0

      # loop through space surfaces to find min z value
      story.spaces.each do |space|
        # skip of space doesn't have any geometry
        next if space.surfaces.empty?

        # get space multiplier
        story_zone_multipliers << space.multiplier

        # space part of floor area check
        if space.partofTotalFloorArea
          story_spaces_part_of_floor_area << space
        else
          story_spaces_not_part_of_floor_area << space
        end

        # update exterior wall area (not sure if this is net or gross)
        story_ext_wall_area += space.exteriorWallArea

        space_min_z = nil
        z_points = []
        space.surfaces.each do |surface|
          surface.vertices.each do |vertex|
            z_points << vertex.z
          end

          # update count of ground wall areas
          next if surface.surfaceType != 'Wall'
          next if surface.outsideBoundaryCondition != 'Ground'

          # @todo make more flexible for slab/basement model.modeling

          story_ground_wall_area += surface.grossArea
        end

        # skip if surface had no vertices
        next if z_points.empty?

        # update story min_z
        space_min_z = z_points.min + space.zOrigin
        if story_min_z.nil? || (story_min_z > space_min_z)
          story_min_z = space_min_z
        end
      end

      # update story hash
      story_hash[story] = {}
      story_hash[story][:min_z] = story_min_z
      story_hash[story][:multipliers] = story_zone_multipliers
      story_hash[story][:part_of_floor_area] = story_spaces_part_of_floor_area
      story_hash[story][:not_part_of_floor_area] = story_spaces_not_part_of_floor_area
      story_hash[story][:ext_wall_area] = story_ext_wall_area
      story_hash[story][:ground_wall_area] = story_ground_wall_area
    end

    # sort hash by min_z low to high
    story_hash = story_hash.sort_by { |k, v| v[:min_z] }

    # reassemble into hash after sorting
    hash = {}
    story_hash.each do |story, props|
      hash[story] = props
    end

    return hash
  end

  # populate this method
  # Determine the effective number of stories above and below grade
  #
  # @param model [OpenStudio::Model::Model] OpenStudio model object
  # @return [Hash] hash with effective_num_stories_below_grade and effective_num_stories_above_grade
  def model_effective_num_stories(model)
    below_grade = 0
    above_grade = 0

    # call model_create_story_hash(model)
    story_hash = model_create_story_hash(model)

    story_hash.each do |story, hash|
      # skip if no spaces in story are included in the building area
      next if hash[:part_of_floor_area].empty?

      # only count as below grade if ground wall area is greater than ext wall area and story below is also below grade
      if above_grade.zero? && (hash[:ground_wall_area] > hash[:ext_wall_area])
        below_grade += 1 * hash[:multipliers].min
      else
        above_grade += 1 * hash[:multipliers].min
      end
    end

    # populate hash
    effective_num_stories = {}
    effective_num_stories[:below_grade] = below_grade
    effective_num_stories[:above_grade] = above_grade
    effective_num_stories[:story_hash] = story_hash

    return effective_num_stories
  end

  # create space_type_hash with info such as effective_num_spaces, num_units, num_meds, num_meals
  #
  # @param model [OpenStudio::Model::Model] OpenStudio model object
  # @param trust_effective_num_spaces [Boolean] defaults to false - set to true if modeled every space as a real rpp, vs. space as collection of rooms
  # @return [Hash] hash of space types with misc information
  # @todo - add code when determining number of units to makeuse of trust_effective_num_spaces arg
  def model_create_space_type_hash(model, trust_effective_num_spaces = false)
    # assumed class size to deduct teachers from occupant count for classrooms
    typical_class_size = 20.0

    space_type_hash = {}
    model.getSpaceTypes.sort.each do |space_type|
      # get standards info
      stds_bldg_type = space_type.standardsBuildingType
      stds_space_type = space_type.standardsSpaceType
      if stds_bldg_type.is_initialized && stds_space_type.is_initialized && !space_type.spaces.empty?
        stds_bldg_type = stds_bldg_type.get
        stds_space_type = stds_space_type.get
        effective_num_spaces = 0
        floor_area = 0.0
        num_people = 0.0
        num_students = 0.0
        num_units = 0.0
        num_beds = 0.0
        num_people_bldg_total = nil # may need this in future, not same as sumo of people for all space types.
        num_meals = nil
        # determine num_elevators in another method
        # determine num_parking_spots in another method

        # loop through spaces to get mis values
        space_type.spaces.sort.each do |space|
          next unless space.partofTotalFloorArea

          effective_num_spaces += space.multiplier
          floor_area += space.floorArea * space.multiplier
          num_people += space.numberOfPeople * space.multiplier
        end

        # determine number of units
        if stds_bldg_type == 'SmallHotel' && stds_space_type.include?('GuestRoom') # doesn't always == GuestRoom so use include?
          avg_unit_size = OpenStudio.convert(354.2, 'ft^2', 'm^2').get # calculated from prototype
          num_units = floor_area / avg_unit_size
        elsif stds_bldg_type == 'LargeHotel' && stds_space_type.include?('GuestRoom')
          avg_unit_size = OpenStudio.convert(279.7, 'ft^2', 'm^2').get # calculated from prototype
          num_units = floor_area / avg_unit_size
        elsif stds_bldg_type == 'MidriseApartment' && stds_space_type.include?('Apartment')
          avg_unit_size = OpenStudio.convert(949.9, 'ft^2', 'm^2').get # calculated from prototype
          num_units = floor_area / avg_unit_size
        elsif stds_bldg_type == 'HighriseApartment' && stds_space_type.include?('Apartment')
          avg_unit_size = OpenStudio.convert(949.9, 'ft^2', 'm^2').get # calculated from prototype
          num_units = floor_area / avg_unit_size
        elsif stds_bldg_type == 'StripMall'
          avg_unit_size = OpenStudio.convert(22_500.0 / 10.0, 'ft^2', 'm^2').get # calculated from prototype
          num_units = floor_area / avg_unit_size
        elsif stds_bldg_type == 'Htl' && (stds_space_type.include?('GuestRmOcc') || stds_space_type.include?('GuestRmUnOcc'))
          avg_unit_size = OpenStudio.convert(354.2, 'ft^2', 'm^2').get # calculated from prototype
          num_units = floor_area / avg_unit_size
        elsif stds_bldg_type == 'MFm' && (stds_space_type.include?('ResBedroom') || stds_space_type.include?('ResLiving'))
          avg_unit_size = OpenStudio.convert(949.9, 'ft^2', 'm^2').get # calculated from prototype
          num_units = floor_area / avg_unit_size
        elsif stds_bldg_type == 'Mtl' && (stds_space_type.include?('GuestRmOcc') || stds_space_type.include?('GuestRmUnOcc'))
          avg_unit_size = OpenStudio.convert(354.2, 'ft^2', 'm^2').get # calculated from prototype
          num_units = floor_area / avg_unit_size
        elsif stds_bldg_type == 'Nrs' && stds_space_type.include?('PatientRoom')
          avg_unit_size = OpenStudio.convert(354.2, 'ft^2', 'm^2').get # calculated from prototype
          num_units = floor_area / avg_unit_size
        end

        # determine number of beds
        if stds_bldg_type == 'Hospital' && ['PatRoom', 'ICU_PatRm', 'ICU_Open'].include?(stds_space_type)
          num_beds = num_people
        elsif stds_bldg_type == 'Hsp' && ['PatientRoom', 'HspSurgOutptLab', 'HspNursing'].include?(stds_space_type)
          num_beds = num_people
        end

        # determine number of students
        if ['PrimarySchool', 'SecondarySchool'].include?(stds_bldg_type) && stds_space_type == 'Classroom'
          num_students += num_people * ((typical_class_size - 1.0) / typical_class_size)
        elsif ['EPr', 'ESe', 'ERC', 'EUn', 'ECC'].include?(stds_bldg_type) && stds_space_type == 'Classroom'
          num_students += num_people * ((typical_class_size - 1.0) / typical_class_size)
        end

        space_type_hash[space_type] = {}
        space_type_hash[space_type][:stds_bldg_type] = stds_bldg_type
        space_type_hash[space_type][:stds_space_type] = stds_space_type
        space_type_hash[space_type][:effective_num_spaces] = effective_num_spaces
        space_type_hash[space_type][:floor_area] = floor_area
        space_type_hash[space_type][:num_people] = num_people
        space_type_hash[space_type][:num_students] = num_students
        space_type_hash[space_type][:num_units] = num_units
        space_type_hash[space_type][:num_beds] = num_beds

        OpenStudio.logFree(OpenStudio::Info, 'openstudio.standards.Model', "For #{space_type.name}, floor area = #{OpenStudio.convert(floor_area, 'm^2', 'ft^2').get.round} ft^2.") unless floor_area == 0.0
        OpenStudio.logFree(OpenStudio::Info, 'openstudio.standards.Model', "For #{space_type.name}, number of spaces = #{effective_num_spaces}.") unless effective_num_spaces == 0.0
        OpenStudio.logFree(OpenStudio::Info, 'openstudio.standards.Model', "For #{space_type.name}, number of units = #{num_units}.") unless num_units == 0.0
        OpenStudio.logFree(OpenStudio::Info, 'openstudio.standards.Model', "For #{space_type.name}, number of people = #{num_people.round}.") unless num_people == 0.0
        OpenStudio.logFree(OpenStudio::Info, 'openstudio.standards.Model', "For #{space_type.name}, number of students = #{num_students}.") unless num_students == 0.0
        OpenStudio.logFree(OpenStudio::Info, 'openstudio.standards.Model', "For #{space_type.name}, number of beds = #{num_beds}.") unless num_beds == 0.0
        OpenStudio.logFree(OpenStudio::Info, 'openstudio.standards.Model', "For #{space_type.name}, number of meals = #{num_meals}.") unless num_meals.nil?

      else
        OpenStudio.logFree(OpenStudio::Info, 'openstudio.standards.Model', "Cannot identify standards building type and space type for #{space_type.name}, it won't be added to space_type_hash.")
      end
    end

    return space_type_hash.sort.to_h
  end

  # This method will limit the subsurface of a given surface_type ("Wall" or "RoofCeiling") to the ratio for the building.
  # This method only reduces subsurface sizes at most.
  #
  # @param model [OpenStudio::Model::Model] OpenStudio model object
  # @param ratio [Double] ratio
  # @param surface_type [String] surface type
  # @return [Boolean] returns true if successful, false if not
  def apply_limit_to_subsurface_ratio(model, ratio, surface_type = 'Wall')
    fdwr = get_outdoor_subsurface_ratio(model, surface_type)
    if fdwr <= ratio
      OpenStudio.logFree(OpenStudio::Info, 'openstudio.standards.Model', "Building FDWR of #{fdwr} is already lower than limit of #{ratio.round}%.")
      return true
    end
    OpenStudio.logFree(OpenStudio::Info, 'openstudio.standards.Model', "Reducing the size of all windows (by shrinking to centroid) to reduce window area down to the limit of #{ratio.round}%.")
    # Determine the factors by which to reduce the window / door area
    mult = ratio / fdwr
    # Reduce the window area if any of the categories necessary
    model.getSpaces.sort.each do |space|
      # Loop through all surfaces in this space
      space.surfaces.sort.each do |surface|
        # Skip non-outdoor surfaces
        next unless surface.outsideBoundaryCondition == 'Outdoors'
        # Skip non-walls
        next unless surface.surfaceType == surface_type

        # Subsurfaces in this surface
        surface.subSurfaces.sort.each do |ss|
          # Reduce the size of the window
          red = 1.0 - mult
          OpenstudioStandards::Geometry.sub_surface_reduce_area_by_percent_by_shrinking_toward_centroid(ss, red)
        end
      end
    end
    return true
  end

  # This method return the building ratio of subsurface_area / surface_type_area
  # where surface_type can be "Wall" or "RoofCeiling"
  #
  # @param model [OpenStudio::Model::Model] OpenStudio model object
  # @param surface_type [String] surface type
  # @return [Double] surface ratio
  def get_outdoor_subsurface_ratio(model, surface_type = 'Wall')
    surface_area = 0.0
    sub_surface_area = 0
    all_surfaces = []
    all_sub_surfaces = []
    model.getSpaces.sort.each do |space|
      zone = space.thermalZone
      zone_multiplier = nil
      next if zone.empty?

      zone_multiplier = zone.get.multiplier
      space.surfaces.sort.each do |surface|
        if (surface.outsideBoundaryCondition == 'Outdoors') && (surface.surfaceType == surface_type)
          surface_area += surface.grossArea * zone_multiplier
          surface.subSurfaces.sort.each do |sub_surface|
            sub_surface_area += sub_surface.grossArea * sub_surface.multiplier * zone_multiplier
          end
        end
      end
    end
    return fdwr = (sub_surface_area / surface_area)
  end

  # Loads a osm as a starting point.
  #
  # @param osm_file [String] path to the .osm file, relative to the /data folder
  # @return [Boolean] returns true if successful, false if not
  def load_initial_osm(osm_file)
    # Load the geometry .osm
    unless File.exist?(osm_file)
      raise("The initial osm path: #{osm_file} does not exist.")
    end

    osm_model_path = OpenStudio::Path.new(osm_file.to_s)
    # Upgrade version if required.
    version_translator = OpenStudio::OSVersion::VersionTranslator.new
    model = version_translator.loadModel(osm_model_path).get
    validate_initial_model(model)
    return model
  end

  # validate that model contains objects
  #
  # @param model [OpenStudio::Model::Model] OpenStudio model object
  # @return [Boolean] returns true if valid, false if not
  def validate_initial_model(model)
    is_valid = true
    if model.getBuildingStorys.empty?
      OpenStudio.logFree(OpenStudio::Error, 'openstudio.model.Model', 'Please assign Spaces to BuildingStorys the geometry model.')
      is_valid = false
    end
    if model.getThermalZones.empty?
      OpenStudio.logFree(OpenStudio::Error, 'openstudio.model.Model', 'Please assign Spaces to ThermalZones the geometry model.')
      is_valid = false
    end
    if model.getBuilding.standardsNumberOfStories.empty?
      OpenStudio.logFree(OpenStudio::Error, 'openstudio.model.Model', 'Please define Building.standardsNumberOfStories the geometry model.')
      is_valid = false
    end
    if model.getBuilding.standardsNumberOfAboveGroundStories.empty?
      OpenStudio.logFree(OpenStudio::Error, 'openstudio.model.Model', 'Please define Building.standardsNumberOfAboveStories in the geometry model.')
      is_valid = false
    end

    if @space_type_map.nil? || @space_type_map.empty?
      @space_type_map = get_space_type_maps_from_model(model)
      if @space_type_map.nil? || @space_type_map.empty?
        OpenStudio.logFree(OpenStudio::Error, 'openstudio.model.Model', "Please assign SpaceTypes in the geometry model or in standards database #{@space_type_map}.")
        is_valid = false
      else
        @space_type_map = @space_type_map.sort.to_h
        OpenStudio.logFree(OpenStudio::Info, 'openstudio.model.Model', 'Loaded space type map from model')
      end
    end

    # ensure that model is intersected correctly.
    model.getSpaces.each { |space1| model.getSpaces.each { |space2| space1.intersectSurfaces(space2) } }
    # Get multipliers from TZ in model. Need this for HVAC contruction.
    @space_multiplier_map = {}
    model.getSpaces.sort.each do |space|
      @space_multiplier_map[space.name.get] = space.multiplier if space.multiplier > 1
    end
    OpenStudio.logFree(OpenStudio::Info, 'openstudio.model.Model', 'Finished adding geometry')
    unless @space_multiplier_map.empty?
      OpenStudio.logFree(OpenStudio::Info, 'openstudio.model.Model', "Found multipliers for space #{@space_multiplier_map}")
    end
    return is_valid
  end

  # Determines how ventilation for the standard is specified.
  # When 'Sum', all min OA flow rates are added up.  Commonly used by 90.1.
  # When 'Maximum', only the biggest OA flow rate.  Used by T24.
  #
  # @param model [OpenStudio::Model::Model] OpenStudio model object
  # @return [String] the ventilation method, either Sum or Maximum
  def model_ventilation_method(model)
    building_data = model_get_building_properties(model)
    building_type = building_data['building_type']
    if building_type != 'Laboratory' # Laboratory has multiple criteria on ventilation, pick the greatest
      ventilation_method = 'Sum'
    else
      ventilation_method = 'Maximum'
    end

    return ventilation_method
  end

  # Removes all of the unused ResourceObjects
  # (Curves, ScheduleDay, Material, etc.) from the model.
  #
  # @param model [OpenStudio::Model::Model] OpenStudio model object
  # @return [Boolean] returns true if successful, false if not
  def model_remove_unused_resource_objects(model)
    start_size = model.objects.size
    model.getResourceObjects.sort.each do |obj|
      if obj.directUseCount.zero?
        OpenStudio.logFree(OpenStudio::Debug, 'openstudio.standards.Model', "#{obj.name} is unused; it will be removed.")
        model.removeObject(obj.handle)
      end
    end
    end_size = model.objects.size
    OpenStudio.logFree(OpenStudio::Info, 'openstudio.standards.Model', "The model started with #{start_size} objects and finished with #{end_size} objects after removing unused resource objects.")
    return true
  end





  private

  def model_apply_userdata_outdoor_air(model)
    return true
  end

  # This function checks whether it is required to adjust the window to wall ratio based on the model WWR and wwr limit.
  # @param wwr_limit [Double] window to wall ratio limit
  # @param wwr_list [Array] list of wwr of zone conditioning category in a building area type category - residential, nonresidential and semiheated
  # @return [Boolean] True, require adjustment, false not require adjustment.
  def model_does_require_wwr_adjustment?(wwr_limit, wwr_list)
    require_adjustment = false
    wwr_list.each do |wwr|
      require_adjustment = true unless wwr > wwr_limit
    end
    return require_adjustment
  end

  # The function is used for codes that requires to adjusted wwr based on building categories for all other types
  #
  # @param bat [String] building area type category
  # @param wwr_list [Array] list of wwr of zone conditioning category in a building area type category - residential, nonresidential and semiheated
  # @return [Double] return adjusted wwr_limit
  def model_get_bat_wwr_target(bat, wwr_list)
    return 40.0
  end

  # Readjusted the WWR for surfaces previously has no windows to meet the
  # overall WWR requirement.
  # This function shall only be called if the maximum WWR value for surfaces with fenestration is lower than 90% due to
  # accommodating the total door surface areas
  #
  # @param residual_ratio [Double] the ratio of residual surfaces among the total wall surface area with no fenestrations
  # @param space [OpenStudio::Model:Space] a space
  # @param model [OpenStudio::Model::Model] openstudio model
  # @return [Boolean] returns true if successful, false if not
  def model_readjust_surface_wwr(residual_ratio, space, model)
    return true
  end

  # Helper method to fill in hourly values
  #
  # @param model [OpenStudio::Model::Model] OpenStudio model object
  # @param day_sch [OpenStudio::Model::ScheduleDay] schedule day object
  # @param sch_type [String] Constant or Hourly
  # @param values [Array<Double>]
  # @return [Boolean] returns true if successful, false if not
  def model_add_vals_to_sch(model, day_sch, sch_type, values)
    if sch_type == 'Constant'
      day_sch.addValue(OpenStudio::Time.new(0, 24, 0, 0), values[0])
    elsif sch_type == 'Hourly'
      (0..23).each do |i|
        next if values[i] == values[i + 1]

        day_sch.addValue(OpenStudio::Time.new(0, i + 1, 0, 0), values[i])
      end
    else
      OpenStudio.logFree(OpenStudio::Error, 'openstudio.standards.Model', "Schedule type: #{sch_type} is not recognized.  Valid choices are 'Constant' and 'Hourly'.")
    end
  end

  # Modify the existing service water heating loops to match the baseline required heating type.
  #
  # @param model [OpenStudio::Model::Model] OpenStudio model object
  # @param building_type [String] the building type
  # @return [Boolean] returns true if successful, false if not
  # @author Julien Marrec
  def model_apply_baseline_swh_loops(model, building_type)
    model.getPlantLoops.sort.each do |plant_loop|
      # Skip non service water heating loops
      next unless plant_loop_swh_loop?(plant_loop)

      # Rename the loop to avoid accidentally hooking up the HVAC systems to this loop later.
      plant_loop.setName('Service Water Heating Loop')

      htg_fuels, combination_system, storage_capacity, total_heating_capacity = plant_loop_swh_system_type(plant_loop)

      # htg_fuels.size == 0 shoudln't happen

      electric = true

      if htg_fuels.include?('NaturalGas') ||
         htg_fuels.include?('Propane') ||
         htg_fuels.include?('PropaneGas') ||
         htg_fuels.include?('FuelOilNo1') ||
         htg_fuels.include?('FuelOilNo2') ||
         htg_fuels.include?('Coal') ||
         htg_fuels.include?('Diesel') ||
         htg_fuels.include?('Gasoline')
        electric = false
      end

      # Per Table G3.1 11.e, if the baseline system was a combination of heating and service water heating,
      # delete all heating equipment and recreate a WaterHeater:Mixed.
      if combination_system
        plant_loop.supplyComponents.each do |component|
          # Get the object type
          obj_type = component.iddObjectType.valueName.to_s
          next if ['OS_Node', 'OS_Pump_ConstantSpeed', 'OS_Pump_VariableSpeed', 'OS_Connector_Splitter', 'OS_Connector_Mixer', 'OS_Pipe_Adiabatic'].include?(obj_type)

          component.remove
        end

        water_heater = OpenStudio::Model::WaterHeaterMixed.new(model)
        water_heater.setName('Baseline Water Heater')
        water_heater.setHeaterMaximumCapacity(total_heating_capacity)
        water_heater.setTankVolume(storage_capacity)
        plant_loop.addSupplyBranchForComponent(water_heater)

        if electric
          # G3.1.11.b: If electric, WaterHeater:Mixed with electric resistance
          water_heater.setHeaterFuelType('Electricity')
          water_heater.setHeaterThermalEfficiency(1.0)
        else
          # @todo for now, just get the first fuel that isn't Electricity
          # A better way would be to count the capacities associated
          # with each fuel type and use the preponderant one
          fuels = htg_fuels - ['Electricity']
          fossil_fuel_type = fuels[0]
          water_heater.setHeaterFuelType(fossil_fuel_type)
          water_heater.setHeaterThermalEfficiency(0.8)
        end
        # If it's not a combination heating and service water heating system
        # just change the fuel type of all water heaters on the system
        # to electric resistance if it's electric
      else
        if electric
          plant_loop.supplyComponents.each do |component|
            next unless component.to_WaterHeaterMixed.is_initialized

            water_heater = component.to_WaterHeaterMixed.get
            # G3.1.11.b: If electric, WaterHeater:Mixed with electric resistance
            water_heater.setHeaterFuelType('Electricity')
            water_heater.setHeaterThermalEfficiency(1.0)
          end
        end
      end
    end

    # Set the water heater fuel types if it's 90.1-2013
    model.getWaterHeaterMixeds.sort.each do |water_heater|
      water_heater_mixed_apply_prm_baseline_fuel_type(water_heater, building_type)
    end

    return true
  end

  # This method goes through certain types of EnergyManagementSystem variables and replaces UIDs with object names.
  # This should be done by the forward translator, and this code should be removed after this bug is fixed:
  # https://github.com/NREL/OpenStudio/issues/2598
  #
  # @param model [OpenStudio::Model::Model] OpenStudio model object
  # @return [Boolean] returns true if successful, false if not
  # @todo remove this method after OpenStudio issue #2598 is fixed.
  def model_temp_fix_ems_references(model)
    # Internal Variables
    model.getEnergyManagementSystemInternalVariables.sort.each do |var|
      # Get the reference field value
      ref = var.internalDataIndexKeyName
      # Convert to UUID
      uid = OpenStudio.toUUID(ref)
      # Get the model object with this UID
      obj = model.getModelObject(uid)
      # If it exists, replace the UID with the object name
      if obj.is_initialized
        var.setInternalDataIndexKeyName(obj.get.name.get)
      end
    end

    return true
  end

  # This method is a catch-all run at the end of create-baseline to make final adjustements to HVAC capacities
  # to account for recent model changes
  # @author Doug Maddox, PNNL
  # @param model
  def model_refine_size_dependent_values(model, sizing_run_dir)
    return true
  end

  # This method rotates the building model from its original position
  #
  # @param model [OpenStudio::Model::Model] OpenStudio Model object
  # @param degs [Integer] Degress of rotation from original position
  #
  # @return [OpenStudio::Model::Model] OpenStudio Model object
  def model_rotate(model, degs)
    building = model.getBuilding
    org_north_axis = building.northAxis
    building.setNorthAxis(org_north_axis + degs)
    OpenStudio.logFree(OpenStudio::Info, 'openstudio.model.Model', "The model was rotated of #{degs} degrees from its original position.")
    return model
  end

  # Loads a geometry osm as a starting point.
  #
  # @param osm_model_path [String] path to the .osm file, relative to the /data folder
  # @return [OpenStudio::Model::Model] model object
  def load_user_geometry_osm(osm_model_path:)
    version_translator = OpenStudio::OSVersion::VersionTranslator.new
    model = version_translator.loadModel(osm_model_path)

    # Check that the model loaded successfully
    if model.empty?
      OpenStudio.logFree(OpenStudio::Error, 'openstudio.model.Model', "Version translation failed for #{osm_model_path}")
      return false
    end
    model = model.get

    # Check for expected characteristics of geometry model
    if model.getBuildingStorys.empty?
      OpenStudio.logFree(OpenStudio::Error, 'openstudio.model.Model', "Please assign Spaces to BuildingStorys in the geometry model: #{osm_model_path}.")
    end
    if model.getThermalZones.empty?
      OpenStudio.logFree(OpenStudio::Error, 'openstudio.model.Model', "Please assign Spaces to ThermalZones in the geometry model: #{osm_model_path}.")
    end
    if model.getBuilding.standardsNumberOfStories.empty?
      OpenStudio.logFree(OpenStudio::Error, 'openstudio.model.Model', "Please define Building.standardsNumberOfStories in the geometry model #{osm_model_path}.")
    end
    if model.getBuilding.standardsNumberOfAboveGroundStories.empty?
      OpenStudio.logFree(OpenStudio::Error, 'openstudio.model.Model', "Please define Building.standardsNumberOfAboveStories in the geometry model#{osm_model_path}.")
    end

    if @space_type_map.nil? || @space_type_map.empty?
      @space_type_map = get_space_type_maps_from_model(model)
      if @space_type_map.nil? || @space_type_map.empty?
        OpenStudio.logFree(OpenStudio::Error, 'openstudio.model.Model', "Please assign SpaceTypes in the geometry model: #{osm_model_path} or in standards database #{@space_type_map}.")
      else
        @space_type_map = @space_type_map.sort.to_h
        OpenStudio.logFree(OpenStudio::Info, 'openstudio.model.Model', "Loaded space type map from osm file: #{osm_model_path}")
      end
    end
    return model
  end

  # Loads a osm as a starting point.
  #
  # @param osm_file [String] path to the .osm file, relative to the /data folder
  # @return [OpenStudio::Model::Model] model object, false if not
  def load_geometry_osm(osm_file)
    # Load the geometry .osm from relative to the data folder
    osm_model_path = "../../../data/#{osm_file}"

    # Load the .osm depending on whether running from normal gem location
    # or from the embedded location in the OpenStudio CLI
    if File.dirname(__FILE__)[0] == ':'
      # running from embedded location in OpenStudio CLI
      geom_model_string = load_resource_relative(osm_model_path)
      version_translator = OpenStudio::OSVersion::VersionTranslator.new
      model = version_translator.loadModelFromString(geom_model_string)
    else
      abs_path = File.join(File.dirname(__FILE__), osm_model_path)
      version_translator = OpenStudio::OSVersion::VersionTranslator.new
      model = version_translator.loadModel(abs_path)
    end

    # Check that the model loaded successfully
    if model.empty?
      OpenStudio.logFree(OpenStudio::Error, 'openstudio.model.Model', "Version translation failed for #{osm_model_path}")
      return false
    end
    model = model.get

    # Check for expected characteristics of geometry model
    if model.getBuildingStorys.empty?
      OpenStudio.logFree(OpenStudio::Error, 'openstudio.model.Model', "Please assign Spaces to BuildingStorys in the geometry model: #{osm_model_path}.")
    end
    if model.getThermalZones.empty?
      OpenStudio.logFree(OpenStudio::Error, 'openstudio.model.Model', "Please assign Spaces to ThermalZones in the geometry model: #{osm_model_path}.")
    end
    if model.getBuilding.standardsNumberOfStories.empty?
      OpenStudio.logFree(OpenStudio::Error, 'openstudio.model.Model', "Please define Building.standardsNumberOfStories in the geometry model #{osm_model_path}.")
    end
    if model.getBuilding.standardsNumberOfAboveGroundStories.empty?
      OpenStudio.logFree(OpenStudio::Error, 'openstudio.model.Model', "Please define Building.standardsNumberOfAboveStories in the geometry model#{osm_model_path}.")
    end

    if @space_type_map.nil? || @space_type_map.empty?
      @space_type_map = get_space_type_maps_from_model(model)
      if @space_type_map.nil? || @space_type_map.empty?
        OpenStudio.logFree(OpenStudio::Error, 'openstudio.model.Model', "Please assign SpaceTypes in the geometry model: #{osm_model_path} or in standards database #{@space_type_map}.")
      else
        @space_type_map = @space_type_map.sort.to_h
        OpenStudio.logFree(OpenStudio::Info, 'openstudio.model.Model', "Loaded space type map from osm file: #{osm_model_path}")
      end
    end
    return model
  end

<<<<<<< HEAD
  # pass array of space types or spaces
  #
  # @author David Goldwasser
  # @param space_space_types [Array] array of spaces or space types
  # @param parametric_inputs [Hash]
  # @param gather_data_only [Boolean]
  # @return [Hash]
  def gather_inputs_parametric_space_space_type_schedules(space_space_types, parametric_inputs, gather_data_only)
    space_space_types.each do |space_type|
      # get hours of operation for space type once
      next if space_type.class == 'OpenStudio::Model::SpaceTypes' && space_type.floorArea == 0

      hours_of_operation = space_hours_of_operation(space_type)
      if hours_of_operation.nil?
        OpenStudio.logFree(OpenStudio::Warn, 'openstudio.Standards.Model', "Can't evaluate schedules for #{space_type.name}, doesn't have hours of operation.")
        next
      end
      # loop through internal load instances
      space_type.lights.each do |load_inst|
        gather_inputs_parametric_load_inst_schedules(load_inst, parametric_inputs, hours_of_operation, gather_data_only)
      end
      space_type.luminaires.each do |load_inst|
        gather_inputs_parametric_load_inst_schedules(load_inst, parametric_inputs, hours_of_operation, gather_data_only)
      end
      space_type.electricEquipment.each do |load_inst|
        gather_inputs_parametric_load_inst_schedules(load_inst, parametric_inputs, hours_of_operation, gather_data_only)
      end
      space_type.gasEquipment.each do |load_inst|
        gather_inputs_parametric_load_inst_schedules(load_inst, parametric_inputs, hours_of_operation, gather_data_only)
      end
      space_type.steamEquipment.each do |load_inst|
        gather_inputs_parametric_load_inst_schedules(load_inst, parametric_inputs, hours_of_operation, gather_data_only)
      end
      space_type.otherEquipment.each do |load_inst|
        gather_inputs_parametric_load_inst_schedules(load_inst, parametric_inputs, hours_of_operation, gather_data_only)
      end
      space_type.people.each do |load_inst|
        gather_inputs_parametric_load_inst_schedules(load_inst, parametric_inputs, hours_of_operation, gather_data_only)
        if load_inst.activityLevelSchedule.is_initialized && load_inst.activityLevelSchedule.get.to_ScheduleRuleset.is_initialized
          act_sch = load_inst.activityLevelSchedule.get.to_ScheduleRuleset.get
          gather_inputs_parametric_schedules(act_sch, load_inst, parametric_inputs, hours_of_operation, gather_data_only: gather_data_only, hoo_var_method: 'hours')
        end
      end
      space_type.spaceInfiltrationDesignFlowRates.each do |load_inst|
        gather_inputs_parametric_load_inst_schedules(load_inst, parametric_inputs, hours_of_operation, gather_data_only)
      end
      space_type.spaceInfiltrationEffectiveLeakageAreas.each do |load_inst|
        gather_inputs_parametric_load_inst_schedules(load_inst, parametric_inputs, hours_of_operation, gather_data_only)
      end
      dsgn_spec_oa = space_type.designSpecificationOutdoorAir
      if dsgn_spec_oa.is_initialized
        gather_inputs_parametric_load_inst_schedules(dsgn_spec_oa.get, parametric_inputs, hours_of_operation, gather_data_only)
      end
    end

    return parametric_inputs
  end

  # method to process load instance schedules for model_setup_parametric_schedules
  #
  # @author David Goldwasser
  # @param load_inst [OpenStudio::Model::SpaceLoadInstance]
  # @param parametric_inputs [Hash]
  # @param hours_of_operation [Hash]
  # @param gather_data_only [Boolean]
  # @return [Hash]
  def gather_inputs_parametric_load_inst_schedules(load_inst, parametric_inputs, hours_of_operation, gather_data_only)
    if load_inst.class.to_s == 'OpenStudio::Model::People'
      opt_sch = load_inst.numberofPeopleSchedule
    elsif load_inst.class.to_s == 'OpenStudio::Model::DesignSpecificationOutdoorAir'
      opt_sch = load_inst.outdoorAirFlowRateFractionSchedule
    else
      opt_sch = load_inst.schedule
    end
    if !opt_sch.is_initialized || !opt_sch.get.to_ScheduleRuleset.is_initialized
      return nil
    end

    gather_inputs_parametric_schedules(opt_sch.get.to_ScheduleRuleset.get, load_inst, parametric_inputs, hours_of_operation, gather_data_only: gather_data_only, hoo_var_method: 'hours')

    return parametric_inputs
  end

  # method to process load instance schedules for model_setup_parametric_schedules
  #
  # @author David Goldwasser
  # @param sch [OpenStudio::Model::Schedule]
  # @param load_inst [OpenStudio::Model::SpaceLoadInstance]
  # @param parametric_inputs [Hash]
  # @param hours_of_operation [Hash]
  # @param ramp [Boolean]
  # @param min_ramp_dur_hr [Double]
  # @param gather_data_only [Boolean]
  # @param hoo_var_method [String] accepts hours and fractional. Any other value value will result in hoo variables not being applied
  # @return [Hash]
  def gather_inputs_parametric_schedules(sch, load_inst, parametric_inputs, hours_of_operation, ramp: true, min_ramp_dur_hr: 2.0, gather_data_only: false, hoo_var_method: 'hours')
    if parametric_inputs.key?(sch)
      if hours_of_operation != parametric_inputs[sch][:hoo_inputs] # don't warn if the hours of operation between old and new schedule are equivalent
        OpenStudio.logFree(OpenStudio::Warn, 'openstudio.Standards.Model', "#{load_inst.name} uses #{sch.name} but parametric inputs have already been setup based on hours of operation for #{parametric_inputs[sch][:target].name}.")
        return nil
      end
    end

    # gather and store data for scheduleRuleset
    min_max = OpenstudioStandards::Schedules.schedule_ruleset_get_min_max(sch)
    ruleset_hash = { floor: min_max['min'], ceiling: min_max['max'], target: load_inst, hoo_inputs: hours_of_operation }
    parametric_inputs[sch] = ruleset_hash

    # stop here if only gathering information otherwise will continue and generate additional parametric properties for schedules and rules
    if gather_data_only then return parametric_inputs end

    # set scheduleRuleset properties
    props = sch.additionalProperties
    props.setFeature('param_sch_ver', '0.0.1') # this is needed to see if formulas are in sync with version of standards that processes them also used to flag schedule as parametric
    props.setFeature('param_sch_floor', min_max['min'])
    props.setFeature('param_sch_ceiling', min_max['max'])

    # cleanup existing profiles
    schedule_ruleset_cleanup_profiles(sch)

    # gather profiles
    daily_flhs = [] # will be used to tag, min,medium,max operation for non typical operations
    schedule_days = {} # key is day_schedule value is hours in day (used to tag profiles)
    sch.scheduleRules.each do |rule|
      schedule_days[rule.daySchedule] = rule.ruleIndex
      daily_flhs << OpenstudioStandards::Schedules.schedule_day_get_equivalent_full_load_hours(rule.daySchedule)
    end
    schedule_days[sch.defaultDaySchedule] = -1
    daily_flhs << OpenstudioStandards::Schedules.schedule_day_get_equivalent_full_load_hours(sch.defaultDaySchedule)

    # get indices for current schedule
    year_description = sch.model.yearDescription.get
    year = year_description.assumedYear
    year_start_date = OpenStudio::Date.new(OpenStudio::MonthOfYear.new('January'), 1, year)
    year_end_date = OpenStudio::Date.new(OpenStudio::MonthOfYear.new('December'), 31, year)
    indices_vector = sch.getActiveRuleIndices(year_start_date, year_end_date)

    # step through profiles and add additional properties to describe profiles
    schedule_days.each_with_index do |(schedule_day, current_rule_index), i|
      # loop through indices looking of rule in hoo that contains days in the rule
      hoo_target_index = nil
      days_used = []
      indices_vector.each_with_index do |profile_index, i|
        if profile_index == current_rule_index then days_used << i + 1 end
      end
      # find days_used in hoo profiles that contains all days used from this profile
      hoo_profile_match_hash = {}
      best_fit_check = {}
      hours_of_operation.each do |profile_index, value|
        days_for_rule_not_in_hoo_profile = days_used - value[:days_used]
        hoo_profile_match_hash[profile_index] = days_for_rule_not_in_hoo_profile
        best_fit_check[profile_index] = days_for_rule_not_in_hoo_profile.size
        if days_for_rule_not_in_hoo_profile.empty?
          hoo_target_index = profile_index
        end
      end
      # if schedule day days used can't be mapped to single hours of operation then do not use hoo variables, otherwise would have ot split rule and alter model
      if hoo_target_index.nil?
        hoo_start = nil
        hoo_end = nil
        occ = nil
        vac = nil
        # @todo issue warning when this happens on any profile that isn't a constant value
      else
        # get hours of operation for this specific profile
        hoo_start = hours_of_operation[hoo_target_index][:hoo_start]
        hoo_end = hours_of_operation[hoo_target_index][:hoo_end]
        occ = hours_of_operation[hoo_target_index][:hoo_hours]
        vac = 24.0 - hours_of_operation[hoo_target_index][:hoo_hours]
      end

      props = schedule_day.additionalProperties
      par_val_time_hash = {} # time is key, value is value in and optional value out as a one or two object array
      times = schedule_day.times
      values = schedule_day.values
      values.each_with_index do |value, j|
        # don't add value until 24 if it is the same as first value for non constant profiles
        if values.size > 1 && j == values.size - 1 && value == values.first
          next
        end

        current_time = times[j].totalHours
        # if step height goes floor to ceiling then do not ramp.
        if !ramp || (values.uniq.size < 3)
          # this will result in steps like old profiles, update to ramp in most cases
          if j == values.size - 1
            par_val_time_hash[current_time] = [value, values.first]
          else
            par_val_time_hash[current_time] = [value, values[j + 1]]
          end
        else
          if j == 0
            prev_time = times.last.totalHours - 24 # e.g. 24 would show as until 0
          else
            prev_time = times[j - 1].totalHours
          end
          if j == values.size - 1
            next_time = times.first.totalHours + 24 # e.g. 6 would show as until 30
            next_value = values.first

            # do nothing if value is same as first value
            if value == next_value
              next
            end

          else
            next_time = times[j + 1].totalHours
            next_value = values[j + 1]
          end
          # delta time is min min_ramp_dur_hr, half of previous dur, half of next dur
          # todo - would be nice to change to 0.25 for vally less than 2 hours
          multiplier = 0.5
          delta = [min_ramp_dur_hr, (current_time - prev_time) * multiplier, (next_time - current_time) * multiplier].min
          # add value to left if not already added
          if !par_val_time_hash.key?(current_time - delta)
            time_left = current_time - delta
            if time_left < 0.0 then time_left += 24.0 end
            par_val_time_hash[time_left] = [value]
          end
          # add value to right
          time_right = current_time + delta
          if time_right > 24.0 then time_right -= 24.0 end
          par_val_time_hash[time_right] = [next_value]
        end
      end

      # sort hash by keys
      par_val_time_hash.sort.to_h

      # calculate estimated value (not including any secondary logic)
      est_daily_flh = 0.0
      prev_time = par_val_time_hash.keys.max - 24.0
      prev_value = par_val_time_hash.values.last.last # last value in last optional pair of values
      par_val_time_hash.sort.each do |time, value_array|
        segment_length = time - prev_time
        avg_value = (value_array.first + prev_value) * 0.5
        est_daily_flh += segment_length * avg_value
        prev_time = time
        prev_value = value_array.last
      end

      # test expected value against estimated value
      daily_flh = OpenstudioStandards::Schedules.schedule_day_get_equivalent_full_load_hours(schedule_day)
      percent_change = ((daily_flh - est_daily_flh) / daily_flh) * 100.0
      if percent_change.abs > 0.05
        # @todo this estimation can have flaws. Fix or remove it, make sure to update for secondary logic (if we implement that here)
        # post application checks compares against actual instead of estimated values
        OpenStudio.logFree(OpenStudio::Debug, 'openstudio.standards.Model', "For day schedule #{schedule_day.name} in #{sch.name} there was a #{percent_change.round(4)}% change. Expected full load hours is #{daily_flh.round(4)}, but estimated value is #{est_daily_flh.round(4)}")
      end

      raw_string = []
      par_val_time_hash.sort.each do |time, value_array|
        # add in value variables
        # not currently using range, only using min max for constant schedules or schedules with just two values
        value_array_var = []
        value_array.each do |val|
          if val == min_max['min'] && values.uniq.size < 3
            value_array_var << 'val_flr'
          elsif val == min_max['max'] && values.uniq.size < 3
            value_array_var << 'val_clg'
          else
            value_array_var << val
          end
        end

        # add in hoo variables when matching profile found
        if !hoo_start.nil?

          # identify which identifier (star,mid,end) time is closest to, which will impact formula structure
          # includes code to identify delta for wrap around of 24
          formula_identifier = {}
          start_delta_array = [hoo_start - time, hoo_start - time + 24, hoo_start - time - 24]
          start_delta_array_abs = [(hoo_start - time).abs, (hoo_start - time + 24).abs, (hoo_start - time - 24).abs]
          start_delta_h = start_delta_array[start_delta_array_abs.index(start_delta_array_abs.min)]
          formula_identifier['start'] = start_delta_h
          mid_calc = hoo_start + occ * 0.5
          mid_delta_array = [mid_calc - time, mid_calc - time + 24, mid_calc - time - 24]
          mid_delta_array_abs = [(mid_calc - time).abs, (mid_calc - time + 24).abs, (mid_calc - time - 24).abs]
          mid_delta_h = mid_delta_array[mid_delta_array_abs.index(mid_delta_array_abs.min)]
          formula_identifier['mid'] = mid_delta_h
          end_delta_array = [hoo_end - time, hoo_end - time + 24, hoo_end - time - 24]
          end_delta_array_abs = [(hoo_end - time).abs, (hoo_end - time + 24).abs, (hoo_end - time - 24).abs]
          end_delta_h = end_delta_array[end_delta_array_abs.index(end_delta_array_abs.min)]
          formula_identifier['end'] = end_delta_h

          # need to store min absolute value to pick the best fit
          formula_identifier_min_abs = {}
          formula_identifier.each do |k, v|
            formula_identifier_min_abs[k] = v.abs
          end

          # pick from possible formula approaches for any datapoint where x is hour value
          min_key = formula_identifier_min_abs.key(formula_identifier_min_abs.values.min)
          min_value = formula_identifier[min_key]

          if hoo_var_method == 'hours'
            # minimize x, which should be no greater than 12, see if rounding to 2 decimal places works
            min_value = min_value.round(2)
            if min_key == 'start'
              if min_value == 0
                time = 'hoo_start'
              elsif min_value < 0
                time = "hoo_start + #{min_value.abs}"
              else # greater than 0
                time = "hoo_start - #{min_value}"
              end
            elsif min_key == 'mid'
              if min_value == 0
                time = 'mid'
                # converted to variable for simplicity but could also be described like this
                # time = "hoo_start + occ * 0.5"
              elsif min_value < 0
                time = "mid + #{min_value.abs}"
              else # greater than 0
                time = "mid - #{min_value}"
              end
            else # min_key == "end"
              if min_value == 0
                time = 'hoo_end'
              elsif min_value < 0
                time = "hoo_end + #{min_value.abs}"
              else # greater than 0
                time = "hoo_end - #{min_value}"
              end
            end

          elsif hoo_var_method == 'fractional'

            # minimize x(hour before converted to fraction), which should be no greater than 0.5 as fraction, see if rounding to 3 decimal places works
            if occ > 0
              min_value_occ_fract = min_value.abs / occ
            else
              min_value_occ_fract = 0.0
            end
            if vac > 0
              min_value_vac_fract = min_value.abs / vac
            else
              min_value_vac_fract = 0.0
            end
            if min_key == 'start'
              if min_value == 0
                time = 'hoo_start'
              elsif min_value < 0
                time = "hoo_start + occ * #{min_value_occ_fract.round(3)}"
              else # greater than 0
                time = "hoo_start - vac * #{min_value_vac_fract.round(3)}"
              end
            elsif min_key == 'mid'
              # @todo see what is going wrong with after mid in formula
              if min_value == 0
                time = 'mid'
                # converted to variable for simplicity but could also be described like this
                # time = "hoo_start + occ * 0.5"
              elsif min_value < 0
                time = "mid + occ * #{min_value_occ_fract.round(3)}"
              else # greater than 0
                time = "mid - occ * #{min_value_occ_fract.round(3)}"
              end
            else # min_key == "end"
              if min_value == 0
                time = 'hoo_end'
              elsif min_value < 0
                time = "hoo_end + vac * #{min_value_vac_fract.round(3)}"
              else # greater than 0
                time = "hoo_end - occ * #{min_value_occ_fract.round(3)}"
              end
            end

          end

        end

        # populate string
        if value_array_var.size == 1
          raw_string << "#{time} ~ #{value_array_var.first}"
        else # should only have 1 or two values (value in and optional value out)
          raw_string << "#{time} ~ #{value_array_var.first} ~ #{value_array_var.last}"
        end
      end

      # store profile formula with hoo and value variables
      props.setFeature('param_day_profile', raw_string.join(' | '))

      # @todo not used yet, but will add methods described below and others
      # @todo lower infiltration based on air loop hours of operation if air loop has outdoor air object
      # @todo lower lighting or plug loads based on occupancy at given time steps in a space
      # @todo set elevator fraction based multiple factors such as trips, occupants per trip, and elevator type to determine floor consumption when not in use.
      props.setFeature('param_day_secondary_logic', '') # secondary logic method such as occupancy impacting schedule values
      props.setFeature('param_day_secondary_logic_arg_val', '') # optional argument used for some secondary logic applied to values

      # tag profile type
      # may be useful for parametric changes to tag typical, medium, minimal, or same ones with off_peak prefix
      # todo - I would like to use these same tags for hours of operation and have parametric tags then ignore the days of week and date range from the rule object
      # tagging min/max makes sense in fractional schedules but not temperature schedules like thermostats (specifically cooling setpoints)
      # todo - I think these tags should come from occpancy schedule for space(s) schedule. That way all schedules in a space will refer to same profile from hours of operation
      # todo - add school specific logic hear or in post processing, currently default profile for school may not be most prevalent one
      if current_rule_index == -1
        props.setFeature('param_day_tag', 'typical_operation')
      elsif daily_flh == daily_flhs.min
        props.setFeature('param_day_tag', 'minimal_operation')
      elsif daily_flh == daily_flhs.max
        props.setFeature('param_day_tag', 'maximum_operation') # normally this should not be used as typical should be the most active day
      else
        props.setFeature('param_day_tag', 'medium_operation') # not min max or typical
      end
    end

    return parametric_inputs
  end

=======
>>>>>>> 0a7ed5b7
  # Retrieves the lowest story in a model
  #
  # @param model [OpenStudio::Model::Model] OpenStudio model object
  # @return [OpenStudio::Model::BuildingStory] Lowest story included in the model
  def find_lowest_story(model)
    min_z_story = 1E+10
    lowest_story = nil
    model.getSpaces.sort.each do |space|
      story = space.buildingStory.get
      lowest_story = story if lowest_story.nil?
      space_min_z = OpenstudioStandards::Geometry.building_story_get_minimum_height(story)
      if space_min_z < min_z_story
        min_z_story = space_min_z
        lowest_story = story
      end
    end
    return lowest_story
  end

  # Identifies non mechanically cooled ("nmc") systems, if applicable
  #
  # @param model [OpenStudio::Model::Model] OpenStudio model object
  # @return [Hash] Zone to nmc system type mapping
  def model_identify_non_mechanically_cooled_systems(model)
    return true
  end

  # Indicate if fan power breakdown (supply, return, and relief)
  # are needed
  #
  # @return [Boolean] true if necessary, false otherwise
  def model_get_fan_power_breakdown
    return false
  end

  # Determine the surface range of a baseline model.
  # The method calculates the window to wall ratio (assuming all spaces are conditioned)
  # and select the range based on the calculated window to wall ratio
  # @param model [OpenStudio::Model::Model] OpenStudio model object
  # @param wwr_parameter [Hash] parameters to choose min and max percent of surfaces,
  #         could be different set in different standard
  # @return [Hash] Hash of minimum_percent_of_surface and maximum_percent_of_surface
  def model_get_percent_of_surface_range(model, wwr_parameter = {})
    return { 'minimum_percent_of_surface' => nil, 'maximum_percent_of_surface' => nil }
  end

  # Default SAT reset type
  #
  # @param air_loop_hvac [OpenStudio::Model::AirLoopHVAC] air loop
  # @return [String] Returns type of SAT reset
  def air_loop_hvac_supply_air_temperature_reset_type(air_loop_hvac)
    return 'warmest_zone'
  end

  # Calculate the window to wall ratio reduction factor
  #
  # @param multiplier [Double] multiplier of the wwr
  # @param surface [OpenStudio::Model:Surface] OpenStudio Surface object
  # @param wwr_target [Double] target window to wall ratio
  # @param total_wall_m2 [Double] total wall area of the category in m2.
  # @param total_wall_with_fene_m2 [Double] total wall area of the category with fenestrations in m2.
  # @param total_fene_m2 [Double] total fenestration area
  # @param total_plenum_wall_m2 [Double] total sqaure meter of a plenum
  # @return [Double] reduction factor
  def surface_get_wwr_reduction_ratio(multiplier,
                                      surface,
                                      wwr_building_type: 'All others',
                                      wwr_target: 0.0,
                                      total_wall_m2: 0.0,
                                      total_wall_with_fene_m2: 0.0,
                                      total_fene_m2: 0.0,
                                      total_plenum_wall_m2: 0.0)
    return 1.0 - multiplier
  end

  # A template method that handles the loading of user input data from multiple sources
  # include data source from:
  # 1. user data csv files
  # 2. data from measure and OpenStudio interface
  # @param [OpenStudio:model:Model] model
  # @param [String] climate_zone
  # @param [String] sizing_run_dir
  # @param [String] default_hvac_building_type
  # @param [String] default_wwr_building_type
  # @param [String] default_swh_building_type
  # @param [Hash] bldg_type_hvac_zone_hash A hash maps building type for hvac to a list of thermal zones
  # @return [Boolean] returns true
  def handle_user_input_data(model, climate_zone, sizing_run_dir, default_hvac_building_type, default_wwr_building_type, default_swh_building_type, bldg_type_hvac_zone_hash)
    return true
  end

  # Template method for adding a setpoint manager for a coil control logic to a heating coil.
  # ASHRAE 90.1-2019 Appendix G.
  #
  # @param model [OpenStudio::Model::Model] OpenStudio model
  # @param thermal_zones [Array<OpenStudio::Model::ThermalZone>] thermal zone array
  # @param coil [OpenStudio::Model::StraightComponent] heating coil
  # @return [Boolean] returns true if successful, false if not
  def model_set_central_preheat_coil_spm(model, thermal_zones, coil)
    return true
  end

  # Template method for evaluate DCV requirements in the user model
  #
  # @param model [OpenStudio::Model::Model] OpenStudio model
  # @return [Boolean] returns true if successful, false if not
  def model_evaluate_dcv_requirements(model)
    return true
  end

  # Check whether the baseline model generation needs to run all four orientations
  # The default shall be true
  #
  # @param run_all_orients [Boolean] user inputs to indicate whether it is required to run all orientations
  # @param user_model [OpenStudio::Model::Model] OpenStudio model
  # @return [Boolean] return True if all orientation need to be run, False if not
  def run_all_orientations(run_all_orients, user_model)
    return run_all_orients
  end

  # Template method for setting DCV in baseline HVAC system if required
  #
  # @author Xuechen (Jerry) Lei, PNNL
  # @param model [OpenStudio::Model::Model] OpenStudio model
  # @return [Boolean] returns true if successful, false if not
  def model_set_baseline_demand_control_ventilation(model, climate_zone)
    return true
  end

  # Identify the return air type associated with each thermal zone
  #
  # @param model [OpenStudio::Model::Model] OpenStudio model object
  # @return [Boolean] returns true if successful, false if not
  def model_identify_return_air_type(model)
    # air-loop based system
    model.getThermalZones.each do |zone|
      # Conditioning category won't include indirectly conditioned thermal zones
      cond_cat = thermal_zone_conditioning_category(zone, OpenstudioStandards::Weather.model_get_climate_zone(model))

      # Initialize the return air type
      return_air_type = nil

      # The thermal zone is conditioned by zonal system
      if (cond_cat != 'Unconditioned') && zone.airLoopHVACs.empty?
        return_air_type = 'ducted_return_or_direct_to_unit'
      end

      # Assume that the primary heating and cooling (PHC) system
      # is last in the heating and cooling order (ignore DOAS)
      #
      # Get the heating and cooling PHC components
      heating_equipment = zone.equipmentInHeatingOrder[-1]
      cooling_equipment = zone.equipmentInCoolingOrder[-1]
      if heating_equipment.nil? && cooling_equipment.nil?
        next
      end

      unless heating_equipment.nil?
        if heating_equipment.to_ZoneHVACComponent.is_initialized
          heating_equipment_type = 'ZoneHVACComponent'
        elsif heating_equipment.to_StraightComponent.is_initialized
          heating_equipment_type = 'StraightComponent'
        end
      end
      unless cooling_equipment.nil?
        if cooling_equipment.to_ZoneHVACComponent.is_initialized
          cooling_equipment_type = 'ZoneHVACComponent'
        elsif cooling_equipment.to_StraightComponent.is_initialized
          cooling_equipment_type = 'StraightComponent'
        end
      end

      # Determine return configuration
      if (heating_equipment_type == 'ZoneHVACComponent') && (cooling_equipment_type == 'ZoneHVACComponent')
        return_air_type = 'ducted_return_or_direct_to_unit'
      else
        # Check heating air loop first
        unless heating_equipment.nil?
          if heating_equipment.to_StraightComponent.is_initialized
            air_loop = heating_equipment.to_StraightComponent.get.airLoopHVAC.get
            return_plenum = air_loop_hvac_return_air_plenum(air_loop)
            return_air_type = return_plenum.nil? ? 'ducted_return_or_direct_to_unit' : 'return_plenum'
            return_plenum = return_plenum.nil? ? nil : return_plenum.name.to_s
          end
        end

        # Check cooling air loop second; Assume that return air plenum is the dominant case
        unless cooling_equipment.nil?
          if (return_air_type != 'return_plenum') && cooling_equipment.to_StraightComponent.is_initialized
            air_loop = cooling_equipment.to_StraightComponent.get.airLoopHVAC.get
            return_plenum = air_loop_hvac_return_air_plenum(air_loop)
            return_air_type = return_plenum.nil? ? 'ducted_return_or_direct_to_unit' : 'return_plenum'
            return_plenum = return_plenum.nil? ? nil : return_plenum.name.to_s
          end
        end
      end

      # Catch all
      if return_air_type.nil?
        return_air_type = 'ducted_return_or_direct_to_unit'
      end

      # error if zone design air flow rate is not available
      if zone.model.version < OpenStudio::VersionString.new('3.6.0')
        OpenStudio.logFree(OpenStudio::Error, 'openstudio.Standards.Model', 'Required ThermalZone method .autosizedDesignAirFlowRate is not available in pre-OpenStudio 3.6.0 versions. Use a more recent version of OpenStudio.')
      end

      zone.additionalProperties.setFeature('return_air_type', return_air_type)
      zone.additionalProperties.setFeature('plenum', return_plenum) unless return_plenum.nil?
      zone.additionalProperties.setFeature('proposed_model_zone_design_air_flow', zone.autosizedDesignAirFlowRate.to_f)
    end
    return true
  end

  # Determine the baseline return air type associated with each zone
  #
  # @param model [OpenStudio::Model::model] OpenStudio model object
  # @param baseline_system_type [String] Baseline system type name
  # @param zones [Array] List of zone associated with a system
  # @return [Array] Array of length 2, the first item is the name
  #                 of the plenum zone and the second the return air type
  def model_determine_baseline_return_air_type(model, baseline_system_type, zones)
    return ['', 'ducted_return_or_direct_to_unit'] unless ['PSZ_AC', 'PSZ_HP', 'PVAV_Reheat', 'PVAV_PFP_Boxes', 'VAV_Reheat', 'VAV_PFP_Boxes', 'SZ_VAV', 'SZ_CV'].include?(baseline_system_type)

    zone_return_air_type = {}
    zones.each do |zone|
      if zone.additionalProperties.hasFeature('proposed_model_zone_design_air_flow')
        zone_design_air_flow = zone.additionalProperties.getFeatureAsDouble('proposed_model_zone_design_air_flow').get

        if zone.additionalProperties.hasFeature('return_air_type')
          return_air_type = zone.additionalProperties.getFeatureAsString('return_air_type').get

          if zone_return_air_type.keys.include?(return_air_type)
            zone_return_air_type[return_air_type] += zone_design_air_flow
          else
            zone_return_air_type[return_air_type] = zone_design_air_flow
          end

          if zone.additionalProperties.hasFeature('plenum')
            plenum = zone.additionalProperties.getFeatureAsString('plenum').get

            if zone_return_air_type.keys.include?('plenum')
              if zone_return_air_type['plenum'].keys.include?(plenum)
                zone_return_air_type['plenum'][plenum] += zone_design_air_flow
              end
            else
              zone_return_air_type['plenum'] = { plenum => zone_design_air_flow }
            end
          end
        end
      end
    end

    # Find dominant zone return air type and plenum zone
    # if the return air type is return air plenum
    return_air_types = zone_return_air_type.keys - ['plenum']
    return_air_types_score = 0
    return_air_type = nil
    plenum_score = 0
    plenum = nil
    return_air_types.each do |return_type|
      if zone_return_air_type[return_type] > return_air_types_score
        return_air_type = return_type
        return_air_types_score = zone_return_air_type[return_type]
      end
      if return_air_type == 'return_plenum'
        zone_return_air_type['plenum'].keys.each do |p|
          if zone_return_air_type['plenum'][p] > plenum_score
            plenum = p
            plenum_score = zone_return_air_type['plenum'][p]
          end
        end
      end
    end

    return plenum, return_air_type
  end

  # Add reporting tolerances. Default values are based on the suggestions from the PRM-RM.
  #
  # @param model [OpenStudio::Model::Model] OpenStudio Model
  # @param heating_tolerance_deg_f [Double] Tolerance for time heating setpoint not met in degree F
  # @param cooling_tolerance_deg_f [Double] Tolerance for time cooling setpoint not met in degree F
  # @return [Boolean] returns true if successful, false if not
  def model_add_reporting_tolerances(model, heating_tolerance_deg_f: 1.0, cooling_tolerance_deg_f: 1.0)
    reporting_tolerances = model.getOutputControlReportingTolerances
    heating_tolerance_deg_c = OpenStudio.convert(heating_tolerance_deg_f, 'R', 'K').get
    cooling_tolerance_deg_c = OpenStudio.convert(cooling_tolerance_deg_f, 'R', 'K').get
    reporting_tolerances.setToleranceforTimeHeatingSetpointNotMet(heating_tolerance_deg_c)
    reporting_tolerances.setToleranceforTimeCoolingSetpointNotMet(cooling_tolerance_deg_c)

    return true
  end

  # Apply the standard construction to each surface in the model, based on the construction type currently assigned.
  #
  # @param model [OpenStudio::Model::Model] OpenStudio model object
  # @param climate_zone [String] ASHRAE climate zone, e.g. 'ASHRAE 169-2013-4A'
  # @return [Boolean] returns true if successful, false if not
  def model_apply_constructions(model, climate_zone, wwr_building_type, wwr_info)
    model_apply_standard_constructions(model, climate_zone, wwr_building_type: nil, wwr_info: {})

    return true
  end

  # Generate baseline log to a specific file directory
  # @param file_directory [String] file directory
  # @return [Boolean] returns true if successful, false if not
  def generate_baseline_log(file_directory)
    return true
  end

  # Update ground temperature profile based on the weather file specified in the model
  #
  # @param model [OpenStudio::Model::Model] OpenStudio model object
  # @param climate_zone [String] ASHRAE climate zone, e.g. 'ASHRAE 169-2013-4A'
  # @return [Boolean] returns true if successful, false if not
  def model_update_ground_temperature_profile(model, climate_zone)
    return true
  end
end<|MERGE_RESOLUTION|>--- conflicted
+++ resolved
@@ -63,15 +63,12 @@
   # @param debug [Boolean] If true, will report out more detailed debugging output
   # @return [Boolean] returns true if successful, false if not
   def model_create_prm_any_baseline_building(user_model, building_type, climate_zone, hvac_building_type = 'All others', wwr_building_type = 'All others', swh_building_type = 'All others', model_deep_copy = false, create_proposed_model = false, custom = nil, sizing_run_dir = Dir.pwd, run_all_orients = false, unmet_load_hours_check = true, debug = false)
-<<<<<<< HEAD
-=======
     # User data process
     # bldg_type_hvac_zone_hash could be an empty hash if all zones in the models are unconditioned
     # TODO - move this portion to the top of the function
     bldg_type_hvac_zone_hash = {}
     handle_user_input_data(user_model, climate_zone, sizing_run_dir, hvac_building_type, wwr_building_type, swh_building_type, bldg_type_hvac_zone_hash)
 
->>>>>>> 0a7ed5b7
     # enforce the user model to be a non-leap year, defaulting to 2009 if the model year is a leap year
     if user_model.yearDescription.is_initialized
       year_description = user_model.yearDescription.get
@@ -5881,419 +5878,6 @@
     return model
   end
 
-<<<<<<< HEAD
-  # pass array of space types or spaces
-  #
-  # @author David Goldwasser
-  # @param space_space_types [Array] array of spaces or space types
-  # @param parametric_inputs [Hash]
-  # @param gather_data_only [Boolean]
-  # @return [Hash]
-  def gather_inputs_parametric_space_space_type_schedules(space_space_types, parametric_inputs, gather_data_only)
-    space_space_types.each do |space_type|
-      # get hours of operation for space type once
-      next if space_type.class == 'OpenStudio::Model::SpaceTypes' && space_type.floorArea == 0
-
-      hours_of_operation = space_hours_of_operation(space_type)
-      if hours_of_operation.nil?
-        OpenStudio.logFree(OpenStudio::Warn, 'openstudio.Standards.Model', "Can't evaluate schedules for #{space_type.name}, doesn't have hours of operation.")
-        next
-      end
-      # loop through internal load instances
-      space_type.lights.each do |load_inst|
-        gather_inputs_parametric_load_inst_schedules(load_inst, parametric_inputs, hours_of_operation, gather_data_only)
-      end
-      space_type.luminaires.each do |load_inst|
-        gather_inputs_parametric_load_inst_schedules(load_inst, parametric_inputs, hours_of_operation, gather_data_only)
-      end
-      space_type.electricEquipment.each do |load_inst|
-        gather_inputs_parametric_load_inst_schedules(load_inst, parametric_inputs, hours_of_operation, gather_data_only)
-      end
-      space_type.gasEquipment.each do |load_inst|
-        gather_inputs_parametric_load_inst_schedules(load_inst, parametric_inputs, hours_of_operation, gather_data_only)
-      end
-      space_type.steamEquipment.each do |load_inst|
-        gather_inputs_parametric_load_inst_schedules(load_inst, parametric_inputs, hours_of_operation, gather_data_only)
-      end
-      space_type.otherEquipment.each do |load_inst|
-        gather_inputs_parametric_load_inst_schedules(load_inst, parametric_inputs, hours_of_operation, gather_data_only)
-      end
-      space_type.people.each do |load_inst|
-        gather_inputs_parametric_load_inst_schedules(load_inst, parametric_inputs, hours_of_operation, gather_data_only)
-        if load_inst.activityLevelSchedule.is_initialized && load_inst.activityLevelSchedule.get.to_ScheduleRuleset.is_initialized
-          act_sch = load_inst.activityLevelSchedule.get.to_ScheduleRuleset.get
-          gather_inputs_parametric_schedules(act_sch, load_inst, parametric_inputs, hours_of_operation, gather_data_only: gather_data_only, hoo_var_method: 'hours')
-        end
-      end
-      space_type.spaceInfiltrationDesignFlowRates.each do |load_inst|
-        gather_inputs_parametric_load_inst_schedules(load_inst, parametric_inputs, hours_of_operation, gather_data_only)
-      end
-      space_type.spaceInfiltrationEffectiveLeakageAreas.each do |load_inst|
-        gather_inputs_parametric_load_inst_schedules(load_inst, parametric_inputs, hours_of_operation, gather_data_only)
-      end
-      dsgn_spec_oa = space_type.designSpecificationOutdoorAir
-      if dsgn_spec_oa.is_initialized
-        gather_inputs_parametric_load_inst_schedules(dsgn_spec_oa.get, parametric_inputs, hours_of_operation, gather_data_only)
-      end
-    end
-
-    return parametric_inputs
-  end
-
-  # method to process load instance schedules for model_setup_parametric_schedules
-  #
-  # @author David Goldwasser
-  # @param load_inst [OpenStudio::Model::SpaceLoadInstance]
-  # @param parametric_inputs [Hash]
-  # @param hours_of_operation [Hash]
-  # @param gather_data_only [Boolean]
-  # @return [Hash]
-  def gather_inputs_parametric_load_inst_schedules(load_inst, parametric_inputs, hours_of_operation, gather_data_only)
-    if load_inst.class.to_s == 'OpenStudio::Model::People'
-      opt_sch = load_inst.numberofPeopleSchedule
-    elsif load_inst.class.to_s == 'OpenStudio::Model::DesignSpecificationOutdoorAir'
-      opt_sch = load_inst.outdoorAirFlowRateFractionSchedule
-    else
-      opt_sch = load_inst.schedule
-    end
-    if !opt_sch.is_initialized || !opt_sch.get.to_ScheduleRuleset.is_initialized
-      return nil
-    end
-
-    gather_inputs_parametric_schedules(opt_sch.get.to_ScheduleRuleset.get, load_inst, parametric_inputs, hours_of_operation, gather_data_only: gather_data_only, hoo_var_method: 'hours')
-
-    return parametric_inputs
-  end
-
-  # method to process load instance schedules for model_setup_parametric_schedules
-  #
-  # @author David Goldwasser
-  # @param sch [OpenStudio::Model::Schedule]
-  # @param load_inst [OpenStudio::Model::SpaceLoadInstance]
-  # @param parametric_inputs [Hash]
-  # @param hours_of_operation [Hash]
-  # @param ramp [Boolean]
-  # @param min_ramp_dur_hr [Double]
-  # @param gather_data_only [Boolean]
-  # @param hoo_var_method [String] accepts hours and fractional. Any other value value will result in hoo variables not being applied
-  # @return [Hash]
-  def gather_inputs_parametric_schedules(sch, load_inst, parametric_inputs, hours_of_operation, ramp: true, min_ramp_dur_hr: 2.0, gather_data_only: false, hoo_var_method: 'hours')
-    if parametric_inputs.key?(sch)
-      if hours_of_operation != parametric_inputs[sch][:hoo_inputs] # don't warn if the hours of operation between old and new schedule are equivalent
-        OpenStudio.logFree(OpenStudio::Warn, 'openstudio.Standards.Model', "#{load_inst.name} uses #{sch.name} but parametric inputs have already been setup based on hours of operation for #{parametric_inputs[sch][:target].name}.")
-        return nil
-      end
-    end
-
-    # gather and store data for scheduleRuleset
-    min_max = OpenstudioStandards::Schedules.schedule_ruleset_get_min_max(sch)
-    ruleset_hash = { floor: min_max['min'], ceiling: min_max['max'], target: load_inst, hoo_inputs: hours_of_operation }
-    parametric_inputs[sch] = ruleset_hash
-
-    # stop here if only gathering information otherwise will continue and generate additional parametric properties for schedules and rules
-    if gather_data_only then return parametric_inputs end
-
-    # set scheduleRuleset properties
-    props = sch.additionalProperties
-    props.setFeature('param_sch_ver', '0.0.1') # this is needed to see if formulas are in sync with version of standards that processes them also used to flag schedule as parametric
-    props.setFeature('param_sch_floor', min_max['min'])
-    props.setFeature('param_sch_ceiling', min_max['max'])
-
-    # cleanup existing profiles
-    schedule_ruleset_cleanup_profiles(sch)
-
-    # gather profiles
-    daily_flhs = [] # will be used to tag, min,medium,max operation for non typical operations
-    schedule_days = {} # key is day_schedule value is hours in day (used to tag profiles)
-    sch.scheduleRules.each do |rule|
-      schedule_days[rule.daySchedule] = rule.ruleIndex
-      daily_flhs << OpenstudioStandards::Schedules.schedule_day_get_equivalent_full_load_hours(rule.daySchedule)
-    end
-    schedule_days[sch.defaultDaySchedule] = -1
-    daily_flhs << OpenstudioStandards::Schedules.schedule_day_get_equivalent_full_load_hours(sch.defaultDaySchedule)
-
-    # get indices for current schedule
-    year_description = sch.model.yearDescription.get
-    year = year_description.assumedYear
-    year_start_date = OpenStudio::Date.new(OpenStudio::MonthOfYear.new('January'), 1, year)
-    year_end_date = OpenStudio::Date.new(OpenStudio::MonthOfYear.new('December'), 31, year)
-    indices_vector = sch.getActiveRuleIndices(year_start_date, year_end_date)
-
-    # step through profiles and add additional properties to describe profiles
-    schedule_days.each_with_index do |(schedule_day, current_rule_index), i|
-      # loop through indices looking of rule in hoo that contains days in the rule
-      hoo_target_index = nil
-      days_used = []
-      indices_vector.each_with_index do |profile_index, i|
-        if profile_index == current_rule_index then days_used << i + 1 end
-      end
-      # find days_used in hoo profiles that contains all days used from this profile
-      hoo_profile_match_hash = {}
-      best_fit_check = {}
-      hours_of_operation.each do |profile_index, value|
-        days_for_rule_not_in_hoo_profile = days_used - value[:days_used]
-        hoo_profile_match_hash[profile_index] = days_for_rule_not_in_hoo_profile
-        best_fit_check[profile_index] = days_for_rule_not_in_hoo_profile.size
-        if days_for_rule_not_in_hoo_profile.empty?
-          hoo_target_index = profile_index
-        end
-      end
-      # if schedule day days used can't be mapped to single hours of operation then do not use hoo variables, otherwise would have ot split rule and alter model
-      if hoo_target_index.nil?
-        hoo_start = nil
-        hoo_end = nil
-        occ = nil
-        vac = nil
-        # @todo issue warning when this happens on any profile that isn't a constant value
-      else
-        # get hours of operation for this specific profile
-        hoo_start = hours_of_operation[hoo_target_index][:hoo_start]
-        hoo_end = hours_of_operation[hoo_target_index][:hoo_end]
-        occ = hours_of_operation[hoo_target_index][:hoo_hours]
-        vac = 24.0 - hours_of_operation[hoo_target_index][:hoo_hours]
-      end
-
-      props = schedule_day.additionalProperties
-      par_val_time_hash = {} # time is key, value is value in and optional value out as a one or two object array
-      times = schedule_day.times
-      values = schedule_day.values
-      values.each_with_index do |value, j|
-        # don't add value until 24 if it is the same as first value for non constant profiles
-        if values.size > 1 && j == values.size - 1 && value == values.first
-          next
-        end
-
-        current_time = times[j].totalHours
-        # if step height goes floor to ceiling then do not ramp.
-        if !ramp || (values.uniq.size < 3)
-          # this will result in steps like old profiles, update to ramp in most cases
-          if j == values.size - 1
-            par_val_time_hash[current_time] = [value, values.first]
-          else
-            par_val_time_hash[current_time] = [value, values[j + 1]]
-          end
-        else
-          if j == 0
-            prev_time = times.last.totalHours - 24 # e.g. 24 would show as until 0
-          else
-            prev_time = times[j - 1].totalHours
-          end
-          if j == values.size - 1
-            next_time = times.first.totalHours + 24 # e.g. 6 would show as until 30
-            next_value = values.first
-
-            # do nothing if value is same as first value
-            if value == next_value
-              next
-            end
-
-          else
-            next_time = times[j + 1].totalHours
-            next_value = values[j + 1]
-          end
-          # delta time is min min_ramp_dur_hr, half of previous dur, half of next dur
-          # todo - would be nice to change to 0.25 for vally less than 2 hours
-          multiplier = 0.5
-          delta = [min_ramp_dur_hr, (current_time - prev_time) * multiplier, (next_time - current_time) * multiplier].min
-          # add value to left if not already added
-          if !par_val_time_hash.key?(current_time - delta)
-            time_left = current_time - delta
-            if time_left < 0.0 then time_left += 24.0 end
-            par_val_time_hash[time_left] = [value]
-          end
-          # add value to right
-          time_right = current_time + delta
-          if time_right > 24.0 then time_right -= 24.0 end
-          par_val_time_hash[time_right] = [next_value]
-        end
-      end
-
-      # sort hash by keys
-      par_val_time_hash.sort.to_h
-
-      # calculate estimated value (not including any secondary logic)
-      est_daily_flh = 0.0
-      prev_time = par_val_time_hash.keys.max - 24.0
-      prev_value = par_val_time_hash.values.last.last # last value in last optional pair of values
-      par_val_time_hash.sort.each do |time, value_array|
-        segment_length = time - prev_time
-        avg_value = (value_array.first + prev_value) * 0.5
-        est_daily_flh += segment_length * avg_value
-        prev_time = time
-        prev_value = value_array.last
-      end
-
-      # test expected value against estimated value
-      daily_flh = OpenstudioStandards::Schedules.schedule_day_get_equivalent_full_load_hours(schedule_day)
-      percent_change = ((daily_flh - est_daily_flh) / daily_flh) * 100.0
-      if percent_change.abs > 0.05
-        # @todo this estimation can have flaws. Fix or remove it, make sure to update for secondary logic (if we implement that here)
-        # post application checks compares against actual instead of estimated values
-        OpenStudio.logFree(OpenStudio::Debug, 'openstudio.standards.Model', "For day schedule #{schedule_day.name} in #{sch.name} there was a #{percent_change.round(4)}% change. Expected full load hours is #{daily_flh.round(4)}, but estimated value is #{est_daily_flh.round(4)}")
-      end
-
-      raw_string = []
-      par_val_time_hash.sort.each do |time, value_array|
-        # add in value variables
-        # not currently using range, only using min max for constant schedules or schedules with just two values
-        value_array_var = []
-        value_array.each do |val|
-          if val == min_max['min'] && values.uniq.size < 3
-            value_array_var << 'val_flr'
-          elsif val == min_max['max'] && values.uniq.size < 3
-            value_array_var << 'val_clg'
-          else
-            value_array_var << val
-          end
-        end
-
-        # add in hoo variables when matching profile found
-        if !hoo_start.nil?
-
-          # identify which identifier (star,mid,end) time is closest to, which will impact formula structure
-          # includes code to identify delta for wrap around of 24
-          formula_identifier = {}
-          start_delta_array = [hoo_start - time, hoo_start - time + 24, hoo_start - time - 24]
-          start_delta_array_abs = [(hoo_start - time).abs, (hoo_start - time + 24).abs, (hoo_start - time - 24).abs]
-          start_delta_h = start_delta_array[start_delta_array_abs.index(start_delta_array_abs.min)]
-          formula_identifier['start'] = start_delta_h
-          mid_calc = hoo_start + occ * 0.5
-          mid_delta_array = [mid_calc - time, mid_calc - time + 24, mid_calc - time - 24]
-          mid_delta_array_abs = [(mid_calc - time).abs, (mid_calc - time + 24).abs, (mid_calc - time - 24).abs]
-          mid_delta_h = mid_delta_array[mid_delta_array_abs.index(mid_delta_array_abs.min)]
-          formula_identifier['mid'] = mid_delta_h
-          end_delta_array = [hoo_end - time, hoo_end - time + 24, hoo_end - time - 24]
-          end_delta_array_abs = [(hoo_end - time).abs, (hoo_end - time + 24).abs, (hoo_end - time - 24).abs]
-          end_delta_h = end_delta_array[end_delta_array_abs.index(end_delta_array_abs.min)]
-          formula_identifier['end'] = end_delta_h
-
-          # need to store min absolute value to pick the best fit
-          formula_identifier_min_abs = {}
-          formula_identifier.each do |k, v|
-            formula_identifier_min_abs[k] = v.abs
-          end
-
-          # pick from possible formula approaches for any datapoint where x is hour value
-          min_key = formula_identifier_min_abs.key(formula_identifier_min_abs.values.min)
-          min_value = formula_identifier[min_key]
-
-          if hoo_var_method == 'hours'
-            # minimize x, which should be no greater than 12, see if rounding to 2 decimal places works
-            min_value = min_value.round(2)
-            if min_key == 'start'
-              if min_value == 0
-                time = 'hoo_start'
-              elsif min_value < 0
-                time = "hoo_start + #{min_value.abs}"
-              else # greater than 0
-                time = "hoo_start - #{min_value}"
-              end
-            elsif min_key == 'mid'
-              if min_value == 0
-                time = 'mid'
-                # converted to variable for simplicity but could also be described like this
-                # time = "hoo_start + occ * 0.5"
-              elsif min_value < 0
-                time = "mid + #{min_value.abs}"
-              else # greater than 0
-                time = "mid - #{min_value}"
-              end
-            else # min_key == "end"
-              if min_value == 0
-                time = 'hoo_end'
-              elsif min_value < 0
-                time = "hoo_end + #{min_value.abs}"
-              else # greater than 0
-                time = "hoo_end - #{min_value}"
-              end
-            end
-
-          elsif hoo_var_method == 'fractional'
-
-            # minimize x(hour before converted to fraction), which should be no greater than 0.5 as fraction, see if rounding to 3 decimal places works
-            if occ > 0
-              min_value_occ_fract = min_value.abs / occ
-            else
-              min_value_occ_fract = 0.0
-            end
-            if vac > 0
-              min_value_vac_fract = min_value.abs / vac
-            else
-              min_value_vac_fract = 0.0
-            end
-            if min_key == 'start'
-              if min_value == 0
-                time = 'hoo_start'
-              elsif min_value < 0
-                time = "hoo_start + occ * #{min_value_occ_fract.round(3)}"
-              else # greater than 0
-                time = "hoo_start - vac * #{min_value_vac_fract.round(3)}"
-              end
-            elsif min_key == 'mid'
-              # @todo see what is going wrong with after mid in formula
-              if min_value == 0
-                time = 'mid'
-                # converted to variable for simplicity but could also be described like this
-                # time = "hoo_start + occ * 0.5"
-              elsif min_value < 0
-                time = "mid + occ * #{min_value_occ_fract.round(3)}"
-              else # greater than 0
-                time = "mid - occ * #{min_value_occ_fract.round(3)}"
-              end
-            else # min_key == "end"
-              if min_value == 0
-                time = 'hoo_end'
-              elsif min_value < 0
-                time = "hoo_end + vac * #{min_value_vac_fract.round(3)}"
-              else # greater than 0
-                time = "hoo_end - occ * #{min_value_occ_fract.round(3)}"
-              end
-            end
-
-          end
-
-        end
-
-        # populate string
-        if value_array_var.size == 1
-          raw_string << "#{time} ~ #{value_array_var.first}"
-        else # should only have 1 or two values (value in and optional value out)
-          raw_string << "#{time} ~ #{value_array_var.first} ~ #{value_array_var.last}"
-        end
-      end
-
-      # store profile formula with hoo and value variables
-      props.setFeature('param_day_profile', raw_string.join(' | '))
-
-      # @todo not used yet, but will add methods described below and others
-      # @todo lower infiltration based on air loop hours of operation if air loop has outdoor air object
-      # @todo lower lighting or plug loads based on occupancy at given time steps in a space
-      # @todo set elevator fraction based multiple factors such as trips, occupants per trip, and elevator type to determine floor consumption when not in use.
-      props.setFeature('param_day_secondary_logic', '') # secondary logic method such as occupancy impacting schedule values
-      props.setFeature('param_day_secondary_logic_arg_val', '') # optional argument used for some secondary logic applied to values
-
-      # tag profile type
-      # may be useful for parametric changes to tag typical, medium, minimal, or same ones with off_peak prefix
-      # todo - I would like to use these same tags for hours of operation and have parametric tags then ignore the days of week and date range from the rule object
-      # tagging min/max makes sense in fractional schedules but not temperature schedules like thermostats (specifically cooling setpoints)
-      # todo - I think these tags should come from occpancy schedule for space(s) schedule. That way all schedules in a space will refer to same profile from hours of operation
-      # todo - add school specific logic hear or in post processing, currently default profile for school may not be most prevalent one
-      if current_rule_index == -1
-        props.setFeature('param_day_tag', 'typical_operation')
-      elsif daily_flh == daily_flhs.min
-        props.setFeature('param_day_tag', 'minimal_operation')
-      elsif daily_flh == daily_flhs.max
-        props.setFeature('param_day_tag', 'maximum_operation') # normally this should not be used as typical should be the most active day
-      else
-        props.setFeature('param_day_tag', 'medium_operation') # not min max or typical
-      end
-    end
-
-    return parametric_inputs
-  end
-
-=======
->>>>>>> 0a7ed5b7
   # Retrieves the lowest story in a model
   #
   # @param model [OpenStudio::Model::Model] OpenStudio model object
