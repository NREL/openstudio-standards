--- conflicted
+++ resolved
@@ -2203,96 +2203,6 @@
     return
   end
 
-<<<<<<< HEAD
-  # Group an array of zones into multiple arrays, one for each story in the building.
-  # Zones with spaces on multiple stories will be assigned to only one of the stories.
-  # Removes empty array (when the story doesn't contain any of the zones)
-  #
-  # @param model [OpenStudio::Model::Model] OpenStudio model object
-  # @param zones [Array<OpenStudio::Model::ThermalZone>] an array of zones
-  # @return [Array<Array<OpenStudio::Model::ThermalZone>>] array of arrays of zones
-  def model_group_zones_by_story(model, zones)
-    story_zone_lists = []
-    zones_already_assigned = []
-    model.getBuildingStorys.sort.each do |story|
-      # Get all the spaces on this story
-      spaces = story.spaces
-
-      # Get all the thermal zones that serve these spaces
-      all_zones_on_story = []
-      spaces.each do |space|
-        if space.thermalZone.is_initialized
-          all_zones_on_story << space.thermalZone.get
-        else
-          OpenStudio.logFree(OpenStudio::Warn, 'openstudio.standards.Model', "Space #{space.name} has no thermal zone, it is not included in the simulation.")
-        end
-      end
-
-      # Find zones in the list that are on this story
-      zones_on_story = []
-      zones.each do |zone|
-        if all_zones_on_story.include?(zone)
-          # Skip zones that were already assigned to a story.
-          # This can happen if a zone has multiple spaces on multiple stories.
-          # Stairwells and atriums are typical scenarios.
-          next if zones_already_assigned.include?(zone)
-
-          zones_on_story << zone
-          zones_already_assigned << zone
-        end
-      end
-
-      unless zones_on_story.empty?
-        story_zone_lists << zones_on_story
-      end
-    end
-
-    return story_zone_lists
-  end
-
-  # Assign each space in the model to a building story based on common z (height) values.
-  # If no story object is found for a particular height, create a new one and assign it to the space.
-  # Does not assign a story to plenum spaces.
-  #
-  # @param model [OpenStudio::Model::Model] OpenStudio model object
-  # @return [Boolean] returns true if successful, false if not
-  def model_assign_spaces_to_stories(model)
-    # Make hash of spaces and minz values
-    sorted_spaces = {}
-    model.getSpaces.sort.each do |space|
-      # Skip plenum spaces
-      next if OpenstudioStandards::Space.space_plenum?(space)
-
-      # loop through space surfaces to find min z value
-      z_points = []
-      space.surfaces.each do |surface|
-        surface.vertices.each do |vertex|
-          z_points << vertex.z
-        end
-      end
-      minz = z_points.min + space.zOrigin
-      sorted_spaces[space] = minz
-    end
-
-    # Pre-sort spaces
-    sorted_spaces = sorted_spaces.sort_by { |a| a[1] }
-
-    # Take the sorted list and assign/make stories
-    sorted_spaces.each do |space|
-      space_obj = space[0]
-      space_minz = space[1]
-      if space_obj.buildingStory.empty?
-        story = model_get_story_for_nominal_z_coordinate(model, space_minz)
-        space_obj.setBuildingStory(story)
-        OpenStudio.logFree(OpenStudio::Warn, 'openstudio.standards.Model', "Space #{space[0].name} was not assigned to a story by the user.  It has been assigned to #{story.name}.")
-      end
-    end
-
-    return true
-  end
-
-=======
->>>>>>> ce05ba9b
   # Applies the multi-zone VAV outdoor air sizing requirements to all applicable air loops in the model.
   # @note This must be performed before the sizing run because it impacts component sizes, which in turn impact efficiencies.
   #
