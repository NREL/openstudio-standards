class Standard
  attr_accessor :space_multiplier_map

  def define_space_multiplier
    return @space_multiplier_map
  end

  # @!group Model

  # Creates a Performance Rating Method (aka Appendix G aka LEED) baseline building model
  # based on the inputs currently in the model.
  # the current model with this model.
  #
  # @note Per 90.1, the Performance Rating Method "does NOT offer an alternative
  # compliance path for minimum standard compliance."  This means you can't use
  # this method for code compliance to get a permit.
  # @param building_type [String] the building type
  # @param climate_zone [String] the climate zone
  # @param custom [String] the custom logic that will be applied during baseline creation.  Valid choices are 'Xcel Energy CO EDA' or '90.1-2007 with addenda dn'.
  # If nothing is specified, no custom logic will be applied; the process will follow the template logic explicitly.
  # @param sizing_run_dir [String] the directory where the sizing runs will be performed
  # @param debug [Boolean] If true, will report out more detailed debugging output
  # @return [Bool] returns true if successful, false if not
  def model_create_prm_baseline_building(model, building_type, climate_zone, custom = nil, sizing_run_dir = Dir.pwd, debug = false)
    model.getBuilding.setName("#{template}-#{building_type}-#{climate_zone} PRM baseline created: #{Time.new}")

    # Remove external shading devices
    OpenStudio.logFree(OpenStudio::Info, 'openstudio.standards.Model', '*** Removing External Shading Devices ***')
    model_remove_external_shading_devices(model)

    # Reduce the WWR and SRR, if necessary
    OpenStudio.logFree(OpenStudio::Info, 'openstudio.standards.Model', '*** Adjusting Window and Skylight Ratios ***')
    model_apply_prm_baseline_window_to_wall_ratio(model, climate_zone)
    model_apply_prm_baseline_skylight_to_roof_ratio(model)

    # Assign building stories to spaces in the building
    # where stories are not yet assigned.
    model_assign_spaces_to_stories(model)

    # Modify the internal loads in each space type,
    # keeping user-defined schedules.
    OpenStudio.logFree(OpenStudio::Info, 'openstudio.standards.Model', '*** Changing Lighting Loads ***')
    model.getSpaceTypes.sort.each do |space_type|
      set_people = false
      set_lights = true
      set_electric_equipment = false
      set_gas_equipment = false
      set_ventilation = false
      set_infiltration = false
      space_type_apply_internal_loads(space_type, set_people, set_lights, set_electric_equipment, set_gas_equipment, set_ventilation, set_infiltration)
    end

    # If any of the lights are missing schedules, assign an
    # always-off schedule to those lights.  This is assumed to
    # be the user's intent in the proposed model.
    model.getLightss.sort.each do |lights|
      if lights.schedule.empty?
        lights.setSchedule(model.alwaysOffDiscreteSchedule)
      end
    end

    OpenStudio.logFree(OpenStudio::Info, 'openstudio.standards.Model', '*** Adding Daylighting Controls ***')

    # Run a sizing run to calculate VLT for layer-by-layer windows.
    if model_create_prm_baseline_building_requires_vlt_sizing_run(model)
      if model_run_sizing_run(model, "#{sizing_run_dir}/SRVLT") == false
        return false
      end
    end

    # Add daylighting controls to each space
    model.getSpaces.sort.each do |space|
      added = space_add_daylighting_controls(space, false, false)
    end

    OpenStudio.logFree(OpenStudio::Info, 'openstudio.standards.Model', '*** Applying Baseline Constructions ***')

    # Modify some of the construction types as necessary
    model_apply_prm_construction_types(model)

    # Set the construction properties of all the surfaces in the model
    model_apply_standard_constructions(model, climate_zone)

    # Get the groups of zones that define the
    # baseline HVAC systems for later use.
    # This must be done before removing the HVAC systems
    # because it requires knowledge of proposed HVAC fuels.
    OpenStudio.logFree(OpenStudio::Info, 'openstudio.standards.Model', '*** Grouping Zones by Fuel Type and Occupancy Type ***')
    sys_groups = model_prm_baseline_system_groups(model, custom)

    # Remove all HVAC from model,
    # excluding service water heating
    model_remove_prm_hvac(model)

    # Modify the service water heating loops
    # per the baseline rules
    OpenStudio.logFree(OpenStudio::Info, 'openstudio.standards.Model', '*** Cleaning up Service Water Heating Loops ***')
    model_apply_baseline_swh_loops(model, building_type)

    # Determine the baseline HVAC system type for each of
    # the groups of zones and add that system type.
    OpenStudio.logFree(OpenStudio::Info, 'openstudio.standards.Model', '*** Adding Baseline HVAC Systems ***')
    sys_groups.each do |sys_group|
      # Determine the primary baseline system type
      system_type = model_prm_baseline_system_type(model,
                                                   climate_zone,
                                                   sys_group['occ'],
                                                   sys_group['fuel'],
                                                   sys_group['area_ft2'],
                                                   sys_group['stories'],
                                                   custom)

      sys_group['zones'].sort.each_slice(5) do |zone_list|
        zone_names = []
        zone_list.each do |zone|
          zone_names << zone.name.get.to_s
        end
        OpenStudio.logFree(OpenStudio::Info, 'openstudio.standards.Model', "--- #{zone_names.join(', ')}")
      end

      # Add the system type for these zones
      model_add_prm_baseline_system(model,
                                    system_type[0],
                                    system_type[1],
                                    system_type[2],
                                    system_type[3],
                                    sys_group['zones'])
    end

    # Set the zone sizing SAT for each zone in the model
    model.getThermalZones.each do |zone|
      thermal_zone_apply_prm_baseline_supply_temperatures(zone)
    end

    # Set the system sizing properties based on the zone sizing information
    model.getAirLoopHVACs.each do |air_loop|
      air_loop_hvac_apply_prm_sizing_temperatures(air_loop)
    end

    OpenStudio.logFree(OpenStudio::Info, 'openstudio.standards.Model', '*** Applying Baseline HVAC System Controls ***')

    # SAT reset, economizers
    model.getAirLoopHVACs.sort.each do |air_loop|
      air_loop_hvac_apply_prm_baseline_controls(air_loop, climate_zone)
    end

    # Apply the minimum damper positions, assuming no DDC control of VAV terminals
    model.getAirLoopHVACs.sort.each do |air_loop|
      air_loop_hvac_apply_minimum_vav_damper_positions(air_loop, false)
    end

    # Apply the baseline system temperatures
    model.getPlantLoops.sort.each do |plant_loop|
      # Skip the SWH loops
      next if plant_loop_swh_loop?(plant_loop)
      plant_loop_apply_prm_baseline_temperatures(plant_loop)
    end

    # Set the heating and cooling sizing parameters
    model_apply_prm_sizing_parameters(model)

    # Run sizing run with the HVAC equipment
    if model_run_sizing_run(model, "#{sizing_run_dir}/SR1") == false
      return false
    end

    # If there are any multizone systems, reset damper positions
    # to achieve a 60% ventilation effectiveness minimum for the system
    # following the ventilation rate procedure from 62.1
    model_apply_multizone_vav_outdoor_air_sizing(model)

    # Set the baseline fan power for all airloops
    model.getAirLoopHVACs.sort.each do |air_loop|
      air_loop_hvac_apply_prm_baseline_fan_power(air_loop)
    end

    # Set the baseline fan power for all zone HVAC
    model.getZoneHVACComponents.sort.each do |zone_hvac|
      zone_hvac_component_apply_prm_baseline_fan_power(zone_hvac)
    end

    # Set the baseline number of boilers and chillers
    model.getPlantLoops.sort.each do |plant_loop|
      # Skip the SWH loops
      next if plant_loop_swh_loop?(plant_loop)
      plant_loop_apply_prm_number_of_boilers(plant_loop)
      plant_loop_apply_prm_number_of_chillers(plant_loop)
    end

    # Set the baseline number of cooling towers
    # Must be done after all chillers are added
    model.getPlantLoops.sort.each do |plant_loop|
      # Skip the SWH loops
      next if plant_loop_swh_loop?(plant_loop)
      plant_loop_apply_prm_number_of_cooling_towers(plant_loop)
    end

    # Run sizing run with the new chillers, boilers, and
    # cooling towers to determine capacities
    if model_run_sizing_run(model, "#{sizing_run_dir}/SR2") == false
      return false
    end

    # Set the pumping control strategy and power
    # Must be done after sizing components
    model.getPlantLoops.sort.each do |plant_loop|
      # Skip the SWH loops
      next if plant_loop_swh_loop?(plant_loop)
      plant_loop_apply_prm_baseline_pump_power(plant_loop)
      plant_loop_apply_prm_baseline_pumping_type(plant_loop)
    end

    OpenStudio.logFree(OpenStudio::Info, 'openstudio.standards.Model', '*** Applying Prescriptive HVAC Controls and Equipment Efficiencies ***')

    # Apply the HVAC efficiency standard
    model_apply_hvac_efficiency_standard(model, climate_zone)

    # Fix EMS references.
    # Temporary workaround for OS issue #2598
    model_temp_fix_ems_references(model)

    # Delete all the unused curves
    model.getCurves.sort.each do |curve|
      if curve.directUseCount == 0
        OpenStudio::logFree(OpenStudio::Debug, 'openstudio.standards.Model', "#{curve.name} is unused; it will be removed.")
        model.removeObject(curve.handle)
      end
    end

    # TODO: turn off self shading
    # Set Solar Distribution to MinimalShadowing... problem is when you also have detached shading such as surrounding buildings etc
    # It won't be taken into account, while it should: only self shading from the building itself should be turned off but to my knowledge there isn't a way to do this in E+

    model_status = 'final'
    model.save(OpenStudio::Path.new("#{sizing_run_dir}/#{model_status}.osm"), true)

    # Translate to IDF and save for debugging
    forward_translator = OpenStudio::EnergyPlus::ForwardTranslator.new
    idf = forward_translator.translateModel(model)
    idf_path = OpenStudio::Path.new("#{sizing_run_dir}/#{model_status}.idf")
    idf.save(idf_path, true)

    return true
  end

  # Determine if there needs to be a sizing run after constructions
  # are added so that EnergyPlus can calculate the VLTs of
  # layer-by-layer glazing constructions.  These VLT values are
  # needed for the daylighting controls logic for some templates.
  def model_create_prm_baseline_building_requires_vlt_sizing_run(model)
    return false # Not required for most templates
  end

  # Determine the residential and nonresidential floor areas
  # based on the space type properties for each space.
  # For spaces with no space type, assume nonresidential.
  #
  # @return [Hash] keys are 'residential' and 'nonresidential', units are m^2
  def model_residential_and_nonresidential_floor_areas(model)
    res_area_m2 = 0
    nonres_area_m2 = 0
    model.getSpaces.sort.each do |space|
      if thermal_zone_residential?(space)
        res_area_m2 += space.floorArea
      else
        nonres_area_m2 += space.floorArea
      end
    end

    return { 'residential' => res_area_m2, 'nonresidential' => nonres_area_m2 }
  end

  # Determine the number of stories spanned by the
  # supplied zones.  If all zones on one of the stories have
  # an indentical multiplier, assume that the multiplier is a
  # floor multiplier and increase the number of stories accordingly.
  # Stories do not have to be contiguous.
  #
  # @param zones [Array<OpenStudio::Model::ThermalZone>] an array of zones
  # @return [Integer] the number of stories spanned
  def model_num_stories_spanned(model, zones)
    # Get the story object for all zones
    stories = []
    zones.each do |zone|
      zone.spaces.each do |space|
        story = space.buildingStory
        next if story.empty?
        stories << story.get
      end
    end

    # Reduce down to the unique set of stories
    stories = stories.uniq

    # Tally up stories including multipliers
    num_stories = 0
    stories.each do |story|
      num_stories += building_story_floor_multiplier(story)
    end

    return num_stories
  end

  # Categorize zones by occupancy type and fuel type,
  # where the types depend on the standard.
  #
  # @return [Array<Hash>] an array of hashes, one for each zone,
  # with the keys 'zone', 'type' (occ type), 'fuel', and 'area'
  def model_zones_with_occ_and_fuel_type(model, custom)
    zones = []

    model.getThermalZones.sort.each do |zone|
      # Skip plenums
      if thermal_zone_plenum?(zone)
        OpenStudio.logFree(OpenStudio::Info, 'openstudio.standards.Model', "Zone #{zone.name} is a plenum.  It will not be assigned a baseline system.")
        next
      end

      # Skip unconditioned zones
      heated = thermal_zone_heated?(zone)
      cooled = thermal_zone_cooled?(zone)
      if !heated && !cooled
        OpenStudio.logFree(OpenStudio::Info, 'openstudio.standards.Model', "Zone #{zone.name} is unconditioned.  It will not be assigned a baseline system.")
        next
      end

      zn_hash = {}

      # The zone object
      zn_hash['zone'] = zone

      # Floor area
      zn_hash['area'] = zone.floorArea

      # Occupancy type
      zn_hash['occ'] = thermal_zone_occupancy_type(zone)

      # Fuel type
      zn_hash['fuel'] = thermal_zone_fossil_or_electric_type(zone, custom)

      zones << zn_hash
    end

    return zones
  end

  # Determine the dominant and exceptional areas of the
  # building based on fuel types and occupancy types.
  #
  # @return [Array<Hash>] an array of hashes of area information,
  # with keys area_ft2, type, fuel, and zones (an array of zones)
  def model_prm_baseline_system_groups(model, custom)
    # Define the minimum area for the
    # exception that allows a different
    # system type in part of the building.
    exception_min_area_m2 = model_prm_baseline_system_group_minimum_area(model, custom)
    exception_min_area_ft2 = OpenStudio.convert(exception_min_area_m2, 'm^2', 'ft^2').get

    # Get occupancy type, fuel type, and area information for all zones,
    # excluding unconditioned zones.
    # Occupancy types are:
    # Residential
    # NonResidential
    # (and for 90.1-2013)
    # PublicAssembly
    # Retail
    # Fuel types are:
    # fossil
    # electric
    # (and for Xcel Energy CO EDA)
    # fossilandelectric
    zones = model_zones_with_occ_and_fuel_type(model, custom)

    # Ensure that there is at least one conditioned zone
    if zones.size.zero?
      OpenStudio.logFree(OpenStudio::Warn, 'openstudio.standards.Model', 'The building does not appear to have any conditioned zones. Make sure zones have thermostat with appropriate heating and cooling setpoint schedules.')
      return []
    end

    # Group the zones by occupancy type
    type_to_area = Hash.new { 0.0 }
    zones_grouped_by_occ = zones.group_by { |z| z['occ'] }

    # Determine the dominant occupancy type by area
    zones_grouped_by_occ.each do |occ_type, zns|
      zns.each do |zn|
        type_to_area[occ_type] += zn['area']
      end
    end
    dom_occ = type_to_area.sort_by { |k, v| v }.reverse[0][0]

    # Get the dominant occupancy type group
    dom_occ_group = zones_grouped_by_occ[dom_occ]

    # Check the non-dominant occupancy type groups to see if they
    # are big enough to trigger the occupancy exception.
    # If they are, leave the group standing alone.
    # If they are not, add the zones in that group
    # back to the dominant occupancy type group.
    occ_groups = []
    zones_grouped_by_occ.each do |occ_type, zns|
      # Skip the dominant occupancy type
      next if occ_type == dom_occ

      # Add up the floor area of the group
      area_m2 = 0
      zns.each do |zn|
        area_m2 += zn['area']
      end
      area_ft2 = OpenStudio.convert(area_m2, 'm^2', 'ft^2').get

      # If the non-dominant group is big enough, preserve that group.
      if area_ft2 > exception_min_area_ft2
        occ_groups << [occ_type, zns]
        OpenStudio.logFree(OpenStudio::Info, 'openstudio.standards.Model', "The portion of the building with an occupancy type of #{occ_type} is bigger than the minimum exception area of #{exception_min_area_ft2.round} ft2.  It will be assigned a separate HVAC system type.")
        # Otherwise, add the zones back to the dominant group.
      else
        dom_occ_group += zns
      end
    end
    # Add the dominant occupancy group to the list
    occ_groups << [dom_occ, dom_occ_group]

    # Inside of each remaining occupancy group,
    # determine the dominant fuel type.  This determination
    # should only include zones that are part of the
    # dominant area type inside of this group.
    occ_and_fuel_groups = []
    occ_groups.each do |occ_type, zns|
      # Separate the zones that are part of the dominant occ type
      dom_occ_zns = []
      nondom_occ_zns = []
      zns.each do |zn|
        if zn['occ'] == occ_type
          dom_occ_zns << zn
        else
          nondom_occ_zns << zn
        end
      end

      # Determine the dominant fuel type
      # from the subset of the dominant area type zones
      fuel_to_area = Hash.new { 0.0 }
      zones_grouped_by_fuel = dom_occ_zns.group_by { |z| z['fuel'] }
      zones_grouped_by_fuel.each do |fuel, zns_by_fuel|
        zns_by_fuel.each do |zn|
          fuel_to_area[fuel] += zn['area']
        end
      end

      sorted_by_area = fuel_to_area.sort_by { |k, v| v }.reverse
      dom_fuel = sorted_by_area[0][0]

      # Don't allow unconditioned to be the dominant fuel,
      # go to the next biggest
      if dom_fuel == 'unconditioned'
        if sorted_by_area.size > 1
          dom_fuel = sorted_by_area[1][0]
        else
          OpenStudio.logFree(OpenStudio::Error, 'openstudio.standards.Model', 'The fuel type was not able to be determined for any zones in this model.  Run with debug messages enabled to see possible reasons.')
          return []
        end
      end

      # Get the dominant fuel type group
      dom_fuel_group = {}
      dom_fuel_group['occ'] = occ_type
      dom_fuel_group['fuel'] = dom_fuel
      dom_fuel_group['zones'] = zones_grouped_by_fuel[dom_fuel]

      # The zones that aren't part of the dominant occ type
      # are automatically added to the dominant fuel group
      dom_fuel_group['zones'] += nondom_occ_zns

      # Check the non-dominant occupancy type groups to see if they
      # are big enough to trigger the occupancy exception.
      # If they are, leave the group standing alone.
      # If they are not, add the zones in that group
      # back to the dominant occupancy type group.
      zones_grouped_by_fuel.each do |fuel_type, zns_by_fuel|
        # Skip the dominant occupancy type
        next if fuel_type == dom_fuel

        # Add up the floor area of the group
        area_m2 = 0
        zns_by_fuel.each do |zn|
          area_m2 += zn['area']
        end
        area_ft2 = OpenStudio.convert(area_m2, 'm^2', 'ft^2').get

        # If the non-dominant group is big enough, preserve that group.
        if area_ft2 > exception_min_area_ft2
          group = {}
          group['occ'] = occ_type
          group['fuel'] = fuel_type
          group['zones'] = zns_by_fuel
          occ_and_fuel_groups << group
          OpenStudio.logFree(OpenStudio::Info, 'openstudio.standards.Model', "The portion of the building with an occupancy type of #{occ_type} and fuel type of #{fuel_type} is bigger than the minimum exception area of #{exception_min_area_ft2.round} ft2.  It will be assigned a separate HVAC system type.")
          # Otherwise, add the zones back to the dominant group.
        else
          dom_fuel_group['zones'] += zns_by_fuel
        end
      end
      # Add the dominant occupancy group to the list
      occ_and_fuel_groups << dom_fuel_group
    end

    # Moved heated-only zones into their own groups.
    # Per the PNNL PRM RM, this must be done AFTER
    # the dominant occ and fuel types are determined
    # so that heated-only zone areas are part of
    # the determination.
    final_groups = []
    occ_and_fuel_groups.each do |gp|
      # Skip unconditioned groups
      next if gp['fuel'] == 'unconditioned'

      heated_only_zones = []
      heated_cooled_zones = []
      gp['zones'].each do |zn|
        if thermal_zone_heated?(zn['zone']) && !thermal_zone_cooled?(zn['zone'])
          heated_only_zones << zn
        else
          heated_cooled_zones << zn
        end
      end
      gp['zones'] = heated_cooled_zones

      # Add the group (less unheated zones) to the final list
      final_groups << gp

      # If there are any heated-only zones, create
      # a new group for them.
      unless heated_only_zones.empty?
        htd_only_group = {}
        htd_only_group['occ'] = 'heatedonly'
        htd_only_group['fuel'] = gp['fuel']
        htd_only_group['zones'] = heated_only_zones
        final_groups << htd_only_group
      end
    end

    # Calculate the area for each of the final groups
    # and replace the zone hashes with the zone objects
    final_groups.each do |gp|
      area_m2 = 0.0
      gp_zns = []
      gp['zones'].each do |zn|
        area_m2 += zn['area']
        gp_zns << zn['zone']
      end
      area_ft2 = OpenStudio.convert(area_m2, 'm^2', 'ft^2').get
      gp['area_ft2'] = area_ft2
      gp['zones'] = gp_zns
    end

    # TODO: Remove the secondary zones before
    # determining the area used to pick the HVAC
    # system, per PNNL PRM RM

    # If there is any district heating or district cooling
    # in the proposed building, the heating and cooling
    # fuels in the entire baseline building are changed
    # for the purposes of HVAC system assignment
    all_htg_fuels = []
    all_clg_fuels = []
    model.getThermalZones.sort.each do |zone|
      all_htg_fuels += zone.heating_fuels
      all_clg_fuels += zone.cooling_fuels
    end

    purchased_heating = false
    purchased_cooling = false

    # Purchased heating
    if all_htg_fuels.include?('DistrictHeating')
      purchased_heating = true
    end

    # Purchased cooling
    if all_clg_fuels.include?('DistrictCooling')
      purchased_cooling = true
    end

    # Categorize
    district_fuel = nil
    if purchased_heating && purchased_cooling
      district_fuel = 'purchasedheatandcooling'
      OpenStudio.logFree(OpenStudio::Info, 'openstudio.standards.Model', 'The proposed model included purchased heating and cooling.  All baseline building system selection will be based on this information.')
    elsif purchased_heating && !purchased_cooling
      district_fuel = 'purchasedheat'
      OpenStudio.logFree(OpenStudio::Info, 'openstudio.standards.Model', 'The proposed model included purchased heating.  All baseline building system selection will be based on this information.')
    elsif !purchased_heating && purchased_cooling
      district_fuel = 'purchasedcooling'
      OpenStudio.logFree(OpenStudio::Info, 'openstudio.standards.Model', 'The proposed model included purchased cooling.  All baseline building system selection will be based on this information.')
    end

    # Change the fuel in all final groups
    # if district systems were found.
    if district_fuel
      final_groups.each do |gp|
        gp['fuel'] = district_fuel
      end
    end

    # Determine the number of stories spanned
    # by each group and report out info.
    final_groups.each do |group|
      # Determine the number of stories this group spans
      num_stories = model_num_stories_spanned(model, group['zones'])
      group['stories'] = num_stories
      # Report out the final grouping
      OpenStudio.logFree(OpenStudio::Info, 'openstudio.standards.Model', "Final system type group: occ = #{group['occ']}, fuel = #{group['fuel']}, area = #{group['area_ft2'].round} ft2, num stories = #{group['stories']}, zones:")
      group['zones'].sort.each_slice(5) do |zone_list|
        zone_names = []
        zone_list.each do |zone|
          zone_names << zone.name.get.to_s
        end
        OpenStudio.logFree(OpenStudio::Info, 'openstudio.standards.Model', "--- #{zone_names.join(', ')}")
      end
    end

    return final_groups
  end

  # Determines the area of the building above which point
  # the non-dominant area type gets it's own HVAC system type.
  # @return [Double] the minimum area (m^2)
  def model_prm_baseline_system_group_minimum_area(model, custom)
    exception_min_area_ft2 = 20_000
    exception_min_area_m2 = OpenStudio.convert(exception_min_area_ft2, 'ft^2', 'm^2').get
    return exception_min_area_m2
  end

  # Determine the baseline system type given the
  # inputs.  Logic is different for different standards.
  #
  # 90.1-2007, 90.1-2010, 90.1-2013
  # @param area_type [String] Valid choices are residential,
  # nonresidential, and heatedonly
  # @param fuel_type [String] Valid choices are
  # electric, fossil, fossilandelectric,
  # purchasedheat, purchasedcooling, purchasedheatandcooling
  # @param area_ft2 [Double] Area in ft^2
  # @param num_stories [Integer] Number of stories
  # @return [String] The system type.  Possibilities are
  # PTHP, PTAC, PSZ_AC, PSZ_HP, PVAV_Reheat, PVAV_PFP_Boxes,
  # VAV_Reheat, VAV_PFP_Boxes, Gas_Furnace, Electric_Furnace
  # @todo add 90.1-2013 systems 11-13
  def model_prm_baseline_system_type(model, climate_zone, area_type, fuel_type, area_ft2, num_stories, custom)
    #             [type, central_heating_fuel, zone_heating_fuel, cooling_fuel]
    system_type = [nil, nil, nil, nil]

    # Get the row from TableG3.1.1A
    sys_num = model_prm_baseline_system_number(model, climate_zone, area_type, fuel_type, area_ft2, num_stories, custom)

    # Modify the fuel type if called for by the standard
    fuel_type = model_prm_baseline_system_change_fuel_type(model, fuel_type, climate_zone, custom)

    # Define the lookup by row and by fuel type
    sys_lookup = Hash.new { |h, k| h[k] = Hash.new(&h.default_proc) }

    # fossil, fossil and electric, purchased heat, purchased heat and cooling
    sys_lookup['1_or_2']['fossil'] = ['PTAC', 'NaturalGas', nil, 'Electricity']
    sys_lookup['1_or_2']['fossilandelectric'] = ['PTAC', 'NaturalGas', nil, 'Electricity']
    sys_lookup['1_or_2']['purchasedheat'] = ['PTAC', 'DistrictHeating', nil, 'Electricity']
    sys_lookup['1_or_2']['purchasedheatandcooling'] = ['Fan_Coil', 'DistrictHeating', nil, 'DistrictCooling']
    sys_lookup['3_or_4']['fossil'] = ['PSZ_AC', 'NaturalGas', nil, 'Electricity']
    sys_lookup['3_or_4']['fossilandelectric'] = ['PSZ_AC', 'NaturalGas', nil, 'Electricity']
    sys_lookup['3_or_4']['purchasedheat'] = ['PSZ_AC', 'DistrictHeating', nil, 'Electricity']
    sys_lookup['3_or_4']['purchasedheatandcooling'] = ['PSZ_AC', 'DistrictHeating', nil, 'DistrictCooling']
    sys_lookup['5_or_6']['fossil'] = ['PVAV_Reheat', 'NaturalGas', 'NaturalGas', 'Electricity']
    sys_lookup['5_or_6']['fossilandelectric'] = ['PVAV_Reheat', 'NaturalGas', 'Electricity', 'Electricity']
    sys_lookup['5_or_6']['purchasedheat'] = ['PVAV_Reheat', 'DistrictHeating', 'DistrictHeating', 'Electricity']
    sys_lookup['5_or_6']['purchasedheatandcooling'] = ['PVAV_Reheat', 'DistrictHeating', 'DistrictHeating', 'DistrictCooling']
    sys_lookup['7_or_8']['fossil'] = ['VAV_Reheat', 'NaturalGas', 'NaturalGas', 'Electricity']
    sys_lookup['7_or_8']['fossilandelectric'] = ['VAV_Reheat', 'NaturalGas', 'Electricity', 'Electricity']
    sys_lookup['7_or_8']['purchasedheat'] = ['VAV_Reheat', 'DistrictHeating', 'DistrictHeating', 'Electricity']
    sys_lookup['7_or_8']['purchasedheatandcooling'] = ['VAV_Reheat', 'DistrictHeating', 'DistrictHeating', 'DistrictCooling']
    sys_lookup['9_or_10']['fossil'] = ['Gas_Furnace', 'NaturalGas', nil, nil]
    sys_lookup['9_or_10']['fossilandelectric'] = ['Gas_Furnace', 'NaturalGas', nil, nil]
    sys_lookup['9_or_10']['purchasedheat'] = ['Gas_Furnace', 'DistrictHeating', nil, nil]
    sys_lookup['9_or_10']['purchasedheatandcooling'] = ['Gas_Furnace', 'DistrictHeating', nil, nil]
    # electric (heat), purchased cooling
    sys_lookup['1_or_2']['electric'] = ['PTHP', 'Electricity', nil, 'Electricity']
    sys_lookup['1_or_2']['purchasedcooling'] = ['Fan_Coil', 'NaturalGas', nil, 'DistrictCooling']
    sys_lookup['3_or_4']['electric'] = ['PSZ_HP', 'Electricity', nil, 'Electricity']
    sys_lookup['3_or_4']['purchasedcooling'] = ['PSZ_AC', 'NaturalGas', nil, 'DistrictCooling']
    sys_lookup['5_or_6']['electric'] = ['PVAV_PFP_Boxes', 'Electricity', 'Electricity', 'Electricity']
    sys_lookup['5_or_6']['purchasedcooling'] = ['PVAV_PFP_Boxes', 'Electricity', 'Electricity', 'DistrictCooling']
    sys_lookup['7_or_8']['electric'] = ['VAV_PFP_Boxes', 'Electricity', 'Electricity', 'Electricity']
    sys_lookup['7_or_8']['purchasedcooling'] = ['VAV_PFP_Boxes', 'Electricity', 'Electricity', 'DistrictCooling']
    sys_lookup['9_or_10']['electric'] = ['Electric_Furnace', 'Electricity', nil, nil]
    sys_lookup['9_or_10']['purchasedcooling'] = ['Electric_Furnace', 'Electricity', nil, nil]

    # Get the system type
    system_type = sys_lookup[sys_num][fuel_type]

    if system_type.nil?
      system_type = [nil, nil, nil, nil]
      OpenStudio.logFree(OpenStudio::Error, 'openstudio.standards.Model', "Could not determine system type for #{template}, #{area_type}, #{fuel_type}, #{area_ft2.round} ft^2, #{num_stories} stories.")
    else
      OpenStudio.logFree(OpenStudio::Info, 'openstudio.standards.Model', "System type is #{system_type[0]} for #{template}, #{area_type}, #{fuel_type}, #{area_ft2.round} ft^2, #{num_stories} stories.")
      OpenStudio.logFree(OpenStudio::Info, 'openstudio.standards.Model', "--- #{system_type[1]} for main heating") unless system_type[1].nil?
      OpenStudio.logFree(OpenStudio::Info, 'openstudio.standards.Model', "--- #{system_type[2]} for zone heat/reheat") unless system_type[2].nil?
      OpenStudio.logFree(OpenStudio::Info, 'openstudio.standards.Model', "--- #{system_type[3]} for cooling") unless system_type[3].nil?
    end

    return system_type
  end

  # Determines which system number is used
  # for the baseline system. Default is 90.1-2004 approach.
  # @return [String] the system number: 1_or_2, 3_or_4,
  # 5_or_6, 7_or_8, 9_or_10
  def model_prm_baseline_system_number(model, climate_zone, area_type, fuel_type, area_ft2, num_stories, custom)
    sys_num = nil
    # Set the area limit
    limit_ft2 = 75_000

    # Warn about heated only
    if area_type == 'heatedonly'
      OpenStudio.logFree(OpenStudio::Warn, 'openstudio.standards.Model', "Per Table G3.1.10.d, '(In the proposed building) Where no cooling system exists or no cooling system has been specified, the cooling system shall be identical to the system modeled in the baseline building design.' This requires that you go back and add a cooling system to the proposed model.  This code cannot do that for you; you must do it manually.")
    end

    case area_type
      when 'residential'
        sys_num = '1_or_2'
      when 'nonresidential', 'heatedonly'
        # nonresidential and 3 floors or less and <25,000 ft2
        if num_stories <= 3 && area_ft2 < limit_ft2
          sys_num = '3_or_4'
          # nonresidential and 4 or 5 floors or 5 floors or less and 25,000 ft2 to 150,000 ft2
        elsif ((num_stories == 4 || num_stories == 5) && area_ft2 < limit_ft2) || (num_stories <= 5 && (area_ft2 >= limit_ft2 && area_ft2 <= 150_000))
          sys_num = '5_or_6'
          # nonresidential and more than 5 floors or >150,000 ft2
        elsif num_stories >= 5 || area_ft2 > 150_000
          sys_num = '7_or_8'
        end
    end

    return sys_num
  end

  # Change the fuel type based on climate zone, depending on the standard.
  # Defaults to no change.
  # @return [String] the revised fuel type
  def model_prm_baseline_system_change_fuel_type(model, fuel_type, climate_zone, custom = nil)
    return fuel_type # Don't change fuel type for most templates
  end

  # Add the specified baseline system type to the
  # specified zons based on the specified template.
  # For some multi-zone system types, the standards require
  # identifying zones whose loads or schedules
  # are outliers and putting these systems on separate
  # single-zone systems.  This method does that.
  #
  # @param system_type [String] The system type.  Valid choices are
  # PTHP, PTAC, PSZ_AC, PSZ_HP, PVAV_Reheat, PVAV_PFP_Boxes,
  # VAV_Reheat, VAV_PFP_Boxes, Gas_Furnace, Electric_Furnace,
  # which are also returned by the method
  # OpenStudio::Model::Model.prm_baseline_system_type.
  # @param main_heat_fuel [String] main heating fuel.  Valid choices are
  # Electricity, NaturalGas, DistrictHeating
  # @param zone_heat_fuel [String] zone heating/reheat fuel.  Valid choices are
  # Electricity, NaturalGas, DistrictHeating
  # @param cool_fuel [String] cooling fuel.  Valid choices are
  # Electricity, DistrictCooling
  # @todo add 90.1-2013 systems 11-13
  def model_add_prm_baseline_system(model, system_type, main_heat_fuel, zone_heat_fuel, cool_fuel, zones)
    case system_type
      when 'PTAC' # System 1

        unless zones.empty?

          # Retrieve the existing hot water loop
          # or add a new one if necessary.
          hot_water_loop = nil
          hot_water_loop = if model.getPlantLoopByName('Hot Water Loop').is_initialized
                             model.getPlantLoopByName('Hot Water Loop').get
                           else
                             model_add_hw_loop(model, main_heat_fuel)
                           end

          # Add a hot water PTAC to each zone
          model_add_ptac(model,
                         nil,
                         hot_water_loop,
                         zones,
                         'ConstantVolume',
                         'Water',
                         'Single Speed DX AC')
        end

      when 'PTHP' # System 2

        unless zones.empty?

          # Add an air-source packaged terminal
          # heat pump with electric supplemental heat
          # to each zone.
          model_add_pthp(model,
                         nil,
                         zones,
                         'ConstantVolume')

        end

      when 'PSZ_AC' # System 3

        unless zones.empty?

          heating_type = 'Gas'
          # If district heating
          hot_water_loop = nil
          if main_heat_fuel == 'DistrictHeating'
            heating_type = 'Water'
            hot_water_loop = if model.getPlantLoopByName('Hot Water Loop').is_initialized
                               model.getPlantLoopByName('Hot Water Loop').get
                             else
                               model_add_hw_loop(model, main_heat_fuel)
                             end
          end

          cooling_type = 'Single Speed DX AC'
          # If district cooling
          chilled_water_loop = nil
          if cool_fuel == 'DistrictCooling'
            cooling_type = 'Water'
            chilled_water_loop = if model.getPlantLoopByName('Chilled Water Loop').is_initialized
                                   model.getPlantLoopByName('Chilled Water Loop').get
                                 else
                                   model_add_chw_loop(model,
                                                      'const_pri',
                                                      chiller_cooling_type = nil,
                                                      chiller_condenser_type = nil,
                                                      chiller_compressor_type = nil,
                                                      cool_fuel,
                                                      condenser_water_loop = nil,
                                                      building_type = nil)

                                 end
          end

          # Add a gas-fired PSZ-AC to each zone
          # hvac_op_sch=nil means always on
          # oa_damper_sch to nil means always open
          model_add_psz_ac(model,
                           sys_name = nil,
                           hot_water_loop,
                           chilled_water_loop,
                           zones,
                           hvac_op_sch = nil,
                           oa_damper_sch = nil,
                           fan_location = 'DrawThrough',
                           fan_type = 'ConstantVolume',
                           heating_type,
                           supplemental_heating_type = 'Gas', # Should we really add supplemental heating here?
                           cooling_type,
                           building_type = nil)

        end

      when 'PSZ_HP' # System 4

        unless zones.empty?

          # Add an air-source packaged single zone
          # heat pump with electric supplemental heat
          # to each zone.
          model_add_psz_ac(model,
                           'PSZ-HP',
                           nil,
                           nil,
                           zones,
                           nil,
                           nil,
                           'DrawThrough',
                           'ConstantVolume',
                           'Single Speed Heat Pump',
                           'Electric',
                           'Single Speed Heat Pump',
                           building_type = nil)

        end

      when 'PVAV_Reheat' # System 5

        # Retrieve the existing hot water loop
        # or add a new one if necessary.
        hot_water_loop = nil
        hot_water_loop = if model.getPlantLoopByName('Hot Water Loop').is_initialized
                           model.getPlantLoopByName('Hot Water Loop').get
                         else
                           model_add_hw_loop(model, main_heat_fuel)
                         end

        # If district cooling
        chilled_water_loop = nil
        if cool_fuel == 'DistrictCooling'
          chilled_water_loop = if model.getPlantLoopByName('Chilled Water Loop').is_initialized
                                 model.getPlantLoopByName('Chilled Water Loop').get
                               else
                                 model_add_chw_loop(model,
                                                    'const_pri',
                                                    chiller_cooling_type = nil,
                                                    chiller_condenser_type = nil,
                                                    chiller_compressor_type = nil,
                                                    cool_fuel,
                                                    condenser_water_loop = nil,
                                                    building_type = nil)
                               end
        end

        # If electric zone heat
        electric_reheat = false
        if zone_heat_fuel == 'Electricity'
          electric_reheat = true
        end

        # Group zones by story
        story_zone_lists = model_group_zones_by_story(model, zones)

        # For the array of zones on each story,
        # separate the primary zones from the secondary zones.
        # Add the baseline system type to the primary zones
        # and add the suplemental system type to the secondary zones.
        story_zone_lists.each do |story_group|
          # Differentiate primary and secondary zones
          pri_sec_zone_lists = model_differentiate_primary_secondary_thermal_zones(model, story_group)
          pri_zones = pri_sec_zone_lists['primary']
          sec_zones = pri_sec_zone_lists['secondary']

          # Add a PVAV with Reheat for the primary zones
          stories = []
          story_group[0].spaces.each do |space|
            stories << [space.buildingStory.get.name.get, building_story_minimum_z_value(space.buildingStory.get)]
          end
          story_name = stories.sort_by { |nm, z| z }[0][0]
          sys_name = "#{story_name} PVAV_Reheat (Sys5)"

          # If and only if there are primary zones to attach to the loop
          # counter example: floor with only one elevator machine room that get classified as sec_zones
          unless pri_zones.empty?

            model_add_pvav(model,
                           sys_name,
                           pri_zones,
                           nil,
                           nil,
                           electric_reheat,
                           hot_water_loop,
                           chilled_water_loop,
                           nil,
                           nil)
          end

          # Add a PSZ_AC for each secondary zone
          unless sec_zones.empty?
            model_add_prm_baseline_system(model, 'PSZ_AC', main_heat_fuel, zone_heat_fuel, cool_fuel, sec_zones)
          end
        end

      when 'PVAV_PFP_Boxes' # System 6

        # If district cooling
        chilled_water_loop = nil
        if cool_fuel == 'DistrictCooling'
          chilled_water_loop = if model.getPlantLoopByName('Chilled Water Loop').is_initialized
                                 model.getPlantLoopByName('Chilled Water Loop').get
                               else
                                 model_add_chw_loop(model,
                                                    'const_pri',
                                                    chiller_cooling_type = nil,
                                                    chiller_condenser_type = nil,
                                                    chiller_compressor_type = nil,
                                                    cool_fuel,
                                                    condenser_water_loop = nil,
                                                    building_type = nil)
                               end
        end

        # Group zones by story
        story_zone_lists = model_group_zones_by_story(model, zones)

        # For the array of zones on each story,
        # separate the primary zones from the secondary zones.
        # Add the baseline system type to the primary zones
        # and add the suplemental system type to the secondary zones.
        story_zone_lists.each do |story_group|
          # Differentiate primary and secondary zones
          pri_sec_zone_lists = model_differentiate_primary_secondary_thermal_zones(model, story_group)
          pri_zones = pri_sec_zone_lists['primary']
          sec_zones = pri_sec_zone_lists['secondary']

          # Add an VAV for the primary zones
          stories = []
          story_group[0].spaces.each do |space|
            stories << [space.buildingStory.get.name.get, building_story_minimum_z_value(space.buildingStory.get)]
          end
          story_name = stories.sort_by { |nm, z| z }[0][0]
          sys_name = "#{story_name} PVAV_PFP_Boxes (Sys6)"
          # If and only if there are primary zones to attach to the loop
          unless pri_zones.empty?
            model_add_pvav_pfp_boxes(model,
                                     sys_name,
                                     pri_zones,
                                     nil,
                                     nil,
                                     0.62,
                                     0.9,
                                     OpenStudio.convert(4.0, 'inH_{2}O', 'Pa').get,
                                     chilled_water_loop,
                                     nil)
          end
          # Add a PSZ_HP for each secondary zone
          unless sec_zones.empty?
            model_add_prm_baseline_system(model, 'PSZ_HP', main_heat_fuel, zone_heat_fuel, cool_fuel, sec_zones)
          end
        end

      when 'VAV_Reheat' # System 7

        # Retrieve the existing hot water loop
        # or add a new one if necessary.
        hot_water_loop = nil
        hot_water_loop = if model.getPlantLoopByName('Hot Water Loop').is_initialized
                           model.getPlantLoopByName('Hot Water Loop').get
                         else
                           model_add_hw_loop(model, main_heat_fuel)
                         end

        # Retrieve the existing chilled water loop
        # or add a new one if necessary.
        chilled_water_loop = nil
        if model.getPlantLoopByName('Chilled Water Loop').is_initialized
          chilled_water_loop = model.getPlantLoopByName('Chilled Water Loop').get
        else
          if cool_fuel == 'DistrictCooling'
            chilled_water_loop = model_add_chw_loop(model,
                                                    'const_pri',
                                                    chiller_cooling_type = nil,
                                                    chiller_condenser_type = nil,
                                                    chiller_compressor_type = nil,
                                                    cool_fuel,
                                                    condenser_water_loop = nil,
                                                    building_type = nil)
          else
            fan_type = model_cw_loop_cooling_tower_fan_type(model)
            condenser_water_loop = model_add_cw_loop(model,
                                                     'Open Cooling Tower',
                                                     'Propeller or Axial',
                                                     fan_type,
                                                     1,
                                                     1,
                                                     nil)
            chilled_water_loop = model_add_chw_loop(model,
                                                    'const_pri_var_sec',
                                                    'WaterCooled',
                                                    chiller_condenser_type = nil,
                                                    'Rotary Screw',
                                                    cooling_fuel = nil,
                                                    condenser_water_loop,
                                                    building_type = nil)
          end
        end

        # If electric zone heat
        reheat_type = 'Water'
        if zone_heat_fuel == 'Electricity'
          reheat_type = 'Electricity'
        end

        # Group zones by story
        story_zone_lists = model_group_zones_by_story(model, zones)

        # For the array of zones on each story,
        # separate the primary zones from the secondary zones.
        # Add the baseline system type to the primary zones
        # and add the suplemental system type to the secondary zones.
        story_zone_lists.each do |story_group|
          # The model_group_zones_by_story(model)  NO LONGER returns empty lists when a given floor doesn't have any of the zones
          # So NO need to filter it out otherwise you get an error undefined method `spaces' for nil:NilClass
          # next if zones.empty?

          # Differentiate primary and secondary zones
          pri_sec_zone_lists = model_differentiate_primary_secondary_thermal_zones(model, story_group)
          pri_zones = pri_sec_zone_lists['primary']
          sec_zones = pri_sec_zone_lists['secondary']

          # Add a VAV for the primary zones
          stories = []
          story_group[0].spaces.each do |space|
            stories << [space.buildingStory.get.name.get, building_story_minimum_z_value(space.buildingStory.get)]
          end
          story_name = stories.sort_by { |nm, z| z }[0][0]
          sys_name = "#{story_name} VAV_Reheat (Sys7)"

          # If and only if there are primary zones to attach to the loop
          # counter example: floor with only one elevator machine room that get classified as sec_zones
          unless pri_zones.empty?
            model_add_vav_reheat(model,
                                 sys_name,
                                 hot_water_loop,
                                 chilled_water_loop,
                                 pri_zones,
                                 nil,
                                 nil,
                                 0.62,
                                 0.9,
                                 OpenStudio.convert(4.0, 'inH_{2}O', 'Pa').get,
                                 nil,
                                 reheat_type,
                                 nil)
          end

          # Add a PSZ_AC for each secondary zone
          unless sec_zones.empty?
            model_add_prm_baseline_system(model, 'PSZ_AC', main_heat_fuel, zone_heat_fuel, cool_fuel, sec_zones)
          end
        end

      when 'VAV_PFP_Boxes' # System 8

        # Retrieve the existing chilled water loop
        # or add a new one if necessary.
        chilled_water_loop = nil
        if model.getPlantLoopByName('Chilled Water Loop').is_initialized
          chilled_water_loop = model.getPlantLoopByName('Chilled Water Loop').get
        else
          if cool_fuel == 'DistrictCooling'
            chilled_water_loop = model_add_chw_loop(model,
                                                    'const_pri',
                                                    chiller_cooling_type = nil,
                                                    chiller_condenser_type = nil,
                                                    chiller_compressor_type = nil,
                                                    cool_fuel,
                                                    condenser_water_loop = nil,
                                                    building_type = nil)
          else
            fan_type = model_cw_loop_cooling_tower_fan_type(model)
            condenser_water_loop = model_add_cw_loop(model,
                                                     'Open Cooling Tower',
                                                     'Propeller or Axial',
                                                     fan_type,
                                                     1,
                                                     1,
                                                     nil)
            chilled_water_loop = model_add_chw_loop(model,
                                                    'const_pri_var_sec',
                                                    'WaterCooled',
                                                    chiller_condenser_type = nil,
                                                    'Rotary Screw',
                                                    cool_fueling = nil,
                                                    condenser_water_loop,
                                                    building_type = nil)
          end
        end

        # Group zones by story
        story_zone_lists = model_group_zones_by_story(model, zones)

        # For the array of zones on each story,
        # separate the primary zones from the secondary zones.
        # Add the baseline system type to the primary zones
        # and add the suplemental system type to the secondary zones.
        story_zone_lists.each do |story_group|
          # Differentiate primary and secondary zones
          pri_sec_zone_lists = model_differentiate_primary_secondary_thermal_zones(model, story_group)
          pri_zones = pri_sec_zone_lists['primary']
          sec_zones = pri_sec_zone_lists['secondary']

          # Add an VAV for the primary zones
          stories = []
          story_group[0].spaces.each do |space|
            stories << [space.buildingStory.get.name.get, building_story_minimum_z_value(space.buildingStory.get)]
          end
          story_name = stories.sort_by { |nm, z| z }[0][0]
          sys_name = "#{story_name} VAV_PFP_Boxes (Sys8)"
          # If and only if there are primary zones to attach to the loop
          unless pri_zones.empty?
            model_add_vav_pfp_boxes(model,
                                    sys_name,
                                    chilled_water_loop,
                                    pri_zones,
                                    nil,
                                    nil,
                                    0.62,
                                    0.9,
                                    OpenStudio.convert(4.0, 'inH_{2}O', 'Pa').get)
          end
          # Add a PSZ_HP for each secondary zone
          unless sec_zones.empty?
            model_add_prm_baseline_system(model, 'PSZ_HP', main_heat_fuel, zone_heat_fuel, cool_fuel, sec_zones)
          end
        end

      when 'Gas_Furnace' # System 9

        unless zones.empty?

          # If district heating
          hot_water_loop = nil
          if main_heat_fuel == 'DistrictHeating'
            hot_water_loop = if model.getPlantLoopByName('Hot Water Loop').is_initialized
                               model.getPlantLoopByName('Hot Water Loop').get
                             else
                               model_add_hw_loop(model, main_heat_fuel)
                             end
          end

          # Add a System 9 - Gas Unit Heater to each zone
          model_add_unitheater(model,
                               nil,
                               zones,
                               nil,
                               'ConstantVolume',
                               OpenStudio.convert(0.2, 'inH_{2}O', 'Pa').get,
                               main_heat_fuel,
                               hot_water_loop,
                               nil)

        end

      when 'Electric_Furnace' # System 10

        unless zones.empty?

          # Add a System 10 - Electric Unit Heater to each zone
          model_add_unitheater(model,
                               nil,
                               zones,
                               nil,
                               'ConstantVolume',
                               OpenStudio.convert(0.2, 'inH_{2}O', 'Pa').get,
                               main_heat_fuel,
                               nil,
                               nil)

        end

      else

        OpenStudio.logFree(OpenStudio::Error, 'openstudio.standards.Model', "System type #{system_type} is not a valid choice, nothing will be added to the model.")
        return false

    end
    return true
  end

  # Determines the fan type used by VAV_Reheat and VAV_PFP_Boxes systems.
  # Defaults to two speed fan.
  # @return [String] the fan type: TwoSpeed Fan, Variable Speed Fan
  def model_baseline_system_vav_fan_type(model)
    fan_type = 'TwoSpeed Fan'
    return fan_type
  end

  # Looks through the model and creates an hash of what the baseline
  # system type should be for each zone.
  #
  # @return [Hash] keys are zones, values are system type strings
  # PTHP, PTAC, PSZ_AC, PSZ_HP, PVAV_Reheat, PVAV_PFP_Boxes,
  # VAV_Reheat, VAV_PFP_Boxes, Gas_Furnace, Electric_Furnace
  def model_get_baseline_system_type_by_zone(model, climate_zone, custom = nil)
    zone_to_sys_type = {}

    # Get the groups of zones that define the
    # baseline HVAC systems for later use.
    # This must be done before removing the HVAC systems
    # because it requires knowledge of proposed HVAC fuels.
    sys_groups = model_prm_baseline_system_groups(model, custom)

    # Assign building stories to spaces in the building
    # where stories are not yet assigned.
    model_assign_spaces_to_stories(model)

    # Determine the baseline HVAC system type for each of
    # the groups of zones and add that system type.
    sys_groups.each do |sys_group|
      # Determine the primary baseline system type
      pri_system_type = model_prm_baseline_system_type(model,
                                                       climate_zone,
                                                       sys_group['occ'],
                                                       sys_group['fuel'],
                                                       sys_group['area_ft2'],
                                                       sys_group['stories'],
                                                       custom)[0]

      # Record the zone-by-zone system type assignments
      case pri_system_type
        when 'PTAC', 'PTHP', 'PSZ_AC', 'PSZ_HP', 'Gas_Furnace', 'Electric_Furnace'

          sys_group['zones'].each do |zone|
            zone_to_sys_type[zone] = pri_system_type
          end

        when 'PVAV_Reheat', 'PVAV_PFP_Boxes', 'VAV_Reheat', 'VAV_PFP_Boxes'

          # Determine the secondary system type
          sec_system_type = nil
          case pri_system_type
            when 'PVAV_Reheat', 'VAV_Reheat'
              sec_system_type = 'PSZ_AC'
            when 'PVAV_PFP_Boxes', 'VAV_PFP_Boxes'
              sec_system_type = 'PSZ_HP'
          end

          # Group zones by story
          story_zone_lists = model_group_zones_by_story(model, sys_group['zones'])
          # For the array of zones on each story,
          # separate the primary zones from the secondary zones.
          # Add the baseline system type to the primary zones
          # and add the suplemental system type to the secondary zones.
          story_zone_lists.each do |zones|
            # Differentiate primary and secondary zones
            pri_sec_zone_lists = model_differentiate_primary_secondary_thermal_zones(model, zones)
            # Record the primary zone system types
            pri_sec_zone_lists['primary'].each do |zone|
              zone_to_sys_type[zone] = pri_system_type
            end
            # Record the secondary zone system types
            pri_sec_zone_lists['secondary'].each do |zone|
              zone_to_sys_type[zone] = sec_system_type
            end
          end
      end
    end

    return zone_to_sys_type
  end

  # @param array_of_zones [Array] an array of Hashes for each zone,
  # with the keys 'zone',
  def model_eliminate_outlier_zones(model, array_of_zones, key_to_inspect, tolerance, field_name, units)
    # Sort the zones by the desired key
    array_of_zones = array_of_zones.sort_by { |hsh| hsh[key_to_inspect] }

    # Calculate the area-weighted average
    total = 0.0
    total_area = 0.0
    all_vals = []
    all_areas = []
    all_zn_names = []
    array_of_zones.each do |zn|
      val = zn[key_to_inspect]
      area = zn['area_ft2']
      total += val * area
      total_area += area
      all_vals << val.round(1)
      all_areas << area.round
      all_zn_names << zn['zone'].name.get.to_s
    end
    avg = total / total_area
    OpenStudio.logFree(OpenStudio::Debug, 'openstudio.standards.Model', "Values for #{field_name}, tol = #{tolerance} #{units}, area ft2:")
    OpenStudio.logFree(OpenStudio::Debug, 'openstudio.standards.Model', "vals  #{all_vals.join(', ')}")
    OpenStudio.logFree(OpenStudio::Debug, 'openstudio.standards.Model', "areas #{all_areas.join(', ')}")
    OpenStudio.logFree(OpenStudio::Debug, 'openstudio.standards.Model', "names #{all_zn_names.join(', ')}")

    # Calculate the biggest delta
    # and the index of the biggest delta
    biggest_delta_i = nil
    biggest_delta = 0.0
    worst = nil
    array_of_zones.each_with_index do |zn, i|
      val = zn[key_to_inspect]
      delta = (val - avg).abs
      if delta >= biggest_delta
        biggest_delta = delta
        biggest_delta_i = i
        worst = val
      end
    end

    # puts "   #{worst} - #{avg.round} = #{biggest_delta.round} biggest delta"

    # Compare the biggest delta
    # against the difference and
    # eliminate that zone if higher
    # than the limit.
    if biggest_delta > tolerance
      zn_name = array_of_zones[biggest_delta_i]['zone'].name.get.to_s
      OpenStudio.logFree(OpenStudio::Info, 'openstudio.standards.Model', "For zone #{zn_name}, the #{field_name} of #{worst.round(1)} #{units} is more than #{tolerance} #{units} outside the area-weighted average of #{avg.round(1)} #{units}; it will be placed on its own secondary system.")
      array_of_zones.delete_at(biggest_delta_i)
      # Call method recursively if something was eliminated
      array_of_zones = model_eliminate_outlier_zones(model, array_of_zones, key_to_inspect, tolerance, field_name, units)
    else
      # OpenStudio::logFree(OpenStudio::Debug, 'openstudio.standards.Model', "#{worst.round(1)} - #{avg.round(1)} = #{biggest_delta.round(1)} #{units} < tolerance of #{tolerance} #{units}, stopping elimination process.")
      OpenStudio.logFree(OpenStudio::Debug, 'openstudio.standards.Model', "#{worst} - #{avg} = #{biggest_delta} #{units} < tolerance of #{tolerance} #{units}, stopping elimination process.")
    end

    return array_of_zones
  end

  # Determine which of the zones
  # should be served by the primary HVAC system.
  # First, eliminate zones that differ by more
  # than 40 full load hours per week.  In this case,
  # lighting schedule is used as the proxy for operation
  # instead of occupancy to avoid accidentally removing
  # transition spaces.  Second, eliminate zones whose
  # design internal loads differ from the
  # area-weighted average of all other zones
  # on the system by more than 10 Btu/hr*ft^2.
  #
  # @return [Hash] A hash of two arrays of ThermalZones,
  # where the keys are 'primary' and 'secondary'
  def model_differentiate_primary_secondary_thermal_zones(model, zones)
    OpenStudio.logFree(OpenStudio::Info, 'openstudio.Standards.Model', 'Determining which zones are served by the primary vs. secondary HVAC system.')

    # Determine the operational hours (proxy is annual
    # full load lighting hours) for all zones
    zone_data_1 = []
    zones.each do |zone|
      data = {}
      data['zone'] = zone
      # Get the area
      area_ft2 = OpenStudio.convert(zone.floorArea * zone.multiplier, 'm^2', 'ft^2').get
      data['area_ft2'] = area_ft2
      # OpenStudio::logFree(OpenStudio::Info, "openstudio.Standards.Model", "#{zone.name}")
      zone.spaces.each do |space|
        # OpenStudio::logFree(OpenStudio::Info, "openstudio.Standards.Model", "***#{space.name}")
        # Get all lights from either the space
        # or the space type.
        all_lights = []
        all_lights += space.lights
        if space.spaceType.is_initialized
          all_lights += space.spaceType.get.lights
        end
        # Base the annual operational hours
        # on the first lights schedule with hours
        # greater than zero.
        ann_op_hrs = 0
        all_lights.sort.each do |lights|
          # OpenStudio::logFree(OpenStudio::Info, "openstudio.Standards.Model", "******#{lights.name}")
          # Get the fractional lighting schedule
          lights_sch = lights.schedule
          full_load_hrs = 0.0
          # Skip lights with no schedule
          next if lights_sch.empty?
          lights_sch = lights_sch.get
          if lights_sch.to_ScheduleRuleset.is_initialized
            lights_sch = lights_sch.to_ScheduleRuleset.get
            full_load_hrs = schedule_ruleset_annual_equivalent_full_load_hrs(lights_sch)
            if full_load_hrs > 0
              ann_op_hrs = full_load_hrs
              break # Stop after the first schedule with more than 0 hrs
            end
          elsif lights_sch.to_ScheduleConstant.is_initialized
            lights_sch = lights_sch.to_ScheduleConstant.get
            full_load_hrs = schedule_constant_annual_equivalent_full_load_hrs(lights_sch)
            if full_load_hrs > 0
              ann_op_hrs = full_load_hrs
              break # Stop after the first schedule with more than 0 hrs
            end
          end
        end
        wk_op_hrs = ann_op_hrs / 52.0
        data['wk_op_hrs'] = wk_op_hrs
        # OpenStudio::logFree(OpenStudio::Info, "openstudio.Standards.Model", "******wk_op_hrs = #{wk_op_hrs.round}")
      end

      zone_data_1 << data
    end

    # Filter out any zones that operate differently by more
    # than 40hrs/wk.  This will be determined by a difference of more
    # than (40 hrs/wk * 52 wks/yr) = 2080 annual full load hrs.
    zones_same_hrs = model_eliminate_outlier_zones(model, zone_data_1, 'wk_op_hrs', 40, 'weekly operating hrs', 'hrs')

    # Get the internal loads for
    # all remaining zones.
    zone_data_2 = []
    zones_same_hrs.each do |zn_data|
      data = {}
      zone = zn_data['zone']
      data['zone'] = zone
      # Get the area
      area_m2 = zone.floorArea * zone.multiplier
      area_ft2 = OpenStudio.convert(area_m2, 'm^2', 'ft^2').get
      data['area_ft2'] = area_ft2
      # Get the internal loads
      int_load_w = thermal_zone_design_internal_load(zone)
      # Normalize per-area
      int_load_w_per_m2 = int_load_w / area_m2
      int_load_btu_per_ft2 = OpenStudio.convert(int_load_w_per_m2, 'W/m^2', 'Btu/hr*ft^2').get
      data['int_load_btu_per_ft2'] = int_load_btu_per_ft2
      zone_data_2 << data
    end

    # Filter out any zones that are +/- 10 Btu/hr*ft^2 from the average
    pri_zn_data = model_eliminate_outlier_zones(model, zone_data_2, 'int_load_btu_per_ft2', 10, 'internal load', 'Btu/hr*ft^2')

    # Get just the primary zones themselves
    pri_zones = []
    pri_zone_names = []
    pri_zn_data.each do |zn_data|
      pri_zones << zn_data['zone']
      pri_zone_names << zn_data['zone'].name.get.to_s
    end

    # Get the secondary zones
    sec_zones = []
    sec_zone_names = []
    zones.each do |zone|
      unless pri_zones.include?(zone)
        sec_zones << zone
        sec_zone_names << zone.name.get.to_s
      end
    end

    # Report out the primary vs. secondary zones
    unless pri_zone_names.empty?
      OpenStudio.logFree(OpenStudio::Info, 'openstudio.Standards.Model', "Primary system zones = #{pri_zone_names.join(', ')}.")
    end
    unless sec_zone_names.empty?
      OpenStudio.logFree(OpenStudio::Info, 'openstudio.Standards.Model', "Secondary system zones = #{sec_zone_names.join(', ')}.")
    end

    return { 'primary' => pri_zones, 'secondary' => sec_zones }
  end

  # Group an array of zones into multiple arrays, one
  # for each story in the building.  Zones with spaces on multiple stories
  # will be assigned to only one of the stories.
  # Removes empty array (when the story doesn't contain any of the zones)
  # @return [Array<Array<OpenStudio::Model::ThermalZone>>] array of arrays of zones
  def model_group_zones_by_story(model, zones)
    story_zone_lists = []
    zones_already_assigned = []
    model.getBuildingStorys.sort.each do |story|
      # Get all the spaces on this story
      spaces = story.spaces

      # Get all the thermal zones that serve these spaces
      all_zones_on_story = []
      spaces.each do |space|
        if space.thermalZone.is_initialized
          all_zones_on_story << space.thermalZone.get
        else
          OpenStudio.logFree(OpenStudio::Warn, 'openstudio.Standards.Model', "Space #{space.name} has no thermal zone, it is not included in the simulation.")
        end
      end

      # Find zones in the list that are on this story
      zones_on_story = []
      zones.each do |zone|
        if all_zones_on_story.include?(zone)
          # Skip zones that were already assigned to a story.
          # This can happen if a zone has multiple spaces on multiple stories.
          # Stairwells and atriums are typical scenarios.
          next if zones_already_assigned.include?(zone)
          zones_on_story << zone
          zones_already_assigned << zone
        end
      end

      unless zones_on_story.empty?
        story_zone_lists << zones_on_story
      end
    end

    return story_zone_lists
  end

  # Assign each space in the model to a building story
  # based on common z (height) values.  If no story
  # object is found for a particular height, create a new one
  # and assign it to the space.  Does not assign a story
  # to plenum spaces.
  #
  # @return [Bool] returns true if successful, false if not.
  def model_assign_spaces_to_stories(model)
    # Make hash of spaces and minz values
    sorted_spaces = {}
    model.getSpaces.sort.each do |space|
      # Skip plenum spaces
      next if space_plenum?(space)

      # loop through space surfaces to find min z value
      z_points = []
      space.surfaces.each do |surface|
        surface.vertices.each do |vertex|
          z_points << vertex.z
        end
      end
      minz = z_points.min + space.zOrigin
      sorted_spaces[space] = minz
    end

    # Pre-sort spaces
    sorted_spaces = sorted_spaces.sort_by { |a| a[1] }

    # Take the sorted list and assign/make stories
    sorted_spaces.each do |space|
      space_obj = space[0]
      space_minz = space[1]
      if space_obj.buildingStory.empty?
        story = model_get_story_for_nominal_z_coordinate(model, space_minz)
        space_obj.setBuildingStory(story)
        OpenStudio.logFree(OpenStudio::Warn, 'openstudio.Standards.Model', "Space #{space[0].name} was not assigned to a story by the user.  It has been assigned to #{story.name}.")
      end
    end

    return true
  end

  # Creates a construction set with the construction types specified in the
  # Performance Rating Method (aka Appendix G aka LEED) and adds it to the model.
  # This method creates and adds the constructions and their materials as well.
  #
  # @param category [String] the construction set category desired.
  # Valid choices are Nonresidential, Residential, and Semiheated
  # @return [OpenStudio::Model::DefaultConstructionSet] returns a default
  # construction set populated with the specified constructions.
  def model_add_prm_construction_set(model, category)
    construction_set = OpenStudio::Model::OptionalDefaultConstructionSet.new

    # Find the climate zone set that this climate zone falls into
    climate_zone_set = model_find_climate_zone_set(model, clim)
    unless climate_zone_set
      return construction_set
    end

    # Get the object data
    data = model_find_object(standards_data['construction_sets'], 'template' => template, 'climate_zone_set' => climate_zone_set, 'building_type' => building_type, 'space_type' => spc_type, 'is_residential' => is_residential)
    unless data
      data = model_find_object(standards_data['construction_sets'], 'template' => template, 'climate_zone_set' => climate_zone_set, 'building_type' => building_type, 'space_type' => spc_type)
      unless data
        return construction_set
      end
    end

    OpenStudio.logFree(OpenStudio::Info, 'openstudio.standards.Model', "Adding construction set: #{template}-#{clim}-#{building_type}-#{spc_type}-is_residential#{is_residential}")

    name = model_make_name(model, clim, building_type, spc_type)

    # Create a new construction set and name it
    construction_set = OpenStudio::Model::DefaultConstructionSet.new(model)
    construction_set.setName(name)

    # Specify the types of constructions
    # Exterior surfaces constructions
    exterior_floor_standards_construction_type = 'SteelFramed'
    exterior_wall_standards_construction_type = 'SteelFramed'
    exterior_roof_standards_construction_type = 'IEAD'

    # Ground contact surfaces constructions
    ground_contact_floor_standards_construction_type = 'Unheated'
    ground_contact_wall_standards_construction_type = 'Mass'

    # Exterior sub surfaces constructions
    exterior_fixed_window_standards_construction_type = 'IEAD'
    exterior_operable_window_standards_construction_type = 'IEAD'
    exterior_door_standards_construction_type = 'IEAD'
    exterior_overhead_door_standards_construction_type = 'IEAD'
    exterior_skylight_standards_construction_type = 'IEAD'

    # Exterior surfaces constructions
    exterior_surfaces = OpenStudio::Model::DefaultSurfaceConstructions.new(model)
    construction_set.setDefaultExteriorSurfaceConstructions(exterior_surfaces)
    exterior_surfaces.setFloorConstruction(model_find_and_add_construction(model,
                                                                           climate_zone_set,
                                                                           'ExteriorFloor',
                                                                           exterior_floor_standards_construction_type,
                                                                           category))

    exterior_surfaces.setWallConstruction(model_find_and_add_construction(model,
                                                                          climate_zone_set,
                                                                          'ExteriorWall',
                                                                          exterior_wall_standards_construction_type,
                                                                          category))

    exterior_surfaces.setRoofCeilingConstruction(model_find_and_add_construction(model,
                                                                                 climate_zone_set,
                                                                                 'ExteriorRoof',
                                                                                 exterior_roof_standards_construction_type,
                                                                                 category))

    # Interior surfaces constructions
    interior_surfaces = OpenStudio::Model::DefaultSurfaceConstructions.new(model)
    construction_set.setDefaultInteriorSurfaceConstructions(interior_surfaces)
    construction_name = interior_floors
    unless construction_name.nil?
      interior_surfaces.setFloorConstruction(model_add_construction(model, construction_name))
    end
    construction_name = interior_walls
    unless construction_name.nil?
      interior_surfaces.setWallConstruction(model_add_construction(model, construction_name))
    end
    construction_name = interior_ceilings
    unless construction_name.nil?
      interior_surfaces.setRoofCeilingConstruction(model_add_construction(model, construction_name))
    end

    # Ground contact surfaces constructions
    ground_surfaces = OpenStudio::Model::DefaultSurfaceConstructions.new(model)
    construction_set.setDefaultGroundContactSurfaceConstructions(ground_surfaces)
    ground_surfaces.setFloorConstruction(model_find_and_add_construction(model,
                                                                         climate_zone_set,
                                                                         'GroundContactFloor',
                                                                         ground_contact_floor_standards_construction_type,
                                                                         category))

    ground_surfaces.setWallConstruction(model_find_and_add_construction(model,
                                                                        climate_zone_set,
                                                                        'GroundContactWall',
                                                                        ground_contact_wall_standards_construction_type,
                                                                        category))

    # Exterior sub surfaces constructions
    exterior_subsurfaces = OpenStudio::Model::DefaultSubSurfaceConstructions.new(model)
    construction_set.setDefaultExteriorSubSurfaceConstructions(exterior_subsurfaces)
    if exterior_fixed_window_standards_construction_type && exterior_fixed_window_building_category
      exterior_subsurfaces.setFixedWindowConstruction(model_find_and_add_construction(model,
                                                                                      climate_zone_set,
                                                                                      'ExteriorWindow',
                                                                                      exterior_fixed_window_standards_construction_type,
                                                                                      category))
    end
    if exterior_operable_window_standards_construction_type && exterior_operable_window_building_category
      exterior_subsurfaces.setOperableWindowConstruction(model_find_and_add_construction(model,
                                                                                         climate_zone_set,
                                                                                         'ExteriorWindow',
                                                                                         exterior_operable_window_standards_construction_type,
                                                                                         category))
    end
    if exterior_door_standards_construction_type && exterior_door_building_category
      exterior_subsurfaces.setDoorConstruction(model_find_and_add_construction(model,
                                                                               climate_zone_set,
                                                                               'ExteriorDoor',
                                                                               exterior_door_standards_construction_type,
                                                                               category))
    end
    construction_name = exterior_glass_doors
    unless construction_name.nil?
      exterior_subsurfaces.setGlassDoorConstruction(model_add_construction(model, construction_name))
    end
    if exterior_overhead_door_standards_construction_type && exterior_overhead_door_building_category
      exterior_subsurfaces.setOverheadDoorConstruction(model_find_and_add_construction(model,
                                                                                       climate_zone_set,
                                                                                       'ExteriorDoor',
                                                                                       exterior_overhead_door_standards_construction_type,
                                                                                       category))
    end
    if exterior_skylight_standards_construction_type && exterior_skylight_building_category
      exterior_subsurfaces.setSkylightConstruction(model_find_and_add_construction(model,
                                                                                   climate_zone_set,
                                                                                   'Skylight',
                                                                                   exterior_skylight_standards_construction_type,
                                                                                   category))
    end
    if construction_name == tubular_daylight_domes
      exterior_subsurfaces.setTubularDaylightDomeConstruction(model_add_construction(model, construction_name))
    end
    if construction_name == tubular_daylight_diffusers
      exterior_subsurfaces.setTubularDaylightDiffuserConstruction(model_add_construction(model, construction_name))
    end

    # Interior sub surfaces constructions
    interior_subsurfaces = OpenStudio::Model::DefaultSubSurfaceConstructions.new(model)
    construction_set.setDefaultInteriorSubSurfaceConstructions(interior_subsurfaces)
    if construction_name == interior_fixed_windows
      interior_subsurfaces.setFixedWindowConstruction(model_add_construction(model, construction_name))
    end
    if construction_name == interior_operable_windows
      interior_subsurfaces.setOperableWindowConstruction(model_add_construction(model, construction_name))
    end
    if construction_name == interior_doors
      interior_subsurfaces.setDoorConstruction(model_add_construction(model, construction_name))
    end

    # Other constructions
    if construction_name == interior_partitions
      construction_set.setInteriorPartitionConstruction(model_add_construction(model, construction_name))
    end
    if construction_name == space_shading
      construction_set.setSpaceShadingConstruction(model_add_construction(model, construction_name))
    end
    if construction_name == building_shading
      construction_set.setBuildingShadingConstruction(model_add_construction(model, construction_name))
    end
    if construction_name == site_shading
      construction_set.setSiteShadingConstruction(model_add_construction(model, construction_name))
    end

    # componentize the construction set
    # construction_set_component = construction_set.createComponent

    # Return the construction set
    return OpenStudio::Model::OptionalDefaultConstructionSet.new(construction_set)

    # Create a constuction set that is all
  end

  # Applies the multi-zone VAV outdoor air sizing requirements
  # to all applicable air loops in the model.
  #
  # @note This must be performed before the sizing run because
  # it impacts component sizes, which in turn impact efficiencies.
  def model_apply_multizone_vav_outdoor_air_sizing(model)
    OpenStudio.logFree(OpenStudio::Info, 'openstudio.model.Model', 'Started applying multizone vav OA sizing.')

    # Multi-zone VAV outdoor air sizing
    model.getAirLoopHVACs.sort.each { |obj| air_loop_hvac_apply_multizone_vav_outdoor_air_sizing(obj) }

    OpenStudio.logFree(OpenStudio::Info, 'openstudio.model.Model', 'Finished applying multizone vav OA sizing.')
  end

  # Applies the HVAC parts of the template to all objects in the model
  # using the the template specified in the model.
  def model_apply_hvac_efficiency_standard(model, climate_zone)
    sql_db_vars_map = {}

    OpenStudio.logFree(OpenStudio::Info, 'openstudio.model.Model', 'Started applying HVAC efficiency standards.')

    # Air Loop Controls
    model.getAirLoopHVACs.sort.each { |obj| air_loop_hvac_apply_standard_controls(obj, climate_zone) }

    # Plant Loop Controls
    # TODO refactor: enable this code (missing before refactor)
    # getPlantLoops.sort.each { |obj| plant_loop_apply_standard_controls(obj, template, climate_zone) }

    ##### Apply equipment efficiencies

    # Fans
    model.getFanVariableVolumes.sort.each { |obj| fan_apply_standard_minimum_motor_efficiency(obj, fan_brake_horsepower(obj)) }
    model.getFanConstantVolumes.sort.each { |obj| fan_apply_standard_minimum_motor_efficiency(obj, fan_brake_horsepower(obj)) }
    model.getFanOnOffs.sort.each { |obj| fan_apply_standard_minimum_motor_efficiency(obj, fan_brake_horsepower(obj)) }
    model.getFanZoneExhausts.sort.each { |obj| fan_apply_standard_minimum_motor_efficiency(obj, fan_brake_horsepower(obj)) }

    # Pumps
    model.getPumpConstantSpeeds.sort.each { |obj| pump_apply_standard_minimum_motor_efficiency(obj) }
    model.getPumpVariableSpeeds.sort.each { |obj| pump_apply_standard_minimum_motor_efficiency(obj) }
    model.getHeaderedPumpsConstantSpeeds.sort.each { |obj| pump_apply_standard_minimum_motor_efficiency(obj) }
    model.getHeaderedPumpsVariableSpeeds.sort.each { |obj| pump_apply_standard_minimum_motor_efficiency(obj) }

    # Unitary HPs
    # set DX HP coils before DX clg coils because when DX HP coils need to first
    # pull the capacities of their paried DX clg coils, and this does not work
    # correctly if the DX clg coil efficiencies have been set because they are renamed.
    model.getCoilHeatingDXSingleSpeeds.sort.each { |obj| sql_db_vars_map = coil_heating_dx_single_speed_apply_efficiency_and_curves(obj, sql_db_vars_map) }

    # Unitary ACs
    model.getCoilCoolingDXTwoSpeeds.sort.each { |obj| sql_db_vars_map = coil_cooling_dx_two_speed_apply_efficiency_and_curves(obj, sql_db_vars_map) }
    model.getCoilCoolingDXSingleSpeeds.sort.each { |obj| sql_db_vars_map = coil_cooling_dx_single_speed_apply_efficiency_and_curves(obj, sql_db_vars_map) }

    # Chillers
    clg_tower_objs = model.getCoolingTowerSingleSpeeds
    model.getChillerElectricEIRs.sort.each { |obj| chiller_electric_eir_apply_efficiency_and_curves(obj, clg_tower_objs) }

    # Boilers
    model.getBoilerHotWaters.sort.each { |obj| boiler_hot_water_apply_efficiency_and_curves(obj) }

    # Water Heaters
    model.getWaterHeaterMixeds.sort.each { |obj| water_heater_mixed_apply_efficiency(obj) }

    # Cooling Towers
    model.getCoolingTowerSingleSpeeds.sort.each { |obj| cooling_tower_single_speed_apply_efficiency_and_curves(obj) }
    model.getCoolingTowerTwoSpeeds.sort.each { |obj| cooling_tower_two_speed_apply_efficiency_and_curves(obj) }
    model.getCoolingTowerVariableSpeeds.sort.each { |obj| cooling_tower_variable_speed_apply_efficiency_and_curves(obj) }

    # ERVs
    model.getHeatExchangerAirToAirSensibleAndLatents.each { |obj| heat_exchanger_air_to_air_sensible_and_latent_apply_efficiency(obj) }

    OpenStudio.logFree(OpenStudio::Info, 'openstudio.model.Model', 'Finished applying HVAC efficiency standards.')
  end

  # Applies daylighting controls to each space in the model
  # per the standard.
  def model_add_daylighting_controls(model)
    OpenStudio.logFree(OpenStudio::Info, 'openstudio.model.Model', 'Started adding daylighting controls.')

    # Add daylighting controls to each space
    model.getSpaces.sort.each do |space|
      added = space_add_daylighting_controls(space, false, false)
    end

    OpenStudio.logFree(OpenStudio::Info, 'openstudio.model.Model', 'Finished adding daylighting controls.')
  end

  # Apply the air leakage requirements to the model,
  # as described in PNNL section 5.2.1.6.  This method
  # creates customized infiltration objects for each space
  # and removes the SpaceType-level infiltration objects.
  #
  # base infiltration rates off of.
  # @return [Bool] true if successful, false if not
  # @todo This infiltration method is not used by the Reference
  # buildings, fix this inconsistency.
  def model_apply_infiltration_standard(model)
    # Set the infiltration rate at each space
    model.getSpaces.sort.each do |space|
      space_apply_infiltration_rate(space)
    end

    # Remove infiltration rates set at the space type
    model.getSpaceTypes.sort.each do |space_type|
      space_type.spaceInfiltrationDesignFlowRates.each(&:remove)
    end

    return true
  end

  # Method to search through a hash for the objects that meets the
  # desired search criteria, as passed via a hash.
  # Returns an Array (empty if nothing found) of matching objects.
  #
  # @param hash_of_objects [Hash] hash of objects to search through
  # @param search_criteria [Hash] hash of search criteria
  # @param capacity [Double] capacity of the object in question.  If capacity is supplied,
  #   the objects will only be returned if the specified capacity is between
  #   the minimum_capacity and maximum_capacity values.
  # @return [Array] returns an array of hashes, one hash per object.  Array is empty if no results.
  # @example Find all the schedule rules that match the name
  #   rules = model_find_objects(self, standards_data['schedules'], {'name'=>schedule_name})
  #   if rules.size == 0
  #     OpenStudio::logFree(OpenStudio::Warn, 'openstudio.standards.Model', "Cannot find data for schedule: #{schedule_name}, will not be created.")
  #     return false #TODO change to return empty optional schedule:ruleset?
  #   end
  def model_find_objects(hash_of_objects, search_criteria, capacity = nil)
    #    matching_objects = hash_of_objects.clone
    #    #new
    #    puts "searching"
    #    puts search_criteria
    #    raise ("hash of objects is nil or empty. #{hash_of_objects}") if hash_of_objects.nil? || hash_of_objects.empty? || matching_objects[0].nil?
    #
    #    search_criteria.each do |key,value|
    #      puts "#{key}-#{value}"
    #      puts matching_objects.size
    #      #if size has already reduced to zero. Get out of loop.
    #      break if matching_objects.size == 0
    #      #if there are no keys that match, skip search... (This seems odd)
    #      next unless  matching_objects[0].has_key?(key)
    #      matching_objects.select!{ |k| k[key] == value }
    #    end
    #    if not capacity.nil?
    #      puts "Capacity = #{capacity}"
    #      capacity = capacity + (capacity * 0.01) if capacity == capacity.round
    #      matching_objects.select!{|k| capacity.to_f > k['minimum_capacity'].to_f}
    #      matching_objects.select!{|k| capacity.to_f <= k['maximum_capacity'].to_f}
    #    end
    #
    #
    #    # Check the number of matching objects found
    #    if matching_objects.size == 0
    #      OpenStudio::logFree(OpenStudio::Warn, 'openstudio.standards.Model', "Find objects search criteria returned no results. Search criteria: #{search_criteria}, capacity = #{capacity}.  Called from #{caller(0)[1]}.")
    #
    #    end
    #    new_matching_objects =  matching_objects

    # old
    desired_object = nil
    search_criteria_matching_objects = []
    matching_objects = []

    if hash_of_objects.is_a?(Hash) and hash_of_objects.key?('table')
      hash_of_objects = hash_of_objects['table']
    end

    # Compare each of the objects against the search criteria
    hash_of_objects.each do |object|
      meets_all_search_criteria = true
      search_criteria.each do |key, value|
        # Don't check non-existent search criteria
        next unless object.key?(key)
        # Stop as soon as one of the search criteria is not met
        # 'Any' is a special key that matches anything
        unless object[key] == value || object[key] == 'Any'
          meets_all_search_criteria = false
          break
        end
      end
      # Skip objects that don't meet all search criteria
      next if meets_all_search_criteria == false
      # If made it here, object matches all search criteria
      search_criteria_matching_objects << object
    end

    # If capacity was specified, narrow down the matching objects
    if capacity.nil?
      matching_objects = search_criteria_matching_objects
    else
      # Round up if capacity is an integer
      if capacity == capacity.round
        capacity += (capacity * 0.01)
      end
      search_criteria_matching_objects.each do |object|
        # Skip objects that don't have fields for minimum_capacity and maximum_capacity
        next if !object.key?('minimum_capacity') || !object.key?('maximum_capacity')
        # Skip objects that don't have values specified for minimum_capacity and maximum_capacity
        next if object['minimum_capacity'].nil? || object['maximum_capacity'].nil?
        # Skip objects whose the minimum capacity is below the specified capacity
        next if capacity.to_f <= object['minimum_capacity'].to_f
        # Skip objects whose max
        next if capacity.to_f > object['maximum_capacity'].to_f
        # Found a matching object
        matching_objects << object
      end
      # If no object was found, round the capacity down a little
      # to avoid issues where the number fell between the limits
      # in the json file.
      if matching_objects.size.zero?
        capacity *= 0.99
        search_criteria_matching_objects.each do |object|
          # Skip objects that don't have fields for minimum_capacity and maximum_capacity
          next if !object.key?('minimum_capacity') || !object.key?('maximum_capacity')
          # Skip objects that don't have values specified for minimum_capacity and maximum_capacity
          next if object['minimum_capacity'].nil? || object['maximum_capacity'].nil?
          # Skip objects whose the minimum capacity is below the specified capacity
          next if capacity <= object['minimum_capacity'].to_f
          # Skip objects whose max
          next if capacity > object['maximum_capacity'].to_f
          # Found a matching object
          matching_objects << object
        end
      end
    end

    # Check the number of matching objects found
    if matching_objects.size.zero?
      desired_object = nil
      # OpenStudio::logFree(OpenStudio::Warn, 'openstudio.standards.Model', "Find objects search criteria returned no results. Search criteria: #{search_criteria}, capacity = #{capacity}.  Called from #{caller(0)[1]}.")
    end

    #    if new_matching_objects != matching_objects
    #      puts "new..."
    #      puts new_matching_objects
    #      puts "is not.."
    #      puts matching_objects
    #      raise ("Hell")
    #    end
    return matching_objects
  end

  # Method to search through a hash for an object that meets the
  # desired search criteria, as passed via a hash.  If capacity is supplied,
  # the object will only be returned if the specified capacity is between
  # the minimum_capacity and maximum_capacity values.
  #
  #
  # @param hash_of_objects [Hash] hash of objects to search through
  # @param search_criteria [Hash] hash of search criteria
  # @param capacity [Double] capacity of the object in question.  If capacity is supplied,
  #   the objects will only be returned if the specified capacity is between
  #   the minimum_capacity and maximum_capacity values.
  # @return [Hash] Return tbe first matching object hash if successful, nil if not.
  # @example Find the motor that meets these size criteria
  #   search_criteria = {
  #   'template' => template,
  #   'number_of_poles' => 4.0,
  #   'type' => 'Enclosed',
  #   }
  #   motor_properties = self.model.find_object(motors, search_criteria, 2.5)
  def model_find_object(hash_of_objects, search_criteria, capacity = nil, date = nil)
    #    new_matching_objects = model_find_objects(self, hash_of_objects, search_criteria, capacity)

    if hash_of_objects.is_a?(Hash) and hash_of_objects.key?('table')
      hash_of_objects = hash_of_objects['table']
    end
    desired_object = nil
    search_criteria_matching_objects = []
    matching_objects = []

    # Compare each of the objects against the search criteria
    hash_of_objects.each do |object|
      meets_all_search_criteria = true
      search_criteria.each do |key, value|
        # Don't check non-existent search criteria
        next unless object.key?(key)
        # Stop as soon as one of the search criteria is not met
        # 'Any' is a special key that matches anything
        unless object[key] == value || object[key] == 'Any'
          meets_all_search_criteria = false
          break
        end
      end
      # Skip objects that don't meet all search criteria
      next unless meets_all_search_criteria
      # If made it here, object matches all search criteria
      search_criteria_matching_objects << object
    end

    # If capacity was specified, narrow down the matching objects
    if capacity.nil?
      matching_objects = search_criteria_matching_objects
    else
      # Round up if capacity is an integer
      if capacity == capacity.round
        capacity += (capacity * 0.01)
      end
      search_criteria_matching_objects.each do |object|
        # Skip objects that don't have fields for minimum_capacity and maximum_capacity
        next if !object.key?('minimum_capacity') || !object.key?('maximum_capacity')
        # Skip objects that don't have values specified for minimum_capacity and maximum_capacity
        next if object['minimum_capacity'].nil? || object['maximum_capacity'].nil?
        # Skip objects whose the minimum capacity is below the specified capacity
        next if capacity <= object['minimum_capacity'].to_f
        # Skip objects whose max
        next if capacity > object['maximum_capacity'].to_f
        # Found a matching object
        matching_objects << object
      end
      # If no object was found, round the capacity down a little
      # to avoid issues where the number fell between the limits
      # in the json file.
      if matching_objects.size.zero?
        capacity *= 0.99
        search_criteria_matching_objects.each do |object|
          # Skip objects that don't have fields for minimum_capacity and maximum_capacity
          next if !object.key?('minimum_capacity') || !object.key?('maximum_capacity')
          # Skip objects that don't have values specified for minimum_capacity and maximum_capacity
          next if object['minimum_capacity'].nil? || object['maximum_capacity'].nil?
          # Skip objects whose the minimum capacity is below the specified capacity
          next if capacity <= object['minimum_capacity'].to_f
          # Skip objects whose max
          next if capacity > object['maximum_capacity'].to_f
          # Found a matching object
          matching_objects << object
        end
      end
    end

    # If date was specified, narrow down the matching objects
    unless date.nil?
      date_matching_objects = []
      matching_objects.each do |object|
        # Skip objects that don't have fields for minimum_capacity and maximum_capacity
        next if !object.key?('start_date') || !object.key?('end_date')
        # Skip objects whose the start date is earlier than the specified date
        next if date <= Date.parse(object['start_date'])
        # Skip objects whose end date is beyond the specified date
        next if date > Date.parse(object['end_date'])
        # Found a matching object
        date_matching_objects << object
      end
      matching_objects = date_matching_objects
    end

    # Check the number of matching objects found
    if matching_objects.size.zero?
      desired_object = nil
      # OpenStudio::logFree(OpenStudio::Warn, 'openstudio.standards.Model', "Find object search criteria returned no results. Search criteria: #{search_criteria}, capacity = #{capacity}.  Called from #{caller(0)[1]}")
    elsif matching_objects.size == 1
      desired_object = matching_objects[0]
    else
      desired_object = matching_objects[0]
      OpenStudio.logFree(OpenStudio::Warn, 'openstudio.standards.Model', "Find object search criteria returned #{matching_objects.size} results, the first one will be returned. Called from #{caller(0)[1]}. \n Search criteria: \n #{search_criteria}, capacity = #{capacity} \n  All results: \n #{matching_objects.join("\n")}")
    end

    return desired_object
  end

  # Create constant ScheduleRuleset
  #
  # @param value [double] the value to use, 24-7, 365
  # @param name [string] the name of the schedule
  # @return schedule
  def model_add_constant_schedule_ruleset(model, value, name = nil)
    schedule = OpenStudio::Model::ScheduleRuleset.new(model)
    unless name.nil?
      schedule.setName(name)
      schedule.defaultDaySchedule.setName("#{name} Default")
    end
    schedule.defaultDaySchedule.addValue(OpenStudio::Time.new(0, 24, 0, 0), value)
    return schedule
  end

  # Create a schedule from the openstudio standards dataset and
  # add it to the model.
  #
  # @param schedule_name [String} name of the schedule
  # @return [ScheduleRuleset] the resulting schedule ruleset
  # @todo make return an OptionalScheduleRuleset
  def model_add_schedule(model, schedule_name)
    return nil if schedule_name.nil? || schedule_name == ''
    # First check model and return schedule if it already exists
    model.getSchedules.sort.each do |schedule|
      if schedule.name.get.to_s == schedule_name
        OpenStudio.logFree(OpenStudio::Debug, 'openstudio.standards.Model', "Already added schedule: #{schedule_name}")
        return schedule
      end
    end

    require 'date'

    # OpenStudio::logFree(OpenStudio::Info, 'openstudio.standards.Model', "Adding schedule: #{schedule_name}")

    # Find all the schedule rules that match the name
    rules = model_find_objects(standards_data['schedules'], 'name' => schedule_name)
    if rules.size.zero?
      OpenStudio.logFree(OpenStudio::Error, 'openstudio.standards.Model', "Cannot find data for schedule: #{schedule_name}, will not be created.")
      sch_ruleset = OpenStudio::Model::ScheduleRuleset.new(model)
      sch_ruleset.setName("NOT ACTUALLY #{schedule_name}")
      return sch_ruleset
    end

    # Make a schedule ruleset
    sch_ruleset = OpenStudio::Model::ScheduleRuleset.new( model )
    sch_ruleset.setName(schedule_name.to_s)

    # Loop through the rules, making one for each row in the spreadsheet
    rules.each do |rule|
      day_types = rule['day_types']
      start_date = DateTime.parse(rule['start_date'])
      end_date = DateTime.parse(rule['end_date'])
      sch_type = rule['type']
      values = rule['values']

      # Day Type choices: Wkdy, Wknd, Mon, Tue, Wed, Thu, Fri, Sat, Sun, WntrDsn, SmrDsn, Hol
      # Default
      if day_types.include?('Default')
        day_sch = sch_ruleset.defaultDaySchedule
        day_sch.setName("#{schedule_name} Default")
        model_add_vals_to_sch(model, day_sch, sch_type, values)
      end

      # Winter Design Day
      if day_types.include?('WntrDsn')
        day_sch = OpenStudio::Model::ScheduleDay.new(model)
        sch_ruleset.setWinterDesignDaySchedule(day_sch)
        day_sch = sch_ruleset.winterDesignDaySchedule
        day_sch.setName("#{schedule_name} Winter Design Day")
        model_add_vals_to_sch(model, day_sch, sch_type, values)
      end

      # Summer Design Day
      if day_types.include?('SmrDsn')
        day_sch = OpenStudio::Model::ScheduleDay.new(model)
        sch_ruleset.setSummerDesignDaySchedule(day_sch)
        day_sch = sch_ruleset.summerDesignDaySchedule
        day_sch.setName("#{schedule_name} Summer Design Day")
        model_add_vals_to_sch(model, day_sch, sch_type, values)
      end

      # Other days (weekdays, weekends, etc)
      if day_types.include?('Wknd') ||
          day_types.include?('Wkdy') ||
          day_types.include?('Sat') ||
          day_types.include?('Sun') ||
          day_types.include?('Mon') ||
          day_types.include?('Tue') ||
          day_types.include?('Wed') ||
          day_types.include?('Thu') ||
          day_types.include?('Fri')

        # Make the Rule
        sch_rule = OpenStudio::Model::ScheduleRule.new(sch_ruleset)
        day_sch = sch_rule.daySchedule
        day_sch.setName("#{schedule_name} #{day_types} Day")
        model_add_vals_to_sch(model, day_sch, sch_type, values)

        # Set the dates when the rule applies
        sch_rule.setStartDate(OpenStudio::Date.new(OpenStudio::MonthOfYear.new(start_date.month.to_i), start_date.day.to_i))
        sch_rule.setEndDate(OpenStudio::Date.new(OpenStudio::MonthOfYear.new(end_date.month.to_i), end_date.day.to_i))

        # Set the days when the rule applies
        # Weekends
        if day_types.include?('Wknd')
          sch_rule.setApplySaturday(true)
          sch_rule.setApplySunday(true)
        end
        # Weekdays
        if day_types.include?('Wkdy')
          sch_rule.setApplyMonday(true)
          sch_rule.setApplyTuesday(true)
          sch_rule.setApplyWednesday(true)
          sch_rule.setApplyThursday(true)
          sch_rule.setApplyFriday(true)
        end
        # Individual Days
        sch_rule.setApplyMonday(true) if day_types.include?('Mon')
        sch_rule.setApplyTuesday(true) if day_types.include?('Tue')
        sch_rule.setApplyWednesday(true) if day_types.include?('Wed')
        sch_rule.setApplyThursday(true) if day_types.include?('Thu')
        sch_rule.setApplyFriday(true) if day_types.include?('Fri')
        sch_rule.setApplySaturday(true) if day_types.include?('Sat')
        sch_rule.setApplySunday(true) if day_types.include?('Sun')
      end
    end # Next rule
    return sch_ruleset
  end

  # Create a material from the openstudio standards dataset.
  # @todo make return an OptionalMaterial
  def model_add_material(model, material_name)
    # First check model and return material if it already exists
    model.getMaterials.sort.each do |material|
      if material.name.get.to_s == material_name
        OpenStudio.logFree(OpenStudio::Debug, 'openstudio.standards.Model', "Already added material: #{material_name}")
        return material
      end
    end

    # OpenStudio::logFree(OpenStudio::Info, 'openstudio.standards.Model', "Adding material: #{material_name}")

    # Get the object data
    data = model_find_object(standards_data['materials'], 'name' => material_name)
    unless data
      OpenStudio.logFree(OpenStudio::Warn, 'openstudio.standards.Model', "Cannot find data for material: #{material_name}, will not be created.")
      return false # TODO: change to return empty optional material
    end

    material = nil
    material_type = data['material_type']

    if material_type == 'StandardOpaqueMaterial'
      material = OpenStudio::Model::StandardOpaqueMaterial.new(model)
      material.setName(material_name)

      material.setRoughness(data['roughness'].to_s)
      material.setThickness(OpenStudio.convert(data['thickness'].to_f, 'in', 'm').get)
      material.setConductivity(OpenStudio.convert(data['conductivity'].to_f, 'Btu*in/hr*ft^2*R', 'W/m*K').get)
      material.setDensity(OpenStudio.convert(data['density'].to_f, 'lb/ft^3', 'kg/m^3').get)
      material.setSpecificHeat(OpenStudio.convert(data['specific_heat'].to_f, 'Btu/lb*R', 'J/kg*K').get)
      material.setThermalAbsorptance(data['thermal_absorptance'].to_f)
      material.setSolarAbsorptance(data['solar_absorptance'].to_f)
      material.setVisibleAbsorptance(data['visible_absorptance'].to_f)

    elsif material_type == 'MasslessOpaqueMaterial'
      material = OpenStudio::Model::MasslessOpaqueMaterial.new(model)
      material.setName(material_name)
      material.setThermalResistance(OpenStudio.convert(data['resistance'].to_f, 'hr*ft^2*R/Btu', 'm^2*K/W').get)

      material.setConductivity(OpenStudio.convert(data['conductivity'].to_f, 'Btu*in/hr*ft^2*R', 'W/m*K').get)
      material.setDensity(OpenStudio.convert(data['density'].to_f, 'lb/ft^3', 'kg/m^3').get)
      material.setSpecificHeat(OpenStudio.convert(data['specific_heat'].to_f, 'Btu/lb*R', 'J/kg*K').get)
      material.setThermalAbsorptance(data['thermal_absorptance'].to_f)
      material.setSolarAbsorptance(data['solar_absorptance'].to_f)
      material.setVisibleAbsorptance(data['visible_absorptance'].to_f)

    elsif material_type == 'AirGap'
      material = OpenStudio::Model::AirGap.new(model)
      material.setName(material_name)

      material.setThermalResistance(OpenStudio.convert(data['resistance'].to_f, 'hr*ft^2*R/Btu*in', 'm*K/W').get)

    elsif material_type == 'Gas'
      material = OpenStudio::Model::Gas.new(model)
      material.setName(material_name)

      material.setThickness(OpenStudio.convert(data['thickness'].to_f, 'in', 'm').get)
      material.setGasType(data['gas_type'].to_s)

    elsif material_type == 'SimpleGlazing'
      material = OpenStudio::Model::SimpleGlazing.new(model)
      material.setName(material_name)

      material.setUFactor(OpenStudio.convert(data['u_factor'].to_f, 'Btu/hr*ft^2*R', 'W/m^2*K').get)
      material.setSolarHeatGainCoefficient(data['solar_heat_gain_coefficient'].to_f)
      material.setVisibleTransmittance(data['visible_transmittance'].to_f)

    elsif material_type == 'StandardGlazing'
      material = OpenStudio::Model::StandardGlazing.new(model)
      material.setName(material_name)

      material.setOpticalDataType(data['optical_data_type'].to_s)
      material.setThickness(OpenStudio.convert(data['thickness'].to_f, 'in', 'm').get)
      material.setSolarTransmittanceatNormalIncidence(data['solar_transmittance_at_normal_incidence'].to_f)
      material.setFrontSideSolarReflectanceatNormalIncidence(data['front_side_solar_reflectance_at_normal_incidence'].to_f)
      material.setBackSideSolarReflectanceatNormalIncidence(data['back_side_solar_reflectance_at_normal_incidence'].to_f)
      material.setVisibleTransmittanceatNormalIncidence(data['visible_transmittance_at_normal_incidence'].to_f)
      material.setFrontSideVisibleReflectanceatNormalIncidence(data['front_side_visible_reflectance_at_normal_incidence'].to_f)
      material.setBackSideVisibleReflectanceatNormalIncidence(data['back_side_visible_reflectance_at_normal_incidence'].to_f)
      material.setInfraredTransmittanceatNormalIncidence(data['infrared_transmittance_at_normal_incidence'].to_f)
      material.setFrontSideInfraredHemisphericalEmissivity(data['front_side_infrared_hemispherical_emissivity'].to_f)
      material.setBackSideInfraredHemisphericalEmissivity(data['back_side_infrared_hemispherical_emissivity'].to_f)
      material.setConductivity(OpenStudio.convert(data['conductivity'].to_f, 'Btu*in/hr*ft^2*R', 'W/m*K').get)
      material.setDirtCorrectionFactorforSolarandVisibleTransmittance(data['dirt_correction_factor_for_solar_and_visible_transmittance'].to_f)
      if /true/i =~ data['solar_diffusing'].to_s
        material.setSolarDiffusing(true)
      else
        material.setSolarDiffusing(false)
      end

    else
      puts "Unknown material type #{material_type}"
      exit
    end

    return material
  end

  # Create a construction from the openstudio standards dataset.
  # If construction_props are specified, modifies the insulation layer accordingly.
  # @todo make return an OptionalConstruction
  def model_add_construction(model, construction_name, construction_props = nil)
    # First check model and return construction if it already exists
    model.getConstructions.sort.each do |construction|
      if construction.name.get.to_s == construction_name
        OpenStudio.logFree(OpenStudio::Debug, 'openstudio.standards.Model', "Already added construction: #{construction_name}")
        return construction
      end
    end

    OpenStudio.logFree(OpenStudio::Debug, 'openstudio.standards.Model', "Adding construction: #{construction_name}")

    # Get the object data
    data = model_find_object(standards_data['constructions'], 'name' => construction_name)
    unless data
      OpenStudio.logFree(OpenStudio::Warn, 'openstudio.standards.Model', "Cannot find data for construction: #{construction_name}, will not be created.")
      return OpenStudio::Model::OptionalConstruction.new
    end

    # Make a new construction and set the standards details
    construction = OpenStudio::Model::Construction.new(model)
    construction.setName(construction_name)
    standards_info = construction.standardsInformation

    intended_surface_type = data['intended_surface_type']
    intended_surface_type ||= ''
    standards_info.setIntendedSurfaceType(intended_surface_type)

    standards_construction_type = data['standards_construction_type']
    standards_construction_type ||= ''
    standards_info.setStandardsConstructionType(standards_construction_type)

    # TODO: could put construction rendering color in the spreadsheet

    # Add the material layers to the construction
    layers = OpenStudio::Model::MaterialVector.new
    data['materials'].each do |material_name|
      material = model_add_material(model, material_name)
      if material
        layers << material
      end
    end
    construction.setLayers(layers)

    # Modify the R value of the insulation to hit the specified U-value, C-Factor, or F-Factor.
    # Doesn't currently operate on glazing constructions
    if construction_props
      # Determine the target U-value, C-factor, and F-factor
      target_u_value_ip = construction_props['assembly_maximum_u_value']
      target_f_factor_ip = construction_props['assembly_maximum_f_factor']
      target_c_factor_ip = construction_props['assembly_maximum_c_factor']
      target_shgc = construction_props['assembly_maximum_solar_heat_gain_coefficient']
      u_includes_int_film = construction_props['u_value_includes_interior_film_coefficient']
      u_includes_ext_film = construction_props['u_value_includes_exterior_film_coefficient']

      OpenStudio.logFree(OpenStudio::Debug, 'openstudio.standards.Model', "#{data['intended_surface_type']} u_val #{target_u_value_ip} f_fac #{target_f_factor_ip} c_fac #{target_c_factor_ip}")

      if target_u_value_ip

        # Handle Opaque and Fenestration Constructions differently
        if construction.isFenestration && construction_simple_glazing?(construction)
          # Set the U-Value and SHGC
          construction_set_glazing_u_value(construction, target_u_value_ip.to_f, data['intended_surface_type'], u_includes_int_film, u_includes_ext_film)
          construction_set_glazing_shgc(construction, target_shgc.to_f)
        else # if !data['intended_surface_type'] == 'ExteriorWindow' && !data['intended_surface_type'] == 'Skylight'
          # Set the U-Value
          construction_set_u_value(construction, target_u_value_ip.to_f, data['insulation_layer'], data['intended_surface_type'], u_includes_int_film, u_includes_ext_film)
          # else
          # OpenStudio.logFree(OpenStudio::Info, 'openstudio.standards.Model', "Not modifying U-value for #{data['intended_surface_type']} u_val #{target_u_value_ip} f_fac #{target_f_factor_ip} c_fac #{target_c_factor_ip}")
        end

      elsif target_f_factor_ip && data['intended_surface_type'] == 'GroundContactFloor'

        # Set the F-Factor (only applies to slabs on grade)
        # TODO figure out what the prototype buildings did about ground heat transfer
        # construction_set_slab_f_factor(construction, target_f_factor_ip.to_f, data['insulation_layer'])
        construction_set_u_value(construction, 0.0, data['insulation_layer'], data['intended_surface_type'], u_includes_int_film, u_includes_ext_film)

      elsif target_c_factor_ip && data['intended_surface_type'] == 'GroundContactWall'

        # Set the C-Factor (only applies to underground walls)
        # TODO figure out what the prototype buildings did about ground heat transfer
        # construction_set_underground_wall_c_factor(construction, target_c_factor_ip.to_f, data['insulation_layer'])
        construction_set_u_value(construction, 0.0, data['insulation_layer'], data['intended_surface_type'], u_includes_int_film, u_includes_ext_film)

      end

    end
    #     # Check if the construction with the modified name was already in the model.
    #     # If it was, delete this new construction and return the copy already in the model.
    #     m = construction.name.get.to_s.match(/\s(\d+)/)
    #     if m
    #       revised_cons_name = construction.name.get.to_s.gsub(/\s\d+/,'')
    #       model.getConstructions.sort.each do |exist_construction|
    #         if exist_construction.name.get.to_s == revised_cons_name
    #           OpenStudio.logFree(OpenStudio::Debug, 'openstudio.standards.Model', "Already added construction: #{construction_name}")
    #           # Remove the recently added construction
    #           lyrs = construction.layers
    #           # Erase the layers in the construction
    #           construction.setLayers([])
    #           # Delete unused materials
    #           lyrs.uniq.each do |lyr|
    #             if lyr.directUseCount.zero?
    #               OpenStudio.logFree(OpenStudio::Warn, 'openstudio.standards.Model', "Removing Material: #{lyr.name}")
    #               lyr.remove
    #             end
    #           end
    #           construction.remove # Remove the construction
    #           return exist_construction
    #         end
    #       end
    #     end

    OpenStudio.logFree(OpenStudio::Info, 'openstudio.standards.Model', "Adding construction #{construction.name}.")

    return construction
  end

  # Helper method to find a particular construction and add it to the model
  # after modifying the insulation value if necessary.
  def model_find_and_add_construction(model, climate_zone_set, intended_surface_type, standards_construction_type, building_category)
    # Get the construction properties,
    # which specifies properties by construction category by climate zone set.
    # AKA the info in Tables 5.5-1-5.5-8

    props = model_find_object(standards_data['construction_properties'], 'template' => template,
                              'climate_zone_set' => climate_zone_set,
                              'intended_surface_type' => intended_surface_type,
                              'standards_construction_type' => standards_construction_type,
                              'building_category' => building_category)

    if !props
      OpenStudio.logFree(OpenStudio::Error, 'openstudio.standards.Model', "Could not find construction properties for: #{template}-#{climate_zone_set}-#{intended_surface_type}-#{standards_construction_type}-#{building_category}.")
      # Return an empty construction
      construction = OpenStudio::Model::Construction.new(model)
      construction.setName('Could not find construction properties set to Adiabatic ')
      almost_adiabatic = OpenStudio::Model::MasslessOpaqueMaterial.new(model, 'Smooth', 500)
      construction.insertLayer(0, almost_adiabatic)
      return construction
    else
      # OpenStudio.logFree(OpenStudio::Info, 'openstudio.standards.Model', "Construction properties for: #{template}-#{climate_zone_set}-#{intended_surface_type}-#{standards_construction_type}-#{building_category} = #{props}.")
    end

    # Make sure that a construction is specified
    if props['construction'].nil?
      OpenStudio.logFree(OpenStudio::Error, 'openstudio.standards.Model', "No typical construction is specified for construction properties of: #{template}-#{climate_zone_set}-#{intended_surface_type}-#{standards_construction_type}-#{building_category}.  Make sure it is entered in the spreadsheet.")
      # Return an empty construction
      construction = OpenStudio::Model::Construction.new(model)
      construction.setName('No typical construction was specified')
      return construction
    end

    # Add the construction, modifying properties as necessary
    construction = model_add_construction(model, props['construction'], props)

    return construction
  end

  # Create a construction set from the openstudio standards dataset.
  # Returns an Optional DefaultConstructionSet
  def model_add_construction_set(model, clim, building_type, spc_type, is_residential)
    construction_set = OpenStudio::Model::OptionalDefaultConstructionSet.new

    # Find the climate zone set that this climate zone falls into
    climate_zone_set = model_find_climate_zone_set(model, clim)
    unless climate_zone_set
      return construction_set
    end

    # Get the object data

    data = model_find_object(standards_data['construction_sets'], 'template' => template, 'climate_zone_set' => climate_zone_set, 'building_type' => building_type, 'space_type' => spc_type, 'is_residential' => is_residential)
    unless data
      data = model_find_object(standards_data['construction_sets'], 'template' => template, 'climate_zone_set' => climate_zone_set, 'building_type' => building_type, 'space_type' => spc_type)
      unless data
        # if nothing matches say that we could not find it.
        OpenStudio.logFree(OpenStudio::Info, 'openstudio.model.Model', "Construction set for template =#{template}, climate zone set =#{climate_zone_set}, building type = #{building_type}, space type = #{spc_type}, is residential = #{is_residential} was not found in standards_data['construction_sets']")
        return construction_set
      end
    end

    OpenStudio.logFree(OpenStudio::Info, 'openstudio.standards.Model', "Adding construction set: #{template}-#{clim}-#{building_type}-#{spc_type}-is_residential#{is_residential}")

    name = model_make_name(model, clim, building_type, spc_type)

    # Create a new construction set and name it
    construction_set = OpenStudio::Model::DefaultConstructionSet.new(model)
    construction_set.setName(name)

    # Exterior surfaces constructions
    exterior_surfaces = OpenStudio::Model::DefaultSurfaceConstructions.new(model)
    construction_set.setDefaultExteriorSurfaceConstructions(exterior_surfaces)
    if data['exterior_floor_standards_construction_type'] && data['exterior_floor_building_category']
      exterior_surfaces.setFloorConstruction(model_find_and_add_construction(model,
                                                                             climate_zone_set,
                                                                             'ExteriorFloor',
                                                                             data['exterior_floor_standards_construction_type'],
                                                                             data['exterior_floor_building_category']))
    end
    if data['exterior_wall_standards_construction_type'] && data['exterior_wall_building_category']
      exterior_surfaces.setWallConstruction(model_find_and_add_construction(model,
                                                                            climate_zone_set,
                                                                            'ExteriorWall',
                                                                            data['exterior_wall_standards_construction_type'],
                                                                            data['exterior_wall_building_category']))
    end
    if data['exterior_roof_standards_construction_type'] && data['exterior_roof_building_category']
      exterior_surfaces.setRoofCeilingConstruction(model_find_and_add_construction(model,
                                                                                   climate_zone_set,
                                                                                   'ExteriorRoof',
                                                                                   data['exterior_roof_standards_construction_type'],
                                                                                   data['exterior_roof_building_category']))
    end

    # Interior surfaces constructions
    interior_surfaces = OpenStudio::Model::DefaultSurfaceConstructions.new(model)
    construction_set.setDefaultInteriorSurfaceConstructions(interior_surfaces)
    construction_name = data['interior_floors']
    unless construction_name.nil?
      interior_surfaces.setFloorConstruction(model_add_construction(model, construction_name))
    end
    construction_name = data['interior_walls']
    unless construction_name.nil?
      interior_surfaces.setWallConstruction(model_add_construction(model, construction_name))
    end
    construction_name = data['interior_ceilings']
    unless construction_name.nil?
      interior_surfaces.setRoofCeilingConstruction(model_add_construction(model, construction_name))
    end

    # Ground contact surfaces constructions
    ground_surfaces = OpenStudio::Model::DefaultSurfaceConstructions.new(model)
    construction_set.setDefaultGroundContactSurfaceConstructions(ground_surfaces)
    if data['ground_contact_floor_standards_construction_type'] && data['ground_contact_floor_building_category']
      ground_surfaces.setFloorConstruction(model_find_and_add_construction(model,
                                                                           climate_zone_set,
                                                                           'GroundContactFloor',
                                                                           data['ground_contact_floor_standards_construction_type'],
                                                                           data['ground_contact_floor_building_category']))
    end
    if data['ground_contact_wall_standards_construction_type'] && data['ground_contact_wall_building_category']
      ground_surfaces.setWallConstruction(model_find_and_add_construction(model,
                                                                          climate_zone_set,
                                                                          'GroundContactWall',
                                                                          data['ground_contact_wall_standards_construction_type'],
                                                                          data['ground_contact_wall_building_category']))
    end
    if data['ground_contact_ceiling_standards_construction_type'] && data['ground_contact_ceiling_building_category']
      ground_surfaces.setRoofCeilingConstruction(model_find_and_add_construction(model,
                                                                                 climate_zone_set,
                                                                                 'GroundContactRoof',
                                                                                 data['ground_contact_ceiling_standards_construction_type'],
                                                                                 data['ground_contact_ceiling_building_category']))

    end

    # Exterior sub surfaces constructions
    exterior_subsurfaces = OpenStudio::Model::DefaultSubSurfaceConstructions.new(model)
    construction_set.setDefaultExteriorSubSurfaceConstructions(exterior_subsurfaces)
    if data['exterior_fixed_window_standards_construction_type'] && data['exterior_fixed_window_building_category']
      exterior_subsurfaces.setFixedWindowConstruction(model_find_and_add_construction(model,
                                                                                      climate_zone_set,
                                                                                      'ExteriorWindow',
                                                                                      data['exterior_fixed_window_standards_construction_type'],
                                                                                      data['exterior_fixed_window_building_category']))
    end
    if data['exterior_operable_window_standards_construction_type'] && data['exterior_operable_window_building_category']
      exterior_subsurfaces.setOperableWindowConstruction(model_find_and_add_construction(model,
                                                                                         climate_zone_set,
                                                                                         'ExteriorWindow',
                                                                                         data['exterior_operable_window_standards_construction_type'],
                                                                                         data['exterior_operable_window_building_category']))
    end
    if data['exterior_door_standards_construction_type'] && data['exterior_door_building_category']
      exterior_subsurfaces.setDoorConstruction(model_find_and_add_construction(model,
                                                                               climate_zone_set,
                                                                               'ExteriorDoor',
                                                                               data['exterior_door_standards_construction_type'],
                                                                               data['exterior_door_building_category']))
    end
    construction_name = data['exterior_glass_doors']
    unless construction_name.nil?
      exterior_subsurfaces.setGlassDoorConstruction(model_add_construction(model, construction_name))
    end
    if data['exterior_overhead_door_standards_construction_type'] && data['exterior_overhead_door_building_category']
      exterior_subsurfaces.setOverheadDoorConstruction(model_find_and_add_construction(model,
                                                                                       climate_zone_set,
                                                                                       'ExteriorDoor',
                                                                                       data['exterior_overhead_door_standards_construction_type'],
                                                                                       data['exterior_overhead_door_building_category']))
    end
    if data['exterior_skylight_standards_construction_type'] && data['exterior_skylight_building_category']
      exterior_subsurfaces.setSkylightConstruction(model_find_and_add_construction(model,
                                                                                   climate_zone_set,
                                                                                   'Skylight',
                                                                                   data['exterior_skylight_standards_construction_type'],
                                                                                   data['exterior_skylight_building_category']))
    end
    if (construction_name = data['tubular_daylight_domes'])
      exterior_subsurfaces.setTubularDaylightDomeConstruction(model_add_construction(model, construction_name))
    end
    if (construction_name = data['tubular_daylight_diffusers'])
      exterior_subsurfaces.setTubularDaylightDiffuserConstruction(model_add_construction(model, construction_name))
    end

    # Interior sub surfaces constructions
    interior_subsurfaces = OpenStudio::Model::DefaultSubSurfaceConstructions.new(model)
    construction_set.setDefaultInteriorSubSurfaceConstructions(interior_subsurfaces)
    if (construction_name = data['interior_fixed_windows'])
      interior_subsurfaces.setFixedWindowConstruction(model_add_construction(model, construction_name))
    end
    if (construction_name = data['interior_operable_windows'])
      interior_subsurfaces.setOperableWindowConstruction(model_add_construction(model, construction_name))
    end
    if (construction_name = data['interior_doors'])
      interior_subsurfaces.setDoorConstruction(model_add_construction(model, construction_name))
    end

    # Other constructions
    if (construction_name = data['interior_partitions'])
      construction_set.setInteriorPartitionConstruction(model_add_construction(model, construction_name))
    end
    if (construction_name = data['space_shading'])
      construction_set.setSpaceShadingConstruction(model_add_construction(model, construction_name))
    end
    if (construction_name = data['building_shading'])
      construction_set.setBuildingShadingConstruction(model_add_construction(model, construction_name))
    end
    if (construction_name = data['site_shading'])
      construction_set.setSiteShadingConstruction(model_add_construction(model, construction_name))
    end

    # componentize the construction set
    # construction_set_component = construction_set.createComponent

    # Return the construction set
    return OpenStudio::Model::OptionalDefaultConstructionSet.new(construction_set)
  end

  # Adds a curve from the OpenStudio-Standards dataset to the model
  # based on the curve name.
  def model_add_curve(model, curve_name)
    # First check model and return curve if it already exists
    existing_curves = []
    existing_curves += model.getCurveLinears
    existing_curves += model.getCurveCubics
    existing_curves += model.getCurveQuadratics
    existing_curves += model.getCurveBicubics
    existing_curves += model.getCurveBiquadratics
    existing_curves.sort.each do |curve|
      if curve.name.get.to_s == curve_name
        OpenStudio.logFree(OpenStudio::Debug, 'openstudio.standards.Model', "Already added curve: #{curve_name}")
        return curve
      end
    end

    # OpenStudio::logFree(OpenStudio::Info, "openstudio.prototype.addCurve", "Adding curve '#{curve_name}' to the model.")

    # Find curve data
    data = model_find_object(standards_data['curves'], 'name' => curve_name)
    if data.nil?
      OpenStudio::logFree(OpenStudio::Warn, "openstudio.Model.Model", "Could not find a curve called '#{curve_name}' in the standards.")
      return nil
    end

    # Make the correct type of curve
    case data['form']
      when 'Linear'
        curve = OpenStudio::Model::CurveLinear.new(model)
        curve.setName(data['name'])
        curve.setCoefficient1Constant(data['coeff_1'])
        curve.setCoefficient2x(data['coeff_2'])
        curve.setMinimumValueofx(data['minimum_independent_variable_1']) if data['minimum_independent_variable_1']
        curve.setMaximumValueofx(data['maximum_independent_variable_1']) if data['maximum_independent_variable_1']
        curve.setMinimumCurveOutput(data['minimum_dependent_variable_output']) if data['minimum_dependent_variable_output']
        curve.setMaximumCurveOutput(data['maximum_dependent_variable_output']) if data['maximum_dependent_variable_output']
        return curve
      when 'Cubic'
        curve = OpenStudio::Model::CurveCubic.new(model)
        curve.setName(data['name'])
        curve.setCoefficient1Constant(data['coeff_1'])
        curve.setCoefficient2x(data['coeff_2'])
        curve.setCoefficient3xPOW2(data['coeff_3'])
        curve.setCoefficient4xPOW3(data['coeff_4'])
        curve.setMinimumValueofx(data['minimum_independent_variable_1']) if data['minimum_independent_variable_1']
        curve.setMaximumValueofx(data['maximum_independent_variable_1']) if data['maximum_independent_variable_1']
        curve.setMinimumCurveOutput(data['minimum_dependent_variable_output']) if data['minimum_dependent_variable_output']
        curve.setMaximumCurveOutput(data['maximum_dependent_variable_output']) if data['maximum_dependent_variable_output']
        return curve
      when 'Quadratic'
        curve = OpenStudio::Model::CurveQuadratic.new(model)
        curve.setName(data['name'])
        curve.setCoefficient1Constant(data['coeff_1'])
        curve.setCoefficient2x(data['coeff_2'])
        curve.setCoefficient3xPOW2(data['coeff_3'])
        curve.setMinimumValueofx(data['minimum_independent_variable_1']) if data['minimum_independent_variable_1']
        curve.setMaximumValueofx(data['maximum_independent_variable_1']) if data['maximum_independent_variable_1']
        curve.setMinimumCurveOutput(data['minimum_dependent_variable_output']) if data['minimum_dependent_variable_output']
        curve.setMaximumCurveOutput(data['maximum_dependent_variable_output']) if data['maximum_dependent_variable_output']
        return curve
      when 'BiCubic'
        curve = OpenStudio::Model::CurveBicubic.new(model)
        curve.setName(data['name'])
        curve.setCoefficient1Constant(data['coeff_1'])
        curve.setCoefficient2x(data['coeff_2'])
        curve.setCoefficient3xPOW2(data['coeff_3'])
        curve.setCoefficient4y(data['coeff_4'])
        curve.setCoefficient5yPOW2(data['coeff_5'])
        curve.setCoefficient6xTIMESY(data['coeff_6'])
        curve.setCoefficient7xPOW3(data['coeff_7'])
        curve.setCoefficient8yPOW3(data['coeff_8'])
        curve.setCoefficient9xPOW2TIMESY(data['coeff_9'])
        curve.setCoefficient10xTIMESYPOW2(data['coeff_10'])
        curve.setMinimumValueofx(data['minimum_independent_variable_1']) if data['minimum_independent_variable_1']
        curve.setMaximumValueofx(data['maximum_independent_variable_1']) if data['maximum_independent_variable_1']
        curve.setMinimumValueofy(data['minimum_independent_variable_2']) if data['minimum_independent_variable_2']
        curve.setMaximumValueofy(data['maximum_independent_variable_2']) if data['maximum_independent_variable_2']
        curve.setMinimumCurveOutput(data['minimum_dependent_variable_output']) if data['minimum_dependent_variable_output']
        curve.setMaximumCurveOutput(data['maximum_dependent_variable_output']) if data['maximum_dependent_variable_output']
        return curve
      when 'BiQuadratic'
        curve = OpenStudio::Model::CurveBiquadratic.new(model)
        curve.setName(data['name'])
        curve.setCoefficient1Constant(data['coeff_1'])
        curve.setCoefficient2x(data['coeff_2'])
        curve.setCoefficient3xPOW2(data['coeff_3'])
        curve.setCoefficient4y(data['coeff_4'])
        curve.setCoefficient5yPOW2(data['coeff_5'])
        curve.setCoefficient6xTIMESY(data['coeff_6'])
        curve.setMinimumValueofx(data['minimum_independent_variable_1']) if data['minimum_independent_variable_1']
        curve.setMaximumValueofx(data['maximum_independent_variable_1']) if data['maximum_independent_variable_1']
        curve.setMinimumValueofy(data['minimum_independent_variable_2']) if data['minimum_independent_variable_2']
        curve.setMaximumValueofy(data['maximum_independent_variable_2']) if data['maximum_independent_variable_2']
        curve.setMinimumCurveOutput(data['minimum_dependent_variable_output']) if data['minimum_dependent_variable_output']
        curve.setMaximumCurveOutput(data['maximum_dependent_variable_output']) if data['maximum_dependent_variable_output']
        return curve
      when 'BiLinear'
        curve = OpenStudio::Model::CurveBiquadratic.new(model)
        curve.setName(data['name'])
        curve.setCoefficient1Constant(data['coeff_1'])
        curve.setCoefficient2x(data['coeff_2'])
        curve.setCoefficient4y(data['coeff_3'])
        curve.setMinimumValueofx(data['minimum_independent_variable_1']) if data['minimum_independent_variable_1']
        curve.setMaximumValueofx(data['maximum_independent_variable_1']) if data['maximum_independent_variable_1']
        curve.setMinimumValueofy(data['minimum_independent_variable_2']) if data['minimum_independent_variable_2']
        curve.setMaximumValueofy(data['maximum_independent_variable_2']) if data['maximum_independent_variable_2']
        curve.setMinimumCurveOutput(data['minimum_dependent_variable_output']) if data['minimum_dependent_variable_output']
        curve.setMaximumCurveOutput(data['maximum_dependent_variable_output']) if data['maximum_dependent_variable_output']
        return curve
      else
        OpenStudio::logFree(OpenStudio::Error, "openstudio.Model.Model", "#{curve_name}' has an invalid form: #{data['form']}', cannot create this curve.")
        return nil
    end
  end

  # Get the full path to the weather file that is specified in the model.
  #
  # @return [OpenStudio::OptionalPath]
  def model_get_full_weather_file_path(model)
    full_epw_path = OpenStudio::OptionalPath.new

    if model.weatherFile.is_initialized
      epw_path = model.weatherFile.get.path
      if epw_path.is_initialized
        if File.exist?(epw_path.get.to_s)
          full_epw_path = OpenStudio::OptionalPath.new(epw_path.get)
        else
          # If this is an always-run Measure, need to check a different path
          alt_weath_path = File.expand_path(File.join(Dir.pwd, '../../resources'))
          alt_epw_path = File.expand_path(File.join(alt_weath_path, epw_path.get.to_s))
          if File.exist?(alt_epw_path)
            full_epw_path = OpenStudio::OptionalPath.new(OpenStudio::Path.new(alt_epw_path))
          else
            OpenStudio.logFree(OpenStudio::Error, 'openstudio.standards.Model', "Model has been assigned a weather file, but the file is not in the specified location of '#{epw_path.get}'.")
          end
        end
      else
        OpenStudio.logFree(OpenStudio::Error, 'openstudio.standards.Model', 'Model has a weather file assigned, but the weather file path has been deleted.')
      end
    else
      OpenStudio.logFree(OpenStudio::Error, 'openstudio.standards.Model', 'Model has not been assigned a weather file.')
    end

    return full_epw_path
  end

  # Method to gather prototype simulation results for a specific climate zone, building type, and template
  #
  # @param climate_zone [String] string for the ASHRAE climate zone.
  # @param building_type [String] string for prototype building type.
  # @return [Hash] Returns a hash with data presented in various bins. Returns nil if no search results
  def model_process_results_for_datapoint(model, climate_zone, building_type)
    # Combine the data from the JSON files into a single hash
    top_dir = File.expand_path('../../..', File.dirname(__FILE__))
    standards_data_dir = "#{top_dir}/data/standards"

    # Load the legacy idf results JSON file into a ruby hash
    temp = ''
    begin
      temp = load_resource_relative('../../../data/standards/legacy_idf_results.json', 'r:UTF-8')
    rescue NoMethodError
      temp = File.read("#{standards_data_dir}/legacy_idf_results.json")
    end
    legacy_idf_results = JSON.parse(temp)

    # List of all fuel types
    fuel_types = ['Electricity', 'Natural Gas', 'Additional Fuel', 'District Cooling', 'District Heating', 'Water']

    # List of all end uses
    end_uses = ['Heating', 'Cooling', 'Interior Lighting', 'Exterior Lighting', 'Interior Equipment', 'Exterior Equipment', 'Fans', 'Pumps', 'Heat Rejection', 'Humidification', 'Heat Recovery', 'Water Systems', 'Refrigeration', 'Generators']

    # Get legacy idf results
    legacy_results_hash = {}
    legacy_results_hash['total_legacy_energy_val'] = 0
    legacy_results_hash['total_legacy_water_val'] = 0
    legacy_results_hash['total_energy_by_fuel'] = {}
    legacy_results_hash['total_energy_by_end_use'] = {}
    fuel_types.each do |fuel_type|
      end_uses.each do |end_use|
        next if end_use == 'Exterior Equipment'

        # Get the legacy results number
        legacy_val = legacy_idf_results.dig(building_type, template, climate_zone, fuel_type, end_use)

        # Combine the exterior lighting and exterior equipment
        if end_use == 'Exterior Lighting'
          legacy_exterior_equipment = legacy_idf_results.dig(building_type, template, climate_zone, fuel_type, 'Exterior Equipment')
          unless legacy_exterior_equipment.nil?
            legacy_val += legacy_exterior_equipment
          end
        end

        if legacy_val.nil?
          OpenStudio.logFree(OpenStudio::Error, 'openstudio.standards.Model', "#{fuel_type} #{end_use} legacy idf value not found")
          next
        end

        # Add the energy to the total
        if fuel_type == 'Water'
          legacy_results_hash['total_legacy_water_val'] += legacy_val
        else
          legacy_results_hash['total_legacy_energy_val'] += legacy_val

          # add to fuel specific total
          if legacy_results_hash['total_energy_by_fuel'][fuel_type]
            legacy_results_hash['total_energy_by_fuel'][fuel_type] += legacy_val # add to existing counter
          else
            legacy_results_hash['total_energy_by_fuel'][fuel_type] = legacy_val # start new counter
          end

          # add to end use specific total
          if legacy_results_hash['total_energy_by_end_use'][end_use]
            legacy_results_hash['total_energy_by_end_use'][end_use] += legacy_val # add to existing counter
          else
            legacy_results_hash['total_energy_by_end_use'][end_use] = legacy_val # start new counter
          end

        end
      end # Next end use
    end # Next fuel type

    return legacy_results_hash
  end

  # Keep track of floor area for prototype buildings.
  # This is used to calculate EUI's to compare against non prototype buildings
  # Areas taken from scorecard Excel Files
  #
  # @param building_type [String] the building type
  # @return [Double] floor area (m^2) of prototype building for building type passed in. Returns nil if unexpected building type
  def model_find_prototype_floor_area(model, building_type)
    if building_type == 'FullServiceRestaurant' # 5502 ft^2
      result = 511
    elsif building_type == 'Hospital' # 241,410 ft^2 (including basement)
      result = 22_422
    elsif building_type == 'LargeHotel' # 122,132 ft^2
      result = 11_345
    elsif building_type == 'LargeOffice' # 498,600 ft^2
      result = 46_320
    elsif building_type == 'MediumOffice' # 53,600 ft^2
      result = 4982
    elsif building_type == 'MidriseApartment' # 33,700 ft^2
      result = 3135
    elsif building_type == 'Office'
      result = nil # TODO: - there shouldn't be a prototype building for this
      OpenStudio.logFree(OpenStudio::Error, 'openstudio.standards.Model', 'Measures calling this should choose between SmallOffice, MediumOffice, and LargeOffice')
    elsif building_type == 'Outpatient' # 40.950 ft^2
      result = 3804
    elsif building_type == 'PrimarySchool' # 73,960 ft^2
      result = 6871
    elsif building_type == 'QuickServiceRestaurant' # 2500 ft^2
      result = 232
    elsif building_type == 'Retail' # 24,695 ft^2
      result = 2294
    elsif building_type == 'SecondarySchool' # 210,900 ft^2
      result = 19_592
    elsif building_type == 'SmallHotel' # 43,200 ft^2
      result = 4014
    elsif building_type == 'SmallOffice' # 5500 ft^2
      result = 511
    elsif building_type == 'StripMall' # 22,500 ft^2
      result = 2090
    elsif building_type == 'SuperMarket' # 45,002 ft2 (from legacy reference idf file)
      result = 4181
    elsif building_type == 'Warehouse' # 49,495 ft^2 (legacy ref shows 52,045, but I wil calc using 49,495)
      result = 4595
    else
      OpenStudio.logFree(OpenStudio::Error, 'openstudio.standards.Model', "Didn't find expected building type. As a result can't determine floor prototype floor area")
      result = nil
    end

    return result
  end

  # this is used by other methods to get the clinzte aone and building type from a model.
  # it has logic to break office into small, medium or large based on building area that can be turned off
  # @param remap_office [bool] re-map small office or leave it alone
  # @return [hash] key for climate zone and building type, both values are strings
  def model_get_building_climate_zone_and_building_type(model, remap_office = true)
    # get climate zone from model
    # get ashrae climate zone from model
    climate_zone = ''
    model.getClimateZones.climateZones.each do |cz|
      if cz.institution == 'ASHRAE'
        climate_zone = if cz.value == '7' || cz.value == '8'
                         "ASHRAE 169-2006-#{cz.value}A"
                       else
                         "ASHRAE 169-2006-#{cz.value}"
                       end
      elsif cz.institution == 'CEC'
        climate_zone = "CEC T24-CEC#{cz.value}"
      end
    end

    # get building type from model
    building_type = ''
    if model.getBuilding.standardsBuildingType.is_initialized
      building_type = model.getBuilding.standardsBuildingType.get
    end

    # map office building type to small medium or large
    if building_type == 'Office' && remap_office
      open_studio_area = model.getBuilding.floorArea
      building_type = model_remap_office(model, open_studio_area)
    end

    results = {}
    results['climate_zone'] = climate_zone
    results['building_type'] = building_type

    return results
  end

  # remap office to one of the protptye buildings
  # @param floor_area [Double] floor area (m^2)
  # @return [String] SmallOffice, MediumOffice, LargeOffice
  def model_remap_office(model, floor_area)
    # prototype small office approx 500 m^2
    # prototype medium office approx 5000 m^2
    # prototype large office approx 50,000 m^2
    # map office building type to small medium or large
    building_type = if floor_area < 2750
                      'SmallOffice'
                    elsif floor_area < 25_250
                      'MediumOffice'
                    else
                      'LargeOffice'
                    end
  end

  # user needs to pass in template as string. The building type and climate zone will come from the model.
  # If the building type or ASHRAE climate zone is not set in the model this will return nil
  # If the lookup doesn't find matching simulation results this wil return nil
  #
  # @return [Double] EUI (MJ/m^2) for target template for given OSM. Returns nil if can't calculate EUI
  def model_find_target_eui(model)
    building_data = model_get_building_climate_zone_and_building_type(model)
    climate_zone = building_data['climate_zone']
    building_type = building_data['building_type']

    # look up results
    target_consumption = model_process_results_for_datapoint(model, climate_zone, building_type)

    # lookup target floor area for prototype buildings
    target_floor_area = model_find_prototype_floor_area(model, building_type)

    if target_consumption['total_legacy_energy_val'] > 0
      if target_floor_area > 0
        result = target_consumption['total_legacy_energy_val'] / target_floor_area
      else
        OpenStudio.logFree(OpenStudio::Error, 'openstudio.standards.Model', 'Cannot find prototype building floor area')
        result = nil
      end
    else
      OpenStudio.logFree(OpenStudio::Error, 'openstudio.standards.Model', "Cannot find target results for #{climate_zone},#{building_type},#{template}")
      result = nil # couldn't calculate EUI consumpiton lookup failed
    end

    return result
  end

  # user needs to pass in template as string. The building type and climate zone will come from the model.
  # If the building type or ASHRAE climate zone is not set in the model this will return nil
  # If the lookup doesn't find matching simulation results this wil return nil
  #
  # @return [Hash] EUI (MJ/m^2) This will return a hash of end uses. key is end use, value is eui
  def model_find_target_eui_by_end_use(model)
    building_data = model_get_building_climate_zone_and_building_type(model)
    climate_zone = building_data['climate_zone']
    building_type = building_data['building_type']

    # look up results
    target_consumption = model_process_results_for_datapoint(model, climate_zone, building_type)

    # lookup target floor area for prototype buildings
    target_floor_area = model_find_prototype_floor_area(model, building_type)

    if target_consumption['total_legacy_energy_val'] > 0
      if target_floor_area > 0
        result = {}
        target_consumption['total_energy_by_end_use'].each do |end_use, consumption|
          result[end_use] = consumption / target_floor_area
        end
      else
        OpenStudio.logFree(OpenStudio::Error, 'openstudio.standards.Model', 'Cannot find prototype building floor area')
        result = nil
      end
    else
      OpenStudio.logFree(OpenStudio::Error, 'openstudio.standards.Model', "Cannot find target results for #{climate_zone},#{building_type},#{template}")
      result = nil # couldn't calculate EUI consumpiton lookup failed
    end

    return result
  end

  # Get a unique list of constructions with given
  # boundary condition and a given type of surface.
  # Pulls from both default construction sets and
  # hard-assigned constructions.
  #
  # @param boundary_condition [String] the desired boundary condition
  # valid choices are:
  # Adiabatic
  # Surface
  # Outdoors
  # Ground
  # @param type [String] the type of surface to find
  # valid choices are:
  # AtticFloor
  # AtticWall
  # AtticRoof
  # DemisingFloor
  # DemisingWall
  # DemisingRoof
  # ExteriorFloor
  # ExteriorWall
  # ExteriorRoof
  # ExteriorWindow
  # ExteriorDoor
  # GlassDoor
  # GroundContactFloor
  # GroundContactWall
  # GroundContactRoof
  # InteriorFloor
  # InteriorWall
  # InteriorCeiling
  # InteriorPartition
  # InteriorWindow
  # InteriorDoor
  # OverheadDoor
  # Skylight
  # TubularDaylightDome
  # TubularDaylightDiffuser
  # return [Array<OpenStudio::Model::ConstructionBase>]
  # an array of all constructions.
  def model_find_constructions(model, boundary_condition, type)
    constructions = []

    # From default construction sets
    model.getDefaultConstructionSets.sort.each do |const_set|
      ext_surfs = const_set.defaultExteriorSurfaceConstructions
      int_surfs = const_set.defaultInteriorSurfaceConstructions
      gnd_surfs = const_set.defaultGroundContactSurfaceConstructions
      ext_subsurfs = const_set.defaultExteriorSubSurfaceConstructions
      int_subsurfs = const_set.defaultInteriorSubSurfaceConstructions

      # Can't handle incomplete construction sets
      if ext_surfs.empty? ||
          int_surfs.empty? ||
          gnd_surfs.empty? ||
          ext_subsurfs.empty? ||
          int_subsurfs.empty?

        OpenStudio.logFree(OpenStudio::Error, 'openstudio.model.Space', "Default construction set #{const_set.name} is incomplete; contructions from this set will not be reported.")
        next
      end

      ext_surfs = ext_surfs.get
      int_surfs = int_surfs.get
      gnd_surfs = gnd_surfs.get
      ext_subsurfs = ext_subsurfs.get
      int_subsurfs = int_subsurfs.get

      case type
        # Exterior Surfaces
        when 'ExteriorWall', 'AtticWall'
          constructions << ext_surfs.wallConstruction
        when 'ExteriorFloor'
          constructions << ext_surfs.floorConstruction
        when 'ExteriorRoof', 'AtticRoof'
          constructions << ext_surfs.roofCeilingConstruction
        # Interior Surfaces
        when 'InteriorWall', 'DemisingWall', 'InteriorPartition'
          constructions << int_surfs.wallConstruction
        when 'InteriorFloor', 'AtticFloor', 'DemisingFloor'
          constructions << int_surfs.floorConstruction
        when 'InteriorCeiling', 'DemisingRoof'
          constructions << int_surfs.roofCeilingConstruction
        # Ground Contact Surfaces
        when 'GroundContactWall'
          constructions << gnd_surfs.wallConstruction
        when 'GroundContactFloor'
          constructions << gnd_surfs.floorConstruction
        when 'GroundContactRoof'
          constructions << gnd_surfs.roofCeilingConstruction
        # Exterior SubSurfaces
        when 'ExteriorWindow'
          constructions << ext_subsurfs.fixedWindowConstruction
          constructions << ext_subsurfs.operableWindowConstruction
        when 'ExteriorDoor'
          constructions << ext_subsurfs.doorConstruction
        when 'GlassDoor'
          constructions << ext_subsurfs.glassDoorConstruction
        when 'OverheadDoor'
          constructions << ext_subsurfs.overheadDoorConstruction
        when 'Skylight'
          constructions << ext_subsurfs.skylightConstruction
        when 'TubularDaylightDome'
          constructions << ext_subsurfs.tubularDaylightDomeConstruction
        when 'TubularDaylightDiffuser'
          constructions << ext_subsurfs.tubularDaylightDiffuserConstruction
        # Interior SubSurfaces
        when 'InteriorWindow'
          constructions << int_subsurfs.fixedWindowConstruction
          constructions << int_subsurfs.operableWindowConstruction
        when 'InteriorDoor'
          constructions << int_subsurfs.doorConstruction
      end
    end

    # Hard-assigned surfaces
    model.getSurfaces.sort.each do |surf|
      next unless surf.outsideBoundaryCondition == boundary_condition
      surf_type = surf.surfaceType
      if surf_type == 'Floor' || surf_type == 'Wall'
        next unless type.include?(surf_type)
      elsif surf_type == 'RoofCeiling'
        next unless type.include?('Roof') || type.include?('Ceiling')
      end
      constructions << surf.construction
    end

    # Hard-assigned subsurfaces
    model.getSubSurfaces.sort.each do |surf|
      next unless surf.outsideBoundaryCondition == boundary_condition
      surf_type = surf.subSurfaceType
      if surf_type == 'FixedWindow' || surf_type == 'OperableWindow'
        next unless type == 'ExteriorWindow'
      elsif surf_type == 'Door'
        next unless type.include?('Door')
      else
        next unless surf.subSurfaceType == type
      end
      constructions << surf.construction
    end

    # Throw out the empty constructions
    all_constructions = []
    constructions.uniq.each do |const|
      next if const.empty?
      all_constructions << const.get
    end

    # Only return the unique list (should already be uniq)
    all_constructions = all_constructions.uniq

    # ConstructionBase can be sorted
    all_constructions = all_constructions.sort

    return all_constructions
  end

  # Go through the default construction sets and hard-assigned
  # constructions. Clone the existing constructions and set their
  # intended surface type and standards construction type per
  # the PRM.  For some standards, this will involve making
  # modifications.  For others, it will not.
  #
  # 90.1-2007, 90.1-2010, 90.1-2013
  # @return [Bool] returns true if successful, false if not
  def model_apply_prm_construction_types(model)
    types_to_modify = []

    # Possible boundary conditions are
    # Adiabatic
    # Surface
    # Outdoors
    # Ground

    # Possible surface types are
    # AtticFloor
    # AtticWall
    # AtticRoof
    # DemisingFloor
    # DemisingWall
    # DemisingRoof
    # ExteriorFloor
    # ExteriorWall
    # ExteriorRoof
    # ExteriorWindow
    # ExteriorDoor
    # GlassDoor
    # GroundContactFloor
    # GroundContactWall
    # GroundContactRoof
    # InteriorFloor
    # InteriorWall
    # InteriorCeiling
    # InteriorPartition
    # InteriorWindow
    # InteriorDoor
    # OverheadDoor
    # Skylight
    # TubularDaylightDome
    # TubularDaylightDiffuser

    # Possible standards construction types
    # Mass
    # SteelFramed
    # WoodFramed
    # IEAD
    # View
    # Daylight
    # Swinging
    # NonSwinging
    # Heated
    # Unheated
    # RollUp
    # Sliding
    # Metal
    # Nonmetal framing (all)
    # Metal framing (curtainwall/storefront)
    # Metal framing (entrance door)
    # Metal framing (all other)
    # Metal Building
    # Attic and Other
    # Glass with Curb
    # Plastic with Curb
    # Without Curb

    # Create an array of types
    types_to_modify << ['Outdoors', 'ExteriorWall', 'SteelFramed']
    types_to_modify << ['Outdoors', 'ExteriorRoof', 'IEAD']
    types_to_modify << ['Outdoors', 'ExteriorFloor', 'SteelFramed']
    types_to_modify << ['Ground', 'GroundContactFloor', 'Unheated']
    types_to_modify << ['Ground', 'GroundContactWall', 'Mass']

    # Modify all constructions of each type
    types_to_modify.each do |boundary_cond, surf_type, const_type|
      constructions = model_find_constructions(model, boundary_cond, surf_type)

      constructions.sort.each do |const|
        standards_info = const.standardsInformation
        standards_info.setIntendedSurfaceType(surf_type)
        standards_info.setStandardsConstructionType(const_type)
      end
    end

    return true
  end

  # Apply the standard construction to each surface in the
  # model, based on the construction type currently assigned.
  #
  # @return [Bool] true if successful, false if not
  def model_apply_standard_constructions(model, climate_zone)
    types_to_modify = []

    # Possible boundary conditions are
    # Adiabatic
    # Surface
    # Outdoors
    # Ground

    # Possible surface types are
    # Floor
    # Wall
    # RoofCeiling
    # FixedWindow
    # OperableWindow
    # Door
    # GlassDoor
    # OverheadDoor
    # Skylight
    # TubularDaylightDome
    # TubularDaylightDiffuser

    # Create an array of surface types
    types_to_modify << ['Outdoors', 'Floor']
    types_to_modify << ['Outdoors', 'Wall']
    types_to_modify << ['Outdoors', 'RoofCeiling']
    types_to_modify << ['Outdoors', 'FixedWindow']
    types_to_modify << ['Outdoors', 'OperableWindow']
    types_to_modify << ['Outdoors', 'Door']
    types_to_modify << ['Outdoors', 'GlassDoor']
    types_to_modify << ['Outdoors', 'OverheadDoor']
    types_to_modify << ['Outdoors', 'Skylight']
    types_to_modify << ['Ground', 'Floor']
    types_to_modify << ['Ground', 'Wall']

    # Find just those surfaces
    surfaces_to_modify = []
    types_to_modify.each do |boundary_condition, surface_type|
      # Surfaces
      model.getSurfaces.sort.each do |surf|
        next unless surf.outsideBoundaryCondition == boundary_condition
        next unless surf.surfaceType == surface_type
        surfaces_to_modify << surf
      end

      # SubSurfaces
      model.getSubSurfaces.sort.each do |surf|
        next unless surf.outsideBoundaryCondition == boundary_condition
        next unless surf.subSurfaceType == surface_type
        surfaces_to_modify << surf
      end
    end

    # Modify these surfaces
    prev_created_consts = {}
    surfaces_to_modify.sort.each do |surf|
      prev_created_consts = planar_surface_apply_standard_construction(surf, climate_zone, prev_created_consts)
    end

    # List the unique array of constructions
    if prev_created_consts.size.zero?
      OpenStudio.logFree(OpenStudio::Warn, 'openstudio.standards.Model', 'None of the constructions in your proposed model have both Intended Surface Type and Standards Construction Type')
    else
      prev_created_consts.each do |surf_type, construction|
        OpenStudio.logFree(OpenStudio::Info, 'openstudio.standards.Model', "For #{surf_type.join(' ')}, applied #{construction.name}.")
      end
    end

    return true
  end

  # Returns standards data for selected construction
  #
  # @param intended_surface_type [string] the surface type
  # @param standards_construction_type [string]  the type of construction
  # @param building_category [string] the type of building
  # @return [hash] hash of construction properties
  def model_get_construction_properties(model, intended_surface_type, standards_construction_type, building_category = 'Nonresidential')
    # get climate_zone_set
    climate_zone = model_get_building_climate_zone_and_building_type(model)['climate_zone']
    climate_zone_set = model_find_climate_zone_set(model, climate_zone)

    # populate search hash
    search_criteria = {
        'template' => template,
        'climate_zone_set' => climate_zone_set,
        'intended_surface_type' => intended_surface_type,
        'standards_construction_type' => standards_construction_type,
        'building_category' => building_category
    }

    # switch to use this but update test in standards and measures to load this outside of the method
    construction_properties = model_find_object(standards_data['construction_properties'], search_criteria)

    return construction_properties
  end

  # Reduces the WWR to the values specified by the PRM. WWR reduction
  # will be done by moving vertices inward toward centroid.  This causes the least impact
  # on the daylighting area calculations and controls placement.
  #
  # @todo add proper support for 90.1-2013 with all those building
  # type specific values
  # @todo support 90.1-2004 requirement that windows be modeled as
  # horizontal bands.  Currently just using existing window geometry,
  # and shrinking as necessary if WWR is above limit.
  # @todo support semiheated spaces as a separate WWR category
  # @todo add window frame area to calculation of WWR
  def model_apply_prm_baseline_window_to_wall_ratio(model, climate_zone)
    # Loop through all spaces in the model, and
    # per the PNNL PRM Reference Manual, find the areas
    # of each space conditioning category (res, nonres, semi-heated)
    # separately.  Include space multipliers.
    nr_wall_m2 = 0.001 # Avoids divide by zero errors later
    nr_wind_m2 = 0
    res_wall_m2 = 0.001
    res_wind_m2 = 0
    sh_wall_m2 = 0.001
    sh_wind_m2 = 0
    total_wall_m2 = 0.001
    total_subsurface_m2 = 0.0
    # Store the space conditioning category for later use
    space_cats = {}
    model.getSpaces.sort.each do |space|
      # Loop through all surfaces in this space
      wall_area_m2 = 0
      wind_area_m2 = 0
      space.surfaces.sort.each do |surface|
        # Skip non-outdoor surfaces
        next unless surface.outsideBoundaryCondition == 'Outdoors'
        # Skip non-walls
        next unless surface.surfaceType.casecmp('wall').zero?
        # This wall's gross area (including window area)
        wall_area_m2 += surface.grossArea * space.multiplier
        # Subsurfaces in this surface
        surface.subSurfaces.sort.each do |ss|
          next unless ss.subSurfaceType == 'FixedWindow' || ss.subSurfaceType == 'OperableWindow'
          wind_area_m2 += ss.netArea * space.multiplier
        end
      end

      # Determine the space category
      # TODO This should really use the heating/cooling loads
      # from the proposed building.  However, in an attempt
      # to avoid another sizing run just for this purpose,
      # conditioned status is based on heating/cooling
      # setpoints.  If heated-only, will be assumed Semiheated.
      # The full-bore method is on the next line in case needed.
      # cat = thermal_zone_conditioning_category(space, template, climate_zone)
      cooled = space_cooled?(space)
      heated = space_heated?(space)
      cat = 'Unconditioned'
      # Unconditioned
      if !heated && !cooled
        cat = 'Unconditioned'
        # Heated-Only
      elsif heated && !cooled
        cat = 'Semiheated'
        # Heated and Cooled
      else
        res = space_residential?(space)
        cat = if res
                'ResConditioned'
              else
                'NonResConditioned'
              end
      end
      space_cats[space] = cat

      # Add to the correct category
      case cat
        when 'Unconditioned'
          next # Skip unconditioned spaces
        when 'NonResConditioned'
          nr_wall_m2 += wall_area_m2
          nr_wind_m2 += wind_area_m2
        when 'ResConditioned'
          res_wall_m2 += wall_area_m2
          res_wind_m2 += wind_area_m2
        when 'Semiheated'
          sh_wall_m2 += wall_area_m2
          sh_wind_m2 += wind_area_m2
      end
    end

    # Calculate the WWR of each category
    wwr_nr = ((nr_wind_m2 / nr_wall_m2) * 100.0).round(1)
    wwr_res = ((res_wind_m2 / res_wall_m2) * 100).round(1)
    wwr_sh = ((sh_wind_m2 / sh_wall_m2) * 100).round(1)

    # Convert to IP and report
    nr_wind_ft2 = OpenStudio.convert(nr_wind_m2, 'm^2', 'ft^2').get
    nr_wall_ft2 = OpenStudio.convert(nr_wall_m2, 'm^2', 'ft^2').get

    res_wind_ft2 = OpenStudio.convert(res_wind_m2, 'm^2', 'ft^2').get
    res_wall_ft2 = OpenStudio.convert(res_wall_m2, 'm^2', 'ft^2').get

    sh_wind_ft2 = OpenStudio.convert(sh_wind_m2, 'm^2', 'ft^2').get
    sh_wall_ft2 = OpenStudio.convert(sh_wall_m2, 'm^2', 'ft^2').get

    OpenStudio.logFree(OpenStudio::Info, 'openstudio.standards.Model', "WWR NonRes = #{wwr_nr.round}%; window = #{nr_wind_ft2.round} ft2, wall = #{nr_wall_ft2.round} ft2.")
    OpenStudio.logFree(OpenStudio::Info, 'openstudio.standards.Model', "WWR Res = #{wwr_res.round}%; window = #{res_wind_ft2.round} ft2, wall = #{res_wall_ft2.round} ft2.")
    OpenStudio.logFree(OpenStudio::Info, 'openstudio.standards.Model', "WWR Semiheated = #{wwr_sh.round}%; window = #{sh_wind_ft2.round} ft2, wall = #{sh_wall_ft2.round} ft2.")

    # WWR limit
    wwr_lim = 40.0

    # Check against WWR limit
    red_nr = wwr_nr > wwr_lim
    red_res = wwr_res > wwr_lim
    red_sh = wwr_sh > wwr_lim

    # Stop here unless windows need reducing
    return true unless red_nr || red_res || red_sh

    # Determine the factors by which to reduce the window area
    mult_nr_red = wwr_lim / wwr_nr
    mult_res_red = wwr_lim / wwr_res
    mult_sh_red = wwr_lim / wwr_sh

    # Reduce the window area if any of the categories necessary
    model.getSpaces.sort.each do |space|
      # Determine the space category
      # from the previously stored values
      cat = space_cats[space]

      # Get the correct multiplier
      case cat
        when 'Unconditioned'
          next # Skip unconditioned spaces
        when 'NonResConditioned'
          next unless red_nr
          mult = mult_nr_red
        when 'ResConditioned'
          next unless red_res
          mult = mult_res_red
        when 'Semiheated'
          next unless red_sh
          mult = mult_sh_red
      end

      # Loop through all surfaces in this space
      space.surfaces.sort.each do |surface|
        # Skip non-outdoor surfaces
        next unless surface.outsideBoundaryCondition == 'Outdoors'
        # Skip non-walls
        next unless surface.surfaceType.casecmp('wall').zero?
        # Subsurfaces in this surface
        surface.subSurfaces.sort.each do |ss|
          next unless ss.subSurfaceType == 'FixedWindow' || ss.subSurfaceType == 'OperableWindow'
          # Reduce the size of the window
          # If a vertical rectangle, raise sill height to avoid
          # impacting daylighting areas, otherwise
          # reduce toward centroid.
          red = 1.0 - mult
          if sub_surface_vertical_rectangle?(ss)
            sub_surface_reduce_area_by_percent_by_raising_sill(ss, red)
          else
            sub_surface_reduce_area_by_percent_by_shrinking_toward_centroid(ss, red)
          end
        end
      end
    end

    return true
  end

  # Reduces the SRR to the values specified by the PRM. SRR reduction
  # will be done by shrinking vertices toward the centroid.
  #
  # @todo support semiheated spaces as a separate SRR category
  # @todo add skylight frame area to calculation of SRR
  def model_apply_prm_baseline_skylight_to_roof_ratio(model)
    # Loop through all spaces in the model, and
    # per the PNNL PRM Reference Manual, find the areas
    # of each space conditioning category (res, nonres, semi-heated)
    # separately.  Include space multipliers.
    nr_wall_m2 = 0.001 # Avoids divide by zero errors later
    nr_sky_m2 = 0
    res_wall_m2 = 0.001
    res_sky_m2 = 0
    sh_wall_m2 = 0.001
    sh_sky_m2 = 0
    total_roof_m2 = 0.001
    total_subsurface_m2 = 0
    model.getSpaces.sort.each do |space|
      # Loop through all surfaces in this space
      wall_area_m2 = 0
      sky_area_m2 = 0
      space.surfaces.sort.each do |surface|
        # Skip non-outdoor surfaces
        next unless surface.outsideBoundaryCondition == 'Outdoors'
        # Skip non-walls
        next unless surface.surfaceType == 'RoofCeiling'
        # This wall's gross area (including skylight area)
        wall_area_m2 += surface.grossArea * space.multiplier
        # Subsurfaces in this surface
        surface.subSurfaces.sort.each do |ss|
          next unless ss.subSurfaceType == 'Skylight'
          sky_area_m2 += ss.netArea * space.multiplier
        end
      end

      # Determine the space category
      cat = 'NonRes'
      if space_residential?(space)
        cat = 'Res'
      end
      # if space.is_semiheated
      # cat = 'Semiheated'
      # end

      # Add to the correct category
      case cat
        when 'NonRes'
          nr_wall_m2 += wall_area_m2
          nr_sky_m2 += sky_area_m2
        when 'Res'
          res_wall_m2 += wall_area_m2
          res_sky_m2 += sky_area_m2
        when 'Semiheated'
          sh_wall_m2 += wall_area_m2
          sh_sky_m2 += sky_area_m2
      end
      total_roof_m2 += wall_area_m2
      total_subsurface_m2 += sky_area_m2
    end

    # Calculate the SRR of each category
    srr_nr = ((nr_sky_m2 / nr_wall_m2) * 100).round(1)
    srr_res = ((res_sky_m2 / res_wall_m2) * 100).round(1)
    srr_sh = ((sh_sky_m2 / sh_wall_m2) * 100).round(1)
    srr = ((total_subsurface_m2 / total_roof_m2) * 100.0).round(1)
    OpenStudio.logFree(OpenStudio::Info, 'openstudio.standards.Model', "The skylight to roof ratios (SRRs) are: NonRes: #{srr_nr.round}%, Res: #{srr_res.round}%.")

    # SRR limit
    srr_lim = model_prm_skylight_to_roof_ratio_limit(model)

    # Check against SRR limit
    red_nr = srr_nr > srr_lim
    red_res = srr_res > srr_lim
    red_sh = srr_sh > srr_lim

    # Stop here unless skylights need reducing
    return true unless red_nr || red_res || red_sh

    OpenStudio.logFree(OpenStudio::Info, 'openstudio.standards.Model', "Reducing the size of all skylights equally down to the limit of #{srr_lim.round}%.")

    # Determine the factors by which to reduce the skylight area
    mult_nr_red = srr_lim / srr_nr
    mult_res_red = srr_lim / srr_res
    # mult_sh_red = srr_lim / srr_sh

    # Reduce the skylight area if any of the categories necessary
    model.getSpaces.sort.each do |space|
      # Determine the space category
      cat = 'NonRes'
      if space_residential?(space)
        cat = 'Res'
      end
      # if space.is_semiheated
      # cat = 'Semiheated'
      # end

      # Skip spaces whose skylights don't need to be reduced
      case cat
        when 'NonRes'
          next unless red_nr
          mult = mult_nr_red
        when 'Res'
          next unless red_res
          mult = mult_res_red
        when 'Semiheated'
          next unless red_sh
        # mult = mult_sh_red
      end

      # Loop through all surfaces in this space
      space.surfaces.sort.each do |surface|
        # Skip non-outdoor surfaces
        next unless surface.outsideBoundaryCondition == 'Outdoors'
        # Skip non-walls
        next unless surface.surfaceType == 'RoofCeiling'
        # Subsurfaces in this surface
        surface.subSurfaces.sort.each do |ss|
          next unless ss.subSurfaceType == 'Skylight'
          # Reduce the size of the skylight
          red = 1.0 - mult
          sub_surface_reduce_area_by_percent_by_shrinking_toward_centroid(ss, red)
        end
      end
    end

    return true
  end

  # Determines the skylight to roof ratio limit for a given standard
  # @return [Double] the skylight to roof ratio, as a percent: 5.0 = 5%
  # 5% by default.
  def model_prm_skylight_to_roof_ratio_limit(model)
    srr_lim = 5.0
    return srr_lim
  end

  # Remove all HVAC that will be replaced during the
  # performance rating method baseline generation.
  # This does not include plant loops that serve
  # WaterUse:Equipment or Fan:ZoneExhaust
  #
  # @return [Bool] true if successful, false if not
  def model_remove_prm_hvac(model)
    # Plant loops
    model.getPlantLoops.sort.each do |loop|
      # Don't remove service water heating loops
      next if plant_loop_swh_loop?(loop)
      loop.remove
    end

    # Air loops
    model.getAirLoopHVACs.each(&:remove)

    # Zone equipment
    model.getThermalZones.sort.each do |zone|
      zone.equipment.each do |zone_equipment|
        next if zone_equipment.to_FanZoneExhaust.is_initialized
        zone_equipment.remove
      end
    end

    # Outdoor VRF units (not in zone, not in loops)
    model.getAirConditionerVariableRefrigerantFlows.each(&:remove)

    return true
  end

  # Remove external shading devices.
  # Site shading will not be impacted.
  # @return [Bool] returns true if successful, false if not.
  def model_remove_external_shading_devices(model)
    shading_surfaces_removed = 0
    model.getShadingSurfaceGroups.sort.each do |shade_group|
      # Skip Site shading
      next if shade_group.shadingSurfaceType == 'Site'
      # Space shading surfaces should be removed
      shading_surfaces_removed += shade_group.shadingSurfaces.size
      shade_group.remove
    end

    OpenStudio.logFree(OpenStudio::Info, 'openstudio.standards.Model', "Removed #{shading_surfaces_removed} external shading devices.")

    return true
  end

  # Changes the sizing parameters to the PRM specifications.
  def model_apply_prm_sizing_parameters(model)
    clg = 1.15
    htg = 1.25

    sizing_params = model.getSizingParameters
    sizing_params.setHeatingSizingFactor(htg)
    sizing_params.setCoolingSizingFactor(clg)

    OpenStudio.logFree(OpenStudio::Info, 'openstudio.prototype.Model', "Set sizing factors to #{htg} for heating and #{clg} for cooling.")
  end

  # Helper method to get the story object that
  # cooresponds to a specific minimum z value.
  # Makes a new story if none found at this height.
  #
  #
  # @param minz [Double] the z value (height) of the
  # desired story, in meters.
  # @param tolerance [Double] tolerance for comparison, in m.
  # Default is 0.3 m ~1ft
  # @return [OpenStudio::Model::BuildingStory] the story
  def model_get_story_for_nominal_z_coordinate(model, minz, tolerance = 0.3)
    model.getBuildingStorys.sort.each do |story|
      z = building_story_minimum_z_value(story)

      if (minz - z).abs < tolerance
        OpenStudio.logFree(OpenStudio::Debug, 'openstudio.standards.Model', "The story with a min z value of #{minz.round(2)} is #{story.name}.")
        return story
      end
    end

    story = OpenStudio::Model::BuildingStory.new(model)
    story.setNominalZCoordinate(minz)
    OpenStudio.logFree(OpenStudio::Warn, 'openstudio.standards.Model', "No story with a min z value of #{minz.round(2)} m +/- #{tolerance} m was found, so a new story called #{story.name} was created.")

    return story
  end

  # Returns average daily hot water consumption by building type
  # recommendations from 2011 ASHRAE Handobook - HVAC Applications Table 7 section 60.14
  # Not all building types are included in lookup
  # some recommendations have multiple values based on number of units.
  # Will return an array of hashes. Many may have one array entry.
  # all values other than block size are gallons.
  #
  # @return [Array] array of hashes. Each array entry based on different capacity
  # specific to building type. Array will be empty for some building types.
  def model_find_ashrae_hot_water_demand(model)
    # TODO: - for types not in table use standards area normalized swh values

    # get building type
    building_data = model_get_building_climate_zone_and_building_type(model)
    building_type = building_data['building_type']

    result = []
    if building_type == 'FullServiceRestaurant'
      result << { units: 'meal', block: nil, max_hourly: 1.5, max_daily: 11.0, avg_day_unit: 2.4 }
    elsif building_type == 'Hospital'
      OpenStudio.logFree(OpenStudio::Error, 'openstudio.standards.Model', "No SWH rules of thumbs for #{building_type}.")
    elsif ['LargeHotel', 'SmallHotel'].include? building_type
      result << { units: 'unit', block: 20, max_hourly: 6.0, max_daily: 35.0, avg_day_unit: 24.0 }
      result << { units: 'unit', block: 60, max_hourly: 5.0, max_daily: 25.0, avg_day_unit: 14.0 }
      result << { units: 'unit', block: 100, max_hourly: 4.0, max_daily: 15.0, avg_day_unit: 10.0 }
    elsif building_type == 'MidriseApartment'
      result << { units: 'unit', block: 20, max_hourly: 12.0, max_daily: 80.0, avg_day_unit: 42.0 }
      result << { units: 'unit', block: 50, max_hourly: 10.0, max_daily: 73.0, avg_day_unit: 40.0 }
      result << { units: 'unit', block: 75, max_hourly: 8.5, max_daily: 66.0, avg_day_unit: 38.0 }
      result << { units: 'unit', block: 100, max_hourly: 7.0, max_daily: 60.0, avg_day_unit: 37.0 }
      result << { units: 'unit', block: 200, max_hourly: 5.0, max_daily: 50.0, avg_day_unit: 35.0 }
    elsif ['Office', 'LargeOffice', 'MediumOffice', 'SmallOffice'].include? building_type
      result << { units: 'person', block: nil, max_hourly: 0.4, max_daily: 2.0, avg_day_unit: 1.0 }
    elsif building_type == 'Outpatient'
      OpenStudio.logFree(OpenStudio::Error, 'openstudio.standards.Model', "No SWH rules of thumbs for #{building_type}.")
    elsif building_type == 'PrimarySchool'
      result << { units: 'student', block: nil, max_hourly: 0.6, max_daily: 1.5, avg_day_unit: 0.6 }
    elsif building_type == 'QuickServiceRestaurant'
      result << { units: 'meal', block: nil, max_hourly: 0.7, max_daily: 6.0, avg_day_unit: 0.7 }
    elsif building_type == 'Retail'
      OpenStudio.logFree(OpenStudio::Error, 'openstudio.standards.Model', "No SWH rules of thumbs for #{building_type}.")
    elsif building_type == 'SecondarySchool'
      result << { units: 'student', block: nil, max_hourly: 1.0, max_daily: 3.6, avg_day_unit: 1.8 }
    elsif building_type == 'StripMall'
      OpenStudio.logFree(OpenStudio::Error, 'openstudio.standards.Model', "No SWH rules of thumbs for #{building_type}.")
    elsif building_type == 'SuperMarket'
      OpenStudio.logFree(OpenStudio::Error, 'openstudio.standards.Model', "No SWH rules of thumbs for #{building_type}.")
    elsif building_type == 'Warehouse'
      OpenStudio.logFree(OpenStudio::Error, 'openstudio.standards.Model', "No SWH rules of thumbs for #{building_type}.")
    else
      OpenStudio.logFree(OpenStudio::Error, 'openstudio.standards.Model', "Didn't find expected building type. As a result can't determine hot water demand recommendations")
    end

    return result
  end

  # Returns average daily hot water consumption for residential buildings
  # gal/day from ICC IECC 2015 Residential Standard Reference Design
  # from Table R405.5.2(1)
  #
  # @return [Double] gal/day
  def model_find_icc_iecc_2015_hot_water_demand(model, units_per_bldg, bedrooms_per_unit)
    swh_gal_per_day = units_per_bldg * (30.0 + (10.0 * bedrooms_per_unit))

    return swh_gal_per_day
  end

  # Returns average daily internal loads for residential buildings
  # from Table R405.5.2(1)
  #
  # @return [Hash] mech_vent_cfm, infiltration_ach, igain_btu_per_day, internal_mass_lbs
  def model_find_icc_iecc_2015_internal_loads(model, units_per_bldg, bedrooms_per_unit)
    # get total and conditioned floor area
    total_floor_area = model.getBuilding.floorArea
    if model.getBuilding.conditionedFloorArea.is_initialized
      conditioned_floor_area = model.getBuilding.conditionedFloorArea.get
    else
      OpenStudio.logFree(OpenStudio::Error, 'openstudio.standards.Model', 'Cannot find conditioned floor area, will use total floor area.')
      conditioned_floor_area = total_floor_area
    end

    # get climate zone value
    climate_zone_value = ''
    model.getClimateZones.climateZones.each do |cz|
      if cz.institution == 'ASHRAE'
        climate_zone_value = cz.value
        next
      end
    end

    internal_loads = {}
    internal_loads['mech_vent_cfm'] = units_per_bldg * (0.01 * conditioned_floor_area + 7.5 * (bedrooms_per_unit + 1.0))
    internal_loads['infiltration_ach'] = if ['1A', '1B', '2A', '2B'].include? climate_zone_value
                                           5.0
                                         else
                                           3.0
                                         end
    internal_loads['igain_btu_per_day'] = units_per_bldg * (17_900.0 + 23.8 * conditioned_floor_area + 4104.0 * bedrooms_per_unit)
    internal_loads['internal_mass_lbs'] = total_floor_area * 8.0

    return internal_loads
  end

  # Helper method to make a shortened version of a name
  # that will be readable in a GUI.
  def model_make_name(model, clim, building_type, spc_type)
    clim = clim.gsub('ClimateZone ', 'CZ')
    if clim == 'CZ1-8'
      clim = ''
    end

    if building_type == 'FullServiceRestaurant'
      building_type = 'FullSrvRest'
    elsif building_type == 'Hospital'
      building_type = 'Hospital'
    elsif building_type == 'LargeHotel'
      building_type = 'LrgHotel'
    elsif building_type == 'LargeOffice'
      building_type = 'LrgOffice'
    elsif building_type == 'MediumOffice'
      building_type = 'MedOffice'
    elsif building_type == 'MidriseApartment'
      building_type = 'MidApt'
    elsif building_type == 'HighriseApartment'
      building_type = 'HighApt'
    elsif building_type == 'Office'
      building_type = 'Office'
    elsif building_type == 'Outpatient'
      building_type = 'Outpatient'
    elsif building_type == 'PrimarySchool'
      building_type = 'PriSchl'
    elsif building_type == 'QuickServiceRestaurant'
      building_type = 'QckSrvRest'
    elsif building_type == 'Retail'
      building_type = 'Retail'
    elsif building_type == 'SecondarySchool'
      building_type = 'SecSchl'
    elsif building_type == 'SmallHotel'
      building_type = 'SmHotel'
    elsif building_type == 'SmallOffice'
      building_type = 'SmOffice'
    elsif building_type == 'StripMall'
      building_type = 'StMall'
    elsif building_type == 'SuperMarket'
      building_type = 'SpMarket'
    elsif building_type == 'Warehouse'
      building_type = 'Warehouse'
    end

    parts = [template]

    unless building_type.nil?
      parts << building_type
    end

    unless spc_type.nil?
      parts << spc_type
    end

    unless clim.empty?
      parts << clim
    end

    result = parts.join(' - ')

    return result
  end

  # Helper method to find out which climate zone set contains a specific climate zone.
  # Returns climate zone set name as String if success, nil if not found.
  def model_find_climate_zone_set(model, clim)
    result = nil

    possible_climate_zone_sets = []
    standards_data['climate_zone_sets'].each do |climate_zone_set|
      if climate_zone_set['climate_zones'].include?(clim)
        possible_climate_zone_sets << climate_zone_set['name']
      end
    end

    # Check the results
    if possible_climate_zone_sets.size.zero?
      OpenStudio.logFree(OpenStudio::Error, 'openstudio.standards.Model', "Cannot find a climate zone set containing #{clim}")
    elsif possible_climate_zone_sets.size > 2
      OpenStudio.logFree(OpenStudio::Error, 'openstudio.standards.Model', "Found more than 2 climate zone sets containing #{clim}; will return last matching cliimate zone set.")
    end

    # Get the climate zone from the possible set
    climate_zone_set = model_get_climate_zone_set_from_list(model, possible_climate_zone_sets)

    # Check that a climate zone set was found
    if climate_zone_set.nil?
      OpenStudio.logFree(OpenStudio::Error, 'openstudio.standards.Model', "Cannot find a climate zone set when #{template}")
    end

    return climate_zone_set
  end

  # Determine which climate zone to use.
  # Defaults to the least specific climate zone set.
  # For example, 2A and 2 both contain 2A, so use 2.
  def model_get_climate_zone_set_from_list(model, possible_climate_zone_sets)
    climate_zone_set = possible_climate_zone_sets.sort.first
    return climate_zone_set
  end

  # This method ensures that all spaces with spacetypes defined contain at least
  # a standardSpaceType appropriate for the template. So, if any space
  # with a space type defined does not have a Stnadard spacetype, or is undefined, an error will stop
  # with information that the spacetype needs to be defined.
  def model_validate_standards_spacetypes_in_model(model)
    error_string = ''
    # populate search hash
    model.getSpaces.sort.each do |space|
      unless space.spaceType.empty?
        if space.spaceType.get.standardsSpaceType.empty? || space.spaceType.get.standardsBuildingType.empty?
          error_string << "Space: #{space.name} has SpaceType of #{space.spaceType.get.name} but the standardSpaceType or standardBuildingType  is undefined. Please use an appropriate standardSpaceType for #{template}\n"
          next
        else
          search_criteria = {
              'template' => template,
              'building_type' => space.spaceType.get.standardsBuildingType.get,
              'space_type' => space.spaceType.get.standardsSpaceType.get
          }
          # lookup space type properties
          space_type_properties = model_find_object(standards_data['space_types'], search_criteria)
          if space_type_properties.nil?
            error_string << "Could not find spacetype of criteria : #{search_criteria}. Please ensure you have a valid standardSpaceType and stantdardBuildingType defined.\n"
            space_type_properties = {}
          end
        end
      end
    end
    if error_string == ''
      return true
    else
      OpenStudio.logFree(OpenStudio::Error, 'openstudio.standards.Model', error_string)
      return false
    end
  end

  # Create sorted hash of stories with data need to determine effective number of stories above and below grade
  # the key should be the story object, which would allow other measures the ability to for example loop through spaces of the bottom story
  #
  # @return [hash] hash of space types with data in value necessary to determine effective number of stories above and below grade
  def model_create_story_hash(model)
    story_hash = {}

    # loop through stories
    model.getBuildingStorys.sort.each do |story|
      # skip of story doesn't have any spaces
      next if story.spaces.empty?

      story_min_z = nil
      story_zone_multipliers = []
      story_spaces_part_of_floor_area = []
      story_spaces_not_part_of_floor_area = []
      story_ext_wall_area = 0.0
      story_ground_wall_area = 0.0

      # loop through space surfaces to find min z value
      story.spaces.each do |space|
        # skip of space doesn't have any geometry
        next if space.surfaces.empty?

        # get space multiplier
        story_zone_multipliers << space.multiplier

        # space part of floor area check
        if space.partofTotalFloorArea
          story_spaces_part_of_floor_area << space
        else
          story_spaces_not_part_of_floor_area << space
        end

        # update exterior wall area (not sure if this is net or gross)
        story_ext_wall_area += space.exteriorWallArea

        space_min_z = nil
        z_points = []
        space.surfaces.each do |surface|
          surface.vertices.each do |vertex|
            z_points << vertex.z
          end

          # update count of ground wall areas
          next if surface.surfaceType != 'Wall'
          next if surface.outsideBoundaryCondition != 'Ground' # TODO: - make more flexible for slab/basement model.modeling
          story_ground_wall_area += surface.grossArea
        end

        # skip if surface had no vertices
        next if z_points.empty?

        # update story min_z
        space_min_z = z_points.min + space.zOrigin
        if story_min_z.nil? || (story_min_z > space_min_z)
          story_min_z = space_min_z
        end
      end

      # update story hash
      story_hash[story] = {}
      story_hash[story][:min_z] = story_min_z
      story_hash[story][:multipliers] = story_zone_multipliers
      story_hash[story][:part_of_floor_area] = story_spaces_part_of_floor_area
      story_hash[story][:not_part_of_floor_area] = story_spaces_not_part_of_floor_area
      story_hash[story][:ext_wall_area] = story_ext_wall_area
      story_hash[story][:ground_wall_area] = story_ground_wall_area
    end

    # sort hash by min_z low to high
    story_hash = story_hash.sort_by { |k, v| v[:min_z] }

    # reassemble into hash after sorting
    hash = {}
    story_hash.each do |story, props|
      hash[story] = props
    end

    return hash
  end

  # populate this method
  # Determine the effective number of stories above and below grade
  #
  # @return hash with effective_num_stories_below_grade and effective_num_stories_above_grade
  def model_effective_num_stories(model)
    below_grade = 0
    above_grade = 0

    # call model_create_story_hash(model)
    story_hash = model_create_story_hash(model)

    story_hash.each do |story, hash|
      # skip if no spaces in story are included in the building area
      next if hash[:part_of_floor_area].empty?

      # only count as below grade if ground wall area is greater than ext wall area and story below is also below grade
      if above_grade.zero? && (hash[:ground_wall_area] > hash[:ext_wall_area])
        below_grade += 1 * hash[:multipliers].min
      else
        above_grade += 1 * hash[:multipliers].min
      end
    end

    # populate hash
    effective_num_stories = {}
    effective_num_stories[:below_grade] = below_grade
    effective_num_stories[:above_grade] = above_grade
    effective_num_stories[:story_hash] = story_hash

    return effective_num_stories
  end

  # create space_type_hash with info such as effective_num_spaces, num_units, num_meds, num_meals
  #
  # @param trust_effective_num_spaces [Bool] defaults to false - set to true if modeled every space as a real rpp, vs. space as collection of rooms
  # @return [hash] hash of space types with misc information
  # @todo - add code when determining number of units to makeuse of trust_effective_num_spaces arg
  def model_create_space_type_hash(model, trust_effective_num_spaces = false)
    # assumed class size to deduct teachers from occupant count for classrooms
    typical_class_size = 20.0

    space_type_hash = {}
    model.getSpaceTypes.sort.each do |space_type|
      # get standards info
      stds_bldg_type = space_type.standardsBuildingType
      stds_space_type = space_type.standardsSpaceType
      if stds_bldg_type.is_initialized && stds_space_type.is_initialized && !space_type.spaces.empty?
        stds_bldg_type = stds_bldg_type.get
        stds_space_type = stds_space_type.get
        effective_num_spaces = 0
        floor_area = 0.0
        num_people = 0.0
        num_students = 0.0
        num_units = 0.0
        num_beds = 0.0
        num_people_bldg_total = nil # may need this in future, not same as sumo of people for all space types.
        num_meals = nil
        # determine num_elevators in another method
        # determine num_parking_spots in another method

        # loop through spaces to get mis values
        space_type.spaces.sort.each do |space|
          next unless space.partofTotalFloorArea
          effective_num_spaces += space.multiplier
          floor_area += space.floorArea * space.multiplier
          num_people += space.numberOfPeople * space.multiplier
        end

        # determine number of units
        if stds_bldg_type == 'SmallHotel' && stds_space_type.include?('GuestRoom') # doesn't always == GuestRoom so use include?
          avg_unit_size = OpenStudio.convert(354.2, 'ft^2', 'm^2').get # calculated from prototype
          num_units = floor_area / avg_unit_size
        elsif stds_bldg_type == 'LargeHotel' && stds_space_type.include?('GuestRoom')
          avg_unit_size = OpenStudio.convert(279.7, 'ft^2', 'm^2').get # calculated from prototype
          num_units = floor_area / avg_unit_size
        elsif stds_bldg_type == 'MidriseApartment' && stds_space_type.include?('Apartment')
          avg_unit_size = OpenStudio.convert(949.9, 'ft^2', 'm^2').get # calculated from prototype
          num_units = floor_area / avg_unit_size
        elsif stds_bldg_type == 'HighriseApartment' && stds_space_type.include?('Apartment')
          avg_unit_size = OpenStudio.convert(949.9, 'ft^2', 'm^2').get # calculated from prototype
          num_units = floor_area / avg_unit_size
        elsif stds_bldg_type == 'StripMall'
          avg_unit_size = OpenStudio.convert(22_500.0 / 10.0, 'ft^2', 'm^2').get # calculated from prototype
          num_units = floor_area / avg_unit_size
        end

        # determine number of beds
        if stds_bldg_type == 'Hospital' && ['PatRoom', 'ICU_PatRm', 'ICU_Open'].include?(stds_space_type)
          num_beds = num_people
        end

        # determine number of students
        if ['PrimarySchool', 'SecondarySchool'].include?(stds_bldg_type) && stds_space_type == 'Classroom'
          num_students += num_people * ((typical_class_size - 1.0) / typical_class_size)
        end

        space_type_hash[space_type] = {}
        space_type_hash[space_type][:stds_bldg_type] = stds_bldg_type
        space_type_hash[space_type][:stds_space_type] = stds_space_type
        space_type_hash[space_type][:effective_num_spaces] = effective_num_spaces
        space_type_hash[space_type][:floor_area] = floor_area
        space_type_hash[space_type][:num_people] = num_people
        space_type_hash[space_type][:num_students] = num_students
        space_type_hash[space_type][:num_units] = num_units
        space_type_hash[space_type][:num_beds] = num_beds

        OpenStudio.logFree(OpenStudio::Info, 'openstudio.standards.Model', "For #{space_type.name}, floor area = #{OpenStudio.convert(floor_area, 'm^2', 'ft^2').get.round} ft^2.") unless floor_area == 0.0
        OpenStudio.logFree(OpenStudio::Info, 'openstudio.standards.Model', "For #{space_type.name}, number of spaces = #{effective_num_spaces}.") unless effective_num_spaces == 0.0
        OpenStudio.logFree(OpenStudio::Info, 'openstudio.standards.Model', "For #{space_type.name}, number of units = #{num_units}.") unless num_units == 0.0
        OpenStudio.logFree(OpenStudio::Info, 'openstudio.standards.Model', "For #{space_type.name}, number of people = #{num_people.round}.") unless num_people == 0.0
        OpenStudio.logFree(OpenStudio::Info, 'openstudio.standards.Model', "For #{space_type.name}, number of students = #{num_students}.") unless num_students == 0.0
        OpenStudio.logFree(OpenStudio::Info, 'openstudio.standards.Model', "For #{space_type.name}, number of beds = #{num_beds}.") unless num_beds == 0.0
        OpenStudio.logFree(OpenStudio::Info, 'openstudio.standards.Model', "For #{space_type.name}, number of meals = #{num_meals}.") unless num_meals.nil?

      else
        OpenStudio.logFree(OpenStudio::Info, 'openstudio.standards.Model', "Cannot identify standards buidling type and space type for #{space_type.name}, it won't be added to space_type_hash.")
      end
    end

    return space_type_hash.sort.to_h
  end


  # This method will apply the a FDWR to a model. It will remove any existing windows and doors and use the
  # Default contruction to set to apply the window construction. Sill height is in meters
  def apply_max_fdwr(model, runner, sillHeight_si, wwr)
    empty_const_warning = false
    model.getSpaces.sort.each do |space|
      space.surfaces.sort.each do |surface|
        zone = surface.space.get.thermalZone
        zone_multiplier = nil
        next if zone.empty?
        if surface.outsideBoundaryCondition == 'Outdoors' and surface.surfaceType == "Wall"
          surface.subSurfaces.each {|ss| ss.remove}
          new_window = surface.setWindowToWallRatio(wwr,sillHeight_si,true)
          raise "#{surface.name.get} did not get set to #{wwr}. The size of the surface is #{surface.grossArea}" unless surface.windowToWallRatio.round(3) == wwr.round(3)
          if new_window.empty?
            runner.registerWarning("The requested window to wall ratio for surface '#{surface.name}' was too large. Fenestration was not altered for this surface.")
          else
            windows_added = true
            # warn user if resulting window doesn't have a construction, as it will result in failed simulation. In the future may use logic from starting windows to apply construction to new window.
            if new_window.get.construction.empty? && (empty_const_warning == false)
              runner.registerWarning('one or more resulting windows do not have constructions. This script is intended to be used with models using construction sets versus hard assigned constructions.')
              empty_const_warning = true
            end
          end
        end
      end
    end
  end
  # This method will apply the a SRR to a model. It will remove any existing skylights and use the
  # Default contruction to set to apply the skylight construction. A default skylight square area of 0.25^2 is used.
  def apply_max_srr(model, runner, srr, skylight_area = 0.25 * 0.25)
    spaces = []
    surface_type = "RoofCeiling"
    model.getSpaces.sort.each do |space|
      space.surfaces.sort.each do |surface|
        if surface.outsideBoundaryCondition == 'Outdoors' and surface.surfaceType == surface_type
          spaces << space
          break
        end
      end
    end
    pattern = OpenStudio::Model.generateSkylightPattern(spaces, spaces[0].directionofRelativeNorth, srr, Math.sqrt(skylight_area), Math.sqrt(skylight_area)) # ratio, x value, y value
    # applying skylight pattern
    skylights = OpenStudio::Model.applySkylightPattern(pattern, spaces, OpenStudio::Model::OptionalConstructionBase.new)
    spacenames = spaces.map {|space| space.name.get}
    runner.registerInfo("Adding #{skylights.size} skylights to #{spacenames}")
  end
  # This method will limit the subsurface of a given surface_type ("Wall" or "RoofCeiling") to the ratio for the building.
  # This method only reduces subsurface sizes at most.
  def apply_limit_to_subsurface_ratio(model, ratio, surface_type = "Wall")
    fdwr = get_outdoor_subsurface_ratio(model, surface_type)
    if fdwr <= ratio
      OpenStudio.logFree(OpenStudio::Info, 'openstudio.standards.Model', "Building FDWR of #{fdwr} is already lower than limit of #{ratio.round}%.")
      return true
    end
    OpenStudio.logFree(OpenStudio::Info, 'openstudio.standards.Model', "Reducing the size of all windows (by shrinking to centroid) to reduce window area down to the limit of #{ratio.round}%.")
    # Determine the factors by which to reduce the window / door area
    mult = ratio / fdwr
    # Reduce the window area if any of the categories necessary
    model.getSpaces.sort.each do |space|
      # Loop through all surfaces in this space
      space.surfaces.sort.each do |surface|
        # Skip non-outdoor surfaces
        next unless surface.outsideBoundaryCondition == 'Outdoors'
        # Skip non-walls
        next unless surface.surfaceType == surface_type
        # Subsurfaces in this surface
        surface.subSurfaces.sort.each do |ss|
          # Reduce the size of the window
          red = 1.0 - mult
          sub_surface_reduce_area_by_percent_by_shrinking_toward_centroid(ss, red)
        end
      end
    end
    return true
  end
  # This method return the building ratio of subsurface_area / surface_type_area where surface_type can be "Wall" or "RoofCeiling"
  def get_outdoor_subsurface_ratio(model, surface_type = "Wall")
    surface_area = 0.0
    sub_surface_area = 0
    all_surfaces = []
    all_sub_surfaces = []
    model.getSpaces.sort.each do |space|
      zone = space.thermalZone
      zone_multiplier = nil
      next if zone.empty?
      zone_multiplier = zone.get.multiplier
      space.surfaces.sort.each do |surface|
        if surface.outsideBoundaryCondition == 'Outdoors' and surface.surfaceType == surface_type
          surface_area += surface.grossArea * zone_multiplier
          surface.subSurfaces.sort.each do |sub_surface|
            sub_surface_area += sub_surface.grossArea * sub_surface.multiplier * zone_multiplier
          end
        end
      end
    end
    return fdwr = (sub_surface_area / surface_area)
  end

  # Loads a osm as a starting point.
  #
  # @return [Bool] returns true if successful, false if not
  def load_initial_osm(osm_file)
    # Load the geometry .osm
    unless File.exist?(osm_file)
      raise("The initial osm path: #{osm_file} does not exist.")
    end
    osm_model_path = OpenStudio::Path.new(osm_file.to_s)
    # Upgrade version if required.
    version_translator = OpenStudio::OSVersion::VersionTranslator.new
    model = version_translator.loadModel(osm_model_path).get
    validate_initial_model(model)
    return model
  end

  def validate_initial_model(model)
    if model.getBuildingStorys.empty?
      OpenStudio.logFree(OpenStudio::Error, 'openstudio.model.Model', "Please assign Spaces to BuildingStorys the geometry model.")
    end
    if model.getThermalZones.empty?
      OpenStudio.logFree(OpenStudio::Error, 'openstudio.model.Model', "Please assign Spaces to ThermalZones the geometry model.")
    end
    if model.getBuilding.standardsNumberOfStories.empty?
      OpenStudio.logFree(OpenStudio::Error, 'openstudio.model.Model', "Please define Building.standardsNumberOfStories the geometry model.")
    end
    if model.getBuilding.standardsNumberOfAboveGroundStories.empty?
      OpenStudio.logFree(OpenStudio::Error, 'openstudio.model.Model', "Please define Building.standardsNumberOfAboveStories in the geometry model.")
    end

    if @space_type_map.nil? || @space_type_map.empty?
      @space_type_map = get_space_type_maps_from_model(model)
      if @space_type_map.nil? || @space_type_map.empty?
        OpenStudio.logFree(OpenStudio::Error, 'openstudio.model.Model', "Please assign SpaceTypes in the geometry model or in standards database #{@space_type_map}.")
      else
        @space_type_map = @space_type_map.sort.to_h
        OpenStudio.logFree(OpenStudio::Info, 'openstudio.model.Model', "Loaded space type map from model")
      end
    end

    # ensure that model is intersected correctly.
    model.getSpaces.each {|space1| model.getSpaces.each {|space2| space1.intersectSurfaces(space2)}}
    # Get multipliers from TZ in model. Need this for HVAC contruction.
    @space_multiplier_map = {}
    model.getSpaces.sort.each do |space|
      @space_multiplier_map[space.name.get] = space.multiplier if space.multiplier > 1
    end
    OpenStudio.logFree(OpenStudio::Info, 'openstudio.model.Model', 'Finished adding geometry')
    unless @space_multiplier_map.empty?
      OpenStudio.logFree(OpenStudio::Info, 'openstudio.model.Model', "Found mulitpliers for space #{@space_multiplier_map}")
    end
  end




  private

  # Helper method to fill in hourly values
  def model_add_vals_to_sch(model, day_sch, sch_type, values)
    if sch_type == 'Constant'
      day_sch.addValue(OpenStudio::Time.new(0, 24, 0, 0), values[0])
    elsif sch_type == 'Hourly'
      (0..23).each do |i|
        next if values[i] == values[i + 1]
        day_sch.addValue(OpenStudio::Time.new(0, i + 1, 0, 0), values[i])
      end
    else
      OpenStudio.logFree(OpenStudio::Error, 'openstudio.standards.Model', "Schedule type: #{sch_type} is not recognized.  Valid choices are 'Constant' and 'Hourly'.")
    end
  end

  # Modify the existing service water heating loops
  # to match the baseline required heating type.
  # @return [Bool] return true if successful, false if not
  # @author Julien Marrec
  def model_apply_baseline_swh_loops(model, building_type)
    model.getPlantLoops.sort.each do |plant_loop|
      # Skip non service water heating loops
      next unless plant_loop_swh_loop?(plant_loop)

      # Rename the loop to avoid accidentally hooking
      # up the HVAC systems to this loop later.
      plant_loop.setName('Service Water Heating Loop')

      htg_fuels, combination_system, storage_capacity, total_heating_capacity = plant_loop_swh_system_type(plant_loop)

      # htg_fuels.size == 0 shoudln't happen

      electric = true

      if htg_fuels.include?('NaturalGas') ||
          htg_fuels.include?('PropaneGas') ||
          htg_fuels.include?('FuelOil#1') ||
          htg_fuels.include?('FuelOil#2') ||
          htg_fuels.include?('Coal') ||
          htg_fuels.include?('Diesel') ||
          htg_fuels.include?('Gasoline')
        electric = false
      end

      # Per Table G3.1 11.e, if the baseline system was a combination of
      # heating and service water heating, delete all heating equipment
      # and recreate a WaterHeater:Mixed.
      if combination_system
        plant_loop.supplyComponents.each do |component|
          # Get the object type
          obj_type = component.iddObjectType.valueName.to_s
          next if ['OS_Node', 'OS_Pump_ConstantSpeed', 'OS_Pump_VariableSpeed', 'OS_Connector_Splitter', 'OS_Connector_Mixer', 'OS_Pipe_Adiabatic'].include?(obj_type)

          component.remove
        end

        water_heater = OpenStudio::Model::WaterHeaterMixed.new(model)
        water_heater.setName('Baseline Water Heater')
        water_heater.setHeaterMaximumCapacity(total_heating_capacity)
        water_heater.setTankVolume(storage_capacity)
        plant_loop.addSupplyBranchForComponent(water_heater)

        if electric
          # G3.1.11.b: If electric, WaterHeater:Mixed with electric resistance
          water_heater.setHeaterFuelType('Electricity')
          water_heater.setHeaterThermalEfficiency(1.0)
        else
          # TODO: for now, just get the first fuel that isn't Electricity
          # A better way would be to count the capacities associated
          # with each fuel type and use the preponderant one
          fuels = htg_fuels - ['Electricity']
          fossil_fuel_type = fuels[0]
          water_heater.setHeaterFuelType(fossil_fuel_type)
          water_heater.setHeaterThermalEfficiency(0.8)
        end
        # If it's not a combination heating and service water heating system
        # just change the fuel type of all water heaters on the system
        # to electric resistance if it's electric
      else
        if electric
          plant_loop.supplyComponents.each do |component|
            next unless component.to_WaterHeaterMixed.is_initialized
            water_heater = component.to_WaterHeaterMixed.get
            # G3.1.11.b: If electric, WaterHeater:Mixed with electric resistance
            water_heater.setHeaterFuelType('Electricity')
            water_heater.setHeaterThermalEfficiency(1.0)
          end
        end
      end
    end

    # Set the water heater fuel types if it's 90.1-2013
    model.getWaterHeaterMixeds.sort.each do |water_heater|
      water_heater_mixed_apply_prm_baseline_fuel_type(water_heater, building_type)
    end

    return true
  end

  # This method goes through certain types of EnergyManagementSystem
  # variables and replaces UIDs with object names.  This should
  # be done by the forward translator, and this code should be
  # removed after this bug is fixed:
  # https://github.com/NREL/OpenStudio/issues/2598
  #
  # @todo remove this method after OpenStudio issue #2598 is fixed.
  def model_temp_fix_ems_references(model)
    # Internal Variables
    model.getEnergyManagementSystemInternalVariables.sort.each do |var|
      # Get the reference field value
      ref = var.internalDataIndexKeyName
      # Convert to UUID
      uid = OpenStudio.toUUID(ref)
      # Get the model object with this UID
      obj = model.getModelObject(uid)
      # If it exists, replace the UID with the object name
      if obj.is_initialized
        var.setInternalDataIndexKeyName(obj.get.name.get)
      end
    end

    return true
  end

<<<<<<< HEAD
=======
  # Loads a osm as a starting point.
  #
  # @param osm_file [String] path to the .osm file, relative to the /data folder
  # @return [Bool] returns true if successful, false if not
  def load_geometry_osm(osm_file)
    # Load the geometry .osm from relative to the data folder
    osm_model_path = "../../../data/#{osm_file}"

    # Load the .osm depending on whether running from normal gem location
    # or from the embedded location in the OpenStudio CLI
    if File.dirname(__FILE__)[0] == ':'
      # running from embedded location in OpenStudio CLI
      geom_model_string = load_resource_relative(osm_model_path)
      version_translator = OpenStudio::OSVersion::VersionTranslator.new
      model = version_translator.loadModelFromString(geom_model_string)
    else
      abs_path = File.join(File.dirname(__FILE__), osm_model_path)
      version_translator = OpenStudio::OSVersion::VersionTranslator.new
      model = version_translator.loadModel(abs_path)
    end

    # Check that the model loaded successfully
    if model.empty?
      OpenStudio.logFree(OpenStudio::Error, 'openstudio.model.Model', "Version translation failed for #{osm_model_path}")
      return false
    end
    model = model.get

    # Check for expected characteristics of geometry model
    if model.getBuildingStorys.empty?
      OpenStudio.logFree(OpenStudio::Error, 'openstudio.model.Model', "Please assign Spaces to BuildingStorys in the geometry model: #{osm_model_path}.")
    end
    if model.getThermalZones.empty?
      OpenStudio.logFree(OpenStudio::Error, 'openstudio.model.Model', "Please assign Spaces to ThermalZones in the geometry model: #{osm_model_path}.")
    end
    if model.getBuilding.standardsNumberOfStories.empty?
      OpenStudio.logFree(OpenStudio::Error, 'openstudio.model.Model', "Please define Building.standardsNumberOfStories in the geometry model #{osm_model_path}.")
    end
    if model.getBuilding.standardsNumberOfAboveGroundStories.empty?
      OpenStudio.logFree(OpenStudio::Error, 'openstudio.model.Model', "Please define Building.standardsNumberOfAboveStories in the geometry model#{osm_model_path}.")
    end

    if @space_type_map.nil? || @space_type_map.empty?
      @space_type_map = get_space_type_maps_from_model(model)
      if @space_type_map.nil? || @space_type_map.empty?
        OpenStudio.logFree(OpenStudio::Error, 'openstudio.model.Model', "Please assign SpaceTypes in the geometry model: #{osm_model_path} or in standards database #{@space_type_map}.")
      else
        @space_type_map = @space_type_map.sort.to_h
        OpenStudio.logFree(OpenStudio::Info, 'openstudio.model.Model', "Loaded space type map from osm file: #{osm_model_path}")
      end
    end
>>>>>>> 12372aed

end<|MERGE_RESOLUTION|>--- conflicted
+++ resolved
@@ -4586,8 +4586,7 @@
     return true
   end
 
-<<<<<<< HEAD
-=======
+
   # Loads a osm as a starting point.
   #
   # @param osm_file [String] path to the .osm file, relative to the /data folder
@@ -4639,6 +4638,7 @@
         OpenStudio.logFree(OpenStudio::Info, 'openstudio.model.Model', "Loaded space type map from osm file: #{osm_model_path}")
       end
     end
->>>>>>> 12372aed
-
-end+
+
+end
+  end