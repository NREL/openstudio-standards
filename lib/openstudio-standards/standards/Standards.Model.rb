--- conflicted
+++ resolved
@@ -7345,61 +7345,6 @@
     return lowest_story
   end
 
-  # Identifies non mechanically cooled ("nmc") systems, if applicable
-  #
-  # @param model [OpenStudio::model::Model] OpenStudio model object
-  # @return zone_nmc_sys_type [Hash] Zone to nmc system type mapping
-  def model_identify_non_mechanically_cooled_systems(model)
-    return true
-  end
-
-  # Indicate if fan power breakdown (supply, return, and relief)
-  # are needed
-  #
-  # @return [Boolean] true if necessary, false otherwise
-  def model_get_fan_power_breakdown
-    return false
-  end
-
-  # Determine the surface range of a baseline model.
-  # The method calculates the window to wall ratio (assuming all spaces are conditioned)
-  # and select the range based on the calculated window to wall ratio
-  # @param model [OpenStudio::Model::Model] OpenStudio model object
-  # @param intended_surface_type [String] surface type
-  def model_get_percent_of_surface_range(model, intended_surface_type)
-    return { 'minimum_percent_of_surface' => nil, 'maximum_percent_of_surface' => nil }
-  end
-
-  # Default SAT reset type
-  #
-  # @param air_loop_hvac [OpenStudio::Model::AirLoopHVAC] air loop
-  # @return [String] Returns type of SAT reset
-  def air_loop_hvac_supply_air_temperature_reset_type(air_loop_hvac)
-    return 'warmest_zone'
-  end
-
-<<<<<<< HEAD
-  # A template method that handles multiple building area type inputs for PRM baseline creation
-  # The inputs shall come from userdata csv files / json file.
-  # TODO DETERMINE THE RETURN VALUES.
-  # Plan 1. Add the values to space / zone additional properties.
-  # Plan 2. return hash table and pass the value into PRM function
-  # FOR NOW, just return an abitrary integer
-  # @param [Openstudio:model:Model] openstudio model
-  def handle_multi_building_area_types(model)
-    return 42
-=======
-  # Template method for adding a setpoint manager for a coil control logic to a heating coil.
-  # ASHRAE 90.1-2019 Appendix G.
-  #
-  # @param model [OpenStudio::Model::Model] Openstudio model
-  # @param thermalZones Array([OpenStudio::Model::ThermalZone]) thermal zone array
-  # @param coil Heating Coils
-  # @return [Boolean] true
-  def model_set_central_preheat_coil_spm(model, thermalZones, coil)
-    return true
-  end
-
   # Utility function that returns the min and max value in a design day schedule.
   #
   # @param schedule [OpenStudio::Model::Schedule] can be ScheduleCompact, ScheduleRuleset, ScheduleConstant
@@ -7423,6 +7368,62 @@
     end
     OpenStudio.logFree(OpenStudio::Error, 'openstudio::standards::Schedule', 'Schedule is not exist, or wrong type of schedule (not Ruleset, Compact or Constant), or cannot found the design day schedules. Return 999.9 for min and max')
     return { 'min' => 999.9, 'max' => 999.9 }
->>>>>>> b39caf91
-  end
+  end
+
+  # Identifies non mechanically cooled ("nmc") systems, if applicable
+  #
+  # @param model [OpenStudio::model::Model] OpenStudio model object
+  # @return zone_nmc_sys_type [Hash] Zone to nmc system type mapping
+  def model_identify_non_mechanically_cooled_systems(model)
+    return true
+  end
+
+  # Indicate if fan power breakdown (supply, return, and relief)
+  # are needed
+  #
+  # @return [Boolean] true if necessary, false otherwise
+  def model_get_fan_power_breakdown
+    return false
+  end
+
+  # Determine the surface range of a baseline model.
+  # The method calculates the window to wall ratio (assuming all spaces are conditioned)
+  # and select the range based on the calculated window to wall ratio
+  # @param model [OpenStudio::Model::Model] OpenStudio model object
+  # @param intended_surface_type [String] surface type
+  def model_get_percent_of_surface_range(model, intended_surface_type)
+    return { 'minimum_percent_of_surface' => nil, 'maximum_percent_of_surface' => nil }
+  end
+
+  # Default SAT reset type
+  #
+  # @param air_loop_hvac [OpenStudio::Model::AirLoopHVAC] air loop
+  # @return [String] Returns type of SAT reset
+  def air_loop_hvac_supply_air_temperature_reset_type(air_loop_hvac)
+    return 'warmest_zone'
+  end
+
+  # A template method that handles multiple building area type inputs for PRM baseline creation
+  # The inputs shall come from userdata csv files / json file.
+  # TODO DETERMINE THE RETURN VALUES.
+  # Plan 1. Add the values to space / zone additional properties.
+  # Plan 2. return hash table and pass the value into PRM function
+  # FOR NOW, just return an abitrary integer
+  # @param [Openstudio:model:Model] openstudio model
+  def handle_multi_building_area_types(model)
+    return 42
+  end
+
+  # Template method for adding a setpoint manager for a coil control logic to a heating coil.
+  # ASHRAE 90.1-2019 Appendix G.
+  #
+  # @param model [OpenStudio::Model::Model] Openstudio model
+  # @param thermalZones Array([OpenStudio::Model::ThermalZone]) thermal zone array
+  # @param coil Heating Coils
+  # @return [Boolean] true
+  def model_set_central_preheat_coil_spm(model, thermalZones, coil)
+    return true
+  end
+
+
 end