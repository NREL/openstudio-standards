
class Standard
  # @!group ThermalZone

  # Calculates the zone outdoor airflow requirement (Voz)
  # based on the inputs in the DesignSpecification:OutdoorAir obects
  # in all spaces in the zone.
  #
  # @return [Double] the zone outdoor air flow rate
  #   @units cubic meters per second (m^3/s)
  def thermal_zone_outdoor_airflow_rate(thermal_zone)
    tot_oa_flow_rate = 0.0

    spaces = thermal_zone.spaces.sort

    sum_floor_area = 0.0
    sum_number_of_people = 0.0
    sum_volume = 0.0

    # Variables for merging outdoor air
    any_max_oa_method = false
    sum_oa_for_people = 0.0
    sum_oa_for_floor_area = 0.0
    sum_oa_rate = 0.0
    sum_oa_for_volume = 0.0

    # Find common variables for the new space
    spaces.each do |space|
      floor_area = space.floorArea
      sum_floor_area += floor_area

      number_of_people = space.numberOfPeople
      sum_number_of_people += number_of_people

      volume = space.volume
      sum_volume += volume

      dsn_oa = space.designSpecificationOutdoorAir
      next if dsn_oa.empty?
      dsn_oa = dsn_oa.get

      # compute outdoor air rates in case we need them
      oa_for_people = number_of_people * dsn_oa.outdoorAirFlowperPerson
      oa_for_floor_area = floor_area * dsn_oa.outdoorAirFlowperFloorArea
      oa_rate = dsn_oa.outdoorAirFlowRate
      oa_for_volume = volume * dsn_oa.outdoorAirFlowAirChangesperHour / 3600

      # First check if this space uses the Maximum method and other spaces do not
      if dsn_oa.outdoorAirMethod == 'Maximum'
        sum_oa_rate += [oa_for_people, oa_for_floor_area, oa_rate, oa_for_volume].max
      elsif dsn_oa.outdoorAirMethod == 'Sum'
        sum_oa_for_people += oa_for_people
        sum_oa_for_floor_area += oa_for_floor_area
        sum_oa_rate += oa_rate
        sum_oa_for_volume += oa_for_volume
      end
    end

    tot_oa_flow_rate += sum_oa_for_people
    tot_oa_flow_rate += sum_oa_for_floor_area
    tot_oa_flow_rate += sum_oa_rate
    tot_oa_flow_rate += sum_oa_for_volume

    # Convert to cfm
    tot_oa_flow_rate_cfm = OpenStudio.convert(tot_oa_flow_rate, 'm^3/s', 'cfm').get

    OpenStudio.logFree(OpenStudio::Debug, 'openstudio.Standards.Model', "For #{thermal_zone.name}, design min OA = #{tot_oa_flow_rate_cfm.round} cfm.")

    return tot_oa_flow_rate
  end

  # Calculates the zone outdoor airflow requirement and
  # divides by the zone area.
  #
  # @return [Double] the zone outdoor air flow rate per area
  #   @units cubic meters per second (m^3/s)
  def thermal_zone_outdoor_airflow_rate_per_area(thermal_zone)
    tot_oa_flow_rate_per_area = 0.0

    # Find total area of the zone
    sum_floor_area = 0.0
    thermal_zone.spaces.sort.each do |space|
      sum_floor_area += space.floorArea
    end

    # Get the OA flow rate
    tot_oa_flow_rate = thermal_zone_outdoor_airflow_rate(thermal_zone)

    # Calculate the per-area value
    tot_oa_flow_rate_per_area = tot_oa_flow_rate / sum_floor_area

    # OpenStudio::logFree(OpenStudio::Debug, "openstudio.Standards.Model", "For #{self.name}, OA per area = #{tot_oa_flow_rate_per_area.round(8)} m^3/s*m^2.")

    return tot_oa_flow_rate_per_area
  end

  # Convert total minimum OA requirement to a per-area value.
  #
  # @return [Bool] true if successful, false if not
  def thermal_zone_convert_oa_req_to_per_area(thermal_zone)
    # For each space in the zone, convert
    # all design OA to per-area
    thermal_zone.spaces.each do |space|
      dsn_oa = space.designSpecificationOutdoorAir
      next if dsn_oa.empty?
      dsn_oa = dsn_oa.get

      # Get the space properties
      floor_area = space.floorArea
      number_of_people = space.numberOfPeople
      volume = space.volume

      # Sum up the total OA from all sources
      oa_for_people = number_of_people * dsn_oa.outdoorAirFlowperPerson
      oa_for_floor_area = floor_area * dsn_oa.outdoorAirFlowperFloorArea
      oa_rate = dsn_oa.outdoorAirFlowRate
      oa_for_volume = volume * dsn_oa.outdoorAirFlowAirChangesperHour / 3600
      tot_oa = oa_for_people + oa_for_floor_area + oa_rate + oa_for_volume

      # Convert total to per-area
      tot_oa_per_area = tot_oa / floor_area

      # Set the per-area requirement
      dsn_oa.setOutdoorAirFlowperFloorArea(tot_oa_per_area)
      # Zero-out the per-person, ACH, and flow requirements
      dsn_oa.setOutdoorAirFlowperPerson(0.0)
      dsn_oa.setOutdoorAirFlowAirChangesperHour(0.0)
      dsn_oa.setOutdoorAirFlowRate(0.0)
    end

    return true
  end

  # This method creates a new fractional schedule ruleset.
  # If occupied_percentage_threshold is set, this method will return a discrete on/off fractional schedule
  # with a value of one when occupancy across all spaces is greater than or equal to the occupied_percentage_threshold,
  # and zero all other times.  Otherwise the method will return the weighted fractional occupancy schedule.
  #
  # @param thermal_zone [<OpenStudio::Model::ThermalZone>] thermal_zone to create occupancy schedule
  # @param sch_name [String] the name of the generated occupancy schedule
  # @param occupied_percentage_threshold [Double] the minimum fraction (0 to 1) that counts as occupied
  #   if this parameter is set, the returned ScheduleRuleset will be 0 = unoccupied, 1 = occupied
  #   otherwise the ScheduleRuleset will be the weighted fractional occupancy schedule
  # @return [<OpenStudio::Model::ScheduleRuleset>] a ScheduleRuleset of fractional or discrete occupancy
  def thermal_zone_get_occupancy_schedule(thermal_zone, sch_name: nil, occupied_percentage_threshold: nil)
    if sch_name.nil?
      sch_name = "#{thermal_zone.name} Occ Sch"
    end
    # Get the occupancy schedule for all spaces in thermal_zone
    sch_ruleset = spaces_get_occupancy_schedule(thermal_zone.spaces,
                                                sch_name: sch_name,
                                                occupied_percentage_threshold: occupied_percentage_threshold)
    return sch_ruleset
  end

  # This method creates a new fractional schedule ruleset.
  # If occupied_percentage_threshold is set, this method will return a discrete on/off fractional schedule
  # with a value of one when occupancy across all spaces is greater than or equal to the occupied_percentage_threshold,
  # and zero all other times.  Otherwise the method will return the weighted fractional occupancy schedule.
  #
  # @param thermal_zones [Array<OpenStudio::Model::ThermalZone>] array of thermal_zones to create occupancy schedule
  # @param sch_name [String] the name of the generated occupancy schedule
  # @param occupied_percentage_threshold [Double] the minimum fraction (0 to 1) that counts as occupied
  #   if this parameter is set, the returned ScheduleRuleset will be 0 = unoccupied, 1 = occupied
  #   otherwise the ScheduleRuleset will be the weighted fractional occupancy schedule
  # @return [<OpenStudio::Model::ScheduleRuleset>] a ScheduleRuleset of fractional or discrete occupancy
  def thermal_zones_get_occupancy_schedule(thermal_zones, sch_name: nil, occupied_percentage_threshold: nil)
    if sch_name.nil?
      sch_name = "#{thermal_zones.size} zone Occ Sch"
    end
    # Get the occupancy schedule for all spaces in thermal_zones
    spaces = []
    thermal_zones.each do |thermal_zone|
      thermal_zone.spaces.each do |space|
        spaces << space
      end
    end
    sch_ruleset = spaces_get_occupancy_schedule(spaces,
                                                sch_name: sch_name,
                                                occupied_percentage_threshold: occupied_percentage_threshold)
    return sch_ruleset
  end

  # This method creates a new fractional schedule ruleset.
  # If occupied_percentage_threshold is set, this method will return a discrete on/off fractional schedule
  # with a value of one when occupancy across all spaces is greater than or equal to the occupied_percentage_threshold,
  # and zero all other times.  Otherwise the method will return the weighted fractional occupancy schedule.
  #
  # @param spaces [Array<OpenStudio::Model::Space>] array of spaces to generate occupancy schedule from
  # @param sch_name [String] the name of the generated occupancy schedule
  # @param occupied_percentage_threshold [Double] the minimum fraction (0 to 1) that counts as occupied
  #   if this parameter is set, the returned ScheduleRuleset will be 0 = unoccupied, 1 = occupied
  #   otherwise the ScheduleRuleset will be the weighted fractional occupancy schedule
  # @return [<OpenStudio::Model::ScheduleRuleset>] a ScheduleRuleset of fractional or discrete occupancy
  # @todo Speed up this method.  Bottleneck is ScheduleRule.getDaySchedules
  def spaces_get_occupancy_schedule(spaces, sch_name: nil, occupied_percentage_threshold: nil)
    # Get all the occupancy schedules in spaces.
    # Include people added via the SpaceType and hard-assigned to the Space itself.
    occ_schedules_num_occ = {}
<<<<<<< HEAD
    max_occ_on_thermal_zone = 0

    # Get the people objects
    thermal_zone.spaces.each do |space|
=======
    max_occ_in_spaces = 0
    spaces.each do |space|
>>>>>>> 81a065fb
      # From the space type
      if space.spaceType.is_initialized
        space.spaceType.get.people.each do |people|
          num_ppl_sch = people.numberofPeopleSchedule
          if num_ppl_sch.is_initialized
            num_ppl_sch = num_ppl_sch.get
            num_ppl_sch = num_ppl_sch.to_ScheduleRuleset
            next if num_ppl_sch.empty? # Skip non-ruleset schedules
            num_ppl_sch = num_ppl_sch.get
            num_ppl = people.getNumberOfPeople(space.floorArea)
            if occ_schedules_num_occ[num_ppl_sch].nil?
              occ_schedules_num_occ[num_ppl_sch] = num_ppl
            else
              occ_schedules_num_occ[num_ppl_sch] += num_ppl
            end
            max_occ_in_spaces += num_ppl
          end
        end
      end
      # From the space
      space.people.each do |people|
        num_ppl_sch = people.numberofPeopleSchedule
        if num_ppl_sch.is_initialized
          num_ppl_sch = num_ppl_sch.get
          num_ppl_sch = num_ppl_sch.to_ScheduleRuleset
          next if num_ppl_sch.empty? # Skip non-ruleset schedules
          num_ppl_sch = num_ppl_sch.get
          num_ppl = people.getNumberOfPeople(space.floorArea)
          if occ_schedules_num_occ[num_ppl_sch].nil?
            occ_schedules_num_occ[num_ppl_sch] = num_ppl
          else
            occ_schedules_num_occ[num_ppl_sch] += num_ppl
          end
          max_occ_in_spaces += num_ppl
        end
      end
    end

    unless sch_name.nil?
      OpenStudio.logFree(OpenStudio::Debug, 'openstudio.Standards.Model', "Finding space schedules for #{sch_name}.")
    end
    OpenStudio.logFree(OpenStudio::Debug, 'openstudio.Standards.Model', "The #{spaces.size} spaces have #{occ_schedules_num_occ.size} unique occ schedules.")
    occ_schedules_num_occ.each do |occ_sch, num_occ|
      OpenStudio.logFree(OpenStudio::Debug, 'openstudio.Standards.Model', "...#{occ_sch.name} - #{num_occ.round} people")
    end
    OpenStudio.logFree(OpenStudio::Debug, 'openstudio.Standards.Model', "   Total #{max_occ_in_spaces.round} people in #{spaces.size} spaces.")

    # For each day of the year, determine time_value_pairs = []
    year = spaces[0].model.getYearDescription
    yearly_data = []
    yearly_times = OpenStudio::DateTimeVector.new
    yearly_values = []
    (1..365).each do |i|
      times_on_this_day = []
      os_date = year.makeDate(i)
      day_of_week = os_date.dayOfWeek.valueName

      # Get the unique time indices and corresponding day schedules
      occ_schedules_day_schs = {}
      day_sch_num_occ = {}
      occ_schedules_num_occ.each do |occ_sch, num_occ|
        # Get the day schedules for this day
        # (there should only be one)
        day_schs = occ_sch.getDaySchedules(os_date, os_date)
        OpenStudio.logFree(OpenStudio::Debug, 'openstudio.Standards.Model', "Schedule #{occ_sch.name} has #{day_schs.size} day schs") unless day_schs.size == 1
        day_schs[0].times.each do |time|
          times_on_this_day << time.toString
        end
        day_sch_num_occ[day_schs[0]] = num_occ
      end

      # Determine the total fraction for the spaces at each time
      daily_times = []
      daily_os_times = []
      daily_values = []
      daily_occs = []
      times_on_this_day.uniq.sort.each do |time|
        os_time = OpenStudio::Time.new(time)
        os_date_time = OpenStudio::DateTime.new(os_date, os_time)
        # Total number of people at each time
        tot_occ_at_time = 0
        day_sch_num_occ.each do |day_sch, num_occ|
          occ_frac = day_sch.getValue(os_time)
          tot_occ_at_time += occ_frac * num_occ
        end

        # Total fraction for the spaces at each time
        spaces_occ_frac = tot_occ_at_time / max_occ_in_spaces

        # If occupied_percentage_threshold is specified, schedule values are boolean
        # Otherwise use the actual spaces_occ_frac
        if occupied_percentage_threshold.nil?
          occ_status = spaces_occ_frac
        else
          occ_status = 0 # unoccupied
          if spaces_occ_frac >= occupied_percentage_threshold
            occ_status = 1
          end
        end

        # Add this data to the daily arrays
        daily_times << time
        daily_os_times << os_time
        daily_values << occ_status
        daily_occs << spaces_occ_frac.round(2)
      end

      # Simplify the daily times to eliminate intermediate points with the same value as the following point
      simple_daily_times = []
      simple_daily_os_times = []
      simple_daily_values = []
      simple_daily_occs = []
      daily_values.each_with_index do |value, j|
        next if value == daily_values[j + 1]
        simple_daily_times << daily_times[j]
        simple_daily_os_times << daily_os_times[j]
        simple_daily_values << daily_values[j]
        simple_daily_occs << daily_occs[j]
      end

      # Store the daily values
      yearly_data << { 'date' => os_date, 'day_of_week' => day_of_week, 'times' => simple_daily_times, 'values' => simple_daily_values, 'daily_os_times' => simple_daily_os_times, 'daily_occs' => simple_daily_occs }
    end

    # Create a TimeSeries from the data
    # time_series = OpenStudio::TimeSeries.new(times, values, 'unitless')

    # Make a schedule ruleset
    if sch_name.nil?
      sch_name = "#{spaces.size} space(s) Occ Sch"
    end
    sch_ruleset = OpenStudio::Model::ScheduleRuleset.new(spaces[0].model)
    sch_ruleset.setName(sch_name.to_s)

    # Default - All Occupied
    day_sch = sch_ruleset.defaultDaySchedule
    day_sch.setName("#{sch_name} Default")
    day_sch.addValue(OpenStudio::Time.new(0, 24, 0, 0), 1)

    # Winter Design Day - All Occupied
    day_sch = OpenStudio::Model::ScheduleDay.new(spaces[0].model)
    sch_ruleset.setWinterDesignDaySchedule(day_sch)
    day_sch = sch_ruleset.winterDesignDaySchedule
    day_sch.setName("#{sch_name} Winter Design Day")
    day_sch.addValue(OpenStudio::Time.new(0, 24, 0, 0), 1)

    # Summer Design Day - All Occupied
    day_sch = OpenStudio::Model::ScheduleDay.new(spaces[0].model)
    sch_ruleset.setSummerDesignDaySchedule(day_sch)
    day_sch = sch_ruleset.summerDesignDaySchedule
    day_sch.setName("#{sch_name} Summer Design Day")
    day_sch.addValue(OpenStudio::Time.new(0, 24, 0, 0), 1)

    # Create ruleset schedules, attempting to create the minimum number of unique rules
    ['Monday', 'Tuesday', 'Wednesday', 'Thursday', 'Friday', 'Saturday', 'Sunday'].each do |weekday|
      end_of_prev_rule = yearly_data[0]['date']
      yearly_data.each_with_index do |daily_data, k|
        # Skip unless it is the day of week
        # currently under inspection
        day = daily_data['day_of_week']
        next unless day == weekday
        date = daily_data['date']
        times = daily_data['times']
        values = daily_data['values']
        daily_occs = daily_data['daily_occs']

        # If the next (Monday, Tuesday, etc.) is the same as today, keep going
        # If the next is different, or if we've reached the end of the year, create a new rule
        unless yearly_data[k + 7].nil?
          next_day_times = yearly_data[k + 7]['times']
          next_day_values = yearly_data[k + 7]['values']
          next if times == next_day_times && values == next_day_values
        end

        daily_os_times = daily_data['daily_os_times']
        daily_occs = daily_data['daily_occs']

        # If here, we need to make a rule to cover from the previous rule to today
        OpenStudio.logFree(OpenStudio::Debug, 'openstudio.Standards.Model', "Making a new rule for #{weekday} from #{end_of_prev_rule} to #{date}")
        sch_rule = OpenStudio::Model::ScheduleRule.new(sch_ruleset)
        sch_rule.setName("#{sch_name} #{weekday} Rule")
        day_sch = sch_rule.daySchedule
        day_sch.setName("#{sch_name} #{weekday}")
        daily_os_times.each_with_index do |time, t|
          value = values[t]
          next if value == values[t + 1] # Don't add breaks if same value
          day_sch.addValue(time, value)
        end

        # Set the dates when the rule applies
        sch_rule.setStartDate(end_of_prev_rule)
        sch_rule.setEndDate(date)

        # Individual Days
        sch_rule.setApplyMonday(true) if weekday == 'Monday'
        sch_rule.setApplyTuesday(true) if weekday == 'Tuesday'
        sch_rule.setApplyWednesday(true) if weekday == 'Wednesday'
        sch_rule.setApplyThursday(true) if weekday == 'Thursday'
        sch_rule.setApplyFriday(true) if weekday == 'Friday'
        sch_rule.setApplySaturday(true) if weekday == 'Saturday'
        sch_rule.setApplySunday(true) if weekday == 'Sunday'

        # Reset the previous rule end date
        end_of_prev_rule = date + OpenStudio::Time.new(0, 24, 0, 0)
      end
    end

    return sch_ruleset
  end

  # Determine if the thermal zone is residential based on the
  # space type properties for the spaces in the zone.
  # If there are both residential and nonresidential spaces
  # in the zone, the result will be whichever type
  # has more floor area. In the event that they are equal,
  # it will be assumed nonresidential.
  #
  # return [Bool] true if residential, false if nonresidential
  def thermal_zone_residential?(thermal_zone)
    # Determine the respective areas
    res_area_m2 = 0
    nonres_area_m2 = 0
    thermal_zone.spaces.each do |space|
      # Ignore space if not part of total area
      next unless space.partofTotalFloorArea
      if space_residential?(space)
        res_area_m2 += space.floorArea
      else
        nonres_area_m2 += space.floorArea
      end
    end

    # Determine which is larger
    is_res = false
    if res_area_m2 > nonres_area_m2
      is_res = true
    end

    return is_res
  end

  # Determine if the thermal zone is a Fossil Fuel,
  # Fossil/Electric Hybrid, and Purchased Heat zone.
  # If not, it is an Electric or Other Zone.
  # This is as-defined by 90.1 Appendix G.
  #
  # return [Bool] true if Fossil Fuel,
  # Fossil/Electric Hybrid, and Purchased Heat zone,
  # false if Electric or Other.
  # To-do: It's not doing it properly right now. If you have a zone with a VRF + a DOAS (via an ATU SingleDUct Uncontrolled)
  # it'll pick up both natural gas and electricity and classify it as fossil fuel, when I would definitely classify it as electricity
  def thermal_zone_fossil_hybrid_or_purchased_heat?(thermal_zone)
    is_fossil = false

    # Get an array of the heating fuels
    # used by the zone.  Possible values are
    # Electricity, NaturalGas, PropaneGas, FuelOil#1, FuelOil#2,
    # Coal, Diesel, Gasoline, DistrictHeating,
    # and SolarEnergy.
    htg_fuels = thermal_zone.heating_fuels

    if htg_fuels.include?('NaturalGas') ||
       htg_fuels.include?('PropaneGas') ||
       htg_fuels.include?('FuelOil#1') ||
       htg_fuels.include?('FuelOil#2') ||
       htg_fuels.include?('Coal') ||
       htg_fuels.include?('Diesel') ||
       htg_fuels.include?('Gasoline') ||
       htg_fuels.include?('DistrictHeating')

      is_fossil = true
    end

    # OpenStudio::logFree(OpenStudio::Debug, "openstudio.Standards.Model", "For #{self.name}, heating fuels = #{htg_fuels.join(', ')}; thermal_zone_fossil_hybrid_or_purchased_heat?(thermal_zone)  = #{is_fossil}.")

    return is_fossil
  end

  # Determine if the thermal zone's fuel type category.
  # Options are:
  # fossil, electric, unconditioned
  # If a customization is passed, additional categories may
  # be returned.
  # If 'Xcel Energy CO EDA', the type fossilandelectric is added.
  # DistrictHeating is considered a fossil fuel since it is
  # typically created by natural gas boilers.
  #
  # @return [String] the fuel type category
  def thermal_zone_fossil_or_electric_type(thermal_zone, custom)
    fossil = false
    electric = false

    # Fossil heating
    htg_fuels = thermal_zone.heating_fuels
    if htg_fuels.include?('NaturalGas') ||
       htg_fuels.include?('PropaneGas') ||
       htg_fuels.include?('FuelOil#1') ||
       htg_fuels.include?('FuelOil#2') ||
       htg_fuels.include?('Coal') ||
       htg_fuels.include?('Diesel') ||
       htg_fuels.include?('Gasoline') ||
       htg_fuels.include?('DistrictHeating')
      fossil = true
    end

    # Electric heating
    if htg_fuels.include?('Electricity')
      electric = true
    end

    # Cooling fuels, for determining
    # unconditioned zones
    clg_fuels = thermal_zone.cooling_fuels

    # Categorize
    fuel_type = nil
    if fossil
      # If uses any fossil, counts as fossil even if electric is present too
      fuel_type = 'fossil'
    elsif electric
      fuel_type = 'electric'
    elsif htg_fuels.size.zero? && clg_fuels.size.zero?
      fuel_type = 'unconditioned'
    else
      OpenStudio.logFree(OpenStudio::Warn, 'openstudio.Standards.Model', "For #{thermal_zone.name}, could not determine fuel type, assuming fossil.  Heating fuels = #{htg_fuels.join(', ')}; cooling fuels = #{clg_fuels.join(', ')}.")
      fuel_type = 'fossil'
    end

    # Customization for Xcel.
    # Likely useful for other utility
    # programs where fuel switching is important.
    # This is primarily for systems where Gas is
    # used at the central AHU and electric is
    # used at the terminals/zones.  Examples
    # include zone VRF/PTHP with gas-heated DOAS,
    # and gas VAV with electric reheat
    case custom
    when 'Xcel Energy CO EDA'
      if fossil && electric
        fuel_type = 'fossilandelectric'
      end
    end

    # OpenStudio::logFree(OpenStudio::Info, "openstudio.Standards.Model", "For #{self.name}, fuel type = #{fuel_type}.")

    return fuel_type
  end

  # Determine if the thermal zone is
  # Fossil/Purchased Heat/Electric Hybrid
  #
  # return [Bool] true if mixed
  # Fossil/Electric Hybrid, and Purchased Heat zone
  def thermal_zone_mixed_heating_fuel?(thermal_zone)
    is_mixed = false

    # Get an array of the heating fuels
    # used by the zone.  Possible values are
    # Electricity, NaturalGas, PropaneGas, FuelOil#1, FuelOil#2,
    # Coal, Diesel, Gasoline, DistrictHeating,
    # and SolarEnergy.
    htg_fuels = thermal_zone.heating_fuels

    # Includes fossil
    fossil = false
    if htg_fuels.include?('NaturalGas') ||
       htg_fuels.include?('PropaneGas') ||
       htg_fuels.include?('FuelOil#1') ||
       htg_fuels.include?('FuelOil#2') ||
       htg_fuels.include?('Coal') ||
       htg_fuels.include?('Diesel') ||
       htg_fuels.include?('Gasoline')

      fossil = true
    end

    # Electric and fossil and district
    if htg_fuels.include?('Electricity') && htg_fuels.include?('DistrictHeating') && fossil
      is_mixed = true
      OpenStudio.logFree(OpenStudio::Debug, 'openstudio.Standards.Model', "For #{thermal_zone.name}, heating mixed electricity, fossil, and district.")
    end

    # Electric and fossil
    if htg_fuels.include?('Electricity') && fossil
      is_mixed = true
      OpenStudio.logFree(OpenStudio::Debug, 'openstudio.Standards.Model', "For #{thermal_zone.name}, heating mixed electricity and fossil.")
    end

    # Electric and district
    if htg_fuels.include?('Electricity') && htg_fuels.include?('DistrictHeating')
      is_mixed = true
      OpenStudio.logFree(OpenStudio::Debug, 'openstudio.Standards.Model', "For #{thermal_zone.name}, heating mixed electricity and district.")
    end

    # Fossil and district
    if fossil && htg_fuels.include?('DistrictHeating')
      is_mixed = true
      OpenStudio.logFree(OpenStudio::Debug, 'openstudio.Standards.Model', "For #{thermal_zone.name}, heating mixed fossil and district.")
    end

    return is_mixed
  end

  # Determine the net area of the zone
  # Loops on each space, and checks if part of total floor area or not
  # If not part of total floor area, it is not added to the zone floor area
  # Will multiply it by the ZONE MULTIPLIER as well!
  #
  # @return [Double] the zone net floor area in m^2 (with multiplier taken into account)
  def thermal_zone_floor_area_with_zone_multipliers(thermal_zone)
    area_m2 = 0
    zone_mult = multiplier
    spaces.each do |space|
      # If space is not part of floor area, we don't add it
      next unless space.partofTotalFloorArea
      area_m2 += space.floorArea
    end

    return area_m2 * zone_mult
  end

  # Infers the baseline system type based on the equipment
  # serving the zone and their heating/cooling fuels.
  # Only does a high-level inference; does not look for the
  # presence/absence of required controls, etc.
  #
  # @return [String] Possible system types are
  # PTHP, PTAC, PSZ_AC, PSZ_HP, PVAV_Reheat, PVAV_PFP_Boxes,
  # VAV_Reheat, VAV_PFP_Boxes, Gas_Furnace, Electric_Furnace
  def thermal_zone_infer_system_type(thermal_zone)
    # Determine the characteristics
    # of the equipment serving the zone
    has_air_loop = false
    air_loop_num_zones = 0
    air_loop_is_vav = false
    air_loop_has_chw = false
    has_ptac = false
    has_pthp = false
    has_unitheater = false
    thermal_zone.equipment.each do |equip|
      # Skip HVAC components
      next unless equip.to_HVACComponent.is_initialized
      equip = equip.to_HVACComponent.get
      if equip.airLoopHVAC.is_initialized
        has_air_loop = true
        air_loop = equip.airLoopHVAC.get
        air_loop_num_zones = air_loop.thermalZones.size
        air_loop.supplyComponents.each do |sc|
          if sc.to_FanVariableVolume.is_initialized
            air_loop_is_vav = true
          elsif sc.to_CoilCoolingWater.is_initialized
            air_loop_has_chw = true
          end
        end
      elsif equip.to_ZoneHVACPackagedTerminalAirConditioner.is_initialized
        has_ptac = true
      elsif equip.to_ZoneHVACPackagedTerminalHeatPump.is_initialized
        has_pthp = true
      elsif equip.to_ZoneHVACUnitHeater.is_initialized
        has_unitheater = true
      end
    end

    # Get the zone heating and cooling fuels
    htg_fuels = thermal_zone.heating_fuels
    clg_fuels = thermal_zone.cooling_fuels
    is_fossil = thermal_zone_fossil_hybrid_or_purchased_heat?(thermal_zone)

    # Infer the HVAC type
    sys_type = 'Unknown'

    # Single zone
    if air_loop_num_zones < 2
      # Gas
      if is_fossil
        # Air Loop
        if has_air_loop
          # Gas_Furnace (as air loop)
          sys_type = if clg_fuels.size.zero?
                       'Gas_Furnace'
                     # PSZ_AC
                     else
                       'PSZ_AC'
                     end
        # Zone Equipment
        else
          # Gas_Furnace (as unit heater)
          if has_unitheater
            sys_type = 'Gas_Furnace'
          end
          # PTAC
          if has_ptac
            sys_type = 'PTAC'
          end
        end
      # Electric
      else
        # Air Loop
        if has_air_loop
          # Electric_Furnace (as air loop)
          sys_type = if clg_fuels.size.zero?
                       'Electric_Furnace'
                     # PSZ_HP
                     else
                       'PSZ_HP'
                     end
        # Zone Equipment
        else
          # Electric_Furnace (as unit heater)
          if has_unitheater
            sys_type = 'Electric_Furnace'
          end
          # PTHP
          if has_pthp
            sys_type = 'PTHP'
          end
        end
      end
    # Multi-zone
    else
      # Gas
      if is_fossil
        # VAV_Reheat
        if air_loop_has_chw && air_loop_is_vav
          sys_type = 'VAV_Reheat'
        end
        # PVAV_Reheat
        if !air_loop_has_chw && air_loop_is_vav
          sys_type = 'PVAV_Reheat'
        end
      # Electric
      else
        # VAV_PFP_Boxes
        if air_loop_has_chw && air_loop_is_vav
          sys_type = 'VAV_PFP_Boxes'
        end
        # PVAV_PFP_Boxes
        if !air_loop_has_chw && air_loop_is_vav
          sys_type = 'PVAV_PFP_Boxes'
        end
      end
    end

    # Report out the characteristics for debugging if
    # the system type cannot be inferred.
    if sys_type == 'Unknown'
      OpenStudio.logFree(OpenStudio::Warn, 'openstudio.Standards.ThermalZone', "For #{thermal_zone.name}, the baseline system type could not be inferred.")
      OpenStudio.logFree(OpenStudio::Debug, 'openstudio.Standards.ThermalZone', "***#{thermal_zone.name}***")
      OpenStudio.logFree(OpenStudio::Debug, 'openstudio.Standards.ThermalZone', "system type = #{sys_type}")
      OpenStudio.logFree(OpenStudio::Debug, 'openstudio.Standards.ThermalZone', "has_air_loop = #{has_air_loop}")
      OpenStudio.logFree(OpenStudio::Debug, 'openstudio.Standards.ThermalZone', "air_loop_num_zones = #{air_loop_num_zones}")
      OpenStudio.logFree(OpenStudio::Debug, 'openstudio.Standards.ThermalZone', "air_loop_is_vav = #{air_loop_is_vav}")
      OpenStudio.logFree(OpenStudio::Debug, 'openstudio.Standards.ThermalZone', "air_loop_has_chw = #{air_loop_has_chw}")
      OpenStudio.logFree(OpenStudio::Debug, 'openstudio.Standards.ThermalZone', "has_ptac = #{has_ptac}")
      OpenStudio.logFree(OpenStudio::Debug, 'openstudio.Standards.ThermalZone', "has_pthp = #{has_pthp}")
      OpenStudio.logFree(OpenStudio::Debug, 'openstudio.Standards.ThermalZone', "has_unitheater = #{has_unitheater}")
      OpenStudio.logFree(OpenStudio::Debug, 'openstudio.Standards.ThermalZone', "htg_fuels = #{htg_fuels}")
      OpenStudio.logFree(OpenStudio::Debug, 'openstudio.Standards.ThermalZone', "clg_fuels = #{clg_fuels}")
      OpenStudio.logFree(OpenStudio::Debug, 'openstudio.Standards.ThermalZone', "is_fossil = #{is_fossil}")
    end

    return sys_type
  end

  # Determines heating status.  If the zone has a thermostat
  # with a maximum heating setpoint above 5C (41F),
  # counts as heated.  Plenums are also assumed to be heated.
  #
  # @author Andrew Parker, Julien Marrec
  # @return [Bool] true if heated, false if not
  def thermal_zone_heated?(thermal_zone)
    temp_f = 41
    temp_c = OpenStudio.convert(temp_f, 'F', 'C').get

    htd = false

    # Consider plenum zones heated
    area_plenum = 0
    area_non_plenum = 0
    thermal_zone.spaces.each do |space|
      if space_plenum?(space)
        area_plenum += space.floorArea
      else
        area_non_plenum += space.floorArea
      end
    end

    # Majority
    if area_plenum > area_non_plenum
      htd = true
      return htd
    end

    # Check if the zone has radiant heating,
    # and if it does, get heating setpoint schedule
    # directly from the radiant system to check.
    thermal_zone.equipment.each do |equip|
      htg_sch = nil
      if equip.to_ZoneHVACHighTemperatureRadiant.is_initialized
        equip = equip.to_ZoneHVACHighTemperatureRadiant.get
        if equip.heatingSetpointTemperatureSchedule.is_initialized
          htg_sch = equip.heatingSetpointTemperatureSchedule.get
        end
      elsif equip.to_ZoneHVACLowTemperatureRadiantElectric.is_initialized
        equip = equip.to_ZoneHVACLowTemperatureRadiantElectric.get
        htg_sch = equip.heatingSetpointTemperatureSchedule.get
      elsif equip.to_ZoneHVACLowTempRadiantConstFlow.is_initialized
        equip = equip.to_ZoneHVACLowTempRadiantConstFlow.get
        htg_coil = equip.heatingCoil
        if htg_coil.to_CoilHeatingLowTempRadiantConstFlow.is_initialized
          htg_coil = htg_coil.to_CoilHeatingLowTempRadiantConstFlow.get
          if htg_coil.heatingHighControlTemperatureSchedule.is_initialized
            htg_sch = htg_coil.heatingHighControlTemperatureSchedule.get
          end
        end
      elsif equip.to_ZoneHVACLowTempRadiantVarFlow.is_initialized
        equip = equip.to_ZoneHVACLowTempRadiantVarFlow.get
        htg_coil = equip.heatingCoil
        if htg_coil.to_CoilHeatingLowTempRadiantVarFlow.is_initialized
          htg_coil = htg_coil.to_CoilHeatingLowTempRadiantVarFlow.get
          if htg_coil.heatingControlTemperatureSchedule.is_initialized
            htg_sch = htg_coil.heatingControlTemperatureSchedule.get
          end
        end
      end
      # Move on if no heating schedule was found
      next if htg_sch.nil?
      # Get the setpoint from the schedule
      if htg_sch.to_ScheduleRuleset.is_initialized
        htg_sch = htg_sch.to_ScheduleRuleset.get
        max_c = schedule_ruleset_annual_min_max_value(htg_sch)['max']
        if max_c > temp_c
          htd = true
        end
      elsif htg_sch.to_ScheduleConstant.is_initialized
        htg_sch = htg_sch.to_ScheduleConstant.get
        max_c = schedule_constant_annual_min_max_value(htg_sch)['max']
        if max_c > temp_c
          htd = true
        end
      elsif htg_sch.to_ScheduleCompact.is_initialized
        htg_sch = htg_sch.to_ScheduleCompact.get
        max_c = schedule_compact_annual_min_max_value(htg_sch)['max']
        if max_c > temp_c
          htd = true
        end
      else
        OpenStudio.logFree(OpenStudio::Debug, 'openstudio.Standards.ThermalZone', "Zone #{thermal_zone.name} used an unknown schedule type for the heating setpoint; assuming heated.")
        htd = true
      end
    end

    # Unheated if no thermostat present
    if thermal_zone.thermostat.empty?
      return htd
    end

    # Check the heating setpoint
    tstat = thermal_zone.thermostat.get
    if tstat.to_ThermostatSetpointDualSetpoint
      tstat = tstat.to_ThermostatSetpointDualSetpoint.get
      htg_sch = tstat.getHeatingSchedule
      if htg_sch.is_initialized
        htg_sch = htg_sch.get
        if htg_sch.to_ScheduleRuleset.is_initialized
          htg_sch = htg_sch.to_ScheduleRuleset.get
          max_c = schedule_ruleset_annual_min_max_value(htg_sch)['max']
          if max_c > temp_c
            htd = true
          end
        elsif htg_sch.to_ScheduleConstant.is_initialized
          htg_sch = htg_sch.to_ScheduleConstant.get
          max_c = schedule_constant_annual_min_max_value(htg_sch)['max']
          if max_c > temp_c
            htd = true
          end
        elsif htg_sch.to_ScheduleCompact.is_initialized
          htg_sch = htg_sch.to_ScheduleCompact.get
          max_c = schedule_compact_annual_min_max_value(htg_sch)['max']
          if max_c > temp_c
            htd = true
          end
        else
          OpenStudio.logFree(OpenStudio::Debug, 'openstudio.Standards.ThermalZone', "Zone #{thermal_zone.name} used an unknown schedule type for the heating setpoint; assuming heated.")
          htd = true
        end
      end
    elsif tstat.to_ZoneControlThermostatStagedDualSetpoint
      tstat = tstat.to_ZoneControlThermostatStagedDualSetpoint.get
      htg_sch = tstat.heatingTemperatureSetpointSchedule
      if htg_sch.is_initialized
        htg_sch = htg_sch.get
        if htg_sch.to_ScheduleRuleset.is_initialized
          htg_sch = htg_sch.to_ScheduleRuleset.get
          max_c = schedule_ruleset_annual_min_max_value(htg_sch)['max']
          if max_c > temp_c
            htd = true
          end
        end
      end
    end

    return htd
  end

  # Determines cooling status.  If the zone has a thermostat
  # with a minimum cooling setpoint below 33C (91F),
  # counts as cooled.  Plenums are also assumed to be cooled.
  #
  # @author Andrew Parker, Julien Marrec
  # @return [Bool] true if cooled, false if not
  def thermal_zone_cooled?(thermal_zone)
    temp_f = 91
    temp_c = OpenStudio.convert(temp_f, 'F', 'C').get

    cld = false

    # Consider plenum zones cooled
    area_plenum = 0
    area_non_plenum = 0
    thermal_zone.spaces.each do |space|
      if space_plenum?(space)
        area_plenum += space.floorArea
      else
        area_non_plenum += space.floorArea
      end
    end

    # Majority
    if area_plenum > area_non_plenum
      cld = true
      return cld
    end

    # Check if the zone has radiant cooling,
    # and if it does, get cooling setpoint schedule
    # directly from the radiant system to check.
    thermal_zone.equipment.each do |equip|
      clg_sch = nil
      if equip.to_ZoneHVACLowTempRadiantConstFlow.is_initialized
        equip = equip.to_ZoneHVACLowTempRadiantConstFlow.get
        clg_coil = equip.heatingCoil
        if clg_coil.to_CoilCoolingLowTempRadiantConstFlow.is_initialized
          clg_coil = clg_coil.to_CoilCoolingLowTempRadiantConstFlow.get
          if clg_coil.coolingLowControlTemperatureSchedule.is_initialized
            clg_sch = clg_coil.coolingLowControlTemperatureSchedule.get
          end
        end
      elsif equip.to_ZoneHVACLowTempRadiantVarFlow.is_initialized
        equip = equip.to_ZoneHVACLowTempRadiantVarFlow.get
        clg_coil = equip.heatingCoil
        if clg_coil.to_CoilCoolingLowTempRadiantVarFlow.is_initialized
          clg_coil = clg_coil.to_CoilCoolingLowTempRadiantVarFlow.get
          if clg_coil.coolingControlTemperatureSchedule.is_initialized
            clg_sch = clg_coil.coolingControlTemperatureSchedule.get
          end
        end
      end
      # Move on if no cooling schedule was found
      next if clg_sch.nil?
      # Get the setpoint from the schedule
      if clg_sch.to_ScheduleRuleset.is_initialized
        clg_sch = clg_sch.to_ScheduleRuleset.get
        min_c = schedule_ruleset_annual_min_max_value(clg_sch)['min']
        if min_c < temp_c
          cld = true
        end
      elsif clg_sch.to_ScheduleConstant.is_initialized
        clg_sch = clg_sch.to_ScheduleConstant.get
        min_c = schedule_constant_annual_min_max_value(clg_sch)['min']
        if min_c < temp_c
          cld = true
        end
      elsif clg_sch.to_ScheduleCompact.is_initialized
        clg_sch = clg_sch.to_ScheduleCompact.get
        min_c = schedule_compact_annual_min_max_value(clg_sch)['min']
        if min_c < temp_c
          cld = true
        end
      else
        OpenStudio.logFree(OpenStudio::Debug, 'openstudio.Standards.ThermalZone', "Zone #{thermal_zone.name} used an unknown schedule type for the cooling setpoint; assuming cooled.")
        cld = true
      end
    end

    # Unheated if no thermostat present
    if thermal_zone.thermostat.empty?
      return cld
    end

    # Check the cooling setpoint
    tstat = thermal_zone.thermostat.get
    if tstat.to_ThermostatSetpointDualSetpoint
      tstat = tstat.to_ThermostatSetpointDualSetpoint.get
      clg_sch = tstat.getCoolingSchedule
      if clg_sch.is_initialized
        clg_sch = clg_sch.get
        if clg_sch.to_ScheduleRuleset.is_initialized
          clg_sch = clg_sch.to_ScheduleRuleset.get
          min_c = schedule_ruleset_annual_min_max_value(clg_sch)['min']
          if min_c < temp_c
            cld = true
          end
        elsif clg_sch.to_ScheduleConstant.is_initialized
          clg_sch = clg_sch.to_ScheduleConstant.get
          min_c = schedule_constant_annual_min_max_value(clg_sch)['min']
          if min_c < temp_c
            cld = true
          end
        elsif clg_sch.to_ScheduleCompact.is_initialized
          clg_sch = clg_sch.to_ScheduleCompact.get
          min_c = schedule_compact_annual_min_max_value(clg_sch)['min']
          if min_c < temp_c
            cld = true
          end
        else
          OpenStudio.logFree(OpenStudio::Debug, 'openstudio.Standards.ThermalZone', "Zone #{thermal_zone.name} used an unknown schedule type for the cooling setpoint; assuming cooled.")
          cld = true
        end
      end
    elsif tstat.to_ZoneControlThermostatStagedDualSetpoint
      tstat = tstat.to_ZoneControlThermostatStagedDualSetpoint.get
      clg_sch = tstat.coolingTemperatureSetpointSchedule
      if clg_sch.is_initialized
        clg_sch = clg_sch.get
        if clg_sch.to_ScheduleRuleset.is_initialized
          clg_sch = clg_sch.to_ScheduleRuleset.get
          min_c = schedule_ruleset_annual_min_max_value(clg_sch)['min']
          if min_c < temp_c
            cld = true
          end
        end
      end
    end

    return cld
  end

  # Determine if the thermal zone is a plenum
  # based on whether a majority of the spaces
  # in the zone are plenums or not.
  # @return [Bool] true if majority plenum, false if not
  def thermal_zone_plenum?(thermal_zone)
    plenum_status = false

    area_plenum = 0
    area_non_plenum = 0
    thermal_zone.spaces.each do |space|
      if space_plenum?(space)
        area_plenum += space.floorArea
      else
        area_non_plenum += space.floorArea
      end
    end

    # Majority
    if area_plenum > area_non_plenum
      plenum_status = true
    end

    return plenum_status
  end

  # Determine if this zone is a vestibule.
  # Zone must be less than 200ft^2 and
  # also have an infiltration object specified
  # using Flow/Zone.
  # @return [Bool] returns true if vestibule, false if not
  def thermal_zone_vestibule?(thermal_zone)
    is_vest = false

    # Check area
    return is_vest if thermal_zone.floorArea < OpenStudio.convert(200, 'ft^2', 'm^2').get

    # Check presence of infiltration
    thermal_zone.spaces.each do |space|
      space.spaceInfiltrationDesignFlowRates.each do |infil|
        if infil.designFlowRate.is_initialized
          is_vest = true
          OpenStudio.logFree(OpenStudio::Info, 'openstudio.standards.ThermalZone', "For #{thermal_zone.name}: This zone is considered a vestibule.")
          break
        end
      end
    end

    return is_vest
  end

  # Determines whether the zone is conditioned per 90.1,
  # which is based on heating and cooling loads.
  #
  # @param climate_zone [String] climate zone
  # @return [String] NonResConditioned, ResConditioned, Semiheated, Unconditioned
  # @todo add logic to detect indirectly-conditioned spaces
  def thermal_zone_conditioning_category(thermal_zone, climate_zone)
    # Get the heating load
    htg_load_btu_per_ft2 = 0.0
    htg_load_w_per_m2 = thermal_zone.heatingDesignLoad
    if htg_load_w_per_m2.is_initialized
      htg_load_btu_per_ft2 = OpenStudio.convert(htg_load_w_per_m2.get, 'W/m^2', 'Btu/hr*ft^2').get
    end

    # Get the cooling load
    clg_load_btu_per_ft2 = 0.0
    clg_load_w_per_m2 = thermal_zone.coolingDesignLoad
    if clg_load_w_per_m2.is_initialized
      clg_load_btu_per_ft2 = OpenStudio.convert(clg_load_w_per_m2.get, 'W/m^2', 'Btu/hr*ft^2').get
    end

    # Determine the heating limit based on climate zone
    # From Table 3.1 Heated Space Criteria
    htg_lim_btu_per_ft2 = 0.0
    case climate_zone
    when 'ASHRAE 169-2006-1A',
        'ASHRAE 169-2006-1B',
        'ASHRAE 169-2006-2A',
        'ASHRAE 169-2006-2B',
        'ASHRAE 169-2013-1A',
        'ASHRAE 169-2013-1B',
        'ASHRAE 169-2013-2A',
        'ASHRAE 169-2013-2B'
      htg_lim_btu_per_ft2 = 5
    when 'ASHRAE 169-2006-3A',
        'ASHRAE 169-2006-3B',
        'ASHRAE 169-2006-3C',
        'ASHRAE 169-2013-3A',
        'ASHRAE 169-2013-3B',
        'ASHRAE 169-2013-3C'
      htg_lim_btu_per_ft2 = 10
    when 'ASHRAE 169-2006-4A',
        'ASHRAE 169-2006-4B',
        'ASHRAE 169-2006-4C',
        'ASHRAE 169-2006-5A',
        'ASHRAE 169-2006-5B',
        'ASHRAE 169-2006-5C',
        'ASHRAE 169-2013-4A',
        'ASHRAE 169-2013-4B',
        'ASHRAE 169-2013-4C',
        'ASHRAE 169-2013-5A',
        'ASHRAE 169-2013-5B',
        'ASHRAE 169-2013-5C'
      htg_lim_btu_per_ft2 = 15
    when 'ASHRAE 169-2006-6A',
        'ASHRAE 169-2006-6B',
        'ASHRAE 169-2006-7A',
        'ASHRAE 169-2006-7B',
        'ASHRAE 169-2013-6A',
        'ASHRAE 169-2013-6B',
        'ASHRAE 169-2013-7A',
        'ASHRAE 169-2013-7B'
      htg_lim_btu_per_ft2 = 20
    when 'ASHRAE 169-2006-8A',
        'ASHRAE 169-2006-8B',
        'ASHRAE 169-2013-8A',
        'ASHRAE 169-2013-8B'
      htg_lim_btu_per_ft2 = 25
    end

    # Cooling limit is climate-independent
    clg_lim_btu_per_ft2 = 5

    # Semiheated limit is climate-independent
    semihtd_lim_btu_per_ft2 = 3.4

    # Determine if residential
    res = false
    if thermal_zone_residential?(thermal_zone)
      res = true
    end

    cond_cat = 'Unconditioned'
    if htg_load_btu_per_ft2 > htg_lim_btu_per_ft2
      OpenStudio.logFree(OpenStudio::Debug, 'openstudio.Standards.ThermalZone', "Zone #{thermal_zone.name} is conditioned because heating load of #{htg_load_btu_per_ft2.round} Btu/hr*ft^2 exceeds minimum of #{htg_lim_btu_per_ft2.round} Btu/hr*ft^2.")
      cond_cat = if res
                   'ResConditioned'
                 else
                   'NonResConditioned'
                 end
    elsif clg_load_btu_per_ft2 > clg_lim_btu_per_ft2
      OpenStudio.logFree(OpenStudio::Debug, 'openstudio.Standards.ThermalZone', "Zone #{thermal_zone.name} is conditioned because cooling load of #{clg_load_btu_per_ft2.round} Btu/hr*ft^2 exceeds minimum of #{clg_lim_btu_per_ft2.round} Btu/hr*ft^2.")
      cond_cat = if res
                   'ResConditioned'
                 else
                   'NonResConditioned'
                 end
    elsif htg_load_btu_per_ft2 > semihtd_lim_btu_per_ft2
      cond_cat = 'Semiheated'
      OpenStudio.logFree(OpenStudio::Debug, 'openstudio.Standards.ThermalZone', "Zone #{thermal_zone.name} is semiheated because heating load of #{htg_load_btu_per_ft2.round} Btu/hr*ft^2 exceeds minimum of #{semihtd_lim_btu_per_ft2.round} Btu/hr*ft^2.")
    end

    return cond_cat
  end

  # Calculate the heating supply temperature based on the
  # specified delta-T. Delta-T is calculated based on the
  # highest value found in the heating setpoint schedule.
  #
  # @return [Double] the design heating supply temperature, in C
  # @todo Exception: 17F delta-T for labs
  def thermal_zone_prm_baseline_heating_design_supply_temperature(thermal_zone)
    setpoint_c = nil

    # Setpoint schedule
    tstat = thermal_zone.thermostatSetpointDualSetpoint
    if tstat.is_initialized
      tstat = tstat.get
      setpoint_sch = tstat.heatingSetpointTemperatureSchedule
      if setpoint_sch.is_initialized
        setpoint_sch = setpoint_sch.get
        if setpoint_sch.to_ScheduleRuleset.is_initialized
          setpoint_sch = setpoint_sch.to_ScheduleRuleset.get
          setpoint_c = schedule_ruleset_annual_min_max_value(setpoint_sch)['max']
        elsif setpoint_sch.to_ScheduleConstant.is_initialized
          setpoint_sch = setpoint_sch.to_ScheduleConstant.get
          setpoint_c = schedule_constant_annual_min_max_value(setpoint_sch)['max']
        elsif setpoint_sch.to_ScheduleCompact.is_initialized
          setpoint_sch = setpoint_sch.to_ScheduleCompact.get
          setpoint_c = schedule_compact_annual_min_max_value(setpoint_sch)['max']
        end
      end
    end

    # If the heating setpoint could not be determined
    # return the current design heating temperature
    if setpoint_c.nil?
      setpoint_c = thermal_zone.sizingZone.zoneHeatingDesignSupplyAirTemperature
      OpenStudio.logFree(OpenStudio::Warn, 'openstudio.Standards.ThermalZone', "For #{thermal_zone.name}: could not determine max heating setpoint.  Design heating SAT will be #{OpenStudio.convert(setpoint_c, 'C', 'F').get.round} F from proposed model.")
      return setpoint_c
    end

    # If the heating setpoint was set very low so that
    # heating equipment never comes on
    # return the current design heating temperature
    if setpoint_c < OpenStudio.convert(41, 'F', 'C').get
      setpoint_f = OpenStudio.convert(setpoint_c, 'C', 'F').get
      new_setpoint_c = thermal_zone.sizingZone.zoneHeatingDesignSupplyAirTemperature
      new_setpoint_f = OpenStudio.convert(new_setpoint_c, 'C', 'F').get
      OpenStudio.logFree(OpenStudio::Warn, 'openstudio.Standards.ThermalZone', "For #{thermal_zone.name}: max heating setpoint in proposed model was #{setpoint_f.round} F.  20 F SAT delta-T from this point is unreasonable. Design heating SAT will be #{new_setpoint_f.round} F from proposed model.")
      return new_setpoint_c
    end

    # Add 20F delta-T
    delta_t_r = 20
    delta_t_k = OpenStudio.convert(delta_t_r, 'R', 'K').get

    sat_c = setpoint_c + delta_t_k # Add for heating

    return sat_c
  end

  # Calculate the cooling supply temperature based on the
  # specified delta-T. Delta-T is calculated based on the
  # highest value found in the cooling setpoint schedule.
  #
  # @return [Double] the design heating supply temperature, in C
  # @todo Exception: 17F delta-T for labs
  def thermal_zone_prm_baseline_cooling_design_supply_temperature(thermal_zone)
    setpoint_c = nil

    # Setpoint schedule
    tstat = thermal_zone.thermostatSetpointDualSetpoint
    if tstat.is_initialized
      tstat = tstat.get
      setpoint_sch = tstat.coolingSetpointTemperatureSchedule
      if setpoint_sch.is_initialized
        setpoint_sch = setpoint_sch.get
        if setpoint_sch.to_ScheduleRuleset.is_initialized
          setpoint_sch = setpoint_sch.to_ScheduleRuleset.get
          setpoint_c = schedule_ruleset_annual_min_max_value(setpoint_sch)['min']
        elsif setpoint_sch.to_ScheduleConstant.is_initialized
          setpoint_sch = setpoint_sch.to_ScheduleConstant.get
          setpoint_c = schedule_constant_annual_min_max_value(setpoint_sch)['min']
        elsif setpoint_sch.to_ScheduleCompact.is_initialized
          setpoint_sch = setpoint_sch.to_ScheduleCompact.get
          setpoint_c = schedule_compact_annual_min_max_value(setpoint_sch)['min']
        end
      end
    end

    # If the cooling setpoint could not be determined
    # return the current design cooling temperature
    if setpoint_c.nil?
      setpoint_c = thermal_zone.sizingZone.zoneCoolingDesignSupplyAirTemperature
      OpenStudio.logFree(OpenStudio::Warn, 'openstudio.Standards.ThermalZone', "For #{thermal_zone.name}: could not determine min cooling setpoint.  Design cooling SAT will be #{OpenStudio.convert(setpoint_c, 'C', 'F').get.round} F from proposed model.")
      return setpoint_c
    end

    # If the cooling setpoint was set very high so that
    # cooling equipment never comes on
    # return the current design cooling temperature
    if setpoint_c > OpenStudio.convert(91, 'F', 'C').get
      setpoint_f = OpenStudio.convert(setpoint_c, 'C', 'F').get
      new_setpoint_c = thermal_zone.sizingZone.zoneCoolingDesignSupplyAirTemperature
      new_setpoint_f = OpenStudio.convert(new_setpoint_c, 'C', 'F').get
      OpenStudio.logFree(OpenStudio::Warn, 'openstudio.Standards.ThermalZone', "For #{thermal_zone.name}: max cooling setpoint in proposed model was #{setpoint_f.round} F.  20 F SAT delta-T from this point is unreasonable. Design cooling SAT will be #{new_setpoint_f.round} F from proposed model.")
      return new_setpoint_c
    end

    # Subtract 20F delta-T
    delta_t_r = 20
    delta_t_k = OpenStudio.convert(delta_t_r, 'R', 'K').get

    sat_c = setpoint_c - delta_t_k # Subtract for cooling

    return sat_c
  end

  # Set the design delta-T for zone heating and cooling sizing
  # supply air temperatures.  This value determines zone
  # air flows, which will be summed during system
  # design airflow calculation.
  #
  # @return [Bool] true if successful, false if not
  def thermal_zone_apply_prm_baseline_supply_temperatures(thermal_zone)
    # Skip spaces that aren't heated or cooled
    return true unless thermal_zone_heated?(thermal_zone) || thermal_zone_cooled?(thermal_zone)

    # Heating
    htg_sat_c = thermal_zone_prm_baseline_heating_design_supply_temperature(thermal_zone)
    htg_success = thermal_zone.sizingZone.setZoneHeatingDesignSupplyAirTemperature(htg_sat_c)

    # Cooling
    clg_sat_c = thermal_zone_prm_baseline_cooling_design_supply_temperature(thermal_zone)
    clg_success = thermal_zone.sizingZone.setZoneCoolingDesignSupplyAirTemperature(clg_sat_c)

    htg_sat_f = OpenStudio.convert(htg_sat_c, 'C', 'F').get
    clg_sat_f = OpenStudio.convert(clg_sat_c, 'C', 'F').get
    OpenStudio.logFree(OpenStudio::Debug, 'openstudio.Standards.ThermalZone', "For #{thermal_zone.name}, Htg SAT = #{htg_sat_f.round(1)}F, Clg SAT = #{clg_sat_f.round(1)}F.")

    result = false
    if htg_success && clg_success
      result = true
    end

    return result
  end

  # Adds a thermostat that heats the space to 0 F and cools to 120 F.
  # These numbers are outside of the threshold that is considered heated
  # or cooled by thermal_zone_cooled?() and thermal_zone_heated?()
  def thermal_zone_add_unconditioned_thermostat(thermal_zone)
    # Heated to 0F (below thermal_zone_heated?(thermal_zone)  threshold)
    htg_t_f = 0
    htg_t_c = OpenStudio.convert(htg_t_f, 'F', 'C').get
    htg_stpt_sch = OpenStudio::Model::ScheduleRuleset.new(thermal_zone.model)
    htg_stpt_sch.setName('Unconditioned Minimal Heating')
    htg_stpt_sch.defaultDaySchedule.setName('Unconditioned Minimal Heating Default')
    htg_stpt_sch.defaultDaySchedule.addValue(OpenStudio::Time.new(0, 24, 0, 0), htg_t_c)

    # Cooled to 120F (above thermal_zone_cooled?(thermal_zone)  threshold)
    clg_t_f = 120
    clg_t_c = OpenStudio.convert(clg_t_f, 'F', 'C').get
    clg_stpt_sch = OpenStudio::Model::ScheduleRuleset.new(thermal_zone.model)
    clg_stpt_sch.setName('Unconditioned Minimal Heating')
    clg_stpt_sch.defaultDaySchedule.setName('Unconditioned Minimal Heating Default')
    clg_stpt_sch.defaultDaySchedule.addValue(OpenStudio::Time.new(0, 24, 0, 0), clg_t_c)

    # Thermostat
    thermostat = OpenStudio::Model::ThermostatSetpointDualSetpoint.new(thermal_zone.model)
    thermostat.setName("#{thermal_zone.name} Unconditioned Thermostat")
    thermostat.setHeatingSetpointTemperatureSchedule(htg_stpt_sch)
    thermostat.setCoolingSetpointTemperatureSchedule(clg_stpt_sch)

    return true
  end

  # Determine the design internal load (W) for
  # this zone without space multipliers.
  # This include People, Lights, Electric Equipment,
  # and Gas Equipment in all spaces in this zone.
  # It assumes 100% of the wattage
  # is converted to heat, and that the design peak
  # schedule value is 1 (100%).
  #
  # @return [Double] the design internal load, in W
  def thermal_zone_design_internal_load(thermal_zone)
    load_w = 0.0

    thermal_zone.spaces.each do |space|
      load_w += space_design_internal_load(space)
    end

    return load_w
  end

  # Returns the space type that represents a majority
  # of the floor area.
  #
  # @return [Boost::Optional<OpenStudio::Model::SpaceType>] an optional SpaceType
  def thermal_zone_majority_space_type(thermal_zone)
    space_type_to_area = Hash.new(0.0)

    thermal_zone.spaces.each do |space|
      if space.spaceType.is_initialized
        space_type = space.spaceType.get
        space_type_to_area[space_type] += space.floorArea
      end
    end

    # If no space types, return empty optional SpaceType
    if space_type_to_area.size.zero?
      return OpenStudio::Model::OptionalSpaceType.new
    end

    # Sort by area
    biggest_space_type = space_type_to_area.sort_by { |st, area| area }.reverse[0][0]

    return OpenStudio::Model::OptionalSpaceType.new(biggest_space_type)
  end

  # Returns the building type that represents the majority of floor area
  #
  # @return [String] the building type
  def thermal_zone_building_type(thermal_zone)

    # determine areas of each building type
    building_type_areas = {}
    thermal_zone.spaces.each do |space|
      # ignore space if not part of total area
      next unless space.partofTotalFloorArea
      if space.spaceType.is_initialized
        space_type = space.spaceType.get
        if space_type.standardsBuildingType.is_initialized
          building_type = space_type.standardsBuildingType.get
          if building_type_areas[building_type].nil?
            building_type_areas[building_type] = space.floorArea
          else
            building_type_areas[building_type] += space.floorArea
          end
        end
      end
    end

    # return largest building type area
    building_type = building_type_areas.key(building_type_areas.values.max)

    if building_type.nil?
      OpenStudio::logFree(OpenStudio::Info, "openstudio.Standards.ThermalZone", "Thermal zone #{thermal_zone.name} does not have standards building type.")
    end

    return building_type
  end

  # Determine the thermal zone's occupancy type category.
  # Options are: residential, nonresidential
  #
  # @return [String] the occupancy type category
  # @todo Add public assembly building types
  def thermal_zone_occupancy_type(thermal_zone)
    occ_type = if thermal_zone_residential?(thermal_zone)
                 'residential'
               else
                 'nonresidential'
               end

    # OpenStudio::logFree(OpenStudio::Info, "openstudio.Standards.ThermalZone", "For #{self.name}, occupancy type = #{occ_type}.")

    return occ_type
  end

  # Determine if demand control ventilation (DCV) is
  # required for this zone based on area and occupant density.
  # Does not account for System requirements like ERV, economizer, etc.
  # Those are accounted for in the AirLoopHVAC method of the same name.
  #
  # @return [Bool] Returns true if required, false if not.
  # @todo Add exception logic for 90.1-2013
  #   for cells, sickrooms, labs, barbers, salons, and bowling alleys
  def thermal_zone_demand_control_ventilation_required?(thermal_zone, climate_zone)
    dcv_required = false

    # Get the limits
    min_area_m2, min_area_m2_per_occ = thermal_zone_demand_control_ventilation_limits(thermal_zone)

    # Not required if both limits nil
    if min_area_m2.nil? && min_area_m2_per_occ.nil?
      return dcv_required
    end

    # Get the area served and the number of occupants
    area_served_m2 = 0
    num_people = 0
    thermal_zone.spaces.each do |space|
      area_served_m2 += space.floorArea
      num_people += space.numberOfPeople
    end
    area_served_ft2 = OpenStudio.convert(area_served_m2, 'm^2', 'ft^2').get

    # Check the minimum area if there is a limit
    if min_area_m2
      # Convert limit to IP
      min_area_ft2 = OpenStudio.convert(min_area_m2, 'm^2', 'ft^2').get
      # Check the limit
      if area_served_ft2 < min_area_ft2
        OpenStudio.logFree(OpenStudio::Info, 'openstudio.standards.ThermalZone', "For #{thermal_zone.name}: DCV is not required since the area is #{area_served_ft2.round} ft2, but the minimum size is #{min_area_ft2.round} ft2.")
        return dcv_required
      end
    end

    # Check the minimum occupancy density if there is a limit
    if min_area_m2_per_occ
      # Convert limit to IP
      min_area_ft2_per_occ = OpenStudio.convert(min_area_m2_per_occ, 'm^2', 'ft^2').get
      min_occ_per_ft2 = 1.0 / min_area_ft2_per_occ
      min_occ_per_1000_ft2 = min_occ_per_ft2 * 1000
      # Check the limit
      occ_per_ft2 = num_people / area_served_ft2
      occ_per_1000_ft2 = occ_per_ft2 * 1000
      if occ_per_1000_ft2 < min_occ_per_1000_ft2
        OpenStudio.logFree(OpenStudio::Info, 'openstudio.standards.ThermalZone', "For #{thermal_zone.name}: DCV is not required since the occupant density is #{occ_per_1000_ft2.round} people/1000 ft2, but the minimum occupant density is #{min_occ_per_1000_ft2.round} people/1000 ft2.")
        return dcv_required
      end
    end

    # If here, DCV is required
    dcv_required = true

    return dcv_required
  end

  # Determine the area and occupancy level limits for
  # demand control ventilation.  No DCV requirements by default.
  #
  # @param thermal_zone [OpenStudio::Model::ThermalZone] the thermal zone
  # @return [Array<Double>] the minimum area, in m^2
  # and the minimum occupancy density in m^2/person.  Returns nil
  # if there is no requirement.
  def thermal_zone_demand_control_ventilation_limits(thermal_zone)
    min_area_m2 = nil
    min_area_per_occ = nil
    return [min_area_m2, min_area_per_occ]
  end

  # Add Exhaust Fans based on space type lookup
  # This measure doesn't look if DCV is needed. Others methods can check if DCV needed and add it
  #
  # @return [Hash] Hash of newly made exhaust fan objects along with secondary exhaust and zone mixing objects
  # @todo - Combine availability and fraction flow schedule to make zone mixing schedule
  def thermal_zone_add_exhaust(thermal_zone, exhaust_makeup_inputs = {})
    exhaust_fans = {} # key is primary exhaust value is hash of arrays of secondary objects

    # hash to store space type information
    space_type_hash = {} # key is space type value is floor_area_si

    # get space type ratio for spaces in zone, making more than one exhaust fan if necessary
    thermal_zone.spaces.each do |space|
      next unless space.spaceType.is_initialized
      next unless space.partofTotalFloorArea
      space_type = space.spaceType.get
      if space_type_hash.key?(space_type)
        space_type_hash[space_type] += space.floorArea # excluding space.multiplier since used to calc loads in zone
      else
        next unless space_type.standardsBuildingType.is_initialized
        next unless space_type.standardsSpaceType.is_initialized
        space_type_hash[space_type] = space.floorArea # excluding space.multiplier since used to calc loads in zone
      end
    end

    # loop through space type hash and add exhaust as needed
    space_type_hash.each do |space_type, floor_area|
      # get floor custom or calculated floor area for max flow rate calculation
      makeup_target = [space_type.standardsBuildingType.get, space_type.standardsSpaceType.get]
      if exhaust_makeup_inputs.key?(makeup_target) && exhaust_makeup_inputs[makeup_target].key?(:target_effective_floor_area)
        # pass in custom floor area
        floor_area_si = exhaust_makeup_inputs[makeup_target][:target_effective_floor_area] / thermal_zone.multiplier.to_f
        floor_area_ip = OpenStudio.convert(floor_area_si, 'm^2', 'ft^2').get
      else
        floor_area_ip = OpenStudio.convert(floor_area, 'm^2', 'ft^2').get
      end

      space_type_properties = space_type_get_standards_data(space_type)
      exhaust_per_area = space_type_properties['exhaust_per_area']
      next if exhaust_per_area.nil?
      maximum_flow_rate_ip = exhaust_per_area * floor_area_ip
      maximum_flow_rate_si = OpenStudio.convert(maximum_flow_rate_ip, 'cfm', 'm^3/s').get
      if space_type_properties['exhaust_schedule'].nil?
        exhaust_schedule = thermal_zone.model.alwaysOnDiscreteSchedule
      else
        sch_name = space_type_properties['exhaust_schedule']
        exhaust_schedule = model_add_schedule(thermal_zone.model, sch_name)
        unless exhaust_schedule
          OpenStudio.logFree(OpenStudio::Warn, 'openstudio.Standards.ThermalZone', "Could not find an exhaust schedule called #{sch_name}, exhaust fans will run continuously.")
          exhaust_schedule = thermal_zone.model.alwaysOnDiscreteSchedule
        end
      end

      # add exhaust fans
      zone_exhaust_fan = OpenStudio::Model::FanZoneExhaust.new(thermal_zone.model)
      zone_exhaust_fan.setName(thermal_zone.name.to_s + ' Exhaust Fan')
      zone_exhaust_fan.setAvailabilitySchedule(exhaust_schedule)
      # not using zone_exhaust_fan.setFlowFractionSchedule. Exhaust fans are on when available
      zone_exhaust_fan.setMaximumFlowRate(maximum_flow_rate_si)
      zone_exhaust_fan.setEndUseSubcategory('Zone Exhaust Fans')
      zone_exhaust_fan.addToThermalZone(thermal_zone)
      exhaust_fans[zone_exhaust_fan] = {} # keys are :zone_mixing and :transfer_air_source_zone_exhaust

      # set fan pressure rise
      fan_zone_exhaust_apply_prototype_fan_pressure_rise(zone_exhaust_fan)

      # update efficiency and pressure rise
      prototype_fan_apply_prototype_fan_efficiency(zone_exhaust_fan)

      # add and alter objectxs related to zone exhaust makeup air
      if exhaust_makeup_inputs.key?(makeup_target) && exhaust_makeup_inputs[makeup_target][:source_zone]

        # add balanced schedule to zone_exhaust_fan
        balanced_sch_name = space_type_properties['balanced_exhaust_fraction_schedule']
        balanced_exhaust_schedule = model_add_schedule(thermal_zone.model, balanced_sch_name).to_ScheduleRuleset.get
        zone_exhaust_fan.setBalancedExhaustFractionSchedule(balanced_exhaust_schedule)

        # use max value of balanced exhaust fraction schedule for maximum flow rate
        max_sch_val = schedule_ruleset_annual_min_max_value(balanced_exhaust_schedule)['max']
        transfer_air_zone_mixing_si = maximum_flow_rate_si * max_sch_val

        # add dummy exhaust fan to a transfer_air_source_zones
        transfer_air_source_zone_exhaust = OpenStudio::Model::FanZoneExhaust.new(thermal_zone.model)
        transfer_air_source_zone_exhaust.setName(thermal_zone.name.to_s + ' Transfer Air Source')
        transfer_air_source_zone_exhaust.setAvailabilitySchedule(exhaust_schedule)
        # not using zone_exhaust_fan.setFlowFractionSchedule. Exhaust fans are on when available
        transfer_air_source_zone_exhaust.setMaximumFlowRate(transfer_air_zone_mixing_si)
        transfer_air_source_zone_exhaust.setFanEfficiency(1.0)
        transfer_air_source_zone_exhaust.setPressureRise(0.0)
        transfer_air_source_zone_exhaust.setEndUseSubcategory('Zone Exhaust Fans')
        transfer_air_source_zone_exhaust.addToThermalZone(exhaust_makeup_inputs[makeup_target][:source_zone])
        exhaust_fans[zone_exhaust_fan][:transfer_air_source_zone_exhaust] = transfer_air_source_zone_exhaust

        # TODO: - make zone mixing schedule by combining exhaust availability and fraction flow
        zone_mixing_schedule = exhaust_schedule

        # add zone mixing
        zone_mixing = OpenStudio::Model::ZoneMixing.new(thermal_zone)
        zone_mixing.setSchedule(zone_mixing_schedule)
        zone_mixing.setSourceZone(exhaust_makeup_inputs[makeup_target][:source_zone])
        zone_mixing.setDesignFlowRate(transfer_air_zone_mixing_si)
        exhaust_fans[zone_exhaust_fan][:zone_mixing] = zone_mixing

      end
    end

    return exhaust_fans
  end

  # returns adjacant_zones_with_shared_wall_areas
  #
  # @param [Bool] same_floor (only valid option for now is true)
  # @return [Array] adjacent zones
  def thermal_zone_get_adjacent_zones_with_shared_wall_areas(thermal_zone, same_floor = true)
    adjacent_zones = []

    thermal_zone.spaces.each do |space|
      adj_spaces = space_get_adjacent_spaces_with_shared_wall_areas(space)
      adj_spaces.each do |k, v|
        # skip if space is in current thermal zone.
        next unless space.thermalZone.is_initialized
        next if k.thermalZone.get == thermal_zone
        adjacent_zones << k.thermalZone.get
      end
    end

    adjacent_zones = adjacent_zones.uniq

    return adjacent_zones
  end

  # returns true if DCV is required for exhaust fan for specified tempate
  #
  # @return [Bool] returns true if DCV is required for exhaust fan for specified tempate
  def thermal_zone_exhaust_fan_dcv_required?(thermal_zone); end

  # Add DCV to exhaust fan and if requsted to related objects
  #
  # @return [Bool] not sure if there is anything to turn here other than if it was sucessful, no new objects made?
  def thermal_zone_add_exhaust_fan_dcv(thermal_zone, change_related_objects = true, zone_mixing_objects = [], transfer_air_source_zones = [])
    # set flow fraction schedule for all zone exhaust fans and then set zone mixing schedule to the intersection of exhaust avaialability and exhaust fractional schedule

    # are there associated zone mixing or dummy exhaust objects that need to change when this changes?
    # How are these ojects identifed?
    # If this is run directly after thermal_zone_add_exhaust(thermal_zone)  it will return a hash where each key is an exhaust object and hash is a hash of related zone mizing and dummy exhaust from the source zone
  end
end<|MERGE_RESOLUTION|>--- conflicted
+++ resolved
@@ -197,15 +197,8 @@
     # Get all the occupancy schedules in spaces.
     # Include people added via the SpaceType and hard-assigned to the Space itself.
     occ_schedules_num_occ = {}
-<<<<<<< HEAD
-    max_occ_on_thermal_zone = 0
-
-    # Get the people objects
-    thermal_zone.spaces.each do |space|
-=======
     max_occ_in_spaces = 0
     spaces.each do |space|
->>>>>>> 81a065fb
       # From the space type
       if space.spaceType.is_initialized
         space.spaceType.get.people.each do |people|
@@ -1122,18 +1115,11 @@
     when 'ASHRAE 169-2006-1A',
         'ASHRAE 169-2006-1B',
         'ASHRAE 169-2006-2A',
-        'ASHRAE 169-2006-2B',
-        'ASHRAE 169-2013-1A',
-        'ASHRAE 169-2013-1B',
-        'ASHRAE 169-2013-2A',
-        'ASHRAE 169-2013-2B'
+        'ASHRAE 169-2006-2B'
       htg_lim_btu_per_ft2 = 5
     when 'ASHRAE 169-2006-3A',
         'ASHRAE 169-2006-3B',
-        'ASHRAE 169-2006-3C',
-        'ASHRAE 169-2013-3A',
-        'ASHRAE 169-2013-3B',
-        'ASHRAE 169-2013-3C'
+        'ASHRAE 169-2006-3C'
       htg_lim_btu_per_ft2 = 10
     when 'ASHRAE 169-2006-4A',
         'ASHRAE 169-2006-4B',
@@ -1141,26 +1127,15 @@
         'ASHRAE 169-2006-5A',
         'ASHRAE 169-2006-5B',
         'ASHRAE 169-2006-5C',
-        'ASHRAE 169-2013-4A',
-        'ASHRAE 169-2013-4B',
-        'ASHRAE 169-2013-4C',
-        'ASHRAE 169-2013-5A',
-        'ASHRAE 169-2013-5B',
-        'ASHRAE 169-2013-5C'
       htg_lim_btu_per_ft2 = 15
     when 'ASHRAE 169-2006-6A',
         'ASHRAE 169-2006-6B',
         'ASHRAE 169-2006-7A',
         'ASHRAE 169-2006-7B',
-        'ASHRAE 169-2013-6A',
-        'ASHRAE 169-2013-6B',
-        'ASHRAE 169-2013-7A',
-        'ASHRAE 169-2013-7B'
       htg_lim_btu_per_ft2 = 20
-    when 'ASHRAE 169-2006-8A',
-        'ASHRAE 169-2006-8B',
-        'ASHRAE 169-2013-8A',
-        'ASHRAE 169-2013-8B'
+    when
+        'ASHRAE 169-2006-8A',
+        'ASHRAE 169-2006-8B'
       htg_lim_btu_per_ft2 = 25
     end
 
