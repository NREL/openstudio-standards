class Standard
  # @!group ThermalZone

  # Calculates the zone outdoor airflow requirement (Voz)
  # based on the inputs in the DesignSpecification:OutdoorAir objects in all spaces in the zone.
  #
  # @param thermal_zone [OpenStudio::Model::ThermalZone] thermal zone
  # @return [Double] the zone outdoor air flow rate in cubic meters per second (m^3/s)
  def thermal_zone_outdoor_airflow_rate(thermal_zone)
    tot_oa_flow_rate = 0.0

    spaces = thermal_zone.spaces.sort

    sum_floor_area = 0.0
    sum_number_of_people = 0.0
    sum_volume = 0.0

    # Variables for merging outdoor air
    any_max_oa_method = false
    sum_oa_for_people = 0.0
    sum_oa_for_floor_area = 0.0
    sum_oa_rate = 0.0
    sum_oa_for_volume = 0.0

    # Find common variables for the new space
    spaces.each do |space|
      floor_area = space.floorArea
      sum_floor_area += floor_area

      number_of_people = space.numberOfPeople
      sum_number_of_people += number_of_people

      volume = space.volume
      sum_volume += volume

      dsn_oa = space.designSpecificationOutdoorAir
      next if dsn_oa.empty?

      dsn_oa = dsn_oa.get

      # compute outdoor air rates in case we need them
      oa_for_people = number_of_people * dsn_oa.outdoorAirFlowperPerson
      oa_for_floor_area = floor_area * dsn_oa.outdoorAirFlowperFloorArea
      oa_rate = dsn_oa.outdoorAirFlowRate
      oa_for_volume = volume * dsn_oa.outdoorAirFlowAirChangesperHour / 3600

      # First check if this space uses the Maximum method and other spaces do not
      if dsn_oa.outdoorAirMethod == 'Maximum'
        sum_oa_rate += [oa_for_people, oa_for_floor_area, oa_rate, oa_for_volume].max
      elsif dsn_oa.outdoorAirMethod == 'Sum'
        sum_oa_for_people += oa_for_people
        sum_oa_for_floor_area += oa_for_floor_area
        sum_oa_rate += oa_rate
        sum_oa_for_volume += oa_for_volume
      end
    end

    tot_oa_flow_rate += sum_oa_for_people
    tot_oa_flow_rate += sum_oa_for_floor_area
    tot_oa_flow_rate += sum_oa_rate
    tot_oa_flow_rate += sum_oa_for_volume

    # Convert to cfm
    tot_oa_flow_rate_cfm = OpenStudio.convert(tot_oa_flow_rate, 'm^3/s', 'cfm').get

    OpenStudio.logFree(OpenStudio::Debug, 'openstudio.Standards.ThermalZone', "For #{thermal_zone.name}, design min OA = #{tot_oa_flow_rate_cfm.round} cfm.")

    return tot_oa_flow_rate
  end

  # Calculates the zone outdoor airflow requirement and
  # divides by the zone area.
  #
  # @param thermal_zone [OpenStudio::Model::ThermalZone] thermal zone
  # @return [Double] the zone outdoor air flow rate per area in cubic meters per second (m^3/s)
  def thermal_zone_outdoor_airflow_rate_per_area(thermal_zone)
    tot_oa_flow_rate_per_area = 0.0

    # Find total area of the zone
    sum_floor_area = 0.0
    thermal_zone.spaces.sort.each do |space|
      sum_floor_area += space.floorArea
    end

    # Get the OA flow rate
    tot_oa_flow_rate = thermal_zone_outdoor_airflow_rate(thermal_zone)

    # Calculate the per-area value
    tot_oa_flow_rate_per_area = tot_oa_flow_rate / sum_floor_area

    # OpenStudio::logFree(OpenStudio::Debug, "openstudio.Standards.Model", "For #{self.name}, OA per area = #{tot_oa_flow_rate_per_area.round(8)} m^3/s*m^2.")

    return tot_oa_flow_rate_per_area
  end

  # Convert total minimum OA requirement to a per-area value.
  #
  # @param thermal_zone [OpenStudio::Model::ThermalZone] thermal zone
  # @return [Boolean] returns true if successful, false if not
  def thermal_zone_convert_oa_req_to_per_area(thermal_zone)
    # For each space in the zone, convert
    # all design OA to per-area
    # unless the "Outdoor Air Method" is "Maximum"
    thermal_zone.spaces.each do |space|
      # Find the design OA, which may be assigned at either the
      # SpaceType or directly at the Space
      dsn_oa = space.designSpecificationOutdoorAir
      next if dsn_oa.empty?

      dsn_oa = dsn_oa.get
      next if dsn_oa.outdoorAirMethod == 'Maximum'

      # Get the space properties
      floor_area = space.floorArea
      number_of_people = space.numberOfPeople
      volume = space.volume

      # Sum up the total OA from all sources
      oa_for_people = number_of_people * dsn_oa.outdoorAirFlowperPerson
      oa_for_floor_area = floor_area * dsn_oa.outdoorAirFlowperFloorArea
      oa_rate = dsn_oa.outdoorAirFlowRate
      oa_for_volume = volume * dsn_oa.outdoorAirFlowAirChangesperHour / 3600
      tot_oa = oa_for_people + oa_for_floor_area + oa_rate + oa_for_volume

      # Convert total to per-area
      tot_oa_per_area = tot_oa / floor_area

      # Check if there is another design OA object that has already
      # been converted from per-person to per-area that matches.
      # If so, reuse that instead of creating a duplicate.
      new_dsn_oa_name = "#{dsn_oa.name} to per-area"
      if thermal_zone.model.getDesignSpecificationOutdoorAirByName(new_dsn_oa_name).is_initialized
        new_dsn_oa = thermal_zone.model.getDesignSpecificationOutdoorAirByName(new_dsn_oa_name).get
      else
        new_dsn_oa = OpenStudio::Model::DesignSpecificationOutdoorAir.new(thermal_zone.model)
        new_dsn_oa.setName(new_dsn_oa_name)
      end

      # Assign this new design OA to the space
      space.setDesignSpecificationOutdoorAir(new_dsn_oa)

      # Set the method
      new_dsn_oa.setOutdoorAirMethod('Sum')
      # Set the per-area requirement
      new_dsn_oa.setOutdoorAirFlowperFloorArea(tot_oa_per_area)
      # Zero-out the per-person, ACH, and flow requirements
      new_dsn_oa.setOutdoorAirFlowperPerson(0.0)
      new_dsn_oa.setOutdoorAirFlowAirChangesperHour(0.0)
      new_dsn_oa.setOutdoorAirFlowRate(0.0)
      # Copy the orignal OA schedule, if any
      if dsn_oa.outdoorAirFlowRateFractionSchedule.is_initialized
        oa_sch = dsn_oa.outdoorAirFlowRateFractionSchedule.get
        new_dsn_oa.setOutdoorAirFlowRateFractionSchedule(oa_sch)
      end

      OpenStudio.logFree(OpenStudio::Info, 'openstudio.Standards.ThermalZone', "For #{thermal_zone.name}: Converted total ventilation requirements to per-area value.")
    end

    return true
  end

  # This method creates a new fractional schedule ruleset.
  # If occupied_percentage_threshold is set, this method will return a discrete on/off fractional schedule
  # with a value of one when occupancy across all spaces is greater than or equal to the occupied_percentage_threshold,
  # and zero all other times.  Otherwise the method will return the weighted fractional occupancy schedule.
  #
  # @param thermal_zone [OpenStudio::Model::ThermalZone] thermal zone
  # @param sch_name [String] the name of the generated occupancy schedule
  # @param occupied_percentage_threshold [Double] the minimum fraction (0 to 1) that counts as occupied
  #   if this parameter is set, the returned ScheduleRuleset will be 0 = unoccupied, 1 = occupied
  #   otherwise the ScheduleRuleset will be the weighted fractional occupancy schedule
  # @return [<OpenStudio::Model::ScheduleRuleset>] a ScheduleRuleset of fractional or discrete occupancy
  def thermal_zone_get_occupancy_schedule(thermal_zone, sch_name: nil, occupied_percentage_threshold: nil)
    if sch_name.nil?
      sch_name = "#{thermal_zone.name} Occ Sch"
    end
    # Get the occupancy schedule for all spaces in thermal_zone
    sch_ruleset = OpenstudioStandards::Space.spaces_get_occupancy_schedule(thermal_zone.spaces,
                                                sch_name: sch_name,
                                                occupied_percentage_threshold: occupied_percentage_threshold)
    return sch_ruleset
  end

  # This method creates a new fractional schedule ruleset.
  # If occupied_percentage_threshold is set, this method will return a discrete on/off fractional schedule
  # with a value of one when occupancy across all spaces is greater than or equal to the occupied_percentage_threshold,
  # and zero all other times.  Otherwise the method will return the weighted fractional occupancy schedule.
  #
  # @param thermal_zones [Array<OpenStudio::Model::ThermalZone>] array of thermal_zones to create occupancy schedule
  # @param sch_name [String] the name of the generated occupancy schedule
  # @param occupied_percentage_threshold [Double] the minimum fraction (0 to 1) that counts as occupied
  #   if this parameter is set, the returned ScheduleRuleset will be 0 = unoccupied, 1 = occupied
  #   otherwise the ScheduleRuleset will be the weighted fractional occupancy schedule
  # @return [<OpenStudio::Model::ScheduleRuleset>] a ScheduleRuleset of fractional or discrete occupancy
  def thermal_zones_get_occupancy_schedule(thermal_zones, sch_name: nil, occupied_percentage_threshold: nil)
    if sch_name.nil?
      sch_name = "#{thermal_zones.size} zone Occ Sch"
    end
    # Get the occupancy schedule for all spaces in thermal_zones
    spaces = []
    thermal_zones.each do |thermal_zone|
      thermal_zone.spaces.each do |space|
        spaces << space
      end
    end
    sch_ruleset = OpenstudioStandards::Space.spaces_get_occupancy_schedule(spaces,
                                                sch_name: sch_name,
                                                occupied_percentage_threshold: occupied_percentage_threshold)
    return sch_ruleset
  end

<<<<<<< HEAD
  # This method creates a new fractional schedule ruleset.
  # If occupied_percentage_threshold is set, this method will return a discrete on/off fractional schedule
  # with a value of one when occupancy across all spaces is greater than or equal to the occupied_percentage_threshold,
  # and zero all other times.  Otherwise the method will return the weighted fractional occupancy schedule.
  #
  # @param spaces [Array<OpenStudio::Model::Space>] array of spaces to generate occupancy schedule from
  # @param sch_name [String] the name of the generated occupancy schedule
  # @param occupied_percentage_threshold [Double] the minimum fraction (0 to 1) that counts as occupied
  #   if this parameter is set, the returned ScheduleRuleset will be 0 = unoccupied, 1 = occupied
  #   otherwise the ScheduleRuleset will be the weighted fractional occupancy schedule based on threshold_calc_method
  # @param threshold_calc_method [String] customizes behavior of occupied_percentage_threshold
  #   fractional passes raw value through,
  #   normalized_annual_range evaluates each value against the min/max range for the year
  #   normalized_daily_range evaluates each value against the min/max range for the day.
  #   The goal is a dynamic threshold that calibrates each day.
  # @return [<OpenStudio::Model::ScheduleRuleset>] a ScheduleRuleset of fractional or discrete occupancy
  # @todo Speed up this method.  Bottleneck is ScheduleRule.getDaySchedules
  def spaces_get_occupancy_schedule(spaces, sch_name: nil, occupied_percentage_threshold: nil, threshold_calc_method: 'value')
    unless !spaces.empty?
      OpenStudio.logFree(OpenStudio::Error, 'openstudio.Standards.ThermalZone', 'Empty spaces array passed to spaces_get_occupancy_schedule method.')
      return false
    end

    annual_normalized_tol = nil
    if threshold_calc_method == 'normalized_annual_range'
      # run this method without threshold to get annual min and max
      temp_merged = spaces_get_occupancy_schedule(spaces)
      tem_min_max = OpenstudioStandards::Schedules.schedule_ruleset_get_min_max(temp_merged)
      annual_normalized_tol = tem_min_max['min'] + (tem_min_max['max'] - tem_min_max['min']) * occupied_percentage_threshold
      temp_merged.remove
    end
    # Get all the occupancy schedules in spaces.
    # Include people added via the SpaceType and hard-assigned to the Space itself.
    occ_schedules_num_occ = {}
    max_occ_in_spaces = 0
    spaces.each do |space|
      # From the space type
      if space.spaceType.is_initialized
        space.spaceType.get.people.each do |people|
          num_ppl_sch = people.numberofPeopleSchedule
          if num_ppl_sch.is_initialized
            num_ppl_sch = num_ppl_sch.get
            num_ppl_sch = num_ppl_sch.to_ScheduleRuleset
            next if num_ppl_sch.empty? # Skip non-ruleset schedules

            num_ppl_sch = num_ppl_sch.get
            num_ppl = people.getNumberOfPeople(space.floorArea)
            if occ_schedules_num_occ[num_ppl_sch].nil?
              occ_schedules_num_occ[num_ppl_sch] = num_ppl
            else
              occ_schedules_num_occ[num_ppl_sch] += num_ppl
            end
            max_occ_in_spaces += num_ppl
          end
        end
      end
      # From the space
      space.people.each do |people|
        num_ppl_sch = people.numberofPeopleSchedule
        if num_ppl_sch.is_initialized
          num_ppl_sch = num_ppl_sch.get
          num_ppl_sch = num_ppl_sch.to_ScheduleRuleset
          next if num_ppl_sch.empty? # Skip non-ruleset schedules

          num_ppl_sch = num_ppl_sch.get
          num_ppl = people.getNumberOfPeople(space.floorArea)
          if occ_schedules_num_occ[num_ppl_sch].nil?
            occ_schedules_num_occ[num_ppl_sch] = num_ppl
          else
            occ_schedules_num_occ[num_ppl_sch] += num_ppl
          end
          max_occ_in_spaces += num_ppl
        end
      end
    end

    unless sch_name.nil?
      OpenStudio.logFree(OpenStudio::Debug, 'openstudio.Standards.ThermalZone', "Finding space schedules for #{sch_name}.")
    end
    OpenStudio.logFree(OpenStudio::Debug, 'openstudio.Standards.ThermalZone', "The #{spaces.size} spaces have #{occ_schedules_num_occ.size} unique occ schedules.")
    occ_schedules_num_occ.each do |occ_sch, num_occ|
      OpenStudio.logFree(OpenStudio::Debug, 'openstudio.Standards.ThermalZone', "...#{occ_sch.name} - #{num_occ.round} people")
    end
    OpenStudio.logFree(OpenStudio::Debug, 'openstudio.Standards.ThermalZone', "   Total #{max_occ_in_spaces.round} people in #{spaces.size} spaces.")

    # Store arrays of 365 day schedules used by each occ schedule once for later
    # Store arrays of day schedule times for later
    occ_schedules_day_schedules = {}
    day_schedule_times = {}
    year = spaces[0].model.getYearDescription
    first_date_of_year = year.makeDate(1)
    end_date_of_year = year.makeDate(365)
    occ_schedules_num_occ.each do |occ_sch, num_occ|
      day_schedules = occ_sch.getDaySchedules(first_date_of_year, end_date_of_year)
      # Store array of day schedules
      occ_schedules_day_schedules[occ_sch] = day_schedules
      day_schedules.uniq.each do |day_sch|
        # Skip schedules that have been stored previously
        next unless day_schedule_times[day_sch].nil?

        # Store times
        times = []
        day_sch.times.each do |time|
          times << time.toString
        end
        day_schedule_times[day_sch] = times
      end
    end

    # For each day of the year, determine time_value_pairs = []
    yearly_data = []
    (1..365).each do |i|
      times_on_this_day = []
      os_date = year.makeDate(i)
      day_of_week = os_date.dayOfWeek.valueName

      # Get the unique time indices and corresponding day schedules
      day_sch_num_occ = {}
      occ_schedules_num_occ.each do |occ_sch, num_occ|
        daily_sch = occ_schedules_day_schedules[occ_sch][i - 1]
        times_on_this_day += day_schedule_times[daily_sch]
        day_sch_num_occ[daily_sch] = num_occ
      end

      daily_normalized_tol = nil
      if threshold_calc_method == 'normalized_daily_range'
        # pre-process day to get daily min and max
        daily_spaces_occ_frac = []
        times_on_this_day.uniq.sort.each do |time|
          os_time = OpenStudio::Time.new(time)
          # Total number of people at each time
          tot_occ_at_time = 0
          day_sch_num_occ.each do |day_sch, num_occ|
            occ_frac = day_sch.getValue(os_time)
            tot_occ_at_time += occ_frac * num_occ
          end
          # Total fraction for the spaces at each time
          daily_spaces_occ_frac << tot_occ_at_time / max_occ_in_spaces
          daily_normalized_tol = daily_spaces_occ_frac.min + (daily_spaces_occ_frac.max - daily_spaces_occ_frac.min) * occupied_percentage_threshold
        end
      end

      # Determine the total fraction for the spaces at each time
      daily_times = []
      daily_os_times = []
      daily_values = []
      daily_occs = []
      times_on_this_day.uniq.sort.each do |time|
        os_time = OpenStudio::Time.new(time)
        # Total number of people at each time
        tot_occ_at_time = 0
        day_sch_num_occ.each do |day_sch, num_occ|
          occ_frac = day_sch.getValue(os_time)
          tot_occ_at_time += occ_frac * num_occ
        end

        # Total fraction for the spaces at each time,
        # rounded to avoid decimal precision issues
        spaces_occ_frac = (tot_occ_at_time / max_occ_in_spaces).round(3)

        # If occupied_percentage_threshold is specified, schedule values are boolean
        # Otherwise use the actual spaces_occ_frac
        if occupied_percentage_threshold.nil?
          occ_status = spaces_occ_frac
        elsif threshold_calc_method == 'normalized_annual_range'
          occ_status = 0 # unoccupied
          if spaces_occ_frac >= annual_normalized_tol
            occ_status = 1
          end
        elsif threshold_calc_method == 'normalized_daily_range'
          occ_status = 0 # unoccupied
          if spaces_occ_frac > daily_normalized_tol
            occ_status = 1
          end
        else
          occ_status = 0 # unoccupied
          if spaces_occ_frac >= occupied_percentage_threshold
            occ_status = 1
          end
        end

        # Add this data to the daily arrays
        daily_times << time
        daily_os_times << os_time
        daily_values << occ_status
        daily_occs << spaces_occ_frac.round(2)
      end

      # Simplify the daily times to eliminate intermediate points with the same value as the following point
      simple_daily_times = []
      simple_daily_os_times = []
      simple_daily_values = []
      simple_daily_occs = []
      daily_values.each_with_index do |value, j|
        next if value == daily_values[j + 1]

        simple_daily_times << daily_times[j]
        simple_daily_os_times << daily_os_times[j]
        simple_daily_values << daily_values[j]
        simple_daily_occs << daily_occs[j]
      end

      # Store the daily values
      yearly_data << { 'date' => os_date, 'day_of_week' => day_of_week, 'times' => simple_daily_times, 'values' => simple_daily_values, 'daily_os_times' => simple_daily_os_times, 'daily_occs' => simple_daily_occs }
    end

    # Create a TimeSeries from the data
    # time_series = OpenStudio::TimeSeries.new(times, values, 'unitless')
    # Make a schedule ruleset
    if sch_name.nil?
      sch_name = "#{spaces.size} space(s) Occ Sch"
    end
    sch_ruleset = OpenStudio::Model::ScheduleRuleset.new(spaces[0].model)
    sch_ruleset.setName(sch_name.to_s)
    # add properties to schedule
    props = sch_ruleset.additionalProperties
    props.setFeature('max_occ_in_spaces', max_occ_in_spaces)
    props.setFeature('number_of_spaces_included', spaces.size)
    # nothing uses this but can make user be aware if this may be out of sync with current state of occupancy profiles
    props.setFeature('date_parent_object_last_edited', Time.now.getgm.to_s)
    props.setFeature('date_parent_object_created', Time.now.getgm.to_s)

    # Default - All Occupied
    day_sch = sch_ruleset.defaultDaySchedule
    day_sch.setName("#{sch_name} Default")
    day_sch.addValue(OpenStudio::Time.new(0, 24, 0, 0), 1)

    # Winter Design Day - All Occupied
    day_sch = OpenStudio::Model::ScheduleDay.new(spaces[0].model)
    sch_ruleset.setWinterDesignDaySchedule(day_sch)
    day_sch = sch_ruleset.winterDesignDaySchedule
    day_sch.setName("#{sch_name} Winter Design Day")
    day_sch.addValue(OpenStudio::Time.new(0, 24, 0, 0), 1)

    # Summer Design Day - All Occupied
    day_sch = OpenStudio::Model::ScheduleDay.new(spaces[0].model)
    sch_ruleset.setSummerDesignDaySchedule(day_sch)
    day_sch = sch_ruleset.summerDesignDaySchedule
    day_sch.setName("#{sch_name} Summer Design Day")
    day_sch.addValue(OpenStudio::Time.new(0, 24, 0, 0), 1)

    # Create ruleset schedules, attempting to create the minimum number of unique rules
    ['Monday', 'Tuesday', 'Wednesday', 'Thursday', 'Friday', 'Saturday', 'Sunday'].each do |weekday|
      end_of_prev_rule = yearly_data[0]['date']
      yearly_data.each_with_index do |daily_data, k|
        # Skip unless it is the day of week
        # currently under inspection
        day = daily_data['day_of_week']
        next unless day == weekday

        date = daily_data['date']
        times = daily_data['times']
        values = daily_data['values']
        daily_os_times = daily_data['daily_os_times']

        # If the next (Monday, Tuesday, etc.) is the same as today, keep going
        # If the next is different, or if we've reached the end of the year, create a new rule
        unless yearly_data[k + 7].nil?
          next_day_times = yearly_data[k + 7]['times']
          next_day_values = yearly_data[k + 7]['values']
          next if times == next_day_times && values == next_day_values
        end

        # If here, we need to make a rule to cover from the previous rule to today
        OpenStudio.logFree(OpenStudio::Debug, 'openstudio.Standards.ThermalZone', "Making a new rule for #{weekday} from #{end_of_prev_rule} to #{date}")
        sch_rule = OpenStudio::Model::ScheduleRule.new(sch_ruleset)
        sch_rule.setName("#{sch_name} #{weekday} Rule")
        day_sch = sch_rule.daySchedule
        day_sch.setName("#{sch_name} #{weekday}")
        daily_os_times.each_with_index do |time, t|
          value = values[t]
          next if value == values[t + 1] # Don't add breaks if same value

          day_sch.addValue(time, value)
        end

        # Set the dates when the rule applies
        sch_rule.setStartDate(end_of_prev_rule)
        # for end dates in last week of year force it to use 12/31. Avoids issues if year or start day of week changes
        start_of_last_week = OpenStudio::Date.new(OpenStudio::MonthOfYear.new('December'), 25, year.assumedYear)
        if date >= start_of_last_week
          year_end_date = OpenStudio::Date.new(OpenStudio::MonthOfYear.new('December'), 31, year.assumedYear)
          sch_rule.setEndDate(year_end_date)
        else
          sch_rule.setEndDate(date)
        end

        # Individual Days
        sch_rule.setApplyMonday(true) if weekday == 'Monday'
        sch_rule.setApplyTuesday(true) if weekday == 'Tuesday'
        sch_rule.setApplyWednesday(true) if weekday == 'Wednesday'
        sch_rule.setApplyThursday(true) if weekday == 'Thursday'
        sch_rule.setApplyFriday(true) if weekday == 'Friday'
        sch_rule.setApplySaturday(true) if weekday == 'Saturday'
        sch_rule.setApplySunday(true) if weekday == 'Sunday'

        # Reset the previous rule end date
        end_of_prev_rule = date + OpenStudio::Time.new(0, 24, 0, 0)
      end
    end

    # utilize default profile and common similar days of week for same date range
    # todo - if move to method in Standards.ScheduleRuleset.rb udpate code to check if default profile is used before replacing it with lowest priority rule.
    # todo - also merging non adjacent priority rules without getting rid of any rules between the two could create unexpected reults
    prior_rules = []
    sch_ruleset.scheduleRules.each do |rule|
      if prior_rules.empty?
        prior_rules << rule
        next
      else
        rules_combined = false
        prior_rules.each do |prior_rule|
          # see if they are similar
          next if rules_combined
          # @todo update to combine adjacent date ranges vs. just matching date ranges
          next if prior_rule.startDate.get != rule.startDate.get
          next if prior_rule.endDate.get != rule.endDate.get
          next if prior_rule.daySchedule.times.to_a != rule.daySchedule.times.to_a
          next if prior_rule.daySchedule.values.to_a != rule.daySchedule.values.to_a

          # combine dates of week
          if rule.applyMonday then prior_rule.setApplyMonday(true) && rules_combined = true end
          if rule.applyTuesday then prior_rule.setApplyTuesday(true) && rules_combined = true end
          if rule.applyWednesday then prior_rule.setApplyWednesday(true) && rules_combined = true end
          if rule.applyThursday then prior_rule.setApplyThursday(true) && rules_combined = true end
          if rule.applyFriday then prior_rule.setApplyFriday(true) && rules_combined = true end
          if rule.applySaturday then prior_rule.setApplySaturday(true) && rules_combined = true end
          if rule.applySunday then prior_rule.setApplySunday(true) && rules_combined = true end
        end
        rules_combined ? rule.remove : prior_rules << rule
      end
    end
    # replace unused default profile with lowest priority rule
    values = prior_rules.last.daySchedule.values
    times = prior_rules.last.daySchedule.times
    prior_rules.last.remove
    sch_ruleset.defaultDaySchedule.clearValues
    values.size.times do |i|
      sch_ruleset.defaultDaySchedule.addValue(times[i], values[i])
    end

    OpenStudio.logFree(OpenStudio::Debug, 'openstudio.Standards.ThermalZone', "Created #{sch_ruleset.name} with #{OpenstudioStandards::Schedules.schedule_ruleset_get_equivalent_full_load_hours(sch_ruleset)} annual EFLH.")

    return sch_ruleset
  end
=======

>>>>>>> 0a7ed5b7

  # Determine if the thermal zone is residential based on the space type properties for the spaces in the zone.
  # If there are both residential and nonresidential spaces in the zone,
  # the result will be whichever type has more floor area.
  # In the event that they are equal, it will be assumed nonresidential.
  #
  # @param thermal_zone [OpenStudio::Model::ThermalZone] thermal zone
  # return [Boolean] true if residential, false if nonresidential
  def thermal_zone_residential?(thermal_zone)
    # Determine the respective areas
    res_area_m2 = 0
    nonres_area_m2 = 0
    thermal_zone.spaces.each do |space|
      # Ignore space if not part of total area
      next unless space.partofTotalFloorArea

      if OpenstudioStandards::Space.space_residential?(space)
        res_area_m2 += space.floorArea
      else
        nonres_area_m2 += space.floorArea
      end
    end

    # Determine which is larger
    is_res = false
    if res_area_m2 > nonres_area_m2
      is_res = true
    end

    return is_res
  end

  # Determine if the thermal zone is a Fossil Fuel, Fossil/Electric Hybrid, and Purchased Heat zone.
  # If not, it is an Electric or Other Zone.
  # This is as-defined by 90.1 Appendix G.
  #
  # @param thermal_zone [OpenStudio::Model::ThermalZone] thermal zone
  # @return [Boolean] true if Fossil Fuel, Fossil/Electric Hybrid, and Purchased Heat zone,
  #   false if Electric or Other.
  # @todo It's not doing it properly right now.
  #   If you have a zone with a VRF + a DOAS (via an ATU SingleDUct Uncontrolled)
  #   it'll pick up both natural gas and electricity and classify it as fossil fuel,
  #   when I would definitely classify it as electricity
  def thermal_zone_fossil_hybrid_or_purchased_heat?(thermal_zone)
    is_fossil = false

    # Get an array of the heating fuels
    # used by the zone.  Possible values are
    # Electricity, NaturalGas, Propane, PropaneGas, FuelOilNo1, FuelOilNo2,
    # Coal, Diesel, Gasoline, SolarEnergy,
    # DistrictHeating, DistrictHeatingWater, and DistrictHeatingSteam.

    # error if HVACComponent heating fuels method is not available
    if thermal_zone.model.version < OpenStudio::VersionString.new('3.6.0')
      OpenStudio.logFree(OpenStudio::Error, 'openstudio.Standards.ThermalZone', 'Required HVACComponent method .heatingFuelTypes is not available in pre-OpenStudio 3.6.0 versions. Use a more recent version of OpenStudio.')
    end

    htg_fuels = thermal_zone.heatingFuelTypes.map(&:valueName)

    if htg_fuels.include?('Gas')
      htg_fuels.include?('NaturalGas') ||
        htg_fuels.include?('Propane') ||
        htg_fuels.include?('PropaneGas') ||
        htg_fuels.include?('FuelOil_1') ||
        htg_fuels.include?('FuelOilNo1') ||
        htg_fuels.include?('FuelOil_2') ||
        htg_fuels.include?('FuelOilNo2') ||
        htg_fuels.include?('Coal') ||
        htg_fuels.include?('Diesel') ||
        htg_fuels.include?('Gasoline') ||
        htg_fuels.include?('DistrictHeating') ||
        htg_fuels.include?('DistrictHeatingWater') ||
        htg_fuels.include?('DistrictHeatingSteam')

      is_fossil = true
    end

    # OpenStudio::logFree(OpenStudio::Debug, "openstudio.Standards.Model", "For #{self.name}, heating fuels = #{htg_fuels.join(', ')}; thermal_zone_fossil_hybrid_or_purchased_heat?(thermal_zone)  = #{is_fossil}.")

    return is_fossil
  end

  # for 2013 and prior, baseline fuel = proposed fuel
  # @param thermal_zone
  # @return [String with applicable DistrictHeating and/or DistrictCooling
  def thermal_zone_get_zone_fuels_for_occ_and_fuel_type(thermal_zone)
    zone_fuels = thermal_zone_fossil_or_electric_type(thermal_zone, '')
    return zone_fuels
  end

  # Determine if the thermal zone's fuel type category.
  # Options are:
  #   fossil, electric, unconditioned
  # If a customization is passed, additional categories may be returned.
  # If 'Xcel Energy CO EDA', the type fossilandelectric is added.
  # DistrictHeating is considered a fossil fuel since it is typically created by natural gas boilers.
  #
  # @param thermal_zone [OpenStudio::Model::ThermalZone] thermal zone
  # @param custom [String] string for custom case statement
  # @return [String] the fuel type category
  def thermal_zone_fossil_or_electric_type(thermal_zone, custom)
    fossil = false
    electric = false

    # error if HVACComponent heating fuels method is not available
    if thermal_zone.model.version < OpenStudio::VersionString.new('3.6.0')
      OpenStudio.logFree(OpenStudio::Error, 'openstudio.Standards.ThermalZone', 'Required HVACComponent methods .heatingFuelTypes and .coolingFuelTypes are not available in pre-OpenStudio 3.6.0 versions. Use a more recent version of OpenStudio.')
    end

    # Fossil heating
    htg_fuels = thermal_zone.heatingFuelTypes.map(&:valueName)
    if htg_fuels.include?('Gas')
      htg_fuels.include?('NaturalGas') ||
        htg_fuels.include?('Propane') ||
        htg_fuels.include?('PropaneGas') ||
        htg_fuels.include?('FuelOil_1') ||
        htg_fuels.include?('FuelOilNo1') ||
        htg_fuels.include?('FuelOil_2') ||
        htg_fuels.include?('FuelOilNo2') ||
        htg_fuels.include?('Coal') ||
        htg_fuels.include?('Diesel') ||
        htg_fuels.include?('Gasoline') ||
        htg_fuels.include?('DistrictHeating') ||
        htg_fuels.include?('DistrictHeatingWater') ||
        htg_fuels.include?('DistrictHeatingSteam')
      fossil = true
    end

    # Electric heating
    if htg_fuels.include?('Electricity')
      electric = true
    end

    # Cooling fuels, for determining
    # unconditioned zones
    clg_fuels = thermal_zone.coolingFuelTypes

    # Categorize
    fuel_type = nil
    if fossil
      # If uses any fossil, counts as fossil even if electric is present too
      fuel_type = 'fossil'
    elsif electric
      fuel_type = 'electric'
    elsif htg_fuels.size.zero? && clg_fuels.size.zero?
      fuel_type = 'unconditioned'
    else
      OpenStudio.logFree(OpenStudio::Warn, 'openstudio.Standards.ThermalZone', "For #{thermal_zone.name}, could not determine fuel type, assuming fossil.  Heating fuels = #{htg_fuels.join(', ')}; cooling fuels = #{clg_fuels.join(', ')}.")
      fuel_type = 'fossil'
    end

    # Customization for Xcel.
    # Likely useful for other utility
    # programs where fuel switching is important.
    # This is primarily for systems where Gas is
    # used at the central AHU and electric is
    # used at the terminals/zones.  Examples
    # include zone VRF/PTHP with gas-heated DOAS,
    # and gas VAV with electric reheat
    case custom
    when 'Xcel Energy CO EDA'
      if fossil && electric
        fuel_type = 'fossilandelectric'
      end
    end

    # OpenStudio::logFree(OpenStudio::Info, "openstudio.Standards.Model", "For #{self.name}, fuel type = #{fuel_type}.")

    return fuel_type
  end

  # Determine if the thermal zone is Fossil/Purchased Heat/Electric Hybrid
  #
  # @param thermal_zone [OpenStudio::Model::ThermalZone] thermal zone
  # @return [Boolean] true if mixed Fossil/Electric Hybrid, and Purchased Heat zone, false if not
  def thermal_zone_mixed_heating_fuel?(thermal_zone)
    is_mixed = false

    # error if HVACComponent heating fuels method is not available
    if thermal_zone.model.version < OpenStudio::VersionString.new('3.6.0')
      OpenStudio.logFree(OpenStudio::Error, 'openstudio.Standards.ThermalZone', 'Required HVACComponent method .heatingFuelTypes is not available in pre-OpenStudio 3.6.0 versions. Use a more recent version of OpenStudio.')
    end

    # Get an array of the heating fuels
    # used by the zone.  Possible values are
    # Electricity, NaturalGas, Propane, PropaneGas, FuelOilNo1, FuelOilNo2,
    # Coal, Diesel, Gasoline, SolarEnergy,
    # DistrictHeating, DistrictHeatingWater, and DistrictHeatingSteam.
    htg_fuels = thermal_zone.heatingFuelTypes.map(&:valueName)

    # Includes fossil
    fossil = false
    if htg_fuels.include?('Gas')
      htg_fuels.include?('NaturalGas') ||
        htg_fuels.include?('Propane') ||
        htg_fuels.include?('PropaneGas') ||
        htg_fuels.include?('FuelOil_1') ||
        htg_fuels.include?('FuelOilNo1') ||
        htg_fuels.include?('FuelOil_2') ||
        htg_fuels.include?('FuelOilNo2') ||
        htg_fuels.include?('Coal') ||
        htg_fuels.include?('Diesel') ||
        htg_fuels.include?('Gasoline')

      fossil = true
    end

    # Electric and fossil and district
    has_district_heating = (htg_fuels.include?('DistrictHeating') || htg_fuels.include?('DistrictHeatingWater') || htg_fuels.include?('DistrictHeatingSteam'))
    if htg_fuels.include?('Electricity') && has_district_heating && fossil
      is_mixed = true
      OpenStudio.logFree(OpenStudio::Debug, 'openstudio.Standards.ThermalZone', "For #{thermal_zone.name}, heating mixed electricity, fossil, and district.")
    end

    # Electric and fossil
    if htg_fuels.include?('Electricity') && fossil
      is_mixed = true
      OpenStudio.logFree(OpenStudio::Debug, 'openstudio.Standards.ThermalZone', "For #{thermal_zone.name}, heating mixed electricity and fossil.")
    end

    # Electric and district
    if htg_fuels.include?('Electricity') && has_district_heating
      is_mixed = true
      OpenStudio.logFree(OpenStudio::Debug, 'openstudio.Standards.ThermalZone', "For #{thermal_zone.name}, heating mixed electricity and district.")
    end

    # Fossil and district
    if fossil && has_district_heating
      is_mixed = true
      OpenStudio.logFree(OpenStudio::Debug, 'openstudio.Standards.ThermalZone', "For #{thermal_zone.name}, heating mixed fossil and district.")
    end

    return is_mixed
  end

  # Infers the baseline system type based on the equipment serving the zone and their heating/cooling fuels.
  # Only does a high-level inference; does not look for the presence/absence of required controls, etc.
  #
  # @param thermal_zone [OpenStudio::Model::ThermalZone] thermal zone
  # @return [String] system type. Possible system types are:
  #   PTHP, PTAC, PSZ_AC, PSZ_HP, PVAV_Reheat, PVAV_PFP_Boxes,
  #   VAV_Reheat, VAV_PFP_Boxes, Gas_Furnace, Electric_Furnace
  def thermal_zone_infer_system_type(thermal_zone)
    # Determine the characteristics
    # of the equipment serving the zone
    has_air_loop = false
    air_loop_num_zones = 0
    air_loop_is_vav = false
    air_loop_has_chw = false
    has_ptac = false
    has_pthp = false
    has_unitheater = false
    thermal_zone.equipment.each do |equip|
      # Skip HVAC components
      next unless equip.to_HVACComponent.is_initialized

      equip = equip.to_HVACComponent.get
      if equip.airLoopHVAC.is_initialized
        has_air_loop = true
        air_loop = equip.airLoopHVAC.get
        air_loop_num_zones = air_loop.thermalZones.size
        air_loop.supplyComponents.each do |sc|
          if sc.to_FanVariableVolume.is_initialized
            air_loop_is_vav = true
          elsif sc.to_CoilCoolingWater.is_initialized
            air_loop_has_chw = true
          end
        end
      elsif equip.to_ZoneHVACPackagedTerminalAirConditioner.is_initialized
        has_ptac = true
      elsif equip.to_ZoneHVACPackagedTerminalHeatPump.is_initialized
        has_pthp = true
      elsif equip.to_ZoneHVACUnitHeater.is_initialized
        has_unitheater = true
      end
    end

    # error if HVACComponent heating fuels method is not available
    if thermal_zone.model.version < OpenStudio::VersionString.new('3.6.0')
      OpenStudio.logFree(OpenStudio::Error, 'openstudio.Standards.ThermalZone', 'Required HVACComponent methods .heatingFuelTypes and .coolingFuelTypes are not available in pre-OpenStudio 3.6.0 versions. Use a more recent version of OpenStudio.')
    end

    # Get the zone heating and cooling fuels
    htg_fuels = thermal_zone.heatingFuelTypes.map(&:valueName)
    clg_fuels = thermal_zone.coolingFuelTypes.map(&:valueName)
    is_fossil = thermal_zone_fossil_hybrid_or_purchased_heat?(thermal_zone)

    # Infer the HVAC type
    sys_type = 'Unknown'

    # Single zone
    if air_loop_num_zones < 2
      # Gas
      if is_fossil
        # Air Loop
        if has_air_loop
          # Gas_Furnace (as air loop)
          sys_type = if clg_fuels.size.zero?
                       'Gas_Furnace'
                     # PSZ_AC
                     else
                       'PSZ_AC'
                     end
        # Zone Equipment
        else
          # Gas_Furnace (as unit heater)
          if has_unitheater
            sys_type = 'Gas_Furnace'
          end
          # PTAC
          if has_ptac
            sys_type = 'PTAC'
          end
        end
      # Electric
      else
        # Air Loop
        if has_air_loop
          # Electric_Furnace (as air loop)
          sys_type = if clg_fuels.size.zero?
                       'Electric_Furnace'
                     # PSZ_HP
                     else
                       'PSZ_HP'
                     end
        # Zone Equipment
        else
          # Electric_Furnace (as unit heater)
          if has_unitheater
            sys_type = 'Electric_Furnace'
          end
          # PTHP
          if has_pthp
            sys_type = 'PTHP'
          end
        end
      end
    # Multi-zone
    else
      # Gas
      if is_fossil
        # VAV_Reheat
        if air_loop_has_chw && air_loop_is_vav
          sys_type = 'VAV_Reheat'
        end
        # PVAV_Reheat
        if !air_loop_has_chw && air_loop_is_vav
          sys_type = 'PVAV_Reheat'
        end
      # Electric
      else
        # VAV_PFP_Boxes
        if air_loop_has_chw && air_loop_is_vav
          sys_type = 'VAV_PFP_Boxes'
        end
        # PVAV_PFP_Boxes
        if !air_loop_has_chw && air_loop_is_vav
          sys_type = 'PVAV_PFP_Boxes'
        end
      end
    end

    # Report out the characteristics for debugging if
    # the system type cannot be inferred.
    if sys_type == 'Unknown'
      OpenStudio.logFree(OpenStudio::Warn, 'openstudio.Standards.ThermalZone', "For #{thermal_zone.name}, the baseline system type could not be inferred.")
      OpenStudio.logFree(OpenStudio::Debug, 'openstudio.Standards.ThermalZone', "***#{thermal_zone.name}***")
      OpenStudio.logFree(OpenStudio::Debug, 'openstudio.Standards.ThermalZone', "system type = #{sys_type}")
      OpenStudio.logFree(OpenStudio::Debug, 'openstudio.Standards.ThermalZone', "has_air_loop = #{has_air_loop}")
      OpenStudio.logFree(OpenStudio::Debug, 'openstudio.Standards.ThermalZone', "air_loop_num_zones = #{air_loop_num_zones}")
      OpenStudio.logFree(OpenStudio::Debug, 'openstudio.Standards.ThermalZone', "air_loop_is_vav = #{air_loop_is_vav}")
      OpenStudio.logFree(OpenStudio::Debug, 'openstudio.Standards.ThermalZone', "air_loop_has_chw = #{air_loop_has_chw}")
      OpenStudio.logFree(OpenStudio::Debug, 'openstudio.Standards.ThermalZone', "has_ptac = #{has_ptac}")
      OpenStudio.logFree(OpenStudio::Debug, 'openstudio.Standards.ThermalZone', "has_pthp = #{has_pthp}")
      OpenStudio.logFree(OpenStudio::Debug, 'openstudio.Standards.ThermalZone', "has_unitheater = #{has_unitheater}")
      OpenStudio.logFree(OpenStudio::Debug, 'openstudio.Standards.ThermalZone', "htg_fuels = #{htg_fuels}")
      OpenStudio.logFree(OpenStudio::Debug, 'openstudio.Standards.ThermalZone', "clg_fuels = #{clg_fuels}")
      OpenStudio.logFree(OpenStudio::Debug, 'openstudio.Standards.ThermalZone', "is_fossil = #{is_fossil}")
    end

    return sys_type
  end

  # Determines heating status.
  # If the zone has a thermostat with a maximum heating setpoint above 5C (41F), counts as heated.
  # Plenums are also assumed to be heated.
  #
  # @author Andrew Parker, Julien Marrec
  # @param thermal_zone [OpenStudio::Model::ThermalZone] thermal zone
  # @return [Boolean] returns true if heated, false if not
  def thermal_zone_heated?(thermal_zone)
    temp_f = 41
    temp_c = OpenStudio.convert(temp_f, 'F', 'C').get

    htd = false

    # Consider plenum zones heated
    area_plenum = 0
    area_non_plenum = 0
    thermal_zone.spaces.each do |space|
      if OpenstudioStandards::Space.space_plenum?(space)
        area_plenum += space.floorArea
      else
        area_non_plenum += space.floorArea
      end
    end

    # Majority
    if area_plenum > area_non_plenum
      htd = true
      return htd
    end

    # Check if the zone has radiant heating,
    # and if it does, get heating setpoint schedule
    # directly from the radiant system to check.
    thermal_zone.equipment.each do |equip|
      htg_sch = nil
      if equip.to_ZoneHVACHighTemperatureRadiant.is_initialized
        equip = equip.to_ZoneHVACHighTemperatureRadiant.get
        if equip.heatingSetpointTemperatureSchedule.is_initialized
          htg_sch = equip.heatingSetpointTemperatureSchedule.get
        end
      elsif equip.to_ZoneHVACLowTemperatureRadiantElectric.is_initialized
        equip = equip.to_ZoneHVACLowTemperatureRadiantElectric.get
        htg_sch = equip.heatingSetpointTemperatureSchedule
      elsif equip.to_ZoneHVACLowTempRadiantConstFlow.is_initialized
        equip = equip.to_ZoneHVACLowTempRadiantConstFlow.get
        htg_coil = equip.heatingCoil
        if htg_coil.to_CoilHeatingLowTempRadiantConstFlow.is_initialized
          htg_coil = htg_coil.to_CoilHeatingLowTempRadiantConstFlow.get
          if htg_coil.heatingHighControlTemperatureSchedule.is_initialized
            htg_sch = htg_coil.heatingHighControlTemperatureSchedule.get
          end
        end
      elsif equip.to_ZoneHVACLowTempRadiantVarFlow.is_initialized
        equip = equip.to_ZoneHVACLowTempRadiantVarFlow.get
        htg_coil = equip.heatingCoil
        if equip.model.version > OpenStudio::VersionString.new('3.1.0')
          if htg_coil.is_initialized
            htg_coil = htg_coil.get
          else
            htg_coil = nil
          end
        end
        if !htg_coil.nil? && htg_coil.to_CoilHeatingLowTempRadiantVarFlow.is_initialized
          htg_coil = htg_coil.to_CoilHeatingLowTempRadiantVarFlow.get
          if htg_coil.heatingControlTemperatureSchedule.is_initialized
            htg_sch = htg_coil.heatingControlTemperatureSchedule.get
          end
        end
      end
      # Move on if no heating schedule was found
      next if htg_sch.nil?

      # Get the setpoint from the schedule
      if htg_sch.to_ScheduleRuleset.is_initialized
        htg_sch = htg_sch.to_ScheduleRuleset.get
        max_c = OpenstudioStandards::Schedules.schedule_ruleset_get_min_max(htg_sch)['max']
        if max_c > temp_c
          htd = true
        end
      elsif htg_sch.to_ScheduleConstant.is_initialized
        htg_sch = htg_sch.to_ScheduleConstant.get
        max_c = OpenstudioStandards::Schedules.schedule_constant_get_min_max(htg_sch)['max']
        if max_c > temp_c
          htd = true
        end
      elsif htg_sch.to_ScheduleCompact.is_initialized
        htg_sch = htg_sch.to_ScheduleCompact.get
        max_c = OpenstudioStandards::Schedules.schedule_compact_get_min_max(htg_sch)['max']
        if max_c > temp_c
          htd = true
        end
      else
        OpenStudio.logFree(OpenStudio::Debug, 'openstudio.Standards.ThermalZone', "Zone #{thermal_zone.name} used an unknown schedule type for the heating setpoint; assuming heated.")
        htd = true
      end
    end

    # Unheated if no thermostat present
    if thermal_zone.thermostat.empty?
      return htd
    end

    # Check the heating setpoint
    tstat = thermal_zone.thermostat.get
    if tstat.to_ThermostatSetpointDualSetpoint
      tstat = tstat.to_ThermostatSetpointDualSetpoint.get
      htg_sch = tstat.getHeatingSchedule
      if htg_sch.is_initialized
        htg_sch = htg_sch.get
        if htg_sch.to_ScheduleRuleset.is_initialized
          htg_sch = htg_sch.to_ScheduleRuleset.get
          max_c = OpenstudioStandards::Schedules.schedule_ruleset_get_min_max(htg_sch)['max']
          if max_c > temp_c
            htd = true
          end
        elsif htg_sch.to_ScheduleConstant.is_initialized
          htg_sch = htg_sch.to_ScheduleConstant.get
          max_c = OpenstudioStandards::Schedules.schedule_constant_get_min_max(htg_sch)['max']
          if max_c > temp_c
            htd = true
          end
        elsif htg_sch.to_ScheduleCompact.is_initialized
          htg_sch = htg_sch.to_ScheduleCompact.get
          max_c = OpenstudioStandards::Schedules.schedule_compact_get_min_max(htg_sch)['max']
          if max_c > temp_c
            htd = true
          end
        else
          OpenStudio.logFree(OpenStudio::Debug, 'openstudio.Standards.ThermalZone', "Zone #{thermal_zone.name} used an unknown schedule type for the heating setpoint; assuming heated.")
          htd = true
        end
      end
    elsif tstat.to_ZoneControlThermostatStagedDualSetpoint
      tstat = tstat.to_ZoneControlThermostatStagedDualSetpoint.get
      htg_sch = tstat.heatingTemperatureSetpointSchedule
      if htg_sch.is_initialized
        htg_sch = htg_sch.get
        if htg_sch.to_ScheduleRuleset.is_initialized
          htg_sch = htg_sch.to_ScheduleRuleset.get
          max_c = OpenstudioStandards::Schedules.schedule_ruleset_get_min_max(htg_sch)['max']
          if max_c > temp_c
            htd = true
          end
        end
      end
    end

    return htd
  end

  # Determines cooling status.
  # If the zone has a thermostat with a minimum cooling setpoint below 33C (91F), counts as cooled.
  # Plenums are also assumed to be cooled.
  #
  # @author Andrew Parker, Julien Marrec
  # @param thermal_zone [OpenStudio::Model::ThermalZone] thermal zone
  # @return [Boolean] returns true if cooled, false if not
  def thermal_zone_cooled?(thermal_zone)
    temp_f = 91
    temp_c = OpenStudio.convert(temp_f, 'F', 'C').get

    cld = false

    # Consider plenum zones cooled
    area_plenum = 0
    area_non_plenum = 0
    thermal_zone.spaces.each do |space|
      if OpenstudioStandards::Space.space_plenum?(space)
        area_plenum += space.floorArea
      else
        area_non_plenum += space.floorArea
      end
    end

    # Majority
    if area_plenum > area_non_plenum
      cld = true
      return cld
    end

    # Check if the zone has radiant cooling,
    # and if it does, get cooling setpoint schedule
    # directly from the radiant system to check.
    thermal_zone.equipment.each do |equip|
      clg_sch = nil
      if equip.to_ZoneHVACLowTempRadiantConstFlow.is_initialized
        equip = equip.to_ZoneHVACLowTempRadiantConstFlow.get
        clg_coil = equip.coolingCoil
        if clg_coil.to_CoilCoolingLowTempRadiantConstFlow.is_initialized
          clg_coil = clg_coil.to_CoilCoolingLowTempRadiantConstFlow.get
          if clg_coil.coolingLowControlTemperatureSchedule.is_initialized
            clg_sch = clg_coil.coolingLowControlTemperatureSchedule.get
          end
        end
      elsif equip.to_ZoneHVACLowTempRadiantVarFlow.is_initialized
        equip = equip.to_ZoneHVACLowTempRadiantVarFlow.get
        clg_coil = equip.coolingCoil
        if equip.model.version > OpenStudio::VersionString.new('3.1.0')
          if clg_coil.is_initialized
            clg_coil = clg_coil.get
          else
            clg_coil = nil
          end
        end
        if !clg_coil.nil? && clg_coil.to_CoilCoolingLowTempRadiantVarFlow.is_initialized
          clg_coil = clg_coil.to_CoilCoolingLowTempRadiantVarFlow.get
          if clg_coil.coolingControlTemperatureSchedule.is_initialized
            clg_sch = clg_coil.coolingControlTemperatureSchedule.get
          end
        end
      end
      # Move on if no cooling schedule was found
      next if clg_sch.nil?

      # Get the setpoint from the schedule
      if clg_sch.to_ScheduleRuleset.is_initialized
        clg_sch = clg_sch.to_ScheduleRuleset.get
        min_c = OpenstudioStandards::Schedules.schedule_ruleset_get_min_max(clg_sch)['min']
        if min_c < temp_c
          cld = true
        end
      elsif clg_sch.to_ScheduleConstant.is_initialized
        clg_sch = clg_sch.to_ScheduleConstant.get
        min_c = OpenstudioStandards::Schedules.schedule_constant_get_min_max(clg_sch)['min']
        if min_c < temp_c
          cld = true
        end
      elsif clg_sch.to_ScheduleCompact.is_initialized
        clg_sch = clg_sch.to_ScheduleCompact.get
        min_c = OpenstudioStandards::Schedules.schedule_compact_get_min_max(clg_sch)['min']
        if min_c < temp_c
          cld = true
        end
      else
        OpenStudio.logFree(OpenStudio::Debug, 'openstudio.Standards.ThermalZone', "Zone #{thermal_zone.name} used an unknown schedule type for the cooling setpoint; assuming cooled.")
        cld = true
      end
    end

    # Unheated if no thermostat present
    if thermal_zone.thermostat.empty?
      return cld
    end

    # Check the cooling setpoint
    tstat = thermal_zone.thermostat.get
    if tstat.to_ThermostatSetpointDualSetpoint
      tstat = tstat.to_ThermostatSetpointDualSetpoint.get
      clg_sch = tstat.getCoolingSchedule
      if clg_sch.is_initialized
        clg_sch = clg_sch.get
        if clg_sch.to_ScheduleRuleset.is_initialized
          clg_sch = clg_sch.to_ScheduleRuleset.get
          min_c = OpenstudioStandards::Schedules.schedule_ruleset_get_min_max(clg_sch)['min']
          if min_c < temp_c
            cld = true
          end
        elsif clg_sch.to_ScheduleConstant.is_initialized
          clg_sch = clg_sch.to_ScheduleConstant.get
          min_c = OpenstudioStandards::Schedules.schedule_constant_get_min_max(clg_sch)['min']
          if min_c < temp_c
            cld = true
          end
        elsif clg_sch.to_ScheduleCompact.is_initialized
          clg_sch = clg_sch.to_ScheduleCompact.get
          min_c = OpenstudioStandards::Schedules.schedule_compact_get_min_max(clg_sch)['min']
          if min_c < temp_c
            cld = true
          end
        else
          OpenStudio.logFree(OpenStudio::Debug, 'openstudio.Standards.ThermalZone', "Zone #{thermal_zone.name} used an unknown schedule type for the cooling setpoint; assuming cooled.")
          cld = true
        end
      end
    elsif tstat.to_ZoneControlThermostatStagedDualSetpoint
      tstat = tstat.to_ZoneControlThermostatStagedDualSetpoint.get
      clg_sch = tstat.coolingTemperatureSetpointSchedule
      if clg_sch.is_initialized
        clg_sch = clg_sch.get
        if clg_sch.to_ScheduleRuleset.is_initialized
          clg_sch = clg_sch.to_ScheduleRuleset.get
          min_c = OpenstudioStandards::Schedules.schedule_ruleset_get_min_max(clg_sch)['min']
          if min_c < temp_c
            cld = true
          end
        end
      end
    elsif tstat.to_ThermostatSetpointSingleHeating
      cld = false
    end

    return cld
  end

  # Determine if the thermal zone is a plenum based on whether a majority of the spaces in the zone are plenums or not.
  #
  # @param thermal_zone [OpenStudio::Model::ThermalZone] thermal zone
  # @return [Boolean] returns true if majority plenum, false if not
  def thermal_zone_plenum?(thermal_zone)
    plenum_status = false

    area_plenum = 0
    area_non_plenum = 0
    thermal_zone.spaces.each do |space|
      if OpenstudioStandards::Space.space_plenum?(space)
        area_plenum += space.floorArea
      else
        area_non_plenum += space.floorArea
      end
    end

    # Majority
    if area_plenum > area_non_plenum
      plenum_status = true
    end

    return plenum_status
  end

  # Determine if this zone is a vestibule.
  # Zone must be less than 200 ft^2 and also have an infiltration object specified using Flow/Zone.
  #
  # @param thermal_zone [OpenStudio::Model::ThermalZone] thermal zone
  # @return [Boolean] returns true if vestibule, false if not
  def thermal_zone_vestibule?(thermal_zone)
    is_vest = false

    # Check area
    unless thermal_zone.floorArea < OpenStudio.convert(200, 'ft^2', 'm^2').get
      return is_vest
    end

    # Check presence of infiltration
    thermal_zone.spaces.each do |space|
      space.spaceInfiltrationDesignFlowRates.each do |infil|
        if infil.designFlowRate.is_initialized
          is_vest = true
          OpenStudio.logFree(OpenStudio::Info, 'openstudio.standards.ThermalZone', "For #{thermal_zone.name}: This zone is considered a vestibule.")
          break
        end
      end
    end

    return is_vest
  end

  # Determines whether the zone is conditioned per 90.1, which is based on heating and cooling loads.
  # Logic to detect indirectly-conditioned spaces cannot be implemented
  # as part of this measure as it would need to call itself.
  # It is implemented as part of space_conditioning_category().
  # @todo Add addendum db rules to 90.1-2019 for 90.1-2022 (use stable baseline value for zones designated as semiheated using proposed sizing run)
  #
  # @param thermal_zone [OpenStudio::Model::ThermalZone] thermal zone
  # @param climate_zone [String] ASHRAE climate zone, e.g. 'ASHRAE 169-2013-4A'
  # @return [String] NonResConditioned, ResConditioned, Semiheated, Unconditioned
  def thermal_zone_conditioning_category(thermal_zone, climate_zone)
    # error if zone design load methods are not available
    if thermal_zone.model.version < OpenStudio::VersionString.new('3.6.0')
      OpenStudio.logFree(OpenStudio::Error, 'openstudio.Standards.ThermalZone', 'Required ThermalZone methods .autosizedHeatingDesignLoad and .autosizedCoolingDesignLoad are not available in pre-OpenStudio 3.6.0 versions. Use a more recent version of OpenStudio.')
    end

    # Get the heating load
    htg_load_btu_per_ft2 = 0.0
    htg_load_w = thermal_zone.autosizedHeatingDesignLoad
    if htg_load_w.is_initialized
      htg_load_w_per_m2 = thermal_zone.autosizedHeatingDesignLoad.get / thermal_zone.floorArea
      htg_load_btu_per_ft2 = OpenStudio.convert(htg_load_w_per_m2, 'W/m^2', 'Btu/hr*ft^2').get
    end

    # Get the cooling load
    clg_load_btu_per_ft2 = 0.0
    clg_load_w = thermal_zone.autosizedCoolingDesignLoad
    if clg_load_w.is_initialized
      clg_load_w_per_m2 = thermal_zone.autosizedCoolingDesignLoad.get / thermal_zone.floorArea
      clg_load_btu_per_ft2 = OpenStudio.convert(clg_load_w_per_m2, 'W/m^2', 'Btu/hr*ft^2').get
    end

    # Determine the heating limit based on climate zone
    # From Table 3.1 Heated Space Criteria
    htg_lim_btu_per_ft2 = 0.0
    climate_zone_code = climate_zone.split('-')[-1]
    if ['0A', '0B', '1A', '1B', '2A', '2B'].include? climate_zone_code
      htg_lim_btu_per_ft2 = 5
      stable_htg_lim_btu_per_ft2 = 5
    elsif ['3A', '3B'].include? climate_zone_code
      htg_lim_btu_per_ft2 = 9
      stable_htg_lim_btu_per_ft2 = 10
    elsif climate_zone_code == '3C'
      htg_lim_btu_per_ft2 = 7
      stable_htg_lim_btu_per_ft2 = 10
    elsif ['4A', '4B'].include? climate_zone_code
      htg_lim_btu_per_ft2 = 10
      stable_htg_lim_btu_per_ft2 = 15
    elsif climate_zone_code == '4C'
      htg_lim_btu_per_ft2 = 8
      stable_htg_lim_btu_per_ft2 = 15
    elsif ['5A', '5B', '5C'].include? climate_zone_code
      htg_lim_btu_per_ft2 = 12
      stable_htg_lim_btu_per_ft2 = 15
    elsif ['6A', '6B'].include? climate_zone_code
      htg_lim_btu_per_ft2 = 14
      stable_htg_lim_btu_per_ft2 = 20
    elsif ['7A', '7B'].include? climate_zone_code
      htg_lim_btu_per_ft2 = 16
      stable_htg_lim_btu_per_ft2 = 20
    elsif ['8A', '8B'].include? climate_zone_code
      htg_lim_btu_per_ft2 = 19
      stable_htg_lim_btu_per_ft2 = 25
    end

    # for older code versions use stable baseline value as primary target
    if ['90.1-2004', '90.1-2007', '90.1-2010', '90.1-2013'].include? template
      htg_lim_btu_per_ft2 = stable_htg_lim_btu_per_ft2
    end

    # Cooling limit is climate-independent
    case template
    when '90.1-2016', '90.1-PRM-2019'
      clg_lim_btu_per_ft2 = 3.4
    else
      clg_lim_btu_per_ft2 = 5
    end

    # Semiheated limit is climate-independent
    semihtd_lim_btu_per_ft2 = 3.4

    # Determine if residential
    res = false
    if thermal_zone_residential?(thermal_zone)
      res = true
    end

    cond_cat = 'Unconditioned'
    if htg_load_btu_per_ft2 > htg_lim_btu_per_ft2
      OpenStudio.logFree(OpenStudio::Debug, 'openstudio.Standards.ThermalZone', "Zone #{thermal_zone.name} is conditioned because heating load of #{htg_load_btu_per_ft2.round} Btu/hr*ft^2 exceeds minimum of #{htg_lim_btu_per_ft2.round} Btu/hr*ft^2.")
      cond_cat = if res
                   'ResConditioned'
                 else
                   'NonResConditioned'
                 end
    elsif clg_load_btu_per_ft2 > clg_lim_btu_per_ft2
      OpenStudio.logFree(OpenStudio::Debug, 'openstudio.Standards.ThermalZone', "Zone #{thermal_zone.name} is conditioned because cooling load of #{clg_load_btu_per_ft2.round} Btu/hr*ft^2 exceeds minimum of #{clg_lim_btu_per_ft2.round} Btu/hr*ft^2.")
      cond_cat = if res
                   'ResConditioned'
                 else
                   'NonResConditioned'
                 end
    elsif htg_load_btu_per_ft2 > semihtd_lim_btu_per_ft2
      cond_cat = 'Semiheated'
      OpenStudio.logFree(OpenStudio::Debug, 'openstudio.Standards.ThermalZone', "Zone #{thermal_zone.name} is semiheated because heating load of #{htg_load_btu_per_ft2.round} Btu/hr*ft^2 exceeds minimum of #{semihtd_lim_btu_per_ft2.round} Btu/hr*ft^2.")
    end

    return cond_cat
  end

  # Calculate the heating supply temperature based on the# specified delta-T.
  # Delta-T is calculated based on the highest value found in the heating setpoint schedule.
  #
  # @param thermal_zone [OpenStudio::Model::ThermalZone] thermal zone
  # @return [Double] the design heating supply temperature, in degrees Celsius
  # @todo Exception: 17F delta-T for labs
  def thermal_zone_prm_baseline_heating_design_supply_temperature(thermal_zone)
    unit_heater_sup_temp = thermal_zone_prm_unitheater_design_supply_temperature(thermal_zone)
    unless unit_heater_sup_temp.nil?
      return unit_heater_sup_temp
    end

    setpoint_c = nil

    # Setpoint schedule
    tstat = thermal_zone.thermostatSetpointDualSetpoint
    if tstat.is_initialized
      tstat = tstat.get
      setpoint_sch = tstat.heatingSetpointTemperatureSchedule
      if setpoint_sch.is_initialized
        setpoint_sch = setpoint_sch.get
        if setpoint_sch.to_ScheduleRuleset.is_initialized
          setpoint_sch = setpoint_sch.to_ScheduleRuleset.get
          setpoint_c = OpenstudioStandards::Schedules.schedule_ruleset_get_min_max(setpoint_sch)['max']
        elsif setpoint_sch.to_ScheduleConstant.is_initialized
          setpoint_sch = setpoint_sch.to_ScheduleConstant.get
          setpoint_c = OpenstudioStandards::Schedules.schedule_constant_get_min_max(setpoint_sch)['max']
        elsif setpoint_sch.to_ScheduleCompact.is_initialized
          setpoint_sch = setpoint_sch.to_ScheduleCompact.get
          setpoint_c = OpenstudioStandards::Schedules.schedule_compact_get_min_max(setpoint_sch)['max']
        end
      end
    end

    # If the heating setpoint could not be determined
    # return the current design heating temperature
    if setpoint_c.nil?
      setpoint_c = thermal_zone.sizingZone.zoneHeatingDesignSupplyAirTemperature
      OpenStudio.logFree(OpenStudio::Warn, 'openstudio.Standards.ThermalZone', "For #{thermal_zone.name}: could not determine max heating setpoint.  Design heating SAT will be #{OpenStudio.convert(setpoint_c, 'C', 'F').get.round} F from proposed model.")
      return setpoint_c
    end

    # If the heating setpoint was set very low so that
    # heating equipment never comes on
    # return the current design heating temperature
    if setpoint_c < OpenStudio.convert(41, 'F', 'C').get
      setpoint_f = OpenStudio.convert(setpoint_c, 'C', 'F').get
      new_setpoint_c = thermal_zone.sizingZone.zoneHeatingDesignSupplyAirTemperature
      new_setpoint_f = OpenStudio.convert(new_setpoint_c, 'C', 'F').get
      OpenStudio.logFree(OpenStudio::Warn, 'openstudio.Standards.ThermalZone', "For #{thermal_zone.name}: max heating setpoint in proposed model was #{setpoint_f.round} F.  20 F SAT delta-T from this point is unreasonable. Design heating SAT will be #{new_setpoint_f.round} F from proposed model.")
      return new_setpoint_c
    end

    # Add 20F delta-T
    delta_t_r = 20

    new_delta_t = thermal_zone_prm_lab_delta_t(thermal_zone)
    unless new_delta_t.nil?
      delta_t_r = new_delta_t
    end

    delta_t_k = OpenStudio.convert(delta_t_r, 'R', 'K').get

    sat_c = setpoint_c + delta_t_k # Add for heating

    return sat_c
  end

  # Calculate the cooling supply temperature based on the specified delta-T.
  # Delta-T is calculated based on the highest value found in the cooling setpoint schedule.
  #
  # @param thermal_zone [OpenStudio::Model::ThermalZone] thermal zone
  # @return [Double] the design heating supply temperature, in degrees Celsius
  # @todo Exception: 17F delta-T for labs
  def thermal_zone_prm_baseline_cooling_design_supply_temperature(thermal_zone)
    setpoint_c = nil

    # Setpoint schedule
    tstat = thermal_zone.thermostatSetpointDualSetpoint
    if tstat.is_initialized
      tstat = tstat.get
      setpoint_sch = tstat.coolingSetpointTemperatureSchedule
      if setpoint_sch.is_initialized
        setpoint_sch = setpoint_sch.get
        if setpoint_sch.to_ScheduleRuleset.is_initialized
          setpoint_sch = setpoint_sch.to_ScheduleRuleset.get
          setpoint_c = OpenstudioStandards::Schedules.schedule_ruleset_get_min_max(setpoint_sch)['min']
        elsif setpoint_sch.to_ScheduleConstant.is_initialized
          setpoint_sch = setpoint_sch.to_ScheduleConstant.get
          setpoint_c = OpenstudioStandards::Schedules.schedule_constant_get_min_max(setpoint_sch)['min']
        elsif setpoint_sch.to_ScheduleCompact.is_initialized
          setpoint_sch = setpoint_sch.to_ScheduleCompact.get
          setpoint_c = OpenstudioStandards::Schedules.schedule_compact_get_min_max(setpoint_sch)['min']
        end
      end
    end

    # If the cooling setpoint could not be determined
    # return the current design cooling temperature
    if setpoint_c.nil?
      setpoint_c = thermal_zone.sizingZone.zoneCoolingDesignSupplyAirTemperature
      OpenStudio.logFree(OpenStudio::Warn, 'openstudio.Standards.ThermalZone', "For #{thermal_zone.name}: could not determine min cooling setpoint.  Design cooling SAT will be #{OpenStudio.convert(setpoint_c, 'C', 'F').get.round} F from proposed model.")
      return setpoint_c
    end

    # If the cooling setpoint was set very high so that
    # cooling equipment never comes on
    # return the current design cooling temperature
    if setpoint_c > OpenStudio.convert(91, 'F', 'C').get
      setpoint_f = OpenStudio.convert(setpoint_c, 'C', 'F').get
      new_setpoint_c = thermal_zone.sizingZone.zoneCoolingDesignSupplyAirTemperature
      new_setpoint_f = OpenStudio.convert(new_setpoint_c, 'C', 'F').get
      OpenStudio.logFree(OpenStudio::Warn, 'openstudio.Standards.ThermalZone', "For #{thermal_zone.name}: max cooling setpoint in proposed model was #{setpoint_f.round} F.  20 F SAT delta-T from this point is unreasonable. Design cooling SAT will be #{new_setpoint_f.round} F from proposed model.")
      return new_setpoint_c
    end

    # Subtract 20F delta-T
    delta_t_r = 20
    if /prm/i =~ template # avoid affecting previous PRM tests
      # For labs, substract 17 delta-T; otherwise, substract 20 delta-T
      thermal_zone.spaces.each do |space|
        space_std_type = space.spaceType.get.standardsSpaceType.get
        if space_std_type == 'laboratory'
          delta_t_r = 17
        end
      end
    end

    delta_t_k = OpenStudio.convert(delta_t_r, 'R', 'K').get

    sat_c = setpoint_c - delta_t_k # Subtract for cooling

    return sat_c
  end

  # Set the design delta-T for zone heating and cooling sizing supply air temperatures.
  # This value determines zone air flows, which will be summed during system design airflow calculation.
  #
  # @param thermal_zone [OpenStudio::Model::ThermalZone] thermal zone
  # @return [Boolean] returns true if successful, false if not
  def thermal_zone_apply_prm_baseline_supply_temperatures(thermal_zone)
    # Skip spaces that aren't heated or cooled
    return true unless thermal_zone_heated?(thermal_zone) || thermal_zone_cooled?(thermal_zone)

    # Heating
    htg_sat_c = thermal_zone_prm_baseline_heating_design_supply_temperature(thermal_zone)
    htg_success = thermal_zone.sizingZone.setZoneHeatingDesignSupplyAirTemperature(htg_sat_c)

    # Cooling
    clg_sat_c = thermal_zone_prm_baseline_cooling_design_supply_temperature(thermal_zone)
    clg_success = thermal_zone.sizingZone.setZoneCoolingDesignSupplyAirTemperature(clg_sat_c)

    htg_sat_f = OpenStudio.convert(htg_sat_c, 'C', 'F').get
    clg_sat_f = OpenStudio.convert(clg_sat_c, 'C', 'F').get
    OpenStudio.logFree(OpenStudio::Debug, 'openstudio.Standards.ThermalZone', "For #{thermal_zone.name}, Htg SAT = #{htg_sat_f.round(1)}F, Clg SAT = #{clg_sat_f.round(1)}F.")

    result = false
    if htg_success && clg_success
      result = true
    end

    return result
  end

  # Adds a thermostat that heats the space to 0 F and cools to 120 F.
  # These numbers are outside of the threshold that is considered heated
  # or cooled by thermal_zone_cooled?() and thermal_zone_heated?()
  #
  # @param thermal_zone [OpenStudio::Model::ThermalZone] thermal zone
  # @return [Boolean] returns true if successful, false if not
  def thermal_zone_add_unconditioned_thermostat(thermal_zone)
    # Heated to 0F (below thermal_zone_heated?(thermal_zone)  threshold)
    htg_t_f = 0
    htg_t_c = OpenStudio.convert(htg_t_f, 'F', 'C').get
    htg_stpt_sch = OpenStudio::Model::ScheduleRuleset.new(thermal_zone.model)
    htg_stpt_sch.setName('Unconditioned Minimal Heating')
    htg_stpt_sch.defaultDaySchedule.setName('Unconditioned Minimal Heating Default')
    htg_stpt_sch.defaultDaySchedule.addValue(OpenStudio::Time.new(0, 24, 0, 0), htg_t_c)

    # Cooled to 120F (above thermal_zone_cooled?(thermal_zone)  threshold)
    clg_t_f = 120
    clg_t_c = OpenStudio.convert(clg_t_f, 'F', 'C').get
    clg_stpt_sch = OpenStudio::Model::ScheduleRuleset.new(thermal_zone.model)
    clg_stpt_sch.setName('Unconditioned Minimal Heating')
    clg_stpt_sch.defaultDaySchedule.setName('Unconditioned Minimal Heating Default')
    clg_stpt_sch.defaultDaySchedule.addValue(OpenStudio::Time.new(0, 24, 0, 0), clg_t_c)

    # Thermostat
    thermostat = OpenStudio::Model::ThermostatSetpointDualSetpoint.new(thermal_zone.model)
    thermostat.setName("#{thermal_zone.name} Unconditioned Thermostat")
    thermostat.setHeatingSetpointTemperatureSchedule(htg_stpt_sch)
    thermostat.setCoolingSetpointTemperatureSchedule(clg_stpt_sch)

    return true
  end

  # Determine the design internal load (W) for this zone without space multipliers.
  # This include People, Lights, Electric Equipment, and Gas Equipment in all spaces in this zone.
  # It assumes 100% of the wattage is converted to heat, and that the design peak schedule value is 1 (100%).
  #
  # @param thermal_zone [OpenStudio::Model::ThermalZone] thermal zone
  # @return [Double] the design internal load, in watts
  def thermal_zone_design_internal_load(thermal_zone)
    load_w = 0.0

    thermal_zone.spaces.each do |space|
      load_w += space_design_internal_load(space)
    end

    return load_w
  end

  # Determine the peak internal load (W) for
  # this zone without space multipliers.
  # This includes People, Lights, and all equipment types
  # in all spaces in this zone.
  # @author Doug Maddox, PNNL
  # @return [Double] the design internal load, in W
  def thermal_zone_peak_internal_load(model, thermal_zone, use_noncoincident_value: true)
    load_w = 0.0
    load_hrs_sum = Array.new(8760, 0)

    if !use_noncoincident_value
      # Get array of coincident internal gain
      thermal_zone.spaces.each do |space|
        load_hrs = space_internal_load_annual_array(model, space, use_noncoincident_value)
        (0..8759).each do |ihr|
          load_hrs_sum[ihr] += load_hrs[ihr]
        end
      end
      load_w = load_hrs_sum.max
    else
      # Get the non-coincident sum of peak internal gains
      thermal_zone.spaces.each do |space|
        load_w += space_internal_load_annual_array(model, space, use_noncoincident_value)
      end
    end

    return load_w
  end

  # This is the operating hours for calulating EFLH which is used for determining whether a zone
  # should be included in a multizone system or isolated to a separate PSZ system
  # Based on the occupancy schedule for that zone
  # @author Doug Maddox, PNNL
  # @return [Array] 8760 array with 1 = operating, 0 = not operating
  def thermal_zone_get_annual_operating_hours(model, zone, zone_fan_sched)
    zone_ppl_sch = Array.new(8760, 0)     # merged people schedule for zone
    zone_op_sch = Array.new(8760, 0)      # intersection of fan and people scheds

    unoccupied_threshold = air_loop_hvac_unoccupied_threshold
    # Need composite occupant schedule for spaces in the zone
    zone.spaces.each do |space|
      space_ppl_sch = space_occupancy_annual_array(model, space)
      # If any space is occupied, make zone occupied
      (0..8759).each do |ihr|
        zone_ppl_sch[ihr] = 1 if space_ppl_sch[ihr] > 0
      end
    end

    zone_op_sch = zone_ppl_sch

    return zone_op_sch
  end

  # This is the EFLH for determining whether a zone should be included in a multizone system
  # or isolated to a separate PSZ system
  # Based on the intersection of the fan schedule for that zone and the occupancy schedule for that zone
  # @author Doug Maddox, PNNL
  # @return [Double] the design internal load, in W
  def thermal_zone_occupancy_eflh(zone, zone_op_sch)
    eflhs = [] # weekly array of eflh values

    # Convert 8760 array to weekly eflh values
    hr_of_yr = -1
    (0..51).each do |iweek|
      eflh = 0
      (0..6).each do |iday|
        (0..23).each do |ihr|
          hr_of_yr += 1
          eflh += zone_op_sch[hr_of_yr]
        end
      end
      eflhs << eflh
    end

    # Choose the most used weekly schedule as the representative eflh
    # This is the statistical mode of the array of values
    eflh_mode_list = eflhs.mode

    if eflh_mode_list.size > 1
      # Mode is an array of multiple values, take the largest value
      eflh = eflh_mode_list.max
    else
      eflh = eflh_mode_list[0]
    end
    return eflh
  end

  # Returns the space type that represents a majority of the floor area.
  #
  # @param thermal_zone [OpenStudio::Model::ThermalZone] thermal zone
  # @return [Boost::Optional<OpenStudio::Model::SpaceType>] an optional SpaceType
  def thermal_zone_majority_space_type(thermal_zone)
    space_type_to_area = Hash.new(0.0)

    thermal_zone.spaces.each do |space|
      if space.spaceType.is_initialized
        space_type = space.spaceType.get
        space_type_to_area[space_type] += space.floorArea
      end
    end

    # If no space types, return empty optional SpaceType
    if space_type_to_area.size.zero?
      return OpenStudio::Model::OptionalSpaceType.new
    end

    # Sort by area
    biggest_space_type = space_type_to_area.sort_by { |st, area| area }.reverse[0][0]

    return OpenStudio::Model::OptionalSpaceType.new(biggest_space_type)
  end

  # Returns the building type that represents the majority of floor area
  #
  # @param thermal_zone [OpenStudio::Model::ThermalZone] thermal zone
  # @return [String] the building type
  def thermal_zone_building_type(thermal_zone)
    # determine areas of each building type
    building_type_areas = {}
    thermal_zone.spaces.each do |space|
      # ignore space if not part of total area
      next unless space.partofTotalFloorArea

      if space.spaceType.is_initialized
        space_type = space.spaceType.get
        if space_type.standardsBuildingType.is_initialized
          building_type = space_type.standardsBuildingType.get
          if building_type_areas[building_type].nil?
            building_type_areas[building_type] = space.floorArea
          else
            building_type_areas[building_type] += space.floorArea
          end
        end
      end
    end

    # return largest building type area
    building_type = building_type_areas.key(building_type_areas.values.max)

    if building_type.nil?
      OpenStudio.logFree(OpenStudio::Info, 'openstudio.Standards.ThermalZone', "Thermal zone #{thermal_zone.name} does not have standards building type.")
    end

    return building_type
  end

  # Determine the thermal zone's occupancy type category.
  # Options are: residential, nonresidential
  #
  # @param thermal_zone [OpenStudio::Model::ThermalZone] thermal zone
  # @return [String] the occupancy type category
  # @todo Add public assembly building types
  def thermal_zone_occupancy_type(thermal_zone)
    occ_type = if thermal_zone_residential?(thermal_zone)
                 'residential'
               else
                 'nonresidential'
               end

    # OpenStudio::logFree(OpenStudio::Info, "openstudio.Standards.ThermalZone", "For #{self.name}, occupancy type = #{occ_type}.")

    return occ_type
  end

  # Determine if demand control ventilation (DCV) is
  # required for this zone based on area and occupant density.
  # Does not account for System requirements like ERV, economizer, etc.
  # Those are accounted for in the AirLoopHVAC method of the same name.
  #
  # @param thermal_zone [OpenStudio::Model::ThermalZone] thermal zone
  # @param climate_zone [String] ASHRAE climate zone, e.g. 'ASHRAE 169-2013-4A'
  # @return [Boolean] Returns true if required, false if not
  # @todo Add exception logic for 90.1-2013
  #   for cells, sickrooms, labs, barbers, salons, and bowling alleys
  def thermal_zone_demand_control_ventilation_required?(thermal_zone, climate_zone)
    dcv_required = false

    # Get the limits
    min_area_m2, min_area_m2_per_occ = thermal_zone_demand_control_ventilation_limits(thermal_zone)

    # Not required if both limits nil
    if min_area_m2.nil? && min_area_m2_per_occ.nil?
      OpenStudio.logFree(OpenStudio::Info, 'openstudio.standards.ThermalZone', "For #{thermal_zone.name}: DCV is not required due to lack of minimum area requirements.")
      return dcv_required
    end

    # Get the area served and the number of occupants
    area_served_m2 = 0
    num_people = 0
    thermal_zone.spaces.each do |space|
      area_served_m2 += space.floorArea
      num_people += space.numberOfPeople
    end
    area_served_ft2 = OpenStudio.convert(area_served_m2, 'm^2', 'ft^2').get

    # Check the minimum area if there is a limit
    if min_area_m2
      # Convert limit to IP
      min_area_ft2 = OpenStudio.convert(min_area_m2, 'm^2', 'ft^2').get
      # Check the limit
      if area_served_ft2 < min_area_ft2
        OpenStudio.logFree(OpenStudio::Info, 'openstudio.standards.ThermalZone', "For #{thermal_zone.name}: DCV is not required since the area is #{area_served_ft2.round} ft2, but the minimum size is #{min_area_ft2.round} ft2.")
        return dcv_required
      end
    end

    # Check the minimum occupancy density if there is a limit
    if min_area_m2_per_occ
      # Convert limit to IP
      min_area_ft2_per_occ = OpenStudio.convert(min_area_m2_per_occ, 'm^2', 'ft^2').get
      min_occ_per_ft2 = 1.0 / min_area_ft2_per_occ
      min_occ_per_1000_ft2 = min_occ_per_ft2 * 1000
      # Check the limit
      occ_per_ft2 = num_people / area_served_ft2
      occ_per_1000_ft2 = occ_per_ft2 * 1000
      if occ_per_1000_ft2 < min_occ_per_1000_ft2
        OpenStudio.logFree(OpenStudio::Info, 'openstudio.standards.ThermalZone', "For #{thermal_zone.name}: DCV is not required since the occupant density is #{occ_per_1000_ft2.round} people/1000 ft2, but the minimum occupant density is #{min_occ_per_1000_ft2.round} people/1000 ft2.")
        return dcv_required
      end
    end

    # If here, DCV is required
    if min_area_m2 && min_area_m2_per_occ
      OpenStudio.logFree(OpenStudio::Info, 'openstudio.standards.ThermalZone', "For #{thermal_zone.name}: DCV is required since the occupant density of #{occ_per_1000_ft2.round} people/1000 ft2 is above minimum occupant density of #{min_occ_per_1000_ft2.round} people/1000 ft2 and the area of #{area_served_ft2.round} ft2 is above the minimum size of #{min_area_ft2.round} ft2.")
    elsif min_area_m2
      OpenStudio.logFree(OpenStudio::Info, 'openstudio.standards.ThermalZone', "For #{thermal_zone.name}: DCV is required since the area of #{area_served_ft2.round} ft2 is above the minimum size of #{min_area_ft2.round} ft2.")
    elsif min_area_m2_per_occ
      OpenStudio.logFree(OpenStudio::Info, 'openstudio.standards.ThermalZone', "For #{thermal_zone.name}: DCV is required since the occupant density of #{occ_per_1000_ft2.round} people/1000 ft2 is above minimum occupant density of #{min_occ_per_1000_ft2.round} people/1000 ft2.")
    end

    dcv_required = true

    return dcv_required
  end

  # Determine the area and occupancy level limits for demand control ventilation.
  # No DCV requirements by default.
  #
  # @param thermal_zone [OpenStudio::Model::ThermalZone] thermal zone
  # @return [Array<Double>] the minimum area, in m^2 and the minimum occupancy density in m^2/person.
  #   Returns nil if there is no requirement.
  def thermal_zone_demand_control_ventilation_limits(thermal_zone)
    min_area_m2 = nil
    min_area_per_occ = nil
    return [min_area_m2, min_area_per_occ]
  end

  # Add Exhaust Fans based on space type lookup.
  # This measure doesn't look if DCV is needed.
  # Others methods can check if DCV needed and add it.
  #
  # @param thermal_zone [OpenStudio::Model::ThermalZone] thermal zone
  # @param exhaust_makeup_inputs [Hash] has of makeup exhaust inputs
  # @return [Hash] Hash of newly made exhaust fan objects along with secondary exhaust and zone mixing objects
  # @todo combine availability and fraction flow schedule to make zone mixing schedule
  def thermal_zone_add_exhaust(thermal_zone, exhaust_makeup_inputs = {})
    exhaust_fans = {} # key is primary exhaust value is hash of arrays of secondary objects

    # hash to store space type information
    space_type_hash = {} # key is space type value is floor_area_si

    # get space type ratio for spaces in zone, making more than one exhaust fan if necessary
    thermal_zone.spaces.each do |space|
      next unless space.spaceType.is_initialized
      next unless space.partofTotalFloorArea

      space_type = space.spaceType.get
      if space_type_hash.key?(space_type)
        space_type_hash[space_type] += space.floorArea # excluding space.multiplier since used to calc loads in zone
      else
        next unless space_type.standardsBuildingType.is_initialized
        next unless space_type.standardsSpaceType.is_initialized

        space_type_hash[space_type] = space.floorArea # excluding space.multiplier since used to calc loads in zone
      end
    end

    # loop through space type hash and add exhaust as needed
    space_type_hash.each do |space_type, floor_area|
      # get floor custom or calculated floor area for max flow rate calculation
      makeup_target = [space_type.standardsBuildingType.get, space_type.standardsSpaceType.get]
      if exhaust_makeup_inputs.key?(makeup_target) && exhaust_makeup_inputs[makeup_target].key?(:target_effective_floor_area)
        # pass in custom floor area
        floor_area_si = exhaust_makeup_inputs[makeup_target][:target_effective_floor_area] / thermal_zone.multiplier.to_f
        floor_area_ip = OpenStudio.convert(floor_area_si, 'm^2', 'ft^2').get
      else
        floor_area_ip = OpenStudio.convert(floor_area, 'm^2', 'ft^2').get
      end

      space_type_properties = space_type_get_standards_data(space_type)
      exhaust_per_area = space_type_properties['exhaust_per_area']
      next if exhaust_per_area.nil?

      maximum_flow_rate_ip = exhaust_per_area * floor_area_ip
      maximum_flow_rate_si = OpenStudio.convert(maximum_flow_rate_ip, 'cfm', 'm^3/s').get
      if space_type_properties['exhaust_availability_schedule'].nil?
        exhaust_schedule = thermal_zone.model.alwaysOnDiscreteSchedule
        exhaust_flow_schedule = exhaust_schedule
      else
        sch_name = space_type_properties['exhaust_availability_schedule']
        exhaust_schedule = model_add_schedule(thermal_zone.model, sch_name)
        flow_sch_name = space_type_properties['exhaust_flow_fraction_schedule']
        exhaust_flow_schedule = model_add_schedule(thermal_zone.model, flow_sch_name)
        unless exhaust_schedule
          OpenStudio.logFree(OpenStudio::Warn, 'openstudio.Standards.ThermalZone', "Could not find an exhaust schedule called #{sch_name}, exhaust fans will run continuously.")
          exhaust_schedule = thermal_zone.model.alwaysOnDiscreteSchedule
        end
      end

      # add exhaust fans
      zone_exhaust_fan = OpenStudio::Model::FanZoneExhaust.new(thermal_zone.model)
      zone_exhaust_fan.setName(thermal_zone.name.to_s + ' Exhaust Fan')
      zone_exhaust_fan.setAvailabilitySchedule(exhaust_schedule)
      zone_exhaust_fan.setFlowFractionSchedule(exhaust_flow_schedule)
      # not using zone_exhaust_fan.setFlowFractionSchedule. Exhaust fans are on when available
      zone_exhaust_fan.setMaximumFlowRate(maximum_flow_rate_si)
      zone_exhaust_fan.setEndUseSubcategory('Zone Exhaust Fans')
      zone_exhaust_fan.addToThermalZone(thermal_zone)
      exhaust_fans[zone_exhaust_fan] = {} # keys are :zone_mixing and :transfer_air_source_zone_exhaust

      # set fan pressure rise
      fan_zone_exhaust_apply_prototype_fan_pressure_rise(zone_exhaust_fan)

      # update efficiency and pressure rise
      prototype_fan_apply_prototype_fan_efficiency(zone_exhaust_fan)

      # add and alter objectxs related to zone exhaust makeup air
      if exhaust_makeup_inputs.key?(makeup_target) && exhaust_makeup_inputs[makeup_target][:source_zone]

        # add balanced schedule to zone_exhaust_fan
        balanced_sch_name = space_type_properties['balanced_exhaust_fraction_schedule']
        balanced_exhaust_schedule = model_add_schedule(thermal_zone.model, balanced_sch_name).to_ScheduleRuleset.get
        zone_exhaust_fan.setBalancedExhaustFractionSchedule(balanced_exhaust_schedule)

        # use max value of balanced exhaust fraction schedule for maximum flow rate
        max_sch_val = OpenstudioStandards::Schedules.schedule_ruleset_get_min_max(balanced_exhaust_schedule)['max']
        transfer_air_zone_mixing_si = maximum_flow_rate_si * max_sch_val

        # add dummy exhaust fan to a transfer_air_source_zones
        transfer_air_source_zone_exhaust = OpenStudio::Model::FanZoneExhaust.new(thermal_zone.model)
        transfer_air_source_zone_exhaust.setName(thermal_zone.name.to_s + ' Transfer Air Source')
        transfer_air_source_zone_exhaust.setAvailabilitySchedule(exhaust_schedule)
        # not using zone_exhaust_fan.setFlowFractionSchedule. Exhaust fans are on when available
        transfer_air_source_zone_exhaust.setMaximumFlowRate(transfer_air_zone_mixing_si)
        transfer_air_source_zone_exhaust.setFanEfficiency(1.0)
        transfer_air_source_zone_exhaust.setPressureRise(0.0)
        transfer_air_source_zone_exhaust.setEndUseSubcategory('Zone Exhaust Fans')
        transfer_air_source_zone_exhaust.addToThermalZone(exhaust_makeup_inputs[makeup_target][:source_zone])
        exhaust_fans[zone_exhaust_fan][:transfer_air_source_zone_exhaust] = transfer_air_source_zone_exhaust

        # @todo make zone mixing schedule by combining exhaust availability and fraction flow
        zone_mixing_schedule = exhaust_schedule

        # add zone mixing
        zone_mixing = OpenStudio::Model::ZoneMixing.new(thermal_zone)
        zone_mixing.setSchedule(zone_mixing_schedule)
        zone_mixing.setSourceZone(exhaust_makeup_inputs[makeup_target][:source_zone])
        zone_mixing.setDesignFlowRate(transfer_air_zone_mixing_si)
        exhaust_fans[zone_exhaust_fan][:zone_mixing] = zone_mixing

      end
    end

    return exhaust_fans
  end

  # returns true if DCV is required for exhaust fan for specified tempate
  #
  # @param thermal_zone [OpenStudio::Model::ThermalZone] thermal zone
  # @return [Boolean] returns true if DCV is required for exhaust fan for specified template, false if not
  def thermal_zone_exhaust_fan_dcv_required?(thermal_zone); end

  # Add DCV to exhaust fan and if requsted to related objects
  #
  # @param thermal_zone [OpenStudio::Model::ThermalZone] thermal zone
  # @param change_related_objects [Boolean] change related objects
  # @param zone_mixing_objects [Array<OpenStudio::Model::ZoneMixing>] array of zone mixing objects
  # @param transfer_air_source_zones [Array<OpenStudio::Model::ThermalZone>] array thermal zones that transfer air
  # @return [Boolean] returns true if successful, false if not
  # @todo this method is currently empty
  def thermal_zone_add_exhaust_fan_dcv(thermal_zone, change_related_objects = true, zone_mixing_objects = [], transfer_air_source_zones = [])
    # set flow fraction schedule for all zone exhaust fans and then set zone mixing schedule to the intersection of exhaust availability and exhaust fractional schedule

    # are there associated zone mixing or dummy exhaust objects that need to change when this changes?
    # How are these objects identified?
    # If this is run directly after thermal_zone_add_exhaust(thermal_zone)  it will return a hash where each key is an exhaust object and hash is a hash of related zone mixing and dummy exhaust from the source zone
    return true
  end

  # Specify supply air temperature setpoint for unit heaters based on 90.1 Appendix G G3.1.2.8.2 (implementation in PRM subclass)
  def thermal_zone_prm_unitheater_design_supply_temperature(thermal_zone)
    return nil
  end

  # Specify supply to room delta for laboratory spaces based on 90.1 Appendix G Exception to G3.1.2.8.1 (implementation in PRM subclass)
  def thermal_zone_prm_lab_delta_t(thermal_zone)
    return nil
  end
end<|MERGE_RESOLUTION|>--- conflicted
+++ resolved
@@ -209,355 +209,7 @@
     return sch_ruleset
   end
 
-<<<<<<< HEAD
-  # This method creates a new fractional schedule ruleset.
-  # If occupied_percentage_threshold is set, this method will return a discrete on/off fractional schedule
-  # with a value of one when occupancy across all spaces is greater than or equal to the occupied_percentage_threshold,
-  # and zero all other times.  Otherwise the method will return the weighted fractional occupancy schedule.
-  #
-  # @param spaces [Array<OpenStudio::Model::Space>] array of spaces to generate occupancy schedule from
-  # @param sch_name [String] the name of the generated occupancy schedule
-  # @param occupied_percentage_threshold [Double] the minimum fraction (0 to 1) that counts as occupied
-  #   if this parameter is set, the returned ScheduleRuleset will be 0 = unoccupied, 1 = occupied
-  #   otherwise the ScheduleRuleset will be the weighted fractional occupancy schedule based on threshold_calc_method
-  # @param threshold_calc_method [String] customizes behavior of occupied_percentage_threshold
-  #   fractional passes raw value through,
-  #   normalized_annual_range evaluates each value against the min/max range for the year
-  #   normalized_daily_range evaluates each value against the min/max range for the day.
-  #   The goal is a dynamic threshold that calibrates each day.
-  # @return [<OpenStudio::Model::ScheduleRuleset>] a ScheduleRuleset of fractional or discrete occupancy
-  # @todo Speed up this method.  Bottleneck is ScheduleRule.getDaySchedules
-  def spaces_get_occupancy_schedule(spaces, sch_name: nil, occupied_percentage_threshold: nil, threshold_calc_method: 'value')
-    unless !spaces.empty?
-      OpenStudio.logFree(OpenStudio::Error, 'openstudio.Standards.ThermalZone', 'Empty spaces array passed to spaces_get_occupancy_schedule method.')
-      return false
-    end
-
-    annual_normalized_tol = nil
-    if threshold_calc_method == 'normalized_annual_range'
-      # run this method without threshold to get annual min and max
-      temp_merged = spaces_get_occupancy_schedule(spaces)
-      tem_min_max = OpenstudioStandards::Schedules.schedule_ruleset_get_min_max(temp_merged)
-      annual_normalized_tol = tem_min_max['min'] + (tem_min_max['max'] - tem_min_max['min']) * occupied_percentage_threshold
-      temp_merged.remove
-    end
-    # Get all the occupancy schedules in spaces.
-    # Include people added via the SpaceType and hard-assigned to the Space itself.
-    occ_schedules_num_occ = {}
-    max_occ_in_spaces = 0
-    spaces.each do |space|
-      # From the space type
-      if space.spaceType.is_initialized
-        space.spaceType.get.people.each do |people|
-          num_ppl_sch = people.numberofPeopleSchedule
-          if num_ppl_sch.is_initialized
-            num_ppl_sch = num_ppl_sch.get
-            num_ppl_sch = num_ppl_sch.to_ScheduleRuleset
-            next if num_ppl_sch.empty? # Skip non-ruleset schedules
-
-            num_ppl_sch = num_ppl_sch.get
-            num_ppl = people.getNumberOfPeople(space.floorArea)
-            if occ_schedules_num_occ[num_ppl_sch].nil?
-              occ_schedules_num_occ[num_ppl_sch] = num_ppl
-            else
-              occ_schedules_num_occ[num_ppl_sch] += num_ppl
-            end
-            max_occ_in_spaces += num_ppl
-          end
-        end
-      end
-      # From the space
-      space.people.each do |people|
-        num_ppl_sch = people.numberofPeopleSchedule
-        if num_ppl_sch.is_initialized
-          num_ppl_sch = num_ppl_sch.get
-          num_ppl_sch = num_ppl_sch.to_ScheduleRuleset
-          next if num_ppl_sch.empty? # Skip non-ruleset schedules
-
-          num_ppl_sch = num_ppl_sch.get
-          num_ppl = people.getNumberOfPeople(space.floorArea)
-          if occ_schedules_num_occ[num_ppl_sch].nil?
-            occ_schedules_num_occ[num_ppl_sch] = num_ppl
-          else
-            occ_schedules_num_occ[num_ppl_sch] += num_ppl
-          end
-          max_occ_in_spaces += num_ppl
-        end
-      end
-    end
-
-    unless sch_name.nil?
-      OpenStudio.logFree(OpenStudio::Debug, 'openstudio.Standards.ThermalZone', "Finding space schedules for #{sch_name}.")
-    end
-    OpenStudio.logFree(OpenStudio::Debug, 'openstudio.Standards.ThermalZone', "The #{spaces.size} spaces have #{occ_schedules_num_occ.size} unique occ schedules.")
-    occ_schedules_num_occ.each do |occ_sch, num_occ|
-      OpenStudio.logFree(OpenStudio::Debug, 'openstudio.Standards.ThermalZone', "...#{occ_sch.name} - #{num_occ.round} people")
-    end
-    OpenStudio.logFree(OpenStudio::Debug, 'openstudio.Standards.ThermalZone', "   Total #{max_occ_in_spaces.round} people in #{spaces.size} spaces.")
-
-    # Store arrays of 365 day schedules used by each occ schedule once for later
-    # Store arrays of day schedule times for later
-    occ_schedules_day_schedules = {}
-    day_schedule_times = {}
-    year = spaces[0].model.getYearDescription
-    first_date_of_year = year.makeDate(1)
-    end_date_of_year = year.makeDate(365)
-    occ_schedules_num_occ.each do |occ_sch, num_occ|
-      day_schedules = occ_sch.getDaySchedules(first_date_of_year, end_date_of_year)
-      # Store array of day schedules
-      occ_schedules_day_schedules[occ_sch] = day_schedules
-      day_schedules.uniq.each do |day_sch|
-        # Skip schedules that have been stored previously
-        next unless day_schedule_times[day_sch].nil?
-
-        # Store times
-        times = []
-        day_sch.times.each do |time|
-          times << time.toString
-        end
-        day_schedule_times[day_sch] = times
-      end
-    end
-
-    # For each day of the year, determine time_value_pairs = []
-    yearly_data = []
-    (1..365).each do |i|
-      times_on_this_day = []
-      os_date = year.makeDate(i)
-      day_of_week = os_date.dayOfWeek.valueName
-
-      # Get the unique time indices and corresponding day schedules
-      day_sch_num_occ = {}
-      occ_schedules_num_occ.each do |occ_sch, num_occ|
-        daily_sch = occ_schedules_day_schedules[occ_sch][i - 1]
-        times_on_this_day += day_schedule_times[daily_sch]
-        day_sch_num_occ[daily_sch] = num_occ
-      end
-
-      daily_normalized_tol = nil
-      if threshold_calc_method == 'normalized_daily_range'
-        # pre-process day to get daily min and max
-        daily_spaces_occ_frac = []
-        times_on_this_day.uniq.sort.each do |time|
-          os_time = OpenStudio::Time.new(time)
-          # Total number of people at each time
-          tot_occ_at_time = 0
-          day_sch_num_occ.each do |day_sch, num_occ|
-            occ_frac = day_sch.getValue(os_time)
-            tot_occ_at_time += occ_frac * num_occ
-          end
-          # Total fraction for the spaces at each time
-          daily_spaces_occ_frac << tot_occ_at_time / max_occ_in_spaces
-          daily_normalized_tol = daily_spaces_occ_frac.min + (daily_spaces_occ_frac.max - daily_spaces_occ_frac.min) * occupied_percentage_threshold
-        end
-      end
-
-      # Determine the total fraction for the spaces at each time
-      daily_times = []
-      daily_os_times = []
-      daily_values = []
-      daily_occs = []
-      times_on_this_day.uniq.sort.each do |time|
-        os_time = OpenStudio::Time.new(time)
-        # Total number of people at each time
-        tot_occ_at_time = 0
-        day_sch_num_occ.each do |day_sch, num_occ|
-          occ_frac = day_sch.getValue(os_time)
-          tot_occ_at_time += occ_frac * num_occ
-        end
-
-        # Total fraction for the spaces at each time,
-        # rounded to avoid decimal precision issues
-        spaces_occ_frac = (tot_occ_at_time / max_occ_in_spaces).round(3)
-
-        # If occupied_percentage_threshold is specified, schedule values are boolean
-        # Otherwise use the actual spaces_occ_frac
-        if occupied_percentage_threshold.nil?
-          occ_status = spaces_occ_frac
-        elsif threshold_calc_method == 'normalized_annual_range'
-          occ_status = 0 # unoccupied
-          if spaces_occ_frac >= annual_normalized_tol
-            occ_status = 1
-          end
-        elsif threshold_calc_method == 'normalized_daily_range'
-          occ_status = 0 # unoccupied
-          if spaces_occ_frac > daily_normalized_tol
-            occ_status = 1
-          end
-        else
-          occ_status = 0 # unoccupied
-          if spaces_occ_frac >= occupied_percentage_threshold
-            occ_status = 1
-          end
-        end
-
-        # Add this data to the daily arrays
-        daily_times << time
-        daily_os_times << os_time
-        daily_values << occ_status
-        daily_occs << spaces_occ_frac.round(2)
-      end
-
-      # Simplify the daily times to eliminate intermediate points with the same value as the following point
-      simple_daily_times = []
-      simple_daily_os_times = []
-      simple_daily_values = []
-      simple_daily_occs = []
-      daily_values.each_with_index do |value, j|
-        next if value == daily_values[j + 1]
-
-        simple_daily_times << daily_times[j]
-        simple_daily_os_times << daily_os_times[j]
-        simple_daily_values << daily_values[j]
-        simple_daily_occs << daily_occs[j]
-      end
-
-      # Store the daily values
-      yearly_data << { 'date' => os_date, 'day_of_week' => day_of_week, 'times' => simple_daily_times, 'values' => simple_daily_values, 'daily_os_times' => simple_daily_os_times, 'daily_occs' => simple_daily_occs }
-    end
-
-    # Create a TimeSeries from the data
-    # time_series = OpenStudio::TimeSeries.new(times, values, 'unitless')
-    # Make a schedule ruleset
-    if sch_name.nil?
-      sch_name = "#{spaces.size} space(s) Occ Sch"
-    end
-    sch_ruleset = OpenStudio::Model::ScheduleRuleset.new(spaces[0].model)
-    sch_ruleset.setName(sch_name.to_s)
-    # add properties to schedule
-    props = sch_ruleset.additionalProperties
-    props.setFeature('max_occ_in_spaces', max_occ_in_spaces)
-    props.setFeature('number_of_spaces_included', spaces.size)
-    # nothing uses this but can make user be aware if this may be out of sync with current state of occupancy profiles
-    props.setFeature('date_parent_object_last_edited', Time.now.getgm.to_s)
-    props.setFeature('date_parent_object_created', Time.now.getgm.to_s)
-
-    # Default - All Occupied
-    day_sch = sch_ruleset.defaultDaySchedule
-    day_sch.setName("#{sch_name} Default")
-    day_sch.addValue(OpenStudio::Time.new(0, 24, 0, 0), 1)
-
-    # Winter Design Day - All Occupied
-    day_sch = OpenStudio::Model::ScheduleDay.new(spaces[0].model)
-    sch_ruleset.setWinterDesignDaySchedule(day_sch)
-    day_sch = sch_ruleset.winterDesignDaySchedule
-    day_sch.setName("#{sch_name} Winter Design Day")
-    day_sch.addValue(OpenStudio::Time.new(0, 24, 0, 0), 1)
-
-    # Summer Design Day - All Occupied
-    day_sch = OpenStudio::Model::ScheduleDay.new(spaces[0].model)
-    sch_ruleset.setSummerDesignDaySchedule(day_sch)
-    day_sch = sch_ruleset.summerDesignDaySchedule
-    day_sch.setName("#{sch_name} Summer Design Day")
-    day_sch.addValue(OpenStudio::Time.new(0, 24, 0, 0), 1)
-
-    # Create ruleset schedules, attempting to create the minimum number of unique rules
-    ['Monday', 'Tuesday', 'Wednesday', 'Thursday', 'Friday', 'Saturday', 'Sunday'].each do |weekday|
-      end_of_prev_rule = yearly_data[0]['date']
-      yearly_data.each_with_index do |daily_data, k|
-        # Skip unless it is the day of week
-        # currently under inspection
-        day = daily_data['day_of_week']
-        next unless day == weekday
-
-        date = daily_data['date']
-        times = daily_data['times']
-        values = daily_data['values']
-        daily_os_times = daily_data['daily_os_times']
-
-        # If the next (Monday, Tuesday, etc.) is the same as today, keep going
-        # If the next is different, or if we've reached the end of the year, create a new rule
-        unless yearly_data[k + 7].nil?
-          next_day_times = yearly_data[k + 7]['times']
-          next_day_values = yearly_data[k + 7]['values']
-          next if times == next_day_times && values == next_day_values
-        end
-
-        # If here, we need to make a rule to cover from the previous rule to today
-        OpenStudio.logFree(OpenStudio::Debug, 'openstudio.Standards.ThermalZone', "Making a new rule for #{weekday} from #{end_of_prev_rule} to #{date}")
-        sch_rule = OpenStudio::Model::ScheduleRule.new(sch_ruleset)
-        sch_rule.setName("#{sch_name} #{weekday} Rule")
-        day_sch = sch_rule.daySchedule
-        day_sch.setName("#{sch_name} #{weekday}")
-        daily_os_times.each_with_index do |time, t|
-          value = values[t]
-          next if value == values[t + 1] # Don't add breaks if same value
-
-          day_sch.addValue(time, value)
-        end
-
-        # Set the dates when the rule applies
-        sch_rule.setStartDate(end_of_prev_rule)
-        # for end dates in last week of year force it to use 12/31. Avoids issues if year or start day of week changes
-        start_of_last_week = OpenStudio::Date.new(OpenStudio::MonthOfYear.new('December'), 25, year.assumedYear)
-        if date >= start_of_last_week
-          year_end_date = OpenStudio::Date.new(OpenStudio::MonthOfYear.new('December'), 31, year.assumedYear)
-          sch_rule.setEndDate(year_end_date)
-        else
-          sch_rule.setEndDate(date)
-        end
-
-        # Individual Days
-        sch_rule.setApplyMonday(true) if weekday == 'Monday'
-        sch_rule.setApplyTuesday(true) if weekday == 'Tuesday'
-        sch_rule.setApplyWednesday(true) if weekday == 'Wednesday'
-        sch_rule.setApplyThursday(true) if weekday == 'Thursday'
-        sch_rule.setApplyFriday(true) if weekday == 'Friday'
-        sch_rule.setApplySaturday(true) if weekday == 'Saturday'
-        sch_rule.setApplySunday(true) if weekday == 'Sunday'
-
-        # Reset the previous rule end date
-        end_of_prev_rule = date + OpenStudio::Time.new(0, 24, 0, 0)
-      end
-    end
-
-    # utilize default profile and common similar days of week for same date range
-    # todo - if move to method in Standards.ScheduleRuleset.rb udpate code to check if default profile is used before replacing it with lowest priority rule.
-    # todo - also merging non adjacent priority rules without getting rid of any rules between the two could create unexpected reults
-    prior_rules = []
-    sch_ruleset.scheduleRules.each do |rule|
-      if prior_rules.empty?
-        prior_rules << rule
-        next
-      else
-        rules_combined = false
-        prior_rules.each do |prior_rule|
-          # see if they are similar
-          next if rules_combined
-          # @todo update to combine adjacent date ranges vs. just matching date ranges
-          next if prior_rule.startDate.get != rule.startDate.get
-          next if prior_rule.endDate.get != rule.endDate.get
-          next if prior_rule.daySchedule.times.to_a != rule.daySchedule.times.to_a
-          next if prior_rule.daySchedule.values.to_a != rule.daySchedule.values.to_a
-
-          # combine dates of week
-          if rule.applyMonday then prior_rule.setApplyMonday(true) && rules_combined = true end
-          if rule.applyTuesday then prior_rule.setApplyTuesday(true) && rules_combined = true end
-          if rule.applyWednesday then prior_rule.setApplyWednesday(true) && rules_combined = true end
-          if rule.applyThursday then prior_rule.setApplyThursday(true) && rules_combined = true end
-          if rule.applyFriday then prior_rule.setApplyFriday(true) && rules_combined = true end
-          if rule.applySaturday then prior_rule.setApplySaturday(true) && rules_combined = true end
-          if rule.applySunday then prior_rule.setApplySunday(true) && rules_combined = true end
-        end
-        rules_combined ? rule.remove : prior_rules << rule
-      end
-    end
-    # replace unused default profile with lowest priority rule
-    values = prior_rules.last.daySchedule.values
-    times = prior_rules.last.daySchedule.times
-    prior_rules.last.remove
-    sch_ruleset.defaultDaySchedule.clearValues
-    values.size.times do |i|
-      sch_ruleset.defaultDaySchedule.addValue(times[i], values[i])
-    end
-
-    OpenStudio.logFree(OpenStudio::Debug, 'openstudio.Standards.ThermalZone', "Created #{sch_ruleset.name} with #{OpenstudioStandards::Schedules.schedule_ruleset_get_equivalent_full_load_hours(sch_ruleset)} annual EFLH.")
-
-    return sch_ruleset
-  end
-=======
-
->>>>>>> 0a7ed5b7
+
 
   # Determine if the thermal zone is residential based on the space type properties for the spaces in the zone.
   # If there are both residential and nonresidential spaces in the zone,
