--- conflicted
+++ resolved
@@ -192,12 +192,6 @@
   # @param sch_name [String] the name of the generated occupancy schedule
   # @param occupied_percentage_threshold [Double] the minimum fraction (0 to 1) that counts as occupied
   #   if this parameter is set, the returned ScheduleRuleset will be 0 = unoccupied, 1 = occupied
-<<<<<<< HEAD
-  #   otherwise the ScheduleRuleset will be the weighted fractional occupancy schedule
-  # @return [<OpenStudio::Model::ScheduleRuleset>] a ScheduleRuleset of fractional or discrete occupancy
-  # @todo Speed up this method.  Bottleneck is ScheduleRule.getDaySchedules
-  def spaces_get_occupancy_schedule(spaces, sch_name: nil, occupied_percentage_threshold: nil)
-=======
   #   otherwise the ScheduleRuleset will be the weighted fractional occupancy schedule based on threshold_calc_method
   # @param threshold_calc_method [String] customizes behavior of occupied_percentage_threshold
   # fractional passes raw value through,
@@ -216,7 +210,6 @@
       annual_normalized_tol = tem_min_max['min'] + (tem_min_max['max'] - tem_min_max['min']) * occupied_percentage_threshold
       temp_merged.remove
     end
->>>>>>> f6c5912a
     # Get all the occupancy schedules in spaces.
     # Include people added via the SpaceType and hard-assigned to the Space itself.
     occ_schedules_num_occ = {}
@@ -256,8 +249,6 @@
             occ_schedules_num_occ[num_ppl_sch] += num_ppl
           end
           max_occ_in_spaces += num_ppl
-<<<<<<< HEAD
-=======
         end
       end
     end
@@ -289,27 +280,12 @@
         times = []
         day_sch.times.each do |time|
           times << time.toString
->>>>>>> f6c5912a
         end
         day_schedule_times[day_sch] = times
       end
     end
 
-<<<<<<< HEAD
-    unless sch_name.nil?
-      OpenStudio.logFree(OpenStudio::Debug, 'openstudio.Standards.Model', "Finding space schedules for #{sch_name}.")
-    end
-    OpenStudio.logFree(OpenStudio::Debug, 'openstudio.Standards.Model', "The #{spaces.size} spaces have #{occ_schedules_num_occ.size} unique occ schedules.")
-    occ_schedules_num_occ.each do |occ_sch, num_occ|
-      OpenStudio.logFree(OpenStudio::Debug, 'openstudio.Standards.Model', "...#{occ_sch.name} - #{num_occ.round} people")
-    end
-    OpenStudio.logFree(OpenStudio::Debug, 'openstudio.Standards.Model', "   Total #{max_occ_in_spaces.round} people in #{spaces.size} spaces.")
-
     # For each day of the year, determine time_value_pairs = []
-    year = spaces[0].model.getYearDescription
-=======
-    # For each day of the year, determine time_value_pairs = []
->>>>>>> f6c5912a
     yearly_data = []
     (1..365).each do |i|
       times_on_this_day = []
@@ -319,14 +295,6 @@
       # Get the unique time indices and corresponding day schedules
       day_sch_num_occ = {}
       occ_schedules_num_occ.each do |occ_sch, num_occ|
-<<<<<<< HEAD
-        # Get the day schedules for this day
-        # (there should only be one)
-        day_schs = occ_sch.getDaySchedules(os_date, os_date)
-        OpenStudio.logFree(OpenStudio::Debug, 'openstudio.Standards.Model', "Schedule #{occ_sch.name} has #{day_schs.size} day schs") unless day_schs.size == 1
-        day_schs[0].times.each do |time|
-          times_on_this_day << time.toString
-=======
         daily_sch = occ_schedules_day_schedules[occ_sch][i-1]
         times_on_this_day += day_schedule_times[daily_sch]
         day_sch_num_occ[daily_sch] = num_occ
@@ -347,7 +315,6 @@
           # Total fraction for the spaces at each time
           daily_spaces_occ_frac << tot_occ_at_time / max_occ_in_spaces
           daily_normalized_tol = daily_spaces_occ_frac.min + (daily_spaces_occ_frac.max - daily_spaces_occ_frac.min) * occupied_percentage_threshold
->>>>>>> f6c5912a
         end
       end
 
@@ -372,8 +339,6 @@
         # Otherwise use the actual spaces_occ_frac
         if occupied_percentage_threshold.nil?
           occ_status = spaces_occ_frac
-<<<<<<< HEAD
-=======
         elsif threshold_calc_method == "normalized_annual_range"
           occ_status = 0 # unoccupied
           if spaces_occ_frac >= annual_normalized_tol
@@ -384,7 +349,6 @@
           if spaces_occ_frac > daily_normalized_tol
             occ_status = 1
           end
->>>>>>> f6c5912a
         else
           occ_status = 0 # unoccupied
           if spaces_occ_frac >= occupied_percentage_threshold
@@ -472,12 +436,6 @@
           next if times == next_day_times && values == next_day_values
         end
 
-<<<<<<< HEAD
-        daily_os_times = daily_data['daily_os_times']
-        daily_occs = daily_data['daily_occs']
-
-=======
->>>>>>> f6c5912a
         # If here, we need to make a rule to cover from the previous rule to today
         OpenStudio.logFree(OpenStudio::Debug, 'openstudio.Standards.Model', "Making a new rule for #{weekday} from #{end_of_prev_rule} to #{date}")
         sch_rule = OpenStudio::Model::ScheduleRule.new(sch_ruleset)
