class Standard
  # @!group AirLoopHVAC

  # Apply multizone vav outdoor air method and
  # adjust multizone VAV damper positions
  # to achieve a system minimum ventilation effectiveness
  # of 0.6 per PNNL.  Hard-size the resulting min OA
  # into the sizing:system object.
  #
  # return [Bool] returns true if successful, false if not
  # @todo move building-type-specific code to Prototype classes
  def air_loop_hvac_apply_multizone_vav_outdoor_air_sizing(air_loop_hvac)
    # First time adjustment:
    # Only applies to multi-zone vav systems
    # exclusion: for Outpatient: (1) both AHU1 and AHU2 in 'DOE Ref Pre-1980' and 'DOE Ref 1980-2004'
    # (2) AHU1 in 2004-2019
    # TODO refactor: move building-type-specific code to Prototype classes
    if air_loop_hvac_multizone_vav_system?(air_loop_hvac) && !(air_loop_hvac.name.to_s.include? 'Outpatient F1')
      air_loop_hvac_adjust_minimum_vav_damper_positions(air_loop_hvac)
    end

    return true
  end

  # Apply all standard required controls to the airloop
  #
  # @param (see #economizer_required?)
  # @return [Bool] returns true if successful, false if not
  # @todo optimum start
  # @todo night damper shutoff
  # @todo nightcycle control
  # @todo night fan shutoff
  def air_loop_hvac_apply_standard_controls(air_loop_hvac, climate_zone)
    # Unoccupied shutdown
    # Apply this before ERV because it modifies annual hours of operation which can impact ERV requirements
    if air_loop_hvac_unoccupied_fan_shutoff_required?(air_loop_hvac)
      occ_threshold = air_loop_hvac_unoccupied_threshold
      air_loop_hvac_enable_unoccupied_fan_shutoff(air_loop_hvac, min_occ_pct = occ_threshold)
    else
      air_loop_hvac.setAvailabilitySchedule(air_loop_hvac.model.alwaysOnDiscreteSchedule)
    end

    # Energy Recovery Ventilation
    if air_loop_hvac_energy_recovery_ventilator_required?(air_loop_hvac, climate_zone)
      air_loop_hvac_apply_energy_recovery_ventilator(air_loop_hvac, climate_zone)
    end

    # Economizers
    air_loop_hvac_apply_economizer_limits(air_loop_hvac, climate_zone)
    air_loop_hvac_apply_economizer_integration(air_loop_hvac, climate_zone)

    # Multizone VAV Systems
    if air_loop_hvac_multizone_vav_system?(air_loop_hvac)

      # VAV Reheat Control
      air_loop_hvac_apply_vav_damper_action(air_loop_hvac)

      # Multizone VAV Optimization
      # This rule does not apply to two hospital and one outpatient systems (TODO add hospital two systems as exception)
      unless air_loop_hvac.name.to_s.include? 'Outpatient F1'
        if air_loop_hvac_multizone_vav_optimization_required?(air_loop_hvac, climate_zone)
          air_loop_hvac_enable_multizone_vav_optimization(air_loop_hvac)
        else
          air_loop_hvac_disable_multizone_vav_optimization(air_loop_hvac)
        end
      end

      # Static Pressure Reset
      # Per 5.2.2.16 (Halverson et al 2014), all multiple zone VAV systems are assumed to have DDC for all years of DOE 90.1 prototypes, so the has_ddc is not used any more.
      air_loop_hvac_supply_return_exhaust_relief_fans(air_loop_hvac).each do |fan|
        if fan.to_FanVariableVolume.is_initialized
          plr_req = fan_variable_volume_part_load_fan_power_limitation?(fan)
          # Part Load Fan Pressure Control
          if plr_req
            fan_variable_volume_set_control_type(fan, 'Multi Zone VAV with VSD and SP Setpoint Reset')
          # No Part Load Fan Pressure Control
          else
            fan_variable_volume_set_control_type(fan, 'Multi Zone VAV with discharge dampers')
          end
        else
          OpenStudio.logFree(OpenStudio::Info, 'openstudio.standards.AirLoopHVAC', "For #{fan}: This is not a multizone VAV fan system.")
        end
      end

      ## # Static Pressure Reset
      ## # assume no systems have DDC control of VAV terminals
      ## has_ddc = false
      ## spr_req = air_loop_hvac_static_pressure_reset_required?(air_loop_hvac, template, has_ddc)
      ## air_loop_hvac_supply_return_exhaust_relief_fans(air_loop_hvac).each do |fan|
      ##   if fan.to_FanVariableVolume.is_initialized
      ##     plr_req = fan_variable_volume_part_load_fan_power_limitation?(fan, template)
      ##     # Part Load Fan Pressure Control & Static Pressure Reset
      ##     if plr_req && spr_req
      ##       fan_variable_volume_set_control_type(fan, 'Multi Zone VAV with VSD and Static Pressure Reset')
      ##     # Part Load Fan Pressure Control only
      ##     elsif plr_req && !spr_req
      ##       fan_variable_volume_set_control_type(fan, 'Multi Zone VAV with VSD and Fixed SP Setpoint')
      ##     # Static Pressure Reset only
      ##     elsif !plr_req && spr_req
      ##       fan_variable_volume_set_control_type(fan, 'Multi Zone VAV with VSD and Fixed SP Setpoint')
      ##     # No Control Required
      ##     else
      ##       fan_variable_volume_set_control_type(fan, 'Multi Zone VAV with AF or BI Riding Curve')
      ##     end
      ##   else
      ##     OpenStudio.logFree(OpenStudio::Error, 'openstudio.standards.AirLoopHVAC', "For #{name}: there is a constant volume fan on a multizone vav system.  Cannot apply static pressure reset controls.")
      ##   end
      ## end
    end

    # DCV
    if air_loop_hvac_demand_control_ventilation_required?(air_loop_hvac, climate_zone)
      air_loop_hvac_enable_demand_control_ventilation(air_loop_hvac, climate_zone)
      # For systems that require DCV,
      # all individual zones that require DCV preserve
      # both per-area and per-person OA requirements.
      # Other zones have OA requirements converted
      # to per-area values only so DCV performance is only
      # based on the subset of zones that required DCV.
      OpenStudio.logFree(OpenStudio::Info, 'openstudio.standards.AirLoopHVAC', "For #{air_loop_hvac.name}: Converting ventilation requirements to per-area for all zones served that do not require DCV.")
      air_loop_hvac.thermalZones.sort.each do |zone|
        unless thermal_zone_demand_control_ventilation_required?(zone, climate_zone)
          thermal_zone_convert_oa_req_to_per_area(zone)
        end
      end
    end

    # SAT reset
    if air_loop_hvac_supply_air_temperature_reset_required?(air_loop_hvac, climate_zone)
      reset_type = air_loop_hvac_supply_air_temperature_reset_type(air_loop_hvac)
      case reset_type
        when 'warmest_zone'
          air_loop_hvac_enable_supply_air_temperature_reset_warmest_zone(air_loop_hvac)
        when 'oa'
          air_loop_hvac_enable_supply_air_temperature_reset_outdoor_temperature(air_loop_hvac)
        else
          OpenStudio.logFree(OpenStudio::Info, 'openstudio.standards.AirLoopHVAC', "No SAT reset for #{air_loop_hvac.name}.")
      end
    end

    # Motorized OA damper
    if air_loop_hvac_motorized_oa_damper_required?(air_loop_hvac, climate_zone)
      # Assume that the availability schedule has already been
      # set to reflect occupancy and use this for the OA damper.
      occ_threshold = air_loop_hvac_unoccupied_threshold
      air_loop_hvac_add_motorized_oa_damper(air_loop_hvac, occ_threshold, air_loop_hvac.availabilitySchedule)
    else
      air_loop_hvac_remove_motorized_oa_damper(air_loop_hvac)
    end

    # Optimum Start
    air_loop_hvac_enable_optimum_start(air_loop_hvac) if air_loop_hvac_optimum_start_required?(air_loop_hvac)

    # Single zone systems
    if air_loop_hvac.thermalZones.size == 1
      air_loop_hvac_supply_return_exhaust_relief_fans(air_loop_hvac).each do |fan|
        if fan.to_FanVariableVolume.is_initialized
          fan_variable_volume_set_control_type(fan, 'Single Zone VAV Fan')
        end
      end
      air_loop_hvac_apply_single_zone_controls(air_loop_hvac, climate_zone)
    end

    # Standby mode occupancy control
    unless air_loop_hvac.thermalZones.empty?
      thermal_zones = air_loop_hvac.thermalZones

      standby_mode_spaces = []
      thermal_zones.sort.each do |thermal_zone|
        thermal_zone.spaces.sort.each do |space|
          if space_occupancy_standby_mode_required?(space)
            standby_mode_spaces << space
          end
        end
      end

      if !standby_mode_spaces.empty?
        air_loop_hvac_standby_mode_occupancy_control(air_loop_hvac, standby_mode_spaces)
      end
    end
  end

  # Apply all PRM baseline required controls to the airloop.
  # Only applies those controls that differ from the normal
  # prescriptive controls, which are added via
  # air_loop_hvac_apply_standard_controls(AirLoopHVAC)
  #
  # @param (see #economizer_required?)
  # @return [Bool] returns true if successful, false if not
  def air_loop_hvac_apply_prm_baseline_controls(air_loop_hvac, climate_zone)
    # Economizers
    if air_loop_hvac_prm_baseline_economizer_required?(air_loop_hvac, climate_zone)
      air_loop_hvac_apply_prm_baseline_economizer(air_loop_hvac, climate_zone)
    end

    # Multizone VAV Systems
    if air_loop_hvac_multizone_vav_system?(air_loop_hvac)

      # VSD no Static Pressure Reset on all VAV systems
      # per G3.1.3.15
      air_loop_hvac_supply_return_exhaust_relief_fans(air_loop_hvac).each do |fan|
        if fan.to_FanVariableVolume.is_initialized
          OpenStudio.logFree(OpenStudio::Info, 'openstudio.standards.AirLoopHVAC', "For #{air_loop_hvac.name}: Setting fan part load curve per G3.1.3.15.")
          fan_variable_volume_set_control_type(fan, 'Multi Zone VAV with VSD and Fixed SP Setpoint')
        end
      end

      # SAT Reset
      # G3.1.3.12 SAT reset required for all Multizone VAV systems,
      # even if not required by prescriptive section.
      air_loop_hvac_enable_supply_air_temperature_reset_warmest_zone(air_loop_hvac)

    end

    # Unoccupied shutdown
    air_loop_hvac_enable_unoccupied_fan_shutoff(air_loop_hvac)

    return true
  end

  # Determines if optimum start control is required.
  # Defaults to 90.1-2004 logic, which requires
  # optimum start if > 10,000 cfm
  #
  def air_loop_hvac_optimum_start_required?(air_loop_hvac)
    opt_start_required = false

    # data centers don't require optimum start as generally not occupied
    return opt_start_required if air_loop_hvac.name.to_s.include?('CRAH') ||
                                 air_loop_hvac.name.to_s.include?('CRAC')

    # Get design supply air flow rate (whether autosized or hard-sized)
    dsn_air_flow_m3_per_s = 0
    dsn_air_flow_cfm = 0
    if air_loop_hvac.autosizedDesignSupplyAirFlowRate.is_initialized
      dsn_air_flow_m3_per_s = air_loop_hvac.autosizedDesignSupplyAirFlowRate.get
      dsn_air_flow_cfm = OpenStudio.convert(dsn_air_flow_m3_per_s, 'm^3/s', 'cfm').get
      OpenStudio.logFree(OpenStudio::Debug, 'openstudio.standards.AirLoopHVAC', "* #{dsn_air_flow_cfm.round} cfm = Autosized Design Supply Air Flow Rate.")
    else
      dsn_air_flow_m3_per_s = air_loop_hvac.designSupplyAirFlowRate.get
      dsn_air_flow_cfm = OpenStudio.convert(dsn_air_flow_m3_per_s, 'm^3/s', 'cfm').get
      OpenStudio.logFree(OpenStudio::Debug, 'openstudio.standards.AirLoopHVAC', "* #{dsn_air_flow_cfm.round} cfm = Hard sized Design Supply Air Flow Rate.")
    end
    # Optimum start per 6.4.3.3.3, only required if > 10,000 cfm
    cfm_limit = 10_000
    if dsn_air_flow_cfm > cfm_limit
      opt_start_required = true
      OpenStudio.logFree(OpenStudio::Info, 'openstudio.standards.AirLoopHVAC', "For #{air_loop_hvac.name}: Optimum start is required since design flow rate of #{dsn_air_flow_cfm.round} cfm exceeds the limit of #{cfm_limit} cfm.")
    else
      OpenStudio.logFree(OpenStudio::Info, 'openstudio.standards.AirLoopHVAC', "For #{air_loop_hvac.name}: Optimum start is not required since design flow rate of #{dsn_air_flow_cfm.round} cfm is below the limit of #{cfm_limit} cfm.")
    end

    return opt_start_required
  end

  # Adds optimum start control to the airloop.
  #
  def air_loop_hvac_enable_optimum_start(air_loop_hvac)
    # Get the heating and cooling setpoint schedules
    # for all zones on this airloop.
    htg_clg_schs = []
    air_loop_hvac.thermalZones.each do |zone|
      # Skip zones with no thermostat
      next if zone.thermostatSetpointDualSetpoint.empty?

      # Get the heating and cooling setpoint schedules
      tstat = zone.thermostatSetpointDualSetpoint.get
      htg_sch = nil
      if tstat.heatingSetpointTemperatureSchedule.is_initialized
        htg_sch = tstat.heatingSetpointTemperatureSchedule.get
      else
        OpenStudio.logFree(OpenStudio::Warn, 'openstudio.standards.AirLoopHVAC', "For #{zone.name}: Cannot find a heating setpoint schedule for this zone, cannot apply optimum start control.")
        next
      end
      clg_sch = nil
      if tstat.coolingSetpointTemperatureSchedule.is_initialized
        clg_sch = tstat.coolingSetpointTemperatureSchedule.get
      else
        OpenStudio.logFree(OpenStudio::Warn, 'openstudio.standards.AirLoopHVAC', "For #{zone.name}: Cannot find a cooling setpoint schedule for this zone, cannot apply optimum start control.")
        next
      end
      htg_clg_schs << [htg_sch, clg_sch]
    end

    # Clean name of airloop
    loop_name_clean = air_loop_hvac.name.get.to_s.gsub(/\W/, '').delete('_')
    # If the name starts with a number, prepend with a letter
    if loop_name_clean[0] =~ /[0-9]/
      loop_name_clean = "SYS#{loop_name_clean}"
    end

    # Sensors
    oat_db_c_sen = OpenStudio::Model::EnergyManagementSystemSensor.new(air_loop_hvac.model, 'Site Outdoor Air Drybulb Temperature')
    oat_db_c_sen.setName('OAT')
    oat_db_c_sen.setKeyName('Environment')

    # Make a program for each unique set of schedules.
    # For most air loops, all zones will have the same
    # pair of schedules.
    htg_clg_schs.uniq.each_with_index do |htg_clg_sch, i|
      htg_sch = htg_clg_sch[0]
      clg_sch = htg_clg_sch[1]

      # Actuators
      htg_sch_act = OpenStudio::Model::EnergyManagementSystemActuator.new(htg_sch, 'Schedule:Year', 'Schedule Value')
      htg_sch_act.setName("#{loop_name_clean}HtgSch#{i}")

      clg_sch_act = OpenStudio::Model::EnergyManagementSystemActuator.new(clg_sch, 'Schedule:Year', 'Schedule Value')
      clg_sch_act.setName("#{loop_name_clean}ClgSch#{i}")

      # Programs
      optstart_prg = OpenStudio::Model::EnergyManagementSystemProgram.new(air_loop_hvac.model)
      optstart_prg.setName("#{loop_name_clean}OptimumStartProg#{i}")
      optstart_prg_body = <<-EMS
      IF DaylightSavings==0 && DayOfWeek>1 && Hour==5 && #{oat_db_c_sen.handle}<23.9 && #{oat_db_c_sen.handle}>1.7
        SET #{clg_sch_act.handle} = 29.4
        SET #{htg_sch_act.handle} = 15.6
      ELSEIF DaylightSavings==0 && DayOfWeek==1 && Hour==7 && #{oat_db_c_sen.handle}<23.9 && #{oat_db_c_sen.handle}>1.7
        SET #{clg_sch_act.handle} = 29.4
        SET #{htg_sch_act.handle} = 15.6
      ELSEIF DaylightSavings==1 && DayOfWeek>1 && Hour==4 && #{oat_db_c_sen.handle}<23.9 && #{oat_db_c_sen.handle}>1.7
        SET #{clg_sch_act.handle} = 29.4
        SET #{htg_sch_act.handle} = 15.6
      ELSEIF DaylightSavings==1 && DayOfWeek==1 && Hour==6 && #{oat_db_c_sen.handle}<23.9 && #{oat_db_c_sen.handle}>1.7
        SET #{clg_sch_act.handle} = 29.4
        SET #{htg_sch_act.handle} = 15.6
      ELSE
        SET #{clg_sch_act.handle} = NULL
        SET #{htg_sch_act.handle} = NULL
      ENDIF
      EMS
      optstart_prg.setBody(optstart_prg_body)

      # Program Calling Managers
      setup_mgr = OpenStudio::Model::EnergyManagementSystemProgramCallingManager.new(air_loop_hvac.model)
      setup_mgr.setName("#{loop_name_clean}OptimumStartCallingManager#{i}")
      setup_mgr.setCallingPoint('BeginTimestepBeforePredictor')
      setup_mgr.addProgram(optstart_prg)
    end

    OpenStudio.logFree(OpenStudio::Info, 'openstudio.standards.AirLoopHVAC', "For #{air_loop_hvac.name}: Optimum start control enabled.")

    return true
  end

  # Calculate and apply the performance rating method
  # baseline fan power to this air loop.
  # Fan motor efficiency will be set, and then
  # fan pressure rise adjusted so that the
  # fan power is the maximum allowable.
  # Also adjusts the fan power and flow rates
  # of any parallel PIU terminals on the system.
  #
  # @todo Figure out how to split fan power between multiple fans
  # if the proposed model had multiple fans (supply, return, exhaust, etc.)
  # return [Bool] true if successful, false if not.
  def air_loop_hvac_apply_prm_baseline_fan_power(air_loop_hvac)
    # Main AHU fans

    # Calculate the allowable fan motor bhp
    # for the entire airloop.
    allowable_fan_bhp = air_loop_hvac_allowable_system_brake_horsepower(air_loop_hvac)

    # Divide the allowable power evenly between the fans
    # on this airloop.
    all_fans = air_loop_hvac_supply_return_exhaust_relief_fans(air_loop_hvac)
    allowable_fan_bhp /= all_fans.size

    # Set the motor efficiencies
    # for all fans based on the calculated
    # allowed brake hp.  Then calculate the allowable
    # fan power for each fan and adjust
    # the fan pressure rise accordingly
    all_fans.each do |fan|
      fan_apply_standard_minimum_motor_efficiency(fan, allowable_fan_bhp)
      allowable_power_w = allowable_fan_bhp * 746 / fan.motorEfficiency
      fan_adjust_pressure_rise_to_meet_fan_power(fan, allowable_power_w)
    end

    # Fan powered terminal fans

    # Adjust each terminal fan
    air_loop_hvac.demandComponents.each do |dc|
      next if dc.to_AirTerminalSingleDuctParallelPIUReheat.empty?

      pfp_term = dc.to_AirTerminalSingleDuctParallelPIUReheat.get
      air_terminal_single_duct_parallel_piu_reheat_apply_prm_baseline_fan_power(pfp_term)
    end

    return true
  end

  # Determine the fan power limitation pressure drop adjustment
  # Per Table 6.5.3.1.1B
  #
  # @return [Double] fan power limitation pressure drop adjustment
  #   units = horsepower
  # @todo Determine the presence of MERV filters and other stuff in Table 6.5.3.1.1B.  May need to extend AirLoopHVAC data model
  def air_loop_hvac_fan_power_limitation_pressure_drop_adjustment_brake_horsepower(air_loop_hvac)
    # Get design supply air flow rate (whether autosized or hard-sized)
    dsn_air_flow_m3_per_s = 0
    dsn_air_flow_cfm = 0
    if air_loop_hvac.autosizedDesignSupplyAirFlowRate.is_initialized
      dsn_air_flow_m3_per_s = air_loop_hvac.autosizedDesignSupplyAirFlowRate.get
      dsn_air_flow_cfm = OpenStudio.convert(dsn_air_flow_m3_per_s, 'm^3/s', 'cfm').get
      OpenStudio.logFree(OpenStudio::Debug, 'openstudio.standards.AirLoopHVAC', "* #{dsn_air_flow_cfm.round} cfm = Autosized Design Supply Air Flow Rate.")
    else
      dsn_air_flow_m3_per_s = air_loop_hvac.designSupplyAirFlowRate.get
      dsn_air_flow_cfm = OpenStudio.convert(dsn_air_flow_m3_per_s, 'm^3/s', 'cfm').get
      OpenStudio.logFree(OpenStudio::Debug, 'openstudio.standards.AirLoopHVAC', "* #{dsn_air_flow_cfm.round} cfm = Hard sized Design Supply Air Flow Rate.")
    end

    # TODO: determine the presence of MERV filters and other stuff
    # in Table 6.5.3.1.1B
    # perhaps need to extend AirLoopHVAC data model
    has_fully_ducted_return_and_or_exhaust_air_systems = false
    has_MERV_9_through_12 = false
    has_MERV_13_through_15 = false

    # Calculate Fan Power Limitation Pressure Drop Adjustment (in wc)
    fan_pwr_adjustment_in_wc = 0

    # Fully ducted return and/or exhaust air systems
    if has_fully_ducted_return_and_or_exhaust_air_systems
      adj_in_wc = 0.5
      fan_pwr_adjustment_in_wc += adj_in_wc
      OpenStudio.logFree(OpenStudio::Info, 'openstudio.standards.AirLoopHVAC', "--Added #{adj_in_wc} in wc for Fully ducted return and/or exhaust air systems")
    end

    # MERV 9 through 12
    if has_MERV_9_through_12
      adj_in_wc = 0.5
      fan_pwr_adjustment_in_wc += adj_in_wc
      OpenStudio.logFree(OpenStudio::Info, 'openstudio.standards.AirLoopHVAC', "--Added #{adj_in_wc} in wc for Particulate Filtration Credit: MERV 9 through 12")
    end

    # MERV 13 through 15
    if has_MERV_13_through_15
      adj_in_wc = 0.9
      fan_pwr_adjustment_in_wc += adj_in_wc
      OpenStudio.logFree(OpenStudio::Info, 'openstudio.standards.AirLoopHVAC', "--Added #{adj_in_wc} in wc for Particulate Filtration Credit: MERV 13 through 15")
    end

    # Convert the pressure drop adjustment to brake horsepower (bhp)
    # assuming that all supply air passes through all devices
    fan_pwr_adjustment_bhp = fan_pwr_adjustment_in_wc * dsn_air_flow_cfm / 4131
    OpenStudio.logFree(OpenStudio::Debug, 'openstudio.standards.AirLoopHVAC', "For #{air_loop_hvac.name}: Fan Power Limitation Pressure Drop Adjustment = #{fan_pwr_adjustment_bhp.round(2)} bhp")

    return fan_pwr_adjustment_bhp
  end

  # Determine the allowable fan system brake horsepower
  # Per Table 6.5.3.1.1A
  #
  # @return [Double] allowable fan system brake horsepower
  #   units = horsepower
  def air_loop_hvac_allowable_system_brake_horsepower(air_loop_hvac)
    # Get design supply air flow rate (whether autosized or hard-sized)
    dsn_air_flow_m3_per_s = 0
    dsn_air_flow_cfm = 0
    if air_loop_hvac.autosizedDesignSupplyAirFlowRate.is_initialized
      dsn_air_flow_m3_per_s = air_loop_hvac.autosizedDesignSupplyAirFlowRate.get
      dsn_air_flow_cfm = OpenStudio.convert(dsn_air_flow_m3_per_s, 'm^3/s', 'cfm').get
      OpenStudio.logFree(OpenStudio::Debug, 'openstudio.standards.AirLoopHVAC', "* #{dsn_air_flow_cfm.round} cfm = Autosized Design Supply Air Flow Rate.")
    else
      dsn_air_flow_m3_per_s = air_loop_hvac.designSupplyAirFlowRate.get
      dsn_air_flow_cfm = OpenStudio.convert(dsn_air_flow_m3_per_s, 'm^3/s', 'cfm').get
      OpenStudio.logFree(OpenStudio::Debug, 'openstudio.standards.AirLoopHVAC', "* #{dsn_air_flow_cfm.round} cfm = Hard sized Design Supply Air Flow Rate.")
    end

    # Get the fan limitation pressure drop adjustment bhp
    fan_pwr_adjustment_bhp = air_loop_hvac_fan_power_limitation_pressure_drop_adjustment_brake_horsepower(air_loop_hvac)

    # Determine the number of zones the system serves
    num_zones_served = air_loop_hvac.thermalZones.size

    # Get the supply air fan and determine whether VAV or CAV system.
    # Assume that supply air fan is fan closest to the demand outlet node.
    # The fan may be inside of a piece of unitary equipment.
    fan_pwr_limit_type = nil
    air_loop_hvac.supplyComponents.reverse.each do |comp|
      if comp.to_FanConstantVolume.is_initialized || comp.to_FanOnOff.is_initialized
        fan_pwr_limit_type = 'constant volume'
      elsif comp.to_FanVariableVolume.is_initialized
        fan_pwr_limit_type = 'variable volume'
      elsif comp.to_AirLoopHVACUnitaryHeatCoolVAVChangeoverBypass.is_initialized
        fan = comp.to_AirLoopHVACUnitaryHeatCoolVAVChangeoverBypass.get.supplyAirFan
        if fan.to_FanConstantVolume.is_initialized || comp.to_FanOnOff.is_initialized
          fan_pwr_limit_type = 'constant volume'
        elsif fan.to_FanVariableVolume.is_initialized
          fan_pwr_limit_type = 'variable volume'
        end
      elsif comp.to_AirLoopHVACUnitarySystem.is_initialized
        fan = comp.to_AirLoopHVACUnitarySystem.get.supplyFan.get
        if fan.to_FanConstantVolume.is_initialized || fan.to_FanOnOff.is_initialized
          fan_pwr_limit_type = 'constant volume'
        elsif fan.to_FanVariableVolume.is_initialized
          fan_pwr_limit_type = 'variable volume'
        end
      end
    end

    # For 90.1-2010, single-zone VAV systems use the
    # constant volume limitation per 6.5.3.1.1
    if template == 'ASHRAE 90.1-2010' && fan_pwr_limit_type == 'variable volume' && num_zones_served == 1
      fan_pwr_limit_type = 'constant volume'
      OpenStudio.logFree(OpenStudio::Info, 'openstudio.standards.AirLoopHVAC', "For #{air_loop_hvac.name}: Using the constant volume limitation because single-zone VAV system.")
    end

    # Calculate the Allowable Fan System brake horsepower per Table G3.1.2.9
    allowable_fan_bhp = 0
    if fan_pwr_limit_type == 'constant volume'
      if dsn_air_flow_cfm > 0
        allowable_fan_bhp = dsn_air_flow_cfm * 0.00094 + fan_pwr_adjustment_bhp
      else
        allowable_fan_bhp = 0.00094
      end
    elsif fan_pwr_limit_type == 'variable volume'
      if dsn_air_flow_cfm > 0
        allowable_fan_bhp = dsn_air_flow_cfm * 0.0013 + fan_pwr_adjustment_bhp
      else
        allowable_fan_bhp = 0.0013
      end
    end
    OpenStudio.logFree(OpenStudio::Info, 'openstudio.standards.AirLoopHVAC', "For #{air_loop_hvac.name}: Allowable brake horsepower = #{allowable_fan_bhp.round(2)}HP based on #{dsn_air_flow_cfm.round} cfm and #{fan_pwr_adjustment_bhp.round(2)} bhp of adjustment.")

    # Calculate and report the total area for debugging/testing
    floor_area_served_m2 = air_loop_hvac_floor_area_served(air_loop_hvac)

    if floor_area_served_m2.zero?
      OpenStudio.logFree(OpenStudio::Warn, 'openstudio.standards.AirLoopHVAC', "AirLoopHVAC #{air_loop_hvac.name} serves zero floor area. Check that it has thermal zones attached to it, and that they have non-zero floor area'.")
      return allowable_fan_bhp
    end

    floor_area_served_ft2 = OpenStudio.convert(floor_area_served_m2, 'm^2', 'ft^2').get
    cfm_per_ft2 = dsn_air_flow_cfm / floor_area_served_ft2

    if allowable_fan_bhp.zero?
      cfm_per_hp = 0
      OpenStudio.logFree(OpenStudio::Warn, 'openstudio.standards.AirLoopHVAC', "AirLoopHVAC #{air_loop_hvac.name} has zero allowable fan bhp, probably due to zero design air flow cfm'.")
    else
      cfm_per_hp = dsn_air_flow_cfm / allowable_fan_bhp
    end
    OpenStudio.logFree(OpenStudio::Debug, 'openstudio.standards.AirLoopHVAC', "For #{air_loop_hvac.name}: area served = #{floor_area_served_ft2.round} ft^2.")
    OpenStudio.logFree(OpenStudio::Debug, 'openstudio.standards.AirLoopHVAC', "For #{air_loop_hvac.name}: flow per area = #{cfm_per_ft2.round} cfm/ft^2.")
    OpenStudio.logFree(OpenStudio::Debug, 'openstudio.standards.AirLoopHVAC', "For #{air_loop_hvac.name}: flow per hp = #{cfm_per_hp.round} cfm/hp.")

    return allowable_fan_bhp
  end

  # Get all of the supply, return, exhaust, and relief fans on this system
  #
  # @return [Array] an array of FanConstantVolume, FanVariableVolume, and FanOnOff objects
  def air_loop_hvac_supply_return_exhaust_relief_fans(air_loop_hvac)
    # Fans on the supply side of the airloop directly, or inside of unitary equipment.
    fans = []
    sup_and_oa_comps = air_loop_hvac.supplyComponents
    sup_and_oa_comps += air_loop_hvac.oaComponents
    sup_and_oa_comps.each do |comp|
      if comp.to_FanConstantVolume.is_initialized
        fans << comp.to_FanConstantVolume.get
      elsif comp.to_FanVariableVolume.is_initialized
        fans << comp.to_FanVariableVolume.get
      elsif comp.to_AirLoopHVACUnitaryHeatCoolVAVChangeoverBypass.is_initialized
        sup_fan = comp.to_AirLoopHVACUnitaryHeatCoolVAVChangeoverBypass.get.supplyAirFan
        if sup_fan.to_FanConstantVolume.is_initialized
          fans << sup_fan.to_FanConstantVolume.get
        elsif sup_fan.to_FanOnOff.is_initialized
          fans << sup_fan.to_FanOnOff.get
        end
      elsif comp.to_AirLoopHVACUnitarySystem.is_initialized
        sup_fan = comp.to_AirLoopHVACUnitarySystem.get.supplyFan
        next if sup_fan.empty?

        sup_fan = sup_fan.get
        if sup_fan.to_FanConstantVolume.is_initialized
          fans << sup_fan.to_FanConstantVolume.get
        elsif sup_fan.to_FanOnOff.is_initialized
          fans << sup_fan.to_FanOnOff.get
        elsif sup_fan.to_FanVariableVolume.is_initialized
          fans << sup_fan.to_FanVariableVolume.get
        end
      end
    end

    return fans
  end

  # Determine the total brake horsepower of the fans on the system
  # with or without the fans inside of fan powered terminals.
  #
  # @param include_terminal_fans [Bool] if true, power from fan powered terminals will be included
  # @return [Double] total brake horsepower of the fans on the system
  #   units = horsepower
  def air_loop_hvac_system_fan_brake_horsepower(air_loop_hvac, include_terminal_fans = true)
    # TODO: get the template from the parent model itself?
    # Or not because maybe you want to see the difference between two standards?
    OpenStudio.logFree(OpenStudio::Info, 'openstudio.standards.AirLoopHVAC', "#{air_loop_hvac.name}-Determining #{template} allowable system fan power.")

    # Get all fans
    fans = []
    # Supply, exhaust, relief, and return fans
    fans += air_loop_hvac_supply_return_exhaust_relief_fans(air_loop_hvac)

    # Fans inside of fan-powered terminals
    if include_terminal_fans
      air_loop_hvac.demandComponents.each do |comp|
        if comp.to_AirTerminalSingleDuctSeriesPIUReheat.is_initialized
          term_fan = comp.to_AirTerminalSingleDuctSeriesPIUReheat.get.supplyAirFan
          if term_fan.to_FanConstantVolume.is_initialized
            fans << term_fan.to_FanConstantVolume.get
          end
        elsif comp.to_AirTerminalSingleDuctParallelPIUReheat.is_initialized
          term_fan = comp.to_AirTerminalSingleDuctParallelPIUReheat.get.fan
          if term_fan.to_FanConstantVolume.is_initialized
            fans << term_fan.to_FanConstantVolume.get
          end
        end
      end
    end

    # Loop through all fans on the system and
    # sum up their brake horsepower values.
    sys_fan_bhp = 0
    fans.sort.each do |fan|
      sys_fan_bhp += fan_brake_horsepower(fan)
    end

    return sys_fan_bhp
  end

  # Set the fan pressure rises that will result in
  # the system hitting the baseline allowable fan power
  #
  def air_loop_hvac_apply_baseline_fan_pressure_rise(air_loop_hvac)
    OpenStudio.logFree(OpenStudio::Info, 'openstudio.standards.AirLoopHVAC', "#{air_loop_hvac.name}-Setting #{template} baseline fan power.")

    # Get the total system bhp from the proposed system, including terminal fans
    proposed_sys_bhp = air_loop_hvac_system_fan_brake_horsepower(air_loop_hvac, true)

    # Get the allowable fan brake horsepower
    allowable_fan_bhp = air_loop_hvac_allowable_system_brake_horsepower(air_loop_hvac)

    # Get the fan power limitation from proposed system
    fan_pwr_adjustment_bhp = air_loop_hvac_fan_power_limitation_pressure_drop_adjustment_brake_horsepower(air_loop_hvac)

    # Subtract the fan power adjustment
    allowable_fan_bhp -= fan_pwr_adjustment_bhp

    # Get all fans
    fans = air_loop_hvac_supply_return_exhaust_relief_fans(air_loop_hvac)

    # TODO: improve description
    # Loop through the fans, changing the pressure rise
    # until the fan bhp is the same percentage of the baseline allowable bhp
    # as it was on the proposed system.
    fans.each do |fan|
      # TODO: Yixing Check the model of the Fan Coil Unit
      next if fan.name.to_s.include?('Fan Coil fan')
      next if fan.name.to_s.include?('UnitHeater Fan')

      OpenStudio.logFree(OpenStudio::Debug, 'openstudio.standards.AirLoopHVAC', fan.name.to_s)

      # Get the bhp of the fan on the proposed system
      proposed_fan_bhp = fan_brake_horsepower(fan)

      # Get the bhp of the fan on the proposed system
      proposed_fan_bhp_frac = proposed_fan_bhp / proposed_sys_bhp

      # Determine the target bhp of the fan on the baseline system
      baseline_fan_bhp = proposed_fan_bhp_frac * allowable_fan_bhp
      OpenStudio.logFree(OpenStudio::Info, 'openstudio.standards.AirLoopHVAC', "* #{baseline_fan_bhp.round(1)} bhp = Baseline fan brake horsepower.")

      # Set the baseline impeller eff of the fan,
      # preserving the proposed motor eff.
      baseline_impeller_eff = fan_baseline_impeller_efficiency(fan)
      fan_change_impeller_efficiency(fan, baseline_impeller_eff)
      OpenStudio.logFree(OpenStudio::Info, 'openstudio.standards.AirLoopHVAC', "* #{(baseline_impeller_eff * 100).round(1)}% = Baseline fan impeller efficiency.")

      # Set the baseline motor efficiency for the specified bhp
      baseline_motor_eff = fan.standardMinimumMotorEfficiency(standards, allowable_fan_bhp)
      fan_change_motor_efficiency(fan, baseline_motor_eff)

      # Get design supply air flow rate (whether autosized or hard-sized)
      dsn_air_flow_m3_per_s = 0
      if fan.autosizedDesignSupplyAirFlowRate.is_initialized
        dsn_air_flow_m3_per_s = fan.autosizedDesignSupplyAirFlowRate.get
        dsn_air_flow_cfm = OpenStudio.convert(dsn_air_flow_m3_per_s, 'm^3/s', 'cfm').get
        OpenStudio.logFree(OpenStudio::Debug, 'openstudio.standards.AirLoopHVAC', "* #{dsn_air_flow_cfm.round} cfm = Autosized Design Supply Air Flow Rate.")
      else
        dsn_air_flow_m3_per_s = fan.designSupplyAirFlowRate.get
        dsn_air_flow_cfm = OpenStudio.convert(dsn_air_flow_m3_per_s, 'm^3/s', 'cfm').get
        OpenStudio.logFree(OpenStudio::Debug, 'openstudio.standards.AirLoopHVAC', "* #{dsn_air_flow_cfm.round} cfm = User entered Design Supply Air Flow Rate.")
      end

      # Determine the fan pressure rise that will result in the target bhp
      # pressure_rise_pa = fan_bhp*746 / fan_motor_eff*fan_total_eff / dsn_air_flow_m3_per_s
      baseline_pressure_rise_pa = baseline_fan_bhp * 746 / fan.motorEfficiency * fan.fanEfficiency / dsn_air_flow_m3_per_s
      baseline_pressure_rise_in_wc = OpenStudio.convert(fan_pressure_rise_pa, 'Pa', 'inH_{2}O').get
      OpenStudio.logFree(OpenStudio::Info, 'openstudio.standards.AirLoopHVAC', "* #{fan_pressure_rise_in_wc.round(2)} in w.c. = Pressure drop to achieve allowable fan power.")

      # Calculate the bhp of the fan to make sure it matches
      calc_bhp = fan_brake_horsepower(fan)
      if ((calc_bhp - baseline_fan_bhp) / baseline_fan_bhp).abs > 0.02
        OpenStudio.logFree(OpenStudio::Error, 'openstudio.standards.AirLoopHVAC', "#{fan.name} baseline fan bhp supposed to be #{baseline_fan_bhp}, but is #{calc_bhp}.")
      end
    end

    # Calculate the total bhp of the system to make sure it matches the goal
    calc_sys_bhp = air_loop_hvac_system_fan_brake_horsepower(air_loop_hvac, false)
    if ((calc_sys_bhp - allowable_fan_bhp) / allowable_fan_bhp).abs > 0.02
      OpenStudio.logFree(OpenStudio::Error, 'openstudio.standards.AirLoopHVAC', "#{air_loop_hvac.name} baseline system bhp supposed to be #{allowable_fan_bhp}, but is #{calc_sys_bhp}.")
    end
  end

  # Get the total cooling capacity for the air loop
  #
  # @return [Double] total cooling capacity
  #   units = Watts (W)
  # @todo Change to pull water coil nominal capacity instead of design load; not a huge difference, but water coil nominal capacity not available in sizing table.
  # @todo Handle all additional cooling coil types.  Currently only handles CoilCoolingDXSingleSpeed, CoilCoolingDXTwoSpeed, and CoilCoolingWater
  def air_loop_hvac_total_cooling_capacity(air_loop_hvac)
    # Sum the cooling capacity for all cooling components
    # on the airloop, which may be inside of unitary systems.
    total_cooling_capacity_w = 0
    air_loop_hvac.supplyComponents.each do |sc|
      # CoilCoolingDXSingleSpeed
      if sc.to_CoilCoolingDXSingleSpeed.is_initialized
        coil = sc.to_CoilCoolingDXSingleSpeed.get
        if coil.ratedTotalCoolingCapacity.is_initialized
          total_cooling_capacity_w += coil.ratedTotalCoolingCapacity.get
        elsif coil.autosizedRatedTotalCoolingCapacity.is_initialized
          total_cooling_capacity_w += coil.autosizedRatedTotalCoolingCapacity.get
        else
          OpenStudio.logFree(OpenStudio::Warn, 'openstudio.standards.AirLoopHVAC', "For #{air_loop_hvac.name} capacity of #{coil.name} is not available, total cooling capacity of air loop will be incorrect when applying standard.")
        end
        # CoilCoolingDXTwoSpeed
      elsif sc.to_CoilCoolingDXTwoSpeed.is_initialized
        coil = sc.to_CoilCoolingDXTwoSpeed.get
        if coil.ratedHighSpeedTotalCoolingCapacity.is_initialized
          total_cooling_capacity_w += coil.ratedHighSpeedTotalCoolingCapacity.get
        elsif coil.autosizedRatedHighSpeedTotalCoolingCapacity.is_initialized
          total_cooling_capacity_w += coil.autosizedRatedHighSpeedTotalCoolingCapacity.get
        else
          OpenStudio.logFree(OpenStudio::Warn, 'openstudio.standards.AirLoopHVAC', "For #{air_loop_hvac.name} capacity of #{coil.name} is not available, total cooling capacity of air loop will be incorrect when applying standard.")
        end
        # CoilCoolingWater
      elsif sc.to_CoilCoolingWater.is_initialized
        coil = sc.to_CoilCoolingWater.get
        if coil.autosizedDesignCoilLoad.is_initialized # TODO: Change to pull water coil nominal capacity instead of design load
          total_cooling_capacity_w += coil.autosizedDesignCoilLoad.get
        else
          OpenStudio.logFree(OpenStudio::Warn, 'openstudio.standards.AirLoopHVAC', "For #{air_loop_hvac.name} capacity of #{coil.name} is not available, total cooling capacity of air loop will be incorrect when applying standard.")
        end
        # CoilCoolingWaterToAirHeatPumpEquationFit
      elsif sc.to_CoilCoolingWaterToAirHeatPumpEquationFit.is_initialized
        coil = sc.to_CoilCoolingWaterToAirHeatPumpEquationFit.get
        if coil.ratedTotalCoolingCapacity.is_initialized
          total_cooling_capacity_w += coil.ratedTotalCoolingCapacity.get
        elsif coil.autosizedRatedTotalCoolingCapacity.is_initialized
          total_cooling_capacity_w += coil.autosizedRatedTotalCoolingCapacity.get
        else
          OpenStudio.logFree(OpenStudio::Warn, 'openstudio.standards.AirLoopHVAC', "For #{air_loop_hvac.name} capacity of #{coil.name} is not available, total cooling capacity of air loop will be incorrect when applying standard.")
        end
      elsif sc.to_AirLoopHVACUnitarySystem.is_initialized
        unitary = sc.to_AirLoopHVACUnitarySystem.get
        if unitary.coolingCoil.is_initialized
          clg_coil = unitary.coolingCoil.get
          # CoilCoolingDXSingleSpeed
          if clg_coil.to_CoilCoolingDXSingleSpeed.is_initialized
            coil = clg_coil.to_CoilCoolingDXSingleSpeed.get
            if coil.ratedTotalCoolingCapacity.is_initialized
              total_cooling_capacity_w += coil.ratedTotalCoolingCapacity.get
            elsif coil.autosizedRatedTotalCoolingCapacity.is_initialized
              total_cooling_capacity_w += coil.autosizedRatedTotalCoolingCapacity.get
            else
              OpenStudio.logFree(OpenStudio::Warn, 'openstudio.standards.AirLoopHVAC', "For #{air_loop_hvac.name} capacity of #{coil.name} is not available, total cooling capacity of air loop will be incorrect when applying standard.")
            end
          # CoilCoolingDXTwoSpeed
          elsif clg_coil.to_CoilCoolingDXTwoSpeed.is_initialized
            coil = clg_coil.to_CoilCoolingDXTwoSpeed.get
            if coil.ratedHighSpeedTotalCoolingCapacity.is_initialized
              total_cooling_capacity_w += coil.ratedHighSpeedTotalCoolingCapacity.get
            elsif coil.autosizedRatedHighSpeedTotalCoolingCapacity.is_initialized
              total_cooling_capacity_w += coil.autosizedRatedHighSpeedTotalCoolingCapacity.get
            else
              OpenStudio.logFree(OpenStudio::Warn, 'openstudio.standards.AirLoopHVAC', "For #{air_loop_hvac.name} capacity of #{coil.name} is not available, total cooling capacity of air loop will be incorrect when applying standard.")
            end
          # CoilCoolingWater
          elsif clg_coil.to_CoilCoolingWater.is_initialized
            coil = clg_coil.to_CoilCoolingWater.get
            if coil.autosizedDesignCoilLoad.is_initialized # TODO: Change to pull water coil nominal capacity instead of design load
              total_cooling_capacity_w += coil.autosizedDesignCoilLoad.get
            else
              OpenStudio.logFree(OpenStudio::Warn, 'openstudio.standards.AirLoopHVAC', "For #{air_loop_hvac.name} capacity of #{coil.name} is not available, total cooling capacity of air loop will be incorrect when applying standard.")
            end
          # CoilCoolingWaterToAirHeatPumpEquationFit
          elsif clg_coil.to_CoilCoolingWaterToAirHeatPumpEquationFit.is_initialized
            coil = clg_coil.to_CoilCoolingWaterToAirHeatPumpEquationFit.get
            if coil.ratedTotalCoolingCapacity.is_initialized
              total_cooling_capacity_w += coil.ratedTotalCoolingCapacity.get
            elsif coil.autosizedRatedTotalCoolingCapacity.is_initialized
              total_cooling_capacity_w += coil.autosizedRatedTotalCoolingCapacity.get
            else
              OpenStudio.logFree(OpenStudio::Warn, 'openstudio.standards.AirLoopHVAC', "For #{air_loop_hvac.name} capacity of #{coil.name} is not available, total cooling capacity of air loop will be incorrect when applying standard.")
            end
          end
        end
      elsif sc.to_AirLoopHVACUnitaryHeatPumpAirToAir.is_initialized
        unitary = sc.to_AirLoopHVACUnitaryHeatPumpAirToAir.get
        clg_coil = unitary.coolingCoil
        # CoilCoolingDXSingleSpeed
        if clg_coil.to_CoilCoolingDXSingleSpeed.is_initialized
          coil = clg_coil.to_CoilCoolingDXSingleSpeed.get
          if coil.ratedTotalCoolingCapacity.is_initialized
            total_cooling_capacity_w += coil.ratedTotalCoolingCapacity.get
          elsif coil.autosizedRatedTotalCoolingCapacity.is_initialized
            total_cooling_capacity_w += coil.autosizedRatedTotalCoolingCapacity.get
          else
            OpenStudio.logFree(OpenStudio::Warn, 'openstudio.standards.AirLoopHVAC', "For #{air_loop_hvac.name} capacity of #{coil.name} is not available, total cooling capacity of air loop will be incorrect when applying standard.")
          end
        # CoilCoolingDXTwoSpeed
        elsif clg_coil.to_CoilCoolingDXTwoSpeed.is_initialized
          coil = clg_coil.to_CoilCoolingDXTwoSpeed.get
          if coil.ratedHighSpeedTotalCoolingCapacity.is_initialized
            total_cooling_capacity_w += coil.ratedHighSpeedTotalCoolingCapacity.get
          elsif coil.autosizedRatedHighSpeedTotalCoolingCapacity.is_initialized
            total_cooling_capacity_w += coil.autosizedRatedHighSpeedTotalCoolingCapacity.get
          else
            OpenStudio.logFree(OpenStudio::Warn, 'openstudio.standards.AirLoopHVAC', "For #{air_loop_hvac.name} capacity of #{coil.name} is not available, total cooling capacity of air loop will be incorrect when applying standard.")
          end
        # CoilCoolingWater
        elsif clg_coil.to_CoilCoolingWater.is_initialized
          coil = clg_coil.to_CoilCoolingWater.get
          if coil.autosizedDesignCoilLoad.is_initialized # TODO: Change to pull water coil nominal capacity instead of design load
            total_cooling_capacity_w += coil.autosizedDesignCoilLoad.get
          else
            OpenStudio.logFree(OpenStudio::Warn, 'openstudio.standards.AirLoopHVAC', "For #{air_loop_hvac.name} capacity of #{coil.name} is not available, total cooling capacity of air loop will be incorrect when applying standard.")
          end
        end
      elsif sc.to_AirLoopHVACUnitaryHeatPumpAirToAirMultiSpeed.is_initialized
        unitary = sc.to_AirLoopHVACUnitaryHeatPumpAirToAirMultiSpeed.get
        clg_coil = unitary.coolingCoil
        # CoilCoolingDXMultSpeed
        if clg_coil.to_CoilCoolingDXMultiSpeed.is_initialized
          coil = clg_coil.to_CoilCoolingDXMultiSpeed.get
          total_cooling_capacity_w = coil_cooling_dx_multi_speed_find_capacity(coil)
        end
      elsif sc.to_CoilCoolingDXMultiSpeed.is_initialized ||
            sc.to_CoilCoolingCooledBeam.is_initialized ||
            sc.to_AirLoopHVACUnitaryHeatCoolVAVChangeoverBypass.is_initialized ||
            sc.to_AirLoopHVACUnitarySystem.is_initialized
        OpenStudio.logFree(OpenStudio::Warn, 'openstudio.standards.AirLoopHVAC', "#{air_loop_hvac.name} has a cooling coil named #{sc.name}, whose type is not yet covered by economizer checks.")
        # CoilCoolingDXMultiSpeed
        # CoilCoolingCooledBeam
        # CoilCoolingWaterToAirHeatPumpEquationFit
        # AirLoopHVACUnitaryHeatCoolVAVChangeoverBypass
        # AirLoopHVACUnitaryHeatPumpAirToAir
        # AirLoopHVACUnitarySystem
      end
    end

    return total_cooling_capacity_w
  end

  # Determine whether or not this system
  # is required to have an economizer.
  #
  # @param climate_zone [String] valid choices: 'ASHRAE 169-2013-1A', 'ASHRAE 169-2013-1B', 'ASHRAE 169-2013-2A', 'ASHRAE 169-2013-2B',
  # 'ASHRAE 169-2013-3A', 'ASHRAE 169-2013-3B', 'ASHRAE 169-2013-3C', 'ASHRAE 169-2013-4A', 'ASHRAE 169-2013-4B', 'ASHRAE 169-2013-4C',
  # 'ASHRAE 169-2013-5A', 'ASHRAE 169-2013-5B', 'ASHRAE 169-2013-5C', 'ASHRAE 169-2013-6A', 'ASHRAE 169-2013-6B', 'ASHRAE 169-2013-7A',
  # 'ASHRAE 169-2013-7B', 'ASHRAE 169-2013-8A', 'ASHRAE 169-2013-8B'
  # @return [Bool] returns true if an economizer is required, false if not
  def air_loop_hvac_economizer_required?(air_loop_hvac, climate_zone)
    economizer_required = false

    # skip systems without outdoor air
    return economizer_required unless air_loop_hvac.airLoopHVACOutdoorAirSystem.is_initialized

    # Determine if the system serves residential spaces
    is_res = false
    if air_loop_hvac_residential_area_served(air_loop_hvac) > 0
      is_res = true
    end

    # Determine if the airloop serves any computer rooms
    # / data centers, which changes the economizer.
    is_dc = false
    if air_loop_hvac_data_center_area_served(air_loop_hvac) > 0
      is_dc = true
    end

    # Retrieve economizer limits from JSON
    search_criteria = {
      'template' => template,
      'climate_zone' => climate_zone,
      'data_center' => is_dc
    }
    econ_limits = model_find_object(standards_data['economizers'], search_criteria)
    if econ_limits.nil?
      OpenStudio.logFree(OpenStudio::Warn, 'openstudio.standards.AirLoopHVAC', "Cannot find economizer limits for template '#{template}' and climate zone '#{climate_zone}', assuming no economizer required.")
      return economizer_required
    end

    # Determine the minimum capacity and whether or not it is a data center
    minimum_capacity_btu_per_hr = econ_limits['capacity_limit']

    # A big number of btu per hr as the minimum requirement if nil in spreadsheet
    infinity_btu_per_hr = 999_999_999_999
    minimum_capacity_btu_per_hr = infinity_btu_per_hr if minimum_capacity_btu_per_hr.nil?

    # Exception valid for 90.1-2004 (6.5.1.(e)) through 90.1-2019 (6.5.1.4)
    if is_res
      minimum_capacity_btu_per_hr *= 5
    end

    # Check whether the system requires an economizer by comparing
    # the system capacity to the minimum capacity.
    total_cooling_capacity_w = air_loop_hvac_total_cooling_capacity(air_loop_hvac)
    total_cooling_capacity_btu_per_hr = OpenStudio.convert(total_cooling_capacity_w, 'W', 'Btu/hr').get

    if total_cooling_capacity_btu_per_hr >= minimum_capacity_btu_per_hr
      if is_dc
        OpenStudio.logFree(OpenStudio::Info, 'openstudio.standards.AirLoopHVAC', "#{air_loop_hvac.name} requires an economizer because the total cooling capacity of #{total_cooling_capacity_btu_per_hr.round} Btu/hr exceeds the minimum capacity of #{minimum_capacity_btu_per_hr.round} Btu/hr for data centers.")
      elsif is_res
        OpenStudio.logFree(OpenStudio::Info, 'openstudio.standards.AirLoopHVAC', "#{air_loop_hvac.name} requires an economizer because the total cooling capacity of #{total_cooling_capacity_btu_per_hr.round} Btu/hr exceeds the minimum capacity of #{minimum_capacity_btu_per_hr.round} Btu/hr for residential spaces.")
      else
        OpenStudio.logFree(OpenStudio::Info, 'openstudio.standards.AirLoopHVAC', "#{air_loop_hvac.name} requires an economizer because the total cooling capacity of #{total_cooling_capacity_btu_per_hr.round} Btu/hr exceeds the minimum capacity of #{minimum_capacity_btu_per_hr.round} Btu/hr.")
      end
      economizer_required = true
    else
      if is_dc
        OpenStudio.logFree(OpenStudio::Info, 'openstudio.standards.AirLoopHVAC', "#{air_loop_hvac.name} does not require an economizer because the total cooling capacity of #{total_cooling_capacity_btu_per_hr.round} Btu/hr is less than the minimum capacity of #{minimum_capacity_btu_per_hr.round} Btu/hr for data centers.")
      elsif is_res
        OpenStudio.logFree(OpenStudio::Info, 'openstudio.standards.AirLoopHVAC', "#{air_loop_hvac.name} requires an economizer because the total cooling capacity of #{total_cooling_capacity_btu_per_hr.round} Btu/hr exceeds the minimum capacity of #{minimum_capacity_btu_per_hr.round} Btu/hr for residential spaces.")
      else
        OpenStudio.logFree(OpenStudio::Info, 'openstudio.standards.AirLoopHVAC', "#{air_loop_hvac.name} does not require an economizer because the total cooling capacity of #{total_cooling_capacity_btu_per_hr.round} Btu/hr is less than the minimum capacity of #{minimum_capacity_btu_per_hr.round} Btu/hr.")
      end
    end

    return economizer_required
  end

  # Set the economizer limits per the standard.  Limits are based on the economizer
  # type currently specified in the ControllerOutdoorAir object on this air loop.
  #
  # @param (see #economizer_required?)
  # @return [Bool] returns true if successful, false if not
  def air_loop_hvac_apply_economizer_limits(air_loop_hvac, climate_zone)
    # EnergyPlus economizer types
    # 'NoEconomizer'
    # 'FixedDryBulb'
    # 'FixedEnthalpy'
    # 'DifferentialDryBulb'
    # 'DifferentialEnthalpy'
    # 'FixedDewPointAndDryBulb'
    # 'ElectronicEnthalpy'
    # 'DifferentialDryBulbAndEnthalpy'

    # Get the OA system and OA controller
    oa_sys = air_loop_hvac.airLoopHVACOutdoorAirSystem
    if oa_sys.is_initialized
      oa_sys = oa_sys.get
    else
      return false # No OA system
    end
    oa_control = oa_sys.getControllerOutdoorAir
    economizer_type = oa_control.getEconomizerControlType

    # Return false if no economizer is present
    if economizer_type == 'NoEconomizer'
      return false
    end

    # Reset the limits
    oa_control.resetEconomizerMaximumLimitDryBulbTemperature
    oa_control.resetEconomizerMaximumLimitEnthalpy
    oa_control.resetEconomizerMaximumLimitDewpointTemperature
    oa_control.resetEconomizerMinimumLimitDryBulbTemperature

    # Determine the limits
    drybulb_limit_f, enthalpy_limit_btu_per_lb, dewpoint_limit_f = air_loop_hvac_economizer_limits(air_loop_hvac, climate_zone)

    # Do nothing if no limits were specified
    if drybulb_limit_f.nil? && enthalpy_limit_btu_per_lb.nil? && dewpoint_limit_f.nil?
      return false
    end

    # Set the limits
    case economizer_type
    when 'FixedDryBulb'
      if drybulb_limit_f
        drybulb_limit_c = OpenStudio.convert(drybulb_limit_f, 'F', 'C').get
        oa_control.setEconomizerMaximumLimitDryBulbTemperature(drybulb_limit_c)
        OpenStudio.logFree(OpenStudio::Info, 'openstudio.standards.AirLoopHVAC', "For #{air_loop_hvac.name}: Economizer type = #{economizer_type}, dry bulb limit = #{drybulb_limit_f}F")
      end
    when 'FixedEnthalpy'
      if enthalpy_limit_btu_per_lb
        enthalpy_limit_j_per_kg = OpenStudio.convert(enthalpy_limit_btu_per_lb, 'Btu/lb', 'J/kg').get
        oa_control.setEconomizerMaximumLimitEnthalpy(enthalpy_limit_j_per_kg)
        OpenStudio.logFree(OpenStudio::Info, 'openstudio.standards.AirLoopHVAC', "For #{air_loop_hvac.name}: Economizer type = #{economizer_type}, enthalpy limit = #{enthalpy_limit_btu_per_lb}Btu/lb")
      end
    when 'FixedDewPointAndDryBulb'
      if drybulb_limit_f && dewpoint_limit_f
        drybulb_limit_c = OpenStudio.convert(drybulb_limit_f, 'F', 'C').get
        dewpoint_limit_c = OpenStudio.convert(dewpoint_limit_f, 'F', 'C').get
        oa_control.setEconomizerMaximumLimitDryBulbTemperature(drybulb_limit_c)
        oa_control.setEconomizerMaximumLimitDewpointTemperature(dewpoint_limit_c)
        OpenStudio.logFree(OpenStudio::Info, 'openstudio.standards.AirLoopHVAC', "For #{air_loop_hvac.name}: Economizer type = #{economizer_type}, dry bulb limit = #{drybulb_limit_f}F, dew-point limit = #{dewpoint_limit_f}F")
      end
    end

    return true
  end

  # Determine the limits for the type of economizer present
  # on the AirLoopHVAC, if any.
  # @return [Array<Double>] [drybulb_limit_f, enthalpy_limit_btu_per_lb, dewpoint_limit_f]
  def air_loop_hvac_economizer_limits(air_loop_hvac, climate_zone)
    drybulb_limit_f = nil
    enthalpy_limit_btu_per_lb = nil
    dewpoint_limit_f = nil

    # Get the OA system and OA controller
    oa_sys = air_loop_hvac.airLoopHVACOutdoorAirSystem
    if oa_sys.is_initialized
      oa_sys = oa_sys.get
    else
      return [nil, nil, nil] # No OA system
    end
    oa_control = oa_sys.getControllerOutdoorAir
    economizer_type = oa_control.getEconomizerControlType

    case economizer_type
    when 'NoEconomizer'
      return [nil, nil, nil]
    when 'FixedDryBulb'
      search_criteria = {
        'template' => template,
        'climate_zone' => climate_zone
      }
      econ_limits = model_find_object(standards_data['economizers'], search_criteria)
      drybulb_limit_f = econ_limits['fixed_dry_bulb_high_limit_shutoff_temp']
    when 'FixedEnthalpy'
      enthalpy_limit_btu_per_lb = 28
    when 'FixedDewPointAndDryBulb'
      drybulb_limit_f = 75
      dewpoint_limit_f = 55
    end

    return [drybulb_limit_f, enthalpy_limit_btu_per_lb, dewpoint_limit_f]
  end

  # For systems required to have an economizer, set the economizer
  # to integrated on non-integrated per the standard.
  #
  # @note this method assumes you previously checked that an economizer is required at all
  #   via #economizer_required?
  # @param (see #economizer_required?)
  # @return [Bool] returns true if successful, false if not
  def air_loop_hvac_apply_economizer_integration(air_loop_hvac, climate_zone)
    # Determine if an integrated economizer is required
    integrated_economizer_required = air_loop_hvac_integrated_economizer_required?(air_loop_hvac, climate_zone)

    # Get the OA system and OA controller
    oa_sys = air_loop_hvac.airLoopHVACOutdoorAirSystem

    return false unless oa_sys.is_initialized

    oa_sys = oa_sys.get
    oa_control = oa_sys.getControllerOutdoorAir
    # Apply integrated or non-integrated economizer
    if integrated_economizer_required
      oa_control.setLockoutType('LockoutWithHeating')
    else
      # If the airloop include hyrdronic cooling coils,
      # prevent economizer from operating at and above SAT,
      # similar to a non-integrated economizer. This is done
      # because LockoutWithCompressor doesn't work with hydronic
      # coils
      if air_loop_hvac_include_hydronic_cooling_coil?(air_loop_hvac)
        oa_control.setLockoutType('LockoutWithHeating')
        oa_control.setEconomizerMaximumLimitDryBulbTemperature(standard_design_sizing_temperatures['clg_dsgn_sup_air_temp_c'])
      else
        oa_control.setLockoutType('LockoutWithCompressor')
      end
    end

    return true
  end

  # Determine if the airloop includes hydronic cooling coils
  #
  # @return [Bool] returns true if hydronic coolings coils are included on the airloop
  def air_loop_hvac_include_hydronic_cooling_coil?(air_loop_hvac)
    air_loop_hvac.supplyComponents.each do |comp|
      return true if comp.to_CoilCoolingWater.is_initialized
    end
    return false
  end

  # Determine if the airloop includes WSHP cooling coils
  #
  # @return [Bool] returns true if WSHP cooling coils are included on the airloop
  def air_loop_hvac_include_wshp?(air_loop_hvac)
    air_loop_hvac.supplyComponents.each do |comp|
      return true if comp.to_CoilCoolingWaterToAirHeatPumpEquationFit.is_initialized

      if comp.to_AirLoopHVACUnitarySystem.is_initialized
        clg_coil = comp.to_AirLoopHVACUnitarySystem.get.coolingCoil.get
        return true if clg_coil.to_CoilCoolingWaterToAirHeatPumpEquationFit.is_initialized

      end
    end
    return false
  end

  # Determine if the air loop includes a unitary system
  #
  # @return [Bool] returns true if a unitary system is included on the air loop
  def air_loop_hvac_include_unitary_system?(air_loop_hvac)
    air_loop_hvac.supplyComponents.each do |comp|
      return true if comp.to_AirLoopHVACUnitarySystem.is_initialized
    end

    return false
  end

  # Determine if the system economizer must be integrated or not.
  # Default logic is from 90.1-2004.
  def air_loop_hvac_integrated_economizer_required?(air_loop_hvac, climate_zone)
    # Determine if it is a VAV system
    is_vav = air_loop_hvac_vav_system?(air_loop_hvac)

    # Determine the number of zones the system serves
    num_zones_served = air_loop_hvac.thermalZones.size

    minimum_capacity_btu_per_hr = 65_000
    minimum_capacity_w = OpenStudio.convert(minimum_capacity_btu_per_hr, 'Btu/hr', 'W').get
    # 6.5.1.3 Integrated Economizer Control
    # Exception a, DX VAV systems
    if is_vav == true && num_zones_served > 1
      integrated_economizer_required = false
      OpenStudio.logFree(OpenStudio::Info, 'openstudio.standards.AirLoopHVAC', "For #{air_loop_hvac.name}: non-integrated economizer per 6.5.1.3 exception a, DX VAV system.")
      # Exception b, DX units less than 65,000 Btu/hr
    elsif air_loop_hvac_total_cooling_capacity(air_loop_hvac) < minimum_capacity_w
      integrated_economizer_required = false
      OpenStudio.logFree(OpenStudio::Info, 'openstudio.standards.AirLoopHVAC', "For #{air_loop_hvac.name}: non-integrated economizer per 6.5.1.3 exception b, DX system less than #{minimum_capacity_btu_per_hr}Btu/hr.")
    else
      # Exception c, Systems in climate zones 1,2,3a,4a,5a,5b,6,7,8
      case climate_zone
      when 'ASHRAE 169-2006-0A',
           'ASHRAE 169-2006-0B',
           'ASHRAE 169-2006-1A',
           'ASHRAE 169-2006-1B',
           'ASHRAE 169-2006-2A',
           'ASHRAE 169-2006-2B',
           'ASHRAE 169-2006-3A',
           'ASHRAE 169-2006-4A',
           'ASHRAE 169-2006-5A',
           'ASHRAE 169-2006-5B',
           'ASHRAE 169-2006-6A',
           'ASHRAE 169-2006-6B',
           'ASHRAE 169-2006-7A',
           'ASHRAE 169-2006-7B',
           'ASHRAE 169-2006-8A',
           'ASHRAE 169-2006-8B',
           'ASHRAE 169-2013-0A',
           'ASHRAE 169-2013-0B',
           'ASHRAE 169-2013-1A',
           'ASHRAE 169-2013-1B',
           'ASHRAE 169-2013-2A',
           'ASHRAE 169-2013-2B',
           'ASHRAE 169-2013-3A',
           'ASHRAE 169-2013-4A',
           'ASHRAE 169-2013-5A',
           'ASHRAE 169-2013-5B',
           'ASHRAE 169-2013-6A',
           'ASHRAE 169-2013-6B',
           'ASHRAE 169-2013-7A',
           'ASHRAE 169-2013-7B',
           'ASHRAE 169-2013-8A',
           'ASHRAE 169-2013-8B'
        integrated_economizer_required = false
        OpenStudio.logFree(OpenStudio::Info, 'openstudio.standards.AirLoopHVAC', "For #{air_loop_hvac.name}: non-integrated economizer per 6.5.1.3 exception c, climate zone #{climate_zone}.")
      when 'ASHRAE 169-2006-3B',
           'ASHRAE 169-2006-3C',
           'ASHRAE 169-2006-4B',
           'ASHRAE 169-2006-4C',
           'ASHRAE 169-2006-5C',
           'ASHRAE 169-2013-3B',
           'ASHRAE 169-2013-3C',
           'ASHRAE 169-2013-4B',
           'ASHRAE 169-2013-4C',
           'ASHRAE 169-2013-5C'
        integrated_economizer_required = true
      end
    end

    return integrated_economizer_required
  end

  # Determine if an economizer is required per the PRM.
  # Default logic from 90.1-2007
  #
  # @param (see #economizer_required?)
  # @return [Bool] returns true if required, false if not
  def air_loop_hvac_prm_baseline_economizer_required?(air_loop_hvac, climate_zone)
    economizer_required = false

    # A big number of ft2 as the minimum requirement
    infinity_ft2 = 999_999_999_999
    min_int_area_served_ft2 = infinity_ft2
    min_ext_area_served_ft2 = infinity_ft2

    # Determine the minimum capacity that requires an economizer
    case climate_zone
    when 'ASHRAE 169-2006-0A',
         'ASHRAE 169-2006-0B',
         'ASHRAE 169-2006-1A',
         'ASHRAE 169-2006-1B',
         'ASHRAE 169-2006-2A',
         'ASHRAE 169-2006-3A',
         'ASHRAE 169-2006-4A',
         'ASHRAE 169-2013-0A',
         'ASHRAE 169-2013-0B',
         'ASHRAE 169-2013-1A',
         'ASHRAE 169-2013-1B',
         'ASHRAE 169-2013-2A',
         'ASHRAE 169-2013-3A',
         'ASHRAE 169-2013-4A'
      min_int_area_served_ft2 = infinity_ft2 # No requirement
      min_ext_area_served_ft2 = infinity_ft2 # No requirement
    else
      min_int_area_served_ft2 = 0 # Always required
      min_ext_area_served_ft2 = 0 # Always required
    end

    # Check whether the system requires an economizer by comparing
    # the system capacity to the minimum capacity.
    min_int_area_served_m2 = OpenStudio.convert(min_int_area_served_ft2, 'ft^2', 'm^2').get
    min_ext_area_served_m2 = OpenStudio.convert(min_ext_area_served_ft2, 'ft^2', 'm^2').get

    # Get the interior and exterior area served
    int_area_served_m2 = air_loop_hvac_floor_area_served_interior_zones(air_loop_hvac)
    ext_area_served_m2 = air_loop_hvac_floor_area_served_exterior_zones(air_loop_hvac)

    # Check the floor area exception
    if int_area_served_m2 < min_int_area_served_m2 && ext_area_served_m2 < min_ext_area_served_m2
      if min_int_area_served_ft2 == infinity_ft2 && min_ext_area_served_ft2 == infinity_ft2
        OpenStudio.logFree(OpenStudio::Info, 'openstudio.standards.AirLoopHVAC', "For #{air_loop_hvac.name}: Economizer not required for climate zone #{climate_zone}.")
      else
        OpenStudio.logFree(OpenStudio::Info, 'openstudio.standards.AirLoopHVAC', "For #{air_loop_hvac.name}: Economizer not required for because the interior area served of #{int_area_served_m2} ft2 is less than the minimum of #{min_int_area_served_m2} and the perimeter area served of #{ext_area_served_m2} ft2 is less than the minimum of #{min_ext_area_served_m2} for climate zone #{climate_zone}.")
      end
      return economizer_required
    end

    # If here, economizer required
    economizer_required = true
    OpenStudio.logFree(OpenStudio::Info, 'openstudio.standards.AirLoopHVAC', "For #{air_loop_hvac.name}: Economizer required for the performance rating method baseline.")

    return economizer_required
  end

  # Apply the PRM economizer type and set temperature limits
  #
  # @param (see #economizer_required?)
  # @return [Bool] returns true if successful, false if not
  def air_loop_hvac_apply_prm_baseline_economizer(air_loop_hvac, climate_zone)
    # EnergyPlus economizer types
    # 'NoEconomizer'
    # 'FixedDryBulb'
    # 'FixedEnthalpy'
    # 'DifferentialDryBulb'
    # 'DifferentialEnthalpy'
    # 'FixedDewPointAndDryBulb'
    # 'ElectronicEnthalpy'
    # 'DifferentialDryBulbAndEnthalpy'

    # Determine the type and limits
    economizer_type, drybulb_limit_f, enthalpy_limit_btu_per_lb, dewpoint_limit_f = air_loop_hvac_prm_economizer_type_and_limits(air_loop_hvac, climate_zone)

    # Get the OA system and OA controller
    oa_sys = air_loop_hvac.airLoopHVACOutdoorAirSystem
    if oa_sys.is_initialized
      oa_sys = oa_sys.get
    else
      return false # No OA system
    end
    oa_control = oa_sys.getControllerOutdoorAir

    # Set the economizer type
    oa_control.setEconomizerControlType(economizer_type)

    # Reset the limits
    oa_control.resetEconomizerMaximumLimitDryBulbTemperature
    oa_control.resetEconomizerMaximumLimitEnthalpy
    oa_control.resetEconomizerMaximumLimitDewpointTemperature
    oa_control.resetEconomizerMinimumLimitDryBulbTemperature

    # Set the limits
    case economizer_type
    when 'FixedDryBulb'
      if drybulb_limit_f
        drybulb_limit_c = OpenStudio.convert(drybulb_limit_f, 'F', 'C').get
        oa_control.setEconomizerMaximumLimitDryBulbTemperature(drybulb_limit_c)
        OpenStudio.logFree(OpenStudio::Info, 'openstudio.standards.AirLoopHVAC', "For #{air_loop_hvac.name}: Economizer type = #{economizer_type}, dry bulb limit = #{drybulb_limit_f}F")
      end
    when 'FixedEnthalpy'
      if enthalpy_limit_btu_per_lb
        enthalpy_limit_j_per_kg = OpenStudio.convert(enthalpy_limit_btu_per_lb, 'Btu/lb', 'J/kg').get
        oa_control.setEconomizerMaximumLimitEnthalpy(enthalpy_limit_j_per_kg)
        OpenStudio.logFree(OpenStudio::Info, 'openstudio.standards.AirLoopHVAC', "For #{air_loop_hvac.name}: Economizer type = #{economizer_type}, enthalpy limit = #{enthalpy_limit_btu_per_lb}Btu/lb")
      end
    when 'FixedDewPointAndDryBulb'
      if drybulb_limit_f && dewpoint_limit_f
        drybulb_limit_c = OpenStudio.convert(drybulb_limit_f, 'F', 'C').get
        dewpoint_limit_c = OpenStudio.convert(dewpoint_limit_f, 'F', 'C').get
        oa_control.setEconomizerMaximumLimitDryBulbTemperature(drybulb_limit_c)
        oa_control.setEconomizerMaximumLimitDewpointTemperature(dewpoint_limit_c)
        OpenStudio.logFree(OpenStudio::Info, 'openstudio.standards.AirLoopHVAC', "For #{air_loop_hvac.name}: Economizer type = #{economizer_type}, dry bulb limit = #{drybulb_limit_f}F, dew-point limit = #{dewpoint_limit_f}F")
      end
    end

    return true
  end

  # Determine the economizer type and limits for the the PRM
  # Defaults to 90.1-2007 logic.
  # @return [Array<Double>] [economizer_type, drybulb_limit_f, enthalpy_limit_btu_per_lb, dewpoint_limit_f]
  def air_loop_hvac_prm_economizer_type_and_limits(air_loop_hvac, climate_zone)
    economizer_type = 'NoEconomizer'
    drybulb_limit_f = nil
    enthalpy_limit_btu_per_lb = nil
    dewpoint_limit_f = nil

    case climate_zone
    when 'ASHRAE 169-2006-0B',
         'ASHRAE 169-2006-1B',
         'ASHRAE 169-2006-2B',
         'ASHRAE 169-2006-3B',
         'ASHRAE 169-2006-3C',
         'ASHRAE 169-2006-4B',
         'ASHRAE 169-2006-4C',
         'ASHRAE 169-2006-5B',
         'ASHRAE 169-2006-5C',
         'ASHRAE 169-2006-6B',
         'ASHRAE 169-2006-7B',
         'ASHRAE 169-2006-8A',
         'ASHRAE 169-2006-8B',
         'ASHRAE 169-2013-0B',
         'ASHRAE 169-2013-1B',
         'ASHRAE 169-2013-2B',
         'ASHRAE 169-2013-3B',
         'ASHRAE 169-2013-3C',
         'ASHRAE 169-2013-4B',
         'ASHRAE 169-2013-4C',
         'ASHRAE 169-2013-5B',
         'ASHRAE 169-2013-5C',
         'ASHRAE 169-2013-6B',
         'ASHRAE 169-2013-7B',
         'ASHRAE 169-2013-8A',
         'ASHRAE 169-2013-8B'
      economizer_type = 'FixedDryBulb'
      drybulb_limit_f = 75
    when 'ASHRAE 169-2006-5A',
         'ASHRAE 169-2006-6A',
         'ASHRAE 169-2006-7A',
         'ASHRAE 169-2013-5A',
         'ASHRAE 169-2013-6A',
         'ASHRAE 169-2013-7A'
      economizer_type = 'FixedDryBulb'
      drybulb_limit_f = 70
    else
      economizer_type = 'FixedDryBulb'
      drybulb_limit_f = 65
    end

    return [economizer_type, drybulb_limit_f, enthalpy_limit_btu_per_lb, dewpoint_limit_f]
  end

  # Check the economizer type currently specified in the ControllerOutdoorAir object on this air loop
  # is acceptable per the standard. Defaults to 90.1-2007 logic.
  #
  # @param (see #economizer_required?)
  # @return [Bool] Returns true if allowable, if the system has no economizer or no OA system.
  # Returns false if the economizer type is not allowable.
  def air_loop_hvac_economizer_type_allowable?(air_loop_hvac, climate_zone)
    # EnergyPlus economizer types
    # 'NoEconomizer'
    # 'FixedDryBulb'
    # 'FixedEnthalpy'
    # 'DifferentialDryBulb'
    # 'DifferentialEnthalpy'
    # 'FixedDewPointAndDryBulb'
    # 'ElectronicEnthalpy'
    # 'DifferentialDryBulbAndEnthalpy'

    # Get the OA system and OA controller
    oa_sys = air_loop_hvac.airLoopHVACOutdoorAirSystem
    if oa_sys.is_initialized
      oa_sys = oa_sys.get
    else
      return true # No OA system
    end
    oa_control = oa_sys.getControllerOutdoorAir
    economizer_type = oa_control.getEconomizerControlType

    # Return true if no economizer is present
    if economizer_type == 'NoEconomizer'
      return true
    end

    # Determine the prohibited types
    prohibited_types = []
    case climate_zone
    when 'ASHRAE 169-2006-0B',
         'ASHRAE 169-2006-1B',
         'ASHRAE 169-2006-2B',
         'ASHRAE 169-2006-3B',
         'ASHRAE 169-2006-3C',
         'ASHRAE 169-2006-4B',
         'ASHRAE 169-2006-4C',
         'ASHRAE 169-2006-5B',
         'ASHRAE 169-2006-6B',
         'ASHRAE 169-2006-7A',
         'ASHRAE 169-2006-7B',
         'ASHRAE 169-2006-8A',
         'ASHRAE 169-2006-8B',
         'ASHRAE 169-2013-0B',
         'ASHRAE 169-2013-1B',
         'ASHRAE 169-2013-2B',
         'ASHRAE 169-2013-3B',
         'ASHRAE 169-2013-3C',
         'ASHRAE 169-2013-4B',
         'ASHRAE 169-2013-4C',
         'ASHRAE 169-2013-5B',
         'ASHRAE 169-2013-6B',
         'ASHRAE 169-2013-7A',
         'ASHRAE 169-2013-7B',
         'ASHRAE 169-2013-8A',
         'ASHRAE 169-2013-8B'
      prohibited_types = ['FixedEnthalpy']
    when 'ASHRAE 169-2006-0A',
         'ASHRAE 169-2006-1A',
         'ASHRAE 169-2006-2A',
         'ASHRAE 169-2006-3A',
         'ASHRAE 169-2006-4A',
         'ASHRAE 169-2013-0A',
         'ASHRAE 169-2013-1A',
         'ASHRAE 169-2013-2A',
         'ASHRAE 169-2013-3A',
         'ASHRAE 169-2013-4A'
      prohibited_types = ['DifferentialDryBulb']
    when 'ASHRAE 169-2006-5A',
         'ASHRAE 169-2006-6A',
         'ASHRAE 169-2013-5A',
         'ASHRAE 169-2013-6A'
      prohibited_types = []
    end

    # Check if the specified type is allowed
    economizer_type_allowed = true
    if prohibited_types.include?(economizer_type)
      economizer_type_allowed = false
    end

    return economizer_type_allowed
  end

  # Check if ERV is required on this airloop.
  #
  # @param (see #economizer_required?)
  # @return [Bool] Returns true if required, false if not.
  # @todo Add exception logic for systems serving parking garage, warehouse, or multifamily
  def air_loop_hvac_energy_recovery_ventilator_required?(air_loop_hvac, climate_zone)
    # ERV Not Applicable for AHUs that serve
    # parking garage, warehouse, or multifamily
    # if space_types_served_names.include?('PNNL_Asset_Rating_Apartment_Space_Type') ||
    # space_types_served_names.include?('PNNL_Asset_Rating_LowRiseApartment_Space_Type') ||
    # space_types_served_names.include?('PNNL_Asset_Rating_ParkingGarage_Space_Type') ||
    # space_types_served_names.include?('PNNL_Asset_Rating_Warehouse_Space_Type')
    # OpenStudio::logFree(OpenStudio::Info, "openstudio.standards.AirLoopHVAC", "For #{self.name}, ERV not applicable because it because it serves parking garage, warehouse, or multifamily.")
    # return false
    # end

    erv_required = nil
    # ERV not applicable for medical AHUs (AHU1 in Outpatient), per AIA 2001 - 7.31.D2.
    # TODO refactor: move building type specific code
    if air_loop_hvac.name.to_s.include? 'Outpatient F1'
      erv_required = false
      return erv_required
    end

    # ERV not applicable for medical AHUs, per AIA 2001 - 7.31.D2.
    if air_loop_hvac.name.to_s.include? 'VAV_ER'
      erv_required = false
      return erv_required
    elsif air_loop_hvac.name.to_s.include? 'VAV_OR'
      erv_required = false
      return erv_required
    end
    case template
    when '90.1-2004', '90.1-2007' # TODO: Refactor figure out how to remove this.
      if air_loop_hvac.name.to_s.include? 'VAV_ICU'
        erv_required = false
        return erv_required
      elsif air_loop_hvac.name.to_s.include? 'VAV_PATRMS'
        erv_required = false
        return erv_required
      end
    end

    # ERV Not Applicable for AHUs that have DCV or that have no OA intake.
    if air_loop_hvac.airLoopHVACOutdoorAirSystem.is_initialized
      oa_system = air_loop_hvac.airLoopHVACOutdoorAirSystem.get
      controller_oa = oa_system.getControllerOutdoorAir
      controller_mv = controller_oa.controllerMechanicalVentilation
      if controller_mv.demandControlledVentilation == true
        OpenStudio.logFree(OpenStudio::Info, 'openstudio.standards.AirLoopHVAC', "For #{air_loop_hvac.name}, ERV not applicable because DCV enabled.")
        return false
      end
    else
      OpenStudio.logFree(OpenStudio::Info, 'openstudio.standards.AirLoopHVAC', "For #{air_loop_hvac.name}, ERV not applicable because it has no OA intake.")
      return false
    end

    # Get the AHU design supply air flow rate
    dsn_flow_m3_per_s = nil
    if air_loop_hvac.designSupplyAirFlowRate.is_initialized
      dsn_flow_m3_per_s = air_loop_hvac.designSupplyAirFlowRate.get
    elsif air_loop_hvac.autosizedDesignSupplyAirFlowRate.is_initialized
      dsn_flow_m3_per_s = air_loop_hvac.autosizedDesignSupplyAirFlowRate.get
    else
      OpenStudio.logFree(OpenStudio::Warn, 'openstudio.standards.AirLoopHVAC', "For #{air_loop_hvac.name} design supply air flow rate is not available, cannot apply efficiency standard.")
      return false
    end
    dsn_flow_cfm = OpenStudio.convert(dsn_flow_m3_per_s, 'm^3/s', 'cfm').get

    # Get the minimum OA flow rate
    min_oa_flow_m3_per_s = nil
    if controller_oa.minimumOutdoorAirFlowRate.is_initialized
      min_oa_flow_m3_per_s = controller_oa.minimumOutdoorAirFlowRate.get
    elsif controller_oa.autosizedMinimumOutdoorAirFlowRate.is_initialized
      min_oa_flow_m3_per_s = controller_oa.autosizedMinimumOutdoorAirFlowRate.get
    else
      OpenStudio.logFree(OpenStudio::Warn, 'openstudio.standards.AirLoopHVAC', "For #{controller_oa.name}: minimum OA flow rate is not available, cannot apply efficiency standard.")
      return false
    end
    min_oa_flow_cfm = OpenStudio.convert(min_oa_flow_m3_per_s, 'm^3/s', 'cfm').get

    # Calculate the percent OA at design airflow
    pct_oa = min_oa_flow_m3_per_s / dsn_flow_m3_per_s

    # Determine the airflow limit
    erv_cfm = air_loop_hvac_energy_recovery_ventilator_flow_limit(air_loop_hvac, climate_zone, pct_oa)

    # Determine if an ERV is required
    if erv_cfm.nil?
      OpenStudio.logFree(OpenStudio::Info, 'openstudio.standards.AirLoopHVAC', "For #{air_loop_hvac.name}, ERV not required based on #{(pct_oa * 100).round}% OA flow, design supply air flow of #{dsn_flow_cfm.round}cfm, and climate zone #{climate_zone}.")
      erv_required = false
    elsif dsn_flow_cfm < erv_cfm
      OpenStudio.logFree(OpenStudio::Info, 'openstudio.standards.AirLoopHVAC', "For #{air_loop_hvac.name}, ERV not required based on #{(pct_oa * 100).round}% OA flow, design supply air flow of #{dsn_flow_cfm.round}cfm, and climate zone #{climate_zone}. Does not exceed minimum flow requirement of #{erv_cfm}cfm.")
      erv_required = false
    else
      OpenStudio.logFree(OpenStudio::Info, 'openstudio.standards.AirLoopHVAC', "For #{air_loop_hvac.name}, ERV required based on #{(pct_oa * 100).round}% OA flow, design supply air flow of #{dsn_flow_cfm.round}cfm, and climate zone #{climate_zone}. Exceeds minimum flow requirement of #{erv_cfm}cfm.")
      erv_required = true
    end

    return erv_required
  end

  # Determine the airflow limits that govern whether or not
  # an ERV is required.  Based on climate zone and % OA.
  # Defaults to DOE Ref Pre-1980, not required.
  # @return [Double] the flow rate above which an ERV is required.
  # if nil, ERV is never required.
  def air_loop_hvac_energy_recovery_ventilator_flow_limit(air_loop_hvac, climate_zone, pct_oa)
    erv_cfm = nil # Not required
    return erv_cfm
  end

  # Determine whether to apply an Energy Recovery Ventilator 'ERV' or a Heat Recovery Ventilator 'HRV' depending on the climate zone
  # Defaults to ERV.
  # @return [String] the ERV type
  def air_loop_hvac_energy_recovery_ventilator_type(air_loop_hvac, climate_zone)
    erv_type = 'ERV'
    return erv_type
  end

  # Determine whether to use a Plate-Frame or Rotary Wheel style ERV depending on air loop outdoor air flow rate
  # Defaults to Rotary.
  # @return [String] the ERV type
  def air_loop_hvac_energy_recovery_ventilator_heat_exchanger_type(air_loop_hvac)
    heat_exchanger_type = 'Rotary'
    return heat_exchanger_type
  end

  # Add an ERV to this airloop
  #
  # @param (see #economizer_required?)
  # @return [Bool] Returns true if required, false if not.
  # @todo Add exception logic for systems serving parking garage, warehouse, or multifamily
  def air_loop_hvac_apply_energy_recovery_ventilator(air_loop_hvac, climate_zone)
    # Get the OA system
    oa_system = nil
    if air_loop_hvac.airLoopHVACOutdoorAirSystem.is_initialized
      oa_system = air_loop_hvac.airLoopHVACOutdoorAirSystem.get
    else
      OpenStudio.logFree(OpenStudio::Info, 'openstudio.standards.AirLoopHVAC', "For #{air_loop_hvac.name}, ERV cannot be added because the system has no OA intake.")
      return false
    end

    # Get the existing ERV or create an ERV and add it to the OA system
    erv = nil
    air_loop_hvac.supplyComponents.each do |supply_comp|
      if supply_comp.to_HeatExchangerAirToAirSensibleAndLatent.is_initialized
        erv = supply_comp.to_HeatExchangerAirToAirSensibleAndLatent.get
        OpenStudio.logFree(OpenStudio::Info, 'openstudio.standards.AirLoopHVAC', "For #{air_loop_hvac.name}, adjusting properties for existing ERV #{erv.name} instead of adding another one.")
      end
    end
    if erv.nil?
      erv = OpenStudio::Model::HeatExchangerAirToAirSensibleAndLatent.new(air_loop_hvac.model)
      erv.addToNode(oa_system.outboardOANode.get)
    end

    # Determine whether to use an ERV and HRV and heat exchanger style
    erv_type = air_loop_hvac_energy_recovery_ventilator_type(air_loop_hvac, climate_zone)
    heat_exchanger_type = air_loop_hvac_energy_recovery_ventilator_heat_exchanger_type(air_loop_hvac)
    erv.setName("#{air_loop_hvac.name} #{erv_type}")
    erv.setHeatExchangerType(heat_exchanger_type)

    # apply heat exchanger efficiencies
    air_loop_hvac_apply_energy_recovery_ventilator_efficiency(erv, erv_type: erv_type, heat_exchanger_type: heat_exchanger_type)

    # Apply the prototype heat exchanger power assumptions for rotary style heat exchangers
    heat_exchanger_air_to_air_sensible_and_latent_apply_prototype_nominal_electric_power(erv)

    # add economizer lockout
    erv.setSupplyAirOutletTemperatureControl(false)
    erv.setEconomizerLockout(true)

    # add defrost
    erv.setFrostControlType('ExhaustOnly')
    erv.setThresholdTemperature(-23.3) # -10F
    erv.setInitialDefrostTimeFraction(0.167)
    erv.setRateofDefrostTimeFractionIncrease(1.44)

    # Add a setpoint manager OA pretreat to control the ERV
    spm_oa_pretreat = OpenStudio::Model::SetpointManagerOutdoorAirPretreat.new(air_loop_hvac.model)
    spm_oa_pretreat.setMinimumSetpointTemperature(-99.0)
    spm_oa_pretreat.setMaximumSetpointTemperature(99.0)
    spm_oa_pretreat.setMinimumSetpointHumidityRatio(0.00001)
    spm_oa_pretreat.setMaximumSetpointHumidityRatio(1.0)
    # Reference setpoint node and mixed air stream node are outlet node of the OA system
    mixed_air_node = oa_system.mixedAirModelObject.get.to_Node.get
    spm_oa_pretreat.setReferenceSetpointNode(mixed_air_node)
    spm_oa_pretreat.setMixedAirStreamNode(mixed_air_node)
    # Outdoor air node is the outboard OA node of the OA system
    spm_oa_pretreat.setOutdoorAirStreamNode(oa_system.outboardOANode.get)
    # Return air node is the inlet node of the OA system
    return_air_node = oa_system.returnAirModelObject.get.to_Node.get
    spm_oa_pretreat.setReturnAirStreamNode(return_air_node)
    # Attach to the outlet of the ERV
    erv_outlet = erv.primaryAirOutletModelObject.get.to_Node.get
    spm_oa_pretreat.addToNode(erv_outlet)

    # Determine if the system is a DOAS based on whether there is 100% OA in heating and cooling sizing.
    is_doas = false
    sizing_system = air_loop_hvac.sizingSystem
    if sizing_system.allOutdoorAirinCooling && sizing_system.allOutdoorAirinHeating
      is_doas = true
    end

    # Set the bypass control type
    # If DOAS system, BypassWhenWithinEconomizerLimits
    # to disable ERV during economizing.
    # Otherwise, BypassWhenOAFlowGreaterThanMinimum
    # to disable ERV during economizing and when OA
    # is also greater than minimum.
    bypass_ctrl_type = if is_doas
                         'BypassWhenWithinEconomizerLimits'
                       else
                         'BypassWhenOAFlowGreaterThanMinimum'
                       end
    oa_system.getControllerOutdoorAir.setHeatRecoveryBypassControlType(bypass_ctrl_type)

    return true
  end

  # Apply efficiency values to the erv
  #
  # @param erv [OpenStudio::Model::HeatExchangerAirToAirSensibleAndLatent] erv to apply efficiency values
  # @param erv_type [String] erv type ERV or HRV
  # @param heat_exchanger_type [String] heat exchanger type Rotary or Plate
  # @return erv [OpenStudio::Model::HeatExchangerAirToAirSensibleAndLatent] erv to apply efficiency values
  def air_loop_hvac_apply_energy_recovery_ventilator_efficiency(erv, erv_type: 'ERV', heat_exchanger_type: 'Rotary')
    erv.setSensibleEffectivenessat100HeatingAirFlow(0.7)
    erv.setLatentEffectivenessat100HeatingAirFlow(0.6)
    erv.setSensibleEffectivenessat75HeatingAirFlow(0.7)
    erv.setLatentEffectivenessat75HeatingAirFlow(0.6)
    erv.setSensibleEffectivenessat100CoolingAirFlow(0.75)
    erv.setLatentEffectivenessat100CoolingAirFlow(0.6)
    erv.setSensibleEffectivenessat75CoolingAirFlow(0.75)
    erv.setLatentEffectivenessat75CoolingAirFlow(0.6)
    return erv
  end

  # Determine if multizone vav optimization is required.
  # Defaults to 90.1-2007 logic, where it is not required.
  #
  # @param (see #economizer_required?)
  # @return [Bool] Returns true if required, false if not.
  # @todo Add exception logic for
  #   systems with AIA healthcare ventilation requirements
  #   dual duct systems
  def air_loop_hvac_multizone_vav_optimization_required?(air_loop_hvac, climate_zone)
    multizone_opt_required = false
    return multizone_opt_required
  end

  # Enable multizone vav optimization by changing the Outdoor Air Method
  # in the Controller:MechanicalVentilation object to 'VentilationRateProcedure'
  #
  # @return [Bool] Returns true if required, false if not.
  def air_loop_hvac_enable_multizone_vav_optimization(air_loop_hvac)
    # Enable multizone vav optimization
    # at each timestep.
    if air_loop_hvac.airLoopHVACOutdoorAirSystem.is_initialized
      oa_system = air_loop_hvac.airLoopHVACOutdoorAirSystem.get
      controller_oa = oa_system.getControllerOutdoorAir
      controller_mv = controller_oa.controllerMechanicalVentilation
      controller_mv.setSystemOutdoorAirMethod('VentilationRateProcedure')
      # Change the min flow rate in the controller outdoor air
      controller_oa.setMinimumOutdoorAirFlowRate(0.0)
    else
      OpenStudio.logFree(OpenStudio::Warn, 'openstudio.standards.AirLoopHVAC', "For #{air_loop_hvac.name}, cannot enable multizone vav optimization because the system has no OA intake.")
      return false
    end
  end

  # Disable multizone vav optimization by changing the Outdoor Air Method
  # in the Controller:MechanicalVentilation object to 'ZoneSum'
  #
  # @return [Bool] Returns true if required, false if not.
  def air_loop_hvac_disable_multizone_vav_optimization(air_loop_hvac)
    # Disable multizone vav optimization
    # at each timestep.
    if air_loop_hvac.airLoopHVACOutdoorAirSystem.is_initialized
      oa_system = air_loop_hvac.airLoopHVACOutdoorAirSystem.get
      controller_oa = oa_system.getControllerOutdoorAir
      controller_mv = controller_oa.controllerMechanicalVentilation
      controller_mv.setSystemOutdoorAirMethod('ZoneSum')
      controller_oa.autosizeMinimumOutdoorAirFlowRate
    else
      OpenStudio.logFree(OpenStudio::Warn, 'openstudio.standards.AirLoopHVAC', "For #{air_loop_hvac.name}, cannot disable multizone vav optimization because the system has no OA intake.")
      return false
    end
  end

  # Set the minimum VAV damper positions.
  #
  # @param has_ddc [Bool] if true, will assume that there
  # is DDC control of vav terminals.  If false, assumes otherwise.
  # @return [Bool] true if successful, false if not
  def air_loop_hvac_apply_minimum_vav_damper_positions(air_loop_hvac, has_ddc = true)
    air_loop_hvac.thermalZones.each do |zone|
      zone.equipment.each do |equip|
        if equip.to_AirTerminalSingleDuctVAVReheat.is_initialized
          zone_oa = thermal_zone_outdoor_airflow_rate(zone)
          vav_terminal = equip.to_AirTerminalSingleDuctVAVReheat.get
          air_terminal_single_duct_vav_reheat_apply_minimum_damper_position(vav_terminal, zone_oa, has_ddc)
        end
      end
    end

    return true
  end

  # Adjust minimum VAV damper positions to the values
  #
  # @param (see #economizer_required?)
  # @return [Bool] Returns true if required, false if not.
  # @todo Add exception logic for systems serving parking garage, warehouse, or multifamily
  def air_loop_hvac_adjust_minimum_vav_damper_positions(air_loop_hvac)
    # Do not apply the adjustment to some of the system in
    # the hospital and outpatient which have their minimum
    # damper position determined based on AIA 2001 ventilation
    # requirements
    if (@instvarbuilding_type == 'Hospital' && (air_loop_hvac.name.to_s.include?('VAV_ER') || air_loop_hvac.name.to_s.include?('VAV_ICU') ||
                                                air_loop_hvac.name.to_s.include?('VAV_OR') || air_loop_hvac.name.to_s.include?('VAV_LABS') ||
                                                air_loop_hvac.name.to_s.include?('VAV_PATRMS'))) ||
       (@instvarbuilding_type == 'Outpatient' && air_loop_hvac.name.to_s.include?('Outpatient F1'))

      return true
    end

    # Total uncorrected outdoor airflow rate
    v_ou = 0.0
    air_loop_hvac.thermalZones.each do |zone|
      # Vou is the system uncorrected outdoor airflow:
      # Zone airflow is multiplied by the zone multiplier
      v_ou += thermal_zone_outdoor_airflow_rate(zone) * zone.multiplier.to_f
    end

    v_ou_cfm = OpenStudio.convert(v_ou, 'm^3/s', 'cfm').get

    # System primary airflow rate (whether autosized or hard-sized)
    v_ps = 0.0

    v_ps = if air_loop_hvac.autosizedDesignSupplyAirFlowRate.is_initialized
             air_loop_hvac.autosizedDesignSupplyAirFlowRate.get
           else
             air_loop_hvac.designSupplyAirFlowRate.get
           end
    v_ps_cfm = OpenStudio.convert(v_ps, 'm^3/s', 'cfm').get

    # Average outdoor air fraction
    x_s = v_ou / v_ps

    OpenStudio.logFree(OpenStudio::Debug, 'openstudio.standards.AirLoopHVAC', "For #{air_loop_hvac.name}: v_ou = #{v_ou_cfm.round} cfm, v_ps = #{v_ps_cfm.round} cfm, x_s = #{x_s.round(2)}.")

    # Determine the zone ventilation effectiveness
    # for every zone on the system.
    # When ventilation effectiveness is too low,
    # increase the minimum damper position.
    e_vzs = []
    e_vzs_adj = []
    num_zones_adj = 0

    # Retrieve the sum of the zone minimum primary airflow
    vpz_min_sum = air_loop_hvac.autosizeSumMinimumHeatingAirFlowRates

    air_loop_hvac.thermalZones.sort.each do |zone|
      # Breathing zone airflow rate
      v_bz = thermal_zone_outdoor_airflow_rate(zone)

      # Zone air distribution, assumed 1 per PNNL
      e_z = 1.0

      # Zone airflow rate
      v_oz = v_bz / e_z

      # Primary design airflow rate
      # max of heating and cooling
      # design air flow rates
      v_pz = 0.0
      clg_dsn_flow = zone.autosizedCoolingDesignAirFlowRate
      if clg_dsn_flow.is_initialized
        clg_dsn_flow = clg_dsn_flow.get
        if clg_dsn_flow > v_pz
          v_pz = clg_dsn_flow
        end
      else
        OpenStudio.logFree(OpenStudio::Warn, 'openstudio.standards.AirLoopHVAC', "For #{air_loop_hvac.name}: #{zone.name} clg_dsn_flow could not be found.")
      end
      htg_dsn_flow = zone.autosizedHeatingDesignAirFlowRate
      if htg_dsn_flow.is_initialized
        htg_dsn_flow = htg_dsn_flow.get
        if htg_dsn_flow > v_pz
          v_pz = htg_dsn_flow
        end
      else
        OpenStudio.logFree(OpenStudio::Warn, 'openstudio.standards.AirLoopHVAC', "For #{air_loop_hvac.name}: #{zone.name} htg_dsn_flow could not be found.")
      end

      # Get the minimum damper position
      mdp_term = 1.0
      min_zn_flow = 0.0
      zone.equipment.each do |equip|
        if equip.to_AirTerminalSingleDuctVAVHeatAndCoolNoReheat.is_initialized
          term = equip.to_AirTerminalSingleDuctVAVHeatAndCoolNoReheat.get
          mdp_term = term.zoneMinimumAirFlowFraction
        elsif equip.to_AirTerminalSingleDuctVAVHeatAndCoolReheat.is_initialized
          term = equip.to_AirTerminalSingleDuctVAVHeatAndCoolReheat.get
          mdp_term = term.zoneMinimumAirFlowFraction
        elsif equip.to_AirTerminalSingleDuctVAVNoReheat.is_initialized
          term = equip.to_AirTerminalSingleDuctVAVNoReheat.get
          if term.constantMinimumAirFlowFraction.is_initialized
            mdp_term = term.constantMinimumAirFlowFraction.get
          end
        elsif equip.to_AirTerminalSingleDuctVAVReheat.is_initialized
          term = equip.to_AirTerminalSingleDuctVAVReheat.get
          if term.constantMinimumAirFlowFraction.is_initialized
            mdp_term = term.constantMinimumAirFlowFraction.get
          end
          if term.fixedMinimumAirFlowRate.is_initialized
            min_zn_flow = term.fixedMinimumAirFlowRate.get
          end
        end
      end

      # Zone ventilation efficiency calculation is computed
      # on a per zone basis, the zone primary airflow is
      # adjusted to removed the zone multiplier
      v_pz /= zone.multiplier.to_f

      # For VAV Reheat terminals, min flow is greater of mdp
      # and min flow rate / design flow rate.
      mdp = mdp_term
      mdp_oa = min_zn_flow / v_pz
      if min_zn_flow > 0.0
        mdp = [mdp_term, mdp_oa].max.round(2)
      end

      # Zone minimum discharge airflow rate
      v_dz = v_pz * mdp

      # Zone discharge air fraction
      z_d = v_oz / v_dz

      # Zone ventilation effectiveness
      e_vz = 1.0 + x_s - z_d

      # Store the ventilation effectiveness
      e_vzs << e_vz

      OpenStudio.logFree(OpenStudio::Debug, 'openstudio.standards.AirLoopHVAC', "For #{air_loop_hvac.name}: Zone #{zone.name} v_oz = #{v_oz.round(2)} m^3/s, v_pz = #{v_pz.round(2)} m^3/s, v_dz = #{v_dz.round(2)}, z_d = #{z_d.round(2)}.")

      # Check the ventilation effectiveness against
      # the minimum limit per PNNL and increase
      # as necessary.
      if e_vz < 0.6

        # Adjusted discharge air fraction
        z_d_adj = 1.0 + x_s - 0.6

        # Adjusted min discharge airflow rate
        v_dz_adj = v_oz / z_d_adj

        # Adjusted minimum damper position
        mdp_adj = v_dz_adj / v_pz

        # Don't allow values > 1
        if mdp_adj > 1.0
          mdp_adj = 1.0
        end

        # Zone ventilation effectiveness
        e_vz_adj = 1.0 + x_s - z_d_adj

        # Store the ventilation effectiveness
        e_vzs_adj << e_vz_adj
        # Round the minimum damper position to avoid nondeterministic results
        # at the ~13th decimal place, which can cause regression errors
        mdp_adj = mdp_adj.round(11)

        # Set the adjusted minimum damper position
        air_loop_hvac_set_minimum_damper_position(zone, mdp_adj)

        num_zones_adj += 1

        OpenStudio.logFree(OpenStudio::Info, 'openstudio.standards.AirLoopHVAC', "For #{air_loop_hvac.name}: Zone #{zone.name} has a ventilation effectiveness of #{e_vz.round(2)}.  Increasing to #{e_vz_adj.round(2)} by increasing minimum damper position from #{mdp.round(2)} to #{mdp_adj.round(2)}.")

      else
        # Store the unadjusted value
        e_vzs_adj << e_vz
      end
    end

    # Min system zone ventilation effectiveness
    e_v = e_vzs.min

    # Total system outdoor intake flow rate
    v_ot = v_ou / e_v
    v_ot_cfm = OpenStudio.convert(v_ot, 'm^3/s', 'cfm').get

    # Min system zone ventilation effectiveness
    e_v_adj = e_vzs_adj.min

    # Total system outdoor intake flow rate
    v_ot_adj = v_ou / e_v_adj
    v_ot_adj_cfm = OpenStudio.convert(v_ot_adj, 'm^3/s', 'cfm').get

    # Adjust minimum damper position if the sum of maximum
    # zone airflow are lower than the calculated system
    # outdoor air intake
    if v_ot_adj > vpz_min_sum && v_ot_adj > 0
      mdp_adj = [v_ot_adj / air_loop_hvac.autosizeSumAirTerminalMaxAirFlowRate, 1].min
      air_loop_hvac.thermalZones.sort.each do |zone|
        air_loop_hvac_set_minimum_damper_position(zone, mdp_adj)
      end
    end

    # Report out the results of the multizone calculations
    if num_zones_adj > 0
      OpenStudio.logFree(OpenStudio::Info, 'openstudio.standards.AirLoopHVAC', "For #{air_loop_hvac.name}: the multizone outdoor air calculation method was applied.  A simple summation of the zone outdoor air requirements gives a value of #{v_ou_cfm.round} cfm.  Applying the multizone method gives a value of #{v_ot_cfm.round} cfm, with an original system ventilation effectiveness of #{e_v.round(2)}.  After increasing the minimum damper position in #{num_zones_adj} critical zones, the resulting requirement is #{v_ot_adj_cfm.round} cfm with a system ventilation effectiveness of #{e_v_adj.round(2)}.")
    else
      OpenStudio.logFree(OpenStudio::Info, 'openstudio.standards.AirLoopHVAC', "For #{air_loop_hvac.name}: the multizone outdoor air calculation method was applied.  A simple summation of the zone requirements gives a value of #{v_ou_cfm.round} cfm.  However, applying the multizone method requires #{v_ot_adj_cfm.round} cfm based on the ventilation effectiveness of the system.")
    end

    # Hard-size the sizing:system
    # object with the calculated min OA flow rate
    sizing_system = air_loop_hvac.sizingSystem
    sizing_system.setDesignOutdoorAirFlowRate(v_ot_adj)

    return true
  end

  # Set an air terminal's minimum damper position
  def air_loop_hvac_set_minimum_damper_position(zone, mdp)
    zone.equipment.each do |equip|
      if equip.to_AirTerminalSingleDuctVAVHeatAndCoolNoReheat.is_initialized
        term = equip.to_AirTerminalSingleDuctVAVHeatAndCoolNoReheat.get
        term.setZoneMinimumAirFlowFraction(mdp)
      elsif equip.to_AirTerminalSingleDuctVAVHeatAndCoolReheat.is_initialized
        term = equip.to_AirTerminalSingleDuctVAVHeatAndCoolReheat.get
        term.setZoneMinimumAirFlowFraction(mdp)
      elsif equip.to_AirTerminalSingleDuctVAVNoReheat.is_initialized
        term = equip.to_AirTerminalSingleDuctVAVNoReheat.get
        term.setConstantMinimumAirFlowFraction(mdp)
      elsif equip.to_AirTerminalSingleDuctVAVReheat.is_initialized
        term = equip.to_AirTerminalSingleDuctVAVReheat.get
        term.setConstantMinimumAirFlowFraction(mdp)
      end
    end

    return true
  end

  # For critical zones of Outpatient, if the minimum airflow rate required by the accreditation standard (AIA 2001) is significantly
  # less than the autosized peak design airflow in any of the three climate zones (Houston, Baltimore and Burlington), the minimum
  # airflow fraction of the terminal units is reduced to the value: "required minimum airflow rate / autosized peak design flow"
  # Reference: <Achieving the 30% Goal: Energy and Cost Savings Analysis of ASHRAE Standard 90.1-2010> Page109-111
  # For implementation purpose, since it is time-consuming to perform autosizing in three climate zones, just use
  # the results of the current climate zone
  def air_loop_hvac_adjust_minimum_vav_damper_positions_outpatient(air_loop_hvac)
    air_loop_hvac.model.getSpaces.sort.each do |space|
      zone = space.thermalZone.get
      sizing_zone = zone.sizingZone
      space_area = space.floorArea
      if sizing_zone.coolingDesignAirFlowMethod == 'DesignDay'
        next
      elsif sizing_zone.coolingDesignAirFlowMethod == 'DesignDayWithLimit'
        minimum_airflow_per_zone_floor_area = sizing_zone.coolingMinimumAirFlowperZoneFloorArea
        minimum_airflow_per_zone = minimum_airflow_per_zone_floor_area * space_area
        # get the autosized maximum air flow of the VAV terminal
        zone.equipment.each do |equip|
          if equip.to_AirTerminalSingleDuctVAVReheat.is_initialized
            vav_terminal = equip.to_AirTerminalSingleDuctVAVReheat.get
            rated_maximum_flow_rate = vav_terminal.autosizedMaximumAirFlowRate.get
            # compare the VAV autosized maximum airflow with the minimum airflow rate required by the accreditation standard
            ratio = minimum_airflow_per_zone / rated_maximum_flow_rate

            # round to avoid results variances in sizing runs
            ratio = ratio.round(11)

            if ratio >= 0.95
              vav_terminal.setConstantMinimumAirFlowFraction(1)
            elsif ratio < 0.95
              vav_terminal.setConstantMinimumAirFlowFraction(ratio)
            end
          end
        end
      end
    end
    return true
  end

  # Determine if demand control ventilation (DCV) is
  # required for this air loop.
  #
  # @param (see #economizer_required?)
  # @return [Bool] Returns true if required, false if not.
  # @todo Add exception logic for
  #   systems that serve multifamily, parking garage, warehouse
  def air_loop_hvac_demand_control_ventilation_required?(air_loop_hvac, climate_zone)
    dcv_required = false

    # OA flow limits
    min_oa_without_economizer_cfm, min_oa_with_economizer_cfm = air_loop_hvac_demand_control_ventilation_limits(air_loop_hvac)

    # If the limits are zero for both, DCV not required
    if min_oa_without_economizer_cfm.zero? && min_oa_with_economizer_cfm.zero?
      OpenStudio.logFree(OpenStudio::Info, 'openstudio.standards.AirLoopHVAC', "For #{template} #{climate_zone}:  #{air_loop_hvac.name}: DCV is not required for any system.")
      return dcv_required
    end

    # Check if the system has an ERV
    if air_loop_hvac_energy_recovery?(air_loop_hvac)
      # May or may not be required for systems that have an ERV
      if air_loop_hvac_dcv_required_when_erv(air_loop_hvac)
        OpenStudio.logFree(OpenStudio::Info, 'openstudio.standards.AirLoopHVAC', "For #{air_loop_hvac.name}: DCV may be required although the system has Energy Recovery.")
      else
        OpenStudio.logFree(OpenStudio::Info, 'openstudio.standards.AirLoopHVAC', "For #{air_loop_hvac.name}: DCV is not required since the system has Energy Recovery.")
        return dcv_required
      end
    end

    # Get the min OA flow rate
    oa_flow_m3_per_s = 0
    if air_loop_hvac.airLoopHVACOutdoorAirSystem.is_initialized
      oa_system = air_loop_hvac.airLoopHVACOutdoorAirSystem.get
      controller_oa = oa_system.getControllerOutdoorAir
      if controller_oa.minimumOutdoorAirFlowRate.is_initialized
        oa_flow_m3_per_s = controller_oa.minimumOutdoorAirFlowRate.get
      elsif controller_oa.autosizedMinimumOutdoorAirFlowRate.is_initialized
        oa_flow_m3_per_s = controller_oa.autosizedMinimumOutdoorAirFlowRate.get
      end
    else
      OpenStudio.logFree(OpenStudio::Info, 'openstudio.standards.AirLoopHVAC', "For #{air_loop_hvac.name}, DCV not applicable because it has no OA intake.")
      return dcv_required
    end
    oa_flow_cfm = OpenStudio.convert(oa_flow_m3_per_s, 'm^3/s', 'cfm').get

    # Check for min OA without an economizer OR has economizer
    if oa_flow_cfm < min_oa_without_economizer_cfm && air_loop_hvac_economizer?(air_loop_hvac) == false
      # Message if doesn't pass OA limit
      if oa_flow_cfm < min_oa_without_economizer_cfm
        OpenStudio.logFree(OpenStudio::Info, 'openstudio.standards.AirLoopHVAC', "For #{air_loop_hvac.name}: DCV is not required since the system min oa flow is #{oa_flow_cfm.round} cfm, less than the minimum of #{min_oa_without_economizer_cfm.round} cfm.")
      end
      # Message if doesn't have economizer
      if air_loop_hvac_economizer?(air_loop_hvac) == false
        OpenStudio.logFree(OpenStudio::Info, 'openstudio.standards.AirLoopHVAC', "For #{air_loop_hvac.name}: DCV is not required since the system does not have an economizer.")
      end
      return dcv_required
    end

    # If has economizer, cfm limit is lower
    if oa_flow_cfm < min_oa_with_economizer_cfm && air_loop_hvac_economizer?(air_loop_hvac)
      OpenStudio.logFree(OpenStudio::Info, 'openstudio.standards.AirLoopHVAC', "For #{air_loop_hvac.name}: DCV is not required since the system has an economizer, but the min oa flow is #{oa_flow_cfm.round} cfm, less than the minimum of #{min_oa_with_economizer_cfm.round} cfm for systems with an economizer.")
      return dcv_required
    end

    # Check area and density limits
    # for all of zones on the loop
    any_zones_req_dcv = false
    air_loop_hvac.thermalZones.sort.each do |zone|
      if thermal_zone_demand_control_ventilation_required?(zone, climate_zone)
        any_zones_req_dcv = true
        break
      end
    end
    unless any_zones_req_dcv
      return dcv_required
    end

    # If here, DCV is required
    dcv_required = true

    return dcv_required
  end

  # Determines the OA flow rates above which an economizer is required.
  # Two separate rates, one for systems with an economizer and another
  # for systems without.  Defaults to pre-1980 logic, where the limits
  # are zero for both types.
  # @return [Array<Double>] [min_oa_without_economizer_cfm, min_oa_with_economizer_cfm]
  def air_loop_hvac_demand_control_ventilation_limits(air_loop_hvac)
    min_oa_without_economizer_cfm = 0
    min_oa_with_economizer_cfm = 0
    return [min_oa_without_economizer_cfm, min_oa_with_economizer_cfm]
  end

  # Determine if the standard has an exception for demand control ventilation
  # when an energy recovery device is present.  Defaults to true.
  def air_loop_hvac_dcv_required_when_erv(air_loop_hvac)
    dcv_required_when_erv_present = false
    return dcv_required_when_erv_present
  end

  # Enable demand control ventilation (DCV) for this air loop.
  # Zones on this loop that require DCV preserve
  # both per-area and per-person OA reqs.
  # Other zones have OA reqs converted
  # to per-area values only so that DCV won't impact these zones.
  #
  # @return [Bool] Returns true if required, false if not.
  def air_loop_hvac_enable_demand_control_ventilation(air_loop_hvac, climate_zone)
    # Get the OA intake
    controller_oa = nil
    controller_mv = nil
    if air_loop_hvac.airLoopHVACOutdoorAirSystem.is_initialized
      oa_system = air_loop_hvac.airLoopHVACOutdoorAirSystem.get
      controller_oa = oa_system.getControllerOutdoorAir
      controller_mv = controller_oa.controllerMechanicalVentilation
      if controller_mv.demandControlledVentilation == true
        OpenStudio.logFree(OpenStudio::Info, 'openstudio.standards.AirLoopHVAC', "For #{air_loop_hvac.name}: DCV was already enabled.")
        return true
      end
    else
      OpenStudio.logFree(OpenStudio::Warn, 'openstudio.standards.AirLoopHVAC', "For #{air_loop_hvac.name}: Could not enable DCV since the system has no OA intake.")
      return false
    end

    # Change the min flow rate in the controller outdoor air
    controller_oa.setMinimumOutdoorAirFlowRate(0.0)

    # Enable DCV in the controller mechanical ventilation
    controller_mv.setDemandControlledVentilation(true)
    OpenStudio.logFree(OpenStudio::Info, 'openstudio.standards.AirLoopHVAC', "For #{air_loop_hvac.name}: Enabled DCV.")

    return true
  end

  # Determine if the system required supply air temperature
  # (SAT) reset. Defaults to 90.1-2007, no SAT reset required.
  #
  # @param (see #economizer_required?)
  # @return [Bool] Returns true if required, false if not.
  def air_loop_hvac_supply_air_temperature_reset_required?(air_loop_hvac, climate_zone)
    is_sat_reset_required = false
    return is_sat_reset_required
  end

  # Enable supply air temperature (SAT) reset based
  # on the cooling demand of the warmest zone.
  #
  # @return [Bool] Returns true if successful, false if not.
  def air_loop_hvac_enable_supply_air_temperature_reset_warmest_zone(air_loop_hvac)
    # Get the current setpoint and calculate
    # the new setpoint.
    sizing_system = air_loop_hvac.sizingSystem
    design_sat_c = sizing_system.centralCoolingDesignSupplyAirTemperature
    design_sat_f = OpenStudio.convert(design_sat_c, 'C', 'F').get

    # Get the SAT reset delta
    sat_reset_r = air_loop_hvac_enable_supply_air_temperature_reset_delta(air_loop_hvac)
    sat_reset_k = OpenStudio.convert(sat_reset_r, 'R', 'K').get

    max_sat_f = design_sat_f + sat_reset_r
    max_sat_c = design_sat_c + sat_reset_k

    # Create a setpoint manager
    sat_warmest_reset = OpenStudio::Model::SetpointManagerWarmest.new(air_loop_hvac.model)
    sat_warmest_reset.setName("#{air_loop_hvac.name} SAT Warmest Reset")
    sat_warmest_reset.setStrategy('MaximumTemperature')
    sat_warmest_reset.setMinimumSetpointTemperature(design_sat_c)
    sat_warmest_reset.setMaximumSetpointTemperature(max_sat_c)

    # Attach the setpoint manager to the
    # supply outlet node of the system.
    sat_warmest_reset.addToNode(air_loop_hvac.supplyOutletNode)

    OpenStudio.logFree(OpenStudio::Info, 'openstudio.standards.AirLoopHVAC', "For #{air_loop_hvac.name}: Supply air temperature reset was enabled using a SPM Warmest with a min SAT of #{design_sat_f.round}F and a max SAT of #{max_sat_f.round}F.")

    return true
  end

  # Determines supply air temperature (SAT) temperature.
  # Defaults to 90.1-2007, 5 delta-F (R)
  #
  # @return [Double] the SAT reset amount (R)
  def air_loop_hvac_enable_supply_air_temperature_reset_delta(air_loop_hvac)
    sat_reset_r = 5
    return sat_reset_r
  end

  # Enable supply air temperature (SAT) reset based
  # on outdoor air conditions. SAT will be kept at the
  # current design temperature when outdoor air is above 70F,
  # increased by 5F when outdoor air is below 50F, and reset
  # linearly when outdoor air is between 50F and 70F.
  #
  # @return [Bool] Returns true if successful, false if not.
  def air_loop_hvac_enable_supply_air_temperature_reset_outdoor_temperature(air_loop_hvac)
    # for AHU1 in Outpatient, SAT is 52F constant, no reset
    return true if air_loop_hvac.name.get == 'PVAV Outpatient F1'

    # Get the current setpoint and calculate
    # the new setpoint.
    sizing_system = air_loop_hvac.sizingSystem
    sat_at_hi_oat_c = sizing_system.centralCoolingDesignSupplyAirTemperature
    sat_at_hi_oat_f = OpenStudio.convert(sat_at_hi_oat_c, 'C', 'F').get
    # 5F increase when it's cold outside,
    # and therefore less cooling capacity is likely required.
    increase_f = air_loop_hvac_enable_supply_air_temperature_reset_delta(air_loop_hvac)
    sat_at_lo_oat_f = sat_at_hi_oat_f + increase_f
    sat_at_lo_oat_c = OpenStudio.convert(sat_at_lo_oat_f, 'F', 'C').get

    # Define the high and low outdoor air temperatures
    lo_oat_f = 50
    lo_oat_c = OpenStudio.convert(lo_oat_f, 'F', 'C').get
    hi_oat_f = 70
    hi_oat_c = OpenStudio.convert(hi_oat_f, 'F', 'C').get

    # Create a setpoint manager
    sat_oa_reset = OpenStudio::Model::SetpointManagerOutdoorAirReset.new(air_loop_hvac.model)
    sat_oa_reset.setName("#{air_loop_hvac.name} SAT Reset")
    sat_oa_reset.setControlVariable('Temperature')
    sat_oa_reset.setSetpointatOutdoorLowTemperature(sat_at_lo_oat_c)
    sat_oa_reset.setOutdoorLowTemperature(lo_oat_c)
    sat_oa_reset.setSetpointatOutdoorHighTemperature(sat_at_hi_oat_c)
    sat_oa_reset.setOutdoorHighTemperature(hi_oat_c)

    # Attach the setpoint manager to the
    # supply outlet node of the system.
    sat_oa_reset.addToNode(air_loop_hvac.supplyOutletNode)

    OpenStudio.logFree(OpenStudio::Info, 'openstudio.standards.AirLoopHVAC', "For #{air_loop_hvac.name}: Supply air temperature reset was enabled.  When OAT is greater than #{hi_oat_f.round}F, SAT is #{sat_at_hi_oat_f.round}F.  When OAT is less than #{lo_oat_f.round}F, SAT is #{sat_at_lo_oat_f.round}F.  It varies linearly in between these points.")

    return true
  end

  # Determine if the system has an economizer
  #
  # @return [Bool] Returns true if required, false if not.
  def air_loop_hvac_economizer?(air_loop_hvac)
    # Get the OA system and OA controller
    oa_sys = air_loop_hvac.airLoopHVACOutdoorAirSystem
    if oa_sys.is_initialized
      oa_sys = oa_sys.get
    else
      return false # No OA system
    end
    oa_control = oa_sys.getControllerOutdoorAir
    economizer_type = oa_control.getEconomizerControlType

    # Return false if no economizer is present
    if economizer_type == 'NoEconomizer'
      return false
    else
      return true
    end
  end

  # Determine if the system is a VAV system based on the fan
  # which may be inside of a unitary system.
  def air_loop_hvac_vav_system?(air_loop_hvac)
    is_vav = false
    air_loop_hvac.supplyComponents.reverse.each do |comp|
      if comp.to_FanVariableVolume.is_initialized
        is_vav = true
      elsif comp.to_AirLoopHVACUnitaryHeatCoolVAVChangeoverBypass.is_initialized
        fan = comp.to_AirLoopHVACUnitaryHeatCoolVAVChangeoverBypass.get.supplyAirFan
        if fan.to_FanVariableVolume.is_initialized
          is_vav = true
        end
      elsif comp.to_AirLoopHVACUnitarySystem.is_initialized
        fan = comp.to_AirLoopHVACUnitarySystem.get.supplyFan
        if fan.is_initialized
          if fan.get.to_FanVariableVolume.is_initialized
            is_vav = true
          end
        end
      end
    end

    return is_vav
  end

  # Determine if the system is a multizone VAV system
  #
  # @return [Bool] Returns true if required, false if not.
  def air_loop_hvac_multizone_vav_system?(air_loop_hvac)
    multizone_vav_system = false

    # Must serve more than 1 zone
    if air_loop_hvac.thermalZones.size < 2
      return multizone_vav_system
    end

    # Must be a variable volume system
    is_vav = air_loop_hvac_vav_system?(air_loop_hvac)
    if is_vav == false
      return multizone_vav_system
    end

    # If here, it's a multizone VAV system
    multizone_vav_system = true

    return multizone_vav_system
  end

  # Determine if the system has terminal reheat
  #
  # @return [Bool] returns true if has one or more reheat terminals, false if it doesn't.
  def air_loop_hvac_terminal_reheat?(air_loop_hvac)
    has_term_rht = false
    air_loop_hvac.demandComponents.each do |sc|
      if sc.to_AirTerminalSingleDuctConstantVolumeReheat.is_initialized ||
         sc.to_AirTerminalSingleDuctParallelPIUReheat.is_initialized ||
         sc.to_AirTerminalSingleDuctSeriesPIUReheat.is_initialized ||
         sc.to_AirTerminalSingleDuctVAVHeatAndCoolReheat.is_initialized ||
         sc.to_AirTerminalSingleDuctVAVReheat.is_initialized
        has_term_rht = true
        break
      end
    end

    return has_term_rht
  end

  # Determine if the system has energy recovery already
  #
  # @return [Bool] Returns true if an ERV is present, false if not.
  def air_loop_hvac_energy_recovery?(air_loop_hvac)
    has_erv = false

    # Get the OA system
    oa_sys = air_loop_hvac.airLoopHVACOutdoorAirSystem
    if oa_sys.is_initialized
      oa_sys = oa_sys.get
    else
      return has_erv # No OA system
    end

    # Find any ERV on the OA system
    oa_sys.oaComponents.each do |oa_comp|
      if oa_comp.to_HeatExchangerAirToAirSensibleAndLatent.is_initialized
        has_erv = true
      end
    end

    return has_erv
  end

  # Determine if the air loop is a unitary system
  #
  # @return [Bool] Returns true if a unitary system is present, false if not.
  def air_loop_hvac_unitary_system?(air_loop_hvac)
    is_unitary_system = false
    air_loop_hvac.supplyComponents.each do |component|
      obj_type = component.iddObjectType.valueName.to_s
      case obj_type
      when 'OS_AirLoopHVAC_UnitarySystem', 'OS_AirLoopHVAC_UnitaryHeatPump_AirToAir', 'OS_AirLoopHVAC_UnitaryHeatPump_AirToAir_MultiSpeed', 'OS_AirLoopHVAC_UnitaryHeatCool_VAVChangeoverBypass'
        is_unitary_system = true
      end
    end
    return is_unitary_system
  end

  # Set the VAV damper control to single maximum or dual maximum control depending on the standard.
  #
  # @return [Bool] Returns true if successful, false if not
  # @todo see if this impacts the sizing run.
  def air_loop_hvac_apply_vav_damper_action(air_loop_hvac)
    damper_action = air_loop_hvac_vav_damper_action(air_loop_hvac)

    # Interpret this as an EnergyPlus input
    damper_action_eplus = nil
    if damper_action == 'Single Maximum'
      damper_action_eplus = 'Normal'
    elsif damper_action == 'Dual Maximum'
      # EnergyPlus 8.7 changed the meaning of 'Reverse'.
      # For versions of OpenStudio using E+ 8.6 or lower
      damper_action_eplus = if air_loop_hvac.model.version < OpenStudio::VersionString.new('2.0.5')
                              'Reverse'
                            # For versions of OpenStudio using E+ 8.7 or higher
                            else
                              'ReverseWithLimits'
                            end
    end

    # Set the control for any VAV reheat terminals on this airloop.
    control_type_set = false
    air_loop_hvac.demandComponents.each do |equip|
      if equip.to_AirTerminalSingleDuctVAVReheat.is_initialized
        term = equip.to_AirTerminalSingleDuctVAVReheat.get
        # Dual maximum only applies to terminals with HW reheat coils
        if damper_action == 'Dual Maximum'
          if term.reheatCoil.to_CoilHeatingWater.is_initialized
            term.setDamperHeatingAction(damper_action_eplus)
            control_type_set = true
          end
        else
          term.setDamperHeatingAction(damper_action_eplus)
          control_type_set = true
          term.setMaximumFlowFractionDuringReheat(0.5)
        end
      end
    end

    if control_type_set
      OpenStudio.logFree(OpenStudio::Info, 'openstudio.standards.AirLoopHVAC', "For #{air_loop_hvac.name}: VAV damper action was set to #{damper_action} control.")
    end

    return true
  end

  # Determine whether the VAV damper control is single maximum or dual maximum control.
  # Defaults to 90.1-2007.
  #
  # @return [String] the damper control type: Single Maximum, Dual Maximum
  def air_loop_hvac_vav_damper_action(air_loop_hvac)
    damper_action = 'Dual Maximum'
    return damper_action
  end

  # Determine if a motorized OA damper is required
  def air_loop_hvac_motorized_oa_damper_required?(air_loop_hvac, climate_zone)
    motorized_oa_damper_required = false

    # TODO: refactor: Remove building type dependent logic
    if air_loop_hvac.name.to_s.include? 'Outpatient F1'
      motorized_oa_damper_required = true
      OpenStudio.logFree(OpenStudio::Info, 'openstudio.standards.AirLoopHVAC', "For #{air_loop_hvac.name}: always has a damper, the minimum OA schedule is the same as airloop availability schedule.")
      return motorized_oa_damper_required
    end

    # If the system has an economizer, it must have a motorized damper.
    if air_loop_hvac_economizer?(air_loop_hvac)
      motorized_oa_damper_required = true
      OpenStudio.logFree(OpenStudio::Info, 'openstudio.standards.AirLoopHVAC', "For #{air_loop_hvac.name}: Because the system has an economizer, it requires a motorized OA damper.")
      return motorized_oa_damper_required
    end

    # Determine the exceptions based on
    # number of stories, climate zone, and
    # outdoor air intake rates.
    minimum_oa_flow_cfm, maximum_stories = air_loop_hvac_motorized_oa_damper_limits(air_loop_hvac, climate_zone)

    # Assuming that buildings not requiring this always
    # used backdraft gravity dampers
    if minimum_oa_flow_cfm.nil? && maximum_stories.nil?
      return motorized_oa_damper_required
    end

    # Get the number of stories
    num_stories = air_loop_hvac.model.getBuildingStorys.size

    # Check the number of stories exception,
    # which is climate-zone dependent.
    if num_stories < maximum_stories
      OpenStudio.logFree(OpenStudio::Info, 'openstudio.standards.AirLoopHVAC', "For #{air_loop_hvac.name}: Motorized OA damper not required because the building has #{num_stories} stories, less than the minimum of #{maximum_stories} stories for climate zone #{climate_zone}.")
      return motorized_oa_damper_required
    end

    # Get the min OA flow rate
    oa_flow_m3_per_s = 0
    if air_loop_hvac.airLoopHVACOutdoorAirSystem.is_initialized
      oa_system = air_loop_hvac.airLoopHVACOutdoorAirSystem.get
      controller_oa = oa_system.getControllerOutdoorAir
      if controller_oa.minimumOutdoorAirFlowRate.is_initialized
        oa_flow_m3_per_s = controller_oa.minimumOutdoorAirFlowRate.get
      elsif controller_oa.autosizedMinimumOutdoorAirFlowRate.is_initialized
        oa_flow_m3_per_s = controller_oa.autosizedMinimumOutdoorAirFlowRate.get
      else
        OpenStudio.logFree(OpenStudio::Error, 'openstudio.standards.AirLoopHVAC', "For #{air_loop_hvac.name}: Could not determine the minimum OA flow rate, cannot determine if a motorized OA damper is required.")
        return motorized_oa_damper_required
      end
    else
      OpenStudio.logFree(OpenStudio::Info, 'openstudio.standards.AirLoopHVAC', "For #{air_loop_hvac.name}, Motorized OA damper not applicable because it has no OA intake.")
      return motorized_oa_damper_required
    end
    oa_flow_cfm = OpenStudio.convert(oa_flow_m3_per_s, 'm^3/s', 'cfm').get

    # Check the OA flow rate exception
    if oa_flow_cfm < minimum_oa_flow_cfm
      OpenStudio.logFree(OpenStudio::Info, 'openstudio.standards.AirLoopHVAC', "For #{air_loop_hvac.name}: Motorized OA damper not required because the system OA intake of #{oa_flow_cfm.round} cfm is less than the minimum threshold of #{minimum_oa_flow_cfm} cfm.")
      return motorized_oa_damper_required
    end

    # If here, motorized damper is required
    OpenStudio.logFree(OpenStudio::Info, 'openstudio.standards.AirLoopHVAC', "For #{air_loop_hvac.name}: Motorized OA damper is required because the building has #{num_stories} stories which is greater than or equal to the minimum of #{maximum_stories} stories for climate zone #{climate_zone}, and the system OA intake of #{oa_flow_cfm.round} cfm is greater than or equal to the minimum threshold of #{minimum_oa_flow_cfm} cfm. ")
    motorized_oa_damper_required = true

    return motorized_oa_damper_required
  end

  # Determine the air flow and number of story limits
  # for whether motorized OA damper is required. Defaults
  # to DOE Ref Pre-1980 logic (never required).
  # @return [Array<Double>] [minimum_oa_flow_cfm, maximum_stories].
  # If both nil, never required
  def air_loop_hvac_motorized_oa_damper_limits(air_loop_hvac, climate_zone)
    minimum_oa_flow_cfm = nil
    maximum_stories = nil
    return [minimum_oa_flow_cfm, maximum_stories]
  end

  # Add a motorized damper by modifying the OA schedule
  # to require zero OA during unoccupied hours.  This means
  # that even during morning warmup or nightcyling, no OA will
  # be brought into the building, lowering heating/cooling load.
  # If no occupancy schedule is supplied, one will be created.
  # In this case, occupied is defined as the total percent
  # occupancy for the loop for all zones served.  If the OA schedule
  # is already other than Always On, will assume that this schedule
  # reflects a motorized OA damper and not change.
  #
  # @param min_occ_pct [Double] the fractional value below which
  # the system will be considered unoccupied.
  # @param occ_sch [OpenStudio::Model::Schedule] the occupancy schedule.
  # If not supplied, one will be created based on the supplied
  # occupancy threshold.
  # @return [Bool] true if successful, false if not
  def air_loop_hvac_add_motorized_oa_damper(air_loop_hvac, min_occ_pct = 0.05, occ_sch = nil)
    # Get the OA system and OA controller
    oa_sys = air_loop_hvac.airLoopHVACOutdoorAirSystem
    if oa_sys.is_initialized
      oa_sys = oa_sys.get
    else
      return false # No OA system
    end
    oa_control = oa_sys.getControllerOutdoorAir

    # Get the current min OA schedule and do nothing
    # if it is already set to something other than Always On
    if oa_control.minimumOutdoorAirSchedule.is_initialized
      min_oa_sch = oa_control.minimumOutdoorAirSchedule.get
      unless min_oa_sch == air_loop_hvac.model.alwaysOnDiscreteSchedule
        OpenStudio.logFree(OpenStudio::Info, 'openstudio.standards.AirLoopHVAC', "For #{air_loop_hvac.name}: Min OA damper schedule is already set to #{min_oa_sch.name}, assume this includes correct motorized OA damper control.")
        return true
      end
    end

    # Get the airloop occupancy schedule if none supplied
    # or if the supplied availability schedule is Always On, implying
    # that the availability schedule does not reflect occupancy.
    if occ_sch.nil? || occ_sch == air_loop_hvac.model.alwaysOnDiscreteSchedule
      occ_sch = air_loop_hvac_get_occupancy_schedule(air_loop_hvac, occupied_percentage_threshold: min_occ_pct)
      flh = schedule_ruleset_annual_equivalent_full_load_hrs(occ_sch)
      OpenStudio.logFree(OpenStudio::Info, 'openstudio.standards.AirLoopHVAC', "For #{air_loop_hvac.name}: Annual occupied hours = #{flh.round} hr/yr, assuming a #{min_occ_pct} occupancy threshold.  This schedule will be used to close OA damper during unoccupied hours.")
    else
      OpenStudio.logFree(OpenStudio::Info, 'openstudio.standards.AirLoopHVAC', "For #{air_loop_hvac.name}: Setting motorized OA damper schedule to #{occ_sch.name}.")
    end

    # Set the minimum OA schedule to follow occupancy
    oa_control.setMinimumOutdoorAirSchedule(occ_sch)

    return true
  end

  # Remove a motorized OA damper by modifying the OA schedule
  # to require full OA at all times.  Whenever the fan operates,
  # the damper will be open and OA will be brought into the building.
  # This reflects the use of a backdraft gravity damper, and
  # increases building loads unnecessarily during unoccupied hours.
  def air_loop_hvac_remove_motorized_oa_damper(air_loop_hvac)
    # Get the OA system and OA controller
    oa_sys = air_loop_hvac.airLoopHVACOutdoorAirSystem
    if oa_sys.is_initialized
      oa_sys = oa_sys.get
    else
      return false # No OA system
    end
    oa_control = oa_sys.getControllerOutdoorAir

    # Set the minimum OA schedule to always 1 (100%)
    oa_control.setMinimumOutdoorAirSchedule(air_loop_hvac.model.alwaysOnDiscreteSchedule)

    return true
  end

  # This method creates a new discrete fractional schedule ruleset.
  # The value is set to one when occupancy across all zones
  # is greater than or equal to the occupied_percentage_threshold, and zero all other times.
  # This method is designed to use the total number of people on the airloop,
  # so if there is a zone that is continuously occupied by a few people,
  # but other zones that are intermittently occupied by many people,
  # the first zone doesn't drive the entire system.
  #
  # @param air_loop_hvac [<OpenStudio::Model::AirLoopHVAC>] air loop to create occupancy schedule
  # @param occupied_percentage_threshold [Double] the minimum fraction (0 to 1) that counts as occupied
  # @return [ScheduleRuleset] a ScheduleRuleset where 0 = unoccupied, 1 = occupied
  def air_loop_hvac_get_occupancy_schedule(air_loop_hvac, occupied_percentage_threshold: 0.05)
    # Create combined occupancy schedule of every space in every zone served by this airloop
    sch_ruleset = thermal_zones_get_occupancy_schedule(air_loop_hvac.thermalZones,
                                                       sch_name: "#{air_loop_hvac.name} Occ Sch",
                                                       occupied_percentage_threshold: occupied_percentage_threshold)
    return sch_ruleset
  end

  # Generate the EMS used to implement the economizer
  # and staging controls for packaged single zone units.
  #
  # @return [Bool] returns true if successful, false if not
  def air_loop_hvac_apply_single_zone_controls(air_loop_hvac, climate_zone)
    # These controls only apply to systems with DX cooling
    unless air_loop_hvac_dx_cooling?(air_loop_hvac)
      OpenStudio.logFree(OpenStudio::Info, 'openstudio.standards.AirLoopHVAC', "For #{air_loop_hvac.name}: Single zone controls not applicable because no DX cooling.")
      return true
    end

    # Number of stages is determined by the template
    num_stages = air_loop_hvac_single_zone_controls_num_stages(air_loop_hvac, climate_zone)

    # If zero stages, no special control is required
    if num_stages.zero?
      OpenStudio.logFree(OpenStudio::Info, 'openstudio.standards.AirLoopHVAC', "For #{air_loop_hvac.name}: No special economizer controls were modeled.")
      return true
    end

    # Fan control program only used for systems with two-stage DX coils
    fan_control = if air_loop_hvac_multi_stage_dx_cooling?(air_loop_hvac)
                    true
                  else
                    false
                  end

    # Scrub special characters from the system name
    sn = air_loop_hvac.name.get.to_s
    snc = sn.gsub(/\W/, '').delete('_')
    # If the name starts with a number, prepend with a letter
    if snc[0] =~ /[0-9]/
      snc = "SYS#{snc}"
    end

    # Get the zone name
    zone = air_loop_hvac.thermalZones[0]
    zone_name = zone.name.get.to_s
    zn_name_clean = zone_name.gsub(/\W/, '_')

    # Zone air node
    zone_air_node = zone.zoneAirNode

    # Get the OA system and OA controller
    oa_sys = air_loop_hvac.airLoopHVACOutdoorAirSystem
    if oa_sys.is_initialized
      oa_sys = oa_sys.get
    else
      return false # No OA system
    end
    oa_control = oa_sys.getControllerOutdoorAir
    oa_node = oa_sys.outboardOANode.get

    # Get the name of the min oa schedule
    min_oa_sch = if oa_control.minimumOutdoorAirSchedule.is_initialized
                   oa_control.minimumOutdoorAirSchedule.get
                 else
                   air_loop_hvac.model.alwaysOnDiscreteSchedule
                 end

    # Create an economizer maximum OA fraction schedule with
    # a maximum of 70% to reflect damper leakage per PNNL
    max_oa_sch = set_maximum_fraction_outdoor_air_schedule(air_loop_hvac, oa_control, snc) unless air_loop_hvac_has_simple_transfer_air?(air_loop_hvac)

    # Get the supply fan
    if air_loop_hvac.supplyFan.empty?
      OpenStudio.logFree(OpenStudio::Info, 'openstudio.standards.AirLoopHVAC', "For #{air_loop_hvac.name}: No supply fan found, cannot apply DX fan/economizer control.")
      return false
    end
    fan = air_loop_hvac.supplyFan.get

    # Supply outlet node
    sup_out_node = air_loop_hvac.supplyOutletNode

    # DX Cooling Coil
    dx_coil = nil
    air_loop_hvac.supplyComponents.each do |equip|
      if equip.to_CoilCoolingDXSingleSpeed.is_initialized
        dx_coil = equip.to_CoilCoolingDXSingleSpeed.get
      elsif equip.to_CoilCoolingDXTwoSpeed.is_initialized
        dx_coil = equip.to_CoilCoolingDXTwoSpeed.get
      end
    end
    if dx_coil.nil?
      OpenStudio.logFree(OpenStudio::Info, 'openstudio.standards.AirLoopHVAC', "For #{air_loop_hvac.name}: No DX cooling coil found, cannot apply DX fan/economizer control.")
      return false
    end

    # Heating Coil
    htg_coil = nil
    air_loop_hvac.supplyComponents.each do |equip|
      if equip.to_CoilHeatingGas.is_initialized
        htg_coil = equip.to_CoilHeatingGas.get
      elsif equip.to_CoilHeatingElectric.is_initialized
        OpenStudio.logFree(OpenStudio::Info, 'openstudio.standards.AirLoopHVAC', "For #{air_loop_hvac.name}: electric heating coil was found, cannot apply DX fan/economizer control.")
        return false
      elsif equip.to_CoilHeatingWater.is_initialized
        OpenStudio.logFree(OpenStudio::Info, 'openstudio.standards.AirLoopHVAC', "For #{air_loop_hvac.name}: hot water heating coil was found found, cannot apply DX fan/economizer control.")
        return false
      end
    end
    if htg_coil.nil?
      OpenStudio.logFree(OpenStudio::Info, 'openstudio.standards.AirLoopHVAC', "For #{air_loop_hvac.name}: No heating coil found, cannot apply DX fan/economizer control.")
      return false
    end

    ### EMS shared by both programs ###
    # Sensors
    oat_db_c_sen = OpenStudio::Model::EnergyManagementSystemSensor.new(air_loop_hvac.model, 'Site Outdoor Air Drybulb Temperature')
    oat_db_c_sen.setName('OATF')
    oat_db_c_sen.setKeyName('Environment')

    oat_wb_c_sen = OpenStudio::Model::EnergyManagementSystemSensor.new(air_loop_hvac.model, 'Site Outdoor Air Wetbulb Temperature')
    oat_wb_c_sen.setName('OAWBC')
    oat_wb_c_sen.setKeyName('Environment')

    oa_sch_sen = OpenStudio::Model::EnergyManagementSystemSensor.new(air_loop_hvac.model, 'Schedule Value')
    oa_sch_sen.setName("#{snc}OASch")
    oa_sch_sen.setKeyName(min_oa_sch.handle.to_s)

    oa_flow_sen = OpenStudio::Model::EnergyManagementSystemSensor.new(air_loop_hvac.model, 'System Node Mass Flow Rate')
    oa_flow_sen.setName("#{snc}OAFlowMass")
    oa_flow_sen.setKeyName(oa_node.handle.to_s)

    dat_sen = OpenStudio::Model::EnergyManagementSystemSensor.new(air_loop_hvac.model, 'System Node Setpoint Temperature')
    dat_sen.setName("#{snc}DATRqd")
    dat_sen.setKeyName(sup_out_node.handle.to_s)

    # Internal Variables
    oa_flow_var = OpenStudio::Model::EnergyManagementSystemInternalVariable.new(air_loop_hvac.model, 'Outdoor Air Controller Minimum Mass Flow Rate')
    oa_flow_var.setName("#{snc}OADesignMass")
    oa_flow_var.setInternalDataIndexKeyName(oa_control.handle.to_s)

    # Global Variables
    gvar = OpenStudio::Model::EnergyManagementSystemGlobalVariable.new(air_loop_hvac.model, "#{snc}NumberofStages")

    # Programs
    num_stg_prg = OpenStudio::Model::EnergyManagementSystemProgram.new(air_loop_hvac.model)
    num_stg_prg.setName("#{snc}SetNumberofStages")
    num_stg_prg_body = <<-EMS
      SET #{snc}NumberofStages = #{num_stages}
    EMS
    num_stg_prg.setBody(num_stg_prg_body)

    # Program Calling Managers
    setup_mgr = OpenStudio::Model::EnergyManagementSystemProgramCallingManager.new(air_loop_hvac.model)
    setup_mgr.setName("#{snc}SetNumberofStagesCallingManager")
    setup_mgr.setCallingPoint('BeginNewEnvironment')
    setup_mgr.addProgram(num_stg_prg)

    ### Fan Control ###
    if fan_control

      ### Economizer Control ###
      # Actuators
      econ_eff_act = OpenStudio::Model::EnergyManagementSystemActuator.new(max_oa_sch, 'Schedule:Year', 'Schedule Value')
      econ_eff_act.setName("#{snc}TimestepEconEff")

      # Programs
      econ_prg = OpenStudio::Model::EnergyManagementSystemProgram.new(air_loop_hvac.model)
      econ_prg.setName("#{snc}EconomizerCTRLProg")
      econ_prg_body = <<-EMS
        SET #{econ_eff_act.handle} = 0.7
        SET MaxE = 0.7
        SET #{dat_sen.handle} = (#{dat_sen.handle}*1.8)+32
        SET OATF = (#{oat_db_c_sen.handle}*1.8)+32
        SET OAwbF = (#{oat_wb_c_sen.handle}*1.8)+32
        IF #{oa_flow_sen.handle} > (#{oa_flow_var.handle}*#{oa_sch_sen.handle})
          SET EconoActive = 1
        ELSE
          SET EconoActive = 0
        ENDIF
        SET dTNeeded = 75-#{dat_sen.handle}
        SET CoolDesdT = ((98*0.15)+(75*(1-0.15)))-55
        SET CoolLoad = dTNeeded/ CoolDesdT
        IF CoolLoad > 1
          SET CoolLoad = 1
        ELSEIF CoolLoad < 0
          SET CoolLoad = 0
        ENDIF
        IF EconoActive == 1
          SET Stage = #{snc}NumberofStages
          IF Stage == 2
            IF CoolLoad < 0.6
              SET #{econ_eff_act.handle} = MaxE
            ELSE
              SET ECOEff = 0-2.18919863612305
              SET ECOEff = ECOEff+(0-0.674461284910428*CoolLoad)
              SET ECOEff = ECOEff+(0.000459106275872404*(OATF^2))
              SET ECOEff = ECOEff+(0-0.00000484778537945252*(OATF^3))
              SET ECOEff = ECOEff+(0.182915713033586*OAwbF)
              SET ECOEff = ECOEff+(0-0.00382838660261133*(OAwbF^2))
              SET ECOEff = ECOEff+(0.0000255567460240583*(OAwbF^3))
              SET #{econ_eff_act.handle} = ECOEff
            ENDIF
          ELSE
            SET ECOEff = 2.36337942464462
            SET ECOEff = ECOEff+(0-0.409939515512619*CoolLoad)
            SET ECOEff = ECOEff+(0-0.0565205596792225*OAwbF)
            SET ECOEff = ECOEff+(0-0.0000632612294169389*(OATF^2))
            SET #{econ_eff_act.handle} = ECOEff+(0.000571724868775081*(OAwbF^2))
          ENDIF
          IF #{econ_eff_act.handle} > MaxE
            SET #{econ_eff_act.handle} = MaxE
          ELSEIF #{econ_eff_act.handle} < (#{oa_flow_var.handle}*#{oa_sch_sen.handle})
            SET #{econ_eff_act.handle} = (#{oa_flow_var.handle}*#{oa_sch_sen.handle})
          ENDIF
        ENDIF
      EMS
      econ_prg.setBody(econ_prg_body)

      # Program Calling Managers
      econ_mgr = OpenStudio::Model::EnergyManagementSystemProgramCallingManager.new(air_loop_hvac.model)
      econ_mgr.setName("#{snc}EcoManager")
      econ_mgr.setCallingPoint('InsideHVACSystemIterationLoop')
      econ_mgr.addProgram(econ_prg)

      # Sensors
      zn_temp_sen = OpenStudio::Model::EnergyManagementSystemSensor.new(air_loop_hvac.model, 'System Node Temperature')
      zn_temp_sen.setName("#{zn_name_clean}Temp")
      zn_temp_sen.setKeyName(zone_air_node.handle.to_s)

      htg_rtf_sen = OpenStudio::Model::EnergyManagementSystemSensor.new(air_loop_hvac.model, 'Heating Coil Runtime Fraction')
      htg_rtf_sen.setName("#{snc}HeatingRTF")
      htg_rtf_sen.setKeyName(htg_coil.handle.to_s)

      clg_rtf_sen = OpenStudio::Model::EnergyManagementSystemSensor.new(air_loop_hvac.model, 'Cooling Coil Runtime Fraction')
      clg_rtf_sen.setName("#{snc}RTF")
      clg_rtf_sen.setKeyName(dx_coil.handle.to_s)

      spd_sen = OpenStudio::Model::EnergyManagementSystemSensor.new(air_loop_hvac.model, 'Coil System Compressor Speed Ratio')
      spd_sen.setName("#{snc}SpeedRatio")
      spd_sen.setKeyName("#{dx_coil.handle} CoilSystem")

      # Internal Variables
      fan_pres_var = OpenStudio::Model::EnergyManagementSystemInternalVariable.new(air_loop_hvac.model, 'Fan Nominal Pressure Rise')
      fan_pres_var.setName("#{snc}FanDesignPressure")
      fan_pres_var.setInternalDataIndexKeyName(fan.handle.to_s)

      dsn_flow_var = OpenStudio::Model::EnergyManagementSystemInternalVariable.new(air_loop_hvac.model, 'Outdoor Air Controller Maximum Mass Flow Rate')
      dsn_flow_var.setName("#{snc}DesignFlowMass")
      dsn_flow_var.setInternalDataIndexKeyName(oa_control.handle.to_s)

      # Actuators
      fan_pres_act = OpenStudio::Model::EnergyManagementSystemActuator.new(fan, 'Fan', 'Fan Pressure Rise')
      fan_pres_act.setName("#{snc}FanPressure")

      # Global Variables
      gvar = OpenStudio::Model::EnergyManagementSystemGlobalVariable.new(air_loop_hvac.model, "#{snc}FanPwrExp")
      gvar = OpenStudio::Model::EnergyManagementSystemGlobalVariable.new(air_loop_hvac.model, "#{snc}Stg1Spd")
      gvar = OpenStudio::Model::EnergyManagementSystemGlobalVariable.new(air_loop_hvac.model, "#{snc}Stg2Spd")
      gvar = OpenStudio::Model::EnergyManagementSystemGlobalVariable.new(air_loop_hvac.model, "#{snc}HeatSpeed")
      gvar = OpenStudio::Model::EnergyManagementSystemGlobalVariable.new(air_loop_hvac.model, "#{snc}VenSpeed")

      # Programs
      fan_par_prg = OpenStudio::Model::EnergyManagementSystemProgram.new(air_loop_hvac.model)
      fan_par_prg.setName("#{snc}SetFanPar")
      fan_par_prg_body = <<-EMS
        IF #{snc}NumberofStages == 1
          Return
        ENDIF
        SET #{snc}FanPwrExp = 2.2
        SET OAFrac = #{oa_flow_sen.handle}/#{dsn_flow_var.handle}
        IF  OAFrac < 0.66
          SET #{snc}VenSpeed = 0.66
          SET #{snc}Stg1Spd = 0.66
        ELSE
          SET #{snc}VenSpeed = OAFrac
          SET #{snc}Stg1Spd = OAFrac
        ENDIF
        SET #{snc}Stg2Spd = 1.0
        SET #{snc}HeatSpeed = 1.0
      EMS
      fan_par_prg.setBody(fan_par_prg_body)

      fan_ctrl_prg = OpenStudio::Model::EnergyManagementSystemProgram.new(air_loop_hvac.model)
      fan_ctrl_prg.setName("#{snc}FanControl")
      fan_ctrl_prg_body = <<-EMS
        IF #{snc}NumberofStages == 1
          Return
        ENDIF
        IF #{htg_rtf_sen.handle} > 0
          SET Heating = #{htg_rtf_sen.handle}
          SET Ven = 1-#{htg_rtf_sen.handle}
          SET Eco = 0
          SET Stage1 = 0
          SET Stage2 = 0
        ELSE
          SET Heating = 0
          SET EcoSpeed = #{snc}VenSpeed
          IF #{spd_sen.handle} == 0
            IF #{clg_rtf_sen.handle} > 0
              SET Stage1 = #{clg_rtf_sen.handle}
              SET Stage2 = 0
              SET Ven = 1-#{clg_rtf_sen.handle}
              SET Eco = 0
              IF #{oa_flow_sen.handle} > (#{oa_flow_var.handle}*#{oa_sch_sen.handle})
                SET #{snc}Stg1Spd = 1.0
              ENDIF
            ELSE
              SET Stage1 = 0
              SET Stage2 = 0
              IF #{oa_flow_sen.handle} > (#{oa_flow_var.handle}*#{oa_sch_sen.handle})
                SET Eco = 1.0
                SET Ven = 0
                !Calculate the expected discharge air temperature if the system runs at its low speed
                SET ExpDAT = #{dat_sen.handle}-(1-#{snc}VenSpeed)*#{zn_temp_sen.handle}
                SET ExpDAT = ExpDAT/#{snc}VenSpeed
                IF #{oat_db_c_sen.handle} > ExpDAT
                  SET EcoSpeed = #{snc}Stg2Spd
                ENDIF
              ELSE
                SET Eco = 0
                SET Ven = 1.0
              ENDIF
            ENDIF
          ELSE
            SET Stage1 = 1-#{spd_sen.handle}
            SET Stage2 = #{spd_sen.handle}
            SET Ven = 0
            SET Eco = 0
            IF #{oa_flow_sen.handle} > (#{oa_flow_var.handle}*#{oa_sch_sen.handle})
              SET #{snc}Stg1Spd = 1.0
            ENDIF
          ENDIF
        ENDIF
        ! For each mode (percent time in mode)*(fanSpeer^PwrExp) is the contribution to weighted fan power over time step
        SET FPR = Ven*(#{snc}VenSpeed ^ #{snc}FanPwrExp)
        SET FPR = FPR+Eco*(EcoSpeed^#{snc}FanPwrExp)
        SET FPR1 = Stage1*(#{snc}Stg1Spd^#{snc}FanPwrExp)
        SET FPR = FPR+FPR1
        SET FPR2 = Stage2*(#{snc}Stg2Spd^#{snc}FanPwrExp)
        SET FPR = FPR+FPR2
        SET FPR3 = Heating*(#{snc}HeatSpeed^#{snc}FanPwrExp)
        SET FanPwrRatio = FPR+ FPR3
        ! system fan power is directly proportional to static pressure so this change linearly adjusts fan energy for speed control
        SET #{fan_pres_act.handle} = #{fan_pres_var.handle}*FanPwrRatio
      EMS
      fan_ctrl_prg.setBody(fan_ctrl_prg_body)

      # Program Calling Managers
      # Note that num_stg_prg must be listed before fan_par_prg
      # because it initializes a variable used by fan_par_prg.
      setup_mgr.addProgram(fan_par_prg)

      fan_ctrl_mgr = OpenStudio::Model::EnergyManagementSystemProgramCallingManager.new(air_loop_hvac.model)
      fan_ctrl_mgr.setName("#{snc}FanMainManager")
      fan_ctrl_mgr.setCallingPoint('BeginTimestepBeforePredictor')
      fan_ctrl_mgr.addProgram(fan_ctrl_prg)

    end

    return true
  end

  # Determine the number of stages that should be used as controls
  # for single zone DX systems.  Defaults to zero, which means
  # that no special single zone control is required.
  #
  # @return [Integer] the number of stages: 0, 1, 2
  def air_loop_hvac_single_zone_controls_num_stages(air_loop_hvac, climate_zone)
    num_stages = 0
    return num_stages
  end

  # Determine if static pressure reset is required for this
  # system.  For 90.1, this determination needs information
  # about whether or not the system has DDC control over the
  # VAV terminals. Defaults to 90.1-2007 logic.
  #
  # @todo Instead of requiring the input of whether a system
  #   has DDC control of VAV terminals or not, determine this
  #   from the system itself.  This may require additional information
  #   be added to the OpenStudio data model.
  # @param has_ddc [Bool] whether or not the system has DDC control
  # over VAV terminals.
  # return [Bool] returns true if static pressure reset is required, false if not
  def air_loop_hvac_static_pressure_reset_required?(air_loop_hvac, has_ddc)
    sp_reset_required = false

    if has_ddc
      sp_reset_required = true
      OpenStudio.logFree(OpenStudio::Info, 'openstudio.standards.AirLoopHVAC', "For #{air_loop_hvac.name}: Static pressure reset is required because the system has DDC control of VAV terminals.")
    else
      OpenStudio.logFree(OpenStudio::Info, 'openstudio.standards.AirLoopHVAC', "For #{air_loop_hvac.name}: Static pressure reset not required because the system does not have DDC control of VAV terminals.")
    end

    return sp_reset_required
  end

  # Determine if a system's fans must shut off when not required.
  # Per ASHRAE 90.1 section 6.4.3.3, HVAC systems are required to have off-hour controls
  # @return [Bool] true if required, false if not
  def air_loop_hvac_unoccupied_fan_shutoff_required?(air_loop_hvac)
    shutoff_required = true

    # Determine if the airloop serves any computer rooms or data centers, which default to always on.
    if air_loop_hvac_data_center_area_served(air_loop_hvac) > 0
      shutoff_required = false
    end

    return shutoff_required
  end

  # Default occupancy fraction threshold for determining if the spaces on the air loop are occupied
  def air_loop_hvac_unoccupied_threshold
    return 0.15
  end

  # Shut off the system during unoccupied periods.
  # During these times, systems will cycle on briefly
  # if temperature drifts below setpoint.  For systems
  # with fan-powered terminals, the whole system
  # (not just the terminal fans) will cycle on.
  # Terminal-only night cycling is not used because the terminals cannot
  # provide cooling, so terminal-only night cycling leads to excessive
  # unmet cooling hours during unoccupied periods.
  # If the system already has a schedule other than
  # Always-On, no change will be made.  If the system has
  # an Always-On schedule assigned, a new schedule will be created.
  # In this case, occupied is defined as the total percent
  # occupancy for the loop for all zones served.
  #
  # @param min_occ_pct [Double] the fractional value below which
  # the system will be considered unoccupied.
  # @return [Bool] true if successful, false if not
  def air_loop_hvac_enable_unoccupied_fan_shutoff(air_loop_hvac, min_occ_pct = 0.05)
    # Set the system to night cycle
    air_loop_hvac.setNightCycleControlType('CycleOnAny')

    # Check if already using a schedule other than always on
    avail_sch = air_loop_hvac.availabilitySchedule
    unless avail_sch == air_loop_hvac.model.alwaysOnDiscreteSchedule
      OpenStudio.logFree(OpenStudio::Info, 'openstudio.standards.AirLoopHVAC', "For #{air_loop_hvac.name}: Availability schedule is already set to #{avail_sch.name}.  Will assume this includes unoccupied shut down; no changes will be made.")
      return true
    end

    # Get the airloop occupancy schedule
    loop_occ_sch = air_loop_hvac_get_occupancy_schedule(air_loop_hvac, occupied_percentage_threshold: min_occ_pct)
    flh = schedule_ruleset_annual_equivalent_full_load_hrs(loop_occ_sch)
    OpenStudio.logFree(OpenStudio::Info, 'openstudio.standards.AirLoopHVAC', "For #{air_loop_hvac.name}: Annual occupied hours = #{flh.round} hr/yr, assuming a #{min_occ_pct} occupancy threshold.  This schedule will be used as the HVAC operation schedule.")

    # Set HVAC availability schedule to follow occupancy
    air_loop_hvac.setAvailabilitySchedule(loop_occ_sch)
    air_loop_hvac.supplyComponents.each do |comp|
      if comp.to_AirLoopHVACUnitaryHeatPumpAirToAirMultiSpeed.is_initialized
        comp.to_AirLoopHVACUnitaryHeatPumpAirToAirMultiSpeed.get.setSupplyAirFanOperatingModeSchedule(loop_occ_sch)
      elsif comp.to_AirLoopHVACUnitarySystem.is_initialized
        comp.to_AirLoopHVACUnitarySystem.get.setSupplyAirFanOperatingModeSchedule(loop_occ_sch)
      end
    end

    return true
  end

  # Calculate the total floor area of all zones attached
  # to the air loop, in m^2.
  #
  # return [Double] the total floor area of all zones attached
  # to the air loop, in m^2.
  def air_loop_hvac_floor_area_served(air_loop_hvac)
    total_area = 0.0

    air_loop_hvac.thermalZones.each do |zone|
      total_area += zone.floorArea
    end

    return total_area
  end

  # Calculate the total floor area of all zones attached
  # to the air loop that have no exterior surfaces, in m^2.
  #
  # return [Double] the total floor area of all zones attached
  # to the air loop, in m^2.
  def air_loop_hvac_floor_area_served_interior_zones(air_loop_hvac)
    total_area = 0.0

    air_loop_hvac.thermalZones.each do |zone|
      # Skip zones that have exterior surface area
      next if zone.exteriorSurfaceArea > 0

      total_area += zone.floorArea
    end

    return total_area
  end

  # Calculate the total floor area of all zones attached
  # to the air loop that have at least one exterior surface, in m^2.
  #
  # return [Double] the total floor area of all zones attached
  # to the air loop, in m^2.
  def air_loop_hvac_floor_area_served_exterior_zones(air_loop_hvac)
    total_area = 0.0

    air_loop_hvac.thermalZones.each do |zone|
      # Skip zones that have no exterior surface area
      next if zone.exteriorSurfaceArea.zero?

      total_area += zone.floorArea
    end

    return total_area
  end

  # find design_supply_air_flow_rate
  #
  # @return [Double]  design_supply_air_flow_rate m^3/s
  def air_loop_hvac_find_design_supply_air_flow_rate(air_loop_hvac)
    # Get the design_supply_air_flow_rate
    design_supply_air_flow_rate = nil
    if air_loop_hvac.designSupplyAirFlowRate.is_initialized
      design_supply_air_flow_rate = air_loop_hvac.designSupplyAirFlowRate.get
    elsif air_loop_hvac.autosizedDesignSupplyAirFlowRate.is_initialized
      design_supply_air_flow_rate = air_loop_hvac.autosizedDesignSupplyAirFlowRate.get
    else
      OpenStudio.logFree(OpenStudio::Warn, 'openstudio.standards.AirLoopHVAC', "For #{air_loop_hvac.name} design supply air flow rate is not available.")
    end

    return design_supply_air_flow_rate
  end

  # Determine how much residential area the airloop serves
  #
  # @return [Double] res_area m^2
  def air_loop_hvac_residential_area_served(air_loop_hvac)
    res_area = 0.0

    air_loop_hvac.thermalZones.each do |zone|
      zone.spaces.each do |space|
        # Skip spaces with no space type
        next if space.spaceType.empty?

        space_type = space.spaceType.get

        # Skip spaces with no standards space type
        next if space_type.standardsSpaceType.empty?

        standards_space_type = space_type.standardsSpaceType.get
        if standards_space_type.downcase.include?('apartment') || standards_space_type.downcase.include?('guestroom') || standards_space_type.downcase.include?('patroom')
          res_area += space.floorArea
        end
      end
    end

    return res_area
  end

  # Determine how much data center
  # area the airloop serves.
  #
  # @return [Double] the area of data center is served,
  # in m^2.
  # @todo Add an is_data_center field to the
  # standards space type spreadsheet instead
  # of relying on the standards space type name to
  # identify a data center.
  def air_loop_hvac_data_center_area_served(air_loop_hvac)
    dc_area_m2 = 0.0

    air_loop_hvac.thermalZones.each do |zone|
      zone.spaces.each do |space|
        # Skip spaces with no space type
        next if space.spaceType.empty?

        space_type = space.spaceType.get

        # Skip spaces with no standards space type
        next if space_type.standardsSpaceType.empty?

        standards_space_type = space_type.standardsSpaceType.get
        # Counts as a data center if the name includes 'data'
        if standards_space_type.downcase.include?('data center') || standards_space_type.downcase.include?('datacenter')
          dc_area_m2 += space.floorArea
        end
        std_bldg_type = space.spaceType.get.standardsBuildingType.get
        if std_bldg_type.downcase.include?('datacenter') && standards_space_type.downcase.include?('computerroom')
          dc_area_m2 += space.floorArea
        end
      end
    end

    return dc_area_m2
  end

  # Determine how many humidifies are on the airloop
  #
  # @return [Integer] the number of humidifiers
  def air_loop_hvac_humidifier_count(air_loop_hvac)
    humidifiers = 0
    air_loop_hvac.supplyComponents.each do |cmp|
      if cmp.to_HumidifierSteamElectric.is_initialized
        humidifiers += 1
      end
    end
    return humidifiers
  end

  # Sets the maximum reheat temperature to the specified
  # value for all reheat terminals (of any type) on the loop.
  #
  # @param max_reheat_c [Double] the maximum reheat temperature, in C
  # @return [Bool] returns true if successful, false if not.
  def air_loop_hvac_apply_maximum_reheat_temperature(air_loop_hvac, max_reheat_c)
    air_loop_hvac.demandComponents.each do |sc|
      if sc.to_AirTerminalSingleDuctConstantVolumeReheat.is_initialized
        term = sc.to_AirTerminalSingleDuctConstantVolumeReheat.get
        term.setMaximumReheatAirTemperature(max_reheat_c)
      elsif sc.to_AirTerminalSingleDuctParallelPIUReheat.is_initialized
        # No control option available
      elsif sc.to_AirTerminalSingleDuctSeriesPIUReheat.is_initialized
        # No control option available
      elsif sc.to_AirTerminalSingleDuctVAVHeatAndCoolReheat.is_initialized
        term = sc.to_AirTerminalSingleDuctVAVHeatAndCoolReheat.get
        term.setMaximumReheatAirTemperature(max_reheat_c)
      elsif sc.to_AirTerminalSingleDuctVAVReheat.is_initialized
        term = sc.to_AirTerminalSingleDuctVAVReheat.get
        term.setMaximumReheatAirTemperature(max_reheat_c)
      end
    end

    max_reheat_f = OpenStudio.convert(max_reheat_c, 'C', 'F').get
    OpenStudio.logFree(OpenStudio::Info, 'openstudio.standards.AirLoopHVAC', "For #{air_loop_hvac.name}: reheat terminal maximum set to #{max_reheat_f.round} F.")

    return true
  end

  # Set the system sizing properties based on the zone sizing information
  #
  # @return [Bool] true if successful, false if not.
  def air_loop_hvac_apply_prm_sizing_temperatures(air_loop_hvac)
    # Get the design heating and cooling SAT information
    # for all zones served by the system.
    htg_setpts_c = []
    clg_setpts_c = []
    air_loop_hvac.thermalZones.each do |zone|
      sizing_zone = zone.sizingZone
      htg_setpts_c << sizing_zone.zoneHeatingDesignSupplyAirTemperature
      clg_setpts_c << sizing_zone.zoneCoolingDesignSupplyAirTemperature
    end

    # Cooling SAT set to minimum zone cooling design SAT
    clg_sat_c = clg_setpts_c.min

    # If the system has terminal reheat,
    # heating SAT is set to the same value as cooling SAT
    # and the terminals are expected to do the heating.
    # If not, heating SAT set to maximum zone heating design SAT.
    has_term_rht = air_loop_hvac_terminal_reheat?(air_loop_hvac)
    htg_sat_c = if has_term_rht
                  clg_sat_c
                else
                  htg_setpts_c.max
                end

    # Set the central SAT values
    sizing_system = air_loop_hvac.sizingSystem
    sizing_system.setCentralCoolingDesignSupplyAirTemperature(clg_sat_c)
    sizing_system.setCentralHeatingDesignSupplyAirTemperature(htg_sat_c)

    clg_sat_f = OpenStudio.convert(clg_sat_c, 'C', 'F').get
    htg_sat_f = OpenStudio.convert(htg_sat_c, 'C', 'F').get
    OpenStudio.logFree(OpenStudio::Info, 'openstudio.standards.AirLoopHVAC', "For #{air_loop_hvac.name}: central heating SAT set to #{htg_sat_f.round} F, cooling SAT set to #{clg_sat_f.round} F.")

    # If it's a terminal reheat system, set the reheat terminal setpoints too
    if has_term_rht
      rht_c = htg_setpts_c.max
      air_loop_hvac_apply_maximum_reheat_temperature(air_loop_hvac, rht_c)
    end

    return true
  end

  # Determine if every zone on the system has an identical
  # multiplier.  If so, return this number.  If not, return 1.
  # @return [Integer] an integer representing the system multiplier.
  def air_loop_hvac_system_multiplier(air_loop_hvac)
    mult = 1

    # Get all the zone multipliers
    zn_mults = []
    air_loop_hvac.thermalZones.each do |zone|
      zn_mults << zone.multiplier
    end

    # Warn if there are different multipliers
    uniq_mults = zn_mults.uniq
    if uniq_mults.size > 1
      OpenStudio.logFree(OpenStudio::Warn, 'openstudio.standards.AirLoopHVAC', "For #{air_loop_hvac.name}: not all zones on the system have an identical zone multiplier.  Multipliers are: #{uniq_mults.join(', ')}.")
    else
      mult = uniq_mults[0]
    end

    return mult
  end

  # Determine if this Air Loop uses DX cooling.
  #
  # @return [Bool] true if uses DX cooling, false if not.
  def air_loop_hvac_dx_cooling?(air_loop_hvac)
    dx_clg = false

    # Check for all DX coil types
    dx_types = [
      'OS_Coil_Cooling_DX_MultiSpeed',
      'OS_Coil_Cooling_DX_SingleSpeed',
      'OS_Coil_Cooling_DX_TwoSpeed',
      'OS_Coil_Cooling_DX_TwoStageWithHumidityControlMode',
      'OS_Coil_Cooling_DX_VariableRefrigerantFlow',
      'OS_Coil_Cooling_DX_VariableSpeed',
      'OS_CoilSystem_Cooling_DX_HeatExchangerAssisted'
    ]

    air_loop_hvac.supplyComponents.each do |component|
      # Get the object type, getting the internal coil
      # type if inside a unitary system.
      obj_type = component.iddObjectType.valueName.to_s
      case obj_type
      when 'OS_AirLoopHVAC_UnitaryHeatCool_VAVChangeoverBypass'
        component = component.to_AirLoopHVACUnitaryHeatCoolVAVChangeoverBypass.get
        obj_type = component.coolingCoil.iddObjectType.valueName.to_s
      when 'OS_AirLoopHVAC_UnitaryHeatPump_AirToAir'
        component = component.to_AirLoopHVACUnitaryHeatPumpAirToAir.get
        obj_type = component.coolingCoil.iddObjectType.valueName.to_s
      when 'OS_AirLoopHVAC_UnitaryHeatPump_AirToAir_MultiSpeed'
        component = component.to_AirLoopHVACUnitaryHeatPumpAirToAirMultiSpeed.get
        obj_type = component.coolingCoil.iddObjectType.valueName.to_s
      when 'OS_AirLoopHVAC_UnitarySystem'
        component = component.to_AirLoopHVACUnitarySystem.get
        if component.coolingCoil.is_initialized
          obj_type = component.coolingCoil.get.iddObjectType.valueName.to_s
        end
      end
      # See if the object type is a DX coil
      if dx_types.include?(obj_type)
        dx_clg = true
        break # Stop if find a DX coil
      end
    end

    return dx_clg
  end

  # Determine if this Air Loop uses multi-stage DX cooling.
  #
  # @return [Bool] true if uses multi-stage DX cooling, false if not.
  def air_loop_hvac_multi_stage_dx_cooling?(air_loop_hvac)
    dx_clg = false

    # Check for all DX coil types
    dx_types = [
      'OS_Coil_Cooling_DX_MultiSpeed',
      'OS_Coil_Cooling_DX_TwoSpeed',
      'OS_Coil_Cooling_DX_TwoStageWithHumidityControlMode'
    ]

    air_loop_hvac.supplyComponents.each do |component|
      # Get the object type, getting the internal coil
      # type if inside a unitary system.
      obj_type = component.iddObjectType.valueName.to_s
      case obj_type
      when 'OS_AirLoopHVAC_UnitaryHeatCool_VAVChangeoverBypass'
        component = component.to_AirLoopHVACUnitaryHeatCoolVAVChangeoverBypass.get
        obj_type = component.coolingCoil.iddObjectType.valueName.to_s
      when 'OS_AirLoopHVAC_UnitaryHeatPump_AirToAir'
        component = component.to_AirLoopHVACUnitaryHeatPumpAirToAir.get
        obj_type = component.coolingCoil.iddObjectType.valueName.to_s
      when 'OS_AirLoopHVAC_UnitaryHeatPump_AirToAir_MultiSpeed'
        component = component.to_AirLoopHVACUnitaryHeatPumpAirToAirMultiSpeed.get
        obj_type = component.coolingCoil.iddObjectType.valueName.to_s
      when 'OS_AirLoopHVAC_UnitarySystem'
        component = component.to_AirLoopHVACUnitarySystem.get
        if component.coolingCoil.is_initialized
          obj_type = component.coolingCoil.get.iddObjectType.valueName.to_s
        end
      end
      # See if the object type is a DX coil
      if dx_types.include?(obj_type)
        dx_clg = true
        break # Stop if find a DX coil
      end
    end

    return dx_clg
  end

<<<<<<< HEAD
  # Add occupant standby controls to air loop
  # When the thermostat schedule is setup or setback
  # the ventilation is shutoff. Currently this is done
  # by scheduling air terminal dampers (so load can
  # still be met) and cycling unitary system fans
  #
  # @param air_loop_hvac [OpenStudio::model::AirLoopHVAC] OpenStudio AirLoopHVAC object
  # @param standby_mode_space [Array] List of all spaces required to have standby mode controls
  # @return [Boolean] true if sucessful, false otherwise
  def air_loop_hvac_standby_mode_occupancy_control(air_loop_hvac, standby_mode_spaces)
    return true
=======
  # Create an economizer maximum OA fraction schedule with
  # For ASHRAE 90.1 2019, a maximum of 75% to reflect damper leakage per PNNL
  #
  # @param air_loop_hvac [OpenStudio::Model::AirLoopHVAC] HVAC air loop object
  # @param oa_control [OpenStudio::Model::ControllerOutdoorAir] Outdoor air controller object to have this maximum OA fraction schedule
  # @param snc [String] System name
  #
  # @return [OpenStudio::Model::ScheduleRuleset] Generated maximum outdoor air fraction schedule for later use
  def set_maximum_fraction_outdoor_air_schedule(air_loop_hvac, oa_control, snc)
    max_oa_sch_name = "#{snc}maxOASch"
    max_oa_sch = OpenStudio::Model::ScheduleRuleset.new(air_loop_hvac.model)
    max_oa_sch.setName(max_oa_sch_name)
    max_oa_sch.defaultDaySchedule.setName("#{max_oa_sch_name}Default")
    max_oa_sch.defaultDaySchedule.addValue(OpenStudio::Time.new(0, 24, 0, 0), 0.7)
    oa_control.setMaximumFractionofOutdoorAirSchedule(max_oa_sch)
    max_oa_sch
  end

  # Checks if zones served by the air loop use zone exhaust fan
  # a simplified approach to model transfer air
  #
  # @param air_loop_hvac [OpenStudio::Model::AirLoopHVAC] OpenStudio AirLoopHVAC object
  # @return [Boolean] true if simple transfer air is modeled, false otherwise
  def air_loop_hvac_has_simple_transfer_air?(air_loop_hvac)
    simple_transfer_air = false
    zones = air_loop_hvac.thermalZones
    zones_name = []
    zones.each do |zone|
      zones_name << zone.name.to_s
    end
    air_loop_hvac.model.getFanZoneExhausts.sort.each do |exhaust_fan|
      if (zones_name.include? exhaust_fan.thermalZone.get.name.to_s) && exhaust_fan.balancedExhaustFractionSchedule.is_initialized
        simple_transfer_air = true
      end
    end
    return simple_transfer_air
>>>>>>> ce50ba71
  end
end<|MERGE_RESOLUTION|>--- conflicted
+++ resolved
@@ -3439,7 +3439,6 @@
     return dx_clg
   end
 
-<<<<<<< HEAD
   # Add occupant standby controls to air loop
   # When the thermostat schedule is setup or setback
   # the ventilation is shutoff. Currently this is done
@@ -3451,7 +3450,8 @@
   # @return [Boolean] true if sucessful, false otherwise
   def air_loop_hvac_standby_mode_occupancy_control(air_loop_hvac, standby_mode_spaces)
     return true
-=======
+  end
+
   # Create an economizer maximum OA fraction schedule with
   # For ASHRAE 90.1 2019, a maximum of 75% to reflect damper leakage per PNNL
   #
@@ -3488,6 +3488,5 @@
       end
     end
     return simple_transfer_air
->>>>>>> ce50ba71
   end
 end