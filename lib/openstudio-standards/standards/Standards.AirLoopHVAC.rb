--- conflicted
+++ resolved
@@ -57,15 +57,10 @@
 
       # Multizone VAV Optimization
       # This rule does not apply to two hospital and one outpatient systems
-<<<<<<< HEAD
-      # @todo add hospital two systems as exception
-      unless air_loop_hvac.name.to_s.include? 'Outpatient F1'
-=======
       unless (@instvarbuilding_type == 'Hospital' && (air_loop_hvac.name.to_s.include?('VAV_ER') || air_loop_hvac.name.to_s.include?('VAV_ICU') ||
              air_loop_hvac.name.to_s.include?('VAV_OR') || air_loop_hvac.name.to_s.include?('VAV_LABS') ||
              air_loop_hvac.name.to_s.include?('VAV_PATRMS'))) ||
              (@instvarbuilding_type == 'Outpatient' && air_loop_hvac.name.to_s.include?('Outpatient F1'))
->>>>>>> 40d01238
         if air_loop_hvac_multizone_vav_optimization_required?(air_loop_hvac, climate_zone)
           air_loop_hvac_enable_multizone_vav_optimization(air_loop_hvac)
         else
