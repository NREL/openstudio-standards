--- conflicted
+++ resolved
@@ -827,18 +827,13 @@
   def air_loop_hvac_economizer_required?(air_loop_hvac, climate_zone)
     economizer_required = false
 
-<<<<<<< HEAD
+    # skip systems without outdoor air
+    return economizer_required unless air_loop_hvac.airLoopHVACOutdoorAirSystem.is_initialized
     # Determine if the system serves residential spaces
     is_res = false
     if air_loop_hvac_residential_area_served(air_loop_hvac) > 0
       is_res = true
     end
-=======
-    # skip systems without outdoor air
-    return economizer_required unless air_loop_hvac.airLoopHVACOutdoorAirSystem.is_initialized
-
-    return economizer_required if air_loop_hvac.name.to_s.include? 'Outpatient F1'
->>>>>>> b7e91235
 
     # Determine if the airloop serves any computer rooms
     # / data centers, which changes the economizer.
