class Standard
  # @!group AirLoopHVAC

  # Apply multizone vav outdoor air method and adjust multizone VAV damper positions
  # to achieve a system minimum ventilation effectiveness of 0.6 per PNNL.
  # Hard-size the resulting min OA into the sizing:system object.
  #
  # @param air_loop_hvac [OpenStudio::Model::AirLoopHVAC] air loop
  # return [Bool] returns true if successful, false if not
  # @todo move building-type-specific code to Prototype classes
  def air_loop_hvac_apply_multizone_vav_outdoor_air_sizing(air_loop_hvac)
    # First time adjustment:
    # Only applies to multi-zone vav systems
    # exclusion: for Outpatient: (1) both AHU1 and AHU2 in 'DOE Ref Pre-1980' and 'DOE Ref 1980-2004'
    # (2) AHU1 in 2004-2019
    # @todo refactor: move building-type-specific code to Prototype classes
    if air_loop_hvac_multizone_vav_system?(air_loop_hvac) && !(air_loop_hvac.name.to_s.include? 'Outpatient F1')
      air_loop_hvac_adjust_minimum_vav_damper_positions(air_loop_hvac)
    end

    return true
  end

  # Apply all standard required controls to the airloop
  #
  # @param air_loop_hvac [OpenStudio::Model::AirLoopHVAC] air loop
  # @param climate_zone [String] ASHRAE climate zone, e.g. 'ASHRAE 169-2013-4A'
  # @return [Bool] returns true if successful, false if not
  # @todo optimum start
  # @todo night damper shutoff
  # @todo nightcycle control
  # @todo night fan shutoff
  def air_loop_hvac_apply_standard_controls(air_loop_hvac, climate_zone)
    # Unoccupied shutdown
    # Apply this before ERV because it modifies annual hours of operation which can impact ERV requirements
    if air_loop_hvac_unoccupied_fan_shutoff_required?(air_loop_hvac)
      occ_threshold = air_loop_hvac_unoccupied_threshold
      air_loop_hvac_enable_unoccupied_fan_shutoff(air_loop_hvac, min_occ_pct = occ_threshold)
    else
      air_loop_hvac.setAvailabilitySchedule(air_loop_hvac.model.alwaysOnDiscreteSchedule)
    end

    # Energy Recovery Ventilation
    if air_loop_hvac_energy_recovery_ventilator_required?(air_loop_hvac, climate_zone)
      air_loop_hvac_apply_energy_recovery_ventilator(air_loop_hvac, climate_zone)
    end

    # Economizers
    air_loop_hvac_apply_economizer_limits(air_loop_hvac, climate_zone)
    air_loop_hvac_apply_economizer_integration(air_loop_hvac, climate_zone)

    # Multizone VAV Systems
    if air_loop_hvac_multizone_vav_system?(air_loop_hvac)

      # VAV Reheat Control
      air_loop_hvac_apply_vav_damper_action(air_loop_hvac)

      # Multizone VAV Optimization
      # This rule does not apply to two hospital and one outpatient systems
<<<<<<< HEAD
      unless (@instvarbuilding_type == 'Hospital' && (air_loop_hvac.name.to_s.include?('VAV_ER') || air_loop_hvac.name.to_s.include?('VAV_ICU') ||
             air_loop_hvac.name.to_s.include?('VAV_OR') || air_loop_hvac.name.to_s.include?('VAV_LABS') ||
             air_loop_hvac.name.to_s.include?('VAV_PATRMS'))) ||
             (@instvarbuilding_type == 'Outpatient' && air_loop_hvac.name.to_s.include?('Outpatient F1'))
=======
      # @todo add hospital two systems as exception
      unless air_loop_hvac.name.to_s.include? 'Outpatient F1'
>>>>>>> c75c51b2
        if air_loop_hvac_multizone_vav_optimization_required?(air_loop_hvac, climate_zone)
          air_loop_hvac_enable_multizone_vav_optimization(air_loop_hvac)
        else
          air_loop_hvac_disable_multizone_vav_optimization(air_loop_hvac)
        end
      end

      # Static Pressure Reset
      # Per 5.2.2.16 (Halverson et al 2014), all multiple zone VAV systems are assumed to have DDC for all years of DOE 90.1 prototypes, so the has_ddc is not used any more.
      air_loop_hvac_supply_return_exhaust_relief_fans(air_loop_hvac).each do |fan|
        if fan.to_FanVariableVolume.is_initialized
          plr_req = fan_variable_volume_part_load_fan_power_limitation?(fan)
          # Part Load Fan Pressure Control
          if plr_req
            fan_variable_volume_set_control_type(fan, 'Multi Zone VAV with VSD and SP Setpoint Reset')
          # No Part Load Fan Pressure Control
          else
            fan_variable_volume_set_control_type(fan, 'Multi Zone VAV with discharge dampers')
          end
        else
          OpenStudio.logFree(OpenStudio::Info, 'openstudio.standards.AirLoopHVAC', "For #{fan}: This is not a multizone VAV fan system.")
        end
      end

      ## # Static Pressure Reset
      ## # assume no systems have DDC control of VAV terminals
      ## has_ddc = false
      ## spr_req = air_loop_hvac_static_pressure_reset_required?(air_loop_hvac, template, has_ddc)
      ## air_loop_hvac_supply_return_exhaust_relief_fans(air_loop_hvac).each do |fan|
      ##   if fan.to_FanVariableVolume.is_initialized
      ##     plr_req = fan_variable_volume_part_load_fan_power_limitation?(fan, template)
      ##     # Part Load Fan Pressure Control & Static Pressure Reset
      ##     if plr_req && spr_req
      ##       fan_variable_volume_set_control_type(fan, 'Multi Zone VAV with VSD and Static Pressure Reset')
      ##     # Part Load Fan Pressure Control only
      ##     elsif plr_req && !spr_req
      ##       fan_variable_volume_set_control_type(fan, 'Multi Zone VAV with VSD and Fixed SP Setpoint')
      ##     # Static Pressure Reset only
      ##     elsif !plr_req && spr_req
      ##       fan_variable_volume_set_control_type(fan, 'Multi Zone VAV with VSD and Fixed SP Setpoint')
      ##     # No Control Required
      ##     else
      ##       fan_variable_volume_set_control_type(fan, 'Multi Zone VAV with AF or BI Riding Curve')
      ##     end
      ##   else
      ##     OpenStudio.logFree(OpenStudio::Error, 'openstudio.standards.AirLoopHVAC', "For #{name}: there is a constant volume fan on a multizone vav system.  Cannot apply static pressure reset controls.")
      ##   end
      ## end
    end

    # DCV
    if air_loop_hvac_demand_control_ventilation_required?(air_loop_hvac, climate_zone)
      air_loop_hvac_enable_demand_control_ventilation(air_loop_hvac, climate_zone)
      # For systems that require DCV,
      # all individual zones that require DCV preserve
      # both per-area and per-person OA requirements.
      # Other zones have OA requirements converted
      # to per-area values only so DCV performance is only
      # based on the subset of zones that required DCV.
      OpenStudio.logFree(OpenStudio::Info, 'openstudio.standards.AirLoopHVAC', "For #{air_loop_hvac.name}: Converting ventilation requirements to per-area for all zones served that do not require DCV.")
      air_loop_hvac.thermalZones.sort.each do |zone|
        unless thermal_zone_demand_control_ventilation_required?(zone, climate_zone)
          thermal_zone_convert_oa_req_to_per_area(zone)
        end
      end
    end

    # SAT reset
    if air_loop_hvac_supply_air_temperature_reset_required?(air_loop_hvac, climate_zone)
      reset_type = air_loop_hvac_supply_air_temperature_reset_type(air_loop_hvac)
      case reset_type
        when 'warmest_zone'
          air_loop_hvac_enable_supply_air_temperature_reset_warmest_zone(air_loop_hvac)
        when 'oa'
          air_loop_hvac_enable_supply_air_temperature_reset_outdoor_temperature(air_loop_hvac)
        else
          OpenStudio.logFree(OpenStudio::Info, 'openstudio.standards.AirLoopHVAC', "No SAT reset for #{air_loop_hvac.name}.")
      end
    end

    # Motorized OA damper
    if air_loop_hvac_motorized_oa_damper_required?(air_loop_hvac, climate_zone)
      # Assume that the availability schedule has already been
      # set to reflect occupancy and use this for the OA damper.
      occ_threshold = air_loop_hvac_unoccupied_threshold
      air_loop_hvac_add_motorized_oa_damper(air_loop_hvac, occ_threshold, air_loop_hvac.availabilitySchedule)
    else
      air_loop_hvac_remove_motorized_oa_damper(air_loop_hvac)
    end

    # Optimum Start
    air_loop_hvac_enable_optimum_start(air_loop_hvac) if air_loop_hvac_optimum_start_required?(air_loop_hvac)

    # Single zone systems
    if air_loop_hvac.thermalZones.size == 1
      air_loop_hvac_supply_return_exhaust_relief_fans(air_loop_hvac).each do |fan|
        if fan.to_FanVariableVolume.is_initialized
          fan_variable_volume_set_control_type(fan, 'Single Zone VAV Fan')
        end
      end
      air_loop_hvac_apply_single_zone_controls(air_loop_hvac, climate_zone)
    end

    # Standby mode occupancy control
    unless air_loop_hvac.thermalZones.empty?
      thermal_zones = air_loop_hvac.thermalZones

      standby_mode_spaces = []
      thermal_zones.sort.each do |thermal_zone|
        thermal_zone.spaces.sort.each do |space|
          if space_occupancy_standby_mode_required?(space)
            standby_mode_spaces << space
          end
        end
      end

      if !standby_mode_spaces.empty?
        air_loop_hvac_standby_mode_occupancy_control(air_loop_hvac, standby_mode_spaces)
      end
    end
  end

  # Apply all PRM baseline required controls to the airloop.
  # Only applies those controls that differ from the normal prescriptive controls,
  # which are added via air_loop_hvac_apply_standard_controls(air_loop_hvac, climate_zone)
  #
  # @param air_loop_hvac [OpenStudio::Model::AirLoopHVAC] air loop
  # @param climate_zone [String] ASHRAE climate zone, e.g. 'ASHRAE 169-2013-4A'
  # @return [Bool] returns true if successful, false if not
  def air_loop_hvac_apply_prm_baseline_controls(air_loop_hvac, climate_zone)
    # Economizers
    if air_loop_hvac_prm_baseline_economizer_required?(air_loop_hvac, climate_zone)
      air_loop_hvac_apply_prm_baseline_economizer(air_loop_hvac, climate_zone)
    end

    # Multizone VAV Systems
    if air_loop_hvac_multizone_vav_system?(air_loop_hvac)

      # VSD no Static Pressure Reset on all VAV systems
      # per G3.1.3.15
      air_loop_hvac_supply_return_exhaust_relief_fans(air_loop_hvac).each do |fan|
        if fan.to_FanVariableVolume.is_initialized
          OpenStudio.logFree(OpenStudio::Info, 'openstudio.standards.AirLoopHVAC', "For #{air_loop_hvac.name}: Setting fan part load curve per G3.1.3.15.")
          fan_variable_volume_set_control_type(fan, 'Multi Zone VAV with VSD and Fixed SP Setpoint')
        end
      end

      # SAT Reset
      # G3.1.3.12 SAT reset required for all Multizone VAV systems,
      # even if not required by prescriptive section.
      air_loop_hvac_enable_supply_air_temperature_reset_warmest_zone(air_loop_hvac)

    end

    # Unoccupied shutdown
    air_loop_hvac_enable_unoccupied_fan_shutoff(air_loop_hvac)

    return true
  end

  # Determines if optimum start control is required.
  # Defaults to 90.1-2004 logic, which requires optimum start if > 10,000 cfm
  #
  # @param air_loop_hvac [OpenStudio::Model::AirLoopHVAC] air loop
  # @return [Bool] returns true if required, false if not
  def air_loop_hvac_optimum_start_required?(air_loop_hvac)
    opt_start_required = false

    # data centers don't require optimum start as generally not occupied
    return opt_start_required if air_loop_hvac.name.to_s.include?('CRAH') ||
                                 air_loop_hvac.name.to_s.include?('CRAC')

    # Get design supply air flow rate (whether autosized or hard-sized)
    dsn_air_flow_m3_per_s = 0
    dsn_air_flow_cfm = 0
    if air_loop_hvac.autosizedDesignSupplyAirFlowRate.is_initialized
      dsn_air_flow_m3_per_s = air_loop_hvac.autosizedDesignSupplyAirFlowRate.get
      dsn_air_flow_cfm = OpenStudio.convert(dsn_air_flow_m3_per_s, 'm^3/s', 'cfm').get
      OpenStudio.logFree(OpenStudio::Debug, 'openstudio.standards.AirLoopHVAC', "* #{dsn_air_flow_cfm.round} cfm = Autosized Design Supply Air Flow Rate.")
    else
      dsn_air_flow_m3_per_s = air_loop_hvac.designSupplyAirFlowRate.get
      dsn_air_flow_cfm = OpenStudio.convert(dsn_air_flow_m3_per_s, 'm^3/s', 'cfm').get
      OpenStudio.logFree(OpenStudio::Debug, 'openstudio.standards.AirLoopHVAC', "* #{dsn_air_flow_cfm.round} cfm = Hard sized Design Supply Air Flow Rate.")
    end
    # Optimum start per 6.4.3.3.3, only required if > 10,000 cfm
    cfm_limit = 10_000
    if dsn_air_flow_cfm > cfm_limit
      opt_start_required = true
      OpenStudio.logFree(OpenStudio::Info, 'openstudio.standards.AirLoopHVAC', "For #{air_loop_hvac.name}: Optimum start is required since design flow rate of #{dsn_air_flow_cfm.round} cfm exceeds the limit of #{cfm_limit} cfm.")
    else
      OpenStudio.logFree(OpenStudio::Info, 'openstudio.standards.AirLoopHVAC', "For #{air_loop_hvac.name}: Optimum start is not required since design flow rate of #{dsn_air_flow_cfm.round} cfm is below the limit of #{cfm_limit} cfm.")
    end

    return opt_start_required
  end

  # Adds optimum start control to the airloop.
  #
  # @param air_loop_hvac [OpenStudio::Model::AirLoopHVAC] air loop
  # @return [Bool] returns true if successful, false if not
  def air_loop_hvac_enable_optimum_start(air_loop_hvac)
    # Get the heating and cooling setpoint schedules
    # for all zones on this airloop.
    htg_clg_schs = []
    air_loop_hvac.thermalZones.each do |zone|
      # Skip zones with no thermostat
      next if zone.thermostatSetpointDualSetpoint.empty?

      # Get the heating and cooling setpoint schedules
      tstat = zone.thermostatSetpointDualSetpoint.get
      htg_sch = nil
      if tstat.heatingSetpointTemperatureSchedule.is_initialized
        htg_sch = tstat.heatingSetpointTemperatureSchedule.get
      else
        OpenStudio.logFree(OpenStudio::Warn, 'openstudio.standards.AirLoopHVAC', "For #{zone.name}: Cannot find a heating setpoint schedule for this zone, cannot apply optimum start control.")
        next
      end
      clg_sch = nil
      if tstat.coolingSetpointTemperatureSchedule.is_initialized
        clg_sch = tstat.coolingSetpointTemperatureSchedule.get
      else
        OpenStudio.logFree(OpenStudio::Warn, 'openstudio.standards.AirLoopHVAC', "For #{zone.name}: Cannot find a cooling setpoint schedule for this zone, cannot apply optimum start control.")
        next
      end
      htg_clg_schs << [htg_sch, clg_sch]
    end

    # Clean name of airloop
    loop_name_clean = air_loop_hvac.name.get.to_s.gsub(/\W/, '').delete('_')
    # If the name starts with a number, prepend with a letter
    if loop_name_clean[0] =~ /[0-9]/
      loop_name_clean = "SYS#{loop_name_clean}"
    end

    # Sensors
    oat_db_c_sen = OpenStudio::Model::EnergyManagementSystemSensor.new(air_loop_hvac.model, 'Site Outdoor Air Drybulb Temperature')
    oat_db_c_sen.setName('OAT')
    oat_db_c_sen.setKeyName('Environment')

    # Make a program for each unique set of schedules.
    # For most air loops, all zones will have the same
    # pair of schedules.
    htg_clg_schs.uniq.each_with_index do |htg_clg_sch, i|
      htg_sch = htg_clg_sch[0]
      clg_sch = htg_clg_sch[1]

      # Actuators
      htg_sch_act = OpenStudio::Model::EnergyManagementSystemActuator.new(htg_sch, 'Schedule:Year', 'Schedule Value')
      htg_sch_act.setName("#{loop_name_clean}HtgSch#{i}")

      clg_sch_act = OpenStudio::Model::EnergyManagementSystemActuator.new(clg_sch, 'Schedule:Year', 'Schedule Value')
      clg_sch_act.setName("#{loop_name_clean}ClgSch#{i}")

      # Programs
      optstart_prg = OpenStudio::Model::EnergyManagementSystemProgram.new(air_loop_hvac.model)
      optstart_prg.setName("#{loop_name_clean}OptimumStartProg#{i}")
      optstart_prg_body = <<-EMS
      IF DaylightSavings==0 && DayOfWeek>1 && Hour==5 && #{oat_db_c_sen.handle}<23.9 && #{oat_db_c_sen.handle}>1.7
        SET #{clg_sch_act.handle} = 29.4
        SET #{htg_sch_act.handle} = 15.6
      ELSEIF DaylightSavings==0 && DayOfWeek==1 && Hour==7 && #{oat_db_c_sen.handle}<23.9 && #{oat_db_c_sen.handle}>1.7
        SET #{clg_sch_act.handle} = 29.4
        SET #{htg_sch_act.handle} = 15.6
      ELSEIF DaylightSavings==1 && DayOfWeek>1 && Hour==4 && #{oat_db_c_sen.handle}<23.9 && #{oat_db_c_sen.handle}>1.7
        SET #{clg_sch_act.handle} = 29.4
        SET #{htg_sch_act.handle} = 15.6
      ELSEIF DaylightSavings==1 && DayOfWeek==1 && Hour==6 && #{oat_db_c_sen.handle}<23.9 && #{oat_db_c_sen.handle}>1.7
        SET #{clg_sch_act.handle} = 29.4
        SET #{htg_sch_act.handle} = 15.6
      ELSE
        SET #{clg_sch_act.handle} = NULL
        SET #{htg_sch_act.handle} = NULL
      ENDIF
      EMS
      optstart_prg.setBody(optstart_prg_body)

      # Program Calling Managers
      setup_mgr = OpenStudio::Model::EnergyManagementSystemProgramCallingManager.new(air_loop_hvac.model)
      setup_mgr.setName("#{loop_name_clean}OptimumStartCallingManager#{i}")
      setup_mgr.setCallingPoint('BeginTimestepBeforePredictor')
      setup_mgr.addProgram(optstart_prg)
    end

    OpenStudio.logFree(OpenStudio::Info, 'openstudio.standards.AirLoopHVAC', "For #{air_loop_hvac.name}: Optimum start control enabled.")

    return true
  end

  # Calculate and apply the performance rating method baseline fan power to this air loop.
  # Fan motor efficiency will be set, and then fan pressure rise adjusted so that the
  # fan power is the maximum allowable.
  # Also adjusts the fan power and flow rates of any parallel PIU terminals on the system.
  # @todo Figure out how to split fan power between multiple fans
  #   if the proposed model had multiple fans (supply, return, exhaust, etc.)
  #
  # @param air_loop_hvac [OpenStudio::Model::AirLoopHVAC] air loop
  # return [Bool] true if successful, false if not
  def air_loop_hvac_apply_prm_baseline_fan_power(air_loop_hvac)
    # Main AHU fans

    # Calculate the allowable fan motor bhp
    # for the entire airloop.
    allowable_fan_bhp = air_loop_hvac_allowable_system_brake_horsepower(air_loop_hvac)

    # Divide the allowable power evenly between the fans
    # on this airloop.
    all_fans = air_loop_hvac_supply_return_exhaust_relief_fans(air_loop_hvac)
    allowable_fan_bhp /= all_fans.size

    # Set the motor efficiencies
    # for all fans based on the calculated
    # allowed brake hp.  Then calculate the allowable
    # fan power for each fan and adjust
    # the fan pressure rise accordingly
    all_fans.each do |fan|
      fan_apply_standard_minimum_motor_efficiency(fan, allowable_fan_bhp)
      allowable_power_w = allowable_fan_bhp * 746 / fan.motorEfficiency
      fan_adjust_pressure_rise_to_meet_fan_power(fan, allowable_power_w)
    end

    # Fan powered terminal fans

    # Adjust each terminal fan
    air_loop_hvac.demandComponents.each do |dc|
      next if dc.to_AirTerminalSingleDuctParallelPIUReheat.empty?

      pfp_term = dc.to_AirTerminalSingleDuctParallelPIUReheat.get
      air_terminal_single_duct_parallel_piu_reheat_apply_prm_baseline_fan_power(pfp_term)
    end

    return true
  end

  # Determine the fan power limitation pressure drop adjustment
  # Per Table 6.5.3.1.1B
  #
  # @param air_loop_hvac [OpenStudio::Model::AirLoopHVAC] air loop
  # @return [Double] fan power limitation pressure drop adjustment, in units of horsepower
  # @todo Determine the presence of MERV filters and other stuff in Table 6.5.3.1.1B.  May need to extend AirLoopHVAC data model
  def air_loop_hvac_fan_power_limitation_pressure_drop_adjustment_brake_horsepower(air_loop_hvac)
    # Get design supply air flow rate (whether autosized or hard-sized)
    dsn_air_flow_m3_per_s = 0
    dsn_air_flow_cfm = 0
    if air_loop_hvac.autosizedDesignSupplyAirFlowRate.is_initialized
      dsn_air_flow_m3_per_s = air_loop_hvac.autosizedDesignSupplyAirFlowRate.get
      dsn_air_flow_cfm = OpenStudio.convert(dsn_air_flow_m3_per_s, 'm^3/s', 'cfm').get
      OpenStudio.logFree(OpenStudio::Debug, 'openstudio.standards.AirLoopHVAC', "* #{dsn_air_flow_cfm.round} cfm = Autosized Design Supply Air Flow Rate.")
    else
      dsn_air_flow_m3_per_s = air_loop_hvac.designSupplyAirFlowRate.get
      dsn_air_flow_cfm = OpenStudio.convert(dsn_air_flow_m3_per_s, 'm^3/s', 'cfm').get
      OpenStudio.logFree(OpenStudio::Debug, 'openstudio.standards.AirLoopHVAC', "* #{dsn_air_flow_cfm.round} cfm = Hard sized Design Supply Air Flow Rate.")
    end

    # @todo determine the presence of MERV filters and other stuff
    # in Table 6.5.3.1.1B
    # perhaps need to extend AirLoopHVAC data model
    has_fully_ducted_return_and_or_exhaust_air_systems = false
    has_merv_9_through_12 = false
    has_merv_13_through_15 = false

    # Calculate Fan Power Limitation Pressure Drop Adjustment (in wc)
    fan_pwr_adjustment_in_wc = 0

    # Fully ducted return and/or exhaust air systems
    if has_fully_ducted_return_and_or_exhaust_air_systems
      adj_in_wc = 0.5
      fan_pwr_adjustment_in_wc += adj_in_wc
      OpenStudio.logFree(OpenStudio::Info, 'openstudio.standards.AirLoopHVAC', "--Added #{adj_in_wc} in wc for Fully ducted return and/or exhaust air systems")
    end

    # MERV 9 through 12
    if has_merv_9_through_12
      adj_in_wc = 0.5
      fan_pwr_adjustment_in_wc += adj_in_wc
      OpenStudio.logFree(OpenStudio::Info, 'openstudio.standards.AirLoopHVAC', "--Added #{adj_in_wc} in wc for Particulate Filtration Credit: MERV 9 through 12")
    end

    # MERV 13 through 15
    if has_merv_13_through_15
      adj_in_wc = 0.9
      fan_pwr_adjustment_in_wc += adj_in_wc
      OpenStudio.logFree(OpenStudio::Info, 'openstudio.standards.AirLoopHVAC', "--Added #{adj_in_wc} in wc for Particulate Filtration Credit: MERV 13 through 15")
    end

    # Convert the pressure drop adjustment to brake horsepower (bhp)
    # assuming that all supply air passes through all devices
    fan_pwr_adjustment_bhp = fan_pwr_adjustment_in_wc * dsn_air_flow_cfm / 4131
    OpenStudio.logFree(OpenStudio::Debug, 'openstudio.standards.AirLoopHVAC', "For #{air_loop_hvac.name}: Fan Power Limitation Pressure Drop Adjustment = #{fan_pwr_adjustment_bhp.round(2)} bhp")

    return fan_pwr_adjustment_bhp
  end

  # Determine the allowable fan system brake horsepower
  # Per Table 6.5.3.1.1A
  #
  # @param air_loop_hvac [OpenStudio::Model::AirLoopHVAC] air loop
  # @return [Double] allowable fan system brake horsepower, in units of horsepower
  def air_loop_hvac_allowable_system_brake_horsepower(air_loop_hvac)
    # Get design supply air flow rate (whether autosized or hard-sized)
    dsn_air_flow_m3_per_s = 0
    dsn_air_flow_cfm = 0
    if air_loop_hvac.autosizedDesignSupplyAirFlowRate.is_initialized
      dsn_air_flow_m3_per_s = air_loop_hvac.autosizedDesignSupplyAirFlowRate.get
      dsn_air_flow_cfm = OpenStudio.convert(dsn_air_flow_m3_per_s, 'm^3/s', 'cfm').get
      OpenStudio.logFree(OpenStudio::Debug, 'openstudio.standards.AirLoopHVAC', "* #{dsn_air_flow_cfm.round} cfm = Autosized Design Supply Air Flow Rate.")
    else
      dsn_air_flow_m3_per_s = air_loop_hvac.designSupplyAirFlowRate.get
      dsn_air_flow_cfm = OpenStudio.convert(dsn_air_flow_m3_per_s, 'm^3/s', 'cfm').get
      OpenStudio.logFree(OpenStudio::Debug, 'openstudio.standards.AirLoopHVAC', "* #{dsn_air_flow_cfm.round} cfm = Hard sized Design Supply Air Flow Rate.")
    end

    # Get the fan limitation pressure drop adjustment bhp
    fan_pwr_adjustment_bhp = air_loop_hvac_fan_power_limitation_pressure_drop_adjustment_brake_horsepower(air_loop_hvac)

    # Determine the number of zones the system serves
    num_zones_served = air_loop_hvac.thermalZones.size

    # Get the supply air fan and determine whether VAV or CAV system.
    # Assume that supply air fan is fan closest to the demand outlet node.
    # The fan may be inside of a piece of unitary equipment.
    fan_pwr_limit_type = nil
    air_loop_hvac.supplyComponents.reverse.each do |comp|
      if comp.to_FanConstantVolume.is_initialized || comp.to_FanOnOff.is_initialized
        fan_pwr_limit_type = 'constant volume'
      elsif comp.to_FanVariableVolume.is_initialized
        fan_pwr_limit_type = 'variable volume'
      elsif comp.to_AirLoopHVACUnitaryHeatCoolVAVChangeoverBypass.is_initialized
        fan = comp.to_AirLoopHVACUnitaryHeatCoolVAVChangeoverBypass.get.supplyAirFan
        if fan.to_FanConstantVolume.is_initialized || comp.to_FanOnOff.is_initialized
          fan_pwr_limit_type = 'constant volume'
        elsif fan.to_FanVariableVolume.is_initialized
          fan_pwr_limit_type = 'variable volume'
        end
      elsif comp.to_AirLoopHVACUnitarySystem.is_initialized
        fan = comp.to_AirLoopHVACUnitarySystem.get.supplyFan.get
        if fan.to_FanConstantVolume.is_initialized || fan.to_FanOnOff.is_initialized
          fan_pwr_limit_type = 'constant volume'
        elsif fan.to_FanVariableVolume.is_initialized
          fan_pwr_limit_type = 'variable volume'
        end
      end
    end

    # For 90.1-2010, single-zone VAV systems use the
    # constant volume limitation per 6.5.3.1.1
    if template == 'ASHRAE 90.1-2010' && fan_pwr_limit_type == 'variable volume' && num_zones_served == 1
      fan_pwr_limit_type = 'constant volume'
      OpenStudio.logFree(OpenStudio::Info, 'openstudio.standards.AirLoopHVAC', "For #{air_loop_hvac.name}: Using the constant volume limitation because single-zone VAV system.")
    end

    # Calculate the Allowable Fan System brake horsepower per Table G3.1.2.9
    allowable_fan_bhp = 0
    if fan_pwr_limit_type == 'constant volume'
      if dsn_air_flow_cfm > 0
        allowable_fan_bhp = dsn_air_flow_cfm * 0.00094 + fan_pwr_adjustment_bhp
      else
        allowable_fan_bhp = 0.00094
      end
    elsif fan_pwr_limit_type == 'variable volume'
      if dsn_air_flow_cfm > 0
        allowable_fan_bhp = dsn_air_flow_cfm * 0.0013 + fan_pwr_adjustment_bhp
      else
        allowable_fan_bhp = 0.0013
      end
    end
    OpenStudio.logFree(OpenStudio::Info, 'openstudio.standards.AirLoopHVAC', "For #{air_loop_hvac.name}: Allowable brake horsepower = #{allowable_fan_bhp.round(2)}HP based on #{dsn_air_flow_cfm.round} cfm and #{fan_pwr_adjustment_bhp.round(2)} bhp of adjustment.")

    # Calculate and report the total area for debugging/testing
    floor_area_served_m2 = air_loop_hvac_floor_area_served(air_loop_hvac)

    if floor_area_served_m2.zero?
      OpenStudio.logFree(OpenStudio::Warn, 'openstudio.standards.AirLoopHVAC', "AirLoopHVAC #{air_loop_hvac.name} serves zero floor area. Check that it has thermal zones attached to it, and that they have non-zero floor area'.")
      return allowable_fan_bhp
    end

    floor_area_served_ft2 = OpenStudio.convert(floor_area_served_m2, 'm^2', 'ft^2').get
    cfm_per_ft2 = dsn_air_flow_cfm / floor_area_served_ft2

    if allowable_fan_bhp.zero?
      cfm_per_hp = 0
      OpenStudio.logFree(OpenStudio::Warn, 'openstudio.standards.AirLoopHVAC', "AirLoopHVAC #{air_loop_hvac.name} has zero allowable fan bhp, probably due to zero design air flow cfm'.")
    else
      cfm_per_hp = dsn_air_flow_cfm / allowable_fan_bhp
    end
    OpenStudio.logFree(OpenStudio::Debug, 'openstudio.standards.AirLoopHVAC', "For #{air_loop_hvac.name}: area served = #{floor_area_served_ft2.round} ft^2.")
    OpenStudio.logFree(OpenStudio::Debug, 'openstudio.standards.AirLoopHVAC', "For #{air_loop_hvac.name}: flow per area = #{cfm_per_ft2.round} cfm/ft^2.")
    OpenStudio.logFree(OpenStudio::Debug, 'openstudio.standards.AirLoopHVAC', "For #{air_loop_hvac.name}: flow per hp = #{cfm_per_hp.round} cfm/hp.")

    return allowable_fan_bhp
  end

  # Get all of the supply, return, exhaust, and relief fans on this system
  #
  # @param air_loop_hvac [OpenStudio::Model::AirLoopHVAC] air loop
  # @return [Array] an array of FanConstantVolume, FanVariableVolume, and FanOnOff objects
  def air_loop_hvac_supply_return_exhaust_relief_fans(air_loop_hvac)
    # Fans on the supply side of the airloop directly, or inside of unitary equipment.
    fans = []
    sup_and_oa_comps = air_loop_hvac.supplyComponents
    sup_and_oa_comps += air_loop_hvac.oaComponents
    sup_and_oa_comps.each do |comp|
      if comp.to_FanConstantVolume.is_initialized
        fans << comp.to_FanConstantVolume.get
      elsif comp.to_FanVariableVolume.is_initialized
        fans << comp.to_FanVariableVolume.get
      elsif comp.to_AirLoopHVACUnitaryHeatCoolVAVChangeoverBypass.is_initialized
        sup_fan = comp.to_AirLoopHVACUnitaryHeatCoolVAVChangeoverBypass.get.supplyAirFan
        if sup_fan.to_FanConstantVolume.is_initialized
          fans << sup_fan.to_FanConstantVolume.get
        elsif sup_fan.to_FanOnOff.is_initialized
          fans << sup_fan.to_FanOnOff.get
        end
      elsif comp.to_AirLoopHVACUnitarySystem.is_initialized
        sup_fan = comp.to_AirLoopHVACUnitarySystem.get.supplyFan
        next if sup_fan.empty?

        sup_fan = sup_fan.get
        if sup_fan.to_FanConstantVolume.is_initialized
          fans << sup_fan.to_FanConstantVolume.get
        elsif sup_fan.to_FanOnOff.is_initialized
          fans << sup_fan.to_FanOnOff.get
        elsif sup_fan.to_FanVariableVolume.is_initialized
          fans << sup_fan.to_FanVariableVolume.get
        end
      end
    end

    return fans
  end

  # Determine the total brake horsepower of the fans on the system
  # with or without the fans inside of fan powered terminals.
  #
  # @param air_loop_hvac [OpenStudio::Model::AirLoopHVAC] air loop
  # @param include_terminal_fans [Bool] if true, power from fan powered terminals will be included
  # @return [Double] total brake horsepower of the fans on the system, in units of horsepower
  def air_loop_hvac_system_fan_brake_horsepower(air_loop_hvac, include_terminal_fans = true)
    # @todo get the template from the parent model itself?
    # Or not because maybe you want to see the difference between two standards?
    OpenStudio.logFree(OpenStudio::Info, 'openstudio.standards.AirLoopHVAC', "#{air_loop_hvac.name}-Determining #{template} allowable system fan power.")

    # Get all fans
    fans = []
    # Supply, exhaust, relief, and return fans
    fans += air_loop_hvac_supply_return_exhaust_relief_fans(air_loop_hvac)

    # Fans inside of fan-powered terminals
    if include_terminal_fans
      air_loop_hvac.demandComponents.each do |comp|
        if comp.to_AirTerminalSingleDuctSeriesPIUReheat.is_initialized
          term_fan = comp.to_AirTerminalSingleDuctSeriesPIUReheat.get.supplyAirFan
          if term_fan.to_FanConstantVolume.is_initialized
            fans << term_fan.to_FanConstantVolume.get
          end
        elsif comp.to_AirTerminalSingleDuctParallelPIUReheat.is_initialized
          term_fan = comp.to_AirTerminalSingleDuctParallelPIUReheat.get.fan
          if term_fan.to_FanConstantVolume.is_initialized
            fans << term_fan.to_FanConstantVolume.get
          end
        end
      end
    end

    # Loop through all fans on the system and
    # sum up their brake horsepower values.
    sys_fan_bhp = 0
    fans.sort.each do |fan|
      sys_fan_bhp += fan_brake_horsepower(fan)
    end

    return sys_fan_bhp
  end

  # Set the fan pressure rises that will result in
  # the system hitting the baseline allowable fan power
  #
  # @param air_loop_hvac [OpenStudio::Model::AirLoopHVAC] air loop
  # @return [Bool] returns true if successful, false if not
  def air_loop_hvac_apply_baseline_fan_pressure_rise(air_loop_hvac)
    OpenStudio.logFree(OpenStudio::Info, 'openstudio.standards.AirLoopHVAC', "#{air_loop_hvac.name}-Setting #{template} baseline fan power.")

    # Get the total system bhp from the proposed system, including terminal fans
    proposed_sys_bhp = air_loop_hvac_system_fan_brake_horsepower(air_loop_hvac, true)

    # Get the allowable fan brake horsepower
    allowable_fan_bhp = air_loop_hvac_allowable_system_brake_horsepower(air_loop_hvac)

    # Get the fan power limitation from proposed system
    fan_pwr_adjustment_bhp = air_loop_hvac_fan_power_limitation_pressure_drop_adjustment_brake_horsepower(air_loop_hvac)

    # Subtract the fan power adjustment
    allowable_fan_bhp -= fan_pwr_adjustment_bhp

    # Get all fans
    fans = air_loop_hvac_supply_return_exhaust_relief_fans(air_loop_hvac)

    # @todo improve description
    # Loop through the fans, changing the pressure rise
    # until the fan bhp is the same percentage of the baseline allowable bhp
    # as it was on the proposed system.
    fans.each do |fan|
      # @todo Yixing Check the model of the Fan Coil Unit
      next if fan.name.to_s.include?('Fan Coil fan')
      next if fan.name.to_s.include?('UnitHeater Fan')

      OpenStudio.logFree(OpenStudio::Debug, 'openstudio.standards.AirLoopHVAC', fan.name.to_s)

      # Get the bhp of the fan on the proposed system
      proposed_fan_bhp = fan_brake_horsepower(fan)

      # Get the bhp of the fan on the proposed system
      proposed_fan_bhp_frac = proposed_fan_bhp / proposed_sys_bhp

      # Determine the target bhp of the fan on the baseline system
      baseline_fan_bhp = proposed_fan_bhp_frac * allowable_fan_bhp
      OpenStudio.logFree(OpenStudio::Info, 'openstudio.standards.AirLoopHVAC', "* #{baseline_fan_bhp.round(1)} bhp = Baseline fan brake horsepower.")

      # Set the baseline impeller eff of the fan,
      # preserving the proposed motor eff.
      baseline_impeller_eff = fan_baseline_impeller_efficiency(fan)
      fan_change_impeller_efficiency(fan, baseline_impeller_eff)
      OpenStudio.logFree(OpenStudio::Info, 'openstudio.standards.AirLoopHVAC', "* #{(baseline_impeller_eff * 100).round(1)}% = Baseline fan impeller efficiency.")

      # Set the baseline motor efficiency for the specified bhp
      baseline_motor_eff = fan.standardMinimumMotorEfficiency(standards, allowable_fan_bhp)
      fan_change_motor_efficiency(fan, baseline_motor_eff)

      # Get design supply air flow rate (whether autosized or hard-sized)
      dsn_air_flow_m3_per_s = 0
      if fan.autosizedDesignSupplyAirFlowRate.is_initialized
        dsn_air_flow_m3_per_s = fan.autosizedDesignSupplyAirFlowRate.get
        dsn_air_flow_cfm = OpenStudio.convert(dsn_air_flow_m3_per_s, 'm^3/s', 'cfm').get
        OpenStudio.logFree(OpenStudio::Debug, 'openstudio.standards.AirLoopHVAC', "* #{dsn_air_flow_cfm.round} cfm = Autosized Design Supply Air Flow Rate.")
      else
        dsn_air_flow_m3_per_s = fan.designSupplyAirFlowRate.get
        dsn_air_flow_cfm = OpenStudio.convert(dsn_air_flow_m3_per_s, 'm^3/s', 'cfm').get
        OpenStudio.logFree(OpenStudio::Debug, 'openstudio.standards.AirLoopHVAC', "* #{dsn_air_flow_cfm.round} cfm = User entered Design Supply Air Flow Rate.")
      end

      # Determine the fan pressure rise that will result in the target bhp
      # pressure_rise_pa = fan_bhp*746 / fan_motor_eff*fan_total_eff / dsn_air_flow_m3_per_s
      baseline_pressure_rise_pa = baseline_fan_bhp * 746 / fan.motorEfficiency * fan.fanEfficiency / dsn_air_flow_m3_per_s
      baseline_pressure_rise_in_wc = OpenStudio.convert(fan_pressure_rise_pa, 'Pa', 'inH_{2}O').get
      OpenStudio.logFree(OpenStudio::Info, 'openstudio.standards.AirLoopHVAC', "* #{fan_pressure_rise_in_wc.round(2)} in w.c. = Pressure drop to achieve allowable fan power.")

      # Calculate the bhp of the fan to make sure it matches
      calc_bhp = fan_brake_horsepower(fan)
      if ((calc_bhp - baseline_fan_bhp) / baseline_fan_bhp).abs > 0.02
        OpenStudio.logFree(OpenStudio::Error, 'openstudio.standards.AirLoopHVAC', "#{fan.name} baseline fan bhp supposed to be #{baseline_fan_bhp}, but is #{calc_bhp}.")
      end
    end

    # Calculate the total bhp of the system to make sure it matches the goal
    calc_sys_bhp = air_loop_hvac_system_fan_brake_horsepower(air_loop_hvac, false)
    return true unless ((calc_sys_bhp - allowable_fan_bhp) / allowable_fan_bhp).abs > 0.02

    OpenStudio.logFree(OpenStudio::Error, 'openstudio.standards.AirLoopHVAC', "#{air_loop_hvac.name} baseline system bhp supposed to be #{allowable_fan_bhp}, but is #{calc_sys_bhp}.")
    return false
  end

  # Get the total cooling capacity for the air loop
  #
  # @param air_loop_hvac [OpenStudio::Model::AirLoopHVAC] air loop
  # @return [Double] total cooling capacity in watts
  # @todo Change to pull water coil nominal capacity instead of design load; not a huge difference, but water coil nominal capacity not available in sizing table.
  # @todo Handle all additional cooling coil types.  Currently only handles CoilCoolingDXSingleSpeed, CoilCoolingDXTwoSpeed, and CoilCoolingWater
  def air_loop_hvac_total_cooling_capacity(air_loop_hvac)
    # Sum the cooling capacity for all cooling components
    # on the airloop, which may be inside of unitary systems.
    total_cooling_capacity_w = 0
    air_loop_hvac.supplyComponents.each do |sc|
      # CoilCoolingDXSingleSpeed
      if sc.to_CoilCoolingDXSingleSpeed.is_initialized
        coil = sc.to_CoilCoolingDXSingleSpeed.get
        if coil.ratedTotalCoolingCapacity.is_initialized
          total_cooling_capacity_w += coil.ratedTotalCoolingCapacity.get
        elsif coil.autosizedRatedTotalCoolingCapacity.is_initialized
          total_cooling_capacity_w += coil.autosizedRatedTotalCoolingCapacity.get
        else
          OpenStudio.logFree(OpenStudio::Warn, 'openstudio.standards.AirLoopHVAC', "For #{air_loop_hvac.name} capacity of #{coil.name} is not available, total cooling capacity of air loop will be incorrect when applying standard.")
        end
      elsif sc.to_CoilCoolingDXTwoSpeed.is_initialized
        coil = sc.to_CoilCoolingDXTwoSpeed.get
        if coil.ratedHighSpeedTotalCoolingCapacity.is_initialized
          total_cooling_capacity_w += coil.ratedHighSpeedTotalCoolingCapacity.get
        elsif coil.autosizedRatedHighSpeedTotalCoolingCapacity.is_initialized
          total_cooling_capacity_w += coil.autosizedRatedHighSpeedTotalCoolingCapacity.get
        else
          OpenStudio.logFree(OpenStudio::Warn, 'openstudio.standards.AirLoopHVAC', "For #{air_loop_hvac.name} capacity of #{coil.name} is not available, total cooling capacity of air loop will be incorrect when applying standard.")
        end
        # CoilCoolingWater
      elsif sc.to_CoilCoolingWater.is_initialized
        coil = sc.to_CoilCoolingWater.get
        if coil.autosizedDesignCoilLoad.is_initialized
          # @todo Change to pull water coil nominal capacity instead of design load
          total_cooling_capacity_w += coil.autosizedDesignCoilLoad.get
        else
          OpenStudio.logFree(OpenStudio::Warn, 'openstudio.standards.AirLoopHVAC', "For #{air_loop_hvac.name} capacity of #{coil.name} is not available, total cooling capacity of air loop will be incorrect when applying standard.")
        end
        # CoilCoolingWaterToAirHeatPumpEquationFit
      elsif sc.to_CoilCoolingWaterToAirHeatPumpEquationFit.is_initialized
        coil = sc.to_CoilCoolingWaterToAirHeatPumpEquationFit.get
        if coil.ratedTotalCoolingCapacity.is_initialized
          total_cooling_capacity_w += coil.ratedTotalCoolingCapacity.get
        elsif coil.autosizedRatedTotalCoolingCapacity.is_initialized
          total_cooling_capacity_w += coil.autosizedRatedTotalCoolingCapacity.get
        else
          OpenStudio.logFree(OpenStudio::Warn, 'openstudio.standards.AirLoopHVAC', "For #{air_loop_hvac.name} capacity of #{coil.name} is not available, total cooling capacity of air loop will be incorrect when applying standard.")
        end
      elsif sc.to_AirLoopHVACUnitarySystem.is_initialized
        unitary = sc.to_AirLoopHVACUnitarySystem.get
        if unitary.coolingCoil.is_initialized
          clg_coil = unitary.coolingCoil.get
          # CoilCoolingDXSingleSpeed
          if clg_coil.to_CoilCoolingDXSingleSpeed.is_initialized
            coil = clg_coil.to_CoilCoolingDXSingleSpeed.get
            if coil.ratedTotalCoolingCapacity.is_initialized
              total_cooling_capacity_w += coil.ratedTotalCoolingCapacity.get
            elsif coil.autosizedRatedTotalCoolingCapacity.is_initialized
              total_cooling_capacity_w += coil.autosizedRatedTotalCoolingCapacity.get
            else
              OpenStudio.logFree(OpenStudio::Warn, 'openstudio.standards.AirLoopHVAC', "For #{air_loop_hvac.name} capacity of #{coil.name} is not available, total cooling capacity of air loop will be incorrect when applying standard.")
            end
          # CoilCoolingDXTwoSpeed
          elsif clg_coil.to_CoilCoolingDXTwoSpeed.is_initialized
            coil = clg_coil.to_CoilCoolingDXTwoSpeed.get
            if coil.ratedHighSpeedTotalCoolingCapacity.is_initialized
              total_cooling_capacity_w += coil.ratedHighSpeedTotalCoolingCapacity.get
            elsif coil.autosizedRatedHighSpeedTotalCoolingCapacity.is_initialized
              total_cooling_capacity_w += coil.autosizedRatedHighSpeedTotalCoolingCapacity.get
            else
              OpenStudio.logFree(OpenStudio::Warn, 'openstudio.standards.AirLoopHVAC', "For #{air_loop_hvac.name} capacity of #{coil.name} is not available, total cooling capacity of air loop will be incorrect when applying standard.")
            end
          # CoilCoolingWater
          elsif clg_coil.to_CoilCoolingWater.is_initialized
            coil = clg_coil.to_CoilCoolingWater.get
            if coil.autosizedDesignCoilLoad.is_initialized
              # @todo Change to pull water coil nominal capacity instead of design load
              total_cooling_capacity_w += coil.autosizedDesignCoilLoad.get
            else
              OpenStudio.logFree(OpenStudio::Warn, 'openstudio.standards.AirLoopHVAC', "For #{air_loop_hvac.name} capacity of #{coil.name} is not available, total cooling capacity of air loop will be incorrect when applying standard.")
            end
          # CoilCoolingWaterToAirHeatPumpEquationFit
          elsif clg_coil.to_CoilCoolingWaterToAirHeatPumpEquationFit.is_initialized
            coil = clg_coil.to_CoilCoolingWaterToAirHeatPumpEquationFit.get
            if coil.ratedTotalCoolingCapacity.is_initialized
              total_cooling_capacity_w += coil.ratedTotalCoolingCapacity.get
            elsif coil.autosizedRatedTotalCoolingCapacity.is_initialized
              total_cooling_capacity_w += coil.autosizedRatedTotalCoolingCapacity.get
            else
              OpenStudio.logFree(OpenStudio::Warn, 'openstudio.standards.AirLoopHVAC', "For #{air_loop_hvac.name} capacity of #{coil.name} is not available, total cooling capacity of air loop will be incorrect when applying standard.")
            end
          end
        end
      elsif sc.to_AirLoopHVACUnitaryHeatPumpAirToAir.is_initialized
        unitary = sc.to_AirLoopHVACUnitaryHeatPumpAirToAir.get
        clg_coil = unitary.coolingCoil
        # CoilCoolingDXSingleSpeed
        if clg_coil.to_CoilCoolingDXSingleSpeed.is_initialized
          coil = clg_coil.to_CoilCoolingDXSingleSpeed.get
          if coil.ratedTotalCoolingCapacity.is_initialized
            total_cooling_capacity_w += coil.ratedTotalCoolingCapacity.get
          elsif coil.autosizedRatedTotalCoolingCapacity.is_initialized
            total_cooling_capacity_w += coil.autosizedRatedTotalCoolingCapacity.get
          else
            OpenStudio.logFree(OpenStudio::Warn, 'openstudio.standards.AirLoopHVAC', "For #{air_loop_hvac.name} capacity of #{coil.name} is not available, total cooling capacity of air loop will be incorrect when applying standard.")
          end
        # CoilCoolingDXTwoSpeed
        elsif clg_coil.to_CoilCoolingDXTwoSpeed.is_initialized
          coil = clg_coil.to_CoilCoolingDXTwoSpeed.get
          if coil.ratedHighSpeedTotalCoolingCapacity.is_initialized
            total_cooling_capacity_w += coil.ratedHighSpeedTotalCoolingCapacity.get
          elsif coil.autosizedRatedHighSpeedTotalCoolingCapacity.is_initialized
            total_cooling_capacity_w += coil.autosizedRatedHighSpeedTotalCoolingCapacity.get
          else
            OpenStudio.logFree(OpenStudio::Warn, 'openstudio.standards.AirLoopHVAC', "For #{air_loop_hvac.name} capacity of #{coil.name} is not available, total cooling capacity of air loop will be incorrect when applying standard.")
          end
        # CoilCoolingWater
        elsif clg_coil.to_CoilCoolingWater.is_initialized
          coil = clg_coil.to_CoilCoolingWater.get
          if coil.autosizedDesignCoilLoad.is_initialized
            # @todo Change to pull water coil nominal capacity instead of design load
            total_cooling_capacity_w += coil.autosizedDesignCoilLoad.get
          else
            OpenStudio.logFree(OpenStudio::Warn, 'openstudio.standards.AirLoopHVAC', "For #{air_loop_hvac.name} capacity of #{coil.name} is not available, total cooling capacity of air loop will be incorrect when applying standard.")
          end
        end
      elsif sc.to_AirLoopHVACUnitaryHeatPumpAirToAirMultiSpeed.is_initialized
        unitary = sc.to_AirLoopHVACUnitaryHeatPumpAirToAirMultiSpeed.get
        clg_coil = unitary.coolingCoil
        # CoilCoolingDXMultSpeed
        if clg_coil.to_CoilCoolingDXMultiSpeed.is_initialized
          coil = clg_coil.to_CoilCoolingDXMultiSpeed.get
          total_cooling_capacity_w = coil_cooling_dx_multi_speed_find_capacity(coil)
        end
      elsif sc.to_CoilCoolingDXVariableSpeed.is_initialized
        coil = sc.to_CoilCoolingDXVariableSpeed.get
        if coil.autosizedGrossRatedTotalCoolingCapacityAtSelectedNominalSpeedLevel.is_initialized
          # autosized capacity needs to be corrected for actual flow rate and fan power
          sys_fans = []
          air_loop_hvac.supplyComponents.each do |comp|
            if comp.to_FanConstantVolume.is_initialized
              sys_fans << comp.to_FanConstantVolume.get
            elsif comp.to_FanVariableVolume.is_initialized
              sys_fans << comp.to_FanVariableVolume.get
            end
          end
          max_pd = 0.0
          supply_fan = nil
          sys_fans.each do |fan|
            if fan.pressureRise.to_f > max_pd
              max_pd = fan.pressureRise.to_f
              supply_fan = fan # assume supply fan has higher pressure drop
            end
          end
          fan_power = supply_fan.autosizedMaximumFlowRate.to_f * supply_fan.pressureRise.to_f / supply_fan.fanTotalEfficiency.to_f
          nominal_cooling_capacity_w = coil.autosizedGrossRatedTotalCoolingCapacityAtSelectedNominalSpeedLevel.to_f
          nominal_flow_rate_factor = supply_fan.autosizedMaximumFlowRate.to_f / coil.autosizedRatedAirFlowRateAtSelectedNominalSpeedLevel.to_f
          fan_power_adjustment_w = fan_power / coil.speeds.last.referenceUnitGrossRatedSensibleHeatRatio.to_f
          total_cooling_capacity_w += nominal_cooling_capacity_w * nominal_flow_rate_factor + fan_power_adjustment_w
        elsif coil.grossRatedTotalCoolingCapacityAtSelectedNominalSpeedLevel.is_initialized
          total_cooling_capacity_w += coil.grossRatedTotalCoolingCapacityAtSelectedNominalSpeedLevel.to_f
        else
          OpenStudio.logFree(OpenStudio::Warn, 'openstudio.standards.AirLoopHVAC', "For #{air_loop_hvac.name} capacity of #{coil.name} is not available, total cooling capacity of air loop will be incorrect when applying standard.")
        end
      elsif sc.to_CoilCoolingDXMultiSpeed.is_initialized ||
            sc.to_CoilCoolingCooledBeam.is_initialized ||
            sc.to_AirLoopHVACUnitaryHeatCoolVAVChangeoverBypass.is_initialized ||
            sc.to_AirLoopHVACUnitarySystem.is_initialized
        OpenStudio.logFree(OpenStudio::Warn, 'openstudio.standards.AirLoopHVAC', "#{air_loop_hvac.name} has a cooling coil named #{sc.name}, whose type is not yet covered by economizer checks.")
        # CoilCoolingDXMultiSpeed
        # CoilCoolingCooledBeam
        # CoilCoolingWaterToAirHeatPumpEquationFit
        # AirLoopHVACUnitaryHeatCoolVAVChangeoverBypass
        # AirLoopHVACUnitaryHeatPumpAirToAir
        # AirLoopHVACUnitarySystem
      end
    end

    return total_cooling_capacity_w
  end

  # Determine whether or not this system is required to have an economizer.
  #
  # @param air_loop_hvac [OpenStudio::Model::AirLoopHVAC] air loop
  # @param climate_zone [String] ASHRAE climate zone, e.g. 'ASHRAE 169-2013-4A'
  # @return [Bool] returns true if an economizer is required, false if not
  def air_loop_hvac_economizer_required?(air_loop_hvac, climate_zone)
    economizer_required = false

    # skip systems without outdoor air
    return economizer_required unless air_loop_hvac.airLoopHVACOutdoorAirSystem.is_initialized

    # Determine if the system serves residential spaces
    is_res = false
    if air_loop_hvac_residential_area_served(air_loop_hvac) > 0
      is_res = true
    end

    # Determine if the airloop serves any computer rooms
    # / data centers, which changes the economizer.
    is_dc = false
    if air_loop_hvac_data_center_area_served(air_loop_hvac) > 0
      is_dc = true
    end

    # Retrieve economizer limits from JSON
    search_criteria = {
      'template' => template,
      'climate_zone' => climate_zone,
      'data_center' => is_dc
    }
    econ_limits = model_find_object(standards_data['economizers'], search_criteria)
    if econ_limits.nil?
      OpenStudio.logFree(OpenStudio::Warn, 'openstudio.standards.AirLoopHVAC', "Cannot find economizer limits for template '#{template}' and climate zone '#{climate_zone}', assuming no economizer required.")
      return economizer_required
    end

    # Determine the minimum capacity and whether or not it is a data center
    minimum_capacity_btu_per_hr = econ_limits['capacity_limit']

    # A big number of btu per hr as the minimum requirement if nil in spreadsheet
    infinity_btu_per_hr = 999_999_999_999
    minimum_capacity_btu_per_hr = infinity_btu_per_hr if minimum_capacity_btu_per_hr.nil?

    # Exception valid for 90.1-2004 (6.5.1.(e)) through 90.1-2019 (6.5.1.4)
    if is_res
      minimum_capacity_btu_per_hr *= 5
    end

    # Check whether the system requires an economizer by comparing
    # the system capacity to the minimum capacity.
    total_cooling_capacity_w = air_loop_hvac_total_cooling_capacity(air_loop_hvac)
    total_cooling_capacity_btu_per_hr = OpenStudio.convert(total_cooling_capacity_w, 'W', 'Btu/hr').get

    if total_cooling_capacity_btu_per_hr >= minimum_capacity_btu_per_hr
      if is_dc
        OpenStudio.logFree(OpenStudio::Info, 'openstudio.standards.AirLoopHVAC', "#{air_loop_hvac.name} requires an economizer because the total cooling capacity of #{total_cooling_capacity_btu_per_hr.round} Btu/hr exceeds the minimum capacity of #{minimum_capacity_btu_per_hr.round} Btu/hr for data centers.")
      elsif is_res
        OpenStudio.logFree(OpenStudio::Info, 'openstudio.standards.AirLoopHVAC', "#{air_loop_hvac.name} requires an economizer because the total cooling capacity of #{total_cooling_capacity_btu_per_hr.round} Btu/hr exceeds the minimum capacity of #{minimum_capacity_btu_per_hr.round} Btu/hr for residential spaces.")
      else
        OpenStudio.logFree(OpenStudio::Info, 'openstudio.standards.AirLoopHVAC', "#{air_loop_hvac.name} requires an economizer because the total cooling capacity of #{total_cooling_capacity_btu_per_hr.round} Btu/hr exceeds the minimum capacity of #{minimum_capacity_btu_per_hr.round} Btu/hr.")
      end
      economizer_required = true
    else
      if is_dc
        OpenStudio.logFree(OpenStudio::Info, 'openstudio.standards.AirLoopHVAC', "#{air_loop_hvac.name} does not require an economizer because the total cooling capacity of #{total_cooling_capacity_btu_per_hr.round} Btu/hr is less than the minimum capacity of #{minimum_capacity_btu_per_hr.round} Btu/hr for data centers.")
      elsif is_res
        OpenStudio.logFree(OpenStudio::Info, 'openstudio.standards.AirLoopHVAC', "#{air_loop_hvac.name} requires an economizer because the total cooling capacity of #{total_cooling_capacity_btu_per_hr.round} Btu/hr exceeds the minimum capacity of #{minimum_capacity_btu_per_hr.round} Btu/hr for residential spaces.")
      else
        OpenStudio.logFree(OpenStudio::Info, 'openstudio.standards.AirLoopHVAC', "#{air_loop_hvac.name} does not require an economizer because the total cooling capacity of #{total_cooling_capacity_btu_per_hr.round} Btu/hr is less than the minimum capacity of #{minimum_capacity_btu_per_hr.round} Btu/hr.")
      end
    end

    return economizer_required
  end

  # Set the economizer limits per the standard.  Limits are based on the economizer
  # type currently specified in the ControllerOutdoorAir object on this air loop.
  #
  # @param air_loop_hvac [OpenStudio::Model::AirLoopHVAC] air loop
  # @param climate_zone [String] ASHRAE climate zone, e.g. 'ASHRAE 169-2013-4A'
  # @return [Bool] returns true if successful, false if not
  def air_loop_hvac_apply_economizer_limits(air_loop_hvac, climate_zone)
    # EnergyPlus economizer types
    # 'NoEconomizer'
    # 'FixedDryBulb'
    # 'FixedEnthalpy'
    # 'DifferentialDryBulb'
    # 'DifferentialEnthalpy'
    # 'FixedDewPointAndDryBulb'
    # 'ElectronicEnthalpy'
    # 'DifferentialDryBulbAndEnthalpy'

    # Get the OA system and OA controller
    oa_sys = air_loop_hvac.airLoopHVACOutdoorAirSystem
    return false unless oa_sys.is_initialized

    oa_sys = oa_sys.get
    oa_control = oa_sys.getControllerOutdoorAir
    economizer_type = oa_control.getEconomizerControlType

    # Return false if no economizer is present
    if economizer_type == 'NoEconomizer'
      return false
    end

    # Reset the limits
    oa_control.resetEconomizerMaximumLimitDryBulbTemperature
    oa_control.resetEconomizerMaximumLimitEnthalpy
    oa_control.resetEconomizerMaximumLimitDewpointTemperature
    oa_control.resetEconomizerMinimumLimitDryBulbTemperature

    # Determine the limits
    drybulb_limit_f, enthalpy_limit_btu_per_lb, dewpoint_limit_f = air_loop_hvac_economizer_limits(air_loop_hvac, climate_zone)

    # Do nothing if no limits were specified
    if drybulb_limit_f.nil? && enthalpy_limit_btu_per_lb.nil? && dewpoint_limit_f.nil?
      return false
    end

    # Set the limits
    case economizer_type
    when 'FixedDryBulb'
      if drybulb_limit_f
        drybulb_limit_c = OpenStudio.convert(drybulb_limit_f, 'F', 'C').get
        oa_control.setEconomizerMaximumLimitDryBulbTemperature(drybulb_limit_c)
        OpenStudio.logFree(OpenStudio::Info, 'openstudio.standards.AirLoopHVAC', "For #{air_loop_hvac.name}: Economizer type = #{economizer_type}, dry bulb limit = #{drybulb_limit_f}F")
      end
    when 'FixedEnthalpy'
      if enthalpy_limit_btu_per_lb
        enthalpy_limit_j_per_kg = OpenStudio.convert(enthalpy_limit_btu_per_lb, 'Btu/lb', 'J/kg').get
        oa_control.setEconomizerMaximumLimitEnthalpy(enthalpy_limit_j_per_kg)
        OpenStudio.logFree(OpenStudio::Info, 'openstudio.standards.AirLoopHVAC', "For #{air_loop_hvac.name}: Economizer type = #{economizer_type}, enthalpy limit = #{enthalpy_limit_btu_per_lb}Btu/lb")
      end
    when 'FixedDewPointAndDryBulb'
      if drybulb_limit_f && dewpoint_limit_f
        drybulb_limit_c = OpenStudio.convert(drybulb_limit_f, 'F', 'C').get
        dewpoint_limit_c = OpenStudio.convert(dewpoint_limit_f, 'F', 'C').get
        oa_control.setEconomizerMaximumLimitDryBulbTemperature(drybulb_limit_c)
        oa_control.setEconomizerMaximumLimitDewpointTemperature(dewpoint_limit_c)
        OpenStudio.logFree(OpenStudio::Info, 'openstudio.standards.AirLoopHVAC', "For #{air_loop_hvac.name}: Economizer type = #{economizer_type}, dry bulb limit = #{drybulb_limit_f}F, dew-point limit = #{dewpoint_limit_f}F")
      end
    end

    return true
  end

  # Determine the limits for the type of economizer present on the AirLoopHVAC, if any.
  #
  # @param air_loop_hvac [OpenStudio::Model::AirLoopHVAC] air loop
  # @param climate_zone [String] ASHRAE climate zone, e.g. 'ASHRAE 169-2013-4A'
  # @return [Array<Double>] [drybulb_limit_f, enthalpy_limit_btu_per_lb, dewpoint_limit_f]
  def air_loop_hvac_economizer_limits(air_loop_hvac, climate_zone)
    drybulb_limit_f = nil
    enthalpy_limit_btu_per_lb = nil
    dewpoint_limit_f = nil

    # Get the OA system and OA controller
    oa_sys = air_loop_hvac.airLoopHVACOutdoorAirSystem
    return [nil, nil, nil] unless oa_sys.is_initialized

    oa_sys = oa_sys.get
    oa_control = oa_sys.getControllerOutdoorAir
    economizer_type = oa_control.getEconomizerControlType

    case economizer_type
    when 'NoEconomizer'
      return [nil, nil, nil]
    when 'FixedDryBulb'
      search_criteria = {
        'template' => template,
        'climate_zone' => climate_zone
      }
      econ_limits = model_find_object(standards_data['economizers'], search_criteria)
      drybulb_limit_f = econ_limits['fixed_dry_bulb_high_limit_shutoff_temp']
    when 'FixedEnthalpy'
      enthalpy_limit_btu_per_lb = 28
    when 'FixedDewPointAndDryBulb'
      drybulb_limit_f = 75
      dewpoint_limit_f = 55
    end

    return [drybulb_limit_f, enthalpy_limit_btu_per_lb, dewpoint_limit_f]
  end

  # For systems required to have an economizer,
  # set the economizer to integrated on non-integrated per the standard.
  # @note this method assumes you previously checked that an economizer is required at all via #economizer_required?
  #
  # @param air_loop_hvac [OpenStudio::Model::AirLoopHVAC] air loop
  # @param climate_zone [String] ASHRAE climate zone, e.g. 'ASHRAE 169-2013-4A'
  # @return [Bool] returns true if successful, false if not
  def air_loop_hvac_apply_economizer_integration(air_loop_hvac, climate_zone)
    # Determine if an integrated economizer is required
    integrated_economizer_required = air_loop_hvac_integrated_economizer_required?(air_loop_hvac, climate_zone)

    # Get the OA system and OA controller
    oa_sys = air_loop_hvac.airLoopHVACOutdoorAirSystem

    return false unless oa_sys.is_initialized

    oa_sys = oa_sys.get
    oa_control = oa_sys.getControllerOutdoorAir
    # Apply integrated or non-integrated economizer
    if integrated_economizer_required
      oa_control.setLockoutType('LockoutWithHeating')
    else
      # If the airloop include hyrdronic cooling coils,
      # prevent economizer from operating at and above SAT,
      # similar to a non-integrated economizer. This is done
      # because LockoutWithCompressor doesn't work with hydronic
      # coils
      if air_loop_hvac_include_hydronic_cooling_coil?(air_loop_hvac)
        oa_control.setLockoutType('LockoutWithHeating')
        oa_control.setEconomizerMaximumLimitDryBulbTemperature(standard_design_sizing_temperatures['clg_dsgn_sup_air_temp_c'])
      else
        oa_control.setLockoutType('LockoutWithCompressor')
      end
    end

    return true
  end

  # Determine if the airloop includes hydronic cooling coils
  #
  # @param air_loop_hvac [OpenStudio::Model::AirLoopHVAC] air loop
  # @return [Bool] returns true if hydronic coolings coils are included on the airloop
  def air_loop_hvac_include_hydronic_cooling_coil?(air_loop_hvac)
    air_loop_hvac.supplyComponents.each do |comp|
      return true if comp.to_CoilCoolingWater.is_initialized
    end
    return false
  end

  # Determine if the airloop includes WSHP cooling coils
  #
  # @param air_loop_hvac [OpenStudio::Model::AirLoopHVAC] air loop
  # @return [Bool] returns true if WSHP cooling coils are included on the airloop
  def air_loop_hvac_include_wshp?(air_loop_hvac)
    air_loop_hvac.supplyComponents.each do |comp|
      return true if comp.to_CoilCoolingWaterToAirHeatPumpEquationFit.is_initialized

      if comp.to_AirLoopHVACUnitarySystem.is_initialized
        clg_coil = comp.to_AirLoopHVACUnitarySystem.get.coolingCoil.get
        return true if clg_coil.to_CoilCoolingWaterToAirHeatPumpEquationFit.is_initialized

      end
    end
    return false
  end

  # Determine if the air loop includes a unitary system
  #
  # @return [Bool] returns true if a unitary system is included on the air loop
  def air_loop_hvac_include_unitary_system?(air_loop_hvac)
    air_loop_hvac.supplyComponents.each do |comp|
      return true if comp.to_AirLoopHVACUnitarySystem.is_initialized
    end

    return false
  end

  # Determine if the system economizer must be integrated or not.
  # Default logic is from 90.1-2004.
  #
  # @param air_loop_hvac [OpenStudio::Model::AirLoopHVAC] air loop
  # @param climate_zone [String] ASHRAE climate zone, e.g. 'ASHRAE 169-2013-4A'
  # @return [Bool] returns true if required, false if not
  def air_loop_hvac_integrated_economizer_required?(air_loop_hvac, climate_zone)
    # Determine if it is a VAV system
    is_vav = air_loop_hvac_vav_system?(air_loop_hvac)

    # Determine the number of zones the system serves
    num_zones_served = air_loop_hvac.thermalZones.size

    minimum_capacity_btu_per_hr = 65_000
    minimum_capacity_w = OpenStudio.convert(minimum_capacity_btu_per_hr, 'Btu/hr', 'W').get
    # 6.5.1.3 Integrated Economizer Control
    # Exception a, DX VAV systems
    if is_vav == true && num_zones_served > 1
      integrated_economizer_required = false
      OpenStudio.logFree(OpenStudio::Info, 'openstudio.standards.AirLoopHVAC', "For #{air_loop_hvac.name}: non-integrated economizer per 6.5.1.3 exception a, DX VAV system.")
      # Exception b, DX units less than 65,000 Btu/hr
    elsif air_loop_hvac_total_cooling_capacity(air_loop_hvac) < minimum_capacity_w
      integrated_economizer_required = false
      OpenStudio.logFree(OpenStudio::Info, 'openstudio.standards.AirLoopHVAC', "For #{air_loop_hvac.name}: non-integrated economizer per 6.5.1.3 exception b, DX system less than #{minimum_capacity_btu_per_hr}Btu/hr.")
    else
      # Exception c, Systems in climate zones 1,2,3a,4a,5a,5b,6,7,8
      case climate_zone
      when 'ASHRAE 169-2006-0A',
           'ASHRAE 169-2006-0B',
           'ASHRAE 169-2006-1A',
           'ASHRAE 169-2006-1B',
           'ASHRAE 169-2006-2A',
           'ASHRAE 169-2006-2B',
           'ASHRAE 169-2006-3A',
           'ASHRAE 169-2006-4A',
           'ASHRAE 169-2006-5A',
           'ASHRAE 169-2006-5B',
           'ASHRAE 169-2006-6A',
           'ASHRAE 169-2006-6B',
           'ASHRAE 169-2006-7A',
           'ASHRAE 169-2006-7B',
           'ASHRAE 169-2006-8A',
           'ASHRAE 169-2006-8B',
           'ASHRAE 169-2013-0A',
           'ASHRAE 169-2013-0B',
           'ASHRAE 169-2013-1A',
           'ASHRAE 169-2013-1B',
           'ASHRAE 169-2013-2A',
           'ASHRAE 169-2013-2B',
           'ASHRAE 169-2013-3A',
           'ASHRAE 169-2013-4A',
           'ASHRAE 169-2013-5A',
           'ASHRAE 169-2013-5B',
           'ASHRAE 169-2013-6A',
           'ASHRAE 169-2013-6B',
           'ASHRAE 169-2013-7A',
           'ASHRAE 169-2013-7B',
           'ASHRAE 169-2013-8A',
           'ASHRAE 169-2013-8B'
        integrated_economizer_required = false
        OpenStudio.logFree(OpenStudio::Info, 'openstudio.standards.AirLoopHVAC', "For #{air_loop_hvac.name}: non-integrated economizer per 6.5.1.3 exception c, climate zone #{climate_zone}.")
      when 'ASHRAE 169-2006-3B',
           'ASHRAE 169-2006-3C',
           'ASHRAE 169-2006-4B',
           'ASHRAE 169-2006-4C',
           'ASHRAE 169-2006-5C',
           'ASHRAE 169-2013-3B',
           'ASHRAE 169-2013-3C',
           'ASHRAE 169-2013-4B',
           'ASHRAE 169-2013-4C',
           'ASHRAE 169-2013-5C'
        integrated_economizer_required = true
      end
    end

    return integrated_economizer_required
  end

  # Determine if an economizer is required per the PRM.
  # Default logic from 90.1-2007
  #
  # @param air_loop_hvac [OpenStudio::Model::AirLoopHVAC] air loop
  # @param climate_zone [String] ASHRAE climate zone, e.g. 'ASHRAE 169-2013-4A'
  # @return [Bool] returns true if required, false if not
  def air_loop_hvac_prm_baseline_economizer_required?(air_loop_hvac, climate_zone)
    economizer_required = false

    # A big number of ft2 as the minimum requirement
    infinity_ft2 = 999_999_999_999
    min_int_area_served_ft2 = infinity_ft2
    min_ext_area_served_ft2 = infinity_ft2

    # Determine the minimum capacity that requires an economizer
    case climate_zone
    when 'ASHRAE 169-2006-0A',
         'ASHRAE 169-2006-0B',
         'ASHRAE 169-2006-1A',
         'ASHRAE 169-2006-1B',
         'ASHRAE 169-2006-2A',
         'ASHRAE 169-2006-3A',
         'ASHRAE 169-2006-4A',
         'ASHRAE 169-2013-0A',
         'ASHRAE 169-2013-0B',
         'ASHRAE 169-2013-1A',
         'ASHRAE 169-2013-1B',
         'ASHRAE 169-2013-2A',
         'ASHRAE 169-2013-3A',
         'ASHRAE 169-2013-4A'
      min_int_area_served_ft2 = infinity_ft2 # No requirement
      min_ext_area_served_ft2 = infinity_ft2 # No requirement
    else
      min_int_area_served_ft2 = 0 # Always required
      min_ext_area_served_ft2 = 0 # Always required
    end

    # Check whether the system requires an economizer by comparing
    # the system capacity to the minimum capacity.
    min_int_area_served_m2 = OpenStudio.convert(min_int_area_served_ft2, 'ft^2', 'm^2').get
    min_ext_area_served_m2 = OpenStudio.convert(min_ext_area_served_ft2, 'ft^2', 'm^2').get

    # Get the interior and exterior area served
    int_area_served_m2 = air_loop_hvac_floor_area_served_interior_zones(air_loop_hvac)
    ext_area_served_m2 = air_loop_hvac_floor_area_served_exterior_zones(air_loop_hvac)

    # Check the floor area exception
    if int_area_served_m2 < min_int_area_served_m2 && ext_area_served_m2 < min_ext_area_served_m2
      if min_int_area_served_ft2 == infinity_ft2 && min_ext_area_served_ft2 == infinity_ft2
        OpenStudio.logFree(OpenStudio::Info, 'openstudio.standards.AirLoopHVAC', "For #{air_loop_hvac.name}: Economizer not required for climate zone #{climate_zone}.")
      else
        OpenStudio.logFree(OpenStudio::Info, 'openstudio.standards.AirLoopHVAC', "For #{air_loop_hvac.name}: Economizer not required for because the interior area served of #{int_area_served_m2} ft2 is less than the minimum of #{min_int_area_served_m2} and the perimeter area served of #{ext_area_served_m2} ft2 is less than the minimum of #{min_ext_area_served_m2} for climate zone #{climate_zone}.")
      end
      return economizer_required
    end

    # If here, economizer required
    economizer_required = true
    OpenStudio.logFree(OpenStudio::Info, 'openstudio.standards.AirLoopHVAC', "For #{air_loop_hvac.name}: Economizer required for the performance rating method baseline.")

    return economizer_required
  end

  # Apply the PRM economizer type and set temperature limits
  #
  # @param air_loop_hvac [OpenStudio::Model::AirLoopHVAC] air loop
  # @param climate_zone [String] ASHRAE climate zone, e.g. 'ASHRAE 169-2013-4A'
  # @return [Bool] returns true if successful, false if not
  def air_loop_hvac_apply_prm_baseline_economizer(air_loop_hvac, climate_zone)
    # EnergyPlus economizer types
    # 'NoEconomizer'
    # 'FixedDryBulb'
    # 'FixedEnthalpy'
    # 'DifferentialDryBulb'
    # 'DifferentialEnthalpy'
    # 'FixedDewPointAndDryBulb'
    # 'ElectronicEnthalpy'
    # 'DifferentialDryBulbAndEnthalpy'

    # Determine the type and limits
    economizer_type, drybulb_limit_f, enthalpy_limit_btu_per_lb, dewpoint_limit_f = air_loop_hvac_prm_economizer_type_and_limits(air_loop_hvac, climate_zone)

    # Get the OA system and OA controller
    oa_sys = air_loop_hvac.airLoopHVACOutdoorAirSystem
    return false unless oa_sys.is_initialized

    oa_sys = oa_sys.get
    oa_control = oa_sys.getControllerOutdoorAir

    # Set the economizer type
    oa_control.setEconomizerControlType(economizer_type)

    # Reset the limits
    oa_control.resetEconomizerMaximumLimitDryBulbTemperature
    oa_control.resetEconomizerMaximumLimitEnthalpy
    oa_control.resetEconomizerMaximumLimitDewpointTemperature
    oa_control.resetEconomizerMinimumLimitDryBulbTemperature

    # Set the limits
    case economizer_type
    when 'FixedDryBulb'
      if drybulb_limit_f
        drybulb_limit_c = OpenStudio.convert(drybulb_limit_f, 'F', 'C').get
        oa_control.setEconomizerMaximumLimitDryBulbTemperature(drybulb_limit_c)
        OpenStudio.logFree(OpenStudio::Info, 'openstudio.standards.AirLoopHVAC', "For #{air_loop_hvac.name}: Economizer type = #{economizer_type}, dry bulb limit = #{drybulb_limit_f}F")
      end
    when 'FixedEnthalpy'
      if enthalpy_limit_btu_per_lb
        enthalpy_limit_j_per_kg = OpenStudio.convert(enthalpy_limit_btu_per_lb, 'Btu/lb', 'J/kg').get
        oa_control.setEconomizerMaximumLimitEnthalpy(enthalpy_limit_j_per_kg)
        OpenStudio.logFree(OpenStudio::Info, 'openstudio.standards.AirLoopHVAC', "For #{air_loop_hvac.name}: Economizer type = #{economizer_type}, enthalpy limit = #{enthalpy_limit_btu_per_lb}Btu/lb")
      end
    when 'FixedDewPointAndDryBulb'
      if drybulb_limit_f && dewpoint_limit_f
        drybulb_limit_c = OpenStudio.convert(drybulb_limit_f, 'F', 'C').get
        dewpoint_limit_c = OpenStudio.convert(dewpoint_limit_f, 'F', 'C').get
        oa_control.setEconomizerMaximumLimitDryBulbTemperature(drybulb_limit_c)
        oa_control.setEconomizerMaximumLimitDewpointTemperature(dewpoint_limit_c)
        OpenStudio.logFree(OpenStudio::Info, 'openstudio.standards.AirLoopHVAC', "For #{air_loop_hvac.name}: Economizer type = #{economizer_type}, dry bulb limit = #{drybulb_limit_f}F, dew-point limit = #{dewpoint_limit_f}F")
      end
    end

    return true
  end

  # Determine the economizer type and limits for the the PRM
  # Defaults to 90.1-2007 logic.
  #
  # @param air_loop_hvac [OpenStudio::Model::AirLoopHVAC] air loop
  # @param climate_zone [String] ASHRAE climate zone, e.g. 'ASHRAE 169-2013-4A'
  # @return [Array<Double>] [economizer_type, drybulb_limit_f, enthalpy_limit_btu_per_lb, dewpoint_limit_f]
  def air_loop_hvac_prm_economizer_type_and_limits(air_loop_hvac, climate_zone)
    economizer_type = 'NoEconomizer'
    drybulb_limit_f = nil
    enthalpy_limit_btu_per_lb = nil
    dewpoint_limit_f = nil

    case climate_zone
    when 'ASHRAE 169-2006-0B',
         'ASHRAE 169-2006-1B',
         'ASHRAE 169-2006-2B',
         'ASHRAE 169-2006-3B',
         'ASHRAE 169-2006-3C',
         'ASHRAE 169-2006-4B',
         'ASHRAE 169-2006-4C',
         'ASHRAE 169-2006-5B',
         'ASHRAE 169-2006-5C',
         'ASHRAE 169-2006-6B',
         'ASHRAE 169-2006-7B',
         'ASHRAE 169-2006-8A',
         'ASHRAE 169-2006-8B',
         'ASHRAE 169-2013-0B',
         'ASHRAE 169-2013-1B',
         'ASHRAE 169-2013-2B',
         'ASHRAE 169-2013-3B',
         'ASHRAE 169-2013-3C',
         'ASHRAE 169-2013-4B',
         'ASHRAE 169-2013-4C',
         'ASHRAE 169-2013-5B',
         'ASHRAE 169-2013-5C',
         'ASHRAE 169-2013-6B',
         'ASHRAE 169-2013-7B',
         'ASHRAE 169-2013-8A',
         'ASHRAE 169-2013-8B'
      economizer_type = 'FixedDryBulb'
      drybulb_limit_f = 75
    when 'ASHRAE 169-2006-5A',
         'ASHRAE 169-2006-6A',
         'ASHRAE 169-2006-7A',
         'ASHRAE 169-2013-5A',
         'ASHRAE 169-2013-6A',
         'ASHRAE 169-2013-7A'
      economizer_type = 'FixedDryBulb'
      drybulb_limit_f = 70
    else
      economizer_type = 'FixedDryBulb'
      drybulb_limit_f = 65
    end

    return [economizer_type, drybulb_limit_f, enthalpy_limit_btu_per_lb, dewpoint_limit_f]
  end

  # Check the economizer type currently specified in the ControllerOutdoorAir object on this air loop
  # is acceptable per the standard. Defaults to 90.1-2007 logic.
  #
  # @param air_loop_hvac [OpenStudio::Model::AirLoopHVAC] air loop
  # @param climate_zone [String] ASHRAE climate zone, e.g. 'ASHRAE 169-2013-4A'
  # @return [Bool] returns true if allowable, if the system has no economizer or no OA system
  #   Returns false if the economizer type is not allowable.
  def air_loop_hvac_economizer_type_allowable?(air_loop_hvac, climate_zone)
    # EnergyPlus economizer types
    # 'NoEconomizer'
    # 'FixedDryBulb'
    # 'FixedEnthalpy'
    # 'DifferentialDryBulb'
    # 'DifferentialEnthalpy'
    # 'FixedDewPointAndDryBulb'
    # 'ElectronicEnthalpy'
    # 'DifferentialDryBulbAndEnthalpy'

    # Get the OA system and OA controller
    oa_sys = air_loop_hvac.airLoopHVACOutdoorAirSystem
    return true unless oa_sys.is_initialized

    oa_sys = oa_sys.get
    oa_control = oa_sys.getControllerOutdoorAir
    economizer_type = oa_control.getEconomizerControlType

    # Return true if no economizer is present
    return true if economizer_type == 'NoEconomizer'

    # Determine the prohibited types
    prohibited_types = []
    case climate_zone
    when 'ASHRAE 169-2006-0B',
         'ASHRAE 169-2006-1B',
         'ASHRAE 169-2006-2B',
         'ASHRAE 169-2006-3B',
         'ASHRAE 169-2006-3C',
         'ASHRAE 169-2006-4B',
         'ASHRAE 169-2006-4C',
         'ASHRAE 169-2006-5B',
         'ASHRAE 169-2006-6B',
         'ASHRAE 169-2006-7A',
         'ASHRAE 169-2006-7B',
         'ASHRAE 169-2006-8A',
         'ASHRAE 169-2006-8B',
         'ASHRAE 169-2013-0B',
         'ASHRAE 169-2013-1B',
         'ASHRAE 169-2013-2B',
         'ASHRAE 169-2013-3B',
         'ASHRAE 169-2013-3C',
         'ASHRAE 169-2013-4B',
         'ASHRAE 169-2013-4C',
         'ASHRAE 169-2013-5B',
         'ASHRAE 169-2013-6B',
         'ASHRAE 169-2013-7A',
         'ASHRAE 169-2013-7B',
         'ASHRAE 169-2013-8A',
         'ASHRAE 169-2013-8B'
      prohibited_types = ['FixedEnthalpy']
    when 'ASHRAE 169-2006-0A',
         'ASHRAE 169-2006-1A',
         'ASHRAE 169-2006-2A',
         'ASHRAE 169-2006-3A',
         'ASHRAE 169-2006-4A',
         'ASHRAE 169-2013-0A',
         'ASHRAE 169-2013-1A',
         'ASHRAE 169-2013-2A',
         'ASHRAE 169-2013-3A',
         'ASHRAE 169-2013-4A'
      prohibited_types = ['DifferentialDryBulb']
    when 'ASHRAE 169-2006-5A',
         'ASHRAE 169-2006-6A',
         'ASHRAE 169-2013-5A',
         'ASHRAE 169-2013-6A'
      prohibited_types = []
    end

    # Check if the specified type is allowed
    economizer_type_allowed = true
    if prohibited_types.include?(economizer_type)
      economizer_type_allowed = false
    end

    return economizer_type_allowed
  end

  # Check if ERV is required on this airloop.
  #
  # @param air_loop_hvac [OpenStudio::Model::AirLoopHVAC] air loop
  # @param climate_zone [String] ASHRAE climate zone, e.g. 'ASHRAE 169-2013-4A'
  # @return [Bool] returns true if required, false if not
  # @todo Add exception logic for systems serving parking garage, warehouse, or multifamily
  def air_loop_hvac_energy_recovery_ventilator_required?(air_loop_hvac, climate_zone)
    # ERV Not Applicable for AHUs that serve
    # parking garage, warehouse, or multifamily
    # if space_types_served_names.include?('PNNL_Asset_Rating_Apartment_Space_Type') ||
    # space_types_served_names.include?('PNNL_Asset_Rating_LowRiseApartment_Space_Type') ||
    # space_types_served_names.include?('PNNL_Asset_Rating_ParkingGarage_Space_Type') ||
    # space_types_served_names.include?('PNNL_Asset_Rating_Warehouse_Space_Type')
    # OpenStudio::logFree(OpenStudio::Info, "openstudio.standards.AirLoopHVAC", "For #{self.name}, ERV not applicable because it because it serves parking garage, warehouse, or multifamily.")
    # return false
    # end

    erv_required = nil
    # ERV not applicable for medical AHUs (AHU1 in Outpatient), per AIA 2001 - 7.31.D2.
    # @todo refactor: move building type specific code
    if air_loop_hvac.name.to_s.include? 'Outpatient F1'
      erv_required = false
      return erv_required
    end

    # ERV not applicable for medical AHUs, per AIA 2001 - 7.31.D2.
    if air_loop_hvac.name.to_s.include? 'VAV_ER'
      erv_required = false
      return erv_required
    elsif air_loop_hvac.name.to_s.include? 'VAV_OR'
      erv_required = false
      return erv_required
    end
    case template
    when '90.1-2004', '90.1-2007'
      # @todo Refactor figure out how to remove this.
      if air_loop_hvac.name.to_s.include? 'VAV_ICU'
        erv_required = false
        return erv_required
      elsif air_loop_hvac.name.to_s.include? 'VAV_PATRMS'
        erv_required = false
        return erv_required
      end
    end

    # ERV Not Applicable for AHUs that have DCV or that have no OA intake.
    if air_loop_hvac.airLoopHVACOutdoorAirSystem.is_initialized
      oa_system = air_loop_hvac.airLoopHVACOutdoorAirSystem.get
      controller_oa = oa_system.getControllerOutdoorAir
      controller_mv = controller_oa.controllerMechanicalVentilation
      if controller_mv.demandControlledVentilation == true
        OpenStudio.logFree(OpenStudio::Info, 'openstudio.standards.AirLoopHVAC', "For #{air_loop_hvac.name}, ERV not applicable because DCV enabled.")
        return false
      end
    else
      OpenStudio.logFree(OpenStudio::Info, 'openstudio.standards.AirLoopHVAC', "For #{air_loop_hvac.name}, ERV not applicable because it has no OA intake.")
      return false
    end

    # Get the AHU design supply air flow rate
    dsn_flow_m3_per_s = nil
    if air_loop_hvac.designSupplyAirFlowRate.is_initialized
      dsn_flow_m3_per_s = air_loop_hvac.designSupplyAirFlowRate.get
    elsif air_loop_hvac.autosizedDesignSupplyAirFlowRate.is_initialized
      dsn_flow_m3_per_s = air_loop_hvac.autosizedDesignSupplyAirFlowRate.get
    else
      OpenStudio.logFree(OpenStudio::Warn, 'openstudio.standards.AirLoopHVAC', "For #{air_loop_hvac.name} design supply air flow rate is not available, cannot apply efficiency standard.")
      return false
    end
    dsn_flow_cfm = OpenStudio.convert(dsn_flow_m3_per_s, 'm^3/s', 'cfm').get

    # Get the minimum OA flow rate
    min_oa_flow_m3_per_s = nil
    if controller_oa.minimumOutdoorAirFlowRate.is_initialized
      min_oa_flow_m3_per_s = controller_oa.minimumOutdoorAirFlowRate.get
    elsif controller_oa.autosizedMinimumOutdoorAirFlowRate.is_initialized
      min_oa_flow_m3_per_s = controller_oa.autosizedMinimumOutdoorAirFlowRate.get
    else
      OpenStudio.logFree(OpenStudio::Warn, 'openstudio.standards.AirLoopHVAC', "For #{controller_oa.name}: minimum OA flow rate is not available, cannot apply efficiency standard.")
      return false
    end
    min_oa_flow_cfm = OpenStudio.convert(min_oa_flow_m3_per_s, 'm^3/s', 'cfm').get

    # Calculate the percent OA at design airflow
    pct_oa = min_oa_flow_m3_per_s / dsn_flow_m3_per_s

    # Determine the airflow limit
    erv_cfm = air_loop_hvac_energy_recovery_ventilator_flow_limit(air_loop_hvac, climate_zone, pct_oa)

    # Determine if an ERV is required
    if erv_cfm.nil?
      OpenStudio.logFree(OpenStudio::Info, 'openstudio.standards.AirLoopHVAC', "For #{air_loop_hvac.name}, ERV not required based on #{(pct_oa * 100).round}% OA flow, design supply air flow of #{dsn_flow_cfm.round}cfm, and climate zone #{climate_zone}.")
      erv_required = false
    elsif dsn_flow_cfm < erv_cfm
      OpenStudio.logFree(OpenStudio::Info, 'openstudio.standards.AirLoopHVAC', "For #{air_loop_hvac.name}, ERV not required based on #{(pct_oa * 100).round}% OA flow, design supply air flow of #{dsn_flow_cfm.round}cfm, and climate zone #{climate_zone}. Does not exceed minimum flow requirement of #{erv_cfm}cfm.")
      erv_required = false
    else
      OpenStudio.logFree(OpenStudio::Info, 'openstudio.standards.AirLoopHVAC', "For #{air_loop_hvac.name}, ERV required based on #{(pct_oa * 100).round}% OA flow, design supply air flow of #{dsn_flow_cfm.round}cfm, and climate zone #{climate_zone}. Exceeds minimum flow requirement of #{erv_cfm}cfm.")
      erv_required = true
    end

    return erv_required
  end

  # Determine the airflow limits that govern whether or not an ERV is required.
  # Based on climate zone and % OA.
  # Defaults to DOE Ref Pre-1980, not required.
  #
  # @param air_loop_hvac [OpenStudio::Model::AirLoopHVAC] air loop
  # @param climate_zone [String] ASHRAE climate zone, e.g. 'ASHRAE 169-2013-4A'
  # @param pct_oa [Double] percentage of outdoor air
  # @return [Double] the flow rate above which an ERV is required. if nil, ERV is never required.
  def air_loop_hvac_energy_recovery_ventilator_flow_limit(air_loop_hvac, climate_zone, pct_oa)
    erv_cfm = nil # Not required
    return erv_cfm
  end

  # Determine whether to apply an Energy Recovery Ventilator 'ERV'
  # or a Heat Recovery Ventilator 'HRV' depending on the climate zone
  # Defaults to ERV.
  #
  # @param air_loop_hvac [OpenStudio::Model::AirLoopHVAC] air loop
  # @param climate_zone [String] ASHRAE climate zone, e.g. 'ASHRAE 169-2013-4A'
  # @return [String] the erv type
  def air_loop_hvac_energy_recovery_ventilator_type(air_loop_hvac, climate_zone)
    erv_type = 'ERV'
    return erv_type
  end

  # Determine whether to use a Plate-Frame or Rotary Wheel style ERV depending on air loop outdoor air flow rate
  # Defaults to Rotary.
  #
  # @param air_loop_hvac [OpenStudio::Model::AirLoopHVAC] air loop
  # @return [String] the erv type
  def air_loop_hvac_energy_recovery_ventilator_heat_exchanger_type(air_loop_hvac)
    heat_exchanger_type = 'Rotary'
    return heat_exchanger_type
  end

  def air_loop_hvac_remove_erv(air_loop_hvac)
    # Get the OA system
    oa_sys = nil
    if air_loop_hvac.airLoopHVACOutdoorAirSystem.is_initialized
      oa_sys = air_loop_hvac.airLoopHVACOutdoorAirSystem.get
    else
      OpenStudio.logFree(OpenStudio::Info, 'openstudio.standards.AirLoopHVAC', "For #{air_loop_hvac.name}, ERV cannot be removed because the system has no OA intake.")
      return false
    end

    # Get the existing ERV or create an ERV and add it to the OA system
    oa_sys.oaComponents.each do |oa_comp|
      if oa_comp.to_HeatExchangerAirToAirSensibleAndLatent.is_initialized
        erv = oa_comp.to_HeatExchangerAirToAirSensibleAndLatent.get
        erv.remove
      end
    end

    return true
  end

  # Add an ERV to this airloop
  #
  # @param air_loop_hvac [OpenStudio::Model::AirLoopHVAC] air loop
  # @param climate_zone [String] ASHRAE climate zone, e.g. 'ASHRAE 169-2013-4A'
  # @return [Bool] returns true if required, false if not
  # @todo Add exception logic for systems serving parking garage, warehouse, or multifamily
  def air_loop_hvac_apply_energy_recovery_ventilator(air_loop_hvac, climate_zone)
    # Get the OA system
    oa_system = nil
    if air_loop_hvac.airLoopHVACOutdoorAirSystem.is_initialized
      oa_system = air_loop_hvac.airLoopHVACOutdoorAirSystem.get
    else
      OpenStudio.logFree(OpenStudio::Info, 'openstudio.standards.AirLoopHVAC', "For #{air_loop_hvac.name}, ERV cannot be added because the system has no OA intake.")
      return false
    end

    # Get the existing ERV or create an ERV and add it to the OA system
    erv = nil
    air_loop_hvac.supplyComponents.each do |supply_comp|
      if supply_comp.to_HeatExchangerAirToAirSensibleAndLatent.is_initialized
        erv = supply_comp.to_HeatExchangerAirToAirSensibleAndLatent.get
        OpenStudio.logFree(OpenStudio::Info, 'openstudio.standards.AirLoopHVAC', "For #{air_loop_hvac.name}, adjusting properties for existing ERV #{erv.name} instead of adding another one.")
      end
    end
    if erv.nil?
      erv = OpenStudio::Model::HeatExchangerAirToAirSensibleAndLatent.new(air_loop_hvac.model)
      erv.addToNode(oa_system.outboardOANode.get)
    end

    # Determine whether to use an ERV and HRV and heat exchanger style
    erv_type = air_loop_hvac_energy_recovery_ventilator_type(air_loop_hvac, climate_zone)
    heat_exchanger_type = air_loop_hvac_energy_recovery_ventilator_heat_exchanger_type(air_loop_hvac)
    erv.setName("#{air_loop_hvac.name} #{erv_type}")
    erv.setHeatExchangerType(heat_exchanger_type)

    # apply heat exchanger efficiencies
    air_loop_hvac_apply_energy_recovery_ventilator_efficiency(erv, erv_type: erv_type, heat_exchanger_type: heat_exchanger_type)

    # Apply the prototype heat exchanger power assumptions for rotary style heat exchangers
    heat_exchanger_air_to_air_sensible_and_latent_apply_prototype_nominal_electric_power(erv)

    # add economizer lockout
    erv.setSupplyAirOutletTemperatureControl(false)
    erv.setEconomizerLockout(true)

    # add defrost
    erv.setFrostControlType('ExhaustOnly')
    erv.setThresholdTemperature(-23.3) # -10F
    erv.setInitialDefrostTimeFraction(0.167)
    erv.setRateofDefrostTimeFractionIncrease(1.44)

    # Add a setpoint manager OA pretreat to control the ERV
    spm_oa_pretreat = OpenStudio::Model::SetpointManagerOutdoorAirPretreat.new(air_loop_hvac.model)
    spm_oa_pretreat.setMinimumSetpointTemperature(-99.0)
    spm_oa_pretreat.setMaximumSetpointTemperature(99.0)
    spm_oa_pretreat.setMinimumSetpointHumidityRatio(0.00001)
    spm_oa_pretreat.setMaximumSetpointHumidityRatio(1.0)
    # Reference setpoint node and mixed air stream node are outlet node of the OA system
    mixed_air_node = oa_system.mixedAirModelObject.get.to_Node.get
    spm_oa_pretreat.setReferenceSetpointNode(mixed_air_node)
    spm_oa_pretreat.setMixedAirStreamNode(mixed_air_node)
    # Outdoor air node is the outboard OA node of the OA system
    spm_oa_pretreat.setOutdoorAirStreamNode(oa_system.outboardOANode.get)
    # Return air node is the inlet node of the OA system
    return_air_node = oa_system.returnAirModelObject.get.to_Node.get
    spm_oa_pretreat.setReturnAirStreamNode(return_air_node)
    # Attach to the outlet of the ERV
    erv_outlet = erv.primaryAirOutletModelObject.get.to_Node.get
    spm_oa_pretreat.addToNode(erv_outlet)

    # Determine if the system is a DOAS based on whether there is 100% OA in heating and cooling sizing.
    is_doas = false
    sizing_system = air_loop_hvac.sizingSystem
    if sizing_system.allOutdoorAirinCooling && sizing_system.allOutdoorAirinHeating
      is_doas = true
    end

    # Set the bypass control type
    # If DOAS system, BypassWhenWithinEconomizerLimits
    # to disable ERV during economizing.
    # Otherwise, BypassWhenOAFlowGreaterThanMinimum
    # to disable ERV during economizing and when OA
    # is also greater than minimum.
    bypass_ctrl_type = if is_doas
                         'BypassWhenWithinEconomizerLimits'
                       else
                         'BypassWhenOAFlowGreaterThanMinimum'
                       end
    oa_system.getControllerOutdoorAir.setHeatRecoveryBypassControlType(bypass_ctrl_type)

    return true
  end

  # Apply efficiency values to the erv
  #
  # @param erv [OpenStudio::Model::HeatExchangerAirToAirSensibleAndLatent] erv to apply efficiency values
  # @param erv_type [String] erv type ERV or HRV
  # @param heat_exchanger_type [String] heat exchanger type Rotary or Plate
  # @return [OpenStudio::Model::HeatExchangerAirToAirSensibleAndLatent] erv to apply efficiency values
  def air_loop_hvac_apply_energy_recovery_ventilator_efficiency(erv, erv_type: 'ERV', heat_exchanger_type: 'Rotary')
    erv.setSensibleEffectivenessat100HeatingAirFlow(0.7)
    erv.setLatentEffectivenessat100HeatingAirFlow(0.6)
    erv.setSensibleEffectivenessat75HeatingAirFlow(0.7)
    erv.setLatentEffectivenessat75HeatingAirFlow(0.6)
    erv.setSensibleEffectivenessat100CoolingAirFlow(0.75)
    erv.setLatentEffectivenessat100CoolingAirFlow(0.6)
    erv.setSensibleEffectivenessat75CoolingAirFlow(0.75)
    erv.setLatentEffectivenessat75CoolingAirFlow(0.6)
    return erv
  end

  # Determine if multizone vav optimization is required.
  # Defaults to 90.1-2007 logic, where it is not required.
  #
  # @param air_loop_hvac [OpenStudio::Model::AirLoopHVAC] air loop
  # @param climate_zone [String] ASHRAE climate zone, e.g. 'ASHRAE 169-2013-4A'
  # @return [Bool] returns true if required, false if not
  # @todo Add exception logic for systems with AIA healthcare ventilation requirements dual duct systems
  def air_loop_hvac_multizone_vav_optimization_required?(air_loop_hvac, climate_zone)
    multizone_opt_required = false
    return multizone_opt_required
  end

  # Enable multizone vav optimization by changing the Outdoor Air Method
  # in the Controller:MechanicalVentilation object to 'VentilationRateProcedure'
  #
  # @param air_loop_hvac [OpenStudio::Model::AirLoopHVAC] air loop
  # @return [Bool] returns true if required, false if not
  def air_loop_hvac_enable_multizone_vav_optimization(air_loop_hvac)
    # Enable multizone vav optimization
    # at each timestep.
    if air_loop_hvac.airLoopHVACOutdoorAirSystem.is_initialized
      oa_system = air_loop_hvac.airLoopHVACOutdoorAirSystem.get
      controller_oa = oa_system.getControllerOutdoorAir
      controller_mv = controller_oa.controllerMechanicalVentilation
      controller_mv.setSystemOutdoorAirMethod('VentilationRateProcedure')
      # Change the min flow rate in the controller outdoor air
      controller_oa.setMinimumOutdoorAirFlowRate(0.0)
    else
      OpenStudio.logFree(OpenStudio::Warn, 'openstudio.standards.AirLoopHVAC', "For #{air_loop_hvac.name}, cannot enable multizone vav optimization because the system has no OA intake.")
      return false
    end
  end

  # Disable multizone vav optimization by changing the Outdoor Air Method
  # in the Controller:MechanicalVentilation object to 'ZoneSum'
  #
  # @param air_loop_hvac [OpenStudio::Model::AirLoopHVAC] air loop
  # @return [Bool] returns true if required, false if not
  def air_loop_hvac_disable_multizone_vav_optimization(air_loop_hvac)
    # Disable multizone vav optimization
    # at each timestep.
    if air_loop_hvac.airLoopHVACOutdoorAirSystem.is_initialized
      oa_system = air_loop_hvac.airLoopHVACOutdoorAirSystem.get
      controller_oa = oa_system.getControllerOutdoorAir
      controller_mv = controller_oa.controllerMechanicalVentilation
      controller_mv.setSystemOutdoorAirMethod('ZoneSum')
      controller_oa.autosizeMinimumOutdoorAirFlowRate
    else
      OpenStudio.logFree(OpenStudio::Warn, 'openstudio.standards.AirLoopHVAC', "For #{air_loop_hvac.name}, cannot disable multizone vav optimization because the system has no OA intake.")
      return false
    end
  end

  # Set the minimum VAV damper positions.
  #
  # @param air_loop_hvac [OpenStudio::Model::AirLoopHVAC] air loop
  # @param has_ddc [Bool] if true, will assume that there is DDC control of vav terminals.
  #   If false, assumes otherwise.
  # @return [Bool] returns true if successful, false if not
  def air_loop_hvac_apply_minimum_vav_damper_positions(air_loop_hvac, has_ddc = true)
    air_loop_hvac.thermalZones.each do |zone|
      zone.equipment.each do |equip|
        if equip.to_AirTerminalSingleDuctVAVReheat.is_initialized
          zone_oa = thermal_zone_outdoor_airflow_rate(zone)
          vav_terminal = equip.to_AirTerminalSingleDuctVAVReheat.get
          air_terminal_single_duct_vav_reheat_apply_minimum_damper_position(vav_terminal, zone_oa, has_ddc)
        end
      end
    end

    return true
  end

  # Adjust minimum VAV damper positions and set minimum design
  # system outdoor air flow
  #
  # @param air_loop_hvac [OpenStudio::Model::AirLoopHVAC] air loop
  # @return [Bool] returns true if required, false if not
  # @todo Add exception logic for systems serving parking garage, warehouse, or multifamily
  def air_loop_hvac_adjust_minimum_vav_damper_positions(air_loop_hvac)
    # Do not apply the adjustment to some of the system in
    # the hospital and outpatient which have their minimum
    # damper position determined based on AIA 2001 ventilation
    # requirements
    if (@instvarbuilding_type == 'Hospital' && (air_loop_hvac.name.to_s.include?('VAV_ER') || air_loop_hvac.name.to_s.include?('VAV_ICU') ||
                                                air_loop_hvac.name.to_s.include?('VAV_OR') || air_loop_hvac.name.to_s.include?('VAV_LABS') ||
                                                air_loop_hvac.name.to_s.include?('VAV_PATRMS'))) ||
       (@instvarbuilding_type == 'Outpatient' && air_loop_hvac.name.to_s.include?('Outpatient F1'))

      return true
    end

    # Total uncorrected outdoor airflow rate
    v_ou = 0.0
    air_loop_hvac.thermalZones.each do |zone|
      # Vou is the system uncorrected outdoor airflow:
      # Zone airflow is multiplied by the zone multiplier
      v_ou += thermal_zone_outdoor_airflow_rate(zone) * zone.multiplier.to_f
    end

    v_ou_cfm = OpenStudio.convert(v_ou, 'm^3/s', 'cfm').get

    # System primary airflow rate (whether autosized or hard-sized)
    v_ps = 0.0

    v_ps = if air_loop_hvac.autosizedDesignSupplyAirFlowRate.is_initialized
             air_loop_hvac.autosizedDesignSupplyAirFlowRate.get
           else
             air_loop_hvac.designSupplyAirFlowRate.get
           end
    v_ps_cfm = OpenStudio.convert(v_ps, 'm^3/s', 'cfm').get

    # Average outdoor air fraction
    x_s = v_ou / v_ps

    OpenStudio.logFree(OpenStudio::Debug, 'openstudio.standards.AirLoopHVAC', "For #{air_loop_hvac.name}: v_ou = #{v_ou_cfm.round} cfm, v_ps = #{v_ps_cfm.round} cfm, x_s = #{x_s.round(2)}.")

    # Determine the zone ventilation effectiveness
    # for every zone on the system.
    # When ventilation effectiveness is too low,
    # increase the minimum damper position.
    e_vzs = []
    e_vzs_adj = []
    num_zones_adj = 0

    # Retrieve the sum of the zone minimum primary airflow
    vpz_min_sum = air_loop_hvac.autosizeSumMinimumHeatingAirFlowRates

    air_loop_hvac.thermalZones.sort.each do |zone|
      # Breathing zone airflow rate
      v_bz = thermal_zone_outdoor_airflow_rate(zone)

      # Zone air distribution, assumed 1 per PNNL
      e_z = 1.0

      # Zone airflow rate
      v_oz = v_bz / e_z

      # Primary design airflow rate
      # max of heating and cooling
      # design air flow rates
      v_pz = 0.0
      clg_dsn_flow = zone.autosizedCoolingDesignAirFlowRate
      if clg_dsn_flow.is_initialized
        clg_dsn_flow = clg_dsn_flow.get
        if clg_dsn_flow > v_pz
          v_pz = clg_dsn_flow
        end
      else
        OpenStudio.logFree(OpenStudio::Warn, 'openstudio.standards.AirLoopHVAC', "For #{air_loop_hvac.name}: #{zone.name} clg_dsn_flow could not be found.")
      end
      htg_dsn_flow = zone.autosizedHeatingDesignAirFlowRate
      if htg_dsn_flow.is_initialized
        htg_dsn_flow = htg_dsn_flow.get
        if htg_dsn_flow > v_pz
          v_pz = htg_dsn_flow
        end
      else
        OpenStudio.logFree(OpenStudio::Warn, 'openstudio.standards.AirLoopHVAC', "For #{air_loop_hvac.name}: #{zone.name} htg_dsn_flow could not be found.")
      end

      # Get the minimum damper position
      mdp_term = 1.0
      min_zn_flow = 0.0
      zone.equipment.each do |equip|
        if equip.to_AirTerminalSingleDuctVAVHeatAndCoolNoReheat.is_initialized
          term = equip.to_AirTerminalSingleDuctVAVHeatAndCoolNoReheat.get
          mdp_term = term.zoneMinimumAirFlowFraction
        elsif equip.to_AirTerminalSingleDuctVAVHeatAndCoolReheat.is_initialized
          term = equip.to_AirTerminalSingleDuctVAVHeatAndCoolReheat.get
          mdp_term = term.zoneMinimumAirFlowFraction
        elsif equip.to_AirTerminalSingleDuctVAVNoReheat.is_initialized
          term = equip.to_AirTerminalSingleDuctVAVNoReheat.get
          if term.constantMinimumAirFlowFraction.is_initialized
            mdp_term = term.constantMinimumAirFlowFraction.get
          end
        elsif equip.to_AirTerminalSingleDuctVAVReheat.is_initialized
          term = equip.to_AirTerminalSingleDuctVAVReheat.get
          if term.constantMinimumAirFlowFraction.is_initialized
            mdp_term = term.constantMinimumAirFlowFraction.get
          end
          if term.fixedMinimumAirFlowRate.is_initialized
            min_zn_flow = term.fixedMinimumAirFlowRate.get
          end
        end
      end

      # Zone ventilation efficiency calculation is computed
      # on a per zone basis, the zone primary airflow is
      # adjusted to removed the zone multiplier
      v_pz /= zone.multiplier.to_f

      # For VAV Reheat terminals, min flow is greater of mdp
      # and min flow rate / design flow rate.
      mdp = mdp_term
      mdp_oa = min_zn_flow / v_pz
      if min_zn_flow > 0.0
        mdp = [mdp_term, mdp_oa].max.round(2)
      end

      # Zone minimum discharge airflow rate
      v_dz = v_pz * mdp

      # Zone discharge air fraction
      z_d = v_oz / v_dz

      # Zone ventilation effectiveness
      e_vz = 1.0 + x_s - z_d

      # Store the ventilation effectiveness
      e_vzs << e_vz

      OpenStudio.logFree(OpenStudio::Debug, 'openstudio.standards.AirLoopHVAC', "For #{air_loop_hvac.name}: Zone #{zone.name} v_oz = #{v_oz.round(2)} m^3/s, v_pz = #{v_pz.round(2)} m^3/s, v_dz = #{v_dz.round(2)}, z_d = #{z_d.round(2)}.")

      # Check the ventilation effectiveness against
      # the minimum limit per PNNL and increase
      # as necessary.
      if e_vz < 0.6

        # Adjusted discharge air fraction
        z_d_adj = 1.0 + x_s - 0.6

        # Adjusted min discharge airflow rate
        v_dz_adj = v_oz / z_d_adj

        # Adjusted minimum damper position
        mdp_adj = v_dz_adj / v_pz

        # Don't allow values > 1
        if mdp_adj > 1.0
          mdp_adj = 1.0
        end

        # Zone ventilation effectiveness
        e_vz_adj = 1.0 + x_s - z_d_adj

        # Store the ventilation effectiveness
        e_vzs_adj << e_vz_adj
        # Round the minimum damper position to avoid nondeterministic results
        # at the ~13th decimal place, which can cause regression errors
        mdp_adj = mdp_adj.round(11)

        # Set the adjusted minimum damper position
        air_loop_hvac_set_minimum_damper_position(zone, mdp_adj)

        num_zones_adj += 1

        OpenStudio.logFree(OpenStudio::Info, 'openstudio.standards.AirLoopHVAC', "For #{air_loop_hvac.name}: Zone #{zone.name} has a ventilation effectiveness of #{e_vz.round(2)}.  Increasing to #{e_vz_adj.round(2)} by increasing minimum damper position from #{mdp.round(2)} to #{mdp_adj.round(2)}.")

      else
        # Store the unadjusted value
        e_vzs_adj << e_vz
      end
    end

    # Min system zone ventilation effectiveness
    e_v = e_vzs.min

    # Total system outdoor intake flow rate
    v_ot = v_ou / e_v
    v_ot_cfm = OpenStudio.convert(v_ot, 'm^3/s', 'cfm').get

    # Min system zone ventilation effectiveness
    e_v_adj = e_vzs_adj.min

    # Total system outdoor intake flow rate
    v_ot_adj = v_ou / e_v_adj
    v_ot_adj_cfm = OpenStudio.convert(v_ot_adj, 'm^3/s', 'cfm').get

    # Adjust minimum damper position if the sum of maximum
    # zone airflow are lower than the calculated system
    # outdoor air intake
    if v_ot_adj > vpz_min_sum && v_ot_adj > 0
      mdp_adj = [v_ot_adj / air_loop_hvac.autosizeSumAirTerminalMaxAirFlowRate, 1].min
      air_loop_hvac.thermalZones.sort.each do |zone|
        air_loop_hvac_set_minimum_damper_position(zone, mdp_adj)
      end
    end

    # Report out the results of the multizone calculations
    if num_zones_adj > 0
      OpenStudio.logFree(OpenStudio::Info, 'openstudio.standards.AirLoopHVAC', "For #{air_loop_hvac.name}: the multizone outdoor air calculation method was applied.  A simple summation of the zone outdoor air requirements gives a value of #{v_ou_cfm.round} cfm.  Applying the multizone method gives a value of #{v_ot_cfm.round} cfm, with an original system ventilation effectiveness of #{e_v.round(2)}.  After increasing the minimum damper position in #{num_zones_adj} critical zones, the resulting requirement is #{v_ot_adj_cfm.round} cfm with a system ventilation effectiveness of #{e_v_adj.round(2)}.")
    else
      OpenStudio.logFree(OpenStudio::Info, 'openstudio.standards.AirLoopHVAC', "For #{air_loop_hvac.name}: the multizone outdoor air calculation method was applied.  A simple summation of the zone requirements gives a value of #{v_ou_cfm.round} cfm.  However, applying the multizone method requires #{v_ot_adj_cfm.round} cfm based on the ventilation effectiveness of the system.")
    end

    # Hard-size the sizing:system
    # object with the calculated min OA flow rate
    sizing_system = air_loop_hvac.sizingSystem
    sizing_system.setDesignOutdoorAirFlowRate(v_ot_adj)
    sizing_system.setSystemOutdoorAirMethod('ZoneSum')

    return true
  end

  # Set an air terminal's minimum damper position
  #
  # @param zone [OpenStudio::Model::ThermalZone] thermal zone
  # @param mdp [Double] minimum damper position
  # @return [Bool] returns true if successful, false if not
  def air_loop_hvac_set_minimum_damper_position(zone, mdp)
    zone.equipment.each do |equip|
      if equip.to_AirTerminalSingleDuctVAVHeatAndCoolNoReheat.is_initialized
        term = equip.to_AirTerminalSingleDuctVAVHeatAndCoolNoReheat.get
        term.setZoneMinimumAirFlowFraction(mdp)
      elsif equip.to_AirTerminalSingleDuctVAVHeatAndCoolReheat.is_initialized
        term = equip.to_AirTerminalSingleDuctVAVHeatAndCoolReheat.get
        term.setZoneMinimumAirFlowFraction(mdp)
      elsif equip.to_AirTerminalSingleDuctVAVNoReheat.is_initialized
        term = equip.to_AirTerminalSingleDuctVAVNoReheat.get
        term.setConstantMinimumAirFlowFraction(mdp)
      elsif equip.to_AirTerminalSingleDuctVAVReheat.is_initialized
        term = equip.to_AirTerminalSingleDuctVAVReheat.get
        term.setConstantMinimumAirFlowFraction(mdp)
      end
    end

    return true
  end

  # For critical zones of Outpatient, if the minimum airflow rate required by the accreditation standard (AIA 2001) is significantly
  # less than the autosized peak design airflow in any of the three climate zones (Houston, Baltimore and Burlington), the minimum
  # airflow fraction of the terminal units is reduced to the value: "required minimum airflow rate / autosized peak design flow"
  # Reference: <Achieving the 30% Goal: Energy and Cost Savings Analysis of ASHRAE Standard 90.1-2010> Page109-111
  # For implementation purpose, since it is time-consuming to perform autosizing in three climate zones, just use
  # the results of the current climate zone
  #
  # @param air_loop_hvac [OpenStudio::Model::AirLoopHVAC] air loop
  # @return [Bool] returns true if successful, false if not
  def air_loop_hvac_adjust_minimum_vav_damper_positions_outpatient(air_loop_hvac)
    air_loop_hvac.model.getSpaces.sort.each do |space|
      zone = space.thermalZone.get
      sizing_zone = zone.sizingZone
      space_area = space.floorArea
      next if sizing_zone.coolingDesignAirFlowMethod == 'DesignDay'

      if sizing_zone.coolingDesignAirFlowMethod == 'DesignDayWithLimit'
        minimum_airflow_per_zone_floor_area = sizing_zone.coolingMinimumAirFlowperZoneFloorArea
        minimum_airflow_per_zone = minimum_airflow_per_zone_floor_area * space_area
        # get the autosized maximum air flow of the VAV terminal
        zone.equipment.each do |equip|
          if equip.to_AirTerminalSingleDuctVAVReheat.is_initialized
            vav_terminal = equip.to_AirTerminalSingleDuctVAVReheat.get
            rated_maximum_flow_rate = vav_terminal.autosizedMaximumAirFlowRate.get
            # compare the VAV autosized maximum airflow with the minimum airflow rate required by the accreditation standard
            ratio = minimum_airflow_per_zone / rated_maximum_flow_rate

            # round to avoid results variances in sizing runs
            ratio = ratio.round(11)

            if ratio >= 0.95
              vav_terminal.setConstantMinimumAirFlowFraction(1)
            elsif ratio < 0.95
              vav_terminal.setConstantMinimumAirFlowFraction(ratio)
            end
          end
        end
      end
    end
    return true
  end

  # Determine if demand control ventilation (DCV) is required for this air loop.
  #
  # @param air_loop_hvac [OpenStudio::Model::AirLoopHVAC] air loop
  # @param climate_zone [String] ASHRAE climate zone, e.g. 'ASHRAE 169-2013-4A'
  # @return [Bool] returns true if required, false if not
  # @todo Add exception logic for systems that serve multifamily, parking garage, warehouse
  def air_loop_hvac_demand_control_ventilation_required?(air_loop_hvac, climate_zone)
    dcv_required = false

    # OA flow limits
    min_oa_without_economizer_cfm, min_oa_with_economizer_cfm = air_loop_hvac_demand_control_ventilation_limits(air_loop_hvac)

    # If the limits are zero for both, DCV not required
    if min_oa_without_economizer_cfm.zero? && min_oa_with_economizer_cfm.zero?
      OpenStudio.logFree(OpenStudio::Info, 'openstudio.standards.AirLoopHVAC', "For #{template} #{climate_zone}:  #{air_loop_hvac.name}: DCV is not required for any system.")
      return dcv_required
    end

    # Check if the system has an ERV
    if air_loop_hvac_energy_recovery?(air_loop_hvac)
      # May or may not be required for systems that have an ERV
      if air_loop_hvac_dcv_required_when_erv(air_loop_hvac)
        OpenStudio.logFree(OpenStudio::Info, 'openstudio.standards.AirLoopHVAC', "For #{air_loop_hvac.name}: DCV may be required although the system has Energy Recovery.")
      else
        OpenStudio.logFree(OpenStudio::Info, 'openstudio.standards.AirLoopHVAC', "For #{air_loop_hvac.name}: DCV is not required since the system has Energy Recovery.")
        return dcv_required
      end
    end

    # Get the min OA flow rate
    oa_flow_m3_per_s = 0
    if air_loop_hvac.airLoopHVACOutdoorAirSystem.is_initialized
      oa_system = air_loop_hvac.airLoopHVACOutdoorAirSystem.get
      controller_oa = oa_system.getControllerOutdoorAir
      if controller_oa.minimumOutdoorAirFlowRate.is_initialized
        oa_flow_m3_per_s = controller_oa.minimumOutdoorAirFlowRate.get
      elsif controller_oa.autosizedMinimumOutdoorAirFlowRate.is_initialized
        oa_flow_m3_per_s = controller_oa.autosizedMinimumOutdoorAirFlowRate.get
      end
    else
      OpenStudio.logFree(OpenStudio::Info, 'openstudio.standards.AirLoopHVAC', "For #{air_loop_hvac.name}, DCV not applicable because it has no OA intake.")
      return dcv_required
    end
    oa_flow_cfm = OpenStudio.convert(oa_flow_m3_per_s, 'm^3/s', 'cfm').get

    # Check for min OA without an economizer OR has economizer
    if oa_flow_cfm < min_oa_without_economizer_cfm && air_loop_hvac_economizer?(air_loop_hvac) == false
      # Message if doesn't pass OA limit
      if oa_flow_cfm < min_oa_without_economizer_cfm
        OpenStudio.logFree(OpenStudio::Info, 'openstudio.standards.AirLoopHVAC', "For #{air_loop_hvac.name}: DCV is not required since the system min oa flow is #{oa_flow_cfm.round} cfm, less than the minimum of #{min_oa_without_economizer_cfm.round} cfm.")
      end
      # Message if doesn't have economizer
      if air_loop_hvac_economizer?(air_loop_hvac) == false
        OpenStudio.logFree(OpenStudio::Info, 'openstudio.standards.AirLoopHVAC', "For #{air_loop_hvac.name}: DCV is not required since the system does not have an economizer.")
      end
      return dcv_required
    end

    # If has economizer, cfm limit is lower
    if oa_flow_cfm < min_oa_with_economizer_cfm && air_loop_hvac_economizer?(air_loop_hvac)
      OpenStudio.logFree(OpenStudio::Info, 'openstudio.standards.AirLoopHVAC', "For #{air_loop_hvac.name}: DCV is not required since the system has an economizer, but the min oa flow is #{oa_flow_cfm.round} cfm, less than the minimum of #{min_oa_with_economizer_cfm.round} cfm for systems with an economizer.")
      return dcv_required
    end

    # Check area and density limits
    # for all of zones on the loop
    any_zones_req_dcv = false
    air_loop_hvac.thermalZones.sort.each do |zone|
      if thermal_zone_demand_control_ventilation_required?(zone, climate_zone)
        any_zones_req_dcv = true
        break
      end
    end
    unless any_zones_req_dcv
      return dcv_required
    end

    # If here, DCV is required
    dcv_required = true

    return dcv_required
  end

  # Determines the OA flow rates above which an economizer is required.
  # Two separate rates, one for systems with an economizer and another for systems without.
  # Defaults to pre-1980 logic, where the limits are zero for both types.
  #
  # @param air_loop_hvac [OpenStudio::Model::AirLoopHVAC] air loop
  # @return [Array<Double>] [min_oa_without_economizer_cfm, min_oa_with_economizer_cfm]
  def air_loop_hvac_demand_control_ventilation_limits(air_loop_hvac)
    min_oa_without_economizer_cfm = 0
    min_oa_with_economizer_cfm = 0
    return [min_oa_without_economizer_cfm, min_oa_with_economizer_cfm]
  end

  # Determine if the standard has an exception for demand control ventilation
  # when an energy recovery device is present.  Defaults to true.
  #
  # @param air_loop_hvac [OpenStudio::Model::AirLoopHVAC] air loop
  # @return [Bool] returns true if required, false if not
  def air_loop_hvac_dcv_required_when_erv(air_loop_hvac)
    dcv_required_when_erv_present = false
    return dcv_required_when_erv_present
  end

  # Enable demand control ventilation (DCV) for this air loop.
  # Zones on this loop that require DCV preserve both per-area and per-person OA reqs.
  # Other zones have OA reqs converted to per-area values only so that DCV won't impact these zones.
  #
  # @param air_loop_hvac [OpenStudio::Model::AirLoopHVAC] air loop
  # @param climate_zone [String] ASHRAE climate zone, e.g. 'ASHRAE 169-2013-4A'
  # @return [Bool] returns true if required, false if not
  def air_loop_hvac_enable_demand_control_ventilation(air_loop_hvac, climate_zone)
    # Get the OA intake
    controller_oa = nil
    controller_mv = nil
    if air_loop_hvac.airLoopHVACOutdoorAirSystem.is_initialized
      oa_system = air_loop_hvac.airLoopHVACOutdoorAirSystem.get
      controller_oa = oa_system.getControllerOutdoorAir
      controller_mv = controller_oa.controllerMechanicalVentilation
      if controller_mv.demandControlledVentilation == true
        OpenStudio.logFree(OpenStudio::Info, 'openstudio.standards.AirLoopHVAC', "For #{air_loop_hvac.name}: DCV was already enabled.")
        return true
      end
    else
      OpenStudio.logFree(OpenStudio::Warn, 'openstudio.standards.AirLoopHVAC', "For #{air_loop_hvac.name}: Could not enable DCV since the system has no OA intake.")
      return false
    end

    # Change the min flow rate in the controller outdoor air
    controller_oa.setMinimumOutdoorAirFlowRate(0.0)

    # Enable DCV in the controller mechanical ventilation
    controller_mv.setDemandControlledVentilation(true)
    OpenStudio.logFree(OpenStudio::Info, 'openstudio.standards.AirLoopHVAC', "For #{air_loop_hvac.name}: Enabled DCV.")

    return true
  end

  # Determine if the system required supply air temperature (SAT) reset.
  # Defaults to 90.1-2007, no SAT reset required.
  #
  # @param air_loop_hvac [OpenStudio::Model::AirLoopHVAC] air loop
  # @param climate_zone [String] ASHRAE climate zone, e.g. 'ASHRAE 169-2013-4A'
  # @return [Bool] returns true if required, false if not
  def air_loop_hvac_supply_air_temperature_reset_required?(air_loop_hvac, climate_zone)
    is_sat_reset_required = false
    return is_sat_reset_required
  end

  # Enable supply air temperature (SAT) reset based on the cooling demand of the warmest zone.
  #
  # @param air_loop_hvac [OpenStudio::Model::AirLoopHVAC] air loop
  # @return [Bool] returns true if successful, false if not
  def air_loop_hvac_enable_supply_air_temperature_reset_warmest_zone(air_loop_hvac)
    # Get the current setpoint and calculate
    # the new setpoint.
    sizing_system = air_loop_hvac.sizingSystem
    design_sat_c = sizing_system.centralCoolingDesignSupplyAirTemperature
    design_sat_f = OpenStudio.convert(design_sat_c, 'C', 'F').get

    # Get the SAT reset delta
    sat_reset_r = air_loop_hvac_enable_supply_air_temperature_reset_delta(air_loop_hvac)
    sat_reset_k = OpenStudio.convert(sat_reset_r, 'R', 'K').get

    max_sat_f = design_sat_f + sat_reset_r
    max_sat_c = design_sat_c + sat_reset_k

    # Create a setpoint manager
    sat_warmest_reset = OpenStudio::Model::SetpointManagerWarmest.new(air_loop_hvac.model)
    sat_warmest_reset.setName("#{air_loop_hvac.name} SAT Warmest Reset")
    sat_warmest_reset.setStrategy('MaximumTemperature')
    sat_warmest_reset.setMinimumSetpointTemperature(design_sat_c)
    sat_warmest_reset.setMaximumSetpointTemperature(max_sat_c)

    # Attach the setpoint manager to the
    # supply outlet node of the system.
    sat_warmest_reset.addToNode(air_loop_hvac.supplyOutletNode)

    OpenStudio.logFree(OpenStudio::Info, 'openstudio.standards.AirLoopHVAC', "For #{air_loop_hvac.name}: Supply air temperature reset was enabled using a SPM Warmest with a min SAT of #{design_sat_f.round}F and a max SAT of #{max_sat_f.round}F.")

    return true
  end

  # Determines supply air temperature (SAT) temperature.
  # Defaults to 90.1-2007, 5 delta-F (R)
  #
  # @param air_loop_hvac [OpenStudio::Model::AirLoopHVAC] air loop
  # @return [Double] the SAT reset amount in degrees Rankine
  def air_loop_hvac_enable_supply_air_temperature_reset_delta(air_loop_hvac)
    sat_reset_r = 5.0
    return sat_reset_r
  end

  # Enable supply air temperature (SAT) reset based on outdoor air conditions.
  # SAT will be kept at the current design temperature when outdoor air is above 70F,
  # increased by 5F when outdoor air is below 50F,
  # and reset linearly when outdoor air is between 50F and 70F.
  #
  # @param air_loop_hvac [OpenStudio::Model::AirLoopHVAC] air loop
  # @return [Bool] returns true if successful, false if not
  def air_loop_hvac_enable_supply_air_temperature_reset_outdoor_temperature(air_loop_hvac)
    # for AHU1 in Outpatient, SAT is 52F constant, no reset
    return true if air_loop_hvac.name.get == 'PVAV Outpatient F1'

    # Get the current setpoint and calculate
    # the new setpoint.
    sizing_system = air_loop_hvac.sizingSystem
    sat_at_hi_oat_c = sizing_system.centralCoolingDesignSupplyAirTemperature
    sat_at_hi_oat_f = OpenStudio.convert(sat_at_hi_oat_c, 'C', 'F').get
    # 5F increase when it's cold outside,
    # and therefore less cooling capacity is likely required.
    increase_f = air_loop_hvac_enable_supply_air_temperature_reset_delta(air_loop_hvac)
    sat_at_lo_oat_f = sat_at_hi_oat_f + increase_f
    sat_at_lo_oat_c = OpenStudio.convert(sat_at_lo_oat_f, 'F', 'C').get

    # Define the high and low outdoor air temperatures
    lo_oat_f = 50
    lo_oat_c = OpenStudio.convert(lo_oat_f, 'F', 'C').get
    hi_oat_f = 70
    hi_oat_c = OpenStudio.convert(hi_oat_f, 'F', 'C').get

    # Create a setpoint manager
    sat_oa_reset = OpenStudio::Model::SetpointManagerOutdoorAirReset.new(air_loop_hvac.model)
    sat_oa_reset.setName("#{air_loop_hvac.name} SAT Reset")
    sat_oa_reset.setControlVariable('Temperature')
    sat_oa_reset.setSetpointatOutdoorLowTemperature(sat_at_lo_oat_c)
    sat_oa_reset.setOutdoorLowTemperature(lo_oat_c)
    sat_oa_reset.setSetpointatOutdoorHighTemperature(sat_at_hi_oat_c)
    sat_oa_reset.setOutdoorHighTemperature(hi_oat_c)

    # Attach the setpoint manager to the
    # supply outlet node of the system.
    sat_oa_reset.addToNode(air_loop_hvac.supplyOutletNode)

    OpenStudio.logFree(OpenStudio::Info, 'openstudio.standards.AirLoopHVAC', "For #{air_loop_hvac.name}: Supply air temperature reset was enabled.  When OAT is greater than #{hi_oat_f.round}F, SAT is #{sat_at_hi_oat_f.round}F.  When OAT is less than #{lo_oat_f.round}F, SAT is #{sat_at_lo_oat_f.round}F.  It varies linearly in between these points.")

    return true
  end

  # Determine if the system has an economizer
  #
  # @param air_loop_hvac [OpenStudio::Model::AirLoopHVAC] air loop
  # @return [Bool] returns true if required, false if not
  def air_loop_hvac_economizer?(air_loop_hvac)
    # Get the OA system and OA controller
    oa_sys = air_loop_hvac.airLoopHVACOutdoorAirSystem
    return false unless oa_sys.is_initialized

    oa_sys = oa_sys.get
    oa_control = oa_sys.getControllerOutdoorAir
    economizer_type = oa_control.getEconomizerControlType

    # Return false if no economizer is present
    return false if economizer_type == 'NoEconomizer'

    return true
  end

  # Determine if the system is a VAV system based on the fan which may be inside of a unitary system.
  #
  # @param air_loop_hvac [OpenStudio::Model::AirLoopHVAC] air loop
  # @return [Bool] returns true if vav system, false if not
  def air_loop_hvac_vav_system?(air_loop_hvac)
    is_vav = false
    air_loop_hvac.supplyComponents.reverse.each do |comp|
      if comp.to_FanVariableVolume.is_initialized
        is_vav = true
      elsif comp.to_AirLoopHVACUnitaryHeatCoolVAVChangeoverBypass.is_initialized
        fan = comp.to_AirLoopHVACUnitaryHeatCoolVAVChangeoverBypass.get.supplyAirFan
        if fan.to_FanVariableVolume.is_initialized
          is_vav = true
        end
      elsif comp.to_AirLoopHVACUnitarySystem.is_initialized
        fan = comp.to_AirLoopHVACUnitarySystem.get.supplyFan
        if fan.is_initialized
          if fan.get.to_FanVariableVolume.is_initialized
            is_vav = true
          end
        end
      end
    end

    return is_vav
  end

  # Determine if the system is a multizone VAV system
  #
  # @param air_loop_hvac [OpenStudio::Model::AirLoopHVAC] air loop
  # @return [Bool] returns true if multizone vav, false if not
  def air_loop_hvac_multizone_vav_system?(air_loop_hvac)
    multizone_vav_system = false

    # Must serve more than 1 zone
    if air_loop_hvac.thermalZones.size < 2
      return multizone_vav_system
    end

    # Must be a variable volume system
    is_vav = air_loop_hvac_vav_system?(air_loop_hvac)
    if is_vav == false
      return multizone_vav_system
    end

    # If here, it's a multizone VAV system
    multizone_vav_system = true

    return multizone_vav_system
  end

  # Determine if the system has terminal reheat
  #
  # @param air_loop_hvac [OpenStudio::Model::AirLoopHVAC] air loop
  # @return [Bool] returns true if has one or more reheat terminals, false if it doesn't
  def air_loop_hvac_terminal_reheat?(air_loop_hvac)
    has_term_rht = false
    air_loop_hvac.demandComponents.each do |sc|
      if sc.to_AirTerminalSingleDuctConstantVolumeReheat.is_initialized ||
         sc.to_AirTerminalSingleDuctParallelPIUReheat.is_initialized ||
         sc.to_AirTerminalSingleDuctSeriesPIUReheat.is_initialized ||
         sc.to_AirTerminalSingleDuctVAVHeatAndCoolReheat.is_initialized ||
         sc.to_AirTerminalSingleDuctVAVReheat.is_initialized
        has_term_rht = true
        break
      end
    end

    return has_term_rht
  end

  # Determine if the system has energy recovery already
  #
  # @param air_loop_hvac [OpenStudio::Model::AirLoopHVAC] air loop
  # @return [Bool] returns true if an ERV is present, false if not
  def air_loop_hvac_energy_recovery?(air_loop_hvac)
    has_erv = false

    # Get the OA system
    oa_sys = air_loop_hvac.airLoopHVACOutdoorAirSystem
    return false unless oa_sys.is_initialized

    # Find any ERV on the OA system
    oa_sys = oa_sys.get
    oa_sys.oaComponents.each do |oa_comp|
      if oa_comp.to_HeatExchangerAirToAirSensibleAndLatent.is_initialized
        has_erv = true
      end
    end

    return has_erv
  end

  # Determine if the air loop is a unitary system
  #
  # @param air_loop_hvac [OpenStudio::Model::AirLoopHVAC] air loop
  # @return [Bool] returns true if a unitary system is present, false if not
  def air_loop_hvac_unitary_system?(air_loop_hvac)
    is_unitary_system = false
    air_loop_hvac.supplyComponents.each do |component|
      obj_type = component.iddObjectType.valueName.to_s
      case obj_type
      when 'OS_AirLoopHVAC_UnitarySystem', 'OS_AirLoopHVAC_UnitaryHeatPump_AirToAir', 'OS_AirLoopHVAC_UnitaryHeatPump_AirToAir_MultiSpeed', 'OS_AirLoopHVAC_UnitaryHeatCool_VAVChangeoverBypass'
        is_unitary_system = true
      end
    end
    return is_unitary_system
  end

  # Set the VAV damper control to single maximum or dual maximum control depending on the standard.
  #
  # @param air_loop_hvac [OpenStudio::Model::AirLoopHVAC] air loop
  # @return [Bool] returns true if successful, false if not
  # @todo see if this impacts the sizing run.
  def air_loop_hvac_apply_vav_damper_action(air_loop_hvac)
    damper_action = air_loop_hvac_vav_damper_action(air_loop_hvac)

    # Interpret this as an EnergyPlus input
    damper_action_eplus = nil
    if damper_action == 'Single Maximum'
      damper_action_eplus = 'Normal'
    elsif damper_action == 'Dual Maximum'
      # EnergyPlus 8.7 changed the meaning of 'Reverse'.
      # For versions of OpenStudio using E+ 8.6 or lower
      damper_action_eplus = if air_loop_hvac.model.version < OpenStudio::VersionString.new('2.0.5')
                              'Reverse'
                            # For versions of OpenStudio using E+ 8.7 or higher
                            else
                              'ReverseWithLimits'
                            end
    end

    # Set the control for any VAV reheat terminals on this airloop.
    control_type_set = false
    air_loop_hvac.demandComponents.each do |equip|
      if equip.to_AirTerminalSingleDuctVAVReheat.is_initialized
        term = equip.to_AirTerminalSingleDuctVAVReheat.get
        # Dual maximum only applies to terminals with HW reheat coils
        if damper_action == 'Dual Maximum'
          if term.reheatCoil.to_CoilHeatingWater.is_initialized
            term.setDamperHeatingAction(damper_action_eplus)
            control_type_set = true
          end
        else
          term.setDamperHeatingAction(damper_action_eplus)
          control_type_set = true
          term.setMaximumFlowFractionDuringReheat(0.5)
        end
      end
    end

    if control_type_set
      OpenStudio.logFree(OpenStudio::Info, 'openstudio.standards.AirLoopHVAC', "For #{air_loop_hvac.name}: VAV damper action was set to #{damper_action} control.")
    end

    return true
  end

  # Determine whether the VAV damper control is single maximum or dual maximum control.
  # Defaults to 90.1-2007.
  #
  # @param air_loop_hvac [OpenStudio::Model::AirLoopHVAC] air loop
  # @return [String] the damper control type: Single Maximum, Dual Maximum
  def air_loop_hvac_vav_damper_action(air_loop_hvac)
    damper_action = 'Dual Maximum'
    return damper_action
  end

  # Determine if a motorized OA damper is required
  #
  # @param air_loop_hvac [OpenStudio::Model::AirLoopHVAC] air loop
  # @param climate_zone [String] ASHRAE climate zone, e.g. 'ASHRAE 169-2013-4A'
  # @return [Bool] returns true if required, false if not
  def air_loop_hvac_motorized_oa_damper_required?(air_loop_hvac, climate_zone)
    motorized_oa_damper_required = false

    # @todo refactor: Remove building type dependent logic
    if air_loop_hvac.name.to_s.include? 'Outpatient F1'
      motorized_oa_damper_required = true
      OpenStudio.logFree(OpenStudio::Info, 'openstudio.standards.AirLoopHVAC', "For #{air_loop_hvac.name}: always has a damper, the minimum OA schedule is the same as airloop availability schedule.")
      return motorized_oa_damper_required
    end

    # If the system has an economizer, it must have a motorized damper.
    if air_loop_hvac_economizer?(air_loop_hvac)
      motorized_oa_damper_required = true
      OpenStudio.logFree(OpenStudio::Info, 'openstudio.standards.AirLoopHVAC', "For #{air_loop_hvac.name}: Because the system has an economizer, it requires a motorized OA damper.")
      return motorized_oa_damper_required
    end

    # Determine the exceptions based on
    # number of stories, climate zone, and
    # outdoor air intake rates.
    minimum_oa_flow_cfm, maximum_stories = air_loop_hvac_motorized_oa_damper_limits(air_loop_hvac, climate_zone)

    # Assuming that buildings not requiring this always
    # used backdraft gravity dampers
    if minimum_oa_flow_cfm.nil? && maximum_stories.nil?
      return motorized_oa_damper_required
    end

    # Get the number of stories
    num_stories = air_loop_hvac.model.getBuildingStorys.size

    # Check the number of stories exception,
    # which is climate-zone dependent.
    if num_stories < maximum_stories
      OpenStudio.logFree(OpenStudio::Info, 'openstudio.standards.AirLoopHVAC', "For #{air_loop_hvac.name}: Motorized OA damper not required because the building has #{num_stories} stories, less than the minimum of #{maximum_stories} stories for climate zone #{climate_zone}.")
      return motorized_oa_damper_required
    end

    # Get the min OA flow rate
    oa_flow_m3_per_s = 0
    if air_loop_hvac.airLoopHVACOutdoorAirSystem.is_initialized
      oa_system = air_loop_hvac.airLoopHVACOutdoorAirSystem.get
      controller_oa = oa_system.getControllerOutdoorAir
      if controller_oa.minimumOutdoorAirFlowRate.is_initialized
        oa_flow_m3_per_s = controller_oa.minimumOutdoorAirFlowRate.get
      elsif controller_oa.autosizedMinimumOutdoorAirFlowRate.is_initialized
        oa_flow_m3_per_s = controller_oa.autosizedMinimumOutdoorAirFlowRate.get
      else
        OpenStudio.logFree(OpenStudio::Error, 'openstudio.standards.AirLoopHVAC', "For #{air_loop_hvac.name}: Could not determine the minimum OA flow rate, cannot determine if a motorized OA damper is required.")
        return motorized_oa_damper_required
      end
    else
      OpenStudio.logFree(OpenStudio::Info, 'openstudio.standards.AirLoopHVAC', "For #{air_loop_hvac.name}, Motorized OA damper not applicable because it has no OA intake.")
      return motorized_oa_damper_required
    end
    oa_flow_cfm = OpenStudio.convert(oa_flow_m3_per_s, 'm^3/s', 'cfm').get

    # Check the OA flow rate exception
    if oa_flow_cfm < minimum_oa_flow_cfm
      OpenStudio.logFree(OpenStudio::Info, 'openstudio.standards.AirLoopHVAC', "For #{air_loop_hvac.name}: Motorized OA damper not required because the system OA intake of #{oa_flow_cfm.round} cfm is less than the minimum threshold of #{minimum_oa_flow_cfm} cfm.")
      return motorized_oa_damper_required
    end

    # If here, motorized damper is required
    OpenStudio.logFree(OpenStudio::Info, 'openstudio.standards.AirLoopHVAC', "For #{air_loop_hvac.name}: Motorized OA damper is required because the building has #{num_stories} stories which is greater than or equal to the minimum of #{maximum_stories} stories for climate zone #{climate_zone}, and the system OA intake of #{oa_flow_cfm.round} cfm is greater than or equal to the minimum threshold of #{minimum_oa_flow_cfm} cfm. ")
    motorized_oa_damper_required = true

    return motorized_oa_damper_required
  end

  # Determine the air flow and number of story limits for whether motorized OA damper is required.
  # Defaults to DOE Ref Pre-1980 logic (never required).
  #
  # @param air_loop_hvac [OpenStudio::Model::AirLoopHVAC] air loop
  # @param climate_zone [String] ASHRAE climate zone, e.g. 'ASHRAE 169-2013-4A'
  # @return [Array<Double>] [minimum_oa_flow_cfm, maximum_stories]. If both nil, never required
  def air_loop_hvac_motorized_oa_damper_limits(air_loop_hvac, climate_zone)
    minimum_oa_flow_cfm = nil
    maximum_stories = nil
    return [minimum_oa_flow_cfm, maximum_stories]
  end

  # Add a motorized damper by modifying the OA schedule to require zero OA during unoccupied hours.
  # This means that even during morning warmup or nightcyling,
  # no OA will be brought into the building, lowering heating/cooling load.
  # If no occupancy schedule is supplied, one will be created. In this case,
  # occupied is defined as the total percent occupancy for the loop for all zones served.
  # If the OA schedule is already other than Always On,
  # will assume that this schedule reflects a motorized OA damper and not change.
  #
  # @param air_loop_hvac [OpenStudio::Model::AirLoopHVAC] air loop
  # @param min_occ_pct [Double] the fractional value below which the system will be considered unoccupied.
  # @param occ_sch [OpenStudio::Model::Schedule] the occupancy schedule.
  #   If not supplied, one will be created based on the supplied occupancy threshold.
  # @return [Bool] returns true if successful, false if not
  def air_loop_hvac_add_motorized_oa_damper(air_loop_hvac, min_occ_pct = 0.05, occ_sch = nil)
    # Get the OA system and OA controller
    oa_sys = air_loop_hvac.airLoopHVACOutdoorAirSystem
    return false unless oa_sys.is_initialized

    oa_sys = oa_sys.get
    oa_control = oa_sys.getControllerOutdoorAir

    # Get the current min OA schedule and do nothing
    # if it is already set to something other than Always On
    if oa_control.minimumOutdoorAirSchedule.is_initialized
      min_oa_sch = oa_control.minimumOutdoorAirSchedule.get
      unless min_oa_sch == air_loop_hvac.model.alwaysOnDiscreteSchedule
        OpenStudio.logFree(OpenStudio::Info, 'openstudio.standards.AirLoopHVAC', "For #{air_loop_hvac.name}: Min OA damper schedule is already set to #{min_oa_sch.name}, assume this includes correct motorized OA damper control.")
        return true
      end
    end

    # Get the airloop occupancy schedule if none supplied
    # or if the supplied availability schedule is Always On, implying
    # that the availability schedule does not reflect occupancy.
    if occ_sch.nil? || occ_sch == air_loop_hvac.model.alwaysOnDiscreteSchedule
      occ_sch = air_loop_hvac_get_occupancy_schedule(air_loop_hvac, occupied_percentage_threshold: min_occ_pct)
      flh = schedule_ruleset_annual_equivalent_full_load_hrs(occ_sch)
      OpenStudio.logFree(OpenStudio::Info, 'openstudio.standards.AirLoopHVAC', "For #{air_loop_hvac.name}: Annual occupied hours = #{flh.round} hr/yr, assuming a #{min_occ_pct} occupancy threshold.  This schedule will be used to close OA damper during unoccupied hours.")
    else
      OpenStudio.logFree(OpenStudio::Info, 'openstudio.standards.AirLoopHVAC', "For #{air_loop_hvac.name}: Setting motorized OA damper schedule to #{occ_sch.name}.")
    end

    # Set the minimum OA schedule to follow occupancy
    oa_control.setMinimumOutdoorAirSchedule(occ_sch)

    return true
  end

  # Remove a motorized OA damper by modifying the OA schedule
  # to require full OA at all times.  Whenever the fan operates,
  # the damper will be open and OA will be brought into the building.
  # This reflects the use of a backdraft gravity damper, and
  # increases building loads unnecessarily during unoccupied hours.
  #
  # @param air_loop_hvac [OpenStudio::Model::AirLoopHVAC] air loop
  # @return [Bool] returns true if successful, false if not
  def air_loop_hvac_remove_motorized_oa_damper(air_loop_hvac)
    # Get the OA system and OA controller
    oa_sys = air_loop_hvac.airLoopHVACOutdoorAirSystem
    return false unless oa_sys.is_initialized

    oa_sys = oa_sys.get
    oa_control = oa_sys.getControllerOutdoorAir

    # Set the minimum OA schedule to always 1 (100%)
    oa_control.setMinimumOutdoorAirSchedule(air_loop_hvac.model.alwaysOnDiscreteSchedule)

    return true
  end

  # This method creates a new discrete fractional schedule ruleset.
  # The value is set to one when occupancy across all zones
  # is greater than or equal to the occupied_percentage_threshold, and zero all other times.
  # This method is designed to use the total number of people on the airloop,
  # so if there is a zone that is continuously occupied by a few people,
  # but other zones that are intermittently occupied by many people,
  # the first zone doesn't drive the entire system.
  #
  # @param air_loop_hvac [OpenStudio::Model::AirLoopHVAC] air loop
  # @param occupied_percentage_threshold [Double] the minimum fraction (0 to 1) that counts as occupied
  # @return [ScheduleRuleset] a ScheduleRuleset where 0 = unoccupied, 1 = occupied
  def air_loop_hvac_get_occupancy_schedule(air_loop_hvac, occupied_percentage_threshold: 0.05)
    # Create combined occupancy schedule of every space in every zone served by this airloop
    sch_ruleset = thermal_zones_get_occupancy_schedule(air_loop_hvac.thermalZones,
                                                       sch_name: "#{air_loop_hvac.name} Occ Sch",
                                                       occupied_percentage_threshold: occupied_percentage_threshold)
    return sch_ruleset
  end

  # Generate the EMS used to implement the economizer and staging controls for packaged single zone units.
  #
  # @param air_loop_hvac [OpenStudio::Model::AirLoopHVAC] air loop
  # @param climate_zone [String] ASHRAE climate zone, e.g. 'ASHRAE 169-2013-4A'
  # @return [Bool] returns true if successful, false if not
  def air_loop_hvac_apply_single_zone_controls(air_loop_hvac, climate_zone)
    # These controls only apply to systems with DX cooling
    unless air_loop_hvac_dx_cooling?(air_loop_hvac)
      OpenStudio.logFree(OpenStudio::Info, 'openstudio.standards.AirLoopHVAC', "For #{air_loop_hvac.name}: Single zone controls not applicable because no DX cooling.")
      return true
    end

    # Number of stages is determined by the template
    num_stages = air_loop_hvac_single_zone_controls_num_stages(air_loop_hvac, climate_zone)

    # If zero stages, no special control is required
    if num_stages.zero?
      OpenStudio.logFree(OpenStudio::Info, 'openstudio.standards.AirLoopHVAC', "For #{air_loop_hvac.name}: No special economizer controls were modeled.")
      return true
    end

    # Fan control program only used for systems with two-stage DX coils
    fan_control = if air_loop_hvac_multi_stage_dx_cooling?(air_loop_hvac)
                    true
                  else
                    false
                  end

    # Scrub special characters from the system name
    sn = air_loop_hvac.name.get.to_s
    snc = sn.gsub(/\W/, '').delete('_')
    # If the name starts with a number, prepend with a letter
    if snc[0] =~ /[0-9]/
      snc = "SYS#{snc}"
    end

    # Get the zone name
    zone = air_loop_hvac.thermalZones[0]
    zone_name = zone.name.get.to_s
    zn_name_clean = zone_name.gsub(/\W/, '_')

    # Zone air node
    zone_air_node = zone.zoneAirNode

    # Get the OA system and OA controller
    oa_sys = air_loop_hvac.airLoopHVACOutdoorAirSystem
    return false unless oa_sys.is_initialized

    oa_sys = oa_sys.get
    oa_control = oa_sys.getControllerOutdoorAir
    oa_node = oa_sys.outboardOANode.get

    # Get the name of the min oa schedule
    min_oa_sch = if oa_control.minimumOutdoorAirSchedule.is_initialized
                   oa_control.minimumOutdoorAirSchedule.get
                 else
                   air_loop_hvac.model.alwaysOnDiscreteSchedule
                 end

    # Create an economizer maximum OA fraction schedule with
    # a maximum of 70% to reflect damper leakage per PNNL
    max_oa_sch = set_maximum_fraction_outdoor_air_schedule(air_loop_hvac, oa_control, snc) unless air_loop_hvac_has_simple_transfer_air?(air_loop_hvac)

    # Get the supply fan
    if air_loop_hvac.supplyFan.empty?
      OpenStudio.logFree(OpenStudio::Info, 'openstudio.standards.AirLoopHVAC', "For #{air_loop_hvac.name}: No supply fan found, cannot apply DX fan/economizer control.")
      return false
    end
    fan = air_loop_hvac.supplyFan.get

    # Supply outlet node
    sup_out_node = air_loop_hvac.supplyOutletNode

    # DX Cooling Coil
    dx_coil = nil
    air_loop_hvac.supplyComponents.each do |equip|
      if equip.to_CoilCoolingDXSingleSpeed.is_initialized
        dx_coil = equip.to_CoilCoolingDXSingleSpeed.get
      elsif equip.to_CoilCoolingDXTwoSpeed.is_initialized
        dx_coil = equip.to_CoilCoolingDXTwoSpeed.get
      end
    end
    if dx_coil.nil?
      OpenStudio.logFree(OpenStudio::Info, 'openstudio.standards.AirLoopHVAC', "For #{air_loop_hvac.name}: No DX cooling coil found, cannot apply DX fan/economizer control.")
      return false
    end

    # Heating Coil
    htg_coil = nil
    air_loop_hvac.supplyComponents.each do |equip|
      if equip.to_CoilHeatingGas.is_initialized
        htg_coil = equip.to_CoilHeatingGas.get
      elsif equip.to_CoilHeatingElectric.is_initialized
        OpenStudio.logFree(OpenStudio::Info, 'openstudio.standards.AirLoopHVAC', "For #{air_loop_hvac.name}: electric heating coil was found, cannot apply DX fan/economizer control.")
        return false
      elsif equip.to_CoilHeatingWater.is_initialized
        OpenStudio.logFree(OpenStudio::Info, 'openstudio.standards.AirLoopHVAC', "For #{air_loop_hvac.name}: hot water heating coil was found found, cannot apply DX fan/economizer control.")
        return false
      end
    end
    if htg_coil.nil?
      OpenStudio.logFree(OpenStudio::Info, 'openstudio.standards.AirLoopHVAC', "For #{air_loop_hvac.name}: No heating coil found, cannot apply DX fan/economizer control.")
      return false
    end

    ### EMS shared by both programs ###
    # Sensors
    oat_db_c_sen = OpenStudio::Model::EnergyManagementSystemSensor.new(air_loop_hvac.model, 'Site Outdoor Air Drybulb Temperature')
    oat_db_c_sen.setName('OATF')
    oat_db_c_sen.setKeyName('Environment')

    oat_wb_c_sen = OpenStudio::Model::EnergyManagementSystemSensor.new(air_loop_hvac.model, 'Site Outdoor Air Wetbulb Temperature')
    oat_wb_c_sen.setName('OAWBC')
    oat_wb_c_sen.setKeyName('Environment')

    oa_sch_sen = OpenStudio::Model::EnergyManagementSystemSensor.new(air_loop_hvac.model, 'Schedule Value')
    oa_sch_sen.setName("#{snc}OASch")
    oa_sch_sen.setKeyName(min_oa_sch.handle.to_s)

    oa_flow_sen = OpenStudio::Model::EnergyManagementSystemSensor.new(air_loop_hvac.model, 'System Node Mass Flow Rate')
    oa_flow_sen.setName("#{snc}OAFlowMass")
    oa_flow_sen.setKeyName(oa_node.handle.to_s)

    dat_sen = OpenStudio::Model::EnergyManagementSystemSensor.new(air_loop_hvac.model, 'System Node Setpoint Temperature')
    dat_sen.setName("#{snc}DATRqd")
    dat_sen.setKeyName(sup_out_node.handle.to_s)

    # Internal Variables
    oa_flow_var = OpenStudio::Model::EnergyManagementSystemInternalVariable.new(air_loop_hvac.model, 'Outdoor Air Controller Minimum Mass Flow Rate')
    oa_flow_var.setName("#{snc}OADesignMass")
    oa_flow_var.setInternalDataIndexKeyName(oa_control.handle.to_s)

    # Global Variables
    gvar = OpenStudio::Model::EnergyManagementSystemGlobalVariable.new(air_loop_hvac.model, "#{snc}NumberofStages")

    # Programs
    num_stg_prg = OpenStudio::Model::EnergyManagementSystemProgram.new(air_loop_hvac.model)
    num_stg_prg.setName("#{snc}SetNumberofStages")
    num_stg_prg_body = <<-EMS
      SET #{snc}NumberofStages = #{num_stages}
    EMS
    num_stg_prg.setBody(num_stg_prg_body)

    # Program Calling Managers
    setup_mgr = OpenStudio::Model::EnergyManagementSystemProgramCallingManager.new(air_loop_hvac.model)
    setup_mgr.setName("#{snc}SetNumberofStagesCallingManager")
    setup_mgr.setCallingPoint('BeginNewEnvironment')
    setup_mgr.addProgram(num_stg_prg)

    ### Fan Control ###
    if fan_control

      ### Economizer Control ###
      # Actuators
      econ_eff_act = OpenStudio::Model::EnergyManagementSystemActuator.new(max_oa_sch, 'Schedule:Year', 'Schedule Value')
      econ_eff_act.setName("#{snc}TimestepEconEff")

      # Programs
      econ_prg = OpenStudio::Model::EnergyManagementSystemProgram.new(air_loop_hvac.model)
      econ_prg.setName("#{snc}EconomizerCTRLProg")
      econ_prg_body = <<-EMS
        SET #{econ_eff_act.handle} = 0.7
        SET MaxE = 0.7
        SET #{dat_sen.handle} = (#{dat_sen.handle}*1.8)+32
        SET OATF = (#{oat_db_c_sen.handle}*1.8)+32
        SET OAwbF = (#{oat_wb_c_sen.handle}*1.8)+32
        IF #{oa_flow_sen.handle} > (#{oa_flow_var.handle}*#{oa_sch_sen.handle})
          SET EconoActive = 1
        ELSE
          SET EconoActive = 0
        ENDIF
        SET dTNeeded = 75-#{dat_sen.handle}
        SET CoolDesdT = ((98*0.15)+(75*(1-0.15)))-55
        SET CoolLoad = dTNeeded/ CoolDesdT
        IF CoolLoad > 1
          SET CoolLoad = 1
        ELSEIF CoolLoad < 0
          SET CoolLoad = 0
        ENDIF
        IF EconoActive == 1
          SET Stage = #{snc}NumberofStages
          IF Stage == 2
            IF CoolLoad < 0.6
              SET #{econ_eff_act.handle} = MaxE
            ELSE
              SET ECOEff = 0-2.18919863612305
              SET ECOEff = ECOEff+(0-0.674461284910428*CoolLoad)
              SET ECOEff = ECOEff+(0.000459106275872404*(OATF^2))
              SET ECOEff = ECOEff+(0-0.00000484778537945252*(OATF^3))
              SET ECOEff = ECOEff+(0.182915713033586*OAwbF)
              SET ECOEff = ECOEff+(0-0.00382838660261133*(OAwbF^2))
              SET ECOEff = ECOEff+(0.0000255567460240583*(OAwbF^3))
              SET #{econ_eff_act.handle} = ECOEff
            ENDIF
          ELSE
            SET ECOEff = 2.36337942464462
            SET ECOEff = ECOEff+(0-0.409939515512619*CoolLoad)
            SET ECOEff = ECOEff+(0-0.0565205596792225*OAwbF)
            SET ECOEff = ECOEff+(0-0.0000632612294169389*(OATF^2))
            SET #{econ_eff_act.handle} = ECOEff+(0.000571724868775081*(OAwbF^2))
          ENDIF
          IF #{econ_eff_act.handle} > MaxE
            SET #{econ_eff_act.handle} = MaxE
          ELSEIF #{econ_eff_act.handle} < (#{oa_flow_var.handle}*#{oa_sch_sen.handle})
            SET #{econ_eff_act.handle} = (#{oa_flow_var.handle}*#{oa_sch_sen.handle})
          ENDIF
        ENDIF
      EMS
      econ_prg.setBody(econ_prg_body)

      # Program Calling Managers
      econ_mgr = OpenStudio::Model::EnergyManagementSystemProgramCallingManager.new(air_loop_hvac.model)
      econ_mgr.setName("#{snc}EcoManager")
      econ_mgr.setCallingPoint('InsideHVACSystemIterationLoop')
      econ_mgr.addProgram(econ_prg)

      # Sensors
      zn_temp_sen = OpenStudio::Model::EnergyManagementSystemSensor.new(air_loop_hvac.model, 'System Node Temperature')
      zn_temp_sen.setName("#{zn_name_clean}Temp")
      zn_temp_sen.setKeyName(zone_air_node.handle.to_s)

      htg_rtf_sen = OpenStudio::Model::EnergyManagementSystemSensor.new(air_loop_hvac.model, 'Heating Coil Runtime Fraction')
      htg_rtf_sen.setName("#{snc}HeatingRTF")
      htg_rtf_sen.setKeyName(htg_coil.handle.to_s)

      clg_rtf_sen = OpenStudio::Model::EnergyManagementSystemSensor.new(air_loop_hvac.model, 'Cooling Coil Runtime Fraction')
      clg_rtf_sen.setName("#{snc}RTF")
      clg_rtf_sen.setKeyName(dx_coil.handle.to_s)

      spd_sen = OpenStudio::Model::EnergyManagementSystemSensor.new(air_loop_hvac.model, 'Coil System Compressor Speed Ratio')
      spd_sen.setName("#{snc}SpeedRatio")
      spd_sen.setKeyName("#{dx_coil.handle} CoilSystem")

      # Internal Variables
      fan_pres_var = OpenStudio::Model::EnergyManagementSystemInternalVariable.new(air_loop_hvac.model, 'Fan Nominal Pressure Rise')
      fan_pres_var.setName("#{snc}FanDesignPressure")
      fan_pres_var.setInternalDataIndexKeyName(fan.handle.to_s)

      dsn_flow_var = OpenStudio::Model::EnergyManagementSystemInternalVariable.new(air_loop_hvac.model, 'Outdoor Air Controller Maximum Mass Flow Rate')
      dsn_flow_var.setName("#{snc}DesignFlowMass")
      dsn_flow_var.setInternalDataIndexKeyName(oa_control.handle.to_s)

      # Actuators
      fan_pres_act = OpenStudio::Model::EnergyManagementSystemActuator.new(fan, 'Fan', 'Fan Pressure Rise')
      fan_pres_act.setName("#{snc}FanPressure")

      # Global Variables
      gvar = OpenStudio::Model::EnergyManagementSystemGlobalVariable.new(air_loop_hvac.model, "#{snc}FanPwrExp")
      gvar = OpenStudio::Model::EnergyManagementSystemGlobalVariable.new(air_loop_hvac.model, "#{snc}Stg1Spd")
      gvar = OpenStudio::Model::EnergyManagementSystemGlobalVariable.new(air_loop_hvac.model, "#{snc}Stg2Spd")
      gvar = OpenStudio::Model::EnergyManagementSystemGlobalVariable.new(air_loop_hvac.model, "#{snc}HeatSpeed")
      gvar = OpenStudio::Model::EnergyManagementSystemGlobalVariable.new(air_loop_hvac.model, "#{snc}VenSpeed")

      # Programs
      fan_par_prg = OpenStudio::Model::EnergyManagementSystemProgram.new(air_loop_hvac.model)
      fan_par_prg.setName("#{snc}SetFanPar")
      fan_par_prg_body = <<-EMS
        IF #{snc}NumberofStages == 1
          Return
        ENDIF
        SET #{snc}FanPwrExp = 2.2
        SET OAFrac = #{oa_flow_sen.handle}/#{dsn_flow_var.handle}
        IF  OAFrac < 0.66
          SET #{snc}VenSpeed = 0.66
          SET #{snc}Stg1Spd = 0.66
        ELSE
          SET #{snc}VenSpeed = OAFrac
          SET #{snc}Stg1Spd = OAFrac
        ENDIF
        SET #{snc}Stg2Spd = 1.0
        SET #{snc}HeatSpeed = 1.0
      EMS
      fan_par_prg.setBody(fan_par_prg_body)

      fan_ctrl_prg = OpenStudio::Model::EnergyManagementSystemProgram.new(air_loop_hvac.model)
      fan_ctrl_prg.setName("#{snc}FanControl")
      fan_ctrl_prg_body = <<-EMS
        IF #{snc}NumberofStages == 1
          Return
        ENDIF
        IF #{htg_rtf_sen.handle} > 0
          SET Heating = #{htg_rtf_sen.handle}
          SET Ven = 1-#{htg_rtf_sen.handle}
          SET Eco = 0
          SET Stage1 = 0
          SET Stage2 = 0
        ELSE
          SET Heating = 0
          SET EcoSpeed = #{snc}VenSpeed
          IF #{spd_sen.handle} == 0
            IF #{clg_rtf_sen.handle} > 0
              SET Stage1 = #{clg_rtf_sen.handle}
              SET Stage2 = 0
              SET Ven = 1-#{clg_rtf_sen.handle}
              SET Eco = 0
              IF #{oa_flow_sen.handle} > (#{oa_flow_var.handle}*#{oa_sch_sen.handle})
                SET #{snc}Stg1Spd = 1.0
              ENDIF
            ELSE
              SET Stage1 = 0
              SET Stage2 = 0
              IF #{oa_flow_sen.handle} > (#{oa_flow_var.handle}*#{oa_sch_sen.handle})
                SET Eco = 1.0
                SET Ven = 0
                !Calculate the expected discharge air temperature if the system runs at its low speed
                SET ExpDAT = #{dat_sen.handle}-(1-#{snc}VenSpeed)*#{zn_temp_sen.handle}
                SET ExpDAT = ExpDAT/#{snc}VenSpeed
                IF #{oat_db_c_sen.handle} > ExpDAT
                  SET EcoSpeed = #{snc}Stg2Spd
                ENDIF
              ELSE
                SET Eco = 0
                SET Ven = 1.0
              ENDIF
            ENDIF
          ELSE
            SET Stage1 = 1-#{spd_sen.handle}
            SET Stage2 = #{spd_sen.handle}
            SET Ven = 0
            SET Eco = 0
            IF #{oa_flow_sen.handle} > (#{oa_flow_var.handle}*#{oa_sch_sen.handle})
              SET #{snc}Stg1Spd = 1.0
            ENDIF
          ENDIF
        ENDIF
        ! For each mode (percent time in mode)*(fanSpeer^PwrExp) is the contribution to weighted fan power over time step
        SET FPR = Ven*(#{snc}VenSpeed ^ #{snc}FanPwrExp)
        SET FPR = FPR+Eco*(EcoSpeed^#{snc}FanPwrExp)
        SET FPR1 = Stage1*(#{snc}Stg1Spd^#{snc}FanPwrExp)
        SET FPR = FPR+FPR1
        SET FPR2 = Stage2*(#{snc}Stg2Spd^#{snc}FanPwrExp)
        SET FPR = FPR+FPR2
        SET FPR3 = Heating*(#{snc}HeatSpeed^#{snc}FanPwrExp)
        SET FanPwrRatio = FPR+ FPR3
        ! system fan power is directly proportional to static pressure so this change linearly adjusts fan energy for speed control
        SET #{fan_pres_act.handle} = #{fan_pres_var.handle}*FanPwrRatio
      EMS
      fan_ctrl_prg.setBody(fan_ctrl_prg_body)

      # Program Calling Managers
      # Note that num_stg_prg must be listed before fan_par_prg
      # because it initializes a variable used by fan_par_prg.
      setup_mgr.addProgram(fan_par_prg)

      fan_ctrl_mgr = OpenStudio::Model::EnergyManagementSystemProgramCallingManager.new(air_loop_hvac.model)
      fan_ctrl_mgr.setName("#{snc}FanMainManager")
      fan_ctrl_mgr.setCallingPoint('BeginTimestepBeforePredictor')
      fan_ctrl_mgr.addProgram(fan_ctrl_prg)

    end

    return true
  end

  # Determine the number of stages that should be used as controls for single zone DX systems.
  # Defaults to zero, which means that no special single zone control is required.
  #
  # @param air_loop_hvac [OpenStudio::Model::AirLoopHVAC] air loop
  # @param climate_zone [String] ASHRAE climate zone, e.g. 'ASHRAE 169-2013-4A'
  # @return [Integer] the number of stages: 0, 1, 2
  def air_loop_hvac_single_zone_controls_num_stages(air_loop_hvac, climate_zone)
    num_stages = 0
    return num_stages
  end

  # Determine if static pressure reset is required for this system.
  # For 90.1, this determination needs information about
  # whether or not the system has DDC control over the VAV terminals.
  # Defaults to 90.1-2007 logic.
  #
  # @todo Instead of requiring the input of whether a system
  #   has DDC control of VAV terminals or not, determine this
  #   from the system itself.  This may require additional information
  #   be added to the OpenStudio data model.
  #
  # @param air_loop_hvac [OpenStudio::Model::AirLoopHVAC] air loop
  # @param has_ddc [Bool] whether or not the system has DDC control over VAV terminals.
  # return [Bool] returns true if static pressure reset is required, false if not
  def air_loop_hvac_static_pressure_reset_required?(air_loop_hvac, has_ddc)
    sp_reset_required = false

    if has_ddc
      sp_reset_required = true
      OpenStudio.logFree(OpenStudio::Info, 'openstudio.standards.AirLoopHVAC', "For #{air_loop_hvac.name}: Static pressure reset is required because the system has DDC control of VAV terminals.")
    else
      OpenStudio.logFree(OpenStudio::Info, 'openstudio.standards.AirLoopHVAC', "For #{air_loop_hvac.name}: Static pressure reset not required because the system does not have DDC control of VAV terminals.")
    end

    return sp_reset_required
  end

  # Determine if a system's fans must shut off when not required.
  # Per ASHRAE 90.1 section 6.4.3.3, HVAC systems are required to have off-hour controls
  #
  # @param air_loop_hvac [OpenStudio::Model::AirLoopHVAC] air loop
  # @return [Bool] returns true if required, false if not
  def air_loop_hvac_unoccupied_fan_shutoff_required?(air_loop_hvac)
    shutoff_required = true

    # Determine if the airloop serves any computer rooms or data centers, which default to always on.
    if air_loop_hvac_data_center_area_served(air_loop_hvac) > 0
      shutoff_required = false
    end

    return shutoff_required
  end

  # Default occupancy fraction threshold for determining if the spaces on the air loop are occupied
  # @return [Double] threshold at which the air loop space are considered unoccupied
  def air_loop_hvac_unoccupied_threshold
    return 0.15
  end

  # Shut off the system during unoccupied periods.
  # During these times, systems will cycle on briefly if temperature drifts below setpoint.
  # For systems with fan-powered terminals, the whole system (not just the terminal fans) will cycle on.
  # Terminal-only night cycling is not used because the terminals cannot provide cooling,
  # so terminal-only night cycling leads to excessive unmet cooling hours during unoccupied periods.
  # If the system already has a schedule other than Always-On, no change will be made.
  # If the system has an Always-On schedule assigned, a new schedule will be created.
  # In this case, occupied is defined as the total percent occupancy for the loop for all zones served.
  #
  # @param air_loop_hvac [OpenStudio::Model::AirLoopHVAC] air loop
  # @param min_occ_pct [Double] the fractional value below which the system will be considered unoccupied.
  # @return [Bool] returns true if successful, false if not
  def air_loop_hvac_enable_unoccupied_fan_shutoff(air_loop_hvac, min_occ_pct = 0.05)
    # Set the system to night cycle
    air_loop_hvac.setNightCycleControlType('CycleOnAny')

    # Check if already using a schedule other than always on
    avail_sch = air_loop_hvac.availabilitySchedule
    unless avail_sch == air_loop_hvac.model.alwaysOnDiscreteSchedule
      OpenStudio.logFree(OpenStudio::Info, 'openstudio.standards.AirLoopHVAC', "For #{air_loop_hvac.name}: Availability schedule is already set to #{avail_sch.name}.  Will assume this includes unoccupied shut down; no changes will be made.")
      return true
    end

    # Get the airloop occupancy schedule
    loop_occ_sch = air_loop_hvac_get_occupancy_schedule(air_loop_hvac, occupied_percentage_threshold: min_occ_pct)
    flh = schedule_ruleset_annual_equivalent_full_load_hrs(loop_occ_sch)
    OpenStudio.logFree(OpenStudio::Info, 'openstudio.standards.AirLoopHVAC', "For #{air_loop_hvac.name}: Annual occupied hours = #{flh.round} hr/yr, assuming a #{min_occ_pct} occupancy threshold.  This schedule will be used as the HVAC operation schedule.")

    # Set HVAC availability schedule to follow occupancy
    air_loop_hvac.setAvailabilitySchedule(loop_occ_sch)
    air_loop_hvac.supplyComponents.each do |comp|
      if comp.to_AirLoopHVACUnitaryHeatPumpAirToAirMultiSpeed.is_initialized
        comp.to_AirLoopHVACUnitaryHeatPumpAirToAirMultiSpeed.get.setSupplyAirFanOperatingModeSchedule(loop_occ_sch)
      elsif comp.to_AirLoopHVACUnitarySystem.is_initialized
        comp.to_AirLoopHVACUnitarySystem.get.setSupplyAirFanOperatingModeSchedule(loop_occ_sch)
      end
    end

    return true
  end

  # Calculate the total floor area of all zones attached to the air loop, in m^2.
  #
  # @param air_loop_hvac [OpenStudio::Model::AirLoopHVAC] air loop
  # return [Double] the total floor area of all zones attached to the air loop in m^2.
  def air_loop_hvac_floor_area_served(air_loop_hvac)
    total_area = 0.0

    air_loop_hvac.thermalZones.each do |zone|
      total_area += zone.floorArea
    end

    return total_area
  end

  # Calculate the total floor area of all zones attached to the air loop that have no exterior surfaces, in m^2.
  #
  # @param air_loop_hvac [OpenStudio::Model::AirLoopHVAC] air loop
  # return [Double] the total floor area of all zones attached to the air loop in m^2.
  def air_loop_hvac_floor_area_served_interior_zones(air_loop_hvac)
    total_area = 0.0

    air_loop_hvac.thermalZones.each do |zone|
      # Skip zones that have exterior surface area
      next if zone.exteriorSurfaceArea > 0

      total_area += zone.floorArea
    end

    return total_area
  end

  # Calculate the total floor area of all zones attached to the air loop that have at least one exterior surface, in m^2.
  #
  # @param air_loop_hvac [OpenStudio::Model::AirLoopHVAC] air loop
  # return [Double] the total floor area of all zones attached to the air loop in m^2.
  def air_loop_hvac_floor_area_served_exterior_zones(air_loop_hvac)
    total_area = 0.0

    air_loop_hvac.thermalZones.each do |zone|
      # Skip zones that have no exterior surface area
      next if zone.exteriorSurfaceArea.zero?

      total_area += zone.floorArea
    end

    return total_area
  end

  # find design_supply_air_flow_rate
  #
  # @param air_loop_hvac [OpenStudio::Model::AirLoopHVAC] air loop
  # @return [Double] design supply air flow rate in m^3/s
  def air_loop_hvac_find_design_supply_air_flow_rate(air_loop_hvac)
    # Get the design_supply_air_flow_rate
    design_supply_air_flow_rate = nil
    if air_loop_hvac.designSupplyAirFlowRate.is_initialized
      design_supply_air_flow_rate = air_loop_hvac.designSupplyAirFlowRate.get
    elsif air_loop_hvac.autosizedDesignSupplyAirFlowRate.is_initialized
      design_supply_air_flow_rate = air_loop_hvac.autosizedDesignSupplyAirFlowRate.get
    else
      OpenStudio.logFree(OpenStudio::Warn, 'openstudio.standards.AirLoopHVAC', "For #{air_loop_hvac.name} design supply air flow rate is not available.")
    end

    return design_supply_air_flow_rate
  end

  # Determine how much residential area the airloop serves
  #
<<<<<<< HEAD
  # @return [Double] res_area m^2
=======
  # @param air_loop_hvac [OpenStudio::Model::AirLoopHVAC] air loop
  # @return [Double] residential area served in m^2
>>>>>>> c75c51b2
  def air_loop_hvac_residential_area_served(air_loop_hvac)
    res_area = 0.0

    air_loop_hvac.thermalZones.each do |zone|
      zone.spaces.each do |space|
        # Skip spaces with no space type
        next if space.spaceType.empty?

        space_type = space.spaceType.get

        # Skip spaces with no standards space type
        next if space_type.standardsSpaceType.empty?

        standards_space_type = space_type.standardsSpaceType.get
        if standards_space_type.downcase.include?('apartment') || standards_space_type.downcase.include?('guestroom') || standards_space_type.downcase.include?('patroom')
          res_area += space.floorArea
        end
      end
    end

    return res_area
  end

  # Determine how much data center area the airloop serves.
  #
  # @param air_loop_hvac [OpenStudio::Model::AirLoopHVAC] air loop
  # @return [Double] the area of data center is served in m^2.
  # @todo Add an is_data_center field to the standards space type spreadsheet instead
  #   of relying on the standards space type name to identify a data center.
  def air_loop_hvac_data_center_area_served(air_loop_hvac)
    dc_area_m2 = 0.0

    air_loop_hvac.thermalZones.each do |zone|
      zone.spaces.each do |space|
        # Skip spaces with no space type
        next if space.spaceType.empty?

        space_type = space.spaceType.get

        # Skip spaces with no standards space type
        next if space_type.standardsSpaceType.empty?

        standards_space_type = space_type.standardsSpaceType.get
        # Counts as a data center if the name includes 'data'
        if standards_space_type.downcase.include?('data center') || standards_space_type.downcase.include?('datacenter')
          dc_area_m2 += space.floorArea
        end
        std_bldg_type = space.spaceType.get.standardsBuildingType.get
        if std_bldg_type.downcase.include?('datacenter') && standards_space_type.downcase.include?('computerroom')
          dc_area_m2 += space.floorArea
        end
      end
    end

    return dc_area_m2
  end

  # Determine how many humidifies are on the airloop
  #
  # @param air_loop_hvac [OpenStudio::Model::AirLoopHVAC] air loop
  # @return [Integer] the number of humidifiers
  def air_loop_hvac_humidifier_count(air_loop_hvac)
    humidifiers = 0
    air_loop_hvac.supplyComponents.each do |cmp|
      if cmp.to_HumidifierSteamElectric.is_initialized
        humidifiers += 1
      end
    end
    return humidifiers
  end

  # Sets the maximum reheat temperature to the specified value for all reheat terminals (of any type) on the loop.
  #
  # @param air_loop_hvac [OpenStudio::Model::AirLoopHVAC] air loop
  # @param max_reheat_c [Double] the maximum reheat temperature, in degrees Celsius
  # @return [Bool] returns true if successful, false if not
  def air_loop_hvac_apply_maximum_reheat_temperature(air_loop_hvac, max_reheat_c)
    air_loop_hvac.demandComponents.each do |sc|
      if sc.to_AirTerminalSingleDuctConstantVolumeReheat.is_initialized
        term = sc.to_AirTerminalSingleDuctConstantVolumeReheat.get
        term.setMaximumReheatAirTemperature(max_reheat_c)
      elsif sc.to_AirTerminalSingleDuctParallelPIUReheat.is_initialized
        # No control option available
      elsif sc.to_AirTerminalSingleDuctSeriesPIUReheat.is_initialized
        # No control option available
      elsif sc.to_AirTerminalSingleDuctVAVHeatAndCoolReheat.is_initialized
        term = sc.to_AirTerminalSingleDuctVAVHeatAndCoolReheat.get
        term.setMaximumReheatAirTemperature(max_reheat_c)
      elsif sc.to_AirTerminalSingleDuctVAVReheat.is_initialized
        term = sc.to_AirTerminalSingleDuctVAVReheat.get
        term.setMaximumReheatAirTemperature(max_reheat_c)
      end
    end

    max_reheat_f = OpenStudio.convert(max_reheat_c, 'C', 'F').get
    OpenStudio.logFree(OpenStudio::Info, 'openstudio.standards.AirLoopHVAC', "For #{air_loop_hvac.name}: reheat terminal maximum set to #{max_reheat_f.round} F.")

    return true
  end

  # Set the system sizing properties based on the zone sizing information
  #
  # @param air_loop_hvac [OpenStudio::Model::AirLoopHVAC] air loop
  # @return [Bool] returns true if successful, false if not
  def air_loop_hvac_apply_prm_sizing_temperatures(air_loop_hvac)
    # Get the design heating and cooling SAT information
    # for all zones served by the system.
    htg_setpts_c = []
    clg_setpts_c = []
    air_loop_hvac.thermalZones.each do |zone|
      sizing_zone = zone.sizingZone
      htg_setpts_c << sizing_zone.zoneHeatingDesignSupplyAirTemperature
      clg_setpts_c << sizing_zone.zoneCoolingDesignSupplyAirTemperature
    end

    # Cooling SAT set to minimum zone cooling design SAT
    clg_sat_c = clg_setpts_c.min

    # If the system has terminal reheat,
    # heating SAT is set to the same value as cooling SAT
    # and the terminals are expected to do the heating.
    # If not, heating SAT set to maximum zone heating design SAT.
    has_term_rht = air_loop_hvac_terminal_reheat?(air_loop_hvac)
    htg_sat_c = if has_term_rht
                  clg_sat_c
                else
                  htg_setpts_c.max
                end

    # Set the central SAT values
    sizing_system = air_loop_hvac.sizingSystem
    sizing_system.setCentralCoolingDesignSupplyAirTemperature(clg_sat_c)
    sizing_system.setCentralHeatingDesignSupplyAirTemperature(htg_sat_c)

    clg_sat_f = OpenStudio.convert(clg_sat_c, 'C', 'F').get
    htg_sat_f = OpenStudio.convert(htg_sat_c, 'C', 'F').get
    OpenStudio.logFree(OpenStudio::Info, 'openstudio.standards.AirLoopHVAC', "For #{air_loop_hvac.name}: central heating SAT set to #{htg_sat_f.round} F, cooling SAT set to #{clg_sat_f.round} F.")

    # If it's a terminal reheat system, set the reheat terminal setpoints too
    if has_term_rht
      rht_c = htg_setpts_c.max
      air_loop_hvac_apply_maximum_reheat_temperature(air_loop_hvac, rht_c)
    end

    return true
  end

  # Determine if every zone on the system has an identical multiplier.
  # If so, return this number.  If not, return 1.
  #
  # @param air_loop_hvac [OpenStudio::Model::AirLoopHVAC] air loop
  # @return [Integer] an integer representing the system multiplier.
  def air_loop_hvac_system_multiplier(air_loop_hvac)
    mult = 1

    # Get all the zone multipliers
    zn_mults = []
    air_loop_hvac.thermalZones.each do |zone|
      zn_mults << zone.multiplier
    end

    # Warn if there are different multipliers
    uniq_mults = zn_mults.uniq
    if uniq_mults.size > 1
      OpenStudio.logFree(OpenStudio::Warn, 'openstudio.standards.AirLoopHVAC', "For #{air_loop_hvac.name}: not all zones on the system have an identical zone multiplier.  Multipliers are: #{uniq_mults.join(', ')}.")
    else
      mult = uniq_mults[0]
    end

    return mult
  end

  # Determine if this Air Loop uses DX cooling.
  #
  # @param air_loop_hvac [OpenStudio::Model::AirLoopHVAC] air loop
  # @return [Bool] returns true if uses DX cooling, false if not
  def air_loop_hvac_dx_cooling?(air_loop_hvac)
    dx_clg = false

    # Check for all DX coil types
    dx_types = [
      'OS_Coil_Cooling_DX_MultiSpeed',
      'OS_Coil_Cooling_DX_SingleSpeed',
      'OS_Coil_Cooling_DX_TwoSpeed',
      'OS_Coil_Cooling_DX_TwoStageWithHumidityControlMode',
      'OS_Coil_Cooling_DX_VariableRefrigerantFlow',
      'OS_Coil_Cooling_DX_VariableSpeed',
      'OS_CoilSystem_Cooling_DX_HeatExchangerAssisted'
    ]

    air_loop_hvac.supplyComponents.each do |component|
      # Get the object type, getting the internal coil
      # type if inside a unitary system.
      obj_type = component.iddObjectType.valueName.to_s
      case obj_type
      when 'OS_AirLoopHVAC_UnitaryHeatCool_VAVChangeoverBypass'
        component = component.to_AirLoopHVACUnitaryHeatCoolVAVChangeoverBypass.get
        obj_type = component.coolingCoil.iddObjectType.valueName.to_s
      when 'OS_AirLoopHVAC_UnitaryHeatPump_AirToAir'
        component = component.to_AirLoopHVACUnitaryHeatPumpAirToAir.get
        obj_type = component.coolingCoil.iddObjectType.valueName.to_s
      when 'OS_AirLoopHVAC_UnitaryHeatPump_AirToAir_MultiSpeed'
        component = component.to_AirLoopHVACUnitaryHeatPumpAirToAirMultiSpeed.get
        obj_type = component.coolingCoil.iddObjectType.valueName.to_s
      when 'OS_AirLoopHVAC_UnitarySystem'
        component = component.to_AirLoopHVACUnitarySystem.get
        if component.coolingCoil.is_initialized
          obj_type = component.coolingCoil.get.iddObjectType.valueName.to_s
        end
      end
      # See if the object type is a DX coil
      if dx_types.include?(obj_type)
        dx_clg = true
        break # Stop if find a DX coil
      end
    end

    return dx_clg
  end

  # Determine if this Air Loop uses multi-stage DX cooling.
  #
  # @param air_loop_hvac [OpenStudio::Model::AirLoopHVAC] air loop
  # @return [Bool] returns true if uses multi-stage DX cooling, false if not
  def air_loop_hvac_multi_stage_dx_cooling?(air_loop_hvac)
    dx_clg = false

    # Check for all DX coil types
    dx_types = [
      'OS_Coil_Cooling_DX_MultiSpeed',
      'OS_Coil_Cooling_DX_TwoSpeed',
      'OS_Coil_Cooling_DX_TwoStageWithHumidityControlMode'
    ]

    air_loop_hvac.supplyComponents.each do |component|
      # Get the object type, getting the internal coil
      # type if inside a unitary system.
      obj_type = component.iddObjectType.valueName.to_s
      case obj_type
      when 'OS_AirLoopHVAC_UnitaryHeatCool_VAVChangeoverBypass'
        component = component.to_AirLoopHVACUnitaryHeatCoolVAVChangeoverBypass.get
        obj_type = component.coolingCoil.iddObjectType.valueName.to_s
      when 'OS_AirLoopHVAC_UnitaryHeatPump_AirToAir'
        component = component.to_AirLoopHVACUnitaryHeatPumpAirToAir.get
        obj_type = component.coolingCoil.iddObjectType.valueName.to_s
      when 'OS_AirLoopHVAC_UnitaryHeatPump_AirToAir_MultiSpeed'
        component = component.to_AirLoopHVACUnitaryHeatPumpAirToAirMultiSpeed.get
        obj_type = component.coolingCoil.iddObjectType.valueName.to_s
      when 'OS_AirLoopHVAC_UnitarySystem'
        component = component.to_AirLoopHVACUnitarySystem.get
        if component.coolingCoil.is_initialized
          obj_type = component.coolingCoil.get.iddObjectType.valueName.to_s
        end
      end
      # See if the object type is a DX coil
      if dx_types.include?(obj_type)
        dx_clg = true
        break # Stop if find a DX coil
      end
    end

    return dx_clg
  end

  # Add occupant standby controls to air loop
  # When the thermostat schedule is setup or setback
  # the ventilation is shutoff. Currently this is done
  # by scheduling air terminal dampers (so load can
  # still be met) and cycling unitary system fans
  #
  # @param air_loop_hvac [OpenStudio::model::AirLoopHVAC] OpenStudio AirLoopHVAC object
  # @param standby_mode_space [Array] List of all spaces required to have standby mode controls
  # @return [Boolean] true if sucessful, false otherwise
  def air_loop_hvac_standby_mode_occupancy_control(air_loop_hvac, standby_mode_spaces)
    return true
  end

  # Create an economizer maximum OA fraction schedule with
  # For ASHRAE 90.1 2019, a maximum of 75% to reflect damper leakage per PNNL
  #
  # @param air_loop_hvac [OpenStudio::Model::AirLoopHVAC] HVAC air loop object
  # @param oa_control [OpenStudio::Model::ControllerOutdoorAir] Outdoor air controller object to have this maximum OA fraction schedule
  # @param snc [String] System name
  #
  # @return [OpenStudio::Model::ScheduleRuleset] Generated maximum outdoor air fraction schedule for later use
  def set_maximum_fraction_outdoor_air_schedule(air_loop_hvac, oa_control, snc)
    max_oa_sch_name = "#{snc}maxOASch"
    max_oa_sch = OpenStudio::Model::ScheduleRuleset.new(air_loop_hvac.model)
    max_oa_sch.setName(max_oa_sch_name)
    max_oa_sch.defaultDaySchedule.setName("#{max_oa_sch_name}Default")
    max_oa_sch.defaultDaySchedule.addValue(OpenStudio::Time.new(0, 24, 0, 0), 0.7)
    oa_control.setMaximumFractionofOutdoorAirSchedule(max_oa_sch)
    max_oa_sch
  end

  # Checks if zones served by the air loop use zone exhaust fan
  # a simplified approach to model transfer air
  #
  # @param air_loop_hvac [OpenStudio::Model::AirLoopHVAC] OpenStudio AirLoopHVAC object
  # @return [Boolean] true if simple transfer air is modeled, false otherwise
  def air_loop_hvac_has_simple_transfer_air?(air_loop_hvac)
    simple_transfer_air = false
    zones = air_loop_hvac.thermalZones
    zones_name = []
    zones.each do |zone|
      zones_name << zone.name.to_s
    end
    air_loop_hvac.model.getFanZoneExhausts.sort.each do |exhaust_fan|
      if (zones_name.include? exhaust_fan.thermalZone.get.name.to_s) && exhaust_fan.balancedExhaustFractionSchedule.is_initialized
        simple_transfer_air = true
      end
    end
    return simple_transfer_air
  end
end<|MERGE_RESOLUTION|>--- conflicted
+++ resolved
@@ -57,15 +57,10 @@
 
       # Multizone VAV Optimization
       # This rule does not apply to two hospital and one outpatient systems
-<<<<<<< HEAD
       unless (@instvarbuilding_type == 'Hospital' && (air_loop_hvac.name.to_s.include?('VAV_ER') || air_loop_hvac.name.to_s.include?('VAV_ICU') ||
              air_loop_hvac.name.to_s.include?('VAV_OR') || air_loop_hvac.name.to_s.include?('VAV_LABS') ||
              air_loop_hvac.name.to_s.include?('VAV_PATRMS'))) ||
              (@instvarbuilding_type == 'Outpatient' && air_loop_hvac.name.to_s.include?('Outpatient F1'))
-=======
-      # @todo add hospital two systems as exception
-      unless air_loop_hvac.name.to_s.include? 'Outpatient F1'
->>>>>>> c75c51b2
         if air_loop_hvac_multizone_vav_optimization_required?(air_loop_hvac, climate_zone)
           air_loop_hvac_enable_multizone_vav_optimization(air_loop_hvac)
         else
@@ -3273,12 +3268,8 @@
 
   # Determine how much residential area the airloop serves
   #
-<<<<<<< HEAD
-  # @return [Double] res_area m^2
-=======
   # @param air_loop_hvac [OpenStudio::Model::AirLoopHVAC] air loop
   # @return [Double] residential area served in m^2
->>>>>>> c75c51b2
   def air_loop_hvac_residential_area_served(air_loop_hvac)
     res_area = 0.0
 
