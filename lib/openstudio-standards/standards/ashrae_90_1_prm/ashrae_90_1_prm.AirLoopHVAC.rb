class ASHRAE901PRM < Standard
  # @!group AirLoopHVAC

  # Determine if the system is a multizone VAV system
  #
  # @return [Bool] Returns true if required, false if not.
  def air_loop_hvac_multizone_vav_system?(air_loop_hvac)
    return true if air_loop_hvac.name.to_s.include?('Sys5') || air_loop_hvac.name.to_s.include?('Sys6') || air_loop_hvac.name.to_s.include?('Sys7') || air_loop_hvac.name.to_s.include?('Sys8')

    return false
  end

  # Default occupancy fraction threshold for determining if the spaces on the air loop are occupied
  def air_loop_hvac_unoccupied_threshold
    return 0.05
  end

  # Determine the economizer type and limits for the the PRM
  # Defaults to 90.1-2007 logic.
  #
  # @param air_loop_hvac [OpenStudio::Model::AirLoopHVAC] air loop
  # @param climate_zone [String] ASHRAE climate zone, e.g. 'ASHRAE 169-2013-4A'
  # @return [Array<Double>] [economizer_type, drybulb_limit_f, enthalpy_limit_btu_per_lb, dewpoint_limit_f]
  def air_loop_hvac_prm_economizer_type_and_limits(air_loop_hvac, climate_zone)
    economizer_type = 'NoEconomizer'
    drybulb_limit_f = nil
    enthalpy_limit_btu_per_lb = nil
    dewpoint_limit_f = nil
    climate_zone_code = climate_zone.split('-')[-1]

    if ['0B', '1B', '2B', '3B', '3C', '4B', '4C', '5B', '5C', '6B', '7A', '7B', '8A', '8B'].include? climate_zone_code
      economizer_type = 'FixedDryBulb'
      drybulb_limit_f = 75
    elsif ['5A', '6A'].include? climate_zone_code
      economizer_type = 'FixedDryBulb'
      drybulb_limit_f = 70
    end

    return [economizer_type, drybulb_limit_f, enthalpy_limit_btu_per_lb, dewpoint_limit_f]
  end

  # Determine if an economizer is required per the PRM.
  #
  # @param air_loop_hvac [OpenStudio::Model::AirLoopHVAC] air loop
  # @param climate_zone [String] ASHRAE climate zone, e.g. 'ASHRAE 169-2013-4A'
  # @return [Bool] returns true if required, false if not
  def air_loop_hvac_prm_baseline_economizer_required?(air_loop_hvac, climate_zone)
    economizer_required = false
    baseline_system_type = air_loop_hvac.additionalProperties.getFeatureAsString('baseline_system_type').get
    climate_zone_code = climate_zone.split('-')[-1]
    # System type 3 through 8 and 11, 12 and 13
    if ['SZ_AC', 'PSZ_AC', 'PVAV_Reheat', 'VAV_Reheat', 'SZ_VAV', 'PSZ_HP', 'SZ_CV', 'PSZ_HP', 'PVAV_PFP_Boxes', 'VAV_PFP_Boxes'].include? baseline_system_type
      unless ['0A', '0B', '1A', '1B', '2A', '3A', '4A'].include? climate_zone_code
        economizer_required = true
      end
    end

    # System type 3 and 4 in computer rooms are subject to exceptions
    if baseline_system_type == 'PSZ_AC' || baseline_system_type == 'PSZ_HP'
      if air_loop_hvac.additionalProperties.hasFeature('zone_group_type')
        if air_loop_hvac.additionalProperties.getFeatureAsString('zone_group_type').get == 'computer_zones'
          economizer_required = false
        end
      end
    end

    # Check user_data in the zones
    gas_phase_exception = false
    open_refrigeration_exception = false
    air_loop_hvac.thermalZones.each do |thermal_zone|
      if thermal_zone.additionalProperties.hasFeature('economizer_exception_for_gas_phase_air_cleaning')
        gas_phase_exception = true
      end
      if thermal_zone.additionalProperties.hasFeature('economizer_exception_for_open_refrigerated_cases')
        open_refrigeration_exception = true
      end
    end
    if gas_phase_exception || open_refrigeration_exception
      economizer_required = false
    end
    return economizer_required
  end

  # Calculate and apply the performance rating method
  # baseline fan power to this air loop based on the
  # system type that it represents.
  #
  # Fan motor efficiency will be set, and then
  # fan pressure rise adjusted so that the
  # fan power is the maximum allowable.
  #
  # Also adjusts the fan power and flow rates
  # of any parallel PIU terminals on the system.
  #
  # return [Bool] true if successful, false if not.
  def air_loop_hvac_apply_prm_baseline_fan_power(air_loop_hvac)
    # Get system type associated with air loop
    system_type = air_loop_hvac.additionalProperties.getFeatureAsString('baseline_system_type').get

    # Find out if air loop represents a non mechanically cooled system
    is_nmc = false
    is_nmc = true if air_loop_hvac.additionalProperties.hasFeature('non_mechanically_cooled')

    # Get all air loop fans
    all_fans = air_loop_hvac_supply_return_exhaust_relief_fans(air_loop_hvac)

    allowable_fan_bhp = 0.0
    allowable_power_w = 0.0
    fan_efficacy_w_per_cfm = 0.0
    supply_fan_power_fraction = 0.0
    return_fan_power_fraction = 0.0
    relief_fan_power_fraction = 0.0
    if system_type == 'PSZ_AC' ||
       system_type == 'PSZ_HP' ||
       system_type == 'PVAV_Reheat' ||
       system_type == 'PVAV_PFP_Boxes' ||
       system_type == 'VAV_Reheat' ||
       system_type == 'VAV_PFP_Boxes' ||
       system_type == 'SZ_VAV' ||
       system_type == 'SZ_CV'

      # Calculate the allowable fan motor bhp for the air loop
      allowable_fan_bhp = air_loop_hvac_allowable_system_brake_horsepower(air_loop_hvac)

      # Divide the allowable power based
      # individual zone air flow
      air_loop_total_zone_design_airflow = 0
      air_loop_hvac.thermalZones.sort.each do |zone|
        zone_air_flow = zone.designAirFlowRate.to_f
        air_loop_total_zone_design_airflow += zone_air_flow
        # Fractions variables are actually power at that point
        supply_fan_power_fraction += zone_air_flow * zone.additionalProperties.getFeatureAsDouble('supply_fan_w').get
        return_fan_power_fraction += zone_air_flow * zone.additionalProperties.getFeatureAsDouble('return_fan_w').get
        relief_fan_power_fraction += zone_air_flow * zone.additionalProperties.getFeatureAsDouble('relief_fan_w').get
      end
      if air_loop_total_zone_design_airflow > 0
        # Get average power for each category of fan
        supply_fan_power_fraction /= air_loop_total_zone_design_airflow
        return_fan_power_fraction /= air_loop_total_zone_design_airflow
        relief_fan_power_fraction /= air_loop_total_zone_design_airflow
        # Convert to power fraction
        total_fan_avg_fan_w = (supply_fan_power_fraction + return_fan_power_fraction + relief_fan_power_fraction)
        supply_fan_power_fraction /= total_fan_avg_fan_w
        return_fan_power_fraction /= total_fan_avg_fan_w
        relief_fan_power_fraction /= total_fan_avg_fan_w
      else
        Openstudio.logFree(OpenStudio::Error, "Total zone design airflow for #{air_loop_hvac.name} is 0.")
      end
    elsif system_type == 'PTAC' ||
          system_type == 'PTHP' ||
          system_type == 'Gas_Furnace' ||
          system_type == 'Electric_Furnace'

      # Determine allowable fan power
      if !is_nmc
        fan_efficacy_w_per_cfm = 0.3
      else # is_nmc
        fan_efficacy_w_per_cfm = 0.054
      end

      # Configuration is supply fan only
      supply_fan_power_fraction = 1.0
    end

    supply_fan = air_loop_hvac_get_supply_fan(air_loop_hvac)
    if supply_fan.nil?
      OpenStudio.logFree(OpenStudio::Error, 'openstudio.ashrae_90_1_prm.AirLoopHVAC', "Supply not found on #{airloop.name}.")
    end
    supply_fan_max_flow = if supply_fan.autosizedMaximumFlowRate.is_initialized
                            supply_fan.autosizedMaximumFlowRate.get
                          else
                            supply_fan.maximumFlowRate.get
                          end

    # Check that baseline system has the same
    # types of fans as the proposed model, if
    # not, create them. We assume that the
    # system has at least a supply fan.
    if return_fan_power_fraction > 0.0 && !air_loop_hvac.returnFan.is_initialized
      # Create return fan
      return_fan = supply_fan.clone(air_loop_hvac.model)
      if return_fan.to_FanConstantVolume.is_initialized
        return_fan = return_fan.to_FanConstantVolume.get
      elsif return_fan.to_FanVariableVolume.is_initialized
        return_fan = return_fan.to_FanVariableVolume.get
      elsif return_fan.to_FanOnOff.is_initialized
        return_fan = return_fan.to_FanOnOff.get
      elsif return_fan.to_FanSystemModel.is_initialized
        return_fan = return_fan.to_FanSystemModel.get
      end
      return_fan.setName("#{air_loop_hvac.name} Return Fan")
      return_fan.addToNode(air_loop_hvac.returnAirNode.get)
      return_fan.setMaximumFlowRate(supply_fan_max_flow)
    end
    if relief_fan_power_fraction > 0.0 && !air_loop_hvac.reliefFan.is_initialized
      # Create return fan
      relief_fan = supply_fan.clone(air_loop_hvac.model)
      if relief_fan.to_FanConstantVolume.is_initialized
        relief_fan = relief_fan.to_FanConstantVolume.get
      elsif relief_fan.to_FanVariableVolume.is_initialized
        relief_fan = relief_fan.to_FanVariableVolume.get
      elsif relief_fan.to_FanOnOff.is_initialized
        relief_fan = relief_fan.to_FanOnOff.get
      elsif relief_fan.to_FanSystemModel.is_initialized
        relief_fan = relief_fan.to_FanSystemModel.get
      end
      relief_fan.setName("#{air_loop_hvac.name} Relief Fan")
      relief_fan.addToNode(air_loop_hvac.reliefAirNode.get)
      relief_fan.setMaximumFlowRate(supply_fan_max_flow)
    end

    # Get all air loop fans
    all_fans = air_loop_hvac_supply_return_exhaust_relief_fans(air_loop_hvac)

    # Set the motor efficiencies
    # for all fans based on the calculated
    # allowed brake hp.  Then calculate the allowable
    # fan power for each fan and adjust
    # the fan pressure rise accordingly
    all_fans.each do |fan|
      # Efficacy requirement
      if fan_efficacy_w_per_cfm > 0
        # Convert efficacy to metric
        fan_efficacy_w_per_m3_per_s = OpenStudio.convert(fan_efficacy_w_per_cfm, 'm^3/s', 'cfm').get
        fan_change_impeller_efficiency(fan, fan_baseline_impeller_efficiency(fan))

        # Get fan BHP
        fan_bhp = fan_brake_horsepower(fan)

        # Set the motor efficiency, preserving the impeller efficiency.
        # For zone HVAC fans, a bhp lookup of 0.5bhp is always used because
        # they are assumed to represent a series of small fans in reality.
        fan_apply_standard_minimum_motor_efficiency(fan, fan_bhp)

        # Calculate a new pressure rise to hit the target W/cfm
        fan_tot_eff = fan.fanEfficiency
        fan_rise_new_pa = fan_efficacy_w_per_m3_per_s * fan_tot_eff
        fan.setPressureRise(fan_rise_new_pa)
      end

      # BHP requirements
      if allowable_fan_bhp > 0
        fan_apply_standard_minimum_motor_efficiency(fan, allowable_fan_bhp)
        allowable_power_w = allowable_fan_bhp * 746 / fan.motorEfficiency

        # Breakdown fan power based on fan type
        if supply_fan.name.to_s == fan.name.to_s
          allowable_power_w *= supply_fan_power_fraction
        elsif fan.airLoopHVAC.is_initialized
          if fan.airLoopHVAC.get.returnFan.is_initialized
            if fan.airLoopHVAC.get.returnFan.get.name.to_s == fan.name.to_s
              allowable_power_w *= return_fan_power_fraction
            end
          end
          if fan.airLoopHVAC.get.reliefFan.is_initialized
            if fan.airLoopHVAC.get.reliefFan.get.name.to_s == fan.name.to_s
              allowable_power_w *= relief_fan_power_fraction
            end
          end
        end
        fan_adjust_pressure_rise_to_meet_fan_power(fan, allowable_power_w)
      end
    end

    return true unless system_type == 'PVAV_PFP_Boxes' || system_type == 'VAV_PFP_Boxes'

    # Adjust fan powered terminal fans power
    air_loop_hvac.demandComponents.each do |dc|
      next if dc.to_AirTerminalSingleDuctParallelPIUReheat.empty?

      pfp_term = dc.to_AirTerminalSingleDuctParallelPIUReheat.get
      air_terminal_single_duct_parallel_piu_reheat_apply_prm_baseline_fan_power(pfp_term)
    end

    return true
  end

  # Determine the allowable fan system brake horsepower
  # Per Section G3.1.2.9
  #
  # @return [Double] allowable fan system brake horsepower
  #   units = horsepower
  def air_loop_hvac_allowable_system_brake_horsepower(air_loop_hvac)
    # Get design supply air flow rate (whether autosized or hard-sized)
    dsn_air_flow_m3_per_s = 0
    dsn_air_flow_cfm = 0
    if air_loop_hvac.autosizedDesignSupplyAirFlowRate.is_initialized
      dsn_air_flow_m3_per_s = air_loop_hvac.autosizedDesignSupplyAirFlowRate.get
      dsn_air_flow_cfm = OpenStudio.convert(dsn_air_flow_m3_per_s, 'm^3/s', 'cfm').get
      OpenStudio.logFree(OpenStudio::Debug, 'openstudio.ashrae_90_1_prm.AirLoopHVAC', "* #{dsn_air_flow_cfm.round} cfm = Autosized Design Supply Air Flow Rate.")
    else
      dsn_air_flow_m3_per_s = air_loop_hvac.designSupplyAirFlowRate.get
      dsn_air_flow_cfm = OpenStudio.convert(dsn_air_flow_m3_per_s, 'm^3/s', 'cfm').get
      OpenStudio.logFree(OpenStudio::Debug, 'openstudio.ashrae_90_1_prm.AirLoopHVAC', "* #{dsn_air_flow_cfm.round} cfm = Hard sized Design Supply Air Flow Rate.")
    end

    # Get the fan limitation pressure drop adjustment bhp
    fan_pwr_adjustment_bhp = air_loop_hvac_fan_power_limitation_pressure_drop_adjustment_brake_horsepower(air_loop_hvac)

    # Get system type associated with air loop
    system_type = air_loop_hvac.additionalProperties.getFeatureAsString('baseline_system_type').get

    # Calculate the Allowable Fan System brake horsepower per Table G3.1.2.9
    allowable_fan_bhp = 0.0
    case system_type
      when 'PSZ_HP', 'PSZ_AC' # 3, 4
        allowable_fan_bhp = dsn_air_flow_cfm * 0.00094 + fan_pwr_adjustment_bhp
      when
           'PVAV_Reheat', 'PVAV_PFP_Boxes', # 5, 6
           'VAV_Reheat', 'VAV_PFP_Boxes', # 7, 8
           'SZ_VAV' # 11
        allowable_fan_bhp = dsn_air_flow_cfm * 0.0013 + fan_pwr_adjustment_bhp
      when
           'SZ_CV' # 12, 13
        allowable_fan_bhp = dsn_air_flow_cfm * 0.00094 + fan_pwr_adjustment_bhp
      else
        OpenStudio.logFree(OpenStudio::Error, 'openstudio.ashrae_90_1_prm.AirLoopHVAC', "Air loop #{air_loop_hvac.name} is not associated with a baseline system.")
    end

    return allowable_fan_bhp
  end

  # Set the minimum VAV damper positions.
  #
  # @param air_loop_hvac [OpenStudio::Model::AirLoopHVAC] air loop
  # @param has_ddc [Bool] if true, will assume that there is DDC control of vav terminals.
  #   If false, assumes otherwise.
  # @return [Bool] returns true if successful, false if not
  def air_loop_hvac_apply_minimum_vav_damper_positions(air_loop_hvac, has_ddc = true)
    air_loop_hvac.thermalZones.each do |zone|
      zone.equipment.each do |equip|
        if equip.to_AirTerminalSingleDuctVAVReheat.is_initialized
          zone_oa = thermal_zone_outdoor_airflow_rate(zone)
          vav_terminal = equip.to_AirTerminalSingleDuctVAVReheat.get
          air_terminal_single_duct_vav_reheat_apply_minimum_damper_position(vav_terminal, zone_oa, has_ddc)
        elsif equip.to_AirTerminalSingleDuctParallelPIUReheat.is_initialized
          zone_oa = thermal_zone_outdoor_airflow_rate(zone)
          fp_vav_terminal = equip.to_AirTerminalSingleDuctParallelPIUReheat.get
          air_terminal_single_duct_parallel_piu_reheat_apply_minimum_primary_airflow_fraction(fp_vav_terminal, zone_oa)
        end
      end
    end

    return true
  end

<<<<<<< HEAD
  # Determine the limits for the type of economizer present on the AirLoopHVAC, if any.
  #
  # @param air_loop_hvac [OpenStudio::Model::AirLoopHVAC] air loop
  # @param climate_zone [String] ASHRAE climate zone, e.g. 'ASHRAE 169-2013-4A'
  # @return [Array<Double>] [drybulb_limit_f, enthalpy_limit_btu_per_lb, dewpoint_limit_f]
  def air_loop_hvac_economizer_limits(air_loop_hvac, climate_zone)
    drybulb_limit_f = nil
    enthalpy_limit_btu_per_lb = nil
    dewpoint_limit_f = nil

    # Get the OA system and OA controller
    oa_sys = air_loop_hvac.airLoopHVACOutdoorAirSystem
    return [nil, nil, nil] unless oa_sys.is_initialized

    oa_sys = oa_sys.get
    oa_control = oa_sys.getControllerOutdoorAir
    economizer_type = oa_control.getEconomizerControlType

    case economizer_type
    when 'NoEconomizer'
      return [nil, nil, nil]
    when 'FixedDryBulb'
      search_criteria = {
          'template' => template,
          'climate_zone' => climate_zone
      }
      econ_limits = model_find_object(standards_data['prm_economizers'], search_criteria)
      drybulb_limit_f = econ_limits['fixed_dry_bulb_high_limit_shutoff_temp']
    when 'FixedEnthalpy'
      enthalpy_limit_btu_per_lb = 28
    when 'FixedDewPointAndDryBulb'
      drybulb_limit_f = 75
      dewpoint_limit_f = 55
    end

    return [drybulb_limit_f, enthalpy_limit_btu_per_lb, dewpoint_limit_f]
=======
  # Determine the fan power limitation pressure drop adjustment
  # Per Table 6.5.3.1-2 (90.1-2019)
  #
  # @param air_loop_hvac [OpenStudio::Model::AirLoopHVAC] air loop
  # @return [Double] fan power limitation pressure drop adjustment, in units of horsepower
  def air_loop_hvac_fan_power_limitation_pressure_drop_adjustment_brake_horsepower(air_loop_hvac)
    # Calculate Fan Power Limitation Pressure Drop Adjustment
    fan_pwr_adjustment_bhp = 0

    # Retrieve climate zone
    climate_zone = air_loop_hvac.model.getClimateZones.getClimateZone(0)

    # Check if energy recovery is required
    is_energy_recovery_required = air_loop_hvac_energy_recovery_ventilator_required?(air_loop_hvac, climate_zone)

    system_type = ''
    # Get baseline system type if applicable
    if air_loop_hvac.additionalProperties.hasFeature('baseline_system_type')
      system_type = air_loop_hvac.additionalProperties.getFeatureAsString('baseline_system_type').to_s
    end

    air_loop_hvac.thermalZones.each do |zone|
      # Take fan power deductions into account;
      # Deductions are calculated based on the
      # baseline model design.
      # The only deduction that's applicable
      # is the "System with central electric
      # resistance heat" for system 6 and 8
      if system_type == 'PVAV_PFP_Boxes' || system_type == 'VAV_PFP_Boxes'
        if zone.additionalProperties.hasFeature('has_fan_power_deduction_system_with_central_electric_resistance_heat')
          current_value = zone.additionalProperties.getFeatureAsDouble('has_fan_power_deduction_system_with_central_electric_resistance_heat')
          zone.additionalProperties.setFeature('has_fan_power_deduction_system_with_central_electric_resistance_heat', current_value + 1.0)
        else
          zone.additionalProperties.setFeature('has_fan_power_deduction_system_with_central_electric_resistance_heat', 1.0)
        end
      end

      # Determine fan power adjustment
      fan_pwr_adjustment_bhp += thermal_zone_get_fan_power_limitations(zone, is_energy_recovery_required)
    end

    return fan_pwr_adjustment_bhp
>>>>>>> 3c792d20
  end
end<|MERGE_RESOLUTION|>--- conflicted
+++ resolved
@@ -344,7 +344,6 @@
     return true
   end
 
-<<<<<<< HEAD
   # Determine the limits for the type of economizer present on the AirLoopHVAC, if any.
   #
   # @param air_loop_hvac [OpenStudio::Model::AirLoopHVAC] air loop
@@ -381,7 +380,7 @@
     end
 
     return [drybulb_limit_f, enthalpy_limit_btu_per_lb, dewpoint_limit_f]
-=======
+
   # Determine the fan power limitation pressure drop adjustment
   # Per Table 6.5.3.1-2 (90.1-2019)
   #
@@ -424,6 +423,5 @@
     end
 
     return fan_pwr_adjustment_bhp
->>>>>>> 3c792d20
   end
 end