--- conflicted
+++ resolved
@@ -320,7 +320,6 @@
     return allowable_fan_bhp
   end
 
-<<<<<<< HEAD
   # Check if an air loop in user model needs to have DCV per air loop related requiremends in ASHRAE 90.1-2019 6.4.3.8
   #
   # @author Xuechen (Jerry) Lei, PNNL
@@ -429,7 +428,8 @@
       "SELECT Value FROM TabularDataWithStrings WHERE ReportName='Standard62.1Summary' AND ReportForString='Entire Facility' AND TableName = 'System Ventilation Requirements for Heating' AND ColumnName LIKE 'Outdoor Air Intake Flow%Vot' AND RowName='#{air_loop_hvac.name.to_s.upcase}'"
     )
     return [cooling_oa.to_f, heating_oa.to_f].max
-=======
+  end
+
   # Set the minimum VAV damper positions.
   #
   # @param air_loop_hvac [OpenStudio::Model::AirLoopHVAC] air loop
@@ -496,6 +496,5 @@
     end
 
     return fan_pwr_adjustment_bhp
->>>>>>> 35d7e920
   end
 end