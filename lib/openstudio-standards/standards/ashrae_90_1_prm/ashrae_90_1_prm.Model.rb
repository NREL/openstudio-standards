class ASHRAE901PRM < Standard
  # @!group Model

  # Determines which system number is used for the baseline system.
  # @param model [OpenStudio::Model::Model] OpenStudio model object
  # @param climate_zone [String] ASHRAE climate zone, e.g. 'ASHRAE 169-2013-4A'
  # @return [String] the system number: 1_or_2, 3_or_4, 5_or_6, 7_or_8, 9_or_10
  def model_prm_baseline_system_number(model, climate_zone, area_type, fuel_type, area_ft2, num_stories, custom)
    sys_num = nil

    # Customization - Xcel EDA Program Manual 2014
    # Table 3.2.2 Baseline HVAC System Types
    if custom == 'Xcel Energy CO EDA'
      OpenStudio.logFree(OpenStudio::Info, 'openstudio.standards.Model', 'Custom; per Xcel EDA Program Manual 2014 Table 3.2.2 Baseline HVAC System Types, the 90.1-2010 lookup for HVAC system types shall be used.')

      # Set the area limit
      limit_ft2 = 25_000

      case area_type
      when 'residential'
        sys_num = '1_or_2'
      when 'nonresidential'
        # nonresidential and 3 floors or less and <25,000 ft2
        if num_stories <= 3 && area_ft2 < limit_ft2
          sys_num = '3_or_4'
          # nonresidential and 4 or 5 floors or 5 floors or less and 25,000 ft2 to 150,000 ft2
        elsif ((num_stories == 4 || num_stories == 5) && area_ft2 < limit_ft2) || (num_stories <= 5 && (area_ft2 >= limit_ft2 && area_ft2 <= 150_000))
          sys_num = '5_or_6'
          # nonresidential and more than 5 floors or >150,000 ft2
        elsif num_stories >= 5 || area_ft2 > 150_000
          sys_num = '7_or_8'
        end
      when 'heatedonly'
        sys_num = '9_or_10'
      when 'retail'
        # Should only be hit by Xcel EDA
        sys_num = '3_or_4'
      end

    else

      # Set the area limit
      limit_ft2 = 25_000

      case area_type
      when 'residential'
        sys_num = '1_or_2'
      when 'nonresidential'
        # nonresidential and 3 floors or less and <25,000 ft2
        if num_stories <= 3 && area_ft2 < limit_ft2
          sys_num = '3_or_4'
        # nonresidential and 4 or 5 floors or 5 floors or less and 25,000 ft2 to 150,000 ft2
        elsif ((num_stories == 4 || num_stories == 5) && area_ft2 < limit_ft2) || (num_stories <= 5 && (area_ft2 >= limit_ft2 && area_ft2 <= 150_000))
          sys_num = '5_or_6'
        # nonresidential and more than 5 floors or >150,000 ft2
        elsif num_stories >= 5 || area_ft2 > 150_000
          sys_num = '7_or_8'
        end
      when 'heatedonly'
        sys_num = '9_or_10'
      when 'retail'
        sys_num = '3_or_4'
      end

    end

    return sys_num
  end

  # Change the fuel type based on climate zone, depending on the standard.
  # For 90.1-2013, fuel type is based on climate zone, not the proposed model.
  # @param model [OpenStudio::Model::Model] OpenStudio model object
  # @param fuel_type [String] Valid choices are electric, fossil, fossilandelectric,
  #   purchasedheat, purchasedcooling, purchasedheatandcooling
  # @param climate_zone [String] ASHRAE climate zone, e.g. 'ASHRAE 169-2013-4A'
  # @return [String] the revised fuel type
  def model_prm_baseline_system_change_fuel_type(model, fuel_type, climate_zone)
    # For 90.1-2013 the fuel type is determined based on climate zone.
    # Don't change the fuel if it purchased heating or cooling.
    if fuel_type == 'electric' || fuel_type == 'fossil'
      case climate_zone
      when 'ASHRAE 169-2006-1A',
           'ASHRAE 169-2006-2A',
           'ASHRAE 169-2006-3A',
           'ASHRAE 169-2013-1A',
           'ASHRAE 169-2013-2A',
           'ASHRAE 169-2013-3A'
        fuel_type = 'electric'
      else
        fuel_type = 'fossil'
      end
      OpenStudio.logFree(OpenStudio::Info, 'openstudio.standards.Model', "Heating fuel is #{fuel_type} for 90.1-2013, climate zone #{climate_zone}.  This is independent of the heating fuel type in the proposed building, per G3.1.1-3.  This is different than previous versions of 90.1.")
    end

    return fuel_type
  end

  # Determines the fan type used by VAV_Reheat and VAV_PFP_Boxes systems.
  # Variable speed fan for 90.1-2013
  # @param model [OpenStudio::Model::Model] OpenStudio model object
  # @return [String] the fan type: TwoSpeed Fan, Variable Speed Fan
  def model_baseline_system_vav_fan_type(model)
    fan_type = 'Variable Speed Fan'
    return fan_type
  end

  # This method creates customized infiltration objects for each
  # space and removes the SpaceType-level infiltration objects.
  #
  # @param model [OpenStudio::Model::Model] OpenStudio model object
  # @param climate_zone [String] ASHRAE climate zone, e.g. 'ASHRAE 169-2013-4A'
  # @return [Boolean] true if successful, false if not
  def model_baseline_apply_infiltration_standard(model, climate_zone)
    # Model shouldn't use SpaceInfiltrationEffectiveLeakageArea
    # Excerpt from the EnergyPlus Input/Output reference manual:
    #     "This model is based on work by Sherman and Grimsrud (1980)
    #     and is appropriate for smaller, residential-type buildings."
    # Return an error if the model does use this object
    ela = 0
    model.getSpaceInfiltrationEffectiveLeakageAreas.sort.each do |eff_la|
      ela += 1
    end
    if ela > 0
      OpenStudio.logFree(OpenStudio::Error, 'openstudio.standards.Model', 'The current model cannot include SpaceInfiltrationEffectiveLeakageArea. These objects cannot be used to model infiltration according to the 90.1-PRM rules.')
    end

    # Get the space building envelope area
    # According to the 90.1 definition, building envelope include:
    # - "the elements of a building that separate conditioned spaces from the exterior"
    # - "the elements of a building that separate conditioned space from unconditioned
    #    space or that enclose semiheated spaces through which thermal energy may be
    #    transferred to or from the exterior, to or from unconditioned spaces or to or
    #    from conditioned spaces."
    building_envelope_area_m2 = 0
    model.getSpaces.sort.each do |space|
      building_envelope_area_m2 += space_envelope_area(space, climate_zone)
    end
    if building_envelope_area_m2 == 0.0
      OpenStudio.logFree(OpenStudio::Warn, 'openstudio.standards.Model', 'Calculated building envelope area is 0 m2, no infiltration will be added.')
      return 0.0
    end

    # Calculate current model air leakage rate @ 75 Pa and report it
    curr_tot_infil_m3_per_s_per_envelope_area = model_current_building_envelope_infiltration_at_75pa(model, building_envelope_area_m2)
    OpenStudio.logFree(OpenStudio::Info, 'openstudio.standards.Model', "The proposed model I_75Pa is estimated to be #{curr_tot_infil_m3_per_s_per_envelope_area} m3/s per m2 of total building envelope.")

    # Calculate building adjusted building envelope
    # air infiltration following the 90.1 PRM rules
    tot_infil_m3_per_s = model_adjusted_building_envelope_infiltration(model, building_envelope_area_m2)

    # Find infiltration method used in the model, if any.
    #
    # If multiple methods are used, use per above grade wall
    # area (i.e. exterior wall area), if air/changes per hour
    # or exterior surface area is used, use Flow/ExteriorWallArea
    infil_method = model_get_infiltration_method(model)
    infil_method = 'Flow/ExteriorWallArea' if infil_method != 'Flow/Area' || infil_method != 'Flow/ExteriorWallArea'
    infil_coefficients = model_get_infiltration_coefficients(model)

    # Set the infiltration rate at each space
    model.getSpaces.sort.each do |space|
      space_apply_infiltration_rate(space, tot_infil_m3_per_s, infil_method, infil_coefficients)
    end

    # Remove infiltration rates set at the space type
    model.getSpaceTypes.sort.each do |space_type|
      space_type.spaceInfiltrationDesignFlowRates.each(&:remove)
    end

    return true
  end

  # This method retrieves the type of infiltration input
  # used in the model. If input is inconsitent, returns
  # Flow/Area
  #
  # @param model [OpenStudio::Model::Model] OpenStudio model object
  # @return [String] infiltration input type
  def model_get_infiltration_method(model)
    infil_method = nil
    model.getSpaces.sort.each do |space|
      # Infiltration at the space level
      unless space.spaceInfiltrationDesignFlowRates.empty?
        old_infil = space.spaceInfiltrationDesignFlowRates[0]
        old_infil_method = old_infil.designFlowRateCalculationMethod.to_s
        # Return flow per space floor area if method is inconsisten in proposed model
        return 'Flow/Area' if infil_method != old_infil_method && !infil_method.nil?

        infil_method = old_infil_method
      end

      # Infiltration at the space type level
      if infil_method.nil? && space.spaceType.is_initialized
        space_type = space.spaceType.get
        unless space_type.spaceInfiltrationDesignFlowRates.empty?
          old_infil = space_type.spaceInfiltrationDesignFlowRates[0]
          old_infil_method = old_infil.designFlowRateCalculationMethod.to_s
          # Return flow per space floor area if method is inconsisten in proposed model
          return 'Flow/Area' if infil_method != old_infil_method && !infil_method.nil?

          infil_method = old_infil_method
        end
      end
    end

    return infil_method
  end

  # This method retrieves the infiltration coefficients
  # used in the model. If input is inconsitent, returns
  # [0, 0, 0.224, 0] as per PRM user manual
  #
  # @param model [OpenStudio::Model::Model] OpenStudio model object
  # @return [String] infiltration input type
  def model_get_infiltration_coefficients(model)
    cst = nil
    temp = nil
    vel = nil
    vel_2 = nil
    infil_coeffs = [cst, temp, vel, vel_2]
    model.getSpaces.sort.each do |space|
      # Infiltration at the space level
      unless space.spaceInfiltrationDesignFlowRates.empty?
        old_infil = space.spaceInfiltrationDesignFlowRates[0]
        cst = old_infil.constantTermCoefficient
        temp = old_infil.temperatureTermCoefficient
        vel = old_infil.velocityTermCoefficient
        vel_2 = old_infil.velocitySquaredTermCoefficient
        old_infil_coeffs = [cst, temp, vel, vel_2] if !(cst.nil? && temp.nil? && vel.nil? && vel_2.nil?)
        # Return flow per space floor area if method is inconsisten in proposed model
        return [0.0, 0.0, 0.224, 0.0] if infil_coeffs != old_infil_coeffs && !(infil_coeffs[0].nil? &&
                                                                                    infil_coeffs[1].nil? &&
                                                                                    infil_coeffs[2].nil? &&
                                                                                    infil_coeffs[3].nil?)

        infil_coeffs = old_infil_coeffs
      end

      # Infiltration at the space type level
      if infil_coeffs == [nil, nil, nil, nil] && space.spaceType.is_initialized
        space_type = space.spaceType.get
        unless space_type.spaceInfiltrationDesignFlowRates.empty?
          old_infil = space_type.spaceInfiltrationDesignFlowRates[0]
          cst = old_infil.constantTermCoefficient
          temp = old_infil.temperatureTermCoefficient
          vel = old_infil.velocityTermCoefficient
          vel_2 = old_infil.velocitySquaredTermCoefficient
          old_infil_coeffs = [cst, temp, vel, vel_2] if !(cst.nil? && temp.nil? && vel.nil? && vel_2.nil?)
          # Return flow per space floor area if method is inconsisten in proposed model
          return [0.0, 0.0, 0.224, 0.0] unless infil_coeffs != old_infil_coeffs && !(infil_coeffs[0].nil? &&
                                                                                      infil_coeffs[1].nil? &&
                                                                                      infil_coeffs[2].nil? &&
                                                                                      infil_coeffs[3].nil?)

          infil_coeffs = old_infil_coeffs
        end
      end
    end
    return infil_coeffs
  end

  # This methods calculate the current model air leakage rate @ 75 Pa.
  # It assumes that the model follows the PRM methods, see G3.1.1.4
  # in 90.1-2019 for reference.
  #
  # @param model [OpenStudio::Model::Model] OpenStudio Model object
  # @param building_envelope_area_m2 [Double] Building envelope area as per 90.1 in m^2
  # @return [Float] building model air leakage rate
  def model_current_building_envelope_infiltration_at_75pa(model, building_envelope_area_m2)
    bldg_air_leakage_rate = 0
    model.getSpaces.sort.each do |space|
      # Infiltration at the space level
      unless space.spaceInfiltrationDesignFlowRates.empty?
        infil_obj = space.spaceInfiltrationDesignFlowRates[0]
        unless infil_obj.designFlowRate.is_initialized
          if infil_obj.flowperSpaceFloorArea.is_initialized
            bldg_air_leakage_rate += infil_obj.flowperSpaceFloorArea.get * space.floorArea
          elsif infil_obj.flowperExteriorSurfaceArea.is_initialized
            bldg_air_leakage_rate += infil_obj.flowperExteriorSurfaceArea.get * space.exteriorArea
          elsif infil_obj.flowperExteriorWallArea.is_initialized
            bldg_air_leakage_rate += infil_obj.flowperExteriorWallArea.get * space.exteriorWallArea
          elsif infil_obj.airChangesperHour.is_initialized
            bldg_air_leakage_rate += infil_obj.airChangesperHour.get * space.volume / 3600
          end
        end
      end

      # Infiltration at the space type level
      if space.spaceType.is_initialized
        space_type = space.spaceType.get
        unless space_type.spaceInfiltrationDesignFlowRates.empty?
          infil_obj = space_type.spaceInfiltrationDesignFlowRates[0]
          unless infil_obj.designFlowRate.is_initialized
            if infil_obj.flowperSpaceFloorArea.is_initialized
              bldg_air_leakage_rate += infil_obj.flowperSpaceFloorArea.get * space.floorArea
            elsif infil_obj.flowperExteriorSurfaceArea.is_initialized
              bldg_air_leakage_rate += infil_obj.flowperExteriorSurfaceArea.get * space.exteriorArea
            elsif infil_obj.flowperExteriorWallArea.is_initialized
              bldg_air_leakage_rate += infil_obj.flowperExteriorWallArea.get * space.exteriorWallArea
            elsif infil_obj.airChangesperHour.is_initialized
              bldg_air_leakage_rate += infil_obj.airChangesperHour.get * space.volume / 3600
            end
          end
        end
      end
    end
    # adjust_infiltration_to_prototype_building_conditions(1) corresponds
    # to the 0.112 shown in G3.1.1.4
    curr_tot_infil_m3_per_s_per_envelope_area = bldg_air_leakage_rate / adjust_infiltration_to_prototype_building_conditions(1) / building_envelope_area_m2
    return curr_tot_infil_m3_per_s_per_envelope_area
  end

  # This method calculates the building envelope infiltration,
  # this approach uses the 90.1 PRM rules
  #
  # @param model [OpenStudio::Model::Model] OpenStudio model object
  # @param building_envelope_area_m2 [Double] Building envelope area as per 90.1 in m^2
  # @return [Float] building envelope infiltration
  def model_adjusted_building_envelope_infiltration(model, building_envelope_area_m2)
    # Determine the total building baseline infiltration rate in cfm per ft2 of the building envelope at 75 Pa
    basic_infil_rate_cfm_per_ft2 = space_infiltration_rate_75_pa

    # Do nothing if no infiltration
    return 0.0 if basic_infil_rate_cfm_per_ft2.zero?

    # Conversion factor
    conv_fact = OpenStudio.convert(1, 'm^3/s', 'ft^3/min').to_f / OpenStudio.convert(1, 'm^2', 'ft^2').to_f

    # Adjust the infiltration rate to the average pressure for the prototype buildings.
    # adj_infil_rate_cfm_per_ft2 = 0.112 * basic_infil_rate_cfm_per_ft2
    adj_infil_rate_cfm_per_ft2 = adjust_infiltration_to_prototype_building_conditions(basic_infil_rate_cfm_per_ft2)
    adj_infil_rate_m3_per_s_per_m2 = adj_infil_rate_cfm_per_ft2 / conv_fact

    # Calculate the total infiltration
    tot_infil_m3_per_s = adj_infil_rate_m3_per_s_per_m2 * building_envelope_area_m2

    return tot_infil_m3_per_s
  end

  # Apply the standard construction to each surface in the model, based on the construction type currently assigned.
  #
  # @param model [OpenStudio::Model::Model] OpenStudio model object
  # @param climate_zone [String] ASHRAE climate zone, e.g. 'ASHRAE 169-2013-4A'
  # @return [Boolean] returns true if successful, false if not
  def model_apply_standard_constructions(model, climate_zone, wwr_building_type: nil, wwr_info: {})
    types_to_modify = []

    # Possible boundary conditions are
    # Adiabatic
    # Surface
    # Outdoors
    # Ground
    # Foundation
    # GroundFCfactorMethod
    # OtherSideCoefficients
    # OtherSideConditionsModel
    # GroundSlabPreprocessorAverage
    # GroundSlabPreprocessorCore
    # GroundSlabPreprocessorPerimeter
    # GroundBasementPreprocessorAverageWall
    # GroundBasementPreprocessorAverageFloor
    # GroundBasementPreprocessorUpperWall
    # GroundBasementPreprocessorLowerWall

    # Possible surface types are
    # Floor
    # Wall
    # RoofCeiling
    # FixedWindow
    # OperableWindow
    # Door
    # GlassDoor
    # OverheadDoor
    # Skylight
    # TubularDaylightDome
    # TubularDaylightDiffuser

    # Create an array of surface types
    types_to_modify << ['Outdoors', 'Floor']
    types_to_modify << ['Outdoors', 'Wall']
    types_to_modify << ['Outdoors', 'RoofCeiling']
    types_to_modify << ['Outdoors', 'FixedWindow']
    types_to_modify << ['Outdoors', 'OperableWindow']
    types_to_modify << ['Outdoors', 'Door']
    types_to_modify << ['Outdoors', 'GlassDoor']
    types_to_modify << ['Outdoors', 'OverheadDoor']
    types_to_modify << ['Outdoors', 'Skylight']
    types_to_modify << ['Surface', 'Floor']
    types_to_modify << ['Surface', 'Wall']
    types_to_modify << ['Surface', 'RoofCeiling']
    types_to_modify << ['Surface', 'FixedWindow']
    types_to_modify << ['Surface', 'OperableWindow']
    types_to_modify << ['Surface', 'Door']
    types_to_modify << ['Surface', 'GlassDoor']
    types_to_modify << ['Surface', 'OverheadDoor']
    types_to_modify << ['Ground', 'Floor']
    types_to_modify << ['Ground', 'Wall']
    types_to_modify << ['Foundation', 'Wall']
    types_to_modify << ['GroundFCfactorMethod', 'Wall']
    types_to_modify << ['OtherSideCoefficients', 'Wall']
    types_to_modify << ['OtherSideConditionsModel', 'Wall']
    types_to_modify << ['GroundBasementPreprocessorAverageWall', 'Wall']
    types_to_modify << ['GroundBasementPreprocessorUpperWall', 'Wall']
    types_to_modify << ['GroundBasementPreprocessorLowerWall', 'Wall']
    types_to_modify << ['Foundation', 'Floor']
    types_to_modify << ['GroundFCfactorMethod', 'Floor']
    types_to_modify << ['OtherSideCoefficients', 'Floor']
    types_to_modify << ['OtherSideConditionsModel', 'Floor']
    types_to_modify << ['GroundSlabPreprocessorAverage', 'Floor']
    types_to_modify << ['GroundSlabPreprocessorCore', 'Floor']
    types_to_modify << ['GroundSlabPreprocessorPerimeter', 'Floor']

    # Find just those surfaces
    surfaces_to_modify = []
    surface_category = {}
    org_surface_boundary_conditions = {}
    types_to_modify.each do |boundary_condition, surface_type|
      # Surfaces
      model.getSurfaces.sort.each do |surf|
        next unless surf.outsideBoundaryCondition == boundary_condition
        next unless surf.surfaceType == surface_type

        # Check if surface is adjacent to an unenclosed or unconditioned space (e.g. attic or parking garage)
        if surf.outsideBoundaryCondition == 'Surface'
          adj_space = surf.adjacentSurface.get.space.get
          adj_space_cond_type = space_conditioning_category(adj_space)
          if adj_space_cond_type == 'Unconditioned'
            # Get adjacent surface
            adjacent_surf = surf.adjacentSurface.get

            # Store original boundary condition type
            org_surface_boundary_conditions[surf.name.to_s] = adjacent_surf

            # Identify this surface as exterior
            surface_category[surf] = 'ExteriorSurface'

            # Temporary change the surface's boundary condition to 'Outdoors' so it can be assigned a baseline construction
            surf.setOutsideBoundaryCondition('Outdoors')
            adjacent_surf.setOutsideBoundaryCondition('Outdoors')
          end
        end

        if boundary_condition == 'Outdoors'
          surface_category[surf] = 'ExteriorSurface'
        elsif ['Ground', 'Foundation', 'GroundFCfactorMethod', 'OtherSideCoefficients', 'OtherSideConditionsModel', 'GroundSlabPreprocessorAverage', 'GroundSlabPreprocessorCore', 'GroundSlabPreprocessorPerimeter', 'GroundBasementPreprocessorAverageWall', 'GroundBasementPreprocessorAverageFloor', 'GroundBasementPreprocessorUpperWall', 'GroundBasementPreprocessorLowerWall'].include?(boundary_condition)
          surface_category[surf] = 'GroundSurface'
        else
          surface_category[surf] = 'NA'
        end
        surfaces_to_modify << surf
      end

      # SubSurfaces
      model.getSubSurfaces.sort.each do |surf|
        next unless surf.outsideBoundaryCondition == boundary_condition
        next unless surf.subSurfaceType == surface_type

        surface_category[surf] = 'ExteriorSubSurface'
        surfaces_to_modify << surf
      end
    end

    # Modify these surfaces
    prev_created_consts = {}
    surfaces_to_modify.sort.each do |surf|
      # Get space conditioning
      space = surf.space.get
      space_cond_type = space_conditioning_category(space)

      # Do not modify constructions for unconditioned spaces
      prev_created_consts = planar_surface_apply_standard_construction(surf, climate_zone, prev_created_consts, wwr_building_type, wwr_info, surface_category[surf]) unless space_cond_type == 'Unconditioned'

      # Reset boundary conditions to original if they were temporary modified
      if org_surface_boundary_conditions.include?(surf.name.to_s)
        surf.setAdjacentSurface(org_surface_boundary_conditions[surf.name.to_s])
      end
    end

    # List the unique array of constructions
    if prev_created_consts.size.zero?
      OpenStudio.logFree(OpenStudio::Warn, 'openstudio.standards.Model', 'None of the constructions in your proposed model have both Intended Surface Type and Standards Construction Type')
    else
      prev_created_consts.each do |surf_type, construction|
        OpenStudio.logFree(OpenStudio::Info, 'openstudio.standards.Model', "For #{surf_type.join(' ')}, applied #{construction.name}.")
      end
    end

    return true
  end

  # Go through the default construction sets and hard-assigned constructions.
  # Clone the existing constructions and set their intended surface type and standards construction type per the PRM.
  # For some standards, this will involve making modifications.  For others, it will not.
  #   90.1-2007, 90.1-2010, 90.1-2013
<<<<<<< HEAD
  # 
=======
  #
>>>>>>> 8dc71da4
  # @param model [OpenStudio::Model::Model] OpenStudio model object
  # @return [Boolean] returns true if successful, false if not
  def model_apply_prm_construction_types(model)
    types_to_modify = []

    # Possible boundary conditions are
    # Adiabatic
    # Surface
    # Outdoors
    # Ground
    # Foundation
    # GroundFCfactorMethod
    # OtherSideCoefficients
    # OtherSideConditionsModel
    # GroundSlabPreprocessorAverage
    # GroundSlabPreprocessorCore
    # GroundSlabPreprocessorPerimeter
    # GroundBasementPreprocessorAverageWall
    # GroundBasementPreprocessorAverageFloor
    # GroundBasementPreprocessorUpperWall
    # GroundBasementPreprocessorLowerWall

    # Possible surface types are
    # AtticFloor
    # AtticWall
    # AtticRoof
    # DemisingFloor
    # DemisingWall
    # DemisingRoof
    # ExteriorFloor
    # ExteriorWall
    # ExteriorRoof
    # ExteriorWindow
    # ExteriorDoor
    # GlassDoor
    # GroundContactFloor
    # GroundContactWall
    # GroundContactRoof
    # InteriorFloor
    # InteriorWall
    # InteriorCeiling
    # InteriorPartition
    # InteriorWindow
    # InteriorDoor
    # OverheadDoor
    # Skylight
    # TubularDaylightDome
    # TubularDaylightDiffuser

    # Possible standards construction types
    # Mass
    # SteelFramed
    # WoodFramed
    # IEAD
    # View
    # Daylight
    # Swinging
    # NonSwinging
    # Heated
    # Unheated
    # RollUp
    # Sliding
    # Metal
    # Nonmetal framing (all)
    # Metal framing (curtainwall/storefront)
    # Metal framing (entrance door)
    # Metal framing (all other)
    # Metal Building
    # Attic and Other
    # Glass with Curb
    # Plastic with Curb
    # Without Curb

    # Create an array of types
    types_to_modify << ['Outdoors', 'ExteriorWall', 'SteelFramed']
    types_to_modify << ['Outdoors', 'ExteriorRoof', 'IEAD']
    types_to_modify << ['Outdoors', 'ExteriorFloor', 'SteelFramed']
    types_to_modify << ['Ground', 'GroundContactFloor', 'Unheated']
    types_to_modify << ['Ground', 'GroundContactWall', 'Mass']

    # Foundation
    types_to_modify << ['Foundation', 'GroundContactFloor', 'Unheated']
    types_to_modify << ['Foundation', 'GroundContactWall', 'Mass']

    # F/C-Factor methods
    types_to_modify << ['GroundFCfactorMethod', 'GroundContactFloor', 'Unheated']
    types_to_modify << ['GroundFCfactorMethod', 'GroundContactWall', 'Mass']

    # Other side coefficients
    types_to_modify << ['OtherSideCoefficients', 'GroundContactFloor', 'Unheated']
    types_to_modify << ['OtherSideConditionsModel', 'GroundContactFloor', 'Unheated']
    types_to_modify << ['OtherSideCoefficients', 'GroundContactWall', 'Mass']
    types_to_modify << ['OtherSideConditionsModel', 'GroundContactWall', 'Mass']

    # Slab preprocessor
    types_to_modify << ['GroundSlabPreprocessorAverage', 'GroundContactFloor', 'Unheated']
    types_to_modify << ['GroundSlabPreprocessorCore', 'GroundContactFloor', 'Unheated']
    types_to_modify << ['GroundSlabPreprocessorPerimeter', 'GroundContactFloor', 'Unheated']

    # Basement preprocessor
    types_to_modify << ['GroundBasementPreprocessorAverageWall', 'GroundContactWall', 'Mass']
    types_to_modify << ['GroundBasementPreprocessorAverageFloor', 'GroundContactFloor', 'Unheated']
    types_to_modify << ['GroundBasementPreprocessorUpperWall', 'GroundContactWall', 'Mass']
    types_to_modify << ['GroundBasementPreprocessorLowerWall', 'GroundContactWall', 'Mass']

    # Modify all constructions of each type
    types_to_modify.each do |boundary_cond, surf_type, const_type|
      constructions = model_find_constructions(model, boundary_cond, surf_type)

      constructions.sort.each do |const|
        standards_info = const.standardsInformation
        standards_info.setIntendedSurfaceType(surf_type)
        standards_info.setStandardsConstructionType(const_type)
      end
    end

    return true
  end

  # Reduces the SRR to the values specified by the PRM. SRR reduction will be done by shrinking vertices toward the centroid.
  #
  # @param model [OpenStudio::Model::Model] OpenStudio model object
  def model_apply_prm_baseline_skylight_to_roof_ratio(model)
    # Loop through all spaces in the model, and
    # per the 90.1-2019 PRM User Manual, only
    # account for exterior roofs for enclosed
    # spaces. Include space multipliers.
    roof_m2 = 0.001 # Avoids divide by zero errors later
    sky_m2 = 0
    total_roof_m2 = 0.001
    total_subsurface_m2 = 0
    model.getSpaces.sort.each do |space|
      next if space_conditioning_category(space) == 'Unconditioned'

      # Loop through all surfaces in this space
      roof_area_m2 = 0
      sky_area_m2 = 0
      space.surfaces.sort.each do |surface|
        # Skip non-outdoor surfaces
        next unless surface.outsideBoundaryCondition == 'Outdoors'
        # Skip non-walls
        next unless surface.surfaceType == 'RoofCeiling'

        # This roof's gross area (including skylight area)
        roof_area_m2 += surface.grossArea * space.multiplier
        # Subsurfaces in this surface
        surface.subSurfaces.sort.each do |ss|
          next unless ss.subSurfaceType == 'Skylight'

          sky_area_m2 += ss.netArea * space.multiplier
        end
      end

      total_roof_m2 += roof_area_m2
      total_subsurface_m2 += sky_area_m2
    end

    # Calculate the SRR of each category
    srr = ((total_subsurface_m2 / total_roof_m2) * 100.0).round(1)
    OpenStudio.logFree(OpenStudio::Info, 'openstudio.standards.Model', "The skylight to roof ratios (SRRs) is: : #{srr.round}%.")

    # SRR limit
    srr_lim = model_prm_skylight_to_roof_ratio_limit(model)

    # Check against SRR limit
    red = srr > srr_lim

    # Stop here unless skylights need reducing
    return true unless red

    OpenStudio.logFree(OpenStudio::Info, 'openstudio.standards.Model', "Reducing the size of all skylights equally down to the limit of #{srr_lim.round}%.")

    # Determine the factors by which to reduce the skylight area
    mult = srr_lim / srr

    # Reduce the skylight area if any of the categories necessary
    model.getSpaces.sort.each do |space|
      next if space_conditioning_category(space) == 'Unconditioned'

      # Loop through all surfaces in this space
      space.surfaces.sort.each do |surface|
        # Skip non-outdoor surfaces
        next unless surface.outsideBoundaryCondition == 'Outdoors'
        # Skip non-walls
        next unless surface.surfaceType == 'RoofCeiling'

        # Subsurfaces in this surface
        surface.subSurfaces.sort.each do |ss|
          next unless ss.subSurfaceType == 'Skylight'

          # Reduce the size of the skylight
          red = 1.0 - mult
          sub_surface_reduce_area_by_percent_by_shrinking_toward_centroid(ss, red)
        end
      end
    end

    return true
  end

  # Apply baseline values to exterior lights objects
  # Characterization of objects must be done via user data
  #
  # @param model [OpenStudio::Model::Model] OpenStudio model object
  def model_apply_baseline_exterior_lighting(model)
    user_ext_lights = @standards_data.key?('userdata_exterior_lights') ? @standards_data['userdata_exterior_lights'] : nil
    return false if user_ext_lights.nil?

    non_tradeable_cats = ['nontradeable_general', 'building_facades_area', 'building_facades_perim', 'automated_teller_machines_per_location', 'automated_teller_machines_per_machine', 'entries_and_gates', 'loading_areas_for_emergency_vehicles', 'drive_through_windows_and_doors', 'parking_near_24_hour_entrances', 'roadway_parking']
    search_criteria = {
      'template' => template
    }

    ext_ltg_baseline_values = standards_lookup_table_first(table_name: 'prm_exterior_lighting', search_criteria: search_criteria)

    user_ext_lights.each do |user_data|
      lights_name = user_data['name']

      # model.getExteriorLightss.each do |exterior_lights|

      if model.getExteriorLightsByName(lights_name).is_initialized
        ext_lights_obj = model.getExteriorLightsByName(lights_name).get
      else
        # Report invalid name in user data
        OpenStudio.logFree(OpenStudio::Warn, 'prm.log', "ExteriorLights object named #{lights_name} from user data file not found in model")
        next
      end

      # Make sure none of the categories are nontradeable and not a mix of tradeable and nontradeable
      num_trade = 0
      num_notrade = 0
      ext_ltg_cats = {}
      num_cats = user_data['num_ext_lights_subcats'].to_i
      (1..num_cats).each do |icat|
        cat_key = format('end_use_subcategory_%02d', icat)
        subcat = user_data[cat_key]
        if non_tradeable_cats.include?(subcat)
          num_notrade += 1
        else
          num_trade += 1
          meas_val_key = format('end_use_measurement_value_%02d', icat)
          meas_val = user_data[meas_val_key]
          ext_ltg_cats[subcat] = meas_val.to_f
        end
      end

      # Skip this if all lights are non-tradeable
      next if num_trade == 0

      # Error if mix of tradeable and nontradeable
      if (num_trade > 0) && (num_notrade > 0)
        OpenStudio.logFree(OpenStudio::Warn, 'prm.log', "ExteriorLights object named #{lights_name} from user data file has mix of tradeable and non-tradeable lighting types. All will be treated as non-tradeable.")
        next
      end

      ext_ltg_pwr = 0
      ext_ltg_cats.each do |cat_key, meas_val|
        # Get baseline power for this type of exterior lighting
        baseline_value = ext_ltg_baseline_values[cat_key].to_f
        ext_ltg_pwr += baseline_value * meas_val
      end

      # Update existing exterior lights object: control, schedule, power
      ext_lights_obj.setControlOption('AstronomicalClock')
      ext_lights_obj.setSchedule(model.alwaysOnDiscreteSchedule)
      ext_lights_obj.setMultiplier(1)
      ext_lights_def = ext_lights_obj.exteriorLightsDefinition
      ext_lights_def.setDesignLevel(ext_ltg_pwr)
    end
  end

  # Function to add baseline elevators based on user data
  # @param model [OpenStudio::Model::Model] OpenStudio model object
  def model_add_prm_elevators(model)
    # Load elevator data from userdata csv files
    user_elevators = @standards_data.key?('userdata_electric_equipment') ? @standards_data['userdata_electric_equipment'] : nil
    return false if user_elevators.nil?

    user_elevators.each do |user_elevator|
      num_lifts = user_elevator['elevator_number_of_lifts'].to_i
      next if num_lifts == 0

      equip_name = user_elevator['name']
      number_of_levels = user_elevator['elevator_number_of_stories'].to_i

      elevator_weight_of_car = user_elevator['elevator_weight_of_car'].to_f
      elevator_rated_load = user_elevator['elevator_rated_load'].to_f
      elevator_speed_of_car = user_elevator['elevator_speed_of_car'].to_f
      if number_of_levels < 5
        # From Table G3.9.2 performance rating method baseline elevator motor
        elevator_mech_eff = 0.58
        elevator_counter_weight_of_car = 0.0
        search_criteria = {
          'template' => template,
          'type' => 'Hydraulic'
        }
      else
        # From Table G3.9.2 performance rating method baseline elevator motor
        elevator_mech_eff = 0.64
        # Determine the elevator counterweight
        if user_elevator['elevator_counter_weight_of_car'].nil?
          # When the proposed design counterweight is not specified
          # it is determined as per Table G3.9.2
          elevator_counter_weight_of_car = elevator_weight_of_car + 0.4 * elevator_rated_load
        else
          elevator_counter_weight_of_car = user_elevator['elevator_counter_weight_of_car'].to_f
        end
        search_criteria = {
          'template' => template,
          'type' => 'Any'
        }
      end

      elevator_motor_bhp = (elevator_weight_of_car + elevator_rated_load - elevator_counter_weight_of_car) * elevator_speed_of_car / (33000 * elevator_mech_eff)

      # Lookup the minimum motor efficiency
      elevator_motor_eff = standards_data['motors']
      motor_properties = model_find_object(elevator_motor_eff, search_criteria, nil, nil, nil, nil, elevator_motor_bhp)
      if motor_properties.nil?
        OpenStudio.logFree(OpenStudio::Error, 'openstudio.standards.elevator', "For #{equip_name}, could not find motor properties using search criteria: #{search_criteria}, motor_bhp = #{motor_bhp} hp.")
        return false
      end

      nominal_hp = motor_properties['maximum_capacity'].to_f.round(1)
      # Round to nearest whole HP for niceness
      if nominal_hp >= 2
        nominal_hp = nominal_hp.round
      end

      # Get the efficiency based on the nominal horsepower
      # Add 0.01 hp to avoid search errors.
      motor_properties = model_find_object(elevator_motor_eff, search_criteria, nil, nil, nil, nil, nominal_hp + 0.01)
      if motor_properties.nil?
        OpenStudio.logFree(OpenStudio::Error, 'openstudio.standards.model', "For #{equip_name}, could not find nominal motor properties using search criteria: #{search_criteria}, motor_hp = #{nominal_hp} hp.")
        return false
      end
      motor_eff = motor_properties['nominal_full_load_efficiency'].to_f
      elevator_power = num_lifts * elevator_motor_bhp * 746 / motor_eff

      # Set elevator power to either regular electric equipment object or
      # exterior fuel equipment
      if model.getElectricEquipmentByName(equip_name).is_initialized
        model.getElectricEquipmentByName(equip_name).get.electricEquipmentDefinition.setDesignLevel(elevator_power)
        elevator_space = model.getElectricEquipmentByName(equip_name).get.space.get
      end
      if model.getExteriorFuelEquipmentByName(equip_name).is_initialized
        model.getExteriorFuelEquipmentByName(equip_name).exteriorFuelEquipmentDefinition.setDesignLevel(elevator_power)
        elevator_space = model.getElectricEquipmentByName(equip_name).get.space.get
      end

      # Add ventilation and lighting process loads if modeled in the proposed model
      misc_elevator_process_loads = 0.0
      misc_elevator_process_loads += user_elevator['elevator_ventilation_cfm'].to_f * 0.33
      misc_elevator_process_loads += user_elevator['elevator_area_ft2'].to_f * 3.14
      if misc_elevator_process_loads > 0
        misc_elevator_process_loads_def = OpenStudio::Model::ElectricEquipmentDefinition.new(model)
        misc_elevator_process_loads_def.setName("#{equip_name} - Misc Process Loads - Def")
        misc_elevator_process_loads_def.setDesignLevel(misc_elevator_process_loads)
        misc_elevator_process_loads = OpenStudio::Model::ElectricEquipment.new(misc_elevator_process_loads_def)
        misc_elevator_process_loads.setName("#{equip_name} - Misc Process Loads")
        misc_elevator_process_loads.setEndUseSubcategory('Elevators')
        misc_elevator_process_loads.setSchedule(model.alwaysOnDiscreteSchedule)
        misc_elevator_process_loads.setSpace(elevator_space)
      end
    end
  end

  # Add design day schedule objects for space loads, for PRM 2019 baseline models
  # @author Xuechen (Jerry) Lei, PNNL
  # @param model [OpenStudio::Model::Model] OpenStudio model object
  def model_apply_prm_baseline_sizing_schedule(model)
    space_loads = model.getSpaceLoads
    loads = []
    space_loads.sort.each do |space_load|
      load_type = space_load.iddObjectType.valueName.sub('OS_', '').strip.sub('_', '')
      casting_method_name = "to_#{load_type}"
      if space_load.respond_to?(casting_method_name)
        casted_load = space_load.public_send(casting_method_name).get
        loads << casted_load
      else
        p 'Need Debug, casting method not found @JXL'
      end
    end

    load_schedule_name_hash = {
      'People' => 'numberofPeopleSchedule',
      'Lights' => 'schedule',
      'ElectricEquipment' => 'schedule',
      'GasEquipment' => 'schedule',
      'SpaceInfiltration_DesignFlowRate' => 'schedule'
    }

    loads.each do |load|
      load_type = load.iddObjectType.valueName.sub('OS_', '').strip
      load_schedule_name = load_schedule_name_hash[load_type]
      next unless !load_schedule_name.nil?

      # check if the load is in a dwelling space
      if load.spaceType.is_initialized
        space_type = load.spaceType.get
      elsif load.space.is_initialized && load.space.get.spaceType.is_initialized
        space_type = load.space.get.spaceType.get
      else
        space_type = nil
        puts "No hosting space/spacetype found for load: #{load.name}"
      end
      if !space_type.nil? && /apartment/i =~ space_type.standardsSpaceType.to_s
        load_in_dwelling = true
      else
        load_in_dwelling = false
      end

      load_schedule = load.public_send(load_schedule_name).get
      schedule_type = load_schedule.iddObjectType.valueName.sub('OS_', '').strip.sub('_', '')
      load_schedule = load_schedule.public_send("to_#{schedule_type}").get

      case schedule_type
      when 'ScheduleRuleset'
        load_schmax = get_8760_values_from_schedule(model, load_schedule).max
        load_schmin = get_8760_values_from_schedule(model, load_schedule).min
        load_schmode = get_weekday_values_from_8760(model,
                                                    Array(get_8760_values_from_schedule(model, load_schedule)),
                                                    value_includes_holiday = true).mode[0]

        # AppendixG-2019 G3.1.2.2.1
        if load_type == 'SpaceInfiltration_DesignFlowRate'
          summer_value = load_schmax
          winter_value = load_schmax
        else
          summer_value = load_schmax
          winter_value = load_schmin
        end

        # AppendixG-2019 Exception to G3.1.2.2.1
        if load_in_dwelling
          summer_value = load_schmode
        end

        # set cooling design day schedule
        summer_dd_schedule = OpenStudio::Model::ScheduleDay.new(model)
        summer_dd_schedule.setName("#{load.name} Summer Design Day")
        summer_dd_schedule.addValue(OpenStudio::Time.new(1.0), summer_value)
        load_schedule.setSummerDesignDaySchedule(summer_dd_schedule)

        # set heating design day schedule
        winter_dd_schedule = OpenStudio::Model::ScheduleDay.new(model)
        winter_dd_schedule.setName("#{load.name} Winter Design Day")
        winter_dd_schedule.addValue(OpenStudio::Time.new(1.0), winter_value)
        load_schedule.setWinterDesignDaySchedule(winter_dd_schedule)

      when 'ScheduleConstant'
        OpenStudio.logFree(OpenStudio::Warn, 'openstudio.standards.Model', "Space load #{load.name} has schedule type of ScheduleConstant. Nothing to be done for ScheduleConstant")
        next
      end
    end
  end

  # Applies the multi-zone VAV outdoor air sizing requirements to all applicable air loops in the model.
  # @note This is not applicable to the stable baseline; hence no action in this method
  #
  # @param model [OpenStudio::Model::Model] OpenStudio model object
  # @return [Boolean] returns true if successful, false if not
  def model_apply_multizone_vav_outdoor_air_sizing(model)
    return true
  end

  # Identifies non mechanically cooled ("nmc") systems, if applicable
  #
  # TODO: Zone-level evaporative cooler is not currently supported by
  #       by OpenStudio, will need to be added to the method when
  #       supported.
  #
  # @param model [OpenStudio::Model::Model] OpenStudio model object
  # @return [Hash] Zone to nmc system type mapping
  def model_identify_non_mechanically_cooled_systems(model)
    # Iterate through zones to find out if they are served by nmc systems
    model.getThermalZones.sort.each do |zone|
      # Check if airloop has economizer and either:
      # - No cooling coil and/or,
      # - An evaporative cooling coil
      air_loop = zone.airLoopHVAC

      unless air_loop.empty?
        # Iterate through all the airloops assigned to a zone
        zone.airLoopHVACs.each do |airloop|
          air_loop = air_loop.get
          if (!air_loop_hvac_include_cooling_coil?(air_loop) &&
            air_loop_hvac_include_evaporative_cooler?(air_loop)) ||
             (!air_loop_hvac_include_cooling_coil?(air_loop) &&
               air_loop_hvac_include_economizer?(air_loop))
            air_loop.additionalProperties.setFeature('non_mechanically_cooled', true)
            air_loop.thermalZones.each do |thermal_zone|
              thermal_zone.additionalProperties.setFeature('non_mechanically_cooled', true)
            end
          end
        end
      end
    end
  end

  # Specify supply air temperature setpoint for unit heaters based on 90.1 Appendix G G3.1.2.8.2
  #
  # @param thermal_zone [OpenStudio::Model::ThermalZone] OpenStudio ThermalZone Object
  # @return [Double] for zone with unit heaters, return design supply temperature; otherwise, return nil
  def thermal_zone_prm_unitheater_design_supply_temperature(thermal_zone)
    thermal_zone.equipment.each do |eqt|
      if eqt.to_ZoneHVACUnitHeater.is_initialized
        return OpenStudio.convert(105, 'F', 'C').get
      end
    end
    return nil
  end

  # Specify supply to room delta for laboratory spaces based on 90.1 Appendix G Exception to G3.1.2.8.1
  #
  # @param thermal_zone [OpenStudio::Model::ThermalZone] OpenStudio ThermalZone Object
  # @return [Double] for zone with laboratory space, return 17; otherwise, return nil
  def thermal_zone_prm_lab_delta_t(thermal_zone)
    # For labs, add 17 delta-T; otherwise, add 20 delta-T
    thermal_zone.spaces.each do |space|
      space_std_type = space.spaceType.get.standardsSpaceType.get
      if space_std_type == 'laboratory'
        return 17
      end
    end
    return nil
  end

  # Indicate if fan power breakdown (supply, return, and relief)
  # are needed
  #
  # @return [Boolean] true if necessary, false otherwise
  def model_get_fan_power_breakdown
    return true
  end

  # Applies the HVAC parts of the template to all objects in the model using the the template specified in the model.
  #
  # @param model [OpenStudio::Model::Model] OpenStudio model object
  # @param apply_controls [Boolean] toggle whether to apply air loop and plant loop controls
  # @param sql_db_vars_map [Hash] hash map
  # @return [Boolean] returns true if successful, false if not
  def model_apply_hvac_efficiency_standard(model, climate_zone, apply_controls: true, sql_db_vars_map: nil)
    sql_db_vars_map = {} if sql_db_vars_map.nil?

    OpenStudio.logFree(OpenStudio::Info, 'openstudio.standards.Model', "Started applying HVAC efficiency standards for #{template} template.")

    # Air Loop Controls
    if apply_controls.nil? || apply_controls == true
      model.getAirLoopHVACs.sort.each { |obj| air_loop_hvac_apply_standard_controls(obj, climate_zone) }
    end

    # Plant Loop Controls
    if apply_controls.nil? || apply_controls == true
      model.getPlantLoops.sort.each { |obj| plant_loop_apply_standard_controls(obj, climate_zone) }
    end

    # Zone HVAC Controls
    model.getZoneHVACComponents.sort.each { |obj| zone_hvac_component_apply_standard_controls(obj) }

    # TODO: The fan and pump efficiency will be done by another task.
    # Fans
    # model.getFanVariableVolumes.sort.each { |obj| fan_apply_standard_minimum_motor_efficiency(obj, fan_brake_horsepower(obj)) }
    # model.getFanConstantVolumes.sort.each { |obj| fan_apply_standard_minimum_motor_efficiency(obj, fan_brake_horsepower(obj)) }
    # model.getFanOnOffs.sort.each { |obj| fan_apply_standard_minimum_motor_efficiency(obj, fan_brake_horsepower(obj)) }
    # model.getFanZoneExhausts.sort.each { |obj| fan_apply_standard_minimum_motor_efficiency(obj, fan_brake_horsepower(obj)) }

    # Pumps
    # model.getPumpConstantSpeeds.sort.each { |obj| pump_apply_standard_minimum_motor_efficiency(obj) }
    # model.getPumpVariableSpeeds.sort.each { |obj| pump_apply_standard_minimum_motor_efficiency(obj) }
    # model.getHeaderedPumpsConstantSpeeds.sort.each { |obj| pump_apply_standard_minimum_motor_efficiency(obj) }
    # model.getHeaderedPumpsVariableSpeeds.sort.each { |obj| pump_apply_standard_minimum_motor_efficiency(obj) }

    # Zone level systems/components
    model.getThermalZones.each do |zone|
      if zone.additionalProperties.getFeatureAsString('baseline_system_type').is_initialized
        sys_type = zone.additionalProperties.getFeatureAsString('baseline_system_type').get
      end
      zone.equipment.each do |zone_equipment|
        if zone_equipment.to_ZoneHVACPackagedTerminalAirConditioner.is_initialized
          ptac = zone_equipment.to_ZoneHVACPackagedTerminalAirConditioner.get
          cooling_coil = ptac.coolingCoil
          sql_db_vars_map = set_coil_cooling_efficiency_and_curves(cooling_coil, sql_db_vars_map, sys_type)
        elsif zone_equipment.to_ZoneHVACPackagedTerminalHeatPump.is_initialized
          pthp = zone_equipment.to_ZoneHVACPackagedTerminalHeatPump.get
          cooling_coil = pthp.coolingCoil
          heating_coil = pthp.heatingCoil
          sql_db_vars_map = set_coil_cooling_efficiency_and_curves(cooling_coil, sql_db_vars_map, sys_type)
          sql_db_vars_map = set_coil_heating_efficiency_and_curves(heating_coil, sql_db_vars_map, sys_type)
        elsif zone_equipment.to_ZoneHVACUnitHeater.is_initialized
          unit_heater = zone_equipment.to_ZoneHVACUnitHeater.get
          heating_coil = unit_heater.heatingCoil
          sql_db_vars_map = set_coil_heating_efficiency_and_curves(heating_coil, sql_db_vars_map, sys_type)
        end
      end
    end

    # Airloop HVAC level components
    model.getAirLoopHVACs.sort.each do |air_loop|
      sys_type = air_loop.additionalProperties.getFeatureAsString('baseline_system_type').get
      air_loop.components.each do |icomponent|
        if icomponent.to_AirLoopHVACUnitarySystem.is_initialized
          unitary_system = icomponent.to_AirLoopHVACUnitarySystem.get
          if unitary_system.coolingCoil.is_initialized
            cooling_coil = unitary_system.coolingCoil.get
            sql_db_vars_map = set_coil_cooling_efficiency_and_curves(cooling_coil, sql_db_vars_map, sys_type)
          end
          if unitary_system.heatingCoil.is_initialized
            heating_coil = unitary_system.heatingCoil.get
            sql_db_vars_map = set_coil_heating_efficiency_and_curves(heating_coil, sql_db_vars_map, sys_type)
          end
        elsif icomponent.to_CoilCoolingDXSingleSpeed.is_initialized
          cooling_coil = icomponent.to_CoilCoolingDXSingleSpeed.get
          sql_db_vars_map = coil_cooling_dx_single_speed_apply_efficiency_and_curves(cooling_coil, sql_db_vars_map, sys_type)
        elsif icomponent.to_CoilCoolingDXTwoSpeed.is_initialized
          cooling_coil = icomponent.to_CoilCoolingDXTwoSpeed.get
          sql_db_vars_map = coil_cooling_dx_two_speed_apply_efficiency_and_curves(cooling_coil, sql_db_vars_map, sys_type)
        elsif icomponent.to_CoilHeatingDXSingleSpeed.is_initialized
          heating_coil = icomponent.to_CoilHeatingDXSingleSpeed.get
          sql_db_vars_map = coil_heating_dx_single_speed_apply_efficiency_and_curves(heating_coil, sql_db_vars_map, sys_type)
        elsif icomponent.to_CoilHeatingGas.is_initialized
          heating_coil = icomponent.to_CoilHeatingGas.get
          sql_db_vars_map = coil_heating_gas_apply_efficiency_and_curves(heating_coil, sql_db_vars_map, sys_type)
        end
      end
    end

    # Chillers
    model.getChillerElectricEIRs.sort.each { |obj| chiller_electric_eir_apply_efficiency_and_curves(obj) }

    # Boilers
    model.getBoilerHotWaters.sort.each { |obj| boiler_hot_water_apply_efficiency_and_curves(obj) }

    # Cooling Towers
    model.getCoolingTowerVariableSpeeds.sort.each { |obj| cooling_tower_variable_speed_apply_efficiency_and_curves(obj) }

    OpenStudio.logFree(OpenStudio::Info, 'openstudio.standards.Model', "Finished applying HVAC efficiency standards for #{template} template.")
    return true
  end

  def set_coil_cooling_efficiency_and_curves(cooling_coil, sql_db_vars_map, sys_type)
    if cooling_coil.to_CoilCoolingDXSingleSpeed.is_initialized
      # single speed coil
      sql_db_vars_map = coil_cooling_dx_single_speed_apply_efficiency_and_curves(cooling_coil.to_CoilCoolingDXSingleSpeed.get, sql_db_vars_map, sys_type)
    elsif cooling_coil.to_CoilCoolingDXTwoSpeed.is_initialized
      # two speed coil
      sql_db_vars_map = coil_cooling_dx_two_speed_apply_efficiency_and_curves(cooling_coil.to_CoilCoolingDXTwoSpeed.get, sql_db_vars_map, sys_type)
    else
      OpenStudio.logFree(OpenStudio::Warn, 'openstudio.standards.Model', "#{cooling_coil.name} is not single speed or two speed DX cooling coil. Nothing to be done for efficiency")
    end

    return sql_db_vars_map
  end

  def set_coil_heating_efficiency_and_curves(heating_coil, sql_db_vars_map, sys_type)
    if heating_coil.to_CoilHeatingDXSingleSpeed.is_initialized
      # single speed coil
      sql_db_vars_map = coil_heating_dx_single_speed_apply_efficiency_and_curves(heating_coil.to_CoilHeatingDXSingleSpeed.get, sql_db_vars_map, sys_type)
    elsif heating_coil.to_CoilHeatingGas.is_initialized
      # single speed coil
      sql_db_vars_map = coil_heating_gas_apply_efficiency_and_curves(heating_coil.to_CoilHeatingGas.get, sql_db_vars_map, sys_type)
    else
      OpenStudio.logFree(OpenStudio::Warn, 'openstudio.standards.Model', "#{heating_coil.name} is not single speed DX heating coil. Nothing to be done for efficiency")
    end

    return sql_db_vars_map
  end

  # Template method for adding a setpoint manager for a coil control logic to a heating coil.
  # ASHRAE 90.1-2019 Appendix G.
  #
  # @param model [OpenStudio::Model::Model] OpenStudio model
  # @param thermal_zones Array([OpenStudio::Model::ThermalZone]) thermal zone array
  # @param coil [OpenStudio::Model::StraightComponent] heating coil
  # @return [Boolean] true
  def model_set_central_preheat_coil_spm(model, thermal_zones, coil)
    # search for the highest zone setpoint temperature
    max_heat_setpoint = 0.0
    coil_name = coil.name.get.to_s
    thermal_zones.each do |zone|
      tstat = zone.thermostatSetpointDualSetpoint
      if tstat.is_initialized
        tstat = tstat.get
        setpoint_sch = tstat.heatingSetpointTemperatureSchedule
        setpoint_min_max = search_min_max_value_from_design_day_schedule(setpoint_sch, 'heating')
        setpoint_c = setpoint_min_max['max']
        if setpoint_c > max_heat_setpoint
          max_heat_setpoint = setpoint_c
        end
      end
    end
    # in this situation, we hard set the temperature to be 22 F
    # (ASHRAE 90.1 Room heating stepoint temperature is 72 F)
    max_heat_setpoint = 22.2 if max_heat_setpoint == 0.0

    max_heat_setpoint_f = OpenStudio.convert(max_heat_setpoint, 'C', 'F').get
    preheat_setpoint_f = max_heat_setpoint_f - 20
    preheat_setpoint_c = OpenStudio.convert(preheat_setpoint_f, 'F', 'C').get

    # create a new constant schedule and this method will add schedule limit type
    preheat_coil_sch = model_add_constant_schedule_ruleset(model,
                                                           preheat_setpoint_c,
                                                           name = "#{coil_name} Setpoint Temp - #{preheat_setpoint_f.round}F")
    preheat_coil_manager = OpenStudio::Model::SetpointManagerScheduled.new(model, preheat_coil_sch)
    preheat_coil_manager.setName("#{coil_name} Preheat Coil Setpoint Manager")

    if coil.to_CoilHeatingWater.is_initialized
      preheat_coil_manager.addToNode(coil.airOutletModelObject.get.to_Node.get)
    elsif coil.to_CoilHeatingElectric.is_initialized
      preheat_coil_manager.addToNode(coil.outletModelObject.get.to_Node.get)
    elsif coil.to_CoilHeatingGas.is_initialized
      OpenStudio.logFree(OpenStudio::Warn, 'openstudio.models.CoilHeatingGas', 'Preheat coils in baseline system shall only be electric or hydronic. Current coil type: Natural Gas')
      preheat_coil_manager.addToNode(coil.airOutletModelObject.get.to_Node.get)
    end

    return true
  end

  # Add zone additional property "zone DCV implemented in user model":
  #   - 'true' if zone OA flow requirement is specified as per person & airloop supporting this zone has DCV enabled
  #   - 'false' otherwise
  #
  # @author Xuechen (Jerry) Lei, PNNL
  # @param model [OpenStudio::Model::Model] OpenStudio model
  def model_mark_zone_dcv_existence(model)
    model.getAirLoopHVACs.each do |air_loop_hvac|
      next unless air_loop_hvac.airLoopHVACOutdoorAirSystem.is_initialized

      oa_system = air_loop_hvac.airLoopHVACOutdoorAirSystem.get
      controller_oa = oa_system.getControllerOutdoorAir
      controller_mv = controller_oa.controllerMechanicalVentilation
      next unless controller_mv.demandControlledVentilation == true

      air_loop_hvac.thermalZones.each do |thermal_zone|
        zone_dcv = false
        thermal_zone.spaces.each do |space|
          dsn_oa = space.designSpecificationOutdoorAir
          next if dsn_oa.empty?

          dsn_oa = dsn_oa.get
          next if dsn_oa.outdoorAirMethod == 'Maximum'

          if dsn_oa.outdoorAirFlowperPerson > 0
            # only in this case the thermal zone is considered to be implemented with DCV
            zone_dcv = true
          end
        end

        if zone_dcv == true
          thermal_zone.additionalProperties.setFeature('zone DCV implemented in user model', true)
        end
      end
    end

    # mark unmarked zones
    model.getThermalZones.each do |zone|
      next if zone.additionalProperties.hasFeature('zone DCV implemented in user model')

      zone.additionalProperties.setFeature('zone DCV implemented in user model', false)
    end

    return true
  end

  # read user data and add to zone additional properties
  # "airloop user specified DCV exception"
  # "one user specified DCV exception"
  #
  # @author Xuechen (Jerry) Lei, PNNL
  # @param model [OpenStudio::Model::Model] OpenStudio model
  def model_add_dcv_user_exception_properties(model)
    model.getAirLoopHVACs.each do |air_loop_hvac|
      dcv_airloop_user_exception = false
      if standards_data.key?('userdata_airloop_hvac')
        standards_data['userdata_airloop_hvac'].each do |row|
          next unless row['name'].to_s.downcase.strip == air_loop_hvac.name.to_s.downcase.strip

          if row['dcv_exception_airloop'].to_s.upcase.strip == 'TRUE'
            dcv_airloop_user_exception = true
            break
          end
        end
      end
      air_loop_hvac.thermalZones.each do |thermal_zone|
        if dcv_airloop_user_exception
          thermal_zone.additionalProperties.setFeature('airloop user specified DCV exception', true)
        end
      end
    end

    # zone level exception tagging is put outside of airloop because it directly reads from user data and
    # a zone not under an airloop in user model may be in an airloop in baseline
    model.getThermalZones.each do |thermal_zone|
      dcv_zone_user_exception = false
      if standards_data.key?('userdata_thermal_zone')
        standards_data['userdata_thermal_zone'].each do |row|
          next unless row['name'].to_s.downcase.strip == thermal_zone.name.to_s.downcase.strip

          if row['dcv_exception_thermal_zone'].to_s.upcase.strip == 'TRUE'
            dcv_zone_user_exception = true
            break
          end
        end
      end
      if dcv_zone_user_exception
        thermal_zone.additionalProperties.setFeature('zone user specified DCV exception', true)
      end
    end

    # mark unmarked zones
    model.getThermalZones.each do |zone|
      next if zone.additionalProperties.hasFeature('airloop user specified DCV exception')

      zone.additionalProperties.setFeature('airloop user specified DCV exception', false)
    end

    model.getThermalZones.each do |zone|
      next if zone.additionalProperties.hasFeature('zone user specified DCV exception')

      zone.additionalProperties.setFeature('zone user specified DCV exception', false)
    end
  end

  # add zone additional property "airloop dcv required by 901"
  # - "true" if the airloop supporting this zone is required by 90.1 (non-exception requirement + user provided exception flag) to have DCV regarding user model
  # - "false" otherwise
  # add zone additional property "zone dcv required by 901"
  # - "true" if the zone is required by 90.1(non-exception requirement + user provided exception flag) to have DCV regarding user model
  # - 'flase' otherwise
  #
  # @author Xuechen (Jerry) Lei, PNNL
  # @param model [OpenStudio::Model::Model] OpenStudio model
  def model_add_dcv_requirement_properties(model)
    model.getAirLoopHVACs.each do |air_loop_hvac|
      if user_model_air_loop_hvac_demand_control_ventilation_required?(air_loop_hvac)
        air_loop_hvac.thermalZones.each do |thermal_zone|
          thermal_zone.additionalProperties.setFeature('airloop dcv required by 901', true)

          # the zone level dcv requirement can only be true if it is in an airloop that is required to have DCV
          if user_model_zone_demand_control_ventilation_required?(thermal_zone)
            thermal_zone.additionalProperties.setFeature('zone dcv required by 901', true)
          end
        end
      end
    end

    # mark unmarked zones
    model.getThermalZones.each do |zone|
      next if zone.additionalProperties.hasFeature('airloop dcv required by 901')

      zone.additionalProperties.setFeature('airloop dcv required by 901', false)
    end

    model.getThermalZones.each do |zone|
      next if zone.additionalProperties.hasFeature('zone dcv required by 901')

      zone.additionalProperties.setFeature('zone dcv required by 901', false)
    end
  end

  # based on previously added flag, raise error if DCV is required but not implemented in zones, in which case
  # baseline generation will be terminated; raise warning if DCV is not required but implemented, and continue baseline
  # generation
  #
  # @author Xuechen (Jerry) Lei, PNNL
  # @param model [OpenStudio::Model::Model] OpenStudio model
  def model_raise_user_model_dcv_errors(model)
    # TODO: JXL add log msgs to PRM logger
    model.getThermalZones.each do |thermal_zone|
      if thermal_zone.additionalProperties.getFeatureAsBoolean('zone DCV implemented in user model').get &&
         (!thermal_zone.additionalProperties.getFeatureAsBoolean('zone dcv required by 901').get ||
           !thermal_zone.additionalProperties.getFeatureAsBoolean('airloop dcv required by 901').get)
        OpenStudio.logFree(OpenStudio::Warn, 'openstudio.standards.Model', "For thermal zone #{thermal_zone.name}, ASHRAE 90.1 2019 6.4.3.8 does NOT require this zone to have demand control ventilation, but it was implemented in the user model, Appendix G baseline generation will continue!")
        if thermal_zone.additionalProperties.hasFeature('apxg no need to have DCV')
          if !thermal_zone.additionalProperties.getFeatureAsBoolean('apxg no need to have DCV').get
            OpenStudio.logFree(OpenStudio::Warn, 'openstudio.standards.Model', "Moreover, for thermal zone #{thermal_zone.name}, Appendix G baseline model will have DCV based on ASHRAE 90.1 2019 G3.1.2.5")
          end
        end
      end
      if thermal_zone.additionalProperties.getFeatureAsBoolean('zone dcv required by 901').get &&
         thermal_zone.additionalProperties.getFeatureAsBoolean('airloop dcv required by 901').get &&
         !thermal_zone.additionalProperties.getFeatureAsBoolean('zone DCV implemented in user model').get
        OpenStudio.logFree(OpenStudio::Error, 'openstudio.standards.Model', "For thermal zone #{thermal_zone.name}, ASHRAE 90.1 2019 6.4.3.8 requires this zone to have demand control ventilation, but it was not implemented in the user model, Appendix G baseline generation should be terminated!")
      end
    end
  end

  # Check if zones in the baseline model (to be created) should have DCV based on 90.1 2019 G3.1.2.5. Zone additional
  # property 'apxg no need to have DCV' added
  #
  # @author Xuechen (Jerry) Lei, PNNL
  # @param model [OpenStudio::Model::Model] OpenStudio model
  def model_add_apxg_dcv_properties(model)
    model.getAirLoopHVACs.each do |air_loop_hvac|
      if air_loop_hvac.airLoopHVACOutdoorAirSystem.is_initialized
        oa_flow_m3_per_s = get_airloop_hvac_design_oa_from_sql(air_loop_hvac)
      else
        OpenStudio.logFree(OpenStudio::Info, 'openstudio.standards.AirLoopHVAC', "For #{air_loop_hvac.name}, DCV not applicable because it has no OA intake.")
        return false
      end
      oa_flow_cfm = OpenStudio.convert(oa_flow_m3_per_s, 'm^3/s', 'cfm').get
      if oa_flow_cfm <= 3000
        air_loop_hvac.thermalZones.each do |thermal_zone|
          thermal_zone.additionalProperties.setFeature('apxg no need to have DCV', true)
        end
      else # oa_flow_cfg > 3000, check zone people density
        air_loop_hvac.thermalZones.each do |thermal_zone|
          area_served_m2 = 0
          num_people = 0
          thermal_zone.spaces.each do |space|
            area_served_m2 += space.floorArea
            num_people += space.numberOfPeople
          end
          area_served_ft2 = OpenStudio.convert(area_served_m2, 'm^2', 'ft^2').get
          occ_per_1000_ft2 = num_people / area_served_ft2 * 1000
          if occ_per_1000_ft2 <= 100
            thermal_zone.additionalProperties.setFeature('apxg no need to have DCV', true)
          else
            thermal_zone.additionalProperties.setFeature('apxg no need to have DCV', false)
          end
        end
      end
    end
    # if a zone does not have this additional property, it means it was not served by airloop.
  end

  # Set DCV in baseline HVAC system if required
  #
  # @author Xuechen (Jerry) Lei, PNNL
  # @param model [OpenStudio::Model::Model] OpenStudio model
  def model_set_baseline_demand_control_ventilation(model, climate_zone)
    model.getAirLoopHVACs.each do |air_loop_hvac|
      if baseline_air_loop_hvac_demand_control_ventilation_required?(air_loop_hvac)
        air_loop_hvac_enable_demand_control_ventilation(air_loop_hvac, climate_zone)
        air_loop_hvac.thermalZones.sort.each do |zone|
          unless baseline_thermal_zone_demand_control_ventilation_required?(zone)
            thermal_zone_convert_oa_req_to_per_area(zone)
          end
        end
      end
    end
  end

  # A template method that handles the loading of user input data from multiple sources
  # include data source from:
  # 1. user data csv files
  # 2. data from measure and OpenStudio interface
  # @param model [OpenStudio::Model::Model] OpenStudio model object
  # @param climate_zone [String] ASHRAE climate zone, e.g. 'ASHRAE 169-2013-4A'
  # @param default_hvac_building_type [String] (Fourth Hierarchy hvac building type)
  # @param default_wwr_building_type [String] (Fourth Hierarchy wwr building type)
  # @param default_swh_building_type [String] (Fourth Hierarchy swh building type)
  # @param bldg_type_hvac_zone_hash [Hash] A hash maps building type for hvac to a list of thermal zones
  # @return [Boolean] returns true if successful, false if not
  def handle_user_input_data(model, climate_zone, default_hvac_building_type, default_wwr_building_type, default_swh_building_type, bldg_type_hvac_zone_hash)
    # load the multiple building area types from user data
    handle_multi_building_area_types(model, climate_zone, default_hvac_building_type, default_wwr_building_type, default_swh_building_type, bldg_type_hvac_zone_hash)
    # load user data from proposed model
    handle_airloop_user_input_data(model)
    # load air loop DOAS user data from the proposed model
    handle_airloop_doas_user_input_data(model)
    # load zone HVAC user data from proposed model
    handle_zone_hvac_user_input_data(model)
    # load thermal zone user data from proposed model
    handle_thermal_zone_user_input_data(model)
  end

  # A function to load airloop data from userdata csv files
  # @param model [OpenStudio::Model::Model] OpenStudio model object
  def handle_airloop_user_input_data(model)
    # ============================Process airloop info ============================================
    user_airloops = @standards_data.key?('userdata_airloop_hvac') ? @standards_data['userdata_airloop_hvac'] : nil
    model.getAirLoopHVACs.each do |air_loop|
      air_loop_name = air_loop.name.get
      if user_airloops && user_airloops.length > 1
        user_airloops.each do |user_airloop|
          if air_loop_name == user_airloop['name']
            # gas phase air cleaning is system base - add proposed hvac system name to zones
            if user_airloop.key?('economizer_exception_for_gas_phase_air_cleaning') && !user_airloop['economizer_exception_for_gas_phase_air_cleaning'].nil?
              if user_airloop['economizer_exception_for_gas_phase_air_cleaning'].downcase == 'yes'
                air_loop.thermalZones.each do |thermal_zone|
                  thermal_zone.additionalProperties.setFeature('economizer_exception_for_gas_phase_air_cleaning', air_loop_name)
                end
              end
            end
            # Open refrigerated cases is zone based - add yes or no to zones
            if user_airloop.key?('economizer_exception_for_open_refrigerated_cases') && !user_airloop['economizer_exception_for_open_refrigerated_cases'].nil?
              if user_airloop['economizer_exception_for_open_refrigerated_cases'].downcase == 'yes'
                air_loop.thermalZones.each do |thermal_zone|
                  thermal_zone.additionalProperties.setFeature('economizer_exception_for_open_refrigerated_cases', 'yes')
                end
              end
            end
            # Fan power credits, exhaust air energy recovery
            user_airloop.keys.each do |info_key|
              # Fan power credits
              if info_key.include?('fan_power_credit')
                if !user_airloop[info_key].to_s.empty?
                  if info_key.include?('has_')
                    if user_airloop[info_key].downcase == 'yes'
                      air_loop.thermalZones.each do |thermal_zone|
                        if thermal_zone.additionalProperties.hasFeature(info_key)
                          current_value = thermal_zone.additionalProperties.getFeatureAsDouble(info_key).to_f
                          thermal_zone.additionalProperties.setFeature(info_key, current_value + 1.0)
                        else
                          thermal_zone.additionalProperties.setFeature(info_key, 1.0)
                        end
                      end
                    end
                  else
                    air_loop.thermalZones.each do |thermal_zones|
                      if thermal_zone.additionalProperties.hasFeature(info_key)
                        current_value = thermal_zone.additionalProperties.getFeatureAsDouble(info_key).to_f
                        thermal_zone.additionalProperties.setFeature(info_key, current_value + user_airloop[info_key])
                      else
                        thermal_zone.additionalProperties.setFeature(info_key, user_airloop[info_key])
                      end
                    end
                  end
                end
              end
              # Exhaust air energy recovery
              if info_key.include?('exhaust_energy_recovery_exception') && !user_airloop[info_key].to_s.empty?
                if user_airloop[info_key].downcase == 'yes'
                  air_loop.thermalZones.each do |thermal_zone|
                    thermal_zone.additionalProperties.setFeature(info_key, 'yes')
                  end
                end
              end
            end
          end
        end
      end
    end
  end

  # A function to load airloop DOAS data from userdata csv files
  # @param model [OpenStudio::Model::Model] OpenStudio model object
  def handle_airloop_doas_user_input_data(model)
    # Get user data
    user_airloop_doass = @standards_data.key?('userdata_airloop_hvac_doas') ? @standards_data['userdata_airloop_hvac_doas'] : nil

    # Parse user data
    if user_airloop_doass && user_airloop_doass.length >= 1
      user_airloop_doass.each do |user_airloop_doas|
        # Get AirLoopHVACDedicatedOutdoorAirSystem
        air_loop_doas = model.getAirLoopHVACDedicatedOutdoorAirSystemByName(user_airloop_doas['name'])
        if !air_loop_doas.is_initialized
          OpenStudio.logFree(OpenStudio::Warn, 'openstudio.ashrae_90_1_prm.Model', "The AirLoopHVACDedicatedOutdoorAirSystem named #{user_airloop_doass['name']} mentioned in the userdata_airloop_hvac_doas was not found in the model, user specified data associated with it will be ignored.")
          next
        else
          air_loop_doas = air_loop_doas.get
        end

        # Parse fan power credits data
        user_airloop_doas.keys.each do |info_key|
          if info_key.include?('fan_power_credit')
            if !user_airloop_doas[info_key].to_s.empty?
              # Case 1: Yes/no
              if info_key.include?('has_')
                if user_airloop_doas[info_key].downcase == 'yes'
                  air_loop_doas.airLoops.each do |air_loop|
                    air_loop.thermalZones.each do |thermal_zone|
                      if thermal_zone.additionalProperties.hasFeature(info_key)
                        current_value = thermal_zone.additionalProperties.getFeatureAsDouble(info_key).to_f
                        thermal_zone.additionalProperties.setFeature(info_key, current_value + 1.0)
                      else
                        thermal_zone.additionalProperties.setFeature(info_key, 1.0)
                      end
                    end
                  end
                end
              else
                # Case 2: user provided value
                air_loop_doas.airLoops.each do |air_loop|
                  air_loop.thermalZones.each do |thermal_zones|
                    if thermal_zone.additionalProperties.hasFeature(info_key)
                      current_value = thermal_zone.additionalProperties.getFeatureAsDouble(info_key).to_f
                      thermal_zone.additionalProperties.setFeature(info_key, current_value + user_airloop_doas[info_key])
                    else
                      thermal_zone.additionalProperties.setFeature(info_key, user_airloop_doas[info_key])
                    end
                  end
                end
              end
            end
          end
        end
      end
    end
  end

  # A function to load thermal zone data from userdata csv files
  # @param model [OpenStudio::Model::Model] OpenStudio model object
  def handle_thermal_zone_user_input_data(model)
    model.getThermalZones.each do |thermal_zone|
      nightcycle_exception = false
      if standards_data.key?('userdata_thermal_zone')
        standards_data['userdata_thermal_zone'].each do |row|
          next unless row['name'].to_s.downcase.strip == thermal_zone.name.to_s.downcase.strip

          if row['has_health_safety_night_cycle_exception'].to_s.upcase.strip == 'TRUE'
            nightcycle_exception = true
            break
          end
        end
      end
      if nightcycle_exception
        thermal_zone.additionalProperties.setFeature('has_health_safety_night_cycle_exception', true)
      end
    end

    # mark unmarked zones
    model.getThermalZones.each do |zone|
      next if zone.additionalProperties.hasFeature('has_health_safety_night_cycle_exception')

      zone.additionalProperties.setFeature('has_health_safety_night_cycle_exception', false)
    end
  end

  # Analyze HVAC, window-to-wall ratio and SWH building (area) types from user data inputs in the @standard_data library
  # This function returns True, but the values are stored in the multi-building_data argument.
  # The hierarchy for process the building types
  # 1. Highest: PRM rules - if rules applied against user inputs, the function will use the calculated value to reset the building type
  # 2. Second: User defined building type in the csv file.
  # 3. Third: User defined userdata_building.csv file. If an object (e.g. space, thermalzone) are not defined in their correspondent userdata csv file, use the building csv file
  # 4. Fourth: Dropdown list in the measure GUI. If none presented, use the data from the dropdown list.
  # NOTE! This function will add building types to OpenStudio objects as an additional features for hierarchy 1-3
  # The object additional feature is empty when the function determined it uses fourth hierarchy.
  #
  # @param model [OpenStudio::Model::Model] OpenStudio model object
  # @param climate_zone [String] ASHRAE climate zone, e.g. 'ASHRAE 169-2013-4A'
  # @param default_hvac_building_type [String] (Fourth Hierarchy hvac building type)
  # @param default_wwr_building_type [String] (Fourth Hierarchy wwr building type)
  # @param default_swh_building_type [String] (Fourth Hierarchy swh building type)
  # @param bldg_type_hvac_zone_hash [Hash] An empty hash that maps building type for hvac to a list of thermal zones
  # @return [Boolean] returns true if successful, false if not
  def handle_multi_building_area_types(model, climate_zone, default_hvac_building_type, default_wwr_building_type, default_swh_building_type, bldg_type_hvac_zone_hash)
    # Construct the user_building hashmap
    user_buildings = @standards_data.key?('userdata_building') ? @standards_data['userdata_building'] : nil

    # Build up a hvac_building_type : thermal zone hash map
    # =============================HVAC user data process===========================================
    user_thermal_zones = @standards_data.key?('userdata_thermal_zone') ? @standards_data['userdata_thermal_zone'] : nil
    # First construct hvac building type -> thermal Zone hash and hvac building type -> floor area
    bldg_type_zone_hash = {}
    bldg_type_zone_area_hash = {}
    model.getThermalZones.each do |thermal_zone|
      # get climate zone to check the conditioning category
      thermal_zone_condition_category = thermal_zone_conditioning_category(thermal_zone, climate_zone)
      if thermal_zone_condition_category == 'Semiheated' || thermal_zone_condition_category == 'Unconditioned'
        next
      end

      # Check for Second hierarchy
      hvac_building_type = nil
      if user_thermal_zones && user_thermal_zones.length >= 1
        user_thermal_zone_index = user_thermal_zones.index { |user_thermal_zone| user_thermal_zone['name'] == thermal_zone.name.get }
        # make sure the thermal zone has assigned a building_type_for_hvac
        unless user_thermal_zone_index.nil? || user_thermal_zones[user_thermal_zone_index]['building_type_for_hvac'].nil?
          # Only thermal zone in the user data and have building_type_for_hvac data will be assigned.
          hvac_building_type = user_thermal_zones[user_thermal_zone_index]['building_type_for_hvac']
        end
      end
      # Second hierarchy does not apply, check Third hierarchy
      if hvac_building_type.nil? && user_buildings && user_buildings.length >= 1
        building_name = thermal_zone.model.building.get.name.get
        user_building_index = user_buildings.index { |user_building| user_building['name'] == building_name }
        unless user_building_index.nil? || user_buildings[user_building_index]['building_type_for_hvac'].nil?
          # Only thermal zone in the buildings user data and have building_type_for_hvac data will be assigned.
          hvac_building_type = user_buildings[user_building_index]['building_type_for_hvac']
        end
      end
      # Third hierarchy does not apply, apply Fourth hierarchy
      if hvac_building_type.nil?
        hvac_building_type = default_hvac_building_type
      end
      # Add data to the hash map
      unless bldg_type_zone_hash.key?(hvac_building_type)
        bldg_type_zone_hash[hvac_building_type] = []
      end
      unless bldg_type_zone_area_hash.key?(hvac_building_type)
        bldg_type_zone_area_hash[hvac_building_type] = 0.0
      end
      # calculate floor area for the thermal zone
      part_of_floor_area = false
      thermal_zone.spaces.sort.each do |space|
        next unless space.partofTotalFloorArea

        # a space in thermal zone is part of floor area.
        part_of_floor_area = true
        bldg_type_zone_area_hash[hvac_building_type] += space.floorArea * space.multiplier
      end
      if part_of_floor_area
        # Only add the thermal_zone if it is part of the floor area
        bldg_type_zone_hash[hvac_building_type].append(thermal_zone)
      end
    end

    if bldg_type_zone_hash.empty?
      # Build hash with all zones assigned to default hvac building type
      zone_array = []
      model.getThermalZones.each do |thermal_zone|
        zone_array.append(thermal_zone)
        thermal_zone.additionalProperties.setFeature('building_type_for_hvac', default_hvac_building_type)
      end
      bldg_type_hvac_zone_hash[default_hvac_building_type] = zone_array
    else
      # Calculate the total floor area.
      # If the max tie, this algorithm will pick the first encountered hvac building type as the maximum.
      total_floor_area = 0.0
      hvac_bldg_type_with_max_floor = nil
      hvac_bldg_type_max_floor_area = 0.0
      bldg_type_zone_area_hash.each do |key, value|
        if value > hvac_bldg_type_max_floor_area
          hvac_bldg_type_with_max_floor = key
          hvac_bldg_type_max_floor_area = value
        end
        total_floor_area += value
      end

      # Reset the thermal zones by going through the hierarchy 1 logics
      bldg_type_hvac_zone_hash.clear
      # Add the thermal zones for the maximum floor (primary system)
      bldg_type_hvac_zone_hash[hvac_bldg_type_with_max_floor] = bldg_type_zone_hash[hvac_bldg_type_with_max_floor]
      bldg_type_zone_hash.each do |bldg_type, bldg_type_zone|
        # loop the rest bldg_types
        unless bldg_type.eql? hvac_bldg_type_with_max_floor
          if OpenStudio.convert(total_floor_area, 'm^2', 'ft^2').get <= 40000
            # Building is smaller than 40k sqft, it could only have one hvac_building_type, reset all the thermal zones.
            bldg_type_hvac_zone_hash[hvac_bldg_type_with_max_floor].push(*bldg_type_zone)
            OpenStudio.logFree(OpenStudio::Warn, 'openstudio.model.Model', "The building floor area is less than 40,000 square foot. Thermal zones under hvac building type #{bldg_type} is reset to #{hvac_bldg_type_with_max_floor}")
          else
            if OpenStudio.convert(bldg_type_zone_area_hash[bldg_type], 'm^2', 'ft^2').get < 20000
              # in this case, all thermal zones shall be categorized as the primary hvac_building_type
              bldg_type_hvac_zone_hash[hvac_bldg_type_with_max_floor].push(*bldg_type_zone)
              OpenStudio.logFree(OpenStudio::Warn, 'openstudio.model.Model', "The floor area in hvac building type #{bldg_type} is less than 20,000 square foot. Thermal zones under this hvac building type is reset to #{hvac_bldg_type_with_max_floor}")
            else
              bldg_type_hvac_zone_hash[bldg_type] = bldg_type_zone
            end
          end
        end
      end

      # Write in hvac building type thermal zones by thermal zone
      bldg_type_hvac_zone_hash.each do |h1_bldg_type, bldg_type_zone_array|
        bldg_type_zone_array.each do |thermal_zone|
          thermal_zone.additionalProperties.setFeature('building_type_for_hvac', h1_bldg_type)
        end
      end
    end

    # =============================SPACE user data process===========================================
    user_spaces = @standards_data.key?('userdata_space') ? @standards_data['userdata_space'] : nil
    model.getSpaces.each do |space|
      type_for_wwr = nil
      # Check for 2nd level hierarchy
      if user_spaces && user_spaces.length >= 1
        user_spaces.each do |user_space|
          unless user_space['building_type_for_wwr'].nil?
            if space.name.get == user_space['name']
              type_for_wwr = user_space['building_type_for_wwr']
            end
          end
        end
      end

      if type_for_wwr.nil?
        # 2nd Hierarchy does not apply, check for 3rd level hierarchy
        building_name = space.model.building.get.name.get
        if user_buildings && user_buildings.length >= 1
          user_buildings.each do |user_building|
            unless user_building['building_type_for_wwr'].nil?
              if user_building['name'] == building_name
                type_for_wwr = user_building['building_type_for_wwr']
              end
            end
          end
        end
      end

      if type_for_wwr.nil?
        # 3rd level hierarchy does not apply, Apply 4th level hierarchy
        type_for_wwr = default_wwr_building_type
      end
      # add wwr type to space:
      space.additionalProperties.setFeature('building_type_for_wwr', type_for_wwr)
    end
    # =============================SWH user data process===========================================
    user_wateruse_equipments = @standards_data.key?('userdata_wateruse_equipment') ? @standards_data['userdata_wateruse_equipment'] : nil
    model.getWaterUseEquipments.each do |wateruse_equipment|
      type_for_swh = nil
      # Check for 2nd hierarchy
      if user_wateruse_equipments && user_wateruse_equipments.length >= 1
        user_wateruse_equipments.each do |user_wateruse_equipment|
          unless user_wateruse_equipment['building_type_for_swh'].nil?
            if wateruse_equipment.name.get == user_wateruse_equipment['name']
              type_for_swh = user_wateruse_equipment['building_type_for_swh']
            end
          end
        end
      end

      if type_for_swh.nil?
        # 2nd hierarchy does not apply, check for 3rd hierarchy
        # get space building type
        building_name = wateruse_equipment.model.building.get.name.get
        if user_buildings && user_buildings.length >= 1
          user_buildings.each do |user_building|
            unless user_building['building_type_for_swh'].nil?
              if user_building['name'] == building_name
                type_for_swh = user_building['building_type_for_swh']
              end
            end
          end
        end
      end

      if type_for_swh.nil?
        # 3rd hierarchy does not apply, apply 4th hierarchy
        type_for_swh = default_swh_building_type
      end
      # add swh type to wateruse equipment:
      wateruse_equipment.additionalProperties.setFeature('building_type_for_swh', type_for_swh)
    end
    return true
  end

  # Modify the existing service water heating loops to match the baseline required heating type.
  #
  # @param model [OpenStudio::Model::Model] OpenStudio model object
  # @param building_type [String] the building type
  # @return [Boolean] returns true if successful, false if not
  def model_apply_baseline_swh_loops(model, building_type)
    model.getPlantLoops.sort.each do |plant_loop|
      # Skip non service water heating loops
      next unless plant_loop_swh_loop?(plant_loop)

      # Rename the loop to avoid accidentally hooking up the HVAC systems to this loop later.
      plant_loop.setName('Service Water Heating Loop')

      htg_fuels, combination_system, storage_capacity, total_heating_capacity = plant_loop_swh_system_type(plant_loop)

      # htg_fuels.size == 0 shoudln't happen

      electric = true

      if htg_fuels.include?('NaturalGas') ||
         htg_fuels.include?('PropaneGas') ||
         htg_fuels.include?('FuelOilNo1') ||
         htg_fuels.include?('FuelOilNo2') ||
         htg_fuels.include?('Coal') ||
         htg_fuels.include?('Diesel') ||
         htg_fuels.include?('Gasoline')
        electric = false
      end

      # Per Table G3.1 11.e, if the baseline system was a combination of heating and service water heating,
      # delete all heating equipment and recreate a WaterHeater:Mixed.

      if combination_system
        a = plant_loop.supplyComponents
        b = plant_loop.demandComponents
        plantloopComponents = a += b
        plantloopComponents.each do |component|
          # Get the object type
          obj_type = component.iddObjectType.valueName.to_s
          next if ['OS_Node', 'OS_Pump_ConstantSpeed', 'OS_Pump_VariableSpeed', 'OS_Connector_Splitter', 'OS_Connector_Mixer', 'OS_Pipe_Adiabatic'].include?(obj_type)

          component.remove
        end

        water_heater = OpenStudio::Model::WaterHeaterMixed.new(model)
        water_heater.setName('Baseline Water Heater')
        water_heater.setHeaterMaximumCapacity(total_heating_capacity)
        water_heater.setTankVolume(storage_capacity)
        plant_loop.addSupplyBranchForComponent(water_heater)

        if electric
          # G3.1.11.b: If electric, WaterHeater:Mixed with electric resistance
          water_heater.setHeaterFuelType('Electricity')
          water_heater.setHeaterThermalEfficiency(1.0)
        else
          # @todo for now, just get the first fuel that isn't Electricity
          # A better way would be to count the capacities associated
          # with each fuel type and use the preponderant one
          fuels = htg_fuels - ['Electricity']
          fossil_fuel_type = fuels[0]
          water_heater.setHeaterFuelType(fossil_fuel_type)
          water_heater.setHeaterThermalEfficiency(0.8)
        end
        # If it's not a combination heating and service water heating system
        # just change the fuel type of all water heaters on the system
        # to electric resistance if it's electric
      else
        # Per Table G3.1 11.i, piping losses was deleted

        a = plant_loop.supplyComponents
        b = plant_loop.demandComponents
        plantloopComponents = a += b
        plantloopComponents.each do |component|
          # Get the object type
          obj_type = component.iddObjectType.valueName.to_s
          next if !['OS_Pipe_Indoor', 'OS_Pipe_Outdoor'].include?(obj_type)

          pipe = component.to_PipeIndoor.get
          node = pipe.to_StraightComponent.get.outletModelObject.get.to_Node.get

          node_name = node.name.get
          pipe_name = pipe.name.get

          # Add Pipe_Adiabatic
          newpipe = OpenStudio::Model::PipeAdiabatic.new(model)
          newpipe.setName(pipe_name)
          newpipe.addToNode(node)
          component.remove
        end

        if electric
          plant_loop.supplyComponents.each do |component|
            next unless component.to_WaterHeaterMixed.is_initialized

            water_heater = component.to_WaterHeaterMixed.get
            # G3.1.11.b: If electric, WaterHeater:Mixed with electric resistance
            water_heater.setHeaterFuelType('Electricity')
            water_heater.setHeaterThermalEfficiency(1.0)
          end
        end
      end
    end

    # Set the water heater fuel types if it's 90.1-2013
    model.getWaterHeaterMixeds.sort.each do |water_heater|
      water_heater_mixed_apply_prm_baseline_fuel_type(water_heater, building_type)
    end

    return true
  end

  # Check whether the baseline model generation needs to run all four orientations
  # The default shall be true
  #
  # @param run_all_orients [Boolean] user inputs to indicate whether it is required to run all orientations
  # @param user_model [OpenStudio::Model::Model] OpenStudio model
  def run_all_orientations(run_all_orients, user_model)
    # Step 0, assign the default value
    run_orients_flag = run_all_orients
    # Step 1 check orientation variations - priority 2
    fenestration_area_hash = get_model_fenestration_area_by_orientation(user_model)
    fenestration_area_hash.each do |orientation, fenestration_area|
      fenestration_area_hash.each do |other_orientation, other_fenestration_area|
        next unless orientation != other_orientation

        variance = (other_fenestration_area - fenestration_area) / fenestration_area
        if variance.abs > 0.05
          # if greater then 0.05
          run_orients_flag = true
        end
      end
    end
    # Step 2 read user data - priority 1 - user data will override the priority 2
    user_buildings = @standards_data.key?('userdata_building') ? @standards_data['userdata_building'] : nil
    if user_buildings
      building_name = user_model.building.get.name.get
      user_building_index = user_buildings.index { |user_building| building_name.include? user_building['name'] }
      unless user_building_index.nil? || user_buildings[user_building_index]['is_exempt_from_rotations'].nil?
        # user data exempt the rotation, No indicates true for running orients.
        run_orients_flag = user_buildings[user_building_index]['is_exempt_from_rotations'].casecmp('No') == 0
      end
    end
    return run_orients_flag
  end

  # @param user_model [OpenStudio::Model::Model] OpenStudio model
  def get_model_fenestration_area_by_orientation(user_model)
    # First index is wall, second index is window
    fenestration_area_hash = {
      'N' => 0.0,
      'S' => 0.0,
      'E' => 0.0,
      'W' => 0.0
    }
    user_model.getSpaces.each do |space|
      space_cond_type = space_conditioning_category(space)
      next if space_cond_type == 'Unconditioned'

      # Get zone multiplier
      multiplier = space.thermalZone.get.multiplier
      space.surfaces.each do |surface|
        next if surface.surfaceType != 'Wall'
        next if surface.outsideBoundaryCondition != 'Outdoors'

        orientation = surface_cardinal_direction(surface)
        surface.subSurfaces.each do |subsurface|
          subsurface_type = subsurface.subSurfaceType.to_s.downcase
          # Do not count doors
          next unless (subsurface_type.include? 'window') || (subsurface_type.include? 'glass')

          fenestration_area_hash[orientation] += subsurface.grossArea * subsurface.multiplier * multiplier
        end
      end
    end
    return fenestration_area_hash
  end

  # Apply the standard construction to each surface in the model, based on the construction type currently assigned.
  #
  # @param model [OpenStudio::Model::Model] OpenStudio model object
  # @param climate_zone [String] ASHRAE climate zone, e.g. 'ASHRAE 169-2013-4A'
  # @return [Boolean] returns true if successful, false if not
  def model_apply_constructions(model, climate_zone, wwr_building_type, wwr_info)
    model_apply_standard_constructions(model, climate_zone, wwr_building_type: wwr_building_type, wwr_info: wwr_info)

    return true
  end

  # Update ground temperature profile based on the weather file specified in the model
  #
  # @param model [OpenStudio::Model::Model] OpenStudio model object
  # @param climate_zone [String] ASHRAE climate zone, e.g. 'ASHRAE 169-2013-4A'
  # @return [Boolean] returns true if successful, false if not
  def model_update_ground_temperature_profile(model, climate_zone)
    # Check if the ground temperature profile is needed
    surfaces_with_fc_factor_boundary = false
    model.getSurfaces.each do |surface|
      if surface.outsideBoundaryCondition.to_s == 'GroundFCfactorMethod'
        surfaces_with_fc_factor_boundary = true
        break
      end
    end

    return false unless surfaces_with_fc_factor_boundary

    # Remove existing FCFactor temperature profile
    model.getSiteGroundTemperatureFCfactorMethod.remove

    # Get path to weather file specified in the model
    weather_file_path = model.getWeatherFile.path.get.to_s

    # Look for stat file corresponding to the weather file
    stat_file_path = weather_file_path.sub('.epw', '.stat').to_s
    if !File.exist? stat_file_path
      # When the stat file corresponding with the weather file in the model is missing,
      # use the weather file that represent the climate zone
      climate_zone_weather_file_map = model_get_climate_zone_weather_file_map
      weather_file = climate_zone_weather_file_map[climate_zone]
      stat_file_path = model_get_weather_file(weather_file).sub('.epw', '.stat').to_s
    end

    ground_temp = OpenStudio::Model::SiteGroundTemperatureFCfactorMethod.new(model)
    ground_temperatures = model_get_monthly_ground_temps_from_stat_file(stat_file_path)
    unless ground_temperatures.empty?
      # set the site ground temperature building surface
      ground_temp.setAllMonthlyTemperatures(ground_temperatures)
    end

    return true
  end

  # Generate baseline log to a specific file directory
  # @param file_directory [String] file directory
  def generate_baseline_log(file_directory)
    log_messages_to_file_prm("#{file_directory}/prm.log", false)
  end

  # Retrieve zone HVAC user specified compliance inputs from CSV file
  #
  # @param model [OpenStudio::Model::Model] OpenStudio model object
  def handle_zone_hvac_user_input_data(model)
    user_zone_hvac = @standards_data.key?('userdata_zone_hvac') ? @standards_data['userdata_zone_hvac'] : nil
    return unless user_zone_hvac && !user_zone_hvac.empty?

    zone_hvac_equipment = model.getZoneHVACComponents
    if zone_hvac_equipment.empty?
      OpenStudio.logFree(OpenStudio::Error, 'openstudio.ashrae_90_1_prm.model', 'No zone HVAC equipment is present in the proposed model, user provided information cannot be used to generate the baseline building model.')
      return
    end

    user_zone_hvac.each do |zone_hvac_eqp_info|
      user_defined_zone_hvac_obj_name = zone_hvac_eqp_info['name']
      user_defined_zone_hvac_obj_type_name = zone_hvac_eqp_info['zone_hvac_object_type_name']

      # Check that the object type name do exist
      begin
        user_defined_zone_hvac_obj_type_name_idd = user_defined_zone_hvac_obj_type_name.to_IddObjectType
      rescue StandardError => e
        OpenStudio.logFree(OpenStudio::Error, 'openstudio.ashrae_90_1_prm.model', "#{user_defined_zone_hvac_obj_type_name}, provided in the user zone HVAC user data, is not a valid OpenStudio model object.")
      end

      # Retrieve zone HVAC object(s) by name
      zone_hvac_eqp = model.getZoneHVACComponentsByName(user_defined_zone_hvac_obj_name, false)

      # If multiple object have the same name
      if zone_hvac_eqp.empty?
        OpenStudio.logFree(OpenStudio::Error, 'openstudio.ashrae_90_1_prm.model', "The #{user_defined_zone_hvac_obj_type_name} object named #{user_defined_zone_hvac_obj_name} provided in the user zone HVAC user data could not be found in the model.")
      elsif zone_hvac_eqp.length == 1
        zone_hvac_eqp = zone_hvac_eqp[0]
        zone_hvac_eqp_idd = zone_hvac_eqp.iddObjectType.to_s
        if zone_hvac_eqp_idd != user_defined_zone_hvac_obj_type_name
          OpenStudio.logFree(OpenStudio::Error, 'openstudio.ashrae_90_1_prm.model', "The object type name provided in the zone HVAC user data (#{user_defined_zone_hvac_obj_type_name}) does not match with the one in the model: #{zone_hvac_eqp_idd}.")
        end
      else
        zone_hvac_eqp.each do |eqp|
          zone_hvac_eqp_idd = eqp.iddObjectType
          if zone_hvac_eqp_idd == user_defined_zone_hvac_obj_type_name
            zone_hvac_eqp = eqp
            break
          end
        end
        OpenStudio.logFree(OpenStudio::Error, 'openstudio.ashrae_90_1_prm.model', "A #{user_defined_zone_hvac_obj_type_name} object named #{user_defined_zone_hvac_obj_name} (as specified in the user zone HVAC data) could not be found in the model.")
      end

      if zone_hvac_eqp.thermalZone.is_initialized
        thermal_zone = zone_hvac_eqp.thermalZone.get

        zone_hvac_eqp_info.keys.each do |info_key|
          if info_key.include?('fan_power_credit')
            if !zone_hvac_eqp_info[info_key].to_s.empty?
              if info_key.include?('has_')
                if thermal_zone.additionalProperties.hasFeature(info_key)
                  current_value = thermal_zone.additionalProperties.getFeatureAsDouble(info_key).to_f
                  thermal_zone.additionalProperties.setFeature(info_key, current_value + 1.0)
                else
                  thermal_zone.additionalProperties.setFeature(info_key, 1.0)
                end
              else
                if thermal_zone.additionalProperties.hasFeature(info_key)
                  current_value = thermal_zone.additionalProperties.getFeatureAsDouble(info_key).to_f
                  thermal_zone.additionalProperties.setFeature(info_key, current_value + zone_hvac_eqp_info[info_key])
                else
                  thermal_zone.additionalProperties.setFeature(info_key, zone_hvac_eqp_info[info_key])
                end
              end
            end
          end
        end
      end
    end
  end

  # This function checks whether it is required to adjust the window to wall ratio based on the model WWR and wwr limit.
  # @param wwr_limit [Float] return wwr_limit
  # @param wwr_list [Array] list of wwr of zone conditioning category in a building area type category - residential, nonresidential and semiheated
  # @return [Boolean] True, require adjustment, false not require adjustment
  def model_does_require_wwr_adjustment?(wwr_limit, wwr_list)
    # 90.1 PRM routine requires
    return true
  end

  # For 2019, it is required to adjusted wwr based on building categories for all other types
  #
  # @param bat [String] building category
  # @param wwr_list [Array] list of zone conditioning category-based WWR - residential, nonresidential and semiheated
  # @return [Float] return adjusted wwr_limit
  def model_get_bat_wwr_target(bat, wwr_list)
    wwr_limit = 40.0
    # Lookup WWR target from stable baseline table
    wwr_lib = standards_data['prm_wwr_bldg_type']
    search_criteria = {
      'template' => template,
      'wwr_building_type' => bat
    }
    wwr_limit_bat = model_find_object(wwr_lib, search_criteria)
    # If building type isn't found, assume that it's
    # the same as 'All Others'
    if wwr_limit_bat.nil? || bat.casecmp?('all others')
      wwr = wwr_list.max
      # All others type
      # use the min of 40% and the max wwr in the ZCC-wwr list.
      wwr_limit = [wwr_limit, wwr].min
    else
      # Matched type: use WWR from database.
      wwr_limit = wwr_limit_bat['wwr'] * 100.0
    end
    return wwr_limit
  end

  # Calculate the window to wall ratio reduction factor
  #
  # @param multiplier [Float] multiplier of the wwr
  # @param surface_wwr [Float] the surface window to wall ratio
  # @param surface_dr [Float] the surface door to wall ratio
  # @param wwr_building_type[String] building type for wwr
  # @param wwr_target [Float] target window to wall ratio
  # @param total_wall_m2 [Float] total wall area of the category in m2.
  # @param total_wall_with_fene_m2 [Float] total wall area of the category with fenestrations in m2.
  # @param total_fene_m2 [Float] total fenestration area
  # @return [Float] reduction factor
  def model_get_wwr_reduction_ratio(multiplier,
                                    surface_wwr: 0.0,
                                    surface_dr: 0.0,
                                    wwr_building_type: 'All others',
                                    wwr_target: nil,
                                    total_wall_m2: 0.0, # prevent 0.0 division
                                    total_wall_with_fene_m2: 0.0,
                                    total_fene_m2: 0.0,
                                    total_plenum_wall_m2: 0.0)

    if multiplier < 1.0
      # Case when reduction is required
      reduction_ratio = 1.0 - multiplier
    else
      # Case when increase is required - takes the door area into consideration.
      # The target is to increase each surface to maximum 90% WWR deduct the total door area.
      total_dr = 0.0
      exist_max_wwr = 0.0
      if total_wall_m2 > 0 then exist_max_wwr = total_wall_with_fene_m2 * 0.9 / total_wall_m2 end
      if exist_max_wwr < wwr_target
        # In this case, it is required to add vertical fenestration to other surfaces
        if surface_wwr == 0.0
          # delta_fenestration_surface_area / delta_wall_surface_area + 1.0 = increase_ratio for a surface with no windows.
          # ASSUMPTION!! assume adding windows to surface with no windows will never be window_m2 + door_m2 > surface_m2.
          reduction_ratio = (wwr_target - exist_max_wwr) * total_wall_m2 / (total_wall_m2 - total_wall_with_fene_m2 - total_plenum_wall_m2) + 1.0
        else
          # surface has fenestration - expand it to 90% WWR or surface area minus door area, whichever is smaller.
          if (1.0 - surface_dr) < 0.9
            # A negative reduction ratio as a flat to main function that this reduction ratio is adjusted by doors
            # and it is needed to adjust the WWR of the no fenestration surfaces to meet the lost
            reduction_ratio = (surface_dr - 1.0) / surface_wwr
          else
            reduction_ratio = 0.9 / surface_wwr
          end
        end
      else
        # multiplier will be negative number thus resulting in > 1 reduction_ratio
        if surface_wwr == 0.0
          # 1.0 means remain the original form
          reduction_ratio = 1.0
        else
          reduction_ratio = multiplier
        end
      end
    end
    return reduction_ratio
  end

  # Readjusted the WWR for surfaces previously has no windows to meet the
  # overall WWR requirement.
  # This function shall only be called if the maximum WWR value for surfaces with fenestration is lower than 90% due to
  # accommodating the total door surface areas
  #
  # @param residual_ratio [Float] the ratio of residual surfaces among the total wall surface area with no fenestrations
  # @param space [OpenStudio::Model:Space] a space
  # @param model [OpenStudio::Model::Model] openstudio model
  # @return [Boolean] returns true if successful, false if not
  def model_readjust_surface_wwr(residual_ratio, space, model)
    # In this loop, we will focus on the surfaces with newly added a fenestration.
    space.surfaces.sort.each do |surface|
      next unless surface.additionalProperties.hasFeature('added_wwr')

      added_wwr = surface.additionalProperties.getFeatureAsDouble('added_wwr').to_f
      # The full calculation of adjustment is:
      # ((residual_ratio * surface_area + added_wwr * surface_area) / surface_area ) / added_wwr
      adjustment_ratio = residual_ratio / added_wwr + 1.0
      surface_adjust_fenestration_in_a_surface(surface, adjustment_ratio, model)
    end
  end

  # Assign spaces to system groups based on building area type
  # Get zone groups separately for each hvac building type
  #
  # @param model [OpenStudio::Model::Model] openstudio model
  # @param custom [String] identifier for custom programs, not used here, but included for backwards compatibility
  # @param bldg_type_hvac_zone_hash [Hash of bldg_type:list of zone objects] association of zones to each hvac building type
  # @return [Array<Hash>] an array of hashes of area information,
  #   with keys area_ft2, type, fuel, and zones (an array of zones)
  def model_prm_baseline_system_groups(model, custom, bldg_type_hvac_zone_hash)
    bldg_groups = []

    bldg_type_hvac_zone_hash.keys.each do |hvac_building_type, zones_in_building_type|
      # Get all groups for this hvac building type
      new_groups = get_baseline_system_groups_for_one_building_type(model, hvac_building_type, zones_in_building_type)

      # Add the groups for this hvac building type to the full list
      new_groups.each do |group|
        bldg_groups << group
      end
    end

    return bldg_groups
  end

  # Assign spaces to system groups for one hvac building type
  # One group contains all zones associated with one HVAC type
  # Separate groups are made for laboratories, computer rooms, district cooled zones, heated-only zones, or hybrids of these
  # Groups may include zones from multiple floors; separating by floor is handled later
  # For stable baseline, heating type is based on climate, not proposed heating type
  # Isolate zones that have heating-only or district (purchased) heat or chilled water
  # @param hvac_building_type [String] Chosen by user via measure interface or user data files
  # @param zones_in_building_type [Array<OpenStudio::Model::ThermalZone>] array of thermal zones
  # @return [Array<Hash>] an array of hashes of area information,
  #   with keys area_ft2, type, fuel, and zones (an array of zones)
  def get_baseline_system_groups_for_one_building_type(model, hvac_building_type, zones_in_building_type)
    # Build zones hash of [zone, zone area, occupancy type, building type, fuel]
    zones = model_zones_with_occ_and_fuel_type(model, 'custom')

    # Ensure that there is at least one conditioned zone
    if zones.size.zero?
      OpenStudio.logFree(OpenStudio::Warn, 'openstudio.standards.Model', 'The building does not appear to have any conditioned zones. Make sure zones have thermostat with appropriate heating and cooling setpoint schedules.')
      return []
    end

    # Consider special rules for computer rooms
    # need load of all

    # Get cooling load of all computer rooms to establish system types
    comp_room_loads = {}
    bldg_comp_room_load = 0
    zones.each do |zn|
      zone_load = 0.0
      has_computer_room = false
      # First check if any space in zone has a computer room
      zn['zone'].spaces.each do |space|
        if space.spaceType.get.standardsSpaceType.get == 'computer room'
          has_computer_room = true
          break
        end
      end
      if has_computer_room
        # Collect load for entire zone
        if zn['zone'].model.version < OpenStudio::VersionString.new('3.6.0')
          OpenStudio.logFree(OpenStudio::Error, 'openstudio.ashrae_90_1_prm.Model', 'Required ThermalZone method .autosizedCoolingDesignLoad is not available in pre-OpenStudio 3.6.0 versions. Use a more recent version of OpenStudio.')
        end
        zone_load_w = zn['zone'].autosizedCoolingDesignLoad.get
        zone_load_w *= zn['zone'].floorArea * zn['zone'].multiplier
        zone_load = OpenStudio.convert(zone_load_w, 'W', 'Btu/hr').get
      end
      comp_room_loads[zn['zone'].name.get] = zone_load
      bldg_comp_room_load += zone_load
    end

    # Lab zones are grouped separately if total lab exhaust in building > 15000 cfm
    # Make list of zone objects that contain laboratory spaces
    lab_zones = []
    has_lab_spaces = {}
    model.getThermalZones.sort.each do |zone|
      # Check if this zone includes laboratory space
      zone.spaces.each do |space|
        spacetype = space.spaceType.get.standardsSpaceType.get
        has_lab_spaces[zone.name.get] = false
        if space.spaceType.get.standardsSpaceType.get == 'laboratory'
          lab_zones << zone
          has_lab_spaces[zone.name.get] = true
          break
        end
      end
    end

    lab_exhaust_si = 0
    lab_relief_si = 0
    if !lab_zones.empty?
      # Build a hash of return_node:zone_name
      node_list = {}
      zone_return_flow_si = Hash.new(0)
      var_name = 'System Node Standard Density Volume Flow Rate'
      frequency = 'hourly'
      model.getThermalZones.each do |zone|
        port_list = zone.returnPortList
        port_list_objects = port_list.modelObjects
        port_list_objects.each do |node|
          node_name = node.nameString
          node_list[node_name] = zone.name.get
        end
        zone_return_flow_si[zone.name.get] = 0
      end

      # Get return air flow for each zone (even non-lab zones are needed)
      # Take from hourly reports created during sizing run
      node_list.each do |node_name, zone_name|
        sql = model.sqlFile
        if sql.is_initialized
          sql = sql.get
          query = "SELECT ReportDataDictionaryIndex FROM ReportDataDictionary WHERE KeyValue = '#{node_name}' COLLATE NOCASE"
          val = sql.execAndReturnFirstDouble(query)
          query = "SELECT MAX(Value) FROM ReportData WHERE ReportDataDictionaryIndex = '#{val.get}'"
          val = sql.execAndReturnFirstDouble(query)
          if val.is_initialized
            result = OpenStudio::OptionalDouble.new(val.get)
          end
          zone_return_flow_si[zone_name] += result.to_f
        end
      end

      # Calc ratio of Air Loop relief to sum of zone return for each air loop
      # and store in zone hash

      # For each air loop, get relief air flow and calculate lab exhaust from the central air handler
      # Take from hourly reports created during sizing run
      zone_relief_flow_si = {}
      model.getAirLoopHVACs.sort.each do |air_loop_hvac|
        # First get relief air flow from sizing run sql file
        relief_node = air_loop_hvac.reliefAirNode.get
        node_name = relief_node.nameString
        relief_flow_si = 0
        relief_fraction = 0
        sql = model.sqlFile
        if sql.is_initialized
          sql = sql.get
          query = "SELECT ReportDataDictionaryIndex FROM ReportDataDictionary WHERE KeyValue = '#{node_name}' COLLATE NOCASE"
          val = sql.execAndReturnFirstDouble(query)
          query = "SELECT MAX(Value) FROM ReportData WHERE ReportDataDictionaryIndex = '#{val.get}'"
          val = sql.execAndReturnFirstDouble(query)
          if val.is_initialized
            result = OpenStudio::OptionalDouble.new(val.get)
          end
          relief_flow_si = result.to_f
        end

        # Get total flow of zones on this air loop
        total_zone_return_si = 0
        air_loop_hvac.thermalZones.each do |zone|
          total_zone_return_si += zone_return_flow_si[zone.name.get]
        end

        relief_fraction = relief_flow_si / total_zone_return_si unless total_zone_return_si == 0

        # For each zone calc total effective exhaust
        air_loop_hvac.thermalZones.each do |zone|
          zone_relief_flow_si[zone.name.get] = relief_fraction * zone_return_flow_si[zone.name.get]
        end
      end

      # Now check for exhaust driven by zone exhaust fans
      lab_zones.each do |zone|
        zone.equipment.each do |zone_equipment|
          # Get tally of exhaust fan flow
          if zone_equipment.to_FanZoneExhaust.is_initialized
            zone_exh_fan = zone_equipment.to_FanZoneExhaust.get
            # Check if any spaces in this zone are laboratory
            lab_exhaust_si += zone_exh_fan.maximumFlowRate.get
          end
        end

        # Also account for outdoor air exhausted from this zone via return/relief
        lab_relief_si += zone_relief_flow_si[zone.name.get]
      end
    end

    lab_exhaust_si += lab_relief_si
    lab_exhaust_cfm = OpenStudio.convert(lab_exhaust_si, 'm^3/s', 'cfm').get

    # Isolate computer rooms onto separate groups
    # Computer rooms may need to be split to two groups, depending on load
    # Isolate heated-only and destrict cooling zones onto separate groups
    # District heating does not require separate group
    final_groups = []
    # Initialize arrays of zone objects by category
    heated_only_zones = []
    heated_cooled_zones = []
    district_cooled_zones = []
    comp_room_svav_zones = []
    comp_room_psz_zones = []
    dist_comp_room_svav_zones = []
    dist_comp_room_psz_zones = []
    lab_zones = []

    total_area_ft2 = 0
    zones.each do |zn|
      if thermal_zone_heated?(zn['zone']) && !thermal_zone_cooled?(zn['zone'])
        # this will occur when there is no cooling tstat, or when min cooling setpoint is above 91 F
        heated_only_zones << zn['zone']
      elsif comp_room_loads[zn['zone'].name.get] > 0
        # This is a computer room zone
        if bldg_comp_room_load > 3_000_000 || comp_room_loads[zn['zone'].name.get] > 600_000
          # System 11
          if zn['fuel'].include?('DistrictCooling')
            dist_comp_room_svav_zones << zn['zone']
          else
            comp_room_svav_zones << zn['zone']
          end
        else
          # PSZ
          if zn['fuel'].include?('DistrictCooling')
            dist_comp_room_psz_zones << zn['zone']
          else
            comp_room_psz_zones << zn['zone']
          end
        end

      elsif has_lab_spaces[zn['zone'].name.get] && lab_exhaust_cfm > 15_000
        lab_zones << zn['zone']
      elsif zn['fuel'].include?('DistrictCooling')
        district_cooled_zones << zn['zone']
      else
        heated_cooled_zones << zn['zone']
      end
      # Collect total floor area of all zones for this building area type
      area_m2 = zn['zone'].floorArea * zn['zone'].multiplier
      total_area_ft2 += OpenStudio.convert(area_m2, 'm^2', 'ft^2').get
    end

    # Build final_groups array
    unless heated_only_zones.empty?
      htd_only_group = {}
      htd_only_group['occ'] = 'heated-only storage'
      htd_only_group['fuel'] = 'any'
      htd_only_group['zone_group_type'] = 'heated_only_zones'
      area_m2 = 0
      heated_only_zones.each do |zone|
        area_m2 += zone.floorArea * zone.multiplier
      end
      area_ft2 = OpenStudio.convert(area_m2, 'm^2', 'ft^2').get
      htd_only_group['group_area_ft2'] = area_ft2
      htd_only_group['building_area_type_ft2'] = total_area_ft2
      htd_only_group['zones'] = heated_only_zones
      final_groups << htd_only_group
    end
    unless district_cooled_zones.empty?
      district_cooled_group = {}
      district_cooled_group['occ'] = hvac_building_type
      district_cooled_group['fuel'] = 'districtcooling'
      district_cooled_group['zone_group_type'] = 'district_cooled_zones'
      area_m2 = 0
      district_cooled_zones.each do |zone|
        area_m2 += zone.floorArea * zone.multiplier
      end
      area_ft2 = OpenStudio.convert(area_m2, 'm^2', 'ft^2').get
      district_cooled_group['group_area_ft2'] = area_ft2
      district_cooled_group['building_area_type_ft2'] = total_area_ft2
      district_cooled_group['zones'] = district_cooled_zones
      # store info if any zone has district, fuel, or electric heating
      district_cooled_group['fuel'] = get_group_heat_types(model, district_cooled_zones)
      final_groups << district_cooled_group
    end
    unless heated_cooled_zones.empty?
      heated_cooled_group = {}
      heated_cooled_group['occ'] = hvac_building_type
      heated_cooled_group['fuel'] = 'any'
      heated_cooled_group['zone_group_type'] = 'heated_cooled_zones'
      area_m2 = 0
      heated_cooled_zones.each do |zone|
        area_m2 += zone.floorArea * zone.multiplier
      end
      area_ft2 = OpenStudio.convert(area_m2, 'm^2', 'ft^2').get
      heated_cooled_group['group_area_ft2'] = area_ft2
      heated_cooled_group['building_area_type_ft2'] = total_area_ft2
      heated_cooled_group['zones'] = heated_cooled_zones
      # store info if any zone has district, fuel, or electric heating
      heated_cooled_group['fuel'] = get_group_heat_types(model, heated_cooled_zones)
      final_groups << heated_cooled_group
    end
    unless lab_zones.empty?
      lab_group = {}
      lab_group['occ'] = hvac_building_type
      lab_group['fuel'] = 'any'
      lab_group['zone_group_type'] = 'lab_zones'
      area_m2 = 0
      lab_zones.each do |zone|
        area_m2 += zone.floorArea * zone.multiplier
      end
      area_ft2 = OpenStudio.convert(area_m2, 'm^2', 'ft^2').get
      lab_group['group_area_ft2'] = area_ft2
      lab_group['building_area_type_ft2'] = total_area_ft2
      lab_group['zones'] = lab_zones
      # store info if any zone has district, fuel, or electric heating
      lab_group['fuel'] = get_group_heat_types(model, lab_zones)
      final_groups << lab_group
    end
    unless comp_room_svav_zones.empty?
      comp_room_svav_group = {}
      comp_room_svav_group['occ'] = 'computer room szvav'
      comp_room_svav_group['fuel'] = 'any'
      comp_room_svav_group['zone_group_type'] = 'computer_zones'
      area_m2 = 0
      comp_room_svav_zones.each do |zone|
        area_m2 += zone.floorArea * zone.multiplier
      end
      area_ft2 = OpenStudio.convert(area_m2, 'm^2', 'ft^2').get
      comp_room_svav_group['group_area_ft2'] = area_ft2
      comp_room_svav_group['building_area_type_ft2'] = total_area_ft2
      comp_room_svav_group['zones'] = comp_room_svav_zones
      # store info if any zone has district, fuel, or electric heating
      comp_room_svav_group['fuel'] = get_group_heat_types(model, comp_room_svav_zones)
      final_groups << comp_room_svav_group
    end
    unless comp_room_psz_zones.empty?
      comp_room_psz_group = {}
      comp_room_psz_group['occ'] = 'computer room psz'
      comp_room_psz_group['fuel'] = 'any'
      comp_room_psz_group['zone_group_type'] = 'computer_zones'
      area_m2 = 0
      comp_room_psz_zones.each do |zone|
        area_m2 += zone.floorArea * zone.multiplier
      end
      area_ft2 = OpenStudio.convert(area_m2, 'm^2', 'ft^2').get
      comp_room_psz_group['group_area_ft2'] = area_ft2
      comp_room_psz_group['building_area_type_ft2'] = total_area_ft2
      comp_room_psz_group['zones'] = comp_room_psz_zones
      # store info if any zone has district, fuel, or electric heating
      comp_room_psz_group['fuel'] = get_group_heat_types(model, comp_room_psz_zones)
      final_groups << comp_room_psz_group
    end
    unless dist_comp_room_svav_zones.empty?
      dist_comp_room_svav_group = {}
      dist_comp_room_svav_group['occ'] = hvac_building_type
      dist_comp_room_svav_group['fuel'] = 'districtcooling'
      dist_comp_room_svav_group['zone_group_type'] = 'computer_zones'
      area_m2 = 0
      dist_comp_room_svav_zones.each do |zone|
        area_m2 += zone.floorArea * zone.multiplier
      end
      area_ft2 = OpenStudio.convert(area_m2, 'm^2', 'ft^2').get
      dist_comp_room_svav_group['group_area_ft2'] = area_ft2
      dist_comp_room_svav_group['building_area_type_ft2'] = total_area_ft2
      dist_comp_room_svav_group['zones'] = dist_comp_room_svav_zones
      # store info if any zone has district, fuel, or electric heating
      dist_comp_room_svav_group['fuel'] = get_group_heat_types(model, dist_comp_room_svav_zones)
      final_groups << dist_comp_room_svav_group
    end
    unless dist_comp_room_psz_zones.empty?
      dist_comp_room_psz_group = {}
      dist_comp_room_psz_group['occ'] = hvac_building_type
      dist_comp_room_psz_group['fuel'] = 'districtcooling'
      dist_comp_room_psz_group['zone_group_type'] = 'computer_zones'
      area_m2 = 0
      dist_comp_room_psz_zones.each do |zone|
      end
      area_ft2 = OpenStudio.convert(area_m2, 'm^2', 'ft^2').get
      dist_comp_room_psz_group['group_area_ft2'] = area_ft2
      dist_comp_room_psz_group['building_area_type_ft2'] = total_area_ft2
      dist_comp_room_psz_group['zones'] = dist_comp_room_psz_zones
      # store info if any zone has district, fuel, or electric heating
      dist_comp_room_psz_group['fuel'] = get_group_heat_types(model, dist_comp_room_psz_zones)
      final_groups << dist_comp_room_psz_group
    end

    ngrps = final_groups.count
    # Determine the number of stories spanned by each group and report out info.
    final_groups.each do |group|
      # Determine the number of stories this group spans
      num_stories = model_num_stories_spanned(model, group['zones'])
      group['stories'] = num_stories
      # Report out the final grouping
      OpenStudio.logFree(OpenStudio::Info, 'openstudio.standards.Model', "Final system type group: occ = #{group['occ']}, fuel = #{group['fuel']}, area = #{group['group_area_ft2'].round} ft2, num stories = #{group['stories']}, zones:")
      group['zones'].sort.each_slice(5) do |zone_list|
        zone_names = []
        zone_list.each do |zone|
          zone_names << zone.name.get.to_s
        end
        OpenStudio.logFree(OpenStudio::Info, 'openstudio.standards.Model', "--- #{zone_names.join(', ')}")
      end
    end

    return final_groups
  end

  # Alternate method for 2016 and later stable baseline
  # Limits for each building area type are taken from data table
  # Heating fuel is based on climate zone, unless district heat is in proposed
  #
  # @note Select system type from data table base on key parameters
  # @param climate_zone [String] id code for the climate
  # @param sys_group [Hash] Hash defining a group of zones that have the same Appendix G system type
  # @param custom [String] included here for backwards compatibility (not used here)
  # @param hvac_building_type [String] Chosen by user via measure interface or user data files
  # @param district_heat_zones [Hash] of zone name => true for has district heat, false for has not
  # @return [String] The system type.  Possibilities are PTHP, PTAC, PSZ_AC, PSZ_HP, PVAV_Reheat, PVAV_PFP_Boxes,
  #   VAV_Reheat, VAV_PFP_Boxes, Gas_Furnace, Electric_Furnace
  def model_prm_baseline_system_type(model, climate_zone, sys_group, custom, hvac_building_type, district_heat_zones)
    area_type = sys_group['occ']
    fuel_type = sys_group['fuel']
    area_ft2 = sys_group['building_area_type_ft2']
    num_stories = sys_group['stories']
    zones = sys_group['zones']

    #             [type, central_heating_fuel, zone_heating_fuel, cooling_fuel]
    system_type = [nil, nil, nil, nil]

    # Find matching record from prm baseline hvac table
    # First filter by number of stories
    iStoryGroup = 0
    props = {}
    0.upto(9) do |i|
      iStoryGroup += 1
      props = model_find_object(standards_data['prm_baseline_hvac'],
                                'template' => template,
                                'hvac_building_type' => area_type,
                                'flrs_range_group' => iStoryGroup,
                                'area_range_group' => 1)

      if !props
        OpenStudio.logFree(OpenStudio::Error, 'openstudio.standards.Model', "Could not find baseline HVAC type for: #{template}-#{area_type}.")
      end
      if num_stories <= props['bldg_flrs_max']
        # Story Group Is found
        break
      end
    end

    # Next filter by floor area
    iAreaGroup = 0
    baseine_is_found = false
    loop do
      iAreaGroup += 1
      props = model_find_object(standards_data['prm_baseline_hvac'],
                                'template' => template,
                                'hvac_building_type' => area_type,
                                'flrs_range_group' => iStoryGroup,
                                'area_range_group' => iAreaGroup)

      if !props
        OpenStudio.logFree(OpenStudio::Error, 'openstudio.standards.Model', "Could not find baseline HVAC type for: #{template}-#{area_type}.")
      end
      below_max = false
      above_min = false
      # check if actual building floor area is within range for this area group
      if props['max_area_qual'] == 'LT'
        if area_ft2 < props['bldg_area_max']
          below_max = true
        end
      elsif props['max_area_qual'] == 'LE'
        if area_ft2 <= props['bldg_area_max']
          below_max = true
        end
      end
      if props['min_area_qual'] == 'GT'
        if area_ft2 > props['bldg_area_min']
          above_min = true
        end
      elsif props['min_area_qual'] == 'GE'
        if area_ft2 >= props['bldg_area_min']
          above_min = true
        end
      end
      if (above_min == true) && (below_max == true)
        baseline_is_found = true
        break
      end
      if iAreaGroup > 9
        OpenStudio.logFree(OpenStudio::Error, 'openstudio.standards.Model', "Could not find baseline HVAC type for: #{template}-#{area_type}.")
        break
      end
    end

    heat_type = find_prm_heat_type(hvac_building_type, climate_zone)

    # hash to relate apx G systype categories to sys types for model
    sys_hash = {}
    if heat_type == 'fuel'
      sys_hash['PTAC'] = 'PTAC'
      sys_hash['PSZ'] = 'PSZ_AC'
      sys_hash['SZ-CV'] = 'SZ_CV'
      sys_hash['Heating and ventilation'] = 'Gas_Furnace'
      sys_hash['PSZ-AC'] = 'PSZ_AC'
      sys_hash['Packaged VAV'] = 'PVAV_Reheat'
      sys_hash['VAV'] = 'VAV_Reheat'
      sys_hash['Unconditioned'] = 'None'
      sys_hash['SZ-VAV'] = 'SZ_VAV'
    else
      sys_hash['PTAC'] = 'PTHP'
      sys_hash['PSZ'] = 'PSZ_HP'
      sys_hash['SZ-CV'] = 'SZ_CV'
      sys_hash['Heating and ventilation'] = 'Electric_Furnace'
      sys_hash['PSZ-AC'] = 'PSZ_HP'
      sys_hash['Packaged VAV'] = 'PVAV_PFP_Boxes'
      sys_hash['VAV'] = 'VAV_PFP_Boxes'
      sys_hash['Unconditioned'] = 'None'
      sys_hash['SZ-VAV'] = 'SZ_VAV'
    end

    model_sys_type = sys_hash[props['system_type']]

    if /districtheating/i =~ fuel_type
      central_heat = 'DistrictHeating'
    elsif heat_type =~ /fuel/i
      central_heat = 'NaturalGas'
    else
      central_heat = 'Electricity'
    end
    if /districtheating/i =~ fuel_type && /elec/i !~ fuel_type && /fuel/i !~ fuel_type
      # if no zone has fuel or elect, set default to district for zones
      zone_heat = 'DistrictHeating'
    elsif heat_type =~ /fuel/i
      zone_heat = 'NaturalGas'
    else
      zone_heat = 'Electricity'
    end
    if /districtcooling/i =~ fuel_type
      cool_type = 'DistrictCooling'
    elsif props['system_type'] =~ /Heating and ventilation/i || props['system_type'] =~ /unconditioned/i
      cool_type = nil
    end

    system_type = [model_sys_type, central_heat, zone_heat, cool_type]
    return system_type
  end

  # For a multizone system, create the fan schedule based on zone occupancy/fan schedules
  # @author Doug Maddox, PNNL
  # @param model [OpenStudio::Model::Model] openstudio model
  # @param zone_op_hrs [Hash] of hash of zoneName zone_op_hrs
  # @param pri_zones [Array<String>] names of zones served by the multizone system
  # @param system_name [String] name of air loop
  def model_create_multizone_fan_schedule(model, zone_op_hrs, pri_zones, system_name)
    # Create fan schedule for multizone system
    fan_8760 = []
    # If any zone is on for an hour, then the system fan must be on for that hour
    pri_zones.each do |zone|
      zone_name = zone.name.get.to_s
      if fan_8760.empty?
        fan_8760 = zone_op_hrs[zone_name]
      else
        (0..fan_8760.size - 1).each do |ihr|
          if zone_op_hrs[zone_name][ihr] > 0
            fan_8760[ihr] = 1
          end
        end
      end
    end

    # Convert 8760 array to schedule ruleset
    fan_sch_limits = model.getScheduleTypeLimitsByName('fan schedule limits for prm')
    if fan_sch_limits.empty?
      fan_sch_limits = OpenStudio::Model::ScheduleTypeLimits.new(model)
      fan_sch_limits.setName('fan schedule limits for prm')
      fan_sch_limits.setNumericType('DISCRETE')
      fan_sch_limits.setUnitType('Dimensionless')
      fan_sch_limits.setLowerLimitValue(0)
      fan_sch_limits.setUpperLimitValue(1)
    else
      fan_sch_limits = fan_sch_limits.get
    end
    sch_name = system_name + ' ' + 'fan schedule'
    make_ruleset_sched_from_8760(model, fan_8760, sch_name, fan_sch_limits)

    air_loop = model.getAirLoopHVACByName(system_name).get
    air_loop.additionalProperties.setFeature('fan_sched_name', sch_name)
  end

  # For a multizone system, identify any zones to isolate to separate PSZ systems
  # isolated zones are on the 'secondary' list
  # This version of the method applies to standard years 2016 and later (stable baseline)
  # @author Doug Maddox, PNNL
  # @param model
  # @param zones [Array<Object>]
  # @param zone_fan_scheds [Hash] hash of zoneName 8760FanSchedPerZone
  # @return [Hash] A hash of two arrays of ThermalZones,
  #   where the keys are 'primary' and 'secondary'
  def model_differentiate_primary_secondary_thermal_zones(model, zones, zone_fan_scheds)
    pri_zones = []
    sec_zones = []
    pri_zone_names = []
    sec_zone_names = []
    zone_op_hrs = {} # hash of zoneName: 8760 array of operating hours

    # If there is only one zone, then set that as primary
    if zones.size == 1
      zones.each do |zone|
        pri_zones << zone
        pri_zone_names << zone.name.get.to_s
        zone_name = zone.name.get.to_s
        if zone_fan_scheds.key?(zone_name)
          zone_fan_sched = zone_fan_scheds[zone_name]
        else
          zone_fan_sched = nil
        end
        zone_op_hrs[zone.name.get.to_s] = thermal_zone_get_annual_operating_hours(model, zone, zone_fan_sched)
      end
      # Report out the primary vs. secondary zones
      unless sec_zone_names.empty?
        OpenStudio.logFree(OpenStudio::Info, 'openstudio.standards.Model', "Secondary system zones = #{sec_zone_names.join(', ')}.")
      end

      return { 'primary' => pri_zones, 'secondary' => sec_zones, 'zone_op_hrs' => zone_op_hrs }
    end

    zone_eflh = {} # hash of zoneName: eflh for zone
    zone_max_load = {}  # hash of zoneName: coincident max internal load
    load_limit = 10     # differ by 10 Btu/hr-sf or more
    eflh_limit = 40     # differ by more than 40 EFLH/week from average of other zones
    zone_area = {} # hash of zoneName:area

    # Get coincident peak internal load for each zone
    zones.each do |zone|
      zone_name = zone.name.get.to_s
      if zone_fan_scheds.key?(zone_name)
        zone_fan_sched = zone_fan_scheds[zone_name]
      else
        zone_fan_sched = nil
      end
      zone_op_hrs[zone_name] = thermal_zone_get_annual_operating_hours(model, zone, zone_fan_sched)
      zone_eflh[zone_name] = thermal_zone_occupancy_eflh(zone, zone_op_hrs[zone_name])
      zone_max_load_w = thermal_zone_peak_internal_load(model, zone)
      zone_max_load_w_m2 = zone_max_load_w / zone.floorArea
      zone_max_load[zone_name] = OpenStudio.convert(zone_max_load_w_m2, 'W/m^2', 'Btu/hr*ft^2').get
      zone_area[zone_name] = zone.floorArea
    end

    # Eliminate all zones for which both max load and EFLH exceed limits
    zones.each do |zone|
      zone_name = zone.name.get.to_s
      max_load = zone_max_load[zone_name]
      avg_max_load = get_wtd_avg_of_other_zones(zone_max_load, zone_area, zone_name)
      max_load_diff = (max_load - avg_max_load).abs
      avg_eflh = get_avg_of_other_zones(zone_eflh, zone_name)
      eflh_diff = (avg_eflh - zone_eflh[zone_name]).abs

      if max_load_diff >= load_limit && eflh_diff > eflh_limit
        # Add zone to secondary list, and remove from hashes
        OpenStudio.logFree(OpenStudio::Warn, 'openstudio.standards.Model', "Zone moved to PSZ due to load AND eflh: #{zone_name}; load limit = #{load_limit}, eflh_limit = #{eflh_limit}")
        OpenStudio.logFree(OpenStudio::Warn, 'openstudio.standards.Model', "load diff = #{max_load_diff}, this zone load = #{max_load}, avg zone load = #{avg_max_load}")
        OpenStudio.logFree(OpenStudio::Warn, 'openstudio.standards.Model', "eflh diff = #{eflh_diff}, this zone load = #{zone_eflh[zone_name]}, avg zone eflh = #{avg_eflh}")

        sec_zones << zone
        sec_zone_names << zone_name
        zone_eflh.delete(zone_name)
        zone_max_load.delete(zone_name)
      end
    end

    # Eliminate worst zone where EFLH exceeds limit
    # Repeat until all zones are within limit
    num_zones = zone_eflh.size
    avg_eflh_save = 0
    max_zone_name = ''
    max_eflh_diff = 0
    max_zone = nil
    (1..num_zones).each do |izone|
      # This loop is to iterate to eliminate one zone at a time
      max_eflh_diff = 0
      zones.each do |zone|
        # This loop finds the worst remaining zone to eliminate if above threshold
        zone_name = zone.name.get.to_s
        next if !zone_eflh.key?(zone_name)

        avg_eflh = get_avg_of_other_zones(zone_eflh, zone_name)
        eflh_diff = (avg_eflh - zone_eflh[zone_name]).abs
        if eflh_diff > max_eflh_diff
          max_eflh_diff = eflh_diff
          max_zone_name = zone_name
          max_zone = zone
          avg_eflh_save = avg_eflh
        end
      end
      if max_eflh_diff > eflh_limit
        # Move the max Zone to the secondary list
        OpenStudio.logFree(OpenStudio::Warn, 'openstudio.standards.Model', "Zone moved to PSZ due to eflh: #{max_zone_name}; limit = #{eflh_limit}")
        OpenStudio.logFree(OpenStudio::Warn, 'openstudio.standards.Model', "eflh diff = #{max_eflh_diff}, this zone load = #{zone_eflh[max_zone_name]}, avg zone eflh = #{avg_eflh_save}")
        sec_zones << max_zone
        sec_zone_names << max_zone_name
        zone_eflh.delete(max_zone_name)
        zone_max_load.delete(max_zone_name)
      else
        # All zones are now within the limit, exit the iteration
        break
      end
    end

    # Eliminate worst zone where max load exceeds limit and repeat until all pass
    num_zones = zone_eflh.size
    highest_max_load_diff = -1
    highest_zone = nil
    highest_zone_name = ''
    highest_max_load = 0
    avg_max_load_save = 0

    (1..num_zones).each do |izone|
      # This loop is to iterate to eliminate one zone at a time
      highest_max_load_diff = 0
      zones.each do |zone|
        # This loop finds the worst remaining zone to eliminate if above threshold
        zone_name = zone.name.get.to_s
        next if !zone_max_load.key?(zone_name)

        max_load = zone_max_load[zone_name]
        avg_max_load = get_wtd_avg_of_other_zones(zone_max_load, zone_area, zone_name)
        max_load_diff = (max_load - avg_max_load).abs
        if max_load_diff >= highest_max_load_diff
          highest_max_load_diff = max_load_diff
          highest_zone_name = zone_name
          highest_zone = zone
          highest_max_load = max_load
          avg_max_load_save = avg_max_load
        end
      end
      if highest_max_load_diff > load_limit
        # Move the max Zone to the secondary list
        OpenStudio.logFree(OpenStudio::Warn, 'openstudio.standards.Model', "Zone moved to PSZ due to load: #{highest_zone_name}; load limit = #{load_limit}")
        OpenStudio.logFree(OpenStudio::Warn, 'openstudio.standards.Model', "load diff = #{highest_max_load_diff}, this zone load = #{highest_max_load}, avg zone load = #{avg_max_load_save}")
        sec_zones << highest_zone
        sec_zone_names << highest_zone_name
        zone_eflh.delete(highest_zone_name)
        zone_max_load.delete(highest_zone_name)
      else
        # All zones are now within the limit, exit the iteration
        break
      end
    end

    # Place remaining zones in multizone system list
    zone_eflh.each_key do |key|
      zones.each do |zone|
        if key == zone.name.get.to_s
          pri_zones << zone
          pri_zone_names << key
        end
      end
    end

    # Report out the primary vs. secondary zones
    unless pri_zone_names.empty?
      OpenStudio.logFree(OpenStudio::Info, 'openstudio.standards.Model', "Primary system zones = #{pri_zone_names.join(', ')}.")
    end
    unless sec_zone_names.empty?
      OpenStudio.logFree(OpenStudio::Info, 'openstudio.standards.Model', "Secondary system zones = #{sec_zone_names.join(', ')}.")
    end

    return { 'primary' => pri_zones, 'secondary' => sec_zones, 'zone_op_hrs' => zone_op_hrs }
  end

  # This method is a catch-all run at the end of create-baseline to make final adjustements to HVAC capacities
  # to account for recent model changes
  # @author Doug Maddox, PNNL
  # @param model
  # @return [Boolean] true if successful, false if not
  def model_refine_size_dependent_values(model, sizing_run_dir)
    # Final sizing run before refining size-dependent values
    if model_run_sizing_run(model, "#{sizing_run_dir}/SR3") == false
      return false
    end

    model.getAirLoopHVACs.sort.each do |air_loop_hvac|
      # Reset secondary design secondary flow rate based on updated primary flow
      air_loop_hvac.demandComponents.each do |dc|
        next if dc.to_AirTerminalSingleDuctParallelPIUReheat.empty?

        pfp_term = dc.to_AirTerminalSingleDuctParallelPIUReheat.get
        sec_flow_frac = 0.5

        # Get the maximum flow rate through the terminal
        max_primary_air_flow_rate = nil
        if pfp_term.maximumPrimaryAirFlowRate.is_initialized
          max_primary_air_flow_rate = pfp_term.maximumPrimaryAirFlowRate.get
        elsif pfp_term.autosizedMaximumPrimaryAirFlowRate.is_initialized
          max_primary_air_flow_rate = pfp_term.autosizedMaximumPrimaryAirFlowRate.get
        end

        max_sec_flow_rate_m3_per_s = max_primary_air_flow_rate * sec_flow_frac
        pfp_term.setMaximumSecondaryAirFlowRate(max_sec_flow_rate_m3_per_s)
      end
    end
    return true
  end
end<|MERGE_RESOLUTION|>--- conflicted
+++ resolved
@@ -492,11 +492,7 @@
   # Clone the existing constructions and set their intended surface type and standards construction type per the PRM.
   # For some standards, this will involve making modifications.  For others, it will not.
   #   90.1-2007, 90.1-2010, 90.1-2013
-<<<<<<< HEAD
-  # 
-=======
-  #
->>>>>>> 8dc71da4
+  #
   # @param model [OpenStudio::Model::Model] OpenStudio model object
   # @return [Boolean] returns true if successful, false if not
   def model_apply_prm_construction_types(model)
