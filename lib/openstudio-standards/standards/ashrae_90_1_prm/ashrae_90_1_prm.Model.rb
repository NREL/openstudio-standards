class ASHRAE901PRM < Standard
  # @!group Model

  # Determines the area of the building above which point
  # the non-dominant area type gets it's own HVAC system type.
  # @return [Double] the minimum area (m^2)
  def model_prm_baseline_system_group_minimum_area(model, custom)
    exception_min_area_ft2 = 20_000
    # Customization - Xcel EDA Program Manual 2014
    # 3.2.1 Mechanical System Selection ii
    if custom == 'Xcel Energy CO EDA'
      exception_min_area_ft2 = 5000
      OpenStudio.logFree(OpenStudio::Info, 'openstudio.standards.Model', "Customization; per Xcel EDA Program Manual 2014 3.2.1 Mechanical System Selection ii, minimum area for non-predominant conditions reduced to #{exception_min_area_ft2} ft2.")
    end
    exception_min_area_m2 = OpenStudio.convert(exception_min_area_ft2, 'ft^2', 'm^2').get
    return exception_min_area_m2
  end

  # Determines which system number is used
  # for the baseline system.
  # @return [String] the system number: 1_or_2, 3_or_4,
  # 5_or_6, 7_or_8, 9_or_10
  def model_prm_baseline_system_number(model, climate_zone, area_type, fuel_type, area_ft2, num_stories, custom)
    sys_num = nil

    # Customization - Xcel EDA Program Manual 2014
    # Table 3.2.2 Baseline HVAC System Types
    if custom == 'Xcel Energy CO EDA'
      OpenStudio.logFree(OpenStudio::Info, 'openstudio.standards.Model', 'Custom; per Xcel EDA Program Manual 2014 Table 3.2.2 Baseline HVAC System Types, the 90.1-2010 lookup for HVAC system types shall be used.')

      # Set the area limit
      limit_ft2 = 25_000

      case area_type
      when 'residential'
        sys_num = '1_or_2'
      when 'nonresidential'
        # nonresidential and 3 floors or less and <25,000 ft2
        if num_stories <= 3 && area_ft2 < limit_ft2
          sys_num = '3_or_4'
          # nonresidential and 4 or 5 floors or 5 floors or less and 25,000 ft2 to 150,000 ft2
        elsif ((num_stories == 4 || num_stories == 5) && area_ft2 < limit_ft2) || (num_stories <= 5 && (area_ft2 >= limit_ft2 && area_ft2 <= 150_000))
          sys_num = '5_or_6'
          # nonresidential and more than 5 floors or >150,000 ft2
        elsif num_stories >= 5 || area_ft2 > 150_000
          sys_num = '7_or_8'
        end
      when 'heatedonly'
        sys_num = '9_or_10'
      when 'retail'
        # Should only be hit by Xcel EDA
        sys_num = '3_or_4'
      end

    else

      # Set the area limit
      limit_ft2 = 25_000

      case area_type
      when 'residential'
        sys_num = '1_or_2'
      when 'nonresidential'
        # nonresidential and 3 floors or less and <25,000 ft2
        if num_stories <= 3 && area_ft2 < limit_ft2
          sys_num = '3_or_4'
        # nonresidential and 4 or 5 floors or 5 floors or less and 25,000 ft2 to 150,000 ft2
        elsif ((num_stories == 4 || num_stories == 5) && area_ft2 < limit_ft2) || (num_stories <= 5 && (area_ft2 >= limit_ft2 && area_ft2 <= 150_000))
          sys_num = '5_or_6'
        # nonresidential and more than 5 floors or >150,000 ft2
        elsif num_stories >= 5 || area_ft2 > 150_000
          sys_num = '7_or_8'
        end
      when 'heatedonly'
        sys_num = '9_or_10'
      when 'retail'
        sys_num = '3_or_4'
      end

    end

    return sys_num
  end

  # Change the fuel type based on climate zone, depending on the standard.
  # For 90.1-2013, fuel type is based on climate zone, not the proposed model.
  # @return [String] the revised fuel type
  def model_prm_baseline_system_change_fuel_type(model, fuel_type, climate_zone, custom = nil)
    if custom == 'Xcel Energy CO EDA'
      OpenStudio.logFree(OpenStudio::Info, 'openstudio.standards.Model', 'Custom; per Xcel EDA Program Manual 2014 Table 3.2.2 Baseline HVAC System Types, the 90.1-2010 rules for heating fuel type (based on proposed model) rules apply.')
      return fuel_type
    end

    # For 90.1-2013 the fuel type is determined based on climate zone.
    # Don't change the fuel if it purchased heating or cooling.
    if fuel_type == 'electric' || fuel_type == 'fossil'
      case climate_zone
      when 'ASHRAE 169-2006-1A',
           'ASHRAE 169-2006-2A',
           'ASHRAE 169-2006-3A',
           'ASHRAE 169-2013-1A',
           'ASHRAE 169-2013-2A',
           'ASHRAE 169-2013-3A'
        fuel_type = 'electric'
      else
        fuel_type = 'fossil'
      end
      OpenStudio.logFree(OpenStudio::Info, 'openstudio.standards.Model', "Heating fuel is #{fuel_type} for 90.1-2013, climate zone #{climate_zone}.  This is independent of the heating fuel type in the proposed building, per G3.1.1-3.  This is different than previous versions of 90.1.")
    end

    return fuel_type
  end

  # Determines the fan type used by VAV_Reheat and VAV_PFP_Boxes systems.
  # Variable speed fan for 90.1-2013
  # @return [String] the fan type: TwoSpeed Fan, Variable Speed Fan
  def model_baseline_system_vav_fan_type(model)
    fan_type = 'Variable Speed Fan'
    return fan_type
  end

  # This method creates customized infiltration objects for each
  # space and removes the SpaceType-level infiltration objects.
  #
  # @return [Bool] true if successful, false if not
  def model_baseline_apply_infiltration_standard(model, climate_zone)
    # Model shouldn't use SpaceInfiltrationEffectiveLeakageArea
    # Excerpt from the EnergyPlus Input/Output reference manual:
    #     "This model is based on work by Sherman and Grimsrud (1980)
    #     and is appropriate for smaller, residential-type buildings."
    # Return an error if the model does use this object
    ela = 0
    model.getSpaceInfiltrationEffectiveLeakageAreas.sort.each do |eff_la|
      ela += 1
    end
    if ela > 0
      OpenStudio.logFree(OpenStudio::Error, 'openstudio.standards.Model', 'The current model cannot include SpaceInfiltrationEffectiveLeakageArea. These objects cannot be used to model infiltration according to the 90.1-PRM rules.')
    end

    # Get the space building envelope area
    # According to the 90.1 definition, building envelope include:
    # - "the elements of a building that separate conditioned spaces from the exterior"
    # - "the elements of a building that separate conditioned space from unconditioned
    #    space or that enclose semiheated spaces through which thermal energy may be
    #    transferred to or from the exterior, to or from unconditioned spaces or to or
    #    from conditioned spaces."
    building_envelope_area_m2 = 0
    model.getSpaces.sort.each do |space|
      building_envelope_area_m2 += space_envelope_area(space, climate_zone)
    end
    if building_envelope_area_m2 == 0.0
      OpenStudio.logFree(OpenStudio::Warn, 'openstudio.standards.Model', 'Calculated building envelope area is 0 m2, no infiltration will be added.')
      return 0.0
    end

    # Calculate current model air leakage rate @ 75 Pa and report it
    curr_tot_infil_m3_per_s_per_envelope_area = model_current_building_envelope_infiltration_at_75pa(model, building_envelope_area_m2)
    OpenStudio.logFree(OpenStudio::Info, 'openstudio.standards.Model', "The proposed model I_75Pa is estimated to be #{curr_tot_infil_m3_per_s_per_envelope_area} m3/s per m2 of total building envelope.")

    # Calculate building adjusted building envelope
    # air infiltration following the 90.1 PRM rules
    tot_infil_m3_per_s = model_adjusted_building_envelope_infiltration(model, building_envelope_area_m2)

    # Find infiltration method used in the model, if any.
    #
    # If multiple methods are used, use per above grade wall
    # area (i.e. exterior wall area), if air/changes per hour
    # or exterior surface area is used, use Flow/ExteriorWallArea
    infil_method = model_get_infiltration_method(model)
    infil_method = 'Flow/ExteriorWallArea' if infil_method != 'Flow/Area' || infil_method != 'Flow/ExteriorWallArea'
    infil_coefficients = model_get_infiltration_coefficients(model)

    # Set the infiltration rate at each space
    model.getSpaces.sort.each do |space|
      space_apply_infiltration_rate(space, tot_infil_m3_per_s, infil_method, infil_coefficients)
    end

    # Remove infiltration rates set at the space type
    model.getSpaceTypes.sort.each do |space_type|
      space_type.spaceInfiltrationDesignFlowRates.each(&:remove)
    end

    return true
  end

  # This method retrieves the type of infiltration input
  # used in the model. If input is inconsitent, returns
  # Flow/Area
  #
  # @return [String] infiltration input type
  def model_get_infiltration_method(model)
    infil_method = nil
    model.getSpaces.sort.each do |space|
      # Infiltration at the space level
      unless space.spaceInfiltrationDesignFlowRates.empty?
        old_infil = space.spaceInfiltrationDesignFlowRates[0]
        old_infil_method = old_infil.designFlowRateCalculationMethod.to_s
        # Return flow per space floor area if method is inconsisten in proposed model
        return 'Flow/Area' if infil_method != old_infil_method && !infil_method.nil?

        infil_method = old_infil_method
      end

      # Infiltration at the space type level
      if infil_method.nil? && space.spaceType.is_initialized
        space_type = space.spaceType.get
        unless space_type.spaceInfiltrationDesignFlowRates.empty?
          old_infil = space_type.spaceInfiltrationDesignFlowRates[0]
          old_infil_method = old_infil.designFlowRateCalculationMethod.to_s
          # Return flow per space floor area if method is inconsisten in proposed model
          return 'Flow/Area' if infil_method != old_infil_method && !infil_method.nil?

          infil_method = old_infil_method
        end
      end
    end

    return infil_method
  end

  # This method retrieves the infiltration coefficients
  # used in the model. If input is inconsitent, returns
  # [0, 0, 0.224, 0] as per PRM user manual
  #
  # @return [String] infiltration input type
  def model_get_infiltration_coefficients(model)
    cst = nil
    temp = nil
    vel = nil
    vel_2 = nil
    infil_coeffs = [cst, temp, vel, vel_2]
    model.getSpaces.sort.each do |space|
      # Infiltration at the space level
      unless space.spaceInfiltrationDesignFlowRates.empty?
        old_infil = space.spaceInfiltrationDesignFlowRates[0]
        cst = old_infil.constantTermCoefficient
        temp = old_infil.temperatureTermCoefficient
        vel = old_infil.velocityTermCoefficient
        vel_2 = old_infil.velocitySquaredTermCoefficient
        old_infil_coeffs = [cst, temp, vel, vel_2] if !(cst.nil? && temp.nil? && vel.nil? && vel_2.nil?)
        # Return flow per space floor area if method is inconsisten in proposed model
        return [0.0, 0.0, 0.224, 0.0] if infil_coeffs != old_infil_coeffs && !(infil_coeffs[0].nil? &&
                                                                                    infil_coeffs[1].nil? &&
                                                                                    infil_coeffs[2].nil? &&
                                                                                    infil_coeffs[3].nil?)

        infil_coeffs = old_infil_coeffs
      end

      # Infiltration at the space type level
      if infil_coeffs == [nil, nil, nil, nil] && space.spaceType.is_initialized
        space_type = space.spaceType.get
        unless space_type.spaceInfiltrationDesignFlowRates.empty?
          old_infil = space_type.spaceInfiltrationDesignFlowRates[0]
          cst = old_infil.constantTermCoefficient
          temp = old_infil.temperatureTermCoefficient
          vel = old_infil.velocityTermCoefficient
          vel_2 = old_infil.velocitySquaredTermCoefficient
          old_infil_coeffs = [cst, temp, vel, vel_2] if !(cst.nil? && temp.nil? && vel.nil? && vel_2.nil?)
          # Return flow per space floor area if method is inconsisten in proposed model
          return [0.0, 0.0, 0.224, 0.0] unless infil_coeffs != old_infil_coeffs && !(infil_coeffs[0].nil? &&
                                                                                      infil_coeffs[1].nil? &&
                                                                                      infil_coeffs[2].nil? &&
                                                                                      infil_coeffs[3].nil?)

          infil_coeffs = old_infil_coeffs
        end
      end
    end
    return infil_coeffs
  end

  # This methods calculate the current model air leakage rate @ 75 Pa.
  # It assumes that the model follows the PRM methods, see G3.1.1.4
  # in 90.1-2019 for reference.
  #
  # @param [OpenStudio::Model::Model] OpenStudio Model object
  # @param [Double] Building envelope area as per 90.1 in m^2
  #
  # @return [Float] building model air leakage rate
  def model_current_building_envelope_infiltration_at_75pa(model, building_envelope_area_m2)
    bldg_air_leakage_rate = 0
    model.getSpaces.sort.each do |space|
      # Infiltration at the space level
      unless space.spaceInfiltrationDesignFlowRates.empty?
        infil_obj = space.spaceInfiltrationDesignFlowRates[0]
        unless infil_obj.designFlowRate.is_initialized
          if infil_obj.flowperSpaceFloorArea.is_initialized
            bldg_air_leakage_rate += infil_obj.flowperSpaceFloorArea.get * space.floorArea
          elsif infil_obj.flowperExteriorSurfaceArea.is_initialized
            bldg_air_leakage_rate += infil_obj.flowperExteriorSurfaceArea.get * space.exteriorArea
          elsif infil_obj.flowperExteriorWallArea.is_initialized
            bldg_air_leakage_rate += infil_obj.flowperExteriorWallArea.get * space.exteriorWallArea
          elsif infil_obj.airChangesperHour.is_initialized
            bldg_air_leakage_rate += infil_obj.airChangesperHour.get * space.volume / 3600
          end
        end
      end

      # Infiltration at the space type level
      if space.spaceType.is_initialized
        space_type = space.spaceType.get
        unless space_type.spaceInfiltrationDesignFlowRates.empty?
          infil_obj = space_type.spaceInfiltrationDesignFlowRates[0]
          unless infil_obj.designFlowRate.is_initialized
            if infil_obj.flowperSpaceFloorArea.is_initialized
              bldg_air_leakage_rate += infil_obj.flowperSpaceFloorArea.get * space.floorArea
            elsif infil_obj.flowperExteriorSurfaceArea.is_initialized
              bldg_air_leakage_rate += infil_obj.flowperExteriorSurfaceArea.get * space.exteriorArea
            elsif infil_obj.flowperExteriorWallArea.is_initialized
              bldg_air_leakage_rate += infil_obj.flowperExteriorWallArea.get * space.exteriorWallArea
            elsif infil_obj.airChangesperHour.is_initialized
              bldg_air_leakage_rate += infil_obj.airChangesperHour.get * space.volume / 3600
            end
          end
        end
      end
    end
    # adjust_infiltration_to_prototype_building_conditions(1) corresponds
    # to the 0.112 shown in G3.1.1.4
    curr_tot_infil_m3_per_s_per_envelope_area = bldg_air_leakage_rate / adjust_infiltration_to_prototype_building_conditions(1) / building_envelope_area_m2
    return curr_tot_infil_m3_per_s_per_envelope_area
  end

  # This method calculates the building envelope infiltration,
  # this approach uses the 90.1 PRM rules
  #
  # @return [Float] building envelope infiltration
  def model_adjusted_building_envelope_infiltration(model, building_envelope_area_m2)
    # Determine the total building baseline infiltration rate in cfm per ft2 of the building envelope at 75 Pa
    basic_infil_rate_cfm_per_ft2 = space_infiltration_rate_75_pa

    # Do nothing if no infiltration
    return 0.0 if basic_infil_rate_cfm_per_ft2.zero?

    # Conversion factor
    conv_fact = OpenStudio.convert(1, 'm^3/s', 'ft^3/min').to_f / OpenStudio.convert(1, 'm^2', 'ft^2').to_f

    # Adjust the infiltration rate to the average pressure for the prototype buildings.
    # adj_infil_rate_cfm_per_ft2 = 0.112 * basic_infil_rate_cfm_per_ft2
    adj_infil_rate_cfm_per_ft2 = adjust_infiltration_to_prototype_building_conditions(basic_infil_rate_cfm_per_ft2)
    adj_infil_rate_m3_per_s_per_m2 = adj_infil_rate_cfm_per_ft2 / conv_fact

    # Calculate the total infiltration
    tot_infil_m3_per_s = adj_infil_rate_m3_per_s_per_m2 * building_envelope_area_m2

    return tot_infil_m3_per_s
  end

  # Apply the standard construction to each surface in the model, based on the construction type currently assigned.
  #
  # @return [Bool] true if successful, false if not
  # @param model [OpenStudio::Model::Model] OpenStudio model object
  # @param climate_zone [String] ASHRAE climate zone, e.g. 'ASHRAE 169-2013-4A'
  # @return [Bool] returns true if successful, false if not
  def model_apply_standard_constructions(model, climate_zone, wwr_building_type: nil, wwr_info: {})
    types_to_modify = []

    # Possible boundary conditions are
    # Adiabatic
    # Surface
    # Outdoors
    # Ground
    # Foundation
    # GroundFCfactorMethod
    # OtherSideCoefficients
    # OtherSideConditionsModel
    # GroundSlabPreprocessorAverage
    # GroundSlabPreprocessorCore
    # GroundSlabPreprocessorPerimeter
    # GroundBasementPreprocessorAverageWall
    # GroundBasementPreprocessorAverageFloor
    # GroundBasementPreprocessorUpperWall
    # GroundBasementPreprocessorLowerWall

    # Possible surface types are
    # Floor
    # Wall
    # RoofCeiling
    # FixedWindow
    # OperableWindow
    # Door
    # GlassDoor
    # OverheadDoor
    # Skylight
    # TubularDaylightDome
    # TubularDaylightDiffuser

    # Create an array of surface types
    types_to_modify << ['Outdoors', 'Floor']
    types_to_modify << ['Outdoors', 'Wall']
    types_to_modify << ['Outdoors', 'RoofCeiling']
    types_to_modify << ['Outdoors', 'FixedWindow']
    types_to_modify << ['Outdoors', 'OperableWindow']
    types_to_modify << ['Outdoors', 'Door']
    types_to_modify << ['Outdoors', 'GlassDoor']
    types_to_modify << ['Outdoors', 'OverheadDoor']
    types_to_modify << ['Outdoors', 'Skylight']
    types_to_modify << ['Surface', 'Floor']
    types_to_modify << ['Surface', 'Wall']
    types_to_modify << ['Surface', 'RoofCeiling']
    types_to_modify << ['Surface', 'FixedWindow']
    types_to_modify << ['Surface', 'OperableWindow']
    types_to_modify << ['Surface', 'Door']
    types_to_modify << ['Surface', 'GlassDoor']
    types_to_modify << ['Surface', 'OverheadDoor']
    types_to_modify << ['Ground', 'Floor']
    types_to_modify << ['Ground', 'Wall']
    types_to_modify << ['Foundation', 'Wall']
    types_to_modify << ['GroundFCfactorMethod', 'Wall']
    types_to_modify << ['OtherSideCoefficients', 'Wall']
    types_to_modify << ['OtherSideConditionsModel', 'Wall']
    types_to_modify << ['GroundBasementPreprocessorAverageWall', 'Wall']
    types_to_modify << ['GroundBasementPreprocessorUpperWall', 'Wall']
    types_to_modify << ['GroundBasementPreprocessorLowerWall', 'Wall']
    types_to_modify << ['Foundation', 'Floor']
    types_to_modify << ['GroundFCfactorMethod', 'Floor']
    types_to_modify << ['OtherSideCoefficients', 'Floor']
    types_to_modify << ['OtherSideConditionsModel', 'Floor']
    types_to_modify << ['GroundSlabPreprocessorAverage', 'Floor']
    types_to_modify << ['GroundSlabPreprocessorCore', 'Floor']
    types_to_modify << ['GroundSlabPreprocessorPerimeter', 'Floor']

    # Find just those surfaces
    surfaces_to_modify = []
    surface_category = {}
    org_surface_boundary_conditions = {}
    types_to_modify.each do |boundary_condition, surface_type|
      # Surfaces
      model.getSurfaces.sort.each do |surf|
        next unless surf.outsideBoundaryCondition == boundary_condition
        next unless surf.surfaceType == surface_type

        # Check if surface is adjacent to an unenclosed or unconditioned space (e.g. attic or parking garage)
        if surf.outsideBoundaryCondition == 'Surface'
          adj_space = surf.adjacentSurface.get.space.get
          adj_space_cond_type = space_conditioning_category(adj_space)
          if adj_space_cond_type == 'Unconditioned'
            # Get adjacent surface
            adjacent_surf = surf.adjacentSurface.get

            # Store original boundary condition type
            org_surface_boundary_conditions[surf.name.to_s] = adjacent_surf

            # Identify this surface as exterior
            surface_category[surf] = 'ExteriorSurface'

            # Temporary change the surface's boundary condition to 'Outdoors' so it can be assigned a baseline construction
            surf.setOutsideBoundaryCondition('Outdoors')
            adjacent_surf.setOutsideBoundaryCondition('Outdoors')
          end
        end

        if boundary_condition == 'Outdoors'
          surface_category[surf] = 'ExteriorSurface'
        elsif ['Ground', 'Foundation', 'GroundFCfactorMethod', 'OtherSideCoefficients', 'OtherSideConditionsModel', 'GroundSlabPreprocessorAverage', 'GroundSlabPreprocessorCore', 'GroundSlabPreprocessorPerimeter', 'GroundBasementPreprocessorAverageWall', 'GroundBasementPreprocessorAverageFloor', 'GroundBasementPreprocessorUpperWall', 'GroundBasementPreprocessorLowerWall'].include?(boundary_condition)
          surface_category[surf] = 'GroundSurface'
        else
          surface_category[surf] = 'NA'
        end
        surfaces_to_modify << surf
      end

      # SubSurfaces
      model.getSubSurfaces.sort.each do |surf|
        next unless surf.outsideBoundaryCondition == boundary_condition
        next unless surf.subSurfaceType == surface_type

        surface_category[surf] = 'ExteriorSubSurface'
        surfaces_to_modify << surf
      end
    end

    # Modify these surfaces
    prev_created_consts = {}
    surfaces_to_modify.sort.each do |surf|
      # Get space conditioning
      space = surf.space.get
      space_cond_type = space_conditioning_category(space)

      # Do not modify constructions for unconditioned spaces
      prev_created_consts = planar_surface_apply_standard_construction(surf, climate_zone, prev_created_consts, wwr_building_type, wwr_info, surface_category[surf]) unless space_cond_type == 'Unconditioned'

      # Reset boundary conditions to original if they were temporary modified
      if org_surface_boundary_conditions.include?(surf.name.to_s)
        surf.setAdjacentSurface(org_surface_boundary_conditions[surf.name.to_s])
      end
    end

    # List the unique array of constructions
    if prev_created_consts.size.zero?
      OpenStudio.logFree(OpenStudio::Warn, 'openstudio.standards.Model', 'None of the constructions in your proposed model have both Intended Surface Type and Standards Construction Type')
    else
      prev_created_consts.each do |surf_type, construction|
        OpenStudio.logFree(OpenStudio::Info, 'openstudio.standards.Model', "For #{surf_type.join(' ')}, applied #{construction.name}.")
      end
    end

    return true
  end

  # Go through the default construction sets and hard-assigned constructions.
  # Clone the existing constructions and set their intended surface type and standards construction type per the PRM.
  # For some standards, this will involve making modifications.  For others, it will not.
  #
  # 90.1-2007, 90.1-2010, 90.1-2013
  # @param model [OpenStudio::Model::Model] OpenStudio model object
  # @return [Bool] returns true if successful, false if not
  def model_apply_prm_construction_types(model)
    types_to_modify = []

    # Possible boundary conditions are
    # Adiabatic
    # Surface
    # Outdoors
    # Ground
    # Foundation
    # GroundFCfactorMethod
    # OtherSideCoefficients
    # OtherSideConditionsModel
    # GroundSlabPreprocessorAverage
    # GroundSlabPreprocessorCore
    # GroundSlabPreprocessorPerimeter
    # GroundBasementPreprocessorAverageWall
    # GroundBasementPreprocessorAverageFloor
    # GroundBasementPreprocessorUpperWall
    # GroundBasementPreprocessorLowerWall

    # Possible surface types are
    # AtticFloor
    # AtticWall
    # AtticRoof
    # DemisingFloor
    # DemisingWall
    # DemisingRoof
    # ExteriorFloor
    # ExteriorWall
    # ExteriorRoof
    # ExteriorWindow
    # ExteriorDoor
    # GlassDoor
    # GroundContactFloor
    # GroundContactWall
    # GroundContactRoof
    # InteriorFloor
    # InteriorWall
    # InteriorCeiling
    # InteriorPartition
    # InteriorWindow
    # InteriorDoor
    # OverheadDoor
    # Skylight
    # TubularDaylightDome
    # TubularDaylightDiffuser

    # Possible standards construction types
    # Mass
    # SteelFramed
    # WoodFramed
    # IEAD
    # View
    # Daylight
    # Swinging
    # NonSwinging
    # Heated
    # Unheated
    # RollUp
    # Sliding
    # Metal
    # Nonmetal framing (all)
    # Metal framing (curtainwall/storefront)
    # Metal framing (entrance door)
    # Metal framing (all other)
    # Metal Building
    # Attic and Other
    # Glass with Curb
    # Plastic with Curb
    # Without Curb

    # Create an array of types
    types_to_modify << ['Outdoors', 'ExteriorWall', 'SteelFramed']
    types_to_modify << ['Outdoors', 'ExteriorRoof', 'IEAD']
    types_to_modify << ['Outdoors', 'ExteriorFloor', 'SteelFramed']
    types_to_modify << ['Ground', 'GroundContactFloor', 'Unheated']
    types_to_modify << ['Ground', 'GroundContactWall', 'Mass']

    # Foundation
    types_to_modify << ['Foundation', 'GroundContactFloor', 'Unheated']
    types_to_modify << ['Foundation', 'GroundContactWall', 'Mass']

    # F/C-Factor methods
    types_to_modify << ['GroundFCfactorMethod', 'GroundContactFloor', 'Unheated']
    types_to_modify << ['GroundFCfactorMethod', 'GroundContactWall', 'Mass']

    # Other side coefficients
    types_to_modify << ['OtherSideCoefficients', 'GroundContactFloor', 'Unheated']
    types_to_modify << ['OtherSideConditionsModel', 'GroundContactFloor', 'Unheated']
    types_to_modify << ['OtherSideCoefficients', 'GroundContactWall', 'Mass']
    types_to_modify << ['OtherSideConditionsModel', 'GroundContactWall', 'Mass']

    # Slab preprocessor
    types_to_modify << ['GroundSlabPreprocessorAverage', 'GroundContactFloor', 'Unheated']
    types_to_modify << ['GroundSlabPreprocessorCore', 'GroundContactFloor', 'Unheated']
    types_to_modify << ['GroundSlabPreprocessorPerimeter', 'GroundContactFloor', 'Unheated']

    # Basement preprocessor
    types_to_modify << ['GroundBasementPreprocessorAverageWall', 'GroundContactWall', 'Mass']
    types_to_modify << ['GroundBasementPreprocessorAverageFloor', 'GroundContactFloor', 'Unheated']
    types_to_modify << ['GroundBasementPreprocessorUpperWall', 'GroundContactWall', 'Mass']
    types_to_modify << ['GroundBasementPreprocessorLowerWall', 'GroundContactWall', 'Mass']

    # Modify all constructions of each type
    types_to_modify.each do |boundary_cond, surf_type, const_type|
      constructions = model_find_constructions(model, boundary_cond, surf_type)

      constructions.sort.each do |const|
        standards_info = const.standardsInformation
        standards_info.setIntendedSurfaceType(surf_type)
        standards_info.setStandardsConstructionType(const_type)
      end
    end

    return true
  end

  # Reduces the SRR to the values specified by the PRM. SRR reduction will be done by shrinking vertices toward the centroid.
  #
  # @param model [OpenStudio::model::Model] OpenStudio model object
  def model_apply_prm_baseline_skylight_to_roof_ratio(model)
    # Loop through all spaces in the model, and
    # per the 90.1-2019 PRM User Manual, only
    # account for exterior roofs for enclosed
    # spaces. Include space multipliers.
    roof_m2 = 0.001 # Avoids divide by zero errors later
    sky_m2 = 0
    total_roof_m2 = 0.001
    total_subsurface_m2 = 0
    model.getSpaces.sort.each do |space|
      next if space_conditioning_category(space) == 'Unconditioned'

      # Loop through all surfaces in this space
      roof_area_m2 = 0
      sky_area_m2 = 0
      space.surfaces.sort.each do |surface|
        # Skip non-outdoor surfaces
        next unless surface.outsideBoundaryCondition == 'Outdoors'
        # Skip non-walls
        next unless surface.surfaceType == 'RoofCeiling'

        # This roof's gross area (including skylight area)
        roof_area_m2 += surface.grossArea * space.multiplier
        # Subsurfaces in this surface
        surface.subSurfaces.sort.each do |ss|
          next unless ss.subSurfaceType == 'Skylight'

          sky_area_m2 += ss.netArea * space.multiplier
        end
      end

      total_roof_m2 += roof_area_m2
      total_subsurface_m2 += sky_area_m2
    end

    # Calculate the SRR of each category
    srr = ((total_subsurface_m2 / total_roof_m2) * 100.0).round(1)
    OpenStudio.logFree(OpenStudio::Info, 'openstudio.standards.Model', "The skylight to roof ratios (SRRs) is: : #{srr.round}%.")

    # SRR limit
    srr_lim = model_prm_skylight_to_roof_ratio_limit(model)

    # Check against SRR limit
    red = srr > srr_lim

    # Stop here unless skylights need reducing
    return true unless red

    OpenStudio.logFree(OpenStudio::Info, 'openstudio.standards.Model', "Reducing the size of all skylights equally down to the limit of #{srr_lim.round}%.")

    # Determine the factors by which to reduce the skylight area
    mult = srr_lim / srr

    # Reduce the skylight area if any of the categories necessary
    model.getSpaces.sort.each do |space|
      next if space_conditioning_category(space) == 'Unconditioned'

      # Loop through all surfaces in this space
      space.surfaces.sort.each do |surface|
        # Skip non-outdoor surfaces
        next unless surface.outsideBoundaryCondition == 'Outdoors'
        # Skip non-walls
        next unless surface.surfaceType == 'RoofCeiling'

        # Subsurfaces in this surface
        surface.subSurfaces.sort.each do |ss|
          next unless ss.subSurfaceType == 'Skylight'

          # Reduce the size of the skylight
          red = 1.0 - mult
          sub_surface_reduce_area_by_percent_by_shrinking_toward_centroid(ss, red)
        end
      end
    end

    return true
  end

  # Apply baseline values to exterior lights objects
  # Characterization of objects must be done via user data
  #
  # @param model [OpenStudio::model::Model] OpenStudio model object
  def model_apply_baseline_exterior_lighting(model)

    model.getExteriorLightss.each do |ext_lights_obj|
      # Update existing exterior lights object: control, schedule, power
      ext_lights_obj.setControlOption('AstronomicalClock')
      ext_lights_obj.setSchedule(model.alwaysOnDiscreteSchedule)
      ext_lights_obj.setMultiplier(1)
      ext_lights_def = ext_lights_obj.exteriorLightsDefinition
      ext_ltg_pwr = get_additional_property_as_double(ext_lights_obj, 'design_level', 0.0)
      if ext_ltg_pwr > 0.0
        ext_lights_def.setDesignLevel(ext_ltg_pwr)
      end
    end
  end

  # Function to add baseline elevators based on user data
  # @param model [OpenStudio::Model::Model] OpenStudio model object
  def model_add_prm_elevators(model)
    # Load elevator data from userdata csv files
    equipment_array = model.getElectricEquipments + model.getExteriorFuelEquipments
    equipment_array.each do |equipment|
      elevator_number_of_lifts = get_additional_property_as_integer(equipment, 'elevator_number_of_lifts', 0)
      next unless elevator_number_of_lifts > 0.0

      elevator_name = equipment.name.get
      elevator_number_of_stories = get_additional_property_as_integer(equipment, 'elevator_number_of_stories', 0)
      elevator_weight_of_car = get_additional_property_as_double(equipment, 'elevator_weight_of_car', 0.0)
      elevator_rated_load = get_additional_property_as_double(equipment, 'elevator_rated_load', 0.0)
      elevator_speed_of_car = get_additional_property_as_double(equipment, 'elevator_speed_of_car', 0.0)
      elevator_counter_weight_of_car = get_additional_property_as_double(equipment, 'elevator_counter_weight_of_car', 0.0)

      if elevator_number_of_stories < 5
        # From Table G3.9.2 performance rating method baseline elevator motor
        elevator_mech_eff = 0.58
        elevator_counter_weight_of_car = 0.0
        search_criteria = {
          'template' => template,
          'type' => 'Hydraulic'
        }
      else
        # From Table G3.9.2 performance rating method baseline elevator motor
        elevator_mech_eff = 0.64
        # Determine the elevator counterweight
        if elevator_counter_weight_of_car == 0.0
          # When the proposed design counterweight is not specified
          # it is determined as per Table G3.9.2
          elevator_counter_weight_of_car = elevator_weight_of_car + 0.4 * elevator_rated_load
        end
        search_criteria = {
          'template' => template,
          'type' => 'Any'
        }
      end
      elevator_motor_bhp = (elevator_weight_of_car + elevator_rated_load - elevator_counter_weight_of_car) * elevator_speed_of_car / (33000 * elevator_mech_eff) # Lookup the minimum motor efficiency
      elevator_motor_eff = standards_data['motors']
      motor_properties = model_find_object(elevator_motor_eff, search_criteria, nil, nil, nil, nil, elevator_motor_bhp)
      if motor_properties.nil?
        OpenStudio.logFree(OpenStudio::Error, 'prm.log', "For #{elevator_name}, could not find motor properties using search criteria: #{search_criteria}, motor_bhp = #{elevator_motor_bhp} hp.")
        return false
      end
      nominal_hp = motor_properties['maximum_capacity'].to_f.round(1)
      # Round to nearest whole HP for niceness
      if nominal_hp >= 2
        nominal_hp = nominal_hp.round
      end

      # Get the efficiency based on the nominal horsepower
      # Add 0.01 hp to avoid search errors.
      motor_properties = model_find_object(elevator_motor_eff, search_criteria, nil, nil, nil, nil, nominal_hp + 0.01)
      if motor_properties.nil?
        OpenStudio.logFree(OpenStudio::Error, 'prm.log', "For #{elevator_name}, could not find nominal motor properties using search criteria: #{search_criteria}, motor_hp = #{nominal_hp} hp.")
        return false
      end
      motor_eff = motor_properties['nominal_full_load_efficiency'].to_f
      elevator_power = elevator_number_of_lifts * elevator_motor_bhp * 746 / motor_eff

      if equipment.is_a?(OpenStudio::Model::ElectricEquipment)
        equipment.electricEquipmentDefinition.setDesignLevel(elevator_power)
      else
        equipment.exteriorFuelEquipmentDefinition.setDesignLevel(elevator_power)
      end
      elevator_space = prm_get_optional_handler(equipment, @sizing_run_dir, 'space')
      # Add ventilation and lighting process loads if modeled in the proposed model
      misc_elevator_process_loads = 0.0
      misc_elevator_process_loads += get_additional_property_as_double(equipment, 'elevator_ventilation_cfm', 0.0) * 0.33
      misc_elevator_process_loads += get_additional_property_as_double(equipment, 'elevator_area_ft2', 0.0) * 3.14
      if misc_elevator_process_loads > 0
        misc_elevator_process_loads_def = OpenStudio::Model::ElectricEquipmentDefinition.new(model)
        misc_elevator_process_loads_def.setName("#{elevator_name} - Misc Process Loads - Def")
        misc_elevator_process_loads_def.setDesignLevel(misc_elevator_process_loads)
        misc_elevator_process_loads = OpenStudio::Model::ElectricEquipment.new(misc_elevator_process_loads_def)
        misc_elevator_process_loads.setName("#{elevator_name} - Misc Process Loads")
        misc_elevator_process_loads.setEndUseSubcategory('Elevators')
        misc_elevator_process_loads.setSchedule(model.alwaysOnDiscreteSchedule)
        misc_elevator_process_loads.setSpace(elevator_space)
      end
    end
  end

  # Add design day schedule objects for space loads, for PRM 2019 baseline models
  # @author Xuechen (Jerry) Lei, PNNL
  # @param model [OpenStudio::model::Model] OpenStudio model object
  #
  def model_apply_prm_baseline_sizing_schedule(model)
    space_loads = model.getSpaceLoads
    loads = []
    space_loads.sort.each do |space_load|
      load_type = space_load.iddObjectType.valueName.sub('OS_', '').strip.sub('_', '')
      casting_method_name = "to_#{load_type}"
      if space_load.respond_to?(casting_method_name)
        casted_load = space_load.public_send(casting_method_name).get
        loads << casted_load
      else
        p 'Need Debug, casting method not found @JXL'
      end
    end

    load_schedule_name_hash = {
      'People' => 'numberofPeopleSchedule',
      'Lights' => 'schedule',
      'ElectricEquipment' => 'schedule',
      'GasEquipment' => 'schedule',
      'SpaceInfiltration_DesignFlowRate' => 'schedule'
    }

    loads.each do |load|
      load_type = load.iddObjectType.valueName.sub('OS_', '').strip
      load_schedule_name = load_schedule_name_hash[load_type]
      next unless !load_schedule_name.nil?

      # check if the load is in a dwelling space
      if load.spaceType.is_initialized
        space_type = load.spaceType.get
      elsif load.space.is_initialized && load.space.get.spaceType.is_initialized
        space_type = load.space.get.spaceType.get
      else
        space_type = nil
        puts "No hosting space/spacetype found for load: #{load.name}"
      end
      if !space_type.nil? && /apartment/i =~ space_type.standardsSpaceType.to_s
        load_in_dwelling = true
      else
        load_in_dwelling = false
      end

      load_schedule = load.public_send(load_schedule_name).get
      schedule_type = load_schedule.iddObjectType.valueName.sub('OS_', '').strip.sub('_', '')
      load_schedule = load_schedule.public_send("to_#{schedule_type}").get

      case schedule_type
      when 'ScheduleRuleset'
        load_schmax = get_8760_values_from_schedule(model, load_schedule).max
        load_schmin = get_8760_values_from_schedule(model, load_schedule).min
        load_schmode = get_weekday_values_from_8760(model,
                                                    Array(get_8760_values_from_schedule(model, load_schedule)),
                                                    value_includes_holiday = true).mode[0]

        # AppendixG-2019 G3.1.2.2.1
        if load_type == 'SpaceInfiltration_DesignFlowRate'
          summer_value = load_schmax
          winter_value = load_schmax
        else
          summer_value = load_schmax
          winter_value = load_schmin
        end

        # AppendixG-2019 Exception to G3.1.2.2.1
        if load_in_dwelling
          summer_value = load_schmode
        end

        # set cooling design day schedule
        summer_dd_schedule = OpenStudio::Model::ScheduleDay.new(model)
        summer_dd_schedule.setName("#{load.name} Summer Design Day")
        summer_dd_schedule.addValue(OpenStudio::Time.new(1.0), summer_value)
        load_schedule.setSummerDesignDaySchedule(summer_dd_schedule)

        # set heating design day schedule
        winter_dd_schedule = OpenStudio::Model::ScheduleDay.new(model)
        winter_dd_schedule.setName("#{load.name} Winter Design Day")
        winter_dd_schedule.addValue(OpenStudio::Time.new(1.0), winter_value)
        load_schedule.setWinterDesignDaySchedule(winter_dd_schedule)

      when 'ScheduleConstant'
        OpenStudio.logFree(OpenStudio::Warn, 'openstudio.standards.Model', "Space load #{load.name} has schedule type of ScheduleConstant. Nothing to be done for ScheduleConstant")
        next
      end
    end
  end

  # Applies the multi-zone VAV outdoor air sizing requirements to all applicable air loops in the model.
  # @note This is not applicable to the stable baseline; hence no action in this method
  #
  # @param model [OpenStudio::Model::Model] OpenStudio model object
  # @return [Bool] returns true if successful, false if not
  def model_apply_multizone_vav_outdoor_air_sizing(model)
    return true
  end

  # Identifies non mechanically cooled ("nmc") systems, if applicable
  #
  # TODO: Zone-level evaporative cooler is not currently supported by
  #       by OpenStudio, will need to be added to the method when
  #       supported.
  #
  # @param model [OpenStudio::model::Model] OpenStudio model object
  # @return zone_nmc_sys_type [Hash] Zone to nmc system type mapping
  def model_identify_non_mechanically_cooled_systems(model)
    # Iterate through zones to find out if they are served by nmc systems
    model.getThermalZones.sort.each do |zone|
      # Check if airloop has economizer and either:
      # - No cooling coil and/or,
      # - An evaporative cooling coil
      air_loop = zone.airLoopHVAC

      unless air_loop.empty?
        # Iterate through all the airloops assigned to a zone
        zone.airLoopHVACs.each do |airloop|
          air_loop = air_loop.get
          if (!air_loop_hvac_include_cooling_coil?(air_loop) &&
            air_loop_hvac_include_evaporative_cooler?(air_loop)) ||
             (!air_loop_hvac_include_cooling_coil?(air_loop) &&
               air_loop_hvac_include_economizer?(air_loop))
            air_loop.additionalProperties.setFeature('non_mechanically_cooled', true)
            air_loop.thermalZones.each do |thermal_zone|
              thermal_zone.additionalProperties.setFeature('non_mechanically_cooled', true)
            end
          end
        end
      end
    end
  end

  # Specify supply air temperature setpoint for unit heaters based on 90.1 Appendix G G3.1.2.8.2
  #
  # @param thermal_zone [OpenStudio::Model::ThermalZone] OpenStudio ThermalZone Object
  #
  # @return [Double] for zone with unit heaters, return design supply temperature; otherwise, return nil
  def thermal_zone_prm_unitheater_design_supply_temperature(thermal_zone)
    thermal_zone.equipment.each do |eqt|
      if eqt.to_ZoneHVACUnitHeater.is_initialized
        return OpenStudio.convert(105, 'F', 'C').get
      end
    end
    return nil
  end

  # Specify supply to room delta for laboratory spaces based on 90.1 Appendix G Exception to G3.1.2.8.1
  #
  # @param thermal_zone [OpenStudio::Model::ThermalZone] OpenStudio ThermalZone Object
  #
  # @return [Double] for zone with laboratory space, return 17; otherwise, return nil
  def thermal_zone_prm_lab_delta_t(thermal_zone)
    # For labs, add 17 delta-T; otherwise, add 20 delta-T
    thermal_zone.spaces.each do |space|
      space_std_type = space.spaceType.get.standardsSpaceType.get
      if space_std_type == 'laboratory'
        return 17
      end
    end
    return nil
  end

  # Indicate if fan power breakdown (supply, return, and relief)
  # are needed
  #
  # @return [Boolean] true if necessary, false otherwise
  def model_get_fan_power_breakdown
    return true
  end

  # Applies the HVAC parts of the template to all objects in the model using the the template specified in the model.
  #
  # @param model [OpenStudio::Model::Model] OpenStudio model object
  # @param apply_controls [Bool] toggle whether to apply air loop and plant loop controls
  # @param sql_db_vars_map [Hash] hash map
  # @return [Bool] returns true if successful, false if not
  def model_apply_hvac_efficiency_standard(model, climate_zone, apply_controls: true, sql_db_vars_map: nil)
    sql_db_vars_map = {} if sql_db_vars_map.nil?

    OpenStudio.logFree(OpenStudio::Info, 'openstudio.standards.Model', "Started applying HVAC efficiency standards for #{template} template.")

    # Air Loop Controls
    if apply_controls.nil? || apply_controls == true
      model.getAirLoopHVACs.sort.each { |obj| air_loop_hvac_apply_standard_controls(obj, climate_zone) }
    end

    # Plant Loop Controls
    if apply_controls.nil? || apply_controls == true
      model.getPlantLoops.sort.each { |obj| plant_loop_apply_standard_controls(obj, climate_zone) }
    end

    # Zone HVAC Controls
    model.getZoneHVACComponents.sort.each { |obj| zone_hvac_component_apply_standard_controls(obj) }

    # TODO: The fan and pump efficiency will be done by another task.
    # Fans
    # model.getFanVariableVolumes.sort.each { |obj| fan_apply_standard_minimum_motor_efficiency(obj, fan_brake_horsepower(obj)) }
    # model.getFanConstantVolumes.sort.each { |obj| fan_apply_standard_minimum_motor_efficiency(obj, fan_brake_horsepower(obj)) }
    # model.getFanOnOffs.sort.each { |obj| fan_apply_standard_minimum_motor_efficiency(obj, fan_brake_horsepower(obj)) }
    # model.getFanZoneExhausts.sort.each { |obj| fan_apply_standard_minimum_motor_efficiency(obj, fan_brake_horsepower(obj)) }

    # Pumps
    # model.getPumpConstantSpeeds.sort.each { |obj| pump_apply_standard_minimum_motor_efficiency(obj) }
    # model.getPumpVariableSpeeds.sort.each { |obj| pump_apply_standard_minimum_motor_efficiency(obj) }
    # model.getHeaderedPumpsConstantSpeeds.sort.each { |obj| pump_apply_standard_minimum_motor_efficiency(obj) }
    # model.getHeaderedPumpsVariableSpeeds.sort.each { |obj| pump_apply_standard_minimum_motor_efficiency(obj) }

    # Zone level systems/components
    model.getThermalZones.each do |zone|
      if zone.additionalProperties.getFeatureAsString('baseline_system_type').is_initialized
        sys_type = zone.additionalProperties.getFeatureAsString('baseline_system_type').get
      end
      zone.equipment.each do |zone_equipment|
        if zone_equipment.to_ZoneHVACPackagedTerminalAirConditioner.is_initialized
          ptac = zone_equipment.to_ZoneHVACPackagedTerminalAirConditioner.get
          cooling_coil = ptac.coolingCoil
          sql_db_vars_map = set_coil_cooling_efficiency_and_curves(cooling_coil, sql_db_vars_map, sys_type)
        elsif zone_equipment.to_ZoneHVACPackagedTerminalHeatPump.is_initialized
          pthp = zone_equipment.to_ZoneHVACPackagedTerminalHeatPump.get
          cooling_coil = pthp.coolingCoil
          heating_coil = pthp.heatingCoil
          sql_db_vars_map = set_coil_cooling_efficiency_and_curves(cooling_coil, sql_db_vars_map, sys_type)
          sql_db_vars_map = set_coil_heating_efficiency_and_curves(heating_coil, sql_db_vars_map, sys_type)
        elsif zone_equipment.to_ZoneHVACUnitHeater.is_initialized
          unit_heater = zone_equipment.to_ZoneHVACUnitHeater.get
          heating_coil = unit_heater.heatingCoil
          sql_db_vars_map = set_coil_heating_efficiency_and_curves(heating_coil, sql_db_vars_map, sys_type)
        end
      end
    end

    # Airloop HVAC level components
    model.getAirLoopHVACs.sort.each do |air_loop|
      sys_type = air_loop.additionalProperties.getFeatureAsString('baseline_system_type').get
      air_loop.components.each do |icomponent|
        if icomponent.to_AirLoopHVACUnitarySystem.is_initialized
          unitary_system = icomponent.to_AirLoopHVACUnitarySystem.get
          if unitary_system.coolingCoil.is_initialized
            cooling_coil = unitary_system.coolingCoil.get
            sql_db_vars_map = set_coil_cooling_efficiency_and_curves(cooling_coil, sql_db_vars_map, sys_type)
          end
          if unitary_system.heatingCoil.is_initialized
            heating_coil = unitary_system.heatingCoil.get
            sql_db_vars_map = set_coil_heating_efficiency_and_curves(heating_coil, sql_db_vars_map, sys_type)
          end
        elsif icomponent.to_CoilCoolingDXSingleSpeed.is_initialized
          cooling_coil = icomponent.to_CoilCoolingDXSingleSpeed.get
          sql_db_vars_map = coil_cooling_dx_single_speed_apply_efficiency_and_curves(cooling_coil, sql_db_vars_map, sys_type)
        elsif icomponent.to_CoilCoolingDXTwoSpeed.is_initialized
          cooling_coil = icomponent.to_CoilCoolingDXTwoSpeed.get
          sql_db_vars_map = coil_cooling_dx_two_speed_apply_efficiency_and_curves(cooling_coil, sql_db_vars_map, sys_type)
        elsif icomponent.to_CoilHeatingDXSingleSpeed.is_initialized
          heating_coil = icomponent.to_CoilHeatingDXSingleSpeed.get
          sql_db_vars_map = coil_heating_dx_single_speed_apply_efficiency_and_curves(heating_coil, sql_db_vars_map, sys_type)
        elsif icomponent.to_CoilHeatingGas.is_initialized
          heating_coil = icomponent.to_CoilHeatingGas.get
          sql_db_vars_map = coil_heating_gas_apply_efficiency_and_curves(heating_coil, sql_db_vars_map, sys_type)
        end
      end
    end

    # Chillers
    model.getChillerElectricEIRs.sort.each { |obj| chiller_electric_eir_apply_efficiency_and_curves(obj) }

    # Boilers
    model.getBoilerHotWaters.sort.each { |obj| boiler_hot_water_apply_efficiency_and_curves(obj) }

    # Cooling Towers
    model.getCoolingTowerVariableSpeeds.sort.each { |obj| cooling_tower_variable_speed_apply_efficiency_and_curves(obj) }

    OpenStudio.logFree(OpenStudio::Info, 'openstudio.standards.Model', "Finished applying HVAC efficiency standards for #{template} template.")
    return true
  end

  def set_coil_cooling_efficiency_and_curves(cooling_coil, sql_db_vars_map, sys_type)
    if cooling_coil.to_CoilCoolingDXSingleSpeed.is_initialized
      # single speed coil
      sql_db_vars_map = coil_cooling_dx_single_speed_apply_efficiency_and_curves(cooling_coil.to_CoilCoolingDXSingleSpeed.get, sql_db_vars_map, sys_type)
    elsif cooling_coil.to_CoilCoolingDXTwoSpeed.is_initialized
      # two speed coil
      sql_db_vars_map = coil_cooling_dx_two_speed_apply_efficiency_and_curves(cooling_coil.to_CoilCoolingDXTwoSpeed.get, sql_db_vars_map, sys_type)
    else
      OpenStudio.logFree(OpenStudio::Warn, 'openstudio.standards.Model', "#{cooling_coil.name} is not single speed or two speed DX cooling coil. Nothing to be done for efficiency")
    end

    return sql_db_vars_map
  end

  def set_coil_heating_efficiency_and_curves(heating_coil, sql_db_vars_map, sys_type)
    if heating_coil.to_CoilHeatingDXSingleSpeed.is_initialized
      # single speed coil
      sql_db_vars_map = coil_heating_dx_single_speed_apply_efficiency_and_curves(heating_coil.to_CoilHeatingDXSingleSpeed.get, sql_db_vars_map, sys_type)
    elsif heating_coil.to_CoilHeatingGas.is_initialized
      # single speed coil
      sql_db_vars_map = coil_heating_gas_apply_efficiency_and_curves(heating_coil.to_CoilHeatingGas.get, sql_db_vars_map, sys_type)
    else
      OpenStudio.logFree(OpenStudio::Warn, 'openstudio.standards.Model', "#{heating_coil.name} is not single speed DX heating coil. Nothing to be done for efficiency")
    end

    return sql_db_vars_map
  end

  # Template method for adding a setpoint manager for a coil control logic to a heating coil.
  # ASHRAE 90.1-2019 Appendix G.
  #
  # @param model [OpenStudio::Model::Model] OpenStudio model
  # @param thermalZones Array([OpenStudio::Model::ThermalZone]) thermal zone array
  # @param coil Heating Coils
  # @return [Boolean] true
  def model_set_central_preheat_coil_spm(model, thermal_zones, coil)
    # search for the highest zone setpoint temperature
    max_heat_setpoint = 0.0
    coil_name = coil.name.get.to_s
    thermal_zones.each do |zone|
      tstat = zone.thermostatSetpointDualSetpoint
      if tstat.is_initialized
        tstat = tstat.get
        setpoint_sch = tstat.heatingSetpointTemperatureSchedule
        setpoint_min_max = search_min_max_value_from_design_day_schedule(setpoint_sch, 'heating')
        setpoint_c = setpoint_min_max['max']
        if setpoint_c > max_heat_setpoint
          max_heat_setpoint = setpoint_c
        end
      end
    end
    # in this situation, we hard set the temperature to be 22 F
    # (ASHRAE 90.1 Room heating stepoint temperature is 72 F)
    max_heat_setpoint = 22.2 if max_heat_setpoint == 0.0

    max_heat_setpoint_f = OpenStudio.convert(max_heat_setpoint, 'C', 'F').get
    preheat_setpoint_f = max_heat_setpoint_f - 20
    preheat_setpoint_c = OpenStudio.convert(preheat_setpoint_f, 'F', 'C').get

    # create a new constant schedule and this method will add schedule limit type
    preheat_coil_sch = model_add_constant_schedule_ruleset(model,
                                                           preheat_setpoint_c,
                                                           name = "#{coil_name} Setpoint Temp - #{preheat_setpoint_f.round}F")
    preheat_coil_manager = OpenStudio::Model::SetpointManagerScheduled.new(model, preheat_coil_sch)
    preheat_coil_manager.setName("#{coil_name} Preheat Coil Setpoint Manager")

    if coil.to_CoilHeatingWater.is_initialized
      preheat_coil_manager.addToNode(coil.airOutletModelObject.get.to_Node.get)
    elsif coil.to_CoilHeatingElectric.is_initialized
      preheat_coil_manager.addToNode(coil.outletModelObject.get.to_Node.get)
    elsif coil.to_CoilHeatingGas.is_initialized
      OpenStudio.logFree(OpenStudio::Warn, 'openstudio.models.CoilHeatingGas', 'Preheat coils in baseline system shall only be electric or hydronic. Current coil type: Natural Gas')
      preheat_coil_manager.addToNode(coil.airOutletModelObject.get.to_Node.get)
    end

    return true
  end

  # Add zone additional property "zone DCV implemented in user model":
  #   - 'true' if zone OA flow requirement is specified as per person & airloop supporting this zone has DCV enabled
  #   - 'false' otherwise
  #
  # @author Xuechen (Jerry) Lei, PNNL
  # @param model [OpenStudio::Model::Model] OpenStudio model
  def model_mark_zone_dcv_existence(model)
    model.getAirLoopHVACs.each do |air_loop_hvac|
      next unless air_loop_hvac.airLoopHVACOutdoorAirSystem.is_initialized

      oa_system = air_loop_hvac.airLoopHVACOutdoorAirSystem.get
      controller_oa = oa_system.getControllerOutdoorAir
      controller_mv = controller_oa.controllerMechanicalVentilation
      next unless controller_mv.demandControlledVentilation == true

      air_loop_hvac.thermalZones.each do |thermal_zone|
        zone_dcv = false
        thermal_zone.spaces.each do |space|
          dsn_oa = space.designSpecificationOutdoorAir
          next if dsn_oa.empty?

          dsn_oa = dsn_oa.get
          next if dsn_oa.outdoorAirMethod == 'Maximum'

          if dsn_oa.outdoorAirFlowperPerson > 0
            # only in this case the thermal zone is considered to be implemented with DCV
            zone_dcv = true
          end
        end

        if zone_dcv == true
          thermal_zone.additionalProperties.setFeature('zone DCV implemented in user model', true)
        end
      end
    end

    # mark unmarked zones
    model.getThermalZones.each do |zone|
      next if zone.additionalProperties.hasFeature('zone DCV implemented in user model')

      zone.additionalProperties.setFeature('zone DCV implemented in user model', false)
    end

    return true
  end

  # read user data and add to zone additional properties
  # "airloop user specified DCV exception"
  # "one user specified DCV exception"
  #
  # @author Xuechen (Jerry) Lei, PNNL
  # @param model [OpenStudio::Model::Model] OpenStudio model
  def model_add_dcv_user_exception_properties(model)
    model.getAirLoopHVACs.each do |air_loop_hvac|
      dcv_airloop_user_exception = false
      if standards_data.key?('userdata_airloop_hvac')
        standards_data['userdata_airloop_hvac'].each do |row|
          next unless row['name'].to_s.downcase.strip == air_loop_hvac.name.to_s.downcase.strip

          if row['dcv_exception_airloop'].to_s.upcase.strip == 'TRUE'
            dcv_airloop_user_exception = true
            break
          end
        end
      end
      air_loop_hvac.thermalZones.each do |thermal_zone|
        if dcv_airloop_user_exception
          thermal_zone.additionalProperties.setFeature('airloop user specified DCV exception', true)
        end
      end
    end

    # zone level exception tagging is put outside of airloop because it directly reads from user data and
    # a zone not under an airloop in user model may be in an airloop in baseline
    model.getThermalZones.each do |thermal_zone|
      dcv_zone_user_exception = false
      if standards_data.key?('userdata_thermal_zone')
        standards_data['userdata_thermal_zone'].each do |row|
          next unless row['name'].to_s.downcase.strip == thermal_zone.name.to_s.downcase.strip

          if row['dcv_exception_thermal_zone'].to_s.upcase.strip == 'TRUE'
            dcv_zone_user_exception = true
            break
          end
        end
      end
      if dcv_zone_user_exception
        thermal_zone.additionalProperties.setFeature('zone user specified DCV exception', true)
      end
    end

    # mark unmarked zones
    model.getThermalZones.each do |zone|
      next if zone.additionalProperties.hasFeature('airloop user specified DCV exception')

      zone.additionalProperties.setFeature('airloop user specified DCV exception', false)
    end

    model.getThermalZones.each do |zone|
      next if zone.additionalProperties.hasFeature('zone user specified DCV exception')

      zone.additionalProperties.setFeature('zone user specified DCV exception', false)
    end
  end

  # add zone additional property "airloop dcv required by 901"
  # - "true" if the airloop supporting this zone is required by 90.1 (non-exception requirement + user provided exception flag) to have DCV regarding user model
  # - "false" otherwise
  # add zone additional property "zone dcv required by 901"
  # - "true" if the zone is required by 90.1(non-exception requirement + user provided exception flag) to have DCV regarding user model
  # - 'flase' otherwise
  #
  # @author Xuechen (Jerry) Lei, PNNL
  # @param model [OpenStudio::Model::Model] OpenStudio model
  def model_add_dcv_requirement_properties(model)
    model.getAirLoopHVACs.each do |air_loop_hvac|
      if user_model_air_loop_hvac_demand_control_ventilation_required?(air_loop_hvac)
        air_loop_hvac.thermalZones.each do |thermal_zone|
          thermal_zone.additionalProperties.setFeature('airloop dcv required by 901', true)

          # the zone level dcv requirement can only be true if it is in an airloop that is required to have DCV
          if user_model_zone_demand_control_ventilation_required?(thermal_zone)
            thermal_zone.additionalProperties.setFeature('zone dcv required by 901', true)
          end
        end
      end
    end

    # mark unmarked zones
    model.getThermalZones.each do |zone|
      next if zone.additionalProperties.hasFeature('airloop dcv required by 901')

      zone.additionalProperties.setFeature('airloop dcv required by 901', false)
    end

    model.getThermalZones.each do |zone|
      next if zone.additionalProperties.hasFeature('zone dcv required by 901')

      zone.additionalProperties.setFeature('zone dcv required by 901', false)
    end
  end

  # based on previously added flag, raise error if DCV is required but not implemented in zones, in which case
  # baseline generation will be terminated; raise warning if DCV is not required but implemented, and continue baseline
  # generation
  #
  # @author Xuechen (Jerry) Lei, PNNL
  # @param model [OpenStudio::Model::Model] OpenStudio model
  def model_raise_user_model_dcv_errors(model)
    # TODO: JXL add log msgs to PRM logger
    model.getThermalZones.each do |thermal_zone|
      if thermal_zone.additionalProperties.getFeatureAsBoolean('zone DCV implemented in user model').get &&
         (!thermal_zone.additionalProperties.getFeatureAsBoolean('zone dcv required by 901').get ||
           !thermal_zone.additionalProperties.getFeatureAsBoolean('airloop dcv required by 901').get)
        OpenStudio.logFree(OpenStudio::Warn, 'openstudio.standards.Model', "For thermal zone #{thermal_zone.name}, ASHRAE 90.1 2019 6.4.3.8 does NOT require this zone to have demand control ventilation, but it was implemented in the user model, Appendix G baseline generation will continue!")
        if thermal_zone.additionalProperties.hasFeature('apxg no need to have DCV')
          if !thermal_zone.additionalProperties.getFeatureAsBoolean('apxg no need to have DCV').get
            OpenStudio.logFree(OpenStudio::Warn, 'openstudio.standards.Model', "Moreover, for thermal zone #{thermal_zone.name}, Appendix G baseline model will have DCV based on ASHRAE 90.1 2019 G3.1.2.5")
          end
        end
      end
      if thermal_zone.additionalProperties.getFeatureAsBoolean('zone dcv required by 901').get &&
         thermal_zone.additionalProperties.getFeatureAsBoolean('airloop dcv required by 901').get &&
         !thermal_zone.additionalProperties.getFeatureAsBoolean('zone DCV implemented in user model').get
        OpenStudio.logFree(OpenStudio::Error, 'openstudio.standards.Model', "For thermal zone #{thermal_zone.name}, ASHRAE 90.1 2019 6.4.3.8 requires this zone to have demand control ventilation, but it was not implemented in the user model, Appendix G baseline generation should be terminated!")
      end
    end
  end

  # Check if zones in the baseline model (to be created) should have DCV based on 90.1 2019 G3.1.2.5. Zone additional
  # property 'apxg no need to have DCV' added
  #
  # @author Xuechen (Jerry) Lei, PNNL
  # @param model [OpenStudio::Model::Model] OpenStudio model
  def model_add_apxg_dcv_properties(model)
    model.getAirLoopHVACs.each do |air_loop_hvac|
      if air_loop_hvac.airLoopHVACOutdoorAirSystem.is_initialized
        oa_flow_m3_per_s = get_airloop_hvac_design_oa_from_sql(air_loop_hvac)
      else
        OpenStudio.logFree(OpenStudio::Info, 'openstudio.standards.AirLoopHVAC', "For #{air_loop_hvac.name}, DCV not applicable because it has no OA intake.")
        return false
      end
      oa_flow_cfm = OpenStudio.convert(oa_flow_m3_per_s, 'm^3/s', 'cfm').get
      if oa_flow_cfm <= 3000
        air_loop_hvac.thermalZones.each do |thermal_zone|
          thermal_zone.additionalProperties.setFeature('apxg no need to have DCV', true)
        end
      else # oa_flow_cfg > 3000, check zone people density
        air_loop_hvac.thermalZones.each do |thermal_zone|
          area_served_m2 = 0
          num_people = 0
          thermal_zone.spaces.each do |space|
            area_served_m2 += space.floorArea
            num_people += space.numberOfPeople
          end
          area_served_ft2 = OpenStudio.convert(area_served_m2, 'm^2', 'ft^2').get
          occ_per_1000_ft2 = num_people / area_served_ft2 * 1000
          if occ_per_1000_ft2 <= 100
            thermal_zone.additionalProperties.setFeature('apxg no need to have DCV', true)
          else
            thermal_zone.additionalProperties.setFeature('apxg no need to have DCV', false)
          end
        end
      end
    end
    # if a zone does not have this additional property, it means it was not served by airloop.
  end

  # Set DCV in baseline HVAC system if required
  #
  # @author Xuechen (Jerry) Lei, PNNL
  # @param model [OpenStudio::Model::Model] OpenStudio model
  def model_set_baseline_demand_control_ventilation(model, climate_zone)
    model.getAirLoopHVACs.each do |air_loop_hvac|
      if baseline_air_loop_hvac_demand_control_ventilation_required?(air_loop_hvac)
        air_loop_hvac_enable_demand_control_ventilation(air_loop_hvac, climate_zone)
        air_loop_hvac.thermalZones.sort.each do |zone|
          unless baseline_thermal_zone_demand_control_ventilation_required?(zone)
            thermal_zone_convert_oa_req_to_per_area(zone)
          end
        end
      end
    end
  end

  # A template method that handles the loading of user input data from multiple sources
  # include data source from:
  # 1. user data csv files
  # 2. data from measure and OpenStudio interface
  # @param [OpenStudio:model:Model] model
  # @param [String] climate_zone
  # @param [String] default_hvac_building_type
  # @param [String] default_wwr_building_type
  # @param [String] default_swh_building_type
  # @param [Hash] bldg_type_hvac_zone_hash A hash maps building type for hvac to a list of thermal zones
  # @return True
  def handle_user_input_data(model, climate_zone, sizing_run_dir, default_hvac_building_type, default_wwr_building_type, default_swh_building_type, bldg_type_hvac_zone_hash)
    # Set sizing run directory
    @sizing_run_dir = sizing_run_dir
    # load the multiple building area types from user data
    handle_multi_building_area_types(model, climate_zone, default_hvac_building_type, default_wwr_building_type, default_swh_building_type, bldg_type_hvac_zone_hash)
    # load user data from proposed model
    handle_airloop_user_input_data(model)
    # exterior lighting handler
    handle_exterior_lighting_user_input_data(model)
    # load OA data from user data
    handle_outdoor_air_user_input_data(model)
    # load air loop DOAS user data from the proposed model
    handle_airloop_doas_user_input_data(model)
    # load zone HVAC user data from proposed model
    handle_zone_hvac_user_input_data(model)
    # load thermal zone user data from proposed model
    handle_thermal_zone_user_input_data(model)
    # load electric equipment user data
    handle_electric_equipment_user_input_data(model)
  end

<<<<<<< HEAD
  # A function to load exterior lighting data from user data csv files
  # The file name is userdata_exterior_lighting.csv
  # @param [OpenStudio::Model::Model] model
  def handle_exterior_lighting_user_input_data(model)
    user_data_exterior_lighting_objects = @standards_data.key?('userdata_exterior_lights') ? @standards_data['userdata_exterior_lights']: nil
    if user_data_exterior_lighting_objects && !user_data_exterior_lighting_objects.empty?
      non_tradeable_cats = ['nontradeable_general', 'building_facades_area', 'building_facades_perim', 'automated_teller_machines_per_location', 'automated_teller_machines_per_machine', 'entries_and_gates',
                            'loading_areas_for_emergency_vehicles', 'drive_through_windows_and_doors', 'parking_near_24_hour_entrances', 'roadway_parking']

      search_criteria = {
        'template' => template
      }

      ext_ltg_baseline_values = standards_lookup_table_first(table_name: 'prm_exterior_lighting', search_criteria: search_criteria)

      # get exterior lighting object.
      user_data_exterior_lighting_objects.each do |user_exterior_lighting|
        exterior_lighting = model.getExteriorLightsByName(user_exterior_lighting['name'])
        if !exterior_lighting.is_initialized
          OpenStudio.logFree(OpenStudio::Warn, 'prm.log', "The Exterior:Lighting named #{user_exterior_lighting['name']} in the userdata_exterior_lights was not found in the model, user specified data associated with it will be ignored.")
          next
        else
          exterior_lighting = exterior_lighting.get
        end
        num_cats = user_exterior_lighting['num_ext_lights_subcats'].to_i
        # Make sure none of the categories are nontradeable and not a mix of tradeable and nontradeable
        num_trade = 0
        num_notrade = 0
        ext_ltg_cats = {}
        (1..num_cats).each do |icat|
          cat_key = format('end_use_subcategory_%02d', icat)
          subcat = prm_read_user_data(user_exterior_lighting, cat_key, nil)
          # handle the userdata missing value issue.
          prm_raise(subcat, @sizing_run_dir, "userdata_exterior_lights is missing data #{cat_key}")
          if non_tradeable_cats.include?(subcat)
            num_notrade += 1
          else
            num_trade += 1
            meas_val_key = format('end_use_measurement_value_%02d', icat)
            ext_ltg_cats[subcat] = prm_read_user_data(user_exterior_lighting, meas_val_key, "0.0").to_f
          end
        end

        # skip this if all lights are non-tradeable
        if num_trade == 0
          exterior_lighting.additionalProperties.setFeature('design_level', 0.0)
          next
        end

        if (num_trade > 0) && (num_notrade > 0)
          OpenStudio.logFree(OpenStudio::Warn, 'prm.log', "ExteriorLights object named #{user_exterior_lighting['name']} from user data file has mix of tradeable and non-tradeable lighting types. All will be treated as non-tradeable.")
          next
        end

        ext_ltg_pwr = 0
        ext_ltg_cats.each do |subcat, meas_val|
          # Get baseline power for this type of exterior lighting
          baseline_value = ext_ltg_baseline_values[subcat].to_f
          ext_ltg_pwr += baseline_value * meas_val
        end

        exterior_lighting.additionalProperties.setFeature('design_level', ext_ltg_pwr)
      end
    end
  end

=======
  # A function to load electric equipment csv files
  # The file name is userdata_electric_equipment.csv
  # @param [OpenStudio::Model::Model] model
  def handle_electric_equipment_user_input_data(model)
    user_data_plug_load = @standards_data.key?('userdata_electric_equipment') ? @standards_data['userdata_electric_equipment'] : nil
    if user_data_plug_load && !user_data_plug_load.empty?
      user_data_plug_load.each do |user_plug_load|
        # Process elevator data
        num_lifts = prm_read_user_data(user_plug_load, 'elevator_number_of_lifts', 0).to_i
        elevator_equipment_option = model.getElectricEquipmentByName(prm_read_user_data(user_plug_load, 'name'))
        if num_lifts > 0 && elevator_equipment_option.is_initialized
          elevator_equipment = elevator_equipment_option.get
          elevator_equipment.additionalProperties.setFeature('elevator_number_of_lifts', num_lifts)
          number_of_levels = prm_read_user_data(user_plug_load, 'elevator_number_of_stories', 0).to_i
          elevator_equipment.additionalProperties.setFeature('elevator_number_of_stories', number_of_levels)
          elevator_weight_of_car = prm_read_user_data(user_plug_load, 'elevator_weight_of_car', 0.0).to_f
          elevator_equipment.additionalProperties.setFeature('elevator_weight_of_car', elevator_weight_of_car)
          elevator_weight_of_car = prm_read_user_data(user_plug_load, 'elevator_counter_weight_of_car', 0.0).to_f
          elevator_equipment.additionalProperties.setFeature('elevator_counter_weight_of_car', elevator_weight_of_car)
          elevator_rated_load = prm_read_user_data(user_plug_load, 'elevator_rated_load', 0.0).to_f
          elevator_equipment.additionalProperties.setFeature('elevator_rated_load', elevator_rated_load)
          elevator_speed_of_car = prm_read_user_data(user_plug_load, 'elevator_speed_of_car', 0.0).to_f
          elevator_equipment.additionalProperties.setFeature('elevator_speed_of_car', elevator_speed_of_car)
          elevator_ventilation_cfm = prm_read_user_data(user_plug_load, 'elevator_ventilation_cfm', 0.0).to_f
          elevator_equipment.additionalProperties.setFeature('elevator_ventilation_cfm', elevator_ventilation_cfm)
          elevator_area_ft2 = prm_read_user_data(user_plug_load, 'elevator_area_ft2', 0.0).to_f
          elevator_equipment.additionalProperties.setFeature('elevator_area_ft2', elevator_area_ft2)
        end
      end
    end
  end
>>>>>>> 57f8489b
  # A function to load outdoor air data from user data csv files
  # The file name is userdata_design_specification_outdoor_air.csv
  # @param [OpenStudio::Model::Model] model
  def handle_outdoor_air_user_input_data(model)
    user_data_oas = @standards_data.key?('userdata_design_specification_outdoor_air') ? @standards_data['userdata_design_specification_outdoor_air'] : nil
    if user_data_oas && !user_data_oas.empty?
      # get design specification outdoor air object.
      user_data_oas.each do |user_oa|
        zone_oa = model.getDesignSpecificationOutdoorAirByName(user_oa['name'])
        if !zone_oa.is_initialized
          OpenStudio.logFree(OpenStudio::Warn, 'prm.log', "The DesignSpecification:OutdoorAir named #{user_oa['name']} in the userdata_design_specification_outdoor_air was not found in the model, user specified data associated with it will be ignored.")
          next
        else
          zone_oa = zone_oa.get
        end
        # Todo this will need to update with a function to handle nil, none or empty string.
        user_oa.keys.each do |info_key|
          if info_key == 'name'
            zone_oa.additionalProperties.setFeature('has_user_data', true)
          else
            # this will capture the invalid string to 0.0, need to add note
            OpenStudio.logFree(OpenStudio::Info, 'prm.log', "Add user provided outdoor air field: #{info_key}, value: #{user_oa[info_key].to_f} to DesignSpecification:OutdoorAir #{zone_oa.name.get} ")
            zone_oa.additionalProperties.setFeature(info_key, user_oa[info_key].to_f)
          end
        end
      end
    end
  end

  # A function to load airloop data from userdata csv files
  # @param [OpenStudio::Model::Model] OpenStudio model object
  def handle_airloop_user_input_data(model)
    # ============================Process airloop info ============================================
    user_airloops = @standards_data.key?('userdata_airloop_hvac') ? @standards_data['userdata_airloop_hvac'] : nil
    model.getAirLoopHVACs.each do |air_loop|
      air_loop_name = air_loop.name.get
      if user_airloops && user_airloops.length > 1
        user_airloops.each do |user_airloop|
          if air_loop_name == user_airloop['name']
            # gas phase air cleaning is system base - add proposed hvac system name to zones
            economizer_exception_for_gas_phase_air_cleaning = prm_read_user_data(user_airloop, 'economizer_exception_for_gas_phase_air_cleaning', 'no')
            if economizer_exception_for_gas_phase_air_cleaning.downcase == 'yes'
              air_loop.thermalZones.each do |thermal_zone|
                thermal_zone.additionalProperties.setFeature('economizer_exception_for_gas_phase_air_cleaning', air_loop_name)
              end
            end
            economizer_exception_for_open_refrigerated_cases = prm_read_user_data(user_airloop, 'economizer_exception_for_open_refrigerated_cases', 'no')
            # Open refrigerated cases is zone based - add yes or no to zones
            if economizer_exception_for_open_refrigerated_cases.downcase == 'yes'
              air_loop.thermalZones.each do |thermal_zone|
                thermal_zone.additionalProperties.setFeature('economizer_exception_for_open_refrigerated_cases', 'yes')
              end
            end
            # Fan power credits, exhaust air energy recovery
            user_airloop.keys.each do |info_key|
              # Fan power credits
              if info_key.include?('fan_power_credit')
                if !user_airloop[info_key].to_s.empty?
                  if info_key.include?('has_')
                    if user_airloop[info_key].downcase == 'yes'
                      air_loop.thermalZones.each do |thermal_zone|
                        if thermal_zone.additionalProperties.hasFeature(info_key)
                          current_value = thermal_zone.additionalProperties.getFeatureAsDouble(info_key).to_f
                          thermal_zone.additionalProperties.setFeature(info_key, current_value + 1.0)
                        else
                          thermal_zone.additionalProperties.setFeature(info_key, 1.0)
                        end
                      end
                    end
                  else
                    air_loop.thermalZones.each do |thermal_zones|
                      if thermal_zone.additionalProperties.hasFeature(info_key)
                        current_value = thermal_zone.additionalProperties.getFeatureAsDouble(info_key).to_f
                        thermal_zone.additionalProperties.setFeature(info_key, current_value + user_airloop[info_key])
                      else
                        thermal_zone.additionalProperties.setFeature(info_key, user_airloop[info_key])
                      end
                    end
                  end
                end
              end
              # Exhaust air energy recovery
              if info_key.include?('exhaust_energy_recovery_exception') && !user_airloop[info_key].to_s.empty?
                if user_airloop[info_key].downcase == 'yes'
                  air_loop.thermalZones.each do |thermal_zone|
                    thermal_zone.additionalProperties.setFeature(info_key, 'yes')
                  end
                end
              end
            end
          end
        end
      end
    end
  end

  # A function to load airloop DOAS data from userdata csv files
  # @param [OpenStudio::Model::Model] OpenStudio model object
  def handle_airloop_doas_user_input_data(model)
    # Get user data
    user_airloop_doass = @standards_data.key?('userdata_airloop_hvac_doas') ? @standards_data['userdata_airloop_hvac_doas'] : nil

    # Parse user data
    if user_airloop_doass && user_airloop_doass.length >= 1
      user_airloop_doass.each do |user_airloop_doas|
        # Get AirLoopHVACDedicatedOutdoorAirSystem
        air_loop_doas = model.getAirLoopHVACDedicatedOutdoorAirSystemByName(user_airloop_doas['name'])
        if !air_loop_doas.is_initialized
          OpenStudio.logFree(OpenStudio::Warn, 'openstudio.ashrae_90_1_prm.Model', "The AirLoopHVACDedicatedOutdoorAirSystem named #{user_airloop_doass['name']} mentioned in the userdata_airloop_hvac_doas was not found in the model, user specified data associated with it will be ignored.")
          next
        else
          air_loop_doas = air_loop_doas.get
        end

        # Parse fan power credits data
        user_airloop_doas.keys.each do |info_key|
          if info_key.include?('fan_power_credit')
            if !user_airloop_doas[info_key].to_s.empty?
              # Case 1: Yes/no
              if info_key.include?('has_')
                if user_airloop_doas[info_key].downcase == 'yes'
                  air_loop_doas.airLoops.each do |air_loop|
                    air_loop.thermalZones.each do |thermal_zone|
                      if thermal_zone.additionalProperties.hasFeature(info_key)
                        current_value = thermal_zone.additionalProperties.getFeatureAsDouble(info_key).to_f
                        thermal_zone.additionalProperties.setFeature(info_key, current_value + 1.0)
                      else
                        thermal_zone.additionalProperties.setFeature(info_key, 1.0)
                      end
                    end
                  end
                end
              else
                # Case 2: user provided value
                air_loop_doas.airLoops.each do |air_loop|
                  air_loop.thermalZones.each do |thermal_zones|
                    if thermal_zone.additionalProperties.hasFeature(info_key)
                      current_value = thermal_zone.additionalProperties.getFeatureAsDouble(info_key).to_f
                      thermal_zone.additionalProperties.setFeature(info_key, current_value + user_airloop_doas[info_key])
                    else
                      thermal_zone.additionalProperties.setFeature(info_key, user_airloop_doas[info_key])
                    end
                  end
                end
              end
            end
          end
        end
      end
    end
  end

  # A function to load thermal zone data from userdata csv files
  # @param [OpenStudio::Model::Model] OpenStudio model object
  def handle_thermal_zone_user_input_data(model)
    model.getThermalZones.each do |thermal_zone|
      nightcycle_exception = false
      if standards_data.key?('userdata_thermal_zone')
        standards_data['userdata_thermal_zone'].each do |row|
          next unless row['name'].to_s.downcase.strip == thermal_zone.name.to_s.downcase.strip

          if row['has_health_safety_night_cycle_exception'].to_s.upcase.strip == 'TRUE'
            nightcycle_exception = true
            break
          end
        end
      end
      if nightcycle_exception
        thermal_zone.additionalProperties.setFeature('has_health_safety_night_cycle_exception', true)
      end
    end

    # mark unmarked zones
    model.getThermalZones.each do |zone|
      next if zone.additionalProperties.hasFeature('has_health_safety_night_cycle_exception')

      zone.additionalProperties.setFeature('has_health_safety_night_cycle_exception', false)
    end
  end

  # Analyze HVAC, window-to-wall ratio and SWH building (area) types from user data inputs in the @standard_data library
  # This function returns True, but the values are stored in the multi-building_data argument.
  # The hierarchy for process the building types
  # 1. Highest: PRM rules - if rules applied against user inputs, the function will use the calculated value to reset the building type
  # 2. Second: User defined building type in the csv file.
  # 3. Third: User defined userdata_building.csv file. If an object (e.g. space, thermalzone) are not defined in their correspondent userdata csv file, use the building csv file
  # 4. Fourth: Dropdown list in the measure GUI. If none presented, use the data from the dropdown list.
  # NOTE! This function will add building types to OpenStudio objects as an additional features for hierarchy 1-3
  # The object additional feature is empty when the function determined it uses fourth hierarchy.
  #
  # @param [OpenStudio::Model::Model] model
  # @param [String] climate_zone
  # @param [String] default_hvac_building_type (Fourth Hierarchy hvac building type)
  # @param [String] default_wwr_building_type (Fourth Hierarchy wwr building type)
  # @param [String] default_swh_building_type (Fourth Hierarchy swh building type)
  # @param [Hash] bldg_type_zone_hash An empty hash that maps building type for hvac to a list of thermal zones
  # @return True
  def handle_multi_building_area_types(model, climate_zone, default_hvac_building_type, default_wwr_building_type, default_swh_building_type, bldg_type_hvac_zone_hash)
    # Construct the user_building hashmap
    user_buildings = @standards_data.key?('userdata_building') ? @standards_data['userdata_building'] : nil

    # Build up a hvac_building_type : thermal zone hash map
    # =============================HVAC user data process===========================================
    user_thermal_zones = @standards_data.key?('userdata_thermal_zone') ? @standards_data['userdata_thermal_zone'] : nil
    # First construct hvac building type -> thermal Zone hash and hvac building type -> floor area
    bldg_type_zone_hash = {}
    bldg_type_zone_area_hash = {}
    model.getThermalZones.each do |thermal_zone|
      # get climate zone to check the conditioning category
      thermal_zone_condition_category = thermal_zone_conditioning_category(thermal_zone, climate_zone)
      if thermal_zone_condition_category == 'Semiheated' || thermal_zone_condition_category == 'Unconditioned'
        next
      end

      # Check for Second hierarchy
      hvac_building_type = nil
      if user_thermal_zones && user_thermal_zones.length >= 1
        user_thermal_zone_index = user_thermal_zones.index { |user_thermal_zone| user_thermal_zone['name'] == thermal_zone.name.get }
        # make sure the thermal zone has assigned a building_type_for_hvac
        unless user_thermal_zone_index.nil? || user_thermal_zones[user_thermal_zone_index]['building_type_for_hvac'].nil?
          # Only thermal zone in the user data and have building_type_for_hvac data will be assigned.
          hvac_building_type = user_thermal_zones[user_thermal_zone_index]['building_type_for_hvac']
        end
      end
      # Second hierarchy does not apply, check Third hierarchy
      if hvac_building_type.nil? && user_buildings && user_buildings.length >= 1
        building_name = thermal_zone.model.building.get.name.get
        user_building_index = user_buildings.index { |user_building| user_building['name'] == building_name }
        unless user_building_index.nil? || user_buildings[user_building_index]['building_type_for_hvac'].nil?
          # Only thermal zone in the buildings user data and have building_type_for_hvac data will be assigned.
          hvac_building_type = user_buildings[user_building_index]['building_type_for_hvac']
        end
      end
      # Third hierarchy does not apply, apply Fourth hierarchy
      if hvac_building_type.nil?
        hvac_building_type = default_hvac_building_type
      end
      # Add data to the hash map
      unless bldg_type_zone_hash.key?(hvac_building_type)
        bldg_type_zone_hash[hvac_building_type] = []
      end
      unless bldg_type_zone_area_hash.key?(hvac_building_type)
        bldg_type_zone_area_hash[hvac_building_type] = 0.0
      end
      # calculate floor area for the thermal zone
      part_of_floor_area = false
      thermal_zone.spaces.sort.each do |space|
        next unless space.partofTotalFloorArea

        # a space in thermal zone is part of floor area.
        part_of_floor_area = true
        bldg_type_zone_area_hash[hvac_building_type] += space.floorArea * space.multiplier
      end
      if part_of_floor_area
        # Only add the thermal_zone if it is part of the floor area
        bldg_type_zone_hash[hvac_building_type].append(thermal_zone)
      end
    end

    if bldg_type_zone_hash.empty?
      # Build hash with all zones assigned to default hvac building type
      zone_array = []
      model.getThermalZones.each do |thermal_zone|
        zone_array.append(thermal_zone)
        thermal_zone.additionalProperties.setFeature('building_type_for_hvac', default_hvac_building_type)
      end
      bldg_type_hvac_zone_hash[default_hvac_building_type] = zone_array
    else
      # Calculate the total floor area.
      # If the max tie, this algorithm will pick the first encountered hvac building type as the maximum.
      total_floor_area = 0.0
      hvac_bldg_type_with_max_floor = nil
      hvac_bldg_type_max_floor_area = 0.0
      bldg_type_zone_area_hash.each do |key, value|
        if value > hvac_bldg_type_max_floor_area
          hvac_bldg_type_with_max_floor = key
          hvac_bldg_type_max_floor_area = value
        end
        total_floor_area += value
      end

      # Reset the thermal zones by going through the hierarchy 1 logics
      bldg_type_hvac_zone_hash.clear
      # Add the thermal zones for the maximum floor (primary system)
      bldg_type_hvac_zone_hash[hvac_bldg_type_with_max_floor] = bldg_type_zone_hash[hvac_bldg_type_with_max_floor]
      bldg_type_zone_hash.each do |bldg_type, bldg_type_zone|
        # loop the rest bldg_types
        unless bldg_type.eql? hvac_bldg_type_with_max_floor
          if OpenStudio.convert(total_floor_area, 'm^2', 'ft^2').get <= 40000
            # Building is smaller than 40k sqft, it could only have one hvac_building_type, reset all the thermal zones.
            bldg_type_hvac_zone_hash[hvac_bldg_type_with_max_floor].push(*bldg_type_zone)
            OpenStudio.logFree(OpenStudio::Warn, 'openstudio.model.Model', "The building floor area is less than 40,000 square foot. Thermal zones under hvac building type #{bldg_type} is reset to #{hvac_bldg_type_with_max_floor}")
          else
            if OpenStudio.convert(bldg_type_zone_area_hash[bldg_type], 'm^2', 'ft^2').get < 20000
              # in this case, all thermal zones shall be categorized as the primary hvac_building_type
              bldg_type_hvac_zone_hash[hvac_bldg_type_with_max_floor].push(*bldg_type_zone)
              OpenStudio.logFree(OpenStudio::Warn, 'openstudio.model.Model', "The floor area in hvac building type #{bldg_type} is less than 20,000 square foot. Thermal zones under this hvac building type is reset to #{hvac_bldg_type_with_max_floor}")
            else
              bldg_type_hvac_zone_hash[bldg_type] = bldg_type_zone
            end
          end
        end
      end

      # Write in hvac building type thermal zones by thermal zone
      bldg_type_hvac_zone_hash.each do |h1_bldg_type, bldg_type_zone_array|
        bldg_type_zone_array.each do |thermal_zone|
          thermal_zone.additionalProperties.setFeature('building_type_for_hvac', h1_bldg_type)
        end
      end
    end

    # =============================SPACE user data process===========================================
    user_spaces = @standards_data.key?('userdata_space') ? @standards_data['userdata_space'] : nil
    model.getSpaces.each do |space|
      type_for_wwr = nil
      # Check for 2nd level hierarchy
      if user_spaces && user_spaces.length >= 1
        user_spaces.each do |user_space|
          unless user_space['building_type_for_wwr'].nil?
            if space.name.get == user_space['name']
              type_for_wwr = user_space['building_type_for_wwr']
            end
          end
        end
      end

      if type_for_wwr.nil?
        # 2nd Hierarchy does not apply, check for 3rd level hierarchy
        building_name = space.model.building.get.name.get
        if user_buildings && user_buildings.length >= 1
          user_buildings.each do |user_building|
            unless user_building['building_type_for_wwr'].nil?
              if user_building['name'] == building_name
                type_for_wwr = user_building['building_type_for_wwr']
              end
            end
          end
        end
      end

      if type_for_wwr.nil?
        # 3rd level hierarchy does not apply, Apply 4th level hierarchy
        type_for_wwr = default_wwr_building_type
      end
      # add wwr type to space:
      space.additionalProperties.setFeature('building_type_for_wwr', type_for_wwr)
    end
    # =============================SWH user data process===========================================
    user_wateruse_equipments = @standards_data.key?('userdata_wateruse_equipment') ? @standards_data['userdata_wateruse_equipment'] : nil
    model.getWaterUseEquipments.each do |wateruse_equipment|
      type_for_swh = nil
      # Check for 2nd hierarchy
      if user_wateruse_equipments && user_wateruse_equipments.length >= 1
        user_wateruse_equipments.each do |user_wateruse_equipment|
          unless user_wateruse_equipment['building_type_for_swh'].nil?
            if wateruse_equipment.name.get == user_wateruse_equipment['name']
              type_for_swh = user_wateruse_equipment['building_type_for_swh']
            end
          end
        end
      end

      if type_for_swh.nil?
        # 2nd hierarchy does not apply, check for 3rd hierarchy
        # get space building type
        building_name = wateruse_equipment.model.building.get.name.get
        if user_buildings && user_buildings.length >= 1
          user_buildings.each do |user_building|
            unless user_building['building_type_for_swh'].nil?
              if user_building['name'] == building_name
                type_for_swh = user_building['building_type_for_swh']
              end
            end
          end
        end
      end

      if type_for_swh.nil?
        # 3rd hierarchy does not apply, apply 4th hierarchy
        type_for_swh = default_swh_building_type
      end
      # add swh type to wateruse equipment:
      wateruse_equipment.additionalProperties.setFeature('building_type_for_swh', type_for_swh)
    end
    return true
  end

  # Modify the existing service water heating loops to match the baseline required heating type.
  #
  # @param model [OpenStudio::Model::Model] the model
  # @param building_type [String] the building type
  # @return [Bool] returns true if successful, false if not
  def model_apply_baseline_swh_loops(model, building_type)
    model.getPlantLoops.sort.each do |plant_loop|
      # Skip non service water heating loops
      next unless plant_loop_swh_loop?(plant_loop)

      # Rename the loop to avoid accidentally hooking up the HVAC systems to this loop later.
      plant_loop.setName('Service Water Heating Loop')

      htg_fuels, combination_system, storage_capacity, total_heating_capacity = plant_loop_swh_system_type(plant_loop)

      # htg_fuels.size == 0 shoudln't happen

      electric = true

      if htg_fuels.include?('NaturalGas') ||
         htg_fuels.include?('PropaneGas') ||
         htg_fuels.include?('FuelOilNo1') ||
         htg_fuels.include?('FuelOilNo2') ||
         htg_fuels.include?('Coal') ||
         htg_fuels.include?('Diesel') ||
         htg_fuels.include?('Gasoline')
        electric = false
      end

      # Per Table G3.1 11.e, if the baseline system was a combination of heating and service water heating,
      # delete all heating equipment and recreate a WaterHeater:Mixed.

      if combination_system
        a = plant_loop.supplyComponents
        b = plant_loop.demandComponents
        plantloopComponents = a += b
        plantloopComponents.each do |component|
          # Get the object type
          obj_type = component.iddObjectType.valueName.to_s
          next if ['OS_Node', 'OS_Pump_ConstantSpeed', 'OS_Pump_VariableSpeed', 'OS_Connector_Splitter', 'OS_Connector_Mixer', 'OS_Pipe_Adiabatic'].include?(obj_type)

          component.remove
        end

        water_heater = OpenStudio::Model::WaterHeaterMixed.new(model)
        water_heater.setName('Baseline Water Heater')
        water_heater.setHeaterMaximumCapacity(total_heating_capacity)
        water_heater.setTankVolume(storage_capacity)
        plant_loop.addSupplyBranchForComponent(water_heater)

        if electric
          # G3.1.11.b: If electric, WaterHeater:Mixed with electric resistance
          water_heater.setHeaterFuelType('Electricity')
          water_heater.setHeaterThermalEfficiency(1.0)
        else
          # @todo for now, just get the first fuel that isn't Electricity
          # A better way would be to count the capacities associated
          # with each fuel type and use the preponderant one
          fuels = htg_fuels - ['Electricity']
          fossil_fuel_type = fuels[0]
          water_heater.setHeaterFuelType(fossil_fuel_type)
          water_heater.setHeaterThermalEfficiency(0.8)
        end
        # If it's not a combination heating and service water heating system
        # just change the fuel type of all water heaters on the system
        # to electric resistance if it's electric
      else
        # Per Table G3.1 11.i, piping losses was deleted

        a = plant_loop.supplyComponents
        b = plant_loop.demandComponents
        plantloopComponents = a += b
        plantloopComponents.each do |component|
          # Get the object type
          obj_type = component.iddObjectType.valueName.to_s
          next if !['OS_Pipe_Indoor', 'OS_Pipe_Outdoor'].include?(obj_type)

          pipe = component.to_PipeIndoor.get
          node = pipe.to_StraightComponent.get.outletModelObject.get.to_Node.get

          node_name = node.name.get
          pipe_name = pipe.name.get

          # Add Pipe_Adiabatic
          newpipe = OpenStudio::Model::PipeAdiabatic.new(model)
          newpipe.setName(pipe_name)
          newpipe.addToNode(node)
          component.remove
        end

        if electric
          plant_loop.supplyComponents.each do |component|
            next unless component.to_WaterHeaterMixed.is_initialized

            water_heater = component.to_WaterHeaterMixed.get
            # G3.1.11.b: If electric, WaterHeater:Mixed with electric resistance
            water_heater.setHeaterFuelType('Electricity')
            water_heater.setHeaterThermalEfficiency(1.0)
          end
        end
      end
    end

    # Set the water heater fuel types if it's 90.1-2013
    model.getWaterHeaterMixeds.sort.each do |water_heater|
      water_heater_mixed_apply_prm_baseline_fuel_type(water_heater, building_type)
    end

    return true
  end

  # Check whether the baseline model generation needs to run all four orientations
  # The default shall be true
  # The orientation takes priority of:
  # 1. Appx G
  # 2. Method user input.
  # 3. User data override.
  #
  # @param [Boolean] run_all_orients: user inputs to indicate whether it is required to run all orientations
  # @param [OpenStudio::Model::Model] OpenStudio model
  def run_all_orientations(run_all_orients, user_model)
    run_orients_flag = false
    # Step 1 check orientation variations - priority 3
    fenestration_area_hash = get_model_fenestration_area_by_orientation(user_model)
    fenestration_area_hash.each do |orientation, fenestration_area|
      OpenStudio.logFree(OpenStudio::Info, 'prm.log',
                         "#{orientation} orientation has total fenestration area of #{fenestration_area} m2")
      fenestration_area_hash.each do |other_orientation, other_fenestration_area|
        next unless orientation != other_orientation

        variance = (other_fenestration_area - fenestration_area) / fenestration_area
        if variance.abs > 0.05
          # if greater then 0.05
          OpenStudio.logFree(OpenStudio::Info,
                             'prm.log',
                             "#{orientation} has total fenestration area of #{fenestration_area} m2, which is higher than 5% variance compare to #{other_fenestration_area} at #{other_orientation}")
          run_orients_flag = true
        end
      end
    end
    # Step 2, assign method user input if it is provided as false.
    unless run_all_orients
      OpenStudio.logFree(OpenStudio::Error,
                         'prm.log',
                         "The run_all_orientation flag is set to False, update the run to a single orientation PRM generation.")
      run_orients_flag = run_all_orients
    end
    # Step 3 read user data - priority 1 - user data will override the priority 2
    user_buildings = @standards_data.key?('userdata_building') ? @standards_data['userdata_building'] : nil
    if user_buildings
      building_name = user_model.building.get.name.get
      user_building_index = user_buildings.index { |user_building| building_name.include? user_building['name'] }
      unless user_building_index.nil? || user_buildings[user_building_index]['is_exempt_from_rotations'].nil?
        # user data exempt the rotation, No indicates true for running orients.
        OpenStudio.logFree(OpenStudio::Error,
                           'prm.log',
                           "User data in the userdata_building.csv indicate building #{building_name} is exempted from rotation. Update the run to a single orientation PRM generation.")
        run_orients_flag = user_buildings[user_building_index]['is_exempt_from_rotations'].casecmp('No') == 0
      end
    end
    return run_orients_flag
  end

  def get_model_fenestration_area_by_orientation(user_model)
    # First index is wall, second index is window
    fenestration_area_hash = {
      'N' => 0.0,
      'S' => 0.0,
      'E' => 0.0,
      'W' => 0.0
    }
    user_model.getSpaces.each do |space|
      space_cond_type = space_conditioning_category(space)
      next if space_cond_type == 'Unconditioned'

      # Get zone multiplier
      multiplier = prm_get_optional_handler(space, @sizing_run_dir, 'thermalZone').multiplier
      space.surfaces.each do |surface|
        next if surface.surfaceType != 'Wall'
        next if surface.outsideBoundaryCondition != 'Outdoors'

        orientation = surface_cardinal_direction(surface)
        surface.subSurfaces.each do |subsurface|
          subsurface_type = subsurface.subSurfaceType.to_s.downcase
          # Do not count doors
          next unless (subsurface_type.include? 'window') || (subsurface_type.include? 'glass')

          fenestration_area_hash[orientation] += subsurface.grossArea * subsurface.multiplier * multiplier
        end
      end
    end
    return fenestration_area_hash
  end

  # Apply the standard construction to each surface in the model, based on the construction type currently assigned.
  #
  # @return [Bool] true if successful, false if not
  # @param model [OpenStudio::Model::Model] OpenStudio model object
  # @param climate_zone [String] ASHRAE climate zone, e.g. 'ASHRAE 169-2013-4A'
  # @return [Bool] returns true if successful, false if not
  def model_apply_constructions(model, climate_zone, wwr_building_type, wwr_info)
    model_apply_standard_constructions(model, climate_zone, wwr_building_type: wwr_building_type, wwr_info: wwr_info)

    return true
  end

  # Update ground temperature profile based on the weather file specified in the model
  #
  # @param model [OpenStudio::Model::Model] OpenStudio model object
  # @param climate_zone [String] ASHRAE climate zone, e.g. 'ASHRAE 169-2013-4A'
  # @return [Bool] returns true if successful, false if not
  def model_update_ground_temperature_profile(model, climate_zone)
    # Check if the ground temperature profile is needed
    surfaces_with_fc_factor_boundary = false
    model.getSurfaces.each do |surface|
      if surface.outsideBoundaryCondition.to_s == 'GroundFCfactorMethod'
        surfaces_with_fc_factor_boundary = true
        break
      end
    end

    return false unless surfaces_with_fc_factor_boundary

    # Remove existing FCFactor temperature profile
    model.getSiteGroundTemperatureFCfactorMethod.remove

    # Get path to weather file specified in the model
    weather_file_path = model.getWeatherFile.path.get.to_s

    # Look for stat file corresponding to the weather file
    stat_file_path = weather_file_path.sub('.epw', '.stat').to_s
    if !File.exist? stat_file_path
      # When the stat file corresponding with the weather file in the model is missing,
      # use the weather file that represent the climate zone
      climate_zone_weather_file_map = model_get_climate_zone_weather_file_map
      weather_file = climate_zone_weather_file_map[climate_zone]
      stat_file_path = model_get_weather_file(weather_file).sub('.epw', '.stat').to_s
    end

    ground_temp = OpenStudio::Model::SiteGroundTemperatureFCfactorMethod.new(model)
    ground_temperatures = model_get_monthly_ground_temps_from_stat_file(stat_file_path)
    unless ground_temperatures.empty?
      # set the site ground temperature building surface
      ground_temp.setAllMonthlyTemperatures(ground_temperatures)
    end

    return true
  end

  # Generate baseline log to a specific file directory
  # @param file_directory [String] file directory
  def generate_baseline_log(file_directory)
    log_messages_to_file_prm("#{file_directory}/prm.log", false)
  end

  # Retrieve zone HVAC user specified compliance inputs from CSV file
  #
  # @param [OpenStudio::Model::Model] OpenStudio model object
  def handle_zone_hvac_user_input_data(model)
    user_zone_hvac = @standards_data.key?('userdata_zone_hvac') ? @standards_data['userdata_zone_hvac'] : nil
    return unless user_zone_hvac && !user_zone_hvac.empty?

    zone_hvac_equipment = model.getZoneHVACComponents
    if zone_hvac_equipment.empty?
      OpenStudio.logFree(OpenStudio::Error, 'openstudio.ashrae_90_1_prm.model', 'No zone HVAC equipment is present in the proposed model, user provided information cannot be used to generate the baseline building model.')
      return
    end

    user_zone_hvac.each do |zone_hvac_eqp_info|
      user_defined_zone_hvac_obj_name = zone_hvac_eqp_info['name']
      user_defined_zone_hvac_obj_type_name = zone_hvac_eqp_info['zone_hvac_object_type_name']

      # Check that the object type name do exist
      begin
        user_defined_zone_hvac_obj_type_name_idd = user_defined_zone_hvac_obj_type_name.to_IddObjectType
      rescue StandardError => e
        OpenStudio.logFree(OpenStudio::Error, 'openstudio.ashrae_90_1_prm.model', "#{user_defined_zone_hvac_obj_type_name}, provided in the user zone HVAC user data, is not a valid OpenStudio model object.")
      end

      # Retrieve zone HVAC object(s) by name
      zone_hvac_eqp = model.getZoneHVACComponentsByName(user_defined_zone_hvac_obj_name, false)

      # If multiple object have the same name
      if zone_hvac_eqp.empty?
        OpenStudio.logFree(OpenStudio::Error, 'openstudio.ashrae_90_1_prm.model', "The #{user_defined_zone_hvac_obj_type_name} object named #{user_defined_zone_hvac_obj_name} provided in the user zone HVAC user data could not be found in the model.")
      elsif zone_hvac_eqp.length == 1
        zone_hvac_eqp = zone_hvac_eqp[0]
        zone_hvac_eqp_idd = zone_hvac_eqp.iddObjectType.to_s
        if zone_hvac_eqp_idd != user_defined_zone_hvac_obj_type_name
          OpenStudio.logFree(OpenStudio::Error, 'openstudio.ashrae_90_1_prm.model', "The object type name provided in the zone HVAC user data (#{user_defined_zone_hvac_obj_type_name}) does not match with the one in the model: #{zone_hvac_eqp_idd}.")
        end
      else
        zone_hvac_eqp.each do |eqp|
          zone_hvac_eqp_idd = eqp.iddObjectType
          if zone_hvac_eqp_idd == user_defined_zone_hvac_obj_type_name
            zone_hvac_eqp = eqp
            break
          end
        end
        OpenStudio.logFree(OpenStudio::Error, 'openstudio.ashrae_90_1_prm.model', "A #{user_defined_zone_hvac_obj_type_name} object named #{user_defined_zone_hvac_obj_name} (as specified in the user zone HVAC data) could not be found in the model.")
      end

      if zone_hvac_eqp.thermalZone.is_initialized
        thermal_zone = zone_hvac_eqp.thermalZone.get

        zone_hvac_eqp_info.keys.each do |info_key|
          if info_key.include?('fan_power_credit')
            if !zone_hvac_eqp_info[info_key].to_s.empty?
              if info_key.include?('has_')
                if thermal_zone.additionalProperties.hasFeature(info_key)
                  current_value = thermal_zone.additionalProperties.getFeatureAsDouble(info_key).to_f
                  thermal_zone.additionalProperties.setFeature(info_key, current_value + 1.0)
                else
                  thermal_zone.additionalProperties.setFeature(info_key, 1.0)
                end
              else
                if thermal_zone.additionalProperties.hasFeature(info_key)
                  current_value = thermal_zone.additionalProperties.getFeatureAsDouble(info_key).to_f
                  thermal_zone.additionalProperties.setFeature(info_key, current_value + zone_hvac_eqp_info[info_key])
                else
                  thermal_zone.additionalProperties.setFeature(info_key, zone_hvac_eqp_info[info_key])
                end
              end
            end
          end
        end
      end
    end
  end

  # This function checks whether it is required to adjust the window to wall ratio based on the model WWR and wwr limit.
  # @param wwr_limit [Float] return wwr_limit
  # @param wwr_list [Array] list of wwr of zone conditioning category in a building area type category - residential, nonresidential and semiheated
  # @return require_adjustment [Boolean] True, require adjustment, false not require adjustment.
  def model_does_require_wwr_adjustment?(wwr_limit, wwr_list)
    # 90.1 PRM routine requires
    return true
  end

  # For 2019, it is required to adjusted wwr based on building categories for all other types
  #
  # @param bat [String] building category
  # @param wwr_list [Array] list of zone conditioning category-based WWR - residential, nonresidential and semiheated
  # @return wwr_limit [Float] return adjusted wwr_limit
  def model_get_bat_wwr_target(bat, wwr_list)
    wwr_limit = 40.0
    # Lookup WWR target from stable baseline table
    wwr_lib = standards_data['prm_wwr_bldg_type']
    search_criteria = {
      'template' => template,
      'wwr_building_type' => bat
    }
    wwr_limit_bat = model_find_object(wwr_lib, search_criteria)
    # If building type isn't found, assume that it's
    # the same as 'All Others'
    if wwr_limit_bat.nil? || bat.casecmp?('all others')
      wwr = wwr_list.max
      # All others type
      # use the min of 40% and the max wwr in the ZCC-wwr list.
      wwr_limit = [wwr_limit, wwr].min
    else
      # Matched type: use WWR from database.
      wwr_limit = wwr_limit_bat['wwr'] * 100.0
    end
    return wwr_limit
  end

  # Calculate the window to wall ratio reduction factor
  #
  # @param multiplier [Float] multiplier of the wwr
  # @param surface_name [String] the name of the surface
  # @param surface_wwr [Float] the surface window to wall ratio
  # @param surface_dr [Float] the surface door to wall ratio
  # @param wwr_building_type[String] building type for wwr
  # @param wwr_target [Float] target window to wall ratio
  # @param total_wall_m2 [Float] total wall area of the category in m2.
  # @param total_wall_with_fene_m2 [Float] total wall area of the category with fenestrations in m2.
  # @param total_fene_m2 [Float] total fenestration area
  # @return [Float] reduction factor
  def model_get_wwr_reduction_ratio(multiplier,
                                    surface_name: 'surface',
                                    surface_wwr: 0.0,
                                    surface_dr: 0.0,
                                    wwr_building_type: 'All others',
                                    wwr_target: nil,
                                    total_wall_m2: 0.0, # prevent 0.0 division
                                    total_wall_with_fene_m2: 0.0,
                                    total_fene_m2: 0.0,
                                    total_plenum_wall_m2: 0.0)

    if multiplier < 1.0
      # Case when reduction is required
      reduction_ratio = 1.0 - multiplier
      OpenStudio.logFree(OpenStudio::Info, 'prm.log',
                         "Surface #{surface_name} WWR is #{surface_wwr}. Reduce its WWR to #{surface_wwr * reduction_ratio}%")
    else
      # Case when increase is required - takes the door area into consideration.
      # The target is to increase each surface to maximum 90% WWR deduct the total door area.
      exist_max_wwr = 0.0
      if total_wall_m2 > 0 then exist_max_wwr = total_wall_with_fene_m2 * 0.9 / total_wall_m2 end
      if exist_max_wwr < wwr_target
        # In this case, it is required to add vertical fenestration to other surfaces
        if surface_wwr == 0.0
          # delta_fenestration_surface_area / delta_wall_surface_area + 1.0 = increase_ratio for a surface with no windows.
          # ASSUMPTION!! assume adding windows to surface with no windows will never be window_m2 + door_m2 > surface_m2.
          reduction_ratio = (wwr_target - exist_max_wwr) * total_wall_m2 / (total_wall_m2 - total_wall_with_fene_m2 - total_plenum_wall_m2) + 1.0
          OpenStudio.logFree(OpenStudio::Info, 'prm.log',
                             "The max window to wall ratio is #{exist_max_wwr}, smaller than the target window to wall ratio #{wwr_target}.
                              Surface #{surface_name} has no fenestration subsurfaces. Adding new fenestration band with WWR of #{(reduction_ratio - 1) * 100}%")
        else
          # surface has fenestration - expand it to 90% WWR or surface area minus door area, whichever is smaller.
          if (1.0 - surface_dr) < 0.9
            # A negative reduction ratio as a flat to main function that this reduction ratio is adjusted by doors
            # and it is needed to adjust the WWR of the no fenestration surfaces to meet the lost
            reduction_ratio = (surface_dr - 1.0) / surface_wwr
          else
            reduction_ratio = 0.9 / surface_wwr
          end
          OpenStudio.logFree(OpenStudio::Info, 'prm.log',
                             "The max window to wall ratio is #{exist_max_wwr}, smaller than the target window to wall ratio #{wwr_target}.
                              Surface #{surface_name} will expand its WWR to 90%")
        end
      else
        # multiplier will be negative number thus resulting in > 1 reduction_ratio
        if surface_wwr == 0.0
          # 1.0 means remain the original form
          reduction_ratio = 1.0
        else
          reduction_ratio = multiplier
        end
      end
    end
    return reduction_ratio
  end

  # Readjusted the WWR for surfaces previously has no windows to meet the
  # overall WWR requirement.
  # This function shall only be called if the maximum WWR value for surfaces with fenestration is lower than 90% due to
  # accommodating the total door surface areas
  #
  # @param residual_ratio: [Float] the ratio of residual surfaces among the total wall surface area with no fenestrations
  # @param space [OpenStudio::Model:Space] a space
  # @param model [OpenStudio::Model::Model] openstudio model
  # @return [Bool] return true if successful, false if not
  def model_readjust_surface_wwr(residual_ratio, space, model)
    # In this loop, we will focus on the surfaces with newly added a fenestration.
    space.surfaces.sort.each do |surface|
      next unless surface.additionalProperties.hasFeature('added_wwr')

      added_wwr = surface.additionalProperties.getFeatureAsDouble('added_wwr').to_f
      # The full calculation of adjustment is:
      # ((residual_ratio * surface_area + added_wwr * surface_area) / surface_area ) / added_wwr
      adjustment_ratio = residual_ratio / added_wwr + 1.0
      surface_adjust_fenestration_in_a_surface(surface, adjustment_ratio, model)
    end
  end

  # Assign spaces to system groups based on building area type
  # Get zone groups separately for each hvac building type
  # @param custom [String] identifier for custom programs, not used here, but included for backwards compatibility
  # @param bldg_type_hvac_zone_hash [Hash of bldg_type:list of zone objects] association of zones to each hvac building type
  # @return [Array<Hash>] an array of hashes of area information,
  # with keys area_ft2, type, fuel, and zones (an array of zones)
  def model_prm_baseline_system_groups(model, custom, bldg_type_hvac_zone_hash)
    bldg_groups = []

    bldg_type_hvac_zone_hash.keys.each do |hvac_building_type, zones_in_building_type|
      # Get all groups for this hvac building type
      new_groups = get_baseline_system_groups_for_one_building_type(model, hvac_building_type, zones_in_building_type)

      # Add the groups for this hvac building type to the full list
      new_groups.each do |group|
        bldg_groups << group
      end
    end

    return bldg_groups
  end

  # Assign spaces to system groups for one hvac building type
  # One group contains all zones associated with one HVAC type
  # Separate groups are made for laboratories, computer rooms, district cooled zones, heated-only zones, or hybrids of these
  # Groups may include zones from multiple floors; separating by floor is handled later
  # For stable baseline, heating type is based on climate, not proposed heating type
  # Isolate zones that have heating-only or district (purchased) heat or chilled water
  # @param bldg_type_hvac_zone_hash [Hash of bldg_type:list of zone objects] association of zones to each hvac building type
  # @return [Array<Hash>] an array of hashes of area information,
  # with keys area_ft2, type, fuel, and zones (an array of zones)
  def get_baseline_system_groups_for_one_building_type(model, hvac_building_type, zones_in_building_type)
    # Build zones hash of [zone, zone area, occupancy type, building type, fuel]
    zones = model_zones_with_occ_and_fuel_type(model, 'custom')

    # Ensure that there is at least one conditioned zone
    if zones.size.zero?
      OpenStudio.logFree(OpenStudio::Warn, 'openstudio.standards.Model', 'The building does not appear to have any conditioned zones. Make sure zones have thermostat with appropriate heating and cooling setpoint schedules.')
      return []
    end

    # Consider special rules for computer rooms
    # need load of all

    # Get cooling load of all computer rooms to establish system types
    comp_room_loads = {}
    bldg_comp_room_load = 0
    zones.each do |zn|
      zone_load = 0.0
      has_computer_room = false
      # First check if any space in zone has a computer room
      zn['zone'].spaces.each do |space|
        if prm_get_optional_handler(space, @sizing_run_dir, 'spaceType','standardsSpaceType') == 'computer room'
          has_computer_room = true
          break
        end
      end
      if has_computer_room
        # Collect load for entire zone
        zone_load_w = zn['zone'].coolingDesignLoad.to_f
        zone_load_w *= zn['zone'].floorArea * zn['zone'].multiplier
        zone_load = OpenStudio.convert(zone_load_w, 'W', 'Btu/hr').get
      end
      comp_room_loads[zn['zone'].name.get] = zone_load
      bldg_comp_room_load += zone_load
    end

    # Lab zones are grouped separately if total lab exhaust in building > 15000 cfm
    # Make list of zone objects that contain laboratory spaces
    lab_zones = []
    has_lab_spaces = {}
    model.getThermalZones.sort.each do |zone|
      # Check if this zone includes laboratory space
      zone.spaces.each do |space|
        space_type = prm_get_optional_handler(space, @sizing_run_dir, 'spaceType', 'standardsSpaceType')
        zone_name = zone.name.get
        has_lab_spaces[zone_name] = false
        if space_type == 'laboratory'
          lab_zones << zone
          has_lab_spaces[zone_name] = true
          break
        end
      end
    end

    lab_exhaust_si = 0
    lab_relief_si = 0
    if !lab_zones.empty?
      # Build a hash of return_node:zone_name
      node_list = {}
      zone_return_flow_si = Hash.new(0)
      var_name = 'System Node Standard Density Volume Flow Rate'
      frequency = 'hourly'
      model.getThermalZones.each do |zone|
        port_list = zone.returnPortList
        port_list_objects = port_list.modelObjects
        port_list_objects.each do |node|
          node_name = node.nameString
          node_list[node_name] = zone.name.get
        end
        zone_return_flow_si[zone.name.get] = 0
      end

      # Get return air flow for each zone (even non-lab zones are needed)
      # Take from hourly reports created during sizing run
      node_list.each do |node_name, zone_name|
        sql = model.sqlFile
        if sql.is_initialized
          sql = sql.get
          query = "SELECT ReportDataDictionaryIndex FROM ReportDataDictionary WHERE KeyValue = '#{node_name}' COLLATE NOCASE"
          val = sql.execAndReturnFirstDouble(query)
          query = "SELECT MAX(Value) FROM ReportData WHERE ReportDataDictionaryIndex = '#{val.get}'"
          val = sql.execAndReturnFirstDouble(query)
          if val.is_initialized
            result = OpenStudio::OptionalDouble.new(val.get)
          end
          zone_return_flow_si[zone_name] += result.to_f
        end
      end

      # Calc ratio of Air Loop relief to sum of zone return for each air loop
      # and store in zone hash

      # For each air loop, get relief air flow and calculate lab exhaust from the central air handler
      # Take from hourly reports created during sizing run
      zone_relief_flow_si = {}
      model.getAirLoopHVACs.sort.each do |air_loop_hvac|
        # First get relief air flow from sizing run sql file
        relief_node = air_loop_hvac.reliefAirNode.get
        node_name = relief_node.nameString
        relief_flow_si = 0
        relief_fraction = 0
        sql = model.sqlFile
        if sql.is_initialized
          sql = sql.get
          query = "SELECT ReportDataDictionaryIndex FROM ReportDataDictionary WHERE KeyValue = '#{node_name}' COLLATE NOCASE"
          val = sql.execAndReturnFirstDouble(query)
          query = "SELECT MAX(Value) FROM ReportData WHERE ReportDataDictionaryIndex = '#{val.get}'"
          val = sql.execAndReturnFirstDouble(query)
          if val.is_initialized
            result = OpenStudio::OptionalDouble.new(val.get)
          end
          relief_flow_si = result.to_f
        end

        # Get total flow of zones on this air loop
        total_zone_return_si = 0
        air_loop_hvac.thermalZones.each do |zone|
          total_zone_return_si += zone_return_flow_si[zone.name.get]
        end

        relief_fraction = relief_flow_si / total_zone_return_si unless total_zone_return_si == 0

        # For each zone calc total effective exhaust
        air_loop_hvac.thermalZones.each do |zone|
          zone_relief_flow_si[zone.name.get] = relief_fraction * zone_return_flow_si[zone.name.get]
        end
      end

      # Now check for exhaust driven by zone exhaust fans
      lab_zones.each do |zone|
        zone.equipment.each do |zone_equipment|
          # Get tally of exhaust fan flow
          if zone_equipment.to_FanZoneExhaust.is_initialized
            zone_exh_fan = zone_equipment.to_FanZoneExhaust.get
            # Check if any spaces in this zone are laboratory
            lab_exhaust_si += zone_exh_fan.maximumFlowRate.get
          end
        end

        # Also account for outdoor air exhausted from this zone via return/relief
        lab_relief_si += zone_relief_flow_si[zone.name.get]
      end
    end

    lab_exhaust_si += lab_relief_si
    lab_exhaust_cfm = OpenStudio.convert(lab_exhaust_si, 'm^3/s', 'cfm').get

    # Isolate computer rooms onto separate groups
    # Computer rooms may need to be split to two groups, depending on load
    # Isolate heated-only and destrict cooling zones onto separate groups
    # District heating does not require separate group
    final_groups = []
    # Initialize arrays of zone objects by category
    heated_only_zones = []
    heated_cooled_zones = []
    district_cooled_zones = []
    comp_room_svav_zones = []
    comp_room_psz_zones = []
    dist_comp_room_svav_zones = []
    dist_comp_room_psz_zones = []
    lab_zones = []

    total_area_ft2 = 0
    zones.each do |zn|
      if thermal_zone_heated?(zn['zone']) && !thermal_zone_cooled?(zn['zone'])
        # this will occur when there is no cooling tstat, or when min cooling setpoint is above 91 F
        heated_only_zones << zn['zone']
      elsif comp_room_loads[zn['zone'].name.get] > 0
        # This is a computer room zone
        if bldg_comp_room_load > 3_000_000 || comp_room_loads[zn['zone'].name.get] > 600_000
          # System 11
          if zn['fuel'].include?('DistrictCooling')
            dist_comp_room_svav_zones << zn['zone']
          else
            comp_room_svav_zones << zn['zone']
          end
        else
          # PSZ
          if zn['fuel'].include?('DistrictCooling')
            dist_comp_room_psz_zones << zn['zone']
          else
            comp_room_psz_zones << zn['zone']
          end
        end

      elsif has_lab_spaces[zn['zone'].name.get] && lab_exhaust_cfm > 15_000
        lab_zones << zn['zone']
      elsif zn['fuel'].include?('DistrictCooling')
        district_cooled_zones << zn['zone']
      else
        heated_cooled_zones << zn['zone']
      end
      # Collect total floor area of all zones for this building area type
      area_m2 = zn['zone'].floorArea * zn['zone'].multiplier
      total_area_ft2 += OpenStudio.convert(area_m2, 'm^2', 'ft^2').get
    end

    # Build final_groups array
    unless heated_only_zones.empty?
      htd_only_group = {}
      htd_only_group['occ'] = 'heated-only storage'
      htd_only_group['fuel'] = 'any'
      htd_only_group['zone_group_type'] = 'heated_only_zones'
      area_m2 = 0
      heated_only_zones.each do |zone|
        area_m2 += zone.floorArea * zone.multiplier
      end
      area_ft2 = OpenStudio.convert(area_m2, 'm^2', 'ft^2').get
      htd_only_group['group_area_ft2'] = area_ft2
      htd_only_group['building_area_type_ft2'] = total_area_ft2
      htd_only_group['zones'] = heated_only_zones
      final_groups << htd_only_group
    end
    unless district_cooled_zones.empty?
      district_cooled_group = {}
      district_cooled_group['occ'] = hvac_building_type
      district_cooled_group['fuel'] = 'districtcooling'
      district_cooled_group['zone_group_type'] = 'district_cooled_zones'
      area_m2 = 0
      district_cooled_zones.each do |zone|
        area_m2 += zone.floorArea * zone.multiplier
      end
      area_ft2 = OpenStudio.convert(area_m2, 'm^2', 'ft^2').get
      district_cooled_group['group_area_ft2'] = area_ft2
      district_cooled_group['building_area_type_ft2'] = total_area_ft2
      district_cooled_group['zones'] = district_cooled_zones
      # store info if any zone has district, fuel, or electric heating
      district_cooled_group['fuel'] = get_group_heat_types(model, district_cooled_zones)
      final_groups << district_cooled_group
    end
    unless heated_cooled_zones.empty?
      heated_cooled_group = {}
      heated_cooled_group['occ'] = hvac_building_type
      heated_cooled_group['fuel'] = 'any'
      heated_cooled_group['zone_group_type'] = 'heated_cooled_zones'
      area_m2 = 0
      heated_cooled_zones.each do |zone|
        area_m2 += zone.floorArea * zone.multiplier
      end
      area_ft2 = OpenStudio.convert(area_m2, 'm^2', 'ft^2').get
      heated_cooled_group['group_area_ft2'] = area_ft2
      heated_cooled_group['building_area_type_ft2'] = total_area_ft2
      heated_cooled_group['zones'] = heated_cooled_zones
      # store info if any zone has district, fuel, or electric heating
      heated_cooled_group['fuel'] = get_group_heat_types(model, heated_cooled_zones)
      final_groups << heated_cooled_group
    end
    unless lab_zones.empty?
      lab_group = {}
      lab_group['occ'] = hvac_building_type
      lab_group['fuel'] = 'any'
      lab_group['zone_group_type'] = 'lab_zones'
      area_m2 = 0
      lab_zones.each do |zone|
        area_m2 += zone.floorArea * zone.multiplier
      end
      area_ft2 = OpenStudio.convert(area_m2, 'm^2', 'ft^2').get
      lab_group['group_area_ft2'] = area_ft2
      lab_group['building_area_type_ft2'] = total_area_ft2
      lab_group['zones'] = lab_zones
      # store info if any zone has district, fuel, or electric heating
      lab_group['fuel'] = get_group_heat_types(model, lab_zones)
      final_groups << lab_group
    end
    unless comp_room_svav_zones.empty?
      comp_room_svav_group = {}
      comp_room_svav_group['occ'] = 'computer room szvav'
      comp_room_svav_group['fuel'] = 'any'
      comp_room_svav_group['zone_group_type'] = 'computer_zones'
      area_m2 = 0
      comp_room_svav_zones.each do |zone|
        area_m2 += zone.floorArea * zone.multiplier
      end
      area_ft2 = OpenStudio.convert(area_m2, 'm^2', 'ft^2').get
      comp_room_svav_group['group_area_ft2'] = area_ft2
      comp_room_svav_group['building_area_type_ft2'] = total_area_ft2
      comp_room_svav_group['zones'] = comp_room_svav_zones
      # store info if any zone has district, fuel, or electric heating
      comp_room_svav_group['fuel'] = get_group_heat_types(model, comp_room_svav_zones)
      final_groups << comp_room_svav_group
    end
    unless comp_room_psz_zones.empty?
      comp_room_psz_group = {}
      comp_room_psz_group['occ'] = 'computer room psz'
      comp_room_psz_group['fuel'] = 'any'
      comp_room_psz_group['zone_group_type'] = 'computer_zones'
      area_m2 = 0
      comp_room_psz_zones.each do |zone|
        area_m2 += zone.floorArea * zone.multiplier
      end
      area_ft2 = OpenStudio.convert(area_m2, 'm^2', 'ft^2').get
      comp_room_psz_group['group_area_ft2'] = area_ft2
      comp_room_psz_group['building_area_type_ft2'] = total_area_ft2
      comp_room_psz_group['zones'] = comp_room_psz_zones
      # store info if any zone has district, fuel, or electric heating
      comp_room_psz_group['fuel'] = get_group_heat_types(model, comp_room_psz_zones)
      final_groups << comp_room_psz_group
    end
    unless dist_comp_room_svav_zones.empty?
      dist_comp_room_svav_group = {}
      dist_comp_room_svav_group['occ'] = hvac_building_type
      dist_comp_room_svav_group['fuel'] = 'districtcooling'
      dist_comp_room_svav_group['zone_group_type'] = 'computer_zones'
      area_m2 = 0
      dist_comp_room_svav_zones.each do |zone|
        area_m2 += zone.floorArea * zone.multiplier
      end
      area_ft2 = OpenStudio.convert(area_m2, 'm^2', 'ft^2').get
      dist_comp_room_svav_group['group_area_ft2'] = area_ft2
      dist_comp_room_svav_group['building_area_type_ft2'] = total_area_ft2
      dist_comp_room_svav_group['zones'] = dist_comp_room_svav_zones
      # store info if any zone has district, fuel, or electric heating
      dist_comp_room_svav_group['fuel'] = get_group_heat_types(model, dist_comp_room_svav_zones)
      final_groups << dist_comp_room_svav_group
    end
    unless dist_comp_room_psz_zones.empty?
      dist_comp_room_psz_group = {}
      dist_comp_room_psz_group['occ'] = hvac_building_type
      dist_comp_room_psz_group['fuel'] = 'districtcooling'
      dist_comp_room_psz_group['zone_group_type'] = 'computer_zones'
      area_m2 = 0
      dist_comp_room_psz_zones.each do |zone|
      end
      area_ft2 = OpenStudio.convert(area_m2, 'm^2', 'ft^2').get
      dist_comp_room_psz_group['group_area_ft2'] = area_ft2
      dist_comp_room_psz_group['building_area_type_ft2'] = total_area_ft2
      dist_comp_room_psz_group['zones'] = dist_comp_room_psz_zones
      # store info if any zone has district, fuel, or electric heating
      dist_comp_room_psz_group['fuel'] = get_group_heat_types(model, dist_comp_room_psz_zones)
      final_groups << dist_comp_room_psz_group
    end

    ngrps = final_groups.count
    # Determine the number of stories spanned by each group and report out info.
    final_groups.each do |group|
      # Determine the number of stories this group spans
      num_stories = model_num_stories_spanned(model, group['zones'])
      group['stories'] = num_stories
      # Report out the final grouping
      OpenStudio.logFree(OpenStudio::Info, 'openstudio.standards.Model', "Final system type group: occ = #{group['occ']}, fuel = #{group['fuel']}, area = #{group['group_area_ft2'].round} ft2, num stories = #{group['stories']}, zones:")
      group['zones'].sort.each_slice(5) do |zone_list|
        zone_names = []
        zone_list.each do |zone|
          zone_names << zone.name.get.to_s
        end
        OpenStudio.logFree(OpenStudio::Info, 'openstudio.standards.Model', "--- #{zone_names.join(', ')}")
      end
    end

    return final_groups
  end

  # Alternate method for 2016 and later stable baseline
  # Limits for each building area type are taken from data table
  # Heating fuel is based on climate zone, unless district heat is in proposed
  #
  # @note Select system type from data table base on key parameters
  # @param climate_zone [string] id code for the climate
  # @param sys_group [hash] Hash defining a group of zones that have the same Appendix G system type
  # @param custom [string] included here for backwards compatibility (not used here)
  # @param hvac_building_type [String] Chosen by user via measure interface or user data files
  # @param district_heat_zones [hash] of zone name => true for has district heat, false for has not
  # @return [String] The system type.  Possibilities are PTHP, PTAC, PSZ_AC, PSZ_HP, PVAV_Reheat, PVAV_PFP_Boxes,
  #   VAV_Reheat, VAV_PFP_Boxes, Gas_Furnace, Electric_Furnace
  def model_prm_baseline_system_type(model, climate_zone, sys_group, custom, hvac_building_type, district_heat_zones)
    area_type = sys_group['occ']
    fuel_type = sys_group['fuel']
    area_ft2 = sys_group['building_area_type_ft2']
    num_stories = sys_group['stories']
    zones = sys_group['zones']

    #             [type, central_heating_fuel, zone_heating_fuel, cooling_fuel]
    system_type = [nil, nil, nil, nil]

    # Find matching record from prm baseline hvac table
    # First filter by number of stories
    iStoryGroup = 0
    props = {}
    0.upto(9) do |i|
      iStoryGroup += 1
      props = model_find_object(standards_data['prm_baseline_hvac'],
                                'template' => template,
                                'hvac_building_type' => area_type,
                                'flrs_range_group' => iStoryGroup,
                                'area_range_group' => 1)

      if !props
        OpenStudio.logFree(OpenStudio::Error, 'openstudio.standards.Model', "Could not find baseline HVAC type for: #{template}-#{area_type}.")
      end
      if num_stories <= props['bldg_flrs_max']
        # Story Group Is found
        break
      end
    end

    # Next filter by floor area
    iAreaGroup = 0
    baseine_is_found = false
    loop do
      iAreaGroup += 1
      props = model_find_object(standards_data['prm_baseline_hvac'],
                                'template' => template,
                                'hvac_building_type' => area_type,
                                'flrs_range_group' => iStoryGroup,
                                'area_range_group' => iAreaGroup)

      if !props
        OpenStudio.logFree(OpenStudio::Error, 'openstudio.standards.Model', "Could not find baseline HVAC type for: #{template}-#{area_type}.")
      end
      below_max = false
      above_min = false
      # check if actual building floor area is within range for this area group
      if props['max_area_qual'] == 'LT'
        if area_ft2 < props['bldg_area_max']
          below_max = true
        end
      elsif props['max_area_qual'] == 'LE'
        if area_ft2 <= props['bldg_area_max']
          below_max = true
        end
      end
      if props['min_area_qual'] == 'GT'
        if area_ft2 > props['bldg_area_min']
          above_min = true
        end
      elsif props['min_area_qual'] == 'GE'
        if area_ft2 >= props['bldg_area_min']
          above_min = true
        end
      end
      if (above_min == true) && (below_max == true)
        baseline_is_found = true
        break
      end
      if iAreaGroup > 9
        OpenStudio.logFree(OpenStudio::Error, 'openstudio.standards.Model', "Could not find baseline HVAC type for: #{template}-#{area_type}.")
        break
      end
    end

    heat_type = find_prm_heat_type(hvac_building_type, climate_zone)

    # hash to relate apx G systype categories to sys types for model
    sys_hash = {}
    if heat_type == 'fuel'
      sys_hash['PTAC'] = 'PTAC'
      sys_hash['PSZ'] = 'PSZ_AC'
      sys_hash['SZ-CV'] = 'SZ_CV'
      sys_hash['Heating and ventilation'] = 'Gas_Furnace'
      sys_hash['PSZ-AC'] = 'PSZ_AC'
      sys_hash['Packaged VAV'] = 'PVAV_Reheat'
      sys_hash['VAV'] = 'VAV_Reheat'
      sys_hash['Unconditioned'] = 'None'
      sys_hash['SZ-VAV'] = 'SZ_VAV'
    else
      sys_hash['PTAC'] = 'PTHP'
      sys_hash['PSZ'] = 'PSZ_HP'
      sys_hash['SZ-CV'] = 'SZ_CV'
      sys_hash['Heating and ventilation'] = 'Electric_Furnace'
      sys_hash['PSZ-AC'] = 'PSZ_HP'
      sys_hash['Packaged VAV'] = 'PVAV_PFP_Boxes'
      sys_hash['VAV'] = 'VAV_PFP_Boxes'
      sys_hash['Unconditioned'] = 'None'
      sys_hash['SZ-VAV'] = 'SZ_VAV'
    end

    model_sys_type = sys_hash[props['system_type']]

    if /districtheating/i =~ fuel_type
      central_heat = 'DistrictHeating'
    elsif heat_type =~ /fuel/i
      central_heat = 'NaturalGas'
    else
      central_heat = 'Electricity'
    end
    if /districtheating/i =~ fuel_type && /elec/i !~ fuel_type && /fuel/i !~ fuel_type
      # if no zone has fuel or elect, set default to district for zones
      zone_heat = 'DistrictHeating'
    elsif heat_type =~ /fuel/i
      zone_heat = 'NaturalGas'
    else
      zone_heat = 'Electricity'
    end
    if /districtcooling/i =~ fuel_type
      cool_type = 'DistrictCooling'
    elsif props['system_type'] =~ /Heating and ventilation/i || props['system_type'] =~ /unconditioned/i
      cool_type = nil
    end

    system_type = [model_sys_type, central_heat, zone_heat, cool_type]
    return system_type
  end

  # For a multizone system, create the fan schedule based on zone occupancy/fan schedules
  # @author Doug Maddox, PNNL
  # @param model
  # @param zone_fan_scheds [Hash] of hash of zoneName:8760FanSchedPerZone
  # @param pri_zones [Array<String>] names of zones served by the multizone system
  # @param system_name [String] name of air loop
  def model_create_multizone_fan_schedule(model, zone_op_hrs, pri_zones, system_name)
    # Create fan schedule for multizone system
    fan_8760 = []
    # If any zone is on for an hour, then the system fan must be on for that hour
    pri_zones.each do |zone|
      zone_name = zone.name.get.to_s
      if fan_8760.empty?
        fan_8760 = zone_op_hrs[zone_name]
      else
        (0..fan_8760.size - 1).each do |ihr|
          if zone_op_hrs[zone_name][ihr] > 0
            fan_8760[ihr] = 1
          end
        end
      end
    end

    # Convert 8760 array to schedule ruleset
    fan_sch_limits = model.getScheduleTypeLimitsByName('fan schedule limits for prm')
    if fan_sch_limits.empty?
      fan_sch_limits = OpenStudio::Model::ScheduleTypeLimits.new(model)
      fan_sch_limits.setName('fan schedule limits for prm')
      fan_sch_limits.setNumericType('DISCRETE')
      fan_sch_limits.setUnitType('Dimensionless')
      fan_sch_limits.setLowerLimitValue(0)
      fan_sch_limits.setUpperLimitValue(1)
    else
      fan_sch_limits = fan_sch_limits.get
    end
    sch_name = system_name + ' ' + 'fan schedule'
    make_ruleset_sched_from_8760(model, fan_8760, sch_name, fan_sch_limits)

    air_loop = model.getAirLoopHVACByName(system_name).get
    air_loop.additionalProperties.setFeature('fan_sched_name', sch_name)
  end

  # For a multizone system, identify any zones to isolate to separate PSZ systems
  # isolated zones are on the 'secondary' list
  # This version of the method applies to standard years 2016 and later (stable baseline)
  # @author Doug Maddox, PNNL
  # @param model
  # @param zones [Array<Object>]
  # @param zone_fan_scheds [Hash] hash of zoneName:8760FanSchedPerZone
  # @return [Hash] A hash of two arrays of ThermalZones,
  # where the keys are 'primary' and 'secondary'
  def model_differentiate_primary_secondary_thermal_zones(model, zones, zone_fan_scheds)
    pri_zones = []
    sec_zones = []
    pri_zone_names = []
    sec_zone_names = []
    zone_op_hrs = {} # hash of zoneName: 8760 array of operating hours

    # If there is only one zone, then set that as primary
    if zones.size == 1
      zones.each do |zone|
        pri_zones << zone
        pri_zone_names << zone.name.get.to_s
        zone_name = zone.name.get.to_s
        if zone_fan_scheds.key?(zone_name)
          zone_fan_sched = zone_fan_scheds[zone_name]
        else
          zone_fan_sched = nil
        end
        zone_op_hrs[zone.name.get.to_s] = thermal_zone_get_annual_operating_hours(model, zone, zone_fan_sched)
      end
      # Report out the primary vs. secondary zones
      unless sec_zone_names.empty?
        OpenStudio.logFree(OpenStudio::Info, 'openstudio.standards.Model', "Secondary system zones = #{sec_zone_names.join(', ')}.")
      end

      return { 'primary' => pri_zones, 'secondary' => sec_zones, 'zone_op_hrs' => zone_op_hrs }
    end

    zone_eflh = {} # hash of zoneName: eflh for zone
    zone_max_load = {}  # hash of zoneName: coincident max internal load
    load_limit = 10     # differ by 10 Btu/hr-sf or more
    eflh_limit = 40     # differ by more than 40 EFLH/week from average of other zones
    zone_area = {} # hash of zoneName:area

    # Get coincident peak internal load for each zone
    zones.each do |zone|
      zone_name = zone.name.get.to_s
      if zone_fan_scheds.key?(zone_name)
        zone_fan_sched = zone_fan_scheds[zone_name]
      else
        zone_fan_sched = nil
      end
      zone_op_hrs[zone_name] = thermal_zone_get_annual_operating_hours(model, zone, zone_fan_sched)
      zone_eflh[zone_name] = thermal_zone_occupancy_eflh(zone, zone_op_hrs[zone_name])
      zone_max_load_w = thermal_zone_peak_internal_load(model, zone)
      zone_max_load_w_m2 = zone_max_load_w / zone.floorArea
      zone_max_load[zone_name] = OpenStudio.convert(zone_max_load_w_m2, 'W/m^2', 'Btu/hr*ft^2').get
      zone_area[zone_name] = zone.floorArea
    end

    # Eliminate all zones for which both max load and EFLH exceed limits
    zones.each do |zone|
      zone_name = zone.name.get.to_s
      max_load = zone_max_load[zone_name]
      avg_max_load = get_wtd_avg_of_other_zones(zone_max_load, zone_area, zone_name)
      max_load_diff = (max_load - avg_max_load).abs
      avg_eflh = get_avg_of_other_zones(zone_eflh, zone_name)
      eflh_diff = (avg_eflh - zone_eflh[zone_name]).abs

      if max_load_diff >= load_limit && eflh_diff > eflh_limit
        # Add zone to secondary list, and remove from hashes
        OpenStudio.logFree(OpenStudio::Warn, 'openstudio.standards.Model', "Zone moved to PSZ due to load AND eflh: #{zone_name}; load limit = #{load_limit}, eflh_limit = #{eflh_limit}")
        OpenStudio.logFree(OpenStudio::Warn, 'openstudio.standards.Model', "load diff = #{max_load_diff}, this zone load = #{max_load}, avg zone load = #{avg_max_load}")
        OpenStudio.logFree(OpenStudio::Warn, 'openstudio.standards.Model', "eflh diff = #{eflh_diff}, this zone load = #{zone_eflh[zone_name]}, avg zone eflh = #{avg_eflh}")

        sec_zones << zone
        sec_zone_names << zone_name
        zone_eflh.delete(zone_name)
        zone_max_load.delete(zone_name)
      end
    end

    # Eliminate worst zone where EFLH exceeds limit
    # Repeat until all zones are within limit
    num_zones = zone_eflh.size
    avg_eflh_save = 0
    max_zone_name = ''
    max_eflh_diff = 0
    max_zone = nil
    (1..num_zones).each do |izone|
      # This loop is to iterate to eliminate one zone at a time
      max_eflh_diff = 0
      zones.each do |zone|
        # This loop finds the worst remaining zone to eliminate if above threshold
        zone_name = zone.name.get.to_s
        next if !zone_eflh.key?(zone_name)

        avg_eflh = get_avg_of_other_zones(zone_eflh, zone_name)
        eflh_diff = (avg_eflh - zone_eflh[zone_name]).abs
        if eflh_diff > max_eflh_diff
          max_eflh_diff = eflh_diff
          max_zone_name = zone_name
          max_zone = zone
          avg_eflh_save = avg_eflh
        end
      end
      if max_eflh_diff > eflh_limit
        # Move the max Zone to the secondary list
        OpenStudio.logFree(OpenStudio::Warn, 'openstudio.standards.Model', "Zone moved to PSZ due to eflh: #{max_zone_name}; limit = #{eflh_limit}")
        OpenStudio.logFree(OpenStudio::Warn, 'openstudio.standards.Model', "eflh diff = #{max_eflh_diff}, this zone load = #{zone_eflh[max_zone_name]}, avg zone eflh = #{avg_eflh_save}")
        sec_zones << max_zone
        sec_zone_names << max_zone_name
        zone_eflh.delete(max_zone_name)
        zone_max_load.delete(max_zone_name)
      else
        # All zones are now within the limit, exit the iteration
        break
      end
    end

    # Eliminate worst zone where max load exceeds limit and repeat until all pass
    num_zones = zone_eflh.size
    highest_max_load_diff = -1
    highest_zone = nil
    highest_zone_name = ''
    highest_max_load = 0
    avg_max_load_save = 0

    (1..num_zones).each do |izone|
      # This loop is to iterate to eliminate one zone at a time
      highest_max_load_diff = 0
      zones.each do |zone|
        # This loop finds the worst remaining zone to eliminate if above threshold
        zone_name = zone.name.get.to_s
        next if !zone_max_load.key?(zone_name)

        max_load = zone_max_load[zone_name]
        avg_max_load = get_wtd_avg_of_other_zones(zone_max_load, zone_area, zone_name)
        max_load_diff = (max_load - avg_max_load).abs
        if max_load_diff >= highest_max_load_diff
          highest_max_load_diff = max_load_diff
          highest_zone_name = zone_name
          highest_zone = zone
          highest_max_load = max_load
          avg_max_load_save = avg_max_load
        end
      end
      if highest_max_load_diff > load_limit
        # Move the max Zone to the secondary list
        OpenStudio.logFree(OpenStudio::Warn, 'openstudio.standards.Model', "Zone moved to PSZ due to load: #{highest_zone_name}; load limit = #{load_limit}")
        OpenStudio.logFree(OpenStudio::Warn, 'openstudio.standards.Model', "load diff = #{highest_max_load_diff}, this zone load = #{highest_max_load}, avg zone load = #{avg_max_load_save}")
        sec_zones << highest_zone
        sec_zone_names << highest_zone_name
        zone_eflh.delete(highest_zone_name)
        zone_max_load.delete(highest_zone_name)
      else
        # All zones are now within the limit, exit the iteration
        break
      end
    end

    # Place remaining zones in multizone system list
    zone_eflh.each_key do |key|
      zones.each do |zone|
        if key == zone.name.get.to_s
          pri_zones << zone
          pri_zone_names << key
        end
      end
    end

    # Report out the primary vs. secondary zones
    unless pri_zone_names.empty?
      OpenStudio.logFree(OpenStudio::Info, 'openstudio.standards.Model', "Primary system zones = #{pri_zone_names.join(', ')}.")
    end
    unless sec_zone_names.empty?
      OpenStudio.logFree(OpenStudio::Info, 'openstudio.standards.Model', "Secondary system zones = #{sec_zone_names.join(', ')}.")
    end

    return { 'primary' => pri_zones, 'secondary' => sec_zones, 'zone_op_hrs' => zone_op_hrs }
  end

  # This method is a catch-all run at the end of create-baseline to make final adjustements to HVAC capacities
  # to account for recent model changes
  # @author Doug Maddox, PNNL
  # @param model
  # @return [Bool] true if successful, false if not
  def model_refine_size_dependent_values(model, sizing_run_dir)
    # Final sizing run before refining size-dependent values
    if model_run_sizing_run(model, "#{sizing_run_dir}/SR3") == false
      return false
    end

    model.getAirLoopHVACs.sort.each do |air_loop_hvac|
      # Reset secondary design secondary flow rate based on updated primary flow
      air_loop_hvac.demandComponents.each do |dc|
        next if dc.to_AirTerminalSingleDuctParallelPIUReheat.empty?

        pfp_term = dc.to_AirTerminalSingleDuctParallelPIUReheat.get
        sec_flow_frac = 0.5

        # Get the maximum flow rate through the terminal
        max_primary_air_flow_rate = nil
        if pfp_term.maximumPrimaryAirFlowRate.is_initialized
          max_primary_air_flow_rate = pfp_term.maximumPrimaryAirFlowRate.get
        elsif pfp_term.autosizedMaximumPrimaryAirFlowRate.is_initialized
          max_primary_air_flow_rate = pfp_term.autosizedMaximumPrimaryAirFlowRate.get
        end

        max_sec_flow_rate_m3_per_s = max_primary_air_flow_rate * sec_flow_frac
        pfp_term.setMaximumSecondaryAirFlowRate(max_sec_flow_rate_m3_per_s)
      end
    end
    return true
  end
end<|MERGE_RESOLUTION|>--- conflicted
+++ resolved
@@ -717,7 +717,7 @@
       ext_lights_obj.setMultiplier(1)
       ext_lights_def = ext_lights_obj.exteriorLightsDefinition
       ext_ltg_pwr = get_additional_property_as_double(ext_lights_obj, 'design_level', 0.0)
-      if ext_ltg_pwr > 0.0
+      if ext_ltg_pwr >= 0.0
         ext_lights_def.setDesignLevel(ext_ltg_pwr)
       end
     end
@@ -1418,7 +1418,6 @@
     handle_electric_equipment_user_input_data(model)
   end
 
-<<<<<<< HEAD
   # A function to load exterior lighting data from user data csv files
   # The file name is userdata_exterior_lighting.csv
   # @param [OpenStudio::Model::Model] model
@@ -1458,7 +1457,11 @@
           else
             num_trade += 1
             meas_val_key = format('end_use_measurement_value_%02d', icat)
-            ext_ltg_cats[subcat] = prm_read_user_data(user_exterior_lighting, meas_val_key, "0.0").to_f
+            meas_val = prm_read_user_data(user_exterior_lighting, meas_val_key, "0.0").to_f
+            unless meas_val == 0
+              OpenStudio.logFree(OpenStudio::Info, 'prm.log', "End use subcategory #{subcat} has either missing measurement value or invalid measurement value, set to 0.0")
+            end
+            ext_ltg_cats[subcat] = meas_val
           end
         end
 
@@ -1485,7 +1488,6 @@
     end
   end
 
-=======
   # A function to load electric equipment csv files
   # The file name is userdata_electric_equipment.csv
   # @param [OpenStudio::Model::Model] model
@@ -1517,7 +1519,7 @@
       end
     end
   end
->>>>>>> 57f8489b
+
   # A function to load outdoor air data from user data csv files
   # The file name is userdata_design_specification_outdoor_air.csv
   # @param [OpenStudio::Model::Model] model
