class ASHRAE901PRM < Standard
  # @!group Model

  # Determines the area of the building above which point
  # the non-dominant area type gets it's own HVAC system type.
  # @return [Double] the minimum area (m^2)
  def model_prm_baseline_system_group_minimum_area(model, custom)
    exception_min_area_ft2 = 20_000
    # Customization - Xcel EDA Program Manual 2014
    # 3.2.1 Mechanical System Selection ii
    if custom == 'Xcel Energy CO EDA'
      exception_min_area_ft2 = 5000
      OpenStudio.logFree(OpenStudio::Info, 'openstudio.standards.Model', "Customization; per Xcel EDA Program Manual 2014 3.2.1 Mechanical System Selection ii, minimum area for non-predominant conditions reduced to #{exception_min_area_ft2} ft2.")
    end
    exception_min_area_m2 = OpenStudio.convert(exception_min_area_ft2, 'ft^2', 'm^2').get
    return exception_min_area_m2
  end

  # Determines which system number is used
  # for the baseline system.
  # @return [String] the system number: 1_or_2, 3_or_4,
  # 5_or_6, 7_or_8, 9_or_10
  def model_prm_baseline_system_number(model, climate_zone, area_type, fuel_type, area_ft2, num_stories, custom)
    sys_num = nil

    # Customization - Xcel EDA Program Manual 2014
    # Table 3.2.2 Baseline HVAC System Types
    if custom == 'Xcel Energy CO EDA'
      OpenStudio.logFree(OpenStudio::Info, 'openstudio.standards.Model', 'Custom; per Xcel EDA Program Manual 2014 Table 3.2.2 Baseline HVAC System Types, the 90.1-2010 lookup for HVAC system types shall be used.')

      # Set the area limit
      limit_ft2 = 25_000

      case area_type
      when 'residential'
        sys_num = '1_or_2'
      when 'nonresidential'
        # nonresidential and 3 floors or less and <25,000 ft2
        if num_stories <= 3 && area_ft2 < limit_ft2
          sys_num = '3_or_4'
          # nonresidential and 4 or 5 floors or 5 floors or less and 25,000 ft2 to 150,000 ft2
        elsif ((num_stories == 4 || num_stories == 5) && area_ft2 < limit_ft2) || (num_stories <= 5 && (area_ft2 >= limit_ft2 && area_ft2 <= 150_000))
          sys_num = '5_or_6'
          # nonresidential and more than 5 floors or >150,000 ft2
        elsif num_stories >= 5 || area_ft2 > 150_000
          sys_num = '7_or_8'
        end
      when 'heatedonly'
        sys_num = '9_or_10'
      when 'retail'
        # Should only be hit by Xcel EDA
        sys_num = '3_or_4'
      end

    else

      # Set the area limit
      limit_ft2 = 25_000

      case area_type
      when 'residential'
        sys_num = '1_or_2'
      when 'nonresidential'
        # nonresidential and 3 floors or less and <25,000 ft2
        if num_stories <= 3 && area_ft2 < limit_ft2
          sys_num = '3_or_4'
        # nonresidential and 4 or 5 floors or 5 floors or less and 25,000 ft2 to 150,000 ft2
        elsif ((num_stories == 4 || num_stories == 5) && area_ft2 < limit_ft2) || (num_stories <= 5 && (area_ft2 >= limit_ft2 && area_ft2 <= 150_000))
          sys_num = '5_or_6'
        # nonresidential and more than 5 floors or >150,000 ft2
        elsif num_stories >= 5 || area_ft2 > 150_000
          sys_num = '7_or_8'
        end
      when 'heatedonly'
        sys_num = '9_or_10'
      when 'retail'
        sys_num = '3_or_4'
      end

    end

    return sys_num
  end

  # Change the fuel type based on climate zone, depending on the standard.
  # For 90.1-2013, fuel type is based on climate zone, not the proposed model.
  # @return [String] the revised fuel type
  def model_prm_baseline_system_change_fuel_type(model, fuel_type, climate_zone, custom = nil)
    if custom == 'Xcel Energy CO EDA'
      OpenStudio.logFree(OpenStudio::Info, 'openstudio.standards.Model', 'Custom; per Xcel EDA Program Manual 2014 Table 3.2.2 Baseline HVAC System Types, the 90.1-2010 rules for heating fuel type (based on proposed model) rules apply.')
      return fuel_type
    end

    # For 90.1-2013 the fuel type is determined based on climate zone.
    # Don't change the fuel if it purchased heating or cooling.
    if fuel_type == 'electric' || fuel_type == 'fossil'
      case climate_zone
      when 'ASHRAE 169-2006-1A',
           'ASHRAE 169-2006-2A',
           'ASHRAE 169-2006-3A',
           'ASHRAE 169-2013-1A',
           'ASHRAE 169-2013-2A',
           'ASHRAE 169-2013-3A'
        fuel_type = 'electric'
      else
        fuel_type = 'fossil'
      end
      OpenStudio.logFree(OpenStudio::Info, 'openstudio.standards.Model', "Heating fuel is #{fuel_type} for 90.1-2013, climate zone #{climate_zone}.  This is independent of the heating fuel type in the proposed building, per G3.1.1-3.  This is different than previous versions of 90.1.")
    end

    return fuel_type
  end

  # Determines the fan type used by VAV_Reheat and VAV_PFP_Boxes systems.
  # Variable speed fan for 90.1-2013
  # @return [String] the fan type: TwoSpeed Fan, Variable Speed Fan
  def model_baseline_system_vav_fan_type(model)
    fan_type = 'Variable Speed Fan'
    return fan_type
  end

  # This method creates customized infiltration objects for each
  # space and removes the SpaceType-level infiltration objects.
  #
  # @return [Bool] true if successful, false if not
  def model_apply_infiltration_standard(model, climate_zone)
    # Model shouldn't use SpaceInfiltrationEffectiveLeakageArea
    # Excerpt from the EnergyPlus Input/Output reference manual:
    #     "This model is based on work by Sherman and Grimsrud (1980)
    #     and is appropriate for smaller, residential-type buildings."
    # Return an error if the model does use this object
    ela = 0
    model.getSpaceInfiltrationEffectiveLeakageAreas.sort.each do |eff_la|
      ela += 1
    end
    if ela > 0
      OpenStudio.logFree(OpenStudio::Error, 'openstudio.standards.Model', 'The current model cannot include SpaceInfiltrationEffectiveLeakageArea. These objects cannot be used to model infiltration according to the 90.1-PRM rules.')
    end

    # Get the space building envelope area
    # According to the 90.1 definition, building envelope include:
    # - "the elements of a building that separate conditioned spaces from the exterior"
    # - "the elements of a building that separate conditioned space from unconditioned
    #    space or that enclose semiheated spaces through which thermal energy may be
    #    transferred to or from the exterior, to or from unconditioned spaces or to or
    #    from conditioned spaces."
    building_envelope_area_m2 = 0
    model.getSpaces.sort.each do |space|
      building_envelope_area_m2 += space_envelope_area(space, climate_zone)
    end
    if building_envelope_area_m2 == 0.0
      OpenStudio.logFree(OpenStudio::Warn, 'openstudio.standards.Model', 'Calculated building envelope area is 0 m2, no infiltration will be added.')
      return 0.0
    end

    # Calculate current model air leakage rate @ 75 Pa and report it
    curr_tot_infil_m3_per_s_per_envelope_area = model_current_building_envelope_infiltration_at_75pa(model, building_envelope_area_m2)
    OpenStudio.logFree(OpenStudio::Info, 'openstudio.standards.Model', "The proposed model I_75Pa is estimated to be #{curr_tot_infil_m3_per_s_per_envelope_area} m3/s per m2 of total building envelope.")

    # Calculate building adjusted building envelope
    # air infiltration following the 90.1 PRM rules
    tot_infil_m3_per_s = model_adjusted_building_envelope_infiltration(model, building_envelope_area_m2)

    # Find infiltration method used in the model, if any.
    #
    # If multiple methods are used, use per above grade wall
    # area (i.e. exterior wall area), if air/changes per hour
    # or exterior surface area is used, use Flow/ExteriorWallArea
    infil_method = model_get_infiltration_method(model)
    infil_method = 'Flow/ExteriorWallArea' if infil_method != 'Flow/Area' || infil_method != 'Flow/ExteriorWallArea'
    infil_coefficients = model_get_infiltration_coefficients(model)

    # Set the infiltration rate at each space
    model.getSpaces.sort.each do |space|
      space_apply_infiltration_rate(space, tot_infil_m3_per_s, infil_method, infil_coefficients)
    end

    # Remove infiltration rates set at the space type
    model.getSpaceTypes.sort.each do |space_type|
      space_type.spaceInfiltrationDesignFlowRates.each(&:remove)
    end

    return true
  end

  # This method retrieves the type of infiltration input
  # used in the model. If input is inconsitent, returns
  # Flow/Area
  #
  # @return [String] infiltration input type
  def model_get_infiltration_method(model)
    infil_method = nil
    model.getSpaces.sort.each do |space|
      # Infiltration at the space level
      unless space.spaceInfiltrationDesignFlowRates.empty?
        old_infil = space.spaceInfiltrationDesignFlowRates[0]
        old_infil_method = old_infil.designFlowRateCalculationMethod.to_s
        # Return flow per space floor area if method is inconsisten in proposed model
        return 'Flow/Area' if infil_method != old_infil_method && !infil_method.nil?

        infil_method = old_infil_method
      end

      # Infiltration at the space type level
      if infil_method.nil? && space.spaceType.is_initialized
        space_type = space.spaceType.get
        unless space_type.spaceInfiltrationDesignFlowRates.empty?
          old_infil = space_type.spaceInfiltrationDesignFlowRates[0]
          old_infil_method = old_infil.designFlowRateCalculationMethod.to_s
          # Return flow per space floor area if method is inconsisten in proposed model
          return 'Flow/Area' if infil_method != old_infil_method && !infil_method.nil?

          infil_method = old_infil_method
        end
      end
    end

    return infil_method
  end

  # This method retrieves the infiltration coefficients
  # used in the model. If input is inconsitent, returns
  # [0, 0, 0.224, 0] as per PRM user manual
  #
  # @return [String] infiltration input type
  def model_get_infiltration_coefficients(model)
    cst = nil
    temp = nil
    vel = nil
    vel_2 = nil
    infil_coeffs = [cst, temp, vel, vel_2]
    model.getSpaces.sort.each do |space|
      # Infiltration at the space level
      unless space.spaceInfiltrationDesignFlowRates.empty?
        old_infil = space.spaceInfiltrationDesignFlowRates[0]
        cst = old_infil.constantTermCoefficient
        temp = old_infil.temperatureTermCoefficient
        vel = old_infil.velocityTermCoefficient
        vel_2 = old_infil.velocitySquaredTermCoefficient
        old_infil_coeffs = [cst, temp, vel, vel_2] if !(cst.nil? && temp.nil? && vel.nil? && vel_2.nil?)
        # Return flow per space floor area if method is inconsisten in proposed model
        return [0.0, 0.0, 0.224, 0.0] if infil_coeffs != old_infil_coeffs && !(infil_coeffs[0].nil? &&
                                                                                    infil_coeffs[1].nil? &&
                                                                                    infil_coeffs[2].nil? &&
                                                                                    infil_coeffs[3].nil?)

        infil_coeffs = old_infil_coeffs
      end

      # Infiltration at the space type level
      if infil_coeffs == [nil, nil, nil, nil] && space.spaceType.is_initialized
        space_type = space.spaceType.get
        unless space_type.spaceInfiltrationDesignFlowRates.empty?
          old_infil = space_type.spaceInfiltrationDesignFlowRates[0]
          cst = old_infil.constantTermCoefficient
          temp = old_infil.temperatureTermCoefficient
          vel = old_infil.velocityTermCoefficient
          vel_2 = old_infil.velocitySquaredTermCoefficient
          old_infil_coeffs = [cst, temp, vel, vel_2] if !(cst.nil? && temp.nil? && vel.nil? && vel_2.nil?)
          # Return flow per space floor area if method is inconsisten in proposed model
          return [0.0, 0.0, 0.224, 0.0] unless infil_coeffs != old_infil_coeffs && !(infil_coeffs[0].nil? &&
                                                                                      infil_coeffs[1].nil? &&
                                                                                      infil_coeffs[2].nil? &&
                                                                                      infil_coeffs[3].nil?)

          infil_coeffs = old_infil_coeffs
        end
      end
    end
    return infil_coeffs
  end

  # This methods calculate the current model air leakage rate @ 75 Pa.
  # It assumes that the model follows the PRM methods, see G3.1.1.4
  # in 90.1-2019 for reference.
  #
  # @param [OpenStudio::Model::Model] OpenStudio Model object
  # @param [Double] Building envelope area as per 90.1 in m^2
  #
  # @return [Float] building model air leakage rate
  def model_current_building_envelope_infiltration_at_75pa(model, building_envelope_area_m2)
    bldg_air_leakage_rate = 0
    model.getSpaces.sort.each do |space|
      # Infiltration at the space level
      unless space.spaceInfiltrationDesignFlowRates.empty?
        infil_obj = space.spaceInfiltrationDesignFlowRates[0]
        unless infil_obj.designFlowRate.is_initialized
          if infil_obj.flowperSpaceFloorArea.is_initialized
            bldg_air_leakage_rate += infil_obj.flowperSpaceFloorArea.get * space.floorArea
          elsif infil_obj.flowperExteriorSurfaceArea.is_initialized
            bldg_air_leakage_rate += infil_obj.flowperExteriorSurfaceArea.get * space.exteriorArea
          elsif infil_obj.flowperExteriorWallArea.is_initialized
            bldg_air_leakage_rate += infil_obj.flowperExteriorWallArea.get * space.exteriorWallArea
          elsif infil_obj.airChangesperHour.is_initialized
            bldg_air_leakage_rate += infil_obj.airChangesperHour.get * space.volume / 3600
          end
        end
      end

      # Infiltration at the space type level
      if space.spaceType.is_initialized
        space_type = space.spaceType.get
        unless space_type.spaceInfiltrationDesignFlowRates.empty?
          infil_obj = space_type.spaceInfiltrationDesignFlowRates[0]
          unless infil_obj.designFlowRate.is_initialized
            if infil_obj.flowperSpaceFloorArea.is_initialized
              bldg_air_leakage_rate += infil_obj.flowperSpaceFloorArea.get * space.floorArea
            elsif infil_obj.flowperExteriorSurfaceArea.is_initialized
              bldg_air_leakage_rate += infil_obj.flowperExteriorSurfaceArea.get * space.exteriorArea
            elsif infil_obj.flowperExteriorWallArea.is_initialized
              bldg_air_leakage_rate += infil_obj.flowperExteriorWallArea.get * space.exteriorWallArea
            elsif infil_obj.airChangesperHour.is_initialized
              bldg_air_leakage_rate += infil_obj.airChangesperHour.get * space.volume / 3600
            end
          end
        end
      end
    end
    # adjust_infiltration_to_prototype_building_conditions(1) corresponds
    # to the 0.112 shown in G3.1.1.4
    curr_tot_infil_m3_per_s_per_envelope_area = bldg_air_leakage_rate / adjust_infiltration_to_prototype_building_conditions(1) / building_envelope_area_m2
    return curr_tot_infil_m3_per_s_per_envelope_area
  end

  # This method calculates the building envelope infiltration,
  # this approach uses the 90.1 PRM rules
  #
  # @return [Float] building envelope infiltration
  def model_adjusted_building_envelope_infiltration(model, building_envelope_area_m2)
    # Determine the total building baseline infiltration rate in cfm per ft2 of the building envelope at 75 Pa
    basic_infil_rate_cfm_per_ft2 = space_infiltration_rate_75_pa

    # Do nothing if no infiltration
    return 0.0 if basic_infil_rate_cfm_per_ft2.zero?

    # Conversion factor
    conv_fact = OpenStudio.convert(1, 'm^3/s', 'ft^3/min').to_f / OpenStudio.convert(1, 'm^2', 'ft^2').to_f

    # Adjust the infiltration rate to the average pressure for the prototype buildings.
    # adj_infil_rate_cfm_per_ft2 = 0.112 * basic_infil_rate_cfm_per_ft2
    adj_infil_rate_cfm_per_ft2 = adjust_infiltration_to_prototype_building_conditions(basic_infil_rate_cfm_per_ft2)
    adj_infil_rate_m3_per_s_per_m2 = adj_infil_rate_cfm_per_ft2 / conv_fact

    # Calculate the total infiltration
    tot_infil_m3_per_s = adj_infil_rate_m3_per_s_per_m2 * building_envelope_area_m2

    return tot_infil_m3_per_s
  end

  # Apply the standard construction to each surface in the model, based on the construction type currently assigned.
  #
  # @return [Bool] true if successful, false if not
  # @param model [OpenStudio::Model::Model] OpenStudio model object
  # @param climate_zone [String] ASHRAE climate zone, e.g. 'ASHRAE 169-2013-4A'
  # @return [Bool] returns true if successful, false if not
  def model_apply_standard_constructions(model, climate_zone, wwr_building_type = nil, wwr_info = {})
    types_to_modify = []

    # Possible boundary conditions are
    # Adiabatic
    # Surface
    # Outdoors
    # Ground
    # Foundation
    # GroundFCfactorMethod
    # OtherSideCoefficients
    # OtherSideConditionsModel
    # GroundSlabPreprocessorAverage
    # GroundSlabPreprocessorCore
    # GroundSlabPreprocessorPerimeter
    # GroundBasementPreprocessorAverageWall
    # GroundBasementPreprocessorAverageFloor
    # GroundBasementPreprocessorUpperWall
    # GroundBasementPreprocessorLowerWall

    # Possible surface types are
    # Floor
    # Wall
    # RoofCeiling
    # FixedWindow
    # OperableWindow
    # Door
    # GlassDoor
    # OverheadDoor
    # Skylight
    # TubularDaylightDome
    # TubularDaylightDiffuser

    # Create an array of surface types
    types_to_modify << ['Outdoors', 'Floor']
    types_to_modify << ['Outdoors', 'Wall']
    types_to_modify << ['Outdoors', 'RoofCeiling']
    types_to_modify << ['Outdoors', 'FixedWindow']
    types_to_modify << ['Outdoors', 'OperableWindow']
    types_to_modify << ['Outdoors', 'Door']
    types_to_modify << ['Outdoors', 'GlassDoor']
    types_to_modify << ['Outdoors', 'OverheadDoor']
    types_to_modify << ['Outdoors', 'Skylight']
    types_to_modify << ['Surface', 'Floor']
    types_to_modify << ['Surface', 'Wall']
    types_to_modify << ['Surface', 'RoofCeiling']
    types_to_modify << ['Surface', 'FixedWindow']
    types_to_modify << ['Surface', 'OperableWindow']
    types_to_modify << ['Surface', 'Door']
    types_to_modify << ['Surface', 'GlassDoor']
    types_to_modify << ['Surface', 'OverheadDoor']
    types_to_modify << ['Ground', 'Floor']
    types_to_modify << ['Ground', 'Wall']
    types_to_modify << ['Foundation', 'Wall']
    types_to_modify << ['GroundFCfactorMethod', 'Wall']
    types_to_modify << ['OtherSideCoefficients', 'Wall']
    types_to_modify << ['OtherSideConditionsModel', 'Wall']
    types_to_modify << ['GroundBasementPreprocessorAverageWall', 'Wall']
    types_to_modify << ['GroundBasementPreprocessorUpperWall', 'Wall']
    types_to_modify << ['GroundBasementPreprocessorLowerWall', 'Wall']
    types_to_modify << ['Foundation', 'Floor']
    types_to_modify << ['GroundFCfactorMethod', 'Floor']
    types_to_modify << ['OtherSideCoefficients', 'Floor']
    types_to_modify << ['OtherSideConditionsModel', 'Floor']
    types_to_modify << ['GroundSlabPreprocessorAverage', 'Floor']
    types_to_modify << ['GroundSlabPreprocessorCore', 'Floor']
    types_to_modify << ['GroundSlabPreprocessorPerimeter', 'Floor']

    # Find just those surfaces
    surfaces_to_modify = []
    surface_category = {}
    org_surface_boundary_conditions = {}
    types_to_modify.each do |boundary_condition, surface_type|
      # Surfaces
      model.getSurfaces.sort.each do |surf|
        next unless surf.outsideBoundaryCondition == boundary_condition
        next unless surf.surfaceType == surface_type

        # Check if surface is adjacent to an unenclosed or unconditioned space (e.g. attic or parking garage)
        if surf.outsideBoundaryCondition == 'Surface'
          adj_space = surf.adjacentSurface.get.space.get
          adj_space_cond_type = space_conditioning_category(adj_space)
          if adj_space_cond_type == 'Unconditioned'
            # Get adjacent surface
            adjacent_surf = surf.adjacentSurface.get

            # Store original boundary condition type
            org_surface_boundary_conditions[surf.name.to_s] = adjacent_surf

            # Temporary change the surface's boundary condition to 'Outdoors' so it can be assigned a baseline construction
            surf.setOutsideBoundaryCondition('Outdoors')
            adjacent_surf.setOutsideBoundaryCondition('Outdoors')
          end
        end

        if boundary_condition == 'Outdoors'
          surface_category[surf] = 'ExteriorSurface'
        elsif ['Ground', 'Foundation', 'GroundFCfactorMethod', 'OtherSideCoefficients', 'OtherSideConditionsModel', 'GroundSlabPreprocessorAverage', 'GroundSlabPreprocessorCore', 'GroundSlabPreprocessorPerimeter', 'GroundBasementPreprocessorAverageWall', 'GroundBasementPreprocessorAverageFloor', 'GroundBasementPreprocessorUpperWall', 'GroundBasementPreprocessorLowerWall'].include?(boundary_condition)
          surface_category[surf] = 'GroundSurface'
        else
          surface_category[surf] = 'NA'
        end
        surfaces_to_modify << surf
      end

      # SubSurfaces
      model.getSubSurfaces.sort.each do |surf|
        next unless surf.outsideBoundaryCondition == boundary_condition
        next unless surf.subSurfaceType == surface_type

        surface_category[surf] = 'ExteriorSubSurface'
        surfaces_to_modify << surf
      end
    end

    # Modify these surfaces
    prev_created_consts = {}
    surfaces_to_modify.sort.each do |surf|
      # Get space conditioning
      space = surf.space.get
      space_cond_type = space_conditioning_category(space)

      # Do not modify constructions for unconditioned spaces
      prev_created_consts = planar_surface_apply_standard_construction(surf, climate_zone, prev_created_consts, wwr_building_type, wwr_info, surface_category[surf]) unless space_cond_type == 'Unconditioned'

      # Reset boundary conditions to original if they were temporary modified
      if org_surface_boundary_conditions.include?(surf.name.to_s)
        surf.setAdjacentSurface(org_surface_boundary_conditions[surf.name.to_s])
      end
    end

    # List the unique array of constructions
    if prev_created_consts.size.zero?
      OpenStudio.logFree(OpenStudio::Warn, 'openstudio.standards.Model', 'None of the constructions in your proposed model have both Intended Surface Type and Standards Construction Type')
    else
      prev_created_consts.each do |surf_type, construction|
        OpenStudio.logFree(OpenStudio::Info, 'openstudio.standards.Model', "For #{surf_type.join(' ')}, applied #{construction.name}.")
      end
    end

    return true
  end

  # Go through the default construction sets and hard-assigned constructions.
  # Clone the existing constructions and set their intended surface type and standards construction type per the PRM.
  # For some standards, this will involve making modifications.  For others, it will not.
  #
  # 90.1-2007, 90.1-2010, 90.1-2013
  # @param model [OpenStudio::Model::Model] OpenStudio model object
  # @return [Bool] returns true if successful, false if not
  def model_apply_prm_construction_types(model)
    types_to_modify = []

    # Possible boundary conditions are
    # Adiabatic
    # Surface
    # Outdoors
    # Ground
    # Foundation
    # GroundFCfactorMethod
    # OtherSideCoefficients
    # OtherSideConditionsModel
    # GroundSlabPreprocessorAverage
    # GroundSlabPreprocessorCore
    # GroundSlabPreprocessorPerimeter
    # GroundBasementPreprocessorAverageWall
    # GroundBasementPreprocessorAverageFloor
    # GroundBasementPreprocessorUpperWall
    # GroundBasementPreprocessorLowerWall

    # Possible surface types are
    # AtticFloor
    # AtticWall
    # AtticRoof
    # DemisingFloor
    # DemisingWall
    # DemisingRoof
    # ExteriorFloor
    # ExteriorWall
    # ExteriorRoof
    # ExteriorWindow
    # ExteriorDoor
    # GlassDoor
    # GroundContactFloor
    # GroundContactWall
    # GroundContactRoof
    # InteriorFloor
    # InteriorWall
    # InteriorCeiling
    # InteriorPartition
    # InteriorWindow
    # InteriorDoor
    # OverheadDoor
    # Skylight
    # TubularDaylightDome
    # TubularDaylightDiffuser

    # Possible standards construction types
    # Mass
    # SteelFramed
    # WoodFramed
    # IEAD
    # View
    # Daylight
    # Swinging
    # NonSwinging
    # Heated
    # Unheated
    # RollUp
    # Sliding
    # Metal
    # Nonmetal framing (all)
    # Metal framing (curtainwall/storefront)
    # Metal framing (entrance door)
    # Metal framing (all other)
    # Metal Building
    # Attic and Other
    # Glass with Curb
    # Plastic with Curb
    # Without Curb

    # Create an array of types
    types_to_modify << ['Outdoors', 'ExteriorWall', 'SteelFramed']
    types_to_modify << ['Outdoors', 'ExteriorRoof', 'IEAD']
    types_to_modify << ['Outdoors', 'ExteriorFloor', 'SteelFramed']
    types_to_modify << ['Ground', 'GroundContactFloor', 'Unheated']
    types_to_modify << ['Ground', 'GroundContactWall', 'Mass']

    # Foundation
    types_to_modify << ['Foundation', 'GroundContactFloor', 'Unheated']
    types_to_modify << ['Foundation', 'GroundContactWall', 'Mass']

    # F/C-Factor methods
    types_to_modify << ['GroundFCfactorMethod', 'GroundContactFloor', 'Unheated']
    types_to_modify << ['GroundFCfactorMethod', 'GroundContactWall', 'Mass']

    # Other side coefficients
    types_to_modify << ['OtherSideCoefficients', 'GroundContactFloor', 'Unheated']
    types_to_modify << ['OtherSideConditionsModel', 'GroundContactFloor', 'Unheated']
    types_to_modify << ['OtherSideCoefficients', 'GroundContactWall', 'Mass']
    types_to_modify << ['OtherSideConditionsModel', 'GroundContactWall', 'Mass']

    # Slab preprocessor
    types_to_modify << ['GroundSlabPreprocessorAverage', 'GroundContactFloor', 'Unheated']
    types_to_modify << ['GroundSlabPreprocessorCore', 'GroundContactFloor', 'Unheated']
    types_to_modify << ['GroundSlabPreprocessorPerimeter', 'GroundContactFloor', 'Unheated']

    # Basement preprocessor
    types_to_modify << ['GroundBasementPreprocessorAverageWall', 'GroundContactWall', 'Mass']
    types_to_modify << ['GroundBasementPreprocessorAverageFloor', 'GroundContactFloor', 'Unheated']
    types_to_modify << ['GroundBasementPreprocessorUpperWall', 'GroundContactWall', 'Mass']
    types_to_modify << ['GroundBasementPreprocessorLowerWall', 'GroundContactWall', 'Mass']

    # Modify all constructions of each type
    types_to_modify.each do |boundary_cond, surf_type, const_type|
      constructions = model_find_constructions(model, boundary_cond, surf_type)

      constructions.sort.each do |const|
        standards_info = const.standardsInformation
        standards_info.setIntendedSurfaceType(surf_type)
        standards_info.setStandardsConstructionType(const_type)
      end
    end

    return true
  end

  # Reduces the SRR to the values specified by the PRM. SRR reduction will be done by shrinking vertices toward the centroid.
  #
  # @param model [OpenStudio::model::Model] OpenStudio model object
  def model_apply_prm_baseline_skylight_to_roof_ratio(model)
    # Loop through all spaces in the model, and
    # per the 90.1-2019 PRM User Manual, only
    # account for exterior roofs for enclosed
    # spaces. Include space multipliers.
    roof_m2 = 0.001 # Avoids divide by zero errors later
    sky_m2 = 0
    total_roof_m2 = 0.001
    total_subsurface_m2 = 0
    model.getSpaces.sort.each do |space|
      next if space_conditioning_category(space) == 'Unconditioned'

      # Loop through all surfaces in this space
      roof_area_m2 = 0
      sky_area_m2 = 0
      space.surfaces.sort.each do |surface|
        # Skip non-outdoor surfaces
        next unless surface.outsideBoundaryCondition == 'Outdoors'
        # Skip non-walls
        next unless surface.surfaceType == 'RoofCeiling'

        # This roof's gross area (including skylight area)
        roof_area_m2 += surface.grossArea * space.multiplier
        # Subsurfaces in this surface
        surface.subSurfaces.sort.each do |ss|
          next unless ss.subSurfaceType == 'Skylight'

          sky_area_m2 += ss.netArea * space.multiplier
        end
      end

      total_roof_m2 += roof_area_m2
      total_subsurface_m2 += sky_area_m2
    end

    # Calculate the SRR of each category
    srr = ((total_subsurface_m2 / total_roof_m2) * 100.0).round(1)
    OpenStudio.logFree(OpenStudio::Info, 'openstudio.standards.Model', "The skylight to roof ratios (SRRs) is: : #{srr.round}%.")

    # SRR limit
    srr_lim = model_prm_skylight_to_roof_ratio_limit(model)

    # Check against SRR limit
    red = srr > srr_lim

    # Stop here unless skylights need reducing
    return true unless red

    OpenStudio.logFree(OpenStudio::Info, 'openstudio.standards.Model', "Reducing the size of all skylights equally down to the limit of #{srr_lim.round}%.")

    # Determine the factors by which to reduce the skylight area
    mult = srr_lim / srr

    # Reduce the skylight area if any of the categories necessary
    model.getSpaces.sort.each do |space|
      next if space_conditioning_category(space) == 'Unconditioned'

      # Loop through all surfaces in this space
      space.surfaces.sort.each do |surface|
        # Skip non-outdoor surfaces
        next unless surface.outsideBoundaryCondition == 'Outdoors'
        # Skip non-walls
        next unless surface.surfaceType == 'RoofCeiling'

        # Subsurfaces in this surface
        surface.subSurfaces.sort.each do |ss|
          next unless ss.subSurfaceType == 'Skylight'

          # Reduce the size of the skylight
          red = 1.0 - mult
          sub_surface_reduce_area_by_percent_by_shrinking_toward_centroid(ss, red)
        end
      end
    end

    return true
  end

  # Add design day schedule objects for space loads, for PRM 2019 baseline models
  # @author Xuechen (Jerry) Lei, PNNL
  # @param model [OpenStudio::model::Model] OpenStudio model object
  #
  def model_apply_prm_baseline_sizing_schedule(model)
    space_loads = model.getSpaceLoads
    loads = []
    space_loads.sort.each do |space_load|
      load_type = space_load.iddObjectType.valueName.sub('OS_', '').strip.sub('_', '')
      casting_method_name = "to_#{load_type}"
      if space_load.respond_to?(casting_method_name)
        casted_load = space_load.public_send(casting_method_name).get
        loads << casted_load
      else
        p 'Need Debug, casting method not found @JXL'
      end
    end

    load_schedule_name_hash = {
      'People' => 'numberofPeopleSchedule',
      'Lights' => 'schedule',
      'ElectricEquipment' => 'schedule',
      'GasEquipment' => 'schedule',
      'SpaceInfiltration_DesignFlowRate' => 'schedule'
    }

    loads.each do |load|
      load_type = load.iddObjectType.valueName.sub('OS_', '').strip
      load_schedule_name = load_schedule_name_hash[load_type]
      next unless !load_schedule_name.nil?

      # check if the load is in a dwelling space
      if load.spaceType.is_initialized
        space_type = load.spaceType.get
      elsif load.space.is_initialized && load.space.get.spaceType.is_initialized
        space_type = load.space.get.spaceType.get
      else
        space_type = nil
        puts "No hosting space/spacetype found for load: #{load.name}"
      end
      if !space_type.nil? && /apartment/i =~ space_type.standardsSpaceType.to_s
        load_in_dwelling = true
      else
        load_in_dwelling = false
      end

      load_schedule = load.public_send(load_schedule_name).get
      schedule_type = load_schedule.iddObjectType.valueName.sub('OS_', '').strip.sub('_', '')
      load_schedule = load_schedule.public_send("to_#{schedule_type}").get

      case schedule_type
      when 'ScheduleRuleset'
        load_schmax = get_8760_values_from_schedule(model, load_schedule).max
        load_schmin = get_8760_values_from_schedule(model, load_schedule).min
        load_schmode = get_weekday_values_from_8760(model,
                                                    Array(get_8760_values_from_schedule(model, load_schedule)),
                                                    value_includes_holiday = true).mode[0]

        # AppendixG-2019 G3.1.2.2.1
        if load_type == 'SpaceInfiltration_DesignFlowRate'
          summer_value = load_schmax
          winter_value = load_schmax
        else
          summer_value = load_schmax
          winter_value = load_schmin
        end

        # AppendixG-2019 Exception to G3.1.2.2.1
        if load_in_dwelling
          summer_value = load_schmode
        end

        # set cooling design day schedule
        summer_dd_schedule = OpenStudio::Model::ScheduleDay.new(model)
        summer_dd_schedule.setName("#{load.name} Summer Design Day")
        summer_dd_schedule.addValue(OpenStudio::Time.new(1.0), summer_value)
        load_schedule.setSummerDesignDaySchedule(summer_dd_schedule)

        # set heating design day schedule
        winter_dd_schedule = OpenStudio::Model::ScheduleDay.new(model)
        winter_dd_schedule.setName("#{load.name} Winter Design Day")
        winter_dd_schedule.addValue(OpenStudio::Time.new(1.0), winter_value)
        load_schedule.setWinterDesignDaySchedule(winter_dd_schedule)

      when 'ScheduleConstant'
        OpenStudio.logFree(OpenStudio::Warn, 'openstudio.standards.Model', "Space load #{load.name} has schedule type of ScheduleConstant. Nothing to be done for ScheduleConstant")
        next
      end
    end
  end

  # Identifies non mechanically cooled ("nmc") systems, if applicable
  #
  # TODO: Zone-level evaporative cooler is not currently supported by
  #       by OpenStudio, will need to be added to the method when
  #       supported.
  #
  # @param model [OpenStudio::model::Model] OpenStudio model object
  # @return zone_nmc_sys_type [Hash] Zone to nmc system type mapping
  def model_identify_non_mechanically_cooled_systems(model)
    # Iterate through zones to find out if they are served by nmc systems
    model.getThermalZones.sort.each do |zone|
      # Check if airloop has economizer and either:
      # - No cooling coil and/or,
      # - An evaporative cooling coil
      air_loop = zone.airLoopHVAC

      unless air_loop.empty?
        # Iterate through all the airloops assigned to a zone
        zone.airLoopHVACs.each do |airloop|
          air_loop = air_loop.get
          if (!air_loop_hvac_include_cooling_coil?(air_loop) &&
            air_loop_hvac_include_evaporative_cooler?(air_loop)) ||
             (!air_loop_hvac_include_cooling_coil?(air_loop) &&
               air_loop_hvac_include_economizer?(air_loop))
            air_loop.additionalProperties.setFeature('non_mechanically_cooled', true)
            air_loop.thermalZones.each do |thermal_zone|
              thermal_zone.additionalProperties.setFeature('non_mechanically_cooled', true)
            end
          end
        end
      end
    end
  end

  # Specify supply air temperature setpoint for unit heaters based on 90.1 Appendix G G3.1.2.8.2
  #
  # @param thermal_zone [OpenStudio::Model::ThermalZone] OpenStudio ThermalZone Object
  #
  # @return [Double] for zone with unit heaters, return design supply temperature; otherwise, return nil
  def thermal_zone_prm_unitheater_design_supply_temperature(thermal_zone)
    thermal_zone.equipment.each do |eqt|
      if eqt.to_ZoneHVACUnitHeater.is_initialized
        return OpenStudio.convert(105, 'F', 'C').get
      end
    end
    return nil
  end

  # Specify supply to room delta for laboratory spaces based on 90.1 Appendix G Exception to G3.1.2.8.1
  #
  # @param thermal_zone [OpenStudio::Model::ThermalZone] OpenStudio ThermalZone Object
  #
  # @return [Double] for zone with laboratory space, return 17; otherwise, return nil
  def thermal_zone_prm_lab_delta_t(thermal_zone)
    # For labs, add 17 delta-T; otherwise, add 20 delta-T
    thermal_zone.spaces.each do |space|
      space_std_type = space.spaceType.get.standardsSpaceType.get
      if space_std_type == 'laboratory'
        return 17
      end
    end
    return nil
  end

  # Indicate if fan power breakdown (supply, return, and relief)
  # are needed
  #
  # @return [Boolean] true if necessary, false otherwise
  def model_get_fan_power_breakdown
    return true
  end

  # Template method for adding a setpoint manager for a coil control logic to a heating coil.
  # ASHRAE 90.1-2019 Appendix G.
  #
  # @param model [OpenStudio::Model::Model] Openstudio model
  # @param thermalZones Array([OpenStudio::Model::ThermalZone]) thermal zone array
  # @param coil Heating Coils
  # @return [Boolean] true
  def model_set_central_preheat_coil_spm(model, thermalZones, coil)
    # search for the highest zone setpoint temperature
    max_heat_setpoint = 0.0
    coil_name = coil.name.get.to_s
    thermalZones.each do |zone|
      tstat = zone.thermostatSetpointDualSetpoint
      if tstat.is_initialized
        tstat = tstat.get
        setpoint_sch = tstat.heatingSetpointTemperatureSchedule
        setpoint_min_max = search_min_max_value_from_design_day_schedule(setpoint_sch, 'heating')
        setpoint_c = setpoint_min_max['max']
        if setpoint_c > max_heat_setpoint
          max_heat_setpoint = setpoint_c
        end
      end
    end
    # in this situation, we hard set the temperature to be 22 F
    # (ASHRAE 90.1 Room heating stepoint temperature is 72 F)
    max_heat_setpoint = 22.2 if max_heat_setpoint == 0.0

    max_heat_setpoint_f = OpenStudio.convert(max_heat_setpoint, 'C', 'F').get
    preheat_setpoint_f = max_heat_setpoint_f - 20
    preheat_setpoint_c = OpenStudio.convert(preheat_setpoint_f, 'F', 'C').get

    # create a new constant schedule and this method will add schedule limit type
    preheat_coil_sch = model_add_constant_schedule_ruleset(model,
                                                           preheat_setpoint_c,
                                                           name = "#{coil_name} Setpoint Temp - #{preheat_setpoint_f.round}F")
    preheat_coil_manager = OpenStudio::Model::SetpointManagerScheduled.new(model, preheat_coil_sch)
    preheat_coil_manager.setName("#{coil_name} Preheat Coil Setpoint Manager")

    if coil.to_CoilHeatingWater.is_initialized
      preheat_coil_manager.addToNode(coil.airOutletModelObject.get.to_Node.get)
    elsif coil.to_CoilHeatingElectric.is_initialized
      preheat_coil_manager.addToNode(coil.outletModelObject.get.to_Node.get)
    elsif coil.to_CoilHeatingGas.is_initialized
      OpenStudio.logFree(OpenStudio::Warn, 'openstudio.models.CoilHeatingGas', 'Preheat coils in baseline system shall only be electric or hydronic. Current coil type: Natural Gas')
      preheat_coil_manager.addToNode(coil.airOutletModelObject.get.to_Node.get)
    end

    return true
  end

  # A template method that handles the loading of user input data from multiple sources
  # include data source from:
  # 1. user data csv files
  # 2. data from measure and OpenStudio interface
  # @param [Openstudio:model:Model] model
  # @param [String] climate_zone
  # @param [String] default_hvac_building_type
  # @param [String] default_wwr_building_type
  # @param [String] default_swh_building_type
  # @param [Hash] bldg_type_hvac_zone_hash A hash maps building type for hvac to a list of thermal zones
  # @return True
  def handle_user_input_data(model, climate_zone, default_hvac_building_type, default_wwr_building_type, default_swh_building_type, bldg_type_hvac_zone_hash)
    # load the multiple building area types from user data
    handle_multi_building_area_types(model, climate_zone, default_hvac_building_type, default_wwr_building_type, default_swh_building_type, bldg_type_hvac_zone_hash)
    # load user data from proposed model
    handle_airloop_user_input_data(model)
    # load air loop DOAS user data from the proposed model
    handle_airloop_doas_user_input_data(model)
    # load zone HVAC user data from proposed model
    handle_zone_hvac_user_input_data(model)
  end

  # A function to load airloop data from userdata csv files
  # @param [OpenStudio::Model::Model] OpenStudio model object
  def handle_airloop_user_input_data(model)
    # ============================Process airloop info ============================================
    user_airloops = @standards_data.key?('userdata_airloop_hvac') ? @standards_data['userdata_airloop_hvac'] : nil
    model.getAirLoopHVACs.each do |air_loop|
      air_loop_name = air_loop.name.get
      if user_airloops && user_airloops.length > 1
        user_airloops.each do |user_airloop|
          if air_loop_name == user_airloop['name']
            # gas phase air cleaning is system base - add proposed hvac system name to zones
            if user_airloop.key?('economizer_exception_for_gas_phase_air_cleaning') && !user_airloop['economizer_exception_for_gas_phase_air_cleaning'].nil?
              if user_airloop['economizer_exception_for_gas_phase_air_cleaning'].downcase == 'yes'
                air_loop.thermalZones.each do |thermal_zone|
                  thermal_zone.additionalProperties.setFeature('economizer_exception_for_gas_phase_air_cleaning', air_loop_name)
                end
              end
            end
            # Open refrigerated cases is zone based - add yes or no to zones
            if user_airloop.key?('economizer_exception_for_open_refrigerated_cases') && !user_airloop['economizer_exception_for_open_refrigerated_cases'].nil?
              if user_airloop['economizer_exception_for_open_refrigerated_cases'].downcase == 'yes'
                air_loop.thermalZones.each do |thermal_zone|
                  thermal_zone.additionalProperties.setFeature('economizer_exception_for_open_refrigerated_cases', 'yes')
                end
              end
            end
            # Fan power credits
            user_airloop.keys.each do |info_key|
              if info_key.include?('fan_power_credit')
                if !user_airloop[info_key].to_s.empty?
                  if info_key.include?('has_')
                    if user_airloop[info_key].downcase == 'yes'
                      air_loop.thermalZones.each do |thermal_zone|
                        if thermal_zone.additionalProperties.hasFeature(info_key)
                          current_value = thermal_zone.additionalProperties.getFeatureAsDouble(info_key).to_f
                          thermal_zone.additionalProperties.setFeature(info_key, current_value + 1.0)
                        else
                          thermal_zone.additionalProperties.setFeature(info_key, 1.0)
                        end
                      end
                    end
                  else
                    air_loop.thermalZones.each do |thermal_zones|
                      if thermal_zone.additionalProperties.hasFeature(info_key)
                        current_value = thermal_zone.additionalProperties.getFeatureAsDouble(info_key).to_f
                        thermal_zone.additionalProperties.setFeature(info_key, current_value + user_airloop[info_key])
                      else
                        thermal_zone.additionalProperties.setFeature(info_key, user_airloop[info_key])
                      end
                    end
                  end
                end
              end
            end
          end
        end
      end
    end
  end

  # A function to load airloop DOAS data from userdata csv files
  # @param [OpenStudio::Model::Model] OpenStudio model object
  def handle_airloop_doas_user_input_data(model)
    # Get user data
    user_airloop_doass = @standards_data.key?('userdata_airloop_hvac_doas') ? @standards_data['userdata_airloop_hvac_doas'] : nil

    # Parse user data
    if user_airloop_doass && user_airloop_doass.length >= 1
      user_airloop_doass.each do |user_airloop_doas|
        # Get AirLoopHVACDedicatedOutdoorAirSystem
        air_loop_doas = model.getAirLoopHVACDedicatedOutdoorAirSystemByName(user_airloop_doas['name'])
        if !air_loop_doas.is_initialized
          OpenStudio.logFree(OpenStudio::Warn, 'openstudio.ashrae_90_1_prm.Model', "The AirLoopHVACDedicatedOutdoorAirSystem named #{user_airloop_doass['name']} mentioned in the userdata_airloop_hvac_doas was not found in the model, user specified data associated with it will be ignored.")
          next
        else
          air_loop_doas = air_loop_doas.get
        end

        # Parse fan power credits data
        user_airloop_doas.keys.each do |info_key|
          if info_key.include?('fan_power_credit')
            if !user_airloop_doas[info_key].to_s.empty?
              # Case 1: Yes/no
              if info_key.include?('has_')
                if user_airloop_doas[info_key].downcase == 'yes'
                  air_loop_doas.airLoops.each do |air_loop|
                    air_loop.thermalZones.each do |thermal_zone|
                      if thermal_zone.additionalProperties.hasFeature(info_key)
                        current_value = thermal_zone.additionalProperties.getFeatureAsDouble(info_key).to_f
                        thermal_zone.additionalProperties.setFeature(info_key, current_value + 1.0)
                      else
                        thermal_zone.additionalProperties.setFeature(info_key, 1.0)
                      end
                    end
                  end
                end
              else
                # Case 2: user provided value
                air_loop_doas.airLoops.each do |air_loop|
                  air_loop.thermalZones.each do |thermal_zones|
                    if thermal_zone.additionalProperties.hasFeature(info_key)
                      current_value = thermal_zone.additionalProperties.getFeatureAsDouble(info_key).to_f
                      thermal_zone.additionalProperties.setFeature(info_key, current_value + user_airloop_doas[info_key])
                    else
                      thermal_zone.additionalProperties.setFeature(info_key, user_airloop_doas[info_key])
                    end
                  end
                end
              end
            end
          end
        end
      end
    end
  end

  # Analyze HVAC, window-to-wall ratio and SWH building (area) types from user data inputs in the @standard_data library
  # This function returns True, but the values are stored in the multi-building_data argument.
  # The hierarchy for process the building types
  # 1. Highest: PRM rules - if rules applied against user inputs, the function will use the calculated value to reset the building type
  # 2. Second: User defined building type in the csv file.
  # 3. Third: User defined userdata_building.csv file. If an object (e.g. space, thermalzone) are not defined in their correspondent userdata csv file, use the building csv file
  # 4. Fourth: Dropdown list in the measure GUI. If none presented, use the data from the dropdown list.
  # NOTE! This function will add building types to OpenStudio objects as an additional features for hierarchy 1-3
  # The object additional feature is empty when the function determined it uses fourth hierarchy.
  #
  # @param [OpenStudio::Model::Model] model
  # @param [String] climate_zone
  # @param [String] default_hvac_building_type (Fourth Hierarchy hvac building type)
  # @param [String] default_wwr_building_type (Fourth Hierarchy wwr building type)
  # @param [String] default_swh_building_type (Fourth Hierarchy swh building type)
  # @param [Hash] bldg_type_zone_hash An empty hash that maps building type for hvac to a list of thermal zones
  # @return True
  def handle_multi_building_area_types(model, climate_zone, default_hvac_building_type, default_wwr_building_type, default_swh_building_type, bldg_type_hvac_zone_hash)
    # Construct the user_building hashmap
    user_buildings = @standards_data.key?('userdata_building') ? @standards_data['userdata_building'] : nil

    # Build up a hvac_building_type : thermal zone hash map
    # =============================HVAC user data process===========================================
    user_thermal_zones = @standards_data.key?('userdata_thermal_zone') ? @standards_data['userdata_thermal_zone'] : nil
    # First construct hvac building type -> thermal Zone hash and hvac building type -> floor area
    bldg_type_zone_hash = {}
    bldg_type_zone_area_hash = {}
    model.getThermalZones.each do |thermal_zone|
      # get climate zone to check the conditioning category
      thermal_zone_condition_category = thermal_zone_conditioning_category(thermal_zone, climate_zone)
      if thermal_zone_condition_category == 'Semiheated' || thermal_zone_condition_category == 'Unconditioned'
        next
      end

      # Check for Second hierarchy
      hvac_building_type = nil
      if user_thermal_zones && user_thermal_zones.length >= 1
        user_thermal_zone_index = user_thermal_zones.index { |user_thermal_zone| user_thermal_zone['name'] == thermal_zone.name.get }
        # make sure the thermal zone has assigned a building_type_for_hvac
        unless user_thermal_zone_index.nil? || user_thermal_zones[user_thermal_zone_index]['building_type_for_hvac'].nil?
          # Only thermal zone in the user data and have building_type_for_hvac data will be assigned.
          hvac_building_type = user_thermal_zones[user_thermal_zone_index]['building_type_for_hvac']
        end
      end
      # Second hierarchy does not apply, check Third hierarchy
      if hvac_building_type.nil? && user_buildings && user_buildings.length >= 1
        building_name = thermal_zone.model.building.get.name.get
        user_building_index = user_buildings.index { |user_building| user_building['name'] == building_name }
        unless user_building_index.nil? || user_buildings[user_building_index]['building_type_for_hvac'].nil?
          # Only thermal zone in the buildings user data and have building_type_for_hvac data will be assigned.
          hvac_building_type = user_buildings[user_building_index]['building_type_for_hvac']
        end
      end
      # Third hierarchy does not apply, apply Fourth hierarchy
      if hvac_building_type.nil?
        hvac_building_type = default_hvac_building_type
      end
      # Add data to the hash map
      unless bldg_type_zone_hash.key?(hvac_building_type)
        bldg_type_zone_hash[hvac_building_type] = []
      end
      unless bldg_type_zone_area_hash.key?(hvac_building_type)
        bldg_type_zone_area_hash[hvac_building_type] = 0.0
      end
      # calculate floor area for the thermal zone
      part_of_floor_area = false
      thermal_zone.spaces.sort.each do |space|
        next unless space.partofTotalFloorArea

        # a space in thermal zone is part of floor area.
        part_of_floor_area = true
        bldg_type_zone_area_hash[hvac_building_type] += space.floorArea * space.multiplier
      end
      if part_of_floor_area
        # Only add the thermal_zone if it is part of the floor area
        bldg_type_zone_hash[hvac_building_type].append(thermal_zone)
      end
    end
    # Handle an edge case that all zones in the model are unconditioned.
    unless bldg_type_zone_hash.empty?
      # Calculate the total floor area.
      # If the max tie, this algorithm will pick the first encountered hvac building type as the maximum.
      total_floor_area = 0.0
      hvac_bldg_type_with_max_floor = nil
      hvac_bldg_type_max_floor_area = 0.0
      bldg_type_zone_area_hash.each do |key, value|
        if value > hvac_bldg_type_max_floor_area
          hvac_bldg_type_with_max_floor = key
          hvac_bldg_type_max_floor_area = value
        end
        total_floor_area += value
      end

      # Reset the thermal zones by going through the hierarchy 1 logics
      bldg_type_hvac_zone_hash.clear
      # Add the thermal zones for the maximum floor (primary system)
      bldg_type_hvac_zone_hash[hvac_bldg_type_with_max_floor] = bldg_type_zone_hash[hvac_bldg_type_with_max_floor]
      bldg_type_zone_hash.each do |bldg_type, bldg_type_zone|
        # loop the rest bldg_types
        unless bldg_type.eql? hvac_bldg_type_with_max_floor
          if OpenStudio.convert(total_floor_area, 'm^2', 'ft^2').get <= 40000
            # Building is smaller than 40k sqft, it could only have one hvac_building_type, reset all the thermal zones.
            bldg_type_hvac_zone_hash[hvac_bldg_type_with_max_floor].push(*bldg_type_zone)
            OpenStudio.logFree(OpenStudio::Warn, 'openstudio.model.Model', "The building floor area is less than 40,000 square foot. Thermal zones under hvac building type #{bldg_type} is reset to #{hvac_bldg_type_with_max_floor}")
          else
            if OpenStudio.convert(bldg_type_zone_area_hash[bldg_type], 'm^2', 'ft^2').get < 20000
              # in this case, all thermal zones shall be categorized as the primary hvac_building_type
              bldg_type_hvac_zone_hash[hvac_bldg_type_with_max_floor].push(*bldg_type_zone)
              OpenStudio.logFree(OpenStudio::Warn, 'openstudio.model.Model', "The floor area in hvac building type #{bldg_type} is less than 20,000 square foot. Thermal zones under this hvac building type is reset to #{hvac_bldg_type_with_max_floor}")
            else
              bldg_type_hvac_zone_hash[bldg_type] = bldg_type_zone
            end
          end
        end
      end

      # Write in hvac building type thermal zones by thermal zone
      bldg_type_hvac_zone_hash.each do |h1_bldg_type, bldg_type_zone_array|
        bldg_type_zone_array.each do |thermal_zone|
          thermal_zone.additionalProperties.setFeature('building_type_for_hvac', h1_bldg_type)
        end
      end
    end

    # =============================SPACE user data process===========================================
    user_spaces = @standards_data.key?('userdata_space') ? @standards_data['userdata_space'] : nil
    model.getSpaces.each do |space|
      type_for_wwr = nil
      # Check for 2nd level hierarchy
      if user_spaces && user_spaces.length >= 1
        user_spaces.each do |user_space|
          unless user_space['building_type_for_wwr'].nil?
            if space.name.get == user_space['name']
              type_for_wwr = user_space['building_type_for_wwr']
            end
          end
        end
      end

      if type_for_wwr.nil?
        # 2nd Hierarchy does not apply, check for 3rd level hierarchy
        building_name = space.model.building.get.name.get
        if user_buildings && user_buildings.length >= 1
          user_buildings.each do |user_building|
            unless user_building['building_type_for_wwr'].nil?
              if user_building['name'] == building_name
                type_for_wwr = user_building['building_type_for_wwr']
              end
            end
          end
        end
      end

      if type_for_wwr.nil?
        # 3rd level hierarchy does not apply, Apply 4th level hierarchy
        type_for_wwr = default_wwr_building_type
      end
      # add wwr type to space:
      space.additionalProperties.setFeature('building_type_for_wwr', type_for_wwr)
    end
    # =============================SWH user data process===========================================
    user_wateruse_equipments = @standards_data.key?('userdata_wateruse_equipment') ? @standards_data['userdata_wateruse_equipment'] : nil
    model.getWaterUseEquipments.each do |wateruse_equipment|
      type_for_swh = nil
      # Check for 2nd hierarchy
      if user_wateruse_equipments && user_wateruse_equipments.length >= 1
        user_wateruse_equipments.each do |user_wateruse_equipment|
          unless user_wateruse_equipment['building_type_for_swh'].nil?
            if wateruse_equipment.name.get == user_wateruse_equipment['name']
              type_for_swh = user_wateruse_equipment['building_type_for_swh']
            end
          end
        end
      end

      if type_for_swh.nil?
        # 2nd hierarchy does not apply, check for 3rd hierarchy
        # get space building type
        building_name = wateruse_equipment.model.building.get.name.get
        if user_buildings && user_buildings.length >= 1
          user_buildings.each do |user_building|
            unless user_building['building_type_for_swh'].nil?
              if user_building['name'] == building_name
                type_for_swh = user_building['building_type_for_swh']
              end
            end
          end
        end
      end

      if type_for_swh.nil?
        # 3rd hierarchy does not apply, apply 4th hierarchy
        type_for_swh = default_swh_building_type
      end
      # add swh type to wateruse equipment:
      wateruse_equipment.additionalProperties.setFeature('building_type_for_swh', type_for_swh)
    end
    return true
  end

<<<<<<< HEAD
  # Apply the standard construction to each surface in the model, based on the construction type currently assigned.
  #
  # @return [Bool] true if successful, false if not
  # @param model [OpenStudio::Model::Model] OpenStudio model object
  # @param climate_zone [String] ASHRAE climate zone, e.g. 'ASHRAE 169-2013-4A'
  # @return [Bool] returns true if successful, false if not
  def model_apply_constructions(model, climate_zone, wwr_building_type, wwr_info)
    model_apply_standard_constructions(model, climate_zone, wwr_building_type, wwr_info)

    return true
  end

  # Update ground temperature profile based on the weather file specified in the model
  #
  # @param model [OpenStudio::Model::Model] OpenStudio model object
  # @param climate_zone [String] ASHRAE climate zone, e.g. 'ASHRAE 169-2013-4A'
  # @return [Bool] returns true if successful, false if not
  def model_update_ground_temperature_profile(model, climate_zone)
    # Check if the ground temperature profile is needed
    surfaces_with_fc_factor_boundary = false
    model.getSurfaces.each do |surface|
      if surface.outsideBoundaryCondition.to_s == 'GroundFCfactorMethod'
        surfaces_with_fc_factor_boundary = true
        break
      end
    end

    return false unless surfaces_with_fc_factor_boundary

    # Remove existing FCFactor temperature profile
    model.getSiteGroundTemperatureFCfactorMethod.remove

    # Get path to weather file specified in the model
    weather_file_path = model.getWeatherFile.path.get.to_s

    # Look for stat file corresponding to the weather file
    stat_file_path = weather_file_path.sub('.epw', '.stat').to_s
    if !File.exist? stat_file_path
      # When the stat file corresponding with the weather file in the model is missing,
      # use the weather file that represent the climate zone
      climate_zone_weather_file_map = model_get_climate_zone_weather_file_map
      weather_file = climate_zone_weather_file_map[climate_zone]
      stat_file_path = model_get_weather_file(weather_file).sub('.epw', '.stat').to_s
    end

    ground_temp = OpenStudio::Model::SiteGroundTemperatureFCfactorMethod.new(model)
    ground_temperatures = model_get_monthly_ground_temps_from_stat_file(stat_file_path)
    unless ground_temperatures.empty?
      # set the site ground temperature building surface
      ground_temp.setAllMonthlyTemperatures(ground_temperatures)
    end

    return true
=======
  # Retrieve zone HVAC user specified compliance inputs from CSV file
  #
  # @param [OpenStudio::Model::Model] OpenStudio model object
  def handle_zone_hvac_user_input_data(model)
    user_zone_hvac = @standards_data.key?('userdata_zone_hvac') ? @standards_data['userdata_zone_hvac'] : nil
    return unless !user_zone_hvac.empty?

    zone_hvac_equipment = model.getZoneHVACComponents
    if zone_hvac_equipment.empty?
      OpenStudio.logFree(OpenStudio::Error, 'openstudio.ashrae_90_1_prm.model', 'No zone HVAC equipment is present in the proposed model, user provided information cannot be used to generate the baseline building model.')
      return
    end

    user_zone_hvac.each do |zone_hvac_eqp_info|
      user_defined_zone_hvac_obj_name = zone_hvac_eqp_info['name']
      user_defined_zone_hvac_obj_type_name = zone_hvac_eqp_info['zone_hvac_object_type_name']

      # Check that the object type name do exist
      begin
        user_defined_zone_hvac_obj_type_name_idd = user_defined_zone_hvac_obj_type_name.to_IddObjectType
      rescue StandardError => e
        OpenStudio.logFree(OpenStudio::Error, 'openstudio.ashrae_90_1_prm.model', "#{user_defined_zone_hvac_obj_type_name}, provided in the user zone HVAC user data, is not a valid OpenStudio model object.")
      end

      # Retrieve zone HVAC object(s) by name
      zone_hvac_eqp = model.getZoneHVACComponentsByName(user_defined_zone_hvac_obj_name, false)

      # If multiple object have the same name
      if zone_hvac_eqp.empty?
        OpenStudio.logFree(OpenStudio::Error, 'openstudio.ashrae_90_1_prm.model', "The #{user_defined_zone_hvac_obj_type_name} object named #{user_defined_zone_hvac_obj_name} provided in the user zone HVAC user data could not be found in the model.")
      elsif zone_hvac_eqp.length == 1
        zone_hvac_eqp = zone_hvac_eqp[0]
        zone_hvac_eqp_idd = zone_hvac_eqp.iddObjectType.to_s
        if zone_hvac_eqp_idd != user_defined_zone_hvac_obj_type_name
          OpenStudio.logFree(OpenStudio::Error, 'openstudio.ashrae_90_1_prm.model', "The object type name provided in the zone HVAC user data (#{user_defined_zone_hvac_obj_type_name}) does not match with the one in the model: #{zone_hvac_eqp_idd}.")
        end
      else
        zone_hvac_eqp.each do |eqp|
          zone_hvac_eqp_idd = eqp.iddObjectType
          if zone_hvac_eqp_idd == user_defined_zone_hvac_obj_type_name
            zone_hvac_eqp = eqp
            break
          end
        end
        OpenStudio.logFree(OpenStudio::Error, 'openstudio.ashrae_90_1_prm.model', "A #{user_defined_zone_hvac_obj_type_name} object named #{user_defined_zone_hvac_obj_name} (as specified in the user zone HVAC data) could not be found in the model.")
      end

      if zone_hvac_eqp.thermalZone.is_initialized
        thermal_zone = zone_hvac_eqp.thermalZone.get

        zone_hvac_eqp_info.keys.each do |info_key|
          if info_key.include?('fan_power_credit')
            if !zone_hvac_eqp_info[info_key].to_s.empty?
              if info_key.include?('has_')
                if thermal_zone.additionalProperties.hasFeature(info_key)
                  current_value = thermal_zone.additionalProperties.getFeatureAsDouble(info_key).to_f
                  thermal_zone.additionalProperties.setFeature(info_key, current_value + 1.0)
                else
                  thermal_zone.additionalProperties.setFeature(info_key, 1.0)
                end
              else
                if thermal_zone.additionalProperties.hasFeature(info_key)
                  current_value = thermal_zone.additionalProperties.getFeatureAsDouble(info_key).to_f
                  thermal_zone.additionalProperties.setFeature(info_key, current_value + zone_hvac_eqp_info[info_key])
                else
                  thermal_zone.additionalProperties.setFeature(info_key, zone_hvac_eqp_info[info_key])
                end
              end
            end
          end
        end
      end
    end
>>>>>>> 3c792d20
  end
end<|MERGE_RESOLUTION|>--- conflicted
+++ resolved
@@ -1252,7 +1252,6 @@
     return true
   end
 
-<<<<<<< HEAD
   # Apply the standard construction to each surface in the model, based on the construction type currently assigned.
   #
   # @return [Bool] true if successful, false if not
@@ -1306,7 +1305,8 @@
     end
 
     return true
-=======
+  end
+
   # Retrieve zone HVAC user specified compliance inputs from CSV file
   #
   # @param [OpenStudio::Model::Model] OpenStudio model object
@@ -1380,6 +1380,5 @@
         end
       end
     end
->>>>>>> 3c792d20
   end
 end