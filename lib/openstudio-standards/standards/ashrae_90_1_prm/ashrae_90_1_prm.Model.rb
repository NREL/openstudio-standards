class ASHRAE901PRM < Standard
  # @!group Model

  # Determines the area of the building above which point
  # the non-dominant area type gets it's own HVAC system type.
  # @return [Double] the minimum area (m^2)
  def model_prm_baseline_system_group_minimum_area(model, custom)
    exception_min_area_ft2 = 20_000
    # Customization - Xcel EDA Program Manual 2014
    # 3.2.1 Mechanical System Selection ii
    if custom == 'Xcel Energy CO EDA'
      exception_min_area_ft2 = 5000
      OpenStudio.logFree(OpenStudio::Info, 'openstudio.standards.Model', "Customization; per Xcel EDA Program Manual 2014 3.2.1 Mechanical System Selection ii, minimum area for non-predominant conditions reduced to #{exception_min_area_ft2} ft2.")
    end
    exception_min_area_m2 = OpenStudio.convert(exception_min_area_ft2, 'ft^2', 'm^2').get
    return exception_min_area_m2
  end

  # Determines which system number is used
  # for the baseline system.
  # @return [String] the system number: 1_or_2, 3_or_4,
  # 5_or_6, 7_or_8, 9_or_10
  def model_prm_baseline_system_number(model, climate_zone, area_type, fuel_type, area_ft2, num_stories, custom)
    sys_num = nil

    # Customization - Xcel EDA Program Manual 2014
    # Table 3.2.2 Baseline HVAC System Types
    if custom == 'Xcel Energy CO EDA'
      OpenStudio.logFree(OpenStudio::Info, 'openstudio.standards.Model', 'Custom; per Xcel EDA Program Manual 2014 Table 3.2.2 Baseline HVAC System Types, the 90.1-2010 lookup for HVAC system types shall be used.')

      # Set the area limit
      limit_ft2 = 25_000

      case area_type
      when 'residential'
        sys_num = '1_or_2'
      when 'nonresidential'
        # nonresidential and 3 floors or less and <25,000 ft2
        if num_stories <= 3 && area_ft2 < limit_ft2
          sys_num = '3_or_4'
          # nonresidential and 4 or 5 floors or 5 floors or less and 25,000 ft2 to 150,000 ft2
        elsif ((num_stories == 4 || num_stories == 5) && area_ft2 < limit_ft2) || (num_stories <= 5 && (area_ft2 >= limit_ft2 && area_ft2 <= 150_000))
          sys_num = '5_or_6'
          # nonresidential and more than 5 floors or >150,000 ft2
        elsif num_stories >= 5 || area_ft2 > 150_000
          sys_num = '7_or_8'
        end
      when 'heatedonly'
        sys_num = '9_or_10'
      when 'retail'
        # Should only be hit by Xcel EDA
        sys_num = '3_or_4'
      end

    else

      # Set the area limit
      limit_ft2 = 25_000

      case area_type
      when 'residential'
        sys_num = '1_or_2'
      when 'nonresidential'
        # nonresidential and 3 floors or less and <25,000 ft2
        if num_stories <= 3 && area_ft2 < limit_ft2
          sys_num = '3_or_4'
        # nonresidential and 4 or 5 floors or 5 floors or less and 25,000 ft2 to 150,000 ft2
        elsif ((num_stories == 4 || num_stories == 5) && area_ft2 < limit_ft2) || (num_stories <= 5 && (area_ft2 >= limit_ft2 && area_ft2 <= 150_000))
          sys_num = '5_or_6'
        # nonresidential and more than 5 floors or >150,000 ft2
        elsif num_stories >= 5 || area_ft2 > 150_000
          sys_num = '7_or_8'
        end
      when 'heatedonly'
        sys_num = '9_or_10'
      when 'retail'
        sys_num = '3_or_4'
      end

    end

    return sys_num
  end

  # Change the fuel type based on climate zone, depending on the standard.
  # For 90.1-2013, fuel type is based on climate zone, not the proposed model.
  # @return [String] the revised fuel type
  def model_prm_baseline_system_change_fuel_type(model, fuel_type, climate_zone, custom = nil)
    if custom == 'Xcel Energy CO EDA'
      OpenStudio.logFree(OpenStudio::Info, 'openstudio.standards.Model', 'Custom; per Xcel EDA Program Manual 2014 Table 3.2.2 Baseline HVAC System Types, the 90.1-2010 rules for heating fuel type (based on proposed model) rules apply.')
      return fuel_type
    end

    # For 90.1-2013 the fuel type is determined based on climate zone.
    # Don't change the fuel if it purchased heating or cooling.
    if fuel_type == 'electric' || fuel_type == 'fossil'
      case climate_zone
      when 'ASHRAE 169-2006-1A',
           'ASHRAE 169-2006-2A',
           'ASHRAE 169-2006-3A',
           'ASHRAE 169-2013-1A',
           'ASHRAE 169-2013-2A',
           'ASHRAE 169-2013-3A'
        fuel_type = 'electric'
      else
        fuel_type = 'fossil'
      end
      OpenStudio.logFree(OpenStudio::Info, 'openstudio.standards.Model', "Heating fuel is #{fuel_type} for 90.1-2013, climate zone #{climate_zone}.  This is independent of the heating fuel type in the proposed building, per G3.1.1-3.  This is different than previous versions of 90.1.")
    end

    return fuel_type
  end

  # Determines the fan type used by VAV_Reheat and VAV_PFP_Boxes systems.
  # Variable speed fan for 90.1-2013
  # @return [String] the fan type: TwoSpeed Fan, Variable Speed Fan
  def model_baseline_system_vav_fan_type(model)
    fan_type = 'Variable Speed Fan'
    return fan_type
  end

  # This method creates customized infiltration objects for each
  # space and removes the SpaceType-level infiltration objects.
  #
  # @return [Bool] true if successful, false if not
  def model_baseline_apply_infiltration_standard(model, climate_zone)
    # Model shouldn't use SpaceInfiltrationEffectiveLeakageArea
    # Excerpt from the EnergyPlus Input/Output reference manual:
    #     "This model is based on work by Sherman and Grimsrud (1980)
    #     and is appropriate for smaller, residential-type buildings."
    # Return an error if the model does use this object
    ela = 0
    model.getSpaceInfiltrationEffectiveLeakageAreas.sort.each do |eff_la|
      ela += 1
    end
    if ela > 0
      OpenStudio.logFree(OpenStudio::Error, 'openstudio.standards.Model', 'The current model cannot include SpaceInfiltrationEffectiveLeakageArea. These objects cannot be used to model infiltration according to the 90.1-PRM rules.')
    end

    # Get the space building envelope area
    # According to the 90.1 definition, building envelope include:
    # - "the elements of a building that separate conditioned spaces from the exterior"
    # - "the elements of a building that separate conditioned space from unconditioned
    #    space or that enclose semiheated spaces through which thermal energy may be
    #    transferred to or from the exterior, to or from unconditioned spaces or to or
    #    from conditioned spaces."
    building_envelope_area_m2 = 0
    model.getSpaces.sort.each do |space|
      building_envelope_area_m2 += space_envelope_area(space, climate_zone)
    end
    if building_envelope_area_m2 == 0.0
      OpenStudio.logFree(OpenStudio::Warn, 'openstudio.standards.Model', 'Calculated building envelope area is 0 m2, no infiltration will be added.')
      return 0.0
    end

    # Calculate current model air leakage rate @ 75 Pa and report it
    curr_tot_infil_m3_per_s_per_envelope_area = model_current_building_envelope_infiltration_at_75pa(model, building_envelope_area_m2)
    OpenStudio.logFree(OpenStudio::Info, 'openstudio.standards.Model', "The proposed model I_75Pa is estimated to be #{curr_tot_infil_m3_per_s_per_envelope_area} m3/s per m2 of total building envelope.")

    # Calculate building adjusted building envelope
    # air infiltration following the 90.1 PRM rules
    tot_infil_m3_per_s = model_adjusted_building_envelope_infiltration(model, building_envelope_area_m2)

    # Find infiltration method used in the model, if any.
    #
    # If multiple methods are used, use per above grade wall
    # area (i.e. exterior wall area), if air/changes per hour
    # or exterior surface area is used, use Flow/ExteriorWallArea
    infil_method = model_get_infiltration_method(model)
    infil_method = 'Flow/ExteriorWallArea' if infil_method != 'Flow/Area' || infil_method != 'Flow/ExteriorWallArea'
    infil_coefficients = model_get_infiltration_coefficients(model)

    # Set the infiltration rate at each space
    model.getSpaces.sort.each do |space|
      space_apply_infiltration_rate(space, tot_infil_m3_per_s, infil_method, infil_coefficients)
    end

    # Remove infiltration rates set at the space type
    model.getSpaceTypes.sort.each do |space_type|
      space_type.spaceInfiltrationDesignFlowRates.each(&:remove)
    end

    return true
  end

  # This method retrieves the type of infiltration input
  # used in the model. If input is inconsitent, returns
  # Flow/Area
  #
  # @return [String] infiltration input type
  def model_get_infiltration_method(model)
    infil_method = nil
    model.getSpaces.sort.each do |space|
      # Infiltration at the space level
      unless space.spaceInfiltrationDesignFlowRates.empty?
        old_infil = space.spaceInfiltrationDesignFlowRates[0]
        old_infil_method = old_infil.designFlowRateCalculationMethod.to_s
        # Return flow per space floor area if method is inconsisten in proposed model
        return 'Flow/Area' if infil_method != old_infil_method && !infil_method.nil?

        infil_method = old_infil_method
      end

      # Infiltration at the space type level
      if infil_method.nil? && space.spaceType.is_initialized
        space_type = space.spaceType.get
        unless space_type.spaceInfiltrationDesignFlowRates.empty?
          old_infil = space_type.spaceInfiltrationDesignFlowRates[0]
          old_infil_method = old_infil.designFlowRateCalculationMethod.to_s
          # Return flow per space floor area if method is inconsisten in proposed model
          return 'Flow/Area' if infil_method != old_infil_method && !infil_method.nil?

          infil_method = old_infil_method
        end
      end
    end

    return infil_method
  end

  # This method retrieves the infiltration coefficients
  # used in the model. If input is inconsitent, returns
  # [0, 0, 0.224, 0] as per PRM user manual
  #
  # @return [String] infiltration input type
  def model_get_infiltration_coefficients(model)
    cst = nil
    temp = nil
    vel = nil
    vel_2 = nil
    infil_coeffs = [cst, temp, vel, vel_2]
    model.getSpaces.sort.each do |space|
      # Infiltration at the space level
      unless space.spaceInfiltrationDesignFlowRates.empty?
        old_infil = space.spaceInfiltrationDesignFlowRates[0]
        cst = old_infil.constantTermCoefficient
        temp = old_infil.temperatureTermCoefficient
        vel = old_infil.velocityTermCoefficient
        vel_2 = old_infil.velocitySquaredTermCoefficient
        old_infil_coeffs = [cst, temp, vel, vel_2] if !(cst.nil? && temp.nil? && vel.nil? && vel_2.nil?)
        # Return flow per space floor area if method is inconsisten in proposed model
        return [0.0, 0.0, 0.224, 0.0] if infil_coeffs != old_infil_coeffs && !(infil_coeffs[0].nil? &&
                                                                                    infil_coeffs[1].nil? &&
                                                                                    infil_coeffs[2].nil? &&
                                                                                    infil_coeffs[3].nil?)

        infil_coeffs = old_infil_coeffs
      end

      # Infiltration at the space type level
      if infil_coeffs == [nil, nil, nil, nil] && space.spaceType.is_initialized
        space_type = space.spaceType.get
        unless space_type.spaceInfiltrationDesignFlowRates.empty?
          old_infil = space_type.spaceInfiltrationDesignFlowRates[0]
          cst = old_infil.constantTermCoefficient
          temp = old_infil.temperatureTermCoefficient
          vel = old_infil.velocityTermCoefficient
          vel_2 = old_infil.velocitySquaredTermCoefficient
          old_infil_coeffs = [cst, temp, vel, vel_2] if !(cst.nil? && temp.nil? && vel.nil? && vel_2.nil?)
          # Return flow per space floor area if method is inconsisten in proposed model
          return [0.0, 0.0, 0.224, 0.0] unless infil_coeffs != old_infil_coeffs && !(infil_coeffs[0].nil? &&
                                                                                      infil_coeffs[1].nil? &&
                                                                                      infil_coeffs[2].nil? &&
                                                                                      infil_coeffs[3].nil?)

          infil_coeffs = old_infil_coeffs
        end
      end
    end
    return infil_coeffs
  end

  # This methods calculate the current model air leakage rate @ 75 Pa.
  # It assumes that the model follows the PRM methods, see G3.1.1.4
  # in 90.1-2019 for reference.
  #
  # @param [OpenStudio::Model::Model] OpenStudio Model object
  # @param [Double] Building envelope area as per 90.1 in m^2
  #
  # @return [Float] building model air leakage rate
  def model_current_building_envelope_infiltration_at_75pa(model, building_envelope_area_m2)
    bldg_air_leakage_rate = 0
    model.getSpaces.sort.each do |space|
      # Infiltration at the space level
      unless space.spaceInfiltrationDesignFlowRates.empty?
        infil_obj = space.spaceInfiltrationDesignFlowRates[0]
        unless infil_obj.designFlowRate.is_initialized
          if infil_obj.flowperSpaceFloorArea.is_initialized
            bldg_air_leakage_rate += infil_obj.flowperSpaceFloorArea.get * space.floorArea
          elsif infil_obj.flowperExteriorSurfaceArea.is_initialized
            bldg_air_leakage_rate += infil_obj.flowperExteriorSurfaceArea.get * space.exteriorArea
          elsif infil_obj.flowperExteriorWallArea.is_initialized
            bldg_air_leakage_rate += infil_obj.flowperExteriorWallArea.get * space.exteriorWallArea
          elsif infil_obj.airChangesperHour.is_initialized
            bldg_air_leakage_rate += infil_obj.airChangesperHour.get * space.volume / 3600
          end
        end
      end

      # Infiltration at the space type level
      if space.spaceType.is_initialized
        space_type = space.spaceType.get
        unless space_type.spaceInfiltrationDesignFlowRates.empty?
          infil_obj = space_type.spaceInfiltrationDesignFlowRates[0]
          unless infil_obj.designFlowRate.is_initialized
            if infil_obj.flowperSpaceFloorArea.is_initialized
              bldg_air_leakage_rate += infil_obj.flowperSpaceFloorArea.get * space.floorArea
            elsif infil_obj.flowperExteriorSurfaceArea.is_initialized
              bldg_air_leakage_rate += infil_obj.flowperExteriorSurfaceArea.get * space.exteriorArea
            elsif infil_obj.flowperExteriorWallArea.is_initialized
              bldg_air_leakage_rate += infil_obj.flowperExteriorWallArea.get * space.exteriorWallArea
            elsif infil_obj.airChangesperHour.is_initialized
              bldg_air_leakage_rate += infil_obj.airChangesperHour.get * space.volume / 3600
            end
          end
        end
      end
    end
    # adjust_infiltration_to_prototype_building_conditions(1) corresponds
    # to the 0.112 shown in G3.1.1.4
    curr_tot_infil_m3_per_s_per_envelope_area = bldg_air_leakage_rate / adjust_infiltration_to_prototype_building_conditions(1) / building_envelope_area_m2
    return curr_tot_infil_m3_per_s_per_envelope_area
  end

  # This method calculates the building envelope infiltration,
  # this approach uses the 90.1 PRM rules
  #
  # @return [Float] building envelope infiltration
  def model_adjusted_building_envelope_infiltration(model, building_envelope_area_m2)
    # Determine the total building baseline infiltration rate in cfm per ft2 of the building envelope at 75 Pa
    basic_infil_rate_cfm_per_ft2 = space_infiltration_rate_75_pa

    # Do nothing if no infiltration
    return 0.0 if basic_infil_rate_cfm_per_ft2.zero?

    # Conversion factor
    conv_fact = OpenStudio.convert(1, 'm^3/s', 'ft^3/min').to_f / OpenStudio.convert(1, 'm^2', 'ft^2').to_f

    # Adjust the infiltration rate to the average pressure for the prototype buildings.
    # adj_infil_rate_cfm_per_ft2 = 0.112 * basic_infil_rate_cfm_per_ft2
    adj_infil_rate_cfm_per_ft2 = adjust_infiltration_to_prototype_building_conditions(basic_infil_rate_cfm_per_ft2)
    adj_infil_rate_m3_per_s_per_m2 = adj_infil_rate_cfm_per_ft2 / conv_fact

    # Calculate the total infiltration
    tot_infil_m3_per_s = adj_infil_rate_m3_per_s_per_m2 * building_envelope_area_m2

    return tot_infil_m3_per_s
  end

  # Apply the standard construction to each surface in the model, based on the construction type currently assigned.
  #
  # @return [Bool] true if successful, false if not
  # @param model [OpenStudio::Model::Model] OpenStudio model object
  # @param climate_zone [String] ASHRAE climate zone, e.g. 'ASHRAE 169-2013-4A'
  # @return [Bool] returns true if successful, false if not
  def model_apply_standard_constructions(model, climate_zone, wwr_building_type = nil, wwr_info = {})
    types_to_modify = []

    # Possible boundary conditions are
    # Adiabatic
    # Surface
    # Outdoors
    # Ground
    # Foundation
    # GroundFCfactorMethod
    # OtherSideCoefficients
    # OtherSideConditionsModel
    # GroundSlabPreprocessorAverage
    # GroundSlabPreprocessorCore
    # GroundSlabPreprocessorPerimeter
    # GroundBasementPreprocessorAverageWall
    # GroundBasementPreprocessorAverageFloor
    # GroundBasementPreprocessorUpperWall
    # GroundBasementPreprocessorLowerWall

    # Possible surface types are
    # Floor
    # Wall
    # RoofCeiling
    # FixedWindow
    # OperableWindow
    # Door
    # GlassDoor
    # OverheadDoor
    # Skylight
    # TubularDaylightDome
    # TubularDaylightDiffuser

    # Create an array of surface types
    types_to_modify << ['Outdoors', 'Floor']
    types_to_modify << ['Outdoors', 'Wall']
    types_to_modify << ['Outdoors', 'RoofCeiling']
    types_to_modify << ['Outdoors', 'FixedWindow']
    types_to_modify << ['Outdoors', 'OperableWindow']
    types_to_modify << ['Outdoors', 'Door']
    types_to_modify << ['Outdoors', 'GlassDoor']
    types_to_modify << ['Outdoors', 'OverheadDoor']
    types_to_modify << ['Outdoors', 'Skylight']
    types_to_modify << ['Surface', 'Floor']
    types_to_modify << ['Surface', 'Wall']
    types_to_modify << ['Surface', 'RoofCeiling']
    types_to_modify << ['Surface', 'FixedWindow']
    types_to_modify << ['Surface', 'OperableWindow']
    types_to_modify << ['Surface', 'Door']
    types_to_modify << ['Surface', 'GlassDoor']
    types_to_modify << ['Surface', 'OverheadDoor']
    types_to_modify << ['Ground', 'Floor']
    types_to_modify << ['Ground', 'Wall']
    types_to_modify << ['Foundation', 'Wall']
    types_to_modify << ['GroundFCfactorMethod', 'Wall']
    types_to_modify << ['OtherSideCoefficients', 'Wall']
    types_to_modify << ['OtherSideConditionsModel', 'Wall']
    types_to_modify << ['GroundBasementPreprocessorAverageWall', 'Wall']
    types_to_modify << ['GroundBasementPreprocessorUpperWall', 'Wall']
    types_to_modify << ['GroundBasementPreprocessorLowerWall', 'Wall']
    types_to_modify << ['Foundation', 'Floor']
    types_to_modify << ['GroundFCfactorMethod', 'Floor']
    types_to_modify << ['OtherSideCoefficients', 'Floor']
    types_to_modify << ['OtherSideConditionsModel', 'Floor']
    types_to_modify << ['GroundSlabPreprocessorAverage', 'Floor']
    types_to_modify << ['GroundSlabPreprocessorCore', 'Floor']
    types_to_modify << ['GroundSlabPreprocessorPerimeter', 'Floor']

    # Find just those surfaces
    surfaces_to_modify = []
    surface_category = {}
    org_surface_boundary_conditions = {}
    types_to_modify.each do |boundary_condition, surface_type|
      # Surfaces
      model.getSurfaces.sort.each do |surf|
        next unless surf.outsideBoundaryCondition == boundary_condition
        next unless surf.surfaceType == surface_type

        # Check if surface is adjacent to an unenclosed or unconditioned space (e.g. attic or parking garage)
        if surf.outsideBoundaryCondition == 'Surface'
          adj_space = surf.adjacentSurface.get.space.get
          adj_space_cond_type = space_conditioning_category(adj_space)
          if adj_space_cond_type == 'Unconditioned'
            # Get adjacent surface
            adjacent_surf = surf.adjacentSurface.get

            # Store original boundary condition type
            org_surface_boundary_conditions[surf.name.to_s] = adjacent_surf

            # Temporary change the surface's boundary condition to 'Outdoors' so it can be assigned a baseline construction
            surf.setOutsideBoundaryCondition('Outdoors')
            adjacent_surf.setOutsideBoundaryCondition('Outdoors')
          end
        end

        if boundary_condition == 'Outdoors'
          surface_category[surf] = 'ExteriorSurface'
        elsif ['Ground', 'Foundation', 'GroundFCfactorMethod', 'OtherSideCoefficients', 'OtherSideConditionsModel', 'GroundSlabPreprocessorAverage', 'GroundSlabPreprocessorCore', 'GroundSlabPreprocessorPerimeter', 'GroundBasementPreprocessorAverageWall', 'GroundBasementPreprocessorAverageFloor', 'GroundBasementPreprocessorUpperWall', 'GroundBasementPreprocessorLowerWall'].include?(boundary_condition)
          surface_category[surf] = 'GroundSurface'
        else
          surface_category[surf] = 'NA'
        end
        surfaces_to_modify << surf
      end

      # SubSurfaces
      model.getSubSurfaces.sort.each do |surf|
        next unless surf.outsideBoundaryCondition == boundary_condition
        next unless surf.subSurfaceType == surface_type

        surface_category[surf] = 'ExteriorSubSurface'
        surfaces_to_modify << surf
      end
    end

    # Modify these surfaces
    prev_created_consts = {}
    surfaces_to_modify.sort.each do |surf|
      # Get space conditioning
      space = surf.space.get
      space_cond_type = space_conditioning_category(space)

      # Do not modify constructions for unconditioned spaces
      prev_created_consts = planar_surface_apply_standard_construction(surf, climate_zone, prev_created_consts, wwr_building_type, wwr_info, surface_category[surf]) unless space_cond_type == 'Unconditioned'

      # Reset boundary conditions to original if they were temporary modified
      if org_surface_boundary_conditions.include?(surf.name.to_s)
        surf.setAdjacentSurface(org_surface_boundary_conditions[surf.name.to_s])
      end
    end

    # List the unique array of constructions
    if prev_created_consts.size.zero?
      OpenStudio.logFree(OpenStudio::Warn, 'openstudio.standards.Model', 'None of the constructions in your proposed model have both Intended Surface Type and Standards Construction Type')
    else
      prev_created_consts.each do |surf_type, construction|
        OpenStudio.logFree(OpenStudio::Info, 'openstudio.standards.Model', "For #{surf_type.join(' ')}, applied #{construction.name}.")
      end
    end

    return true
  end

  # Go through the default construction sets and hard-assigned constructions.
  # Clone the existing constructions and set their intended surface type and standards construction type per the PRM.
  # For some standards, this will involve making modifications.  For others, it will not.
  #
  # 90.1-2007, 90.1-2010, 90.1-2013
  # @param model [OpenStudio::Model::Model] OpenStudio model object
  # @return [Bool] returns true if successful, false if not
  def model_apply_prm_construction_types(model)
    types_to_modify = []

    # Possible boundary conditions are
    # Adiabatic
    # Surface
    # Outdoors
    # Ground
    # Foundation
    # GroundFCfactorMethod
    # OtherSideCoefficients
    # OtherSideConditionsModel
    # GroundSlabPreprocessorAverage
    # GroundSlabPreprocessorCore
    # GroundSlabPreprocessorPerimeter
    # GroundBasementPreprocessorAverageWall
    # GroundBasementPreprocessorAverageFloor
    # GroundBasementPreprocessorUpperWall
    # GroundBasementPreprocessorLowerWall

    # Possible surface types are
    # AtticFloor
    # AtticWall
    # AtticRoof
    # DemisingFloor
    # DemisingWall
    # DemisingRoof
    # ExteriorFloor
    # ExteriorWall
    # ExteriorRoof
    # ExteriorWindow
    # ExteriorDoor
    # GlassDoor
    # GroundContactFloor
    # GroundContactWall
    # GroundContactRoof
    # InteriorFloor
    # InteriorWall
    # InteriorCeiling
    # InteriorPartition
    # InteriorWindow
    # InteriorDoor
    # OverheadDoor
    # Skylight
    # TubularDaylightDome
    # TubularDaylightDiffuser

    # Possible standards construction types
    # Mass
    # SteelFramed
    # WoodFramed
    # IEAD
    # View
    # Daylight
    # Swinging
    # NonSwinging
    # Heated
    # Unheated
    # RollUp
    # Sliding
    # Metal
    # Nonmetal framing (all)
    # Metal framing (curtainwall/storefront)
    # Metal framing (entrance door)
    # Metal framing (all other)
    # Metal Building
    # Attic and Other
    # Glass with Curb
    # Plastic with Curb
    # Without Curb

    # Create an array of types
    types_to_modify << ['Outdoors', 'ExteriorWall', 'SteelFramed']
    types_to_modify << ['Outdoors', 'ExteriorRoof', 'IEAD']
    types_to_modify << ['Outdoors', 'ExteriorFloor', 'SteelFramed']
    types_to_modify << ['Ground', 'GroundContactFloor', 'Unheated']
    types_to_modify << ['Ground', 'GroundContactWall', 'Mass']

    # Foundation
    types_to_modify << ['Foundation', 'GroundContactFloor', 'Unheated']
    types_to_modify << ['Foundation', 'GroundContactWall', 'Mass']

    # F/C-Factor methods
    types_to_modify << ['GroundFCfactorMethod', 'GroundContactFloor', 'Unheated']
    types_to_modify << ['GroundFCfactorMethod', 'GroundContactWall', 'Mass']

    # Other side coefficients
    types_to_modify << ['OtherSideCoefficients', 'GroundContactFloor', 'Unheated']
    types_to_modify << ['OtherSideConditionsModel', 'GroundContactFloor', 'Unheated']
    types_to_modify << ['OtherSideCoefficients', 'GroundContactWall', 'Mass']
    types_to_modify << ['OtherSideConditionsModel', 'GroundContactWall', 'Mass']

    # Slab preprocessor
    types_to_modify << ['GroundSlabPreprocessorAverage', 'GroundContactFloor', 'Unheated']
    types_to_modify << ['GroundSlabPreprocessorCore', 'GroundContactFloor', 'Unheated']
    types_to_modify << ['GroundSlabPreprocessorPerimeter', 'GroundContactFloor', 'Unheated']

    # Basement preprocessor
    types_to_modify << ['GroundBasementPreprocessorAverageWall', 'GroundContactWall', 'Mass']
    types_to_modify << ['GroundBasementPreprocessorAverageFloor', 'GroundContactFloor', 'Unheated']
    types_to_modify << ['GroundBasementPreprocessorUpperWall', 'GroundContactWall', 'Mass']
    types_to_modify << ['GroundBasementPreprocessorLowerWall', 'GroundContactWall', 'Mass']

    # Modify all constructions of each type
    types_to_modify.each do |boundary_cond, surf_type, const_type|
      constructions = model_find_constructions(model, boundary_cond, surf_type)

      constructions.sort.each do |const|
        standards_info = const.standardsInformation
        standards_info.setIntendedSurfaceType(surf_type)
        standards_info.setStandardsConstructionType(const_type)
      end
    end

    return true
  end

  # Reduces the SRR to the values specified by the PRM. SRR reduction will be done by shrinking vertices toward the centroid.
  #
  # @param model [OpenStudio::model::Model] OpenStudio model object
  def model_apply_prm_baseline_skylight_to_roof_ratio(model)
    # Loop through all spaces in the model, and
    # per the 90.1-2019 PRM User Manual, only
    # account for exterior roofs for enclosed
    # spaces. Include space multipliers.
    roof_m2 = 0.001 # Avoids divide by zero errors later
    sky_m2 = 0
    total_roof_m2 = 0.001
    total_subsurface_m2 = 0
    model.getSpaces.sort.each do |space|
      next if space_conditioning_category(space) == 'Unconditioned'

      # Loop through all surfaces in this space
      roof_area_m2 = 0
      sky_area_m2 = 0
      space.surfaces.sort.each do |surface|
        # Skip non-outdoor surfaces
        next unless surface.outsideBoundaryCondition == 'Outdoors'
        # Skip non-walls
        next unless surface.surfaceType == 'RoofCeiling'

        # This roof's gross area (including skylight area)
        roof_area_m2 += surface.grossArea * space.multiplier
        # Subsurfaces in this surface
        surface.subSurfaces.sort.each do |ss|
          next unless ss.subSurfaceType == 'Skylight'

          sky_area_m2 += ss.netArea * space.multiplier
        end
      end

      total_roof_m2 += roof_area_m2
      total_subsurface_m2 += sky_area_m2
    end

    # Calculate the SRR of each category
    srr = ((total_subsurface_m2 / total_roof_m2) * 100.0).round(1)
    OpenStudio.logFree(OpenStudio::Info, 'openstudio.standards.Model', "The skylight to roof ratios (SRRs) is: : #{srr.round}%.")

    # SRR limit
    srr_lim = model_prm_skylight_to_roof_ratio_limit(model)

    # Check against SRR limit
    red = srr > srr_lim

    # Stop here unless skylights need reducing
    return true unless red

    OpenStudio.logFree(OpenStudio::Info, 'openstudio.standards.Model', "Reducing the size of all skylights equally down to the limit of #{srr_lim.round}%.")

    # Determine the factors by which to reduce the skylight area
    mult = srr_lim / srr

    # Reduce the skylight area if any of the categories necessary
    model.getSpaces.sort.each do |space|
      next if space_conditioning_category(space) == 'Unconditioned'

      # Loop through all surfaces in this space
      space.surfaces.sort.each do |surface|
        # Skip non-outdoor surfaces
        next unless surface.outsideBoundaryCondition == 'Outdoors'
        # Skip non-walls
        next unless surface.surfaceType == 'RoofCeiling'

        # Subsurfaces in this surface
        surface.subSurfaces.sort.each do |ss|
          next unless ss.subSurfaceType == 'Skylight'

          # Reduce the size of the skylight
          red = 1.0 - mult
          sub_surface_reduce_area_by_percent_by_shrinking_toward_centroid(ss, red)
        end
      end
    end

    return true
  end

  # Apply baseline values to exterior lights objects
  # Characterization of objects must be done via user data
  #
  # @param model [OpenStudio::model::Model] OpenStudio model object
  def model_apply_baseline_exterior_lighting(model)
    user_ext_lights = @standards_data.key?('userdata_exterior_lights') ? @standards_data['userdata_exterior_lights'] : nil
    return false if user_ext_lights.nil?

    non_tradeable_cats = ['nontradeable_general', 'building_facades_area', 'building_facades_perim', 'automated_teller_machines_per_location', 'automated_teller_machines_per_machine', 'entries_and_gates', 'loading_areas_for_emergency_vehicles', 'drive_through_windows_and_doors', 'parking_near_24_hour_entrances', 'roadway_parking']
    search_criteria = {
      'template' => template
    }

    ext_ltg_baseline_values = standards_lookup_table_first(table_name: 'prm_exterior_lighting', search_criteria: search_criteria)

    user_ext_lights.each do |user_data|
      lights_name = user_data['name']

      # model.getExteriorLightss.each do |exterior_lights|

      if model.getExteriorLightsByName(lights_name).is_initialized
        ext_lights_obj = model.getExteriorLightsByName(lights_name).get
      else
        # Report invalid name in user data
        OpenStudio.logFree(OpenStudio::Warn, 'prm.log', "ExteriorLights object named #{lights_name} from user data file not found in model")
        next
      end

      # Make sure none of the categories are nontradeable and not a mix of tradeable and nontradeable
      num_trade = 0
      num_notrade = 0
      ext_ltg_cats = {}
      num_cats = user_data['num_ext_lights_subcats'].to_i
      (1..num_cats).each do |icat|
        cat_key = format('end_use_subcategory_%02d', icat)
        subcat = user_data[cat_key]
        if non_tradeable_cats.include?(subcat)
          num_notrade += 1
        else
          num_trade += 1
          meas_val_key = format('end_use_measurement_value_%02d', icat)
          meas_val = user_data[meas_val_key]
          ext_ltg_cats[subcat] = meas_val.to_f
        end
      end

      # Skip this if all lights are non-tradeable
      next if num_trade == 0

      # Error if mix of tradeable and nontradeable
      if (num_trade > 0) && (num_notrade > 0)
        OpenStudio.logFree(OpenStudio::Warn, 'prm.log', "ExteriorLights object named #{lights_name} from user data file has mix of tradeable and non-tradeable lighting types. All will be treated as non-tradeable.")
        next
      end

      ext_ltg_pwr = 0
      ext_ltg_cats.each do |cat_key, meas_val|
        # Get baseline power for this type of exterior lighting
        baseline_value = ext_ltg_baseline_values[cat_key].to_f
        ext_ltg_pwr += baseline_value * meas_val
      end

      # Update existing exterior lights object: control, schedule, power
      ext_lights_obj.setControlOption('AstronomicalClock')
      ext_lights_obj.setSchedule(model.alwaysOnDiscreteSchedule)
      ext_lights_obj.setMultiplier(1)
      ext_lights_def = ext_lights_obj.exteriorLightsDefinition
      ext_lights_def.setDesignLevel(ext_ltg_pwr)
    end
  end

  # Add design day schedule objects for space loads, for PRM 2019 baseline models
  # @author Xuechen (Jerry) Lei, PNNL
  # @param model [OpenStudio::model::Model] OpenStudio model object
  #
  def model_apply_prm_baseline_sizing_schedule(model)
    space_loads = model.getSpaceLoads
    loads = []
    space_loads.sort.each do |space_load|
      load_type = space_load.iddObjectType.valueName.sub('OS_', '').strip.sub('_', '')
      casting_method_name = "to_#{load_type}"
      if space_load.respond_to?(casting_method_name)
        casted_load = space_load.public_send(casting_method_name).get
        loads << casted_load
      else
        p 'Need Debug, casting method not found @JXL'
      end
    end

    load_schedule_name_hash = {
      'People' => 'numberofPeopleSchedule',
      'Lights' => 'schedule',
      'ElectricEquipment' => 'schedule',
      'GasEquipment' => 'schedule',
      'SpaceInfiltration_DesignFlowRate' => 'schedule'
    }

    loads.each do |load|
      load_type = load.iddObjectType.valueName.sub('OS_', '').strip
      load_schedule_name = load_schedule_name_hash[load_type]
      next unless !load_schedule_name.nil?

      # check if the load is in a dwelling space
      if load.spaceType.is_initialized
        space_type = load.spaceType.get
      elsif load.space.is_initialized && load.space.get.spaceType.is_initialized
        space_type = load.space.get.spaceType.get
      else
        space_type = nil
        puts "No hosting space/spacetype found for load: #{load.name}"
      end
      if !space_type.nil? && /apartment/i =~ space_type.standardsSpaceType.to_s
        load_in_dwelling = true
      else
        load_in_dwelling = false
      end

      load_schedule = load.public_send(load_schedule_name).get
      schedule_type = load_schedule.iddObjectType.valueName.sub('OS_', '').strip.sub('_', '')
      load_schedule = load_schedule.public_send("to_#{schedule_type}").get

      case schedule_type
      when 'ScheduleRuleset'
        load_schmax = get_8760_values_from_schedule(model, load_schedule).max
        load_schmin = get_8760_values_from_schedule(model, load_schedule).min
        load_schmode = get_weekday_values_from_8760(model,
                                                    Array(get_8760_values_from_schedule(model, load_schedule)),
                                                    value_includes_holiday = true).mode[0]

        # AppendixG-2019 G3.1.2.2.1
        if load_type == 'SpaceInfiltration_DesignFlowRate'
          summer_value = load_schmax
          winter_value = load_schmax
        else
          summer_value = load_schmax
          winter_value = load_schmin
        end

        # AppendixG-2019 Exception to G3.1.2.2.1
        if load_in_dwelling
          summer_value = load_schmode
        end

        # set cooling design day schedule
        summer_dd_schedule = OpenStudio::Model::ScheduleDay.new(model)
        summer_dd_schedule.setName("#{load.name} Summer Design Day")
        summer_dd_schedule.addValue(OpenStudio::Time.new(1.0), summer_value)
        load_schedule.setSummerDesignDaySchedule(summer_dd_schedule)

        # set heating design day schedule
        winter_dd_schedule = OpenStudio::Model::ScheduleDay.new(model)
        winter_dd_schedule.setName("#{load.name} Winter Design Day")
        winter_dd_schedule.addValue(OpenStudio::Time.new(1.0), winter_value)
        load_schedule.setWinterDesignDaySchedule(winter_dd_schedule)

      when 'ScheduleConstant'
        OpenStudio.logFree(OpenStudio::Warn, 'openstudio.standards.Model', "Space load #{load.name} has schedule type of ScheduleConstant. Nothing to be done for ScheduleConstant")
        next
      end
    end
  end

  # Applies the multi-zone VAV outdoor air sizing requirements to all applicable air loops in the model.
  # @note This is not applicable to the stable baseline; hence no action in this method
  #
  # @param model [OpenStudio::Model::Model] OpenStudio model object
  # @return [Bool] returns true if successful, false if not
  def model_apply_multizone_vav_outdoor_air_sizing(model)
    return true
  end

  # Identifies non mechanically cooled ("nmc") systems, if applicable
  #
  # TODO: Zone-level evaporative cooler is not currently supported by
  #       by OpenStudio, will need to be added to the method when
  #       supported.
  #
  # @param model [OpenStudio::model::Model] OpenStudio model object
  # @return zone_nmc_sys_type [Hash] Zone to nmc system type mapping
  def model_identify_non_mechanically_cooled_systems(model)
    # Iterate through zones to find out if they are served by nmc systems
    model.getThermalZones.sort.each do |zone|
      # Check if airloop has economizer and either:
      # - No cooling coil and/or,
      # - An evaporative cooling coil
      air_loop = zone.airLoopHVAC

      unless air_loop.empty?
        # Iterate through all the airloops assigned to a zone
        zone.airLoopHVACs.each do |airloop|
          air_loop = air_loop.get
          if (!air_loop_hvac_include_cooling_coil?(air_loop) &&
            air_loop_hvac_include_evaporative_cooler?(air_loop)) ||
             (!air_loop_hvac_include_cooling_coil?(air_loop) &&
               air_loop_hvac_include_economizer?(air_loop))
            air_loop.additionalProperties.setFeature('non_mechanically_cooled', true)
            air_loop.thermalZones.each do |thermal_zone|
              thermal_zone.additionalProperties.setFeature('non_mechanically_cooled', true)
            end
          end
        end
      end
    end
  end

  # Specify supply air temperature setpoint for unit heaters based on 90.1 Appendix G G3.1.2.8.2
  #
  # @param thermal_zone [OpenStudio::Model::ThermalZone] OpenStudio ThermalZone Object
  #
  # @return [Double] for zone with unit heaters, return design supply temperature; otherwise, return nil
  def thermal_zone_prm_unitheater_design_supply_temperature(thermal_zone)
    thermal_zone.equipment.each do |eqt|
      if eqt.to_ZoneHVACUnitHeater.is_initialized
        return OpenStudio.convert(105, 'F', 'C').get
      end
    end
    return nil
  end

  # Specify supply to room delta for laboratory spaces based on 90.1 Appendix G Exception to G3.1.2.8.1
  #
  # @param thermal_zone [OpenStudio::Model::ThermalZone] OpenStudio ThermalZone Object
  #
  # @return [Double] for zone with laboratory space, return 17; otherwise, return nil
  def thermal_zone_prm_lab_delta_t(thermal_zone)
    # For labs, add 17 delta-T; otherwise, add 20 delta-T
    thermal_zone.spaces.each do |space|
      space_std_type = space.spaceType.get.standardsSpaceType.get
      if space_std_type == 'laboratory'
        return 17
      end
    end
    return nil
  end

  # Indicate if fan power breakdown (supply, return, and relief)
  # are needed
  #
  # @return [Boolean] true if necessary, false otherwise
  def model_get_fan_power_breakdown
    return true
  end

  # Applies the HVAC parts of the template to all objects in the model using the the template specified in the model.
  #
  # @param model [OpenStudio::Model::Model] OpenStudio model object
  # @param apply_controls [Bool] toggle whether to apply air loop and plant loop controls
  # @param sql_db_vars_map [Hash] hash map
  # @return [Bool] returns true if successful, false if not
  def model_apply_hvac_efficiency_standard(model, climate_zone, apply_controls: true, sql_db_vars_map: nil)
    sql_db_vars_map = {} if sql_db_vars_map.nil?

    OpenStudio.logFree(OpenStudio::Info, 'openstudio.standards.Model', "Started applying HVAC efficiency standards for #{template} template.")

    # Air Loop Controls
    if apply_controls.nil? || apply_controls == true
      model.getAirLoopHVACs.sort.each { |obj| air_loop_hvac_apply_standard_controls(obj, climate_zone) }
    end

    # Plant Loop Controls
    if apply_controls.nil? || apply_controls == true
      model.getPlantLoops.sort.each { |obj| plant_loop_apply_standard_controls(obj, climate_zone) }
    end

    # Zone HVAC Controls
    model.getZoneHVACComponents.sort.each { |obj| zone_hvac_component_apply_standard_controls(obj) }

    # TODO: The fan and pump efficiency will be done by another task.
    # Fans
    # model.getFanVariableVolumes.sort.each { |obj| fan_apply_standard_minimum_motor_efficiency(obj, fan_brake_horsepower(obj)) }
    # model.getFanConstantVolumes.sort.each { |obj| fan_apply_standard_minimum_motor_efficiency(obj, fan_brake_horsepower(obj)) }
    # model.getFanOnOffs.sort.each { |obj| fan_apply_standard_minimum_motor_efficiency(obj, fan_brake_horsepower(obj)) }
    # model.getFanZoneExhausts.sort.each { |obj| fan_apply_standard_minimum_motor_efficiency(obj, fan_brake_horsepower(obj)) }

    # Pumps
    # model.getPumpConstantSpeeds.sort.each { |obj| pump_apply_standard_minimum_motor_efficiency(obj) }
    # model.getPumpVariableSpeeds.sort.each { |obj| pump_apply_standard_minimum_motor_efficiency(obj) }
    # model.getHeaderedPumpsConstantSpeeds.sort.each { |obj| pump_apply_standard_minimum_motor_efficiency(obj) }
    # model.getHeaderedPumpsVariableSpeeds.sort.each { |obj| pump_apply_standard_minimum_motor_efficiency(obj) }

    # Zone level systems/components
    model.getThermalZones.each do |zone|
      if zone.additionalProperties.getFeatureAsString('baseline_system_type').is_initialized
        sys_type = zone.additionalProperties.getFeatureAsString('baseline_system_type').get
      end
      zone.equipment.each do |zone_equipment|
        if zone_equipment.to_ZoneHVACPackagedTerminalAirConditioner.is_initialized
          ptac = zone_equipment.to_ZoneHVACPackagedTerminalAirConditioner.get
          cooling_coil = ptac.coolingCoil
          sql_db_vars_map = set_coil_cooling_efficiency_and_curves(cooling_coil, sql_db_vars_map, sys_type)
        elsif zone_equipment.to_ZoneHVACPackagedTerminalHeatPump.is_initialized
          pthp = zone_equipment.to_ZoneHVACPackagedTerminalHeatPump.get
          cooling_coil = pthp.coolingCoil
          heating_coil = pthp.heatingCoil
          sql_db_vars_map = set_coil_cooling_efficiency_and_curves(cooling_coil, sql_db_vars_map, sys_type)
          sql_db_vars_map = set_coil_heating_efficiency_and_curves(heating_coil, sql_db_vars_map, sys_type)
        elsif zone_equipment.to_ZoneHVACUnitHeater.is_initialized
          unit_heater = zone_equipment.to_ZoneHVACUnitHeater.get
          heating_coil = unit_heater.heatingCoil
          sql_db_vars_map = set_coil_heating_efficiency_and_curves(heating_coil, sql_db_vars_map, sys_type)
        end
      end
    end

    # Airloop HVAC level components
    model.getAirLoopHVACs.sort.each do |air_loop|
      sys_type = air_loop.additionalProperties.getFeatureAsString('baseline_system_type').get
      air_loop.components.each do |icomponent|
        if icomponent.to_AirLoopHVACUnitarySystem.is_initialized
          unitary_system = icomponent.to_AirLoopHVACUnitarySystem.get
          if unitary_system.coolingCoil.is_initialized
            cooling_coil = unitary_system.coolingCoil.get
            sql_db_vars_map = set_coil_cooling_efficiency_and_curves(cooling_coil, sql_db_vars_map, sys_type)
          end
          if unitary_system.heatingCoil.is_initialized
            heating_coil = unitary_system.heatingCoil.get
            sql_db_vars_map = set_coil_heating_efficiency_and_curves(heating_coil, sql_db_vars_map, sys_type)
          end
        elsif icomponent.to_CoilCoolingDXSingleSpeed.is_initialized
          cooling_coil = icomponent.to_CoilCoolingDXSingleSpeed.get
          sql_db_vars_map = coil_cooling_dx_single_speed_apply_efficiency_and_curves(cooling_coil, sql_db_vars_map, sys_type)
        elsif icomponent.to_CoilCoolingDXTwoSpeed.is_initialized
          cooling_coil = icomponent.to_CoilCoolingDXTwoSpeed.get
          sql_db_vars_map = coil_cooling_dx_two_speed_apply_efficiency_and_curves(cooling_coil, sql_db_vars_map, sys_type)
        elsif icomponent.to_CoilHeatingDXSingleSpeed.is_initialized
          heating_coil = icomponent.to_CoilHeatingDXSingleSpeed.get
          sql_db_vars_map = coil_heating_dx_single_speed_apply_efficiency_and_curves(heating_coil, sql_db_vars_map, sys_type)
        elsif icomponent.to_CoilHeatingGas.is_initialized
          heating_coil = icomponent.to_CoilHeatingGas.get
          sql_db_vars_map = coil_heating_gas_apply_efficiency_and_curves(heating_coil, sql_db_vars_map, sys_type)
        end
      end
    end

    # Chillers
    model.getChillerElectricEIRs.sort.each { |obj| chiller_electric_eir_apply_efficiency_and_curves(obj) }

    # Boilers
    model.getBoilerHotWaters.sort.each { |obj| boiler_hot_water_apply_efficiency_and_curves(obj) }

    # Cooling Towers
    model.getCoolingTowerVariableSpeeds.sort.each { |obj| cooling_tower_variable_speed_apply_efficiency_and_curves(obj) }

    OpenStudio.logFree(OpenStudio::Info, 'openstudio.standards.Model', "Finished applying HVAC efficiency standards for #{template} template.")
    return true
  end

  def set_coil_cooling_efficiency_and_curves(cooling_coil, sql_db_vars_map, sys_type)
    if cooling_coil.to_CoilCoolingDXSingleSpeed.is_initialized
      # single speed coil
      sql_db_vars_map = coil_cooling_dx_single_speed_apply_efficiency_and_curves(cooling_coil.to_CoilCoolingDXSingleSpeed.get, sql_db_vars_map, sys_type)
    elsif cooling_coil.to_CoilCoolingDXTwoSpeed.is_initialized
      # two speed coil
      sql_db_vars_map = coil_cooling_dx_two_speed_apply_efficiency_and_curves(cooling_coil.to_CoilCoolingDXTwoSpeed.get, sql_db_vars_map, sys_type)
    else
      OpenStudio.logFree(OpenStudio::Warn, 'openstudio.standards.Model', "#{cooling_coil.name} is not single speed or two speed DX cooling coil. Nothing to be done for efficiency")
    end

    return sql_db_vars_map
  end

  def set_coil_heating_efficiency_and_curves(heating_coil, sql_db_vars_map, sys_type)
    if heating_coil.to_CoilHeatingDXSingleSpeed.is_initialized
      # single speed coil
      sql_db_vars_map = coil_heating_dx_single_speed_apply_efficiency_and_curves(heating_coil.to_CoilHeatingDXSingleSpeed.get, sql_db_vars_map, sys_type)
    elsif heating_coil.to_CoilHeatingGas.is_initialized
      # single speed coil
      sql_db_vars_map = coil_heating_gas_apply_efficiency_and_curves(heating_coil.to_CoilHeatingGas.get, sql_db_vars_map, sys_type)
    else
      OpenStudio.logFree(OpenStudio::Warn, 'openstudio.standards.Model', "#{heating_coil.name} is not single speed DX heating coil. Nothing to be done for efficiency")
    end

    return sql_db_vars_map
  end

  # Template method for adding a setpoint manager for a coil control logic to a heating coil.
  # ASHRAE 90.1-2019 Appendix G.
  #
  # @param model [OpenStudio::Model::Model] Openstudio model
  # @param thermalZones Array([OpenStudio::Model::ThermalZone]) thermal zone array
  # @param coil Heating Coils
  # @return [Boolean] true
  def model_set_central_preheat_coil_spm(model, thermalZones, coil)
    # search for the highest zone setpoint temperature
    max_heat_setpoint = 0.0
    coil_name = coil.name.get.to_s
    thermalZones.each do |zone|
      tstat = zone.thermostatSetpointDualSetpoint
      if tstat.is_initialized
        tstat = tstat.get
        setpoint_sch = tstat.heatingSetpointTemperatureSchedule
        setpoint_min_max = search_min_max_value_from_design_day_schedule(setpoint_sch, 'heating')
        setpoint_c = setpoint_min_max['max']
        if setpoint_c > max_heat_setpoint
          max_heat_setpoint = setpoint_c
        end
      end
    end
    # in this situation, we hard set the temperature to be 22 F
    # (ASHRAE 90.1 Room heating stepoint temperature is 72 F)
    max_heat_setpoint = 22.2 if max_heat_setpoint == 0.0

    max_heat_setpoint_f = OpenStudio.convert(max_heat_setpoint, 'C', 'F').get
    preheat_setpoint_f = max_heat_setpoint_f - 20
    preheat_setpoint_c = OpenStudio.convert(preheat_setpoint_f, 'F', 'C').get

    # create a new constant schedule and this method will add schedule limit type
    preheat_coil_sch = model_add_constant_schedule_ruleset(model,
                                                           preheat_setpoint_c,
                                                           name = "#{coil_name} Setpoint Temp - #{preheat_setpoint_f.round}F")
    preheat_coil_manager = OpenStudio::Model::SetpointManagerScheduled.new(model, preheat_coil_sch)
    preheat_coil_manager.setName("#{coil_name} Preheat Coil Setpoint Manager")

    if coil.to_CoilHeatingWater.is_initialized
      preheat_coil_manager.addToNode(coil.airOutletModelObject.get.to_Node.get)
    elsif coil.to_CoilHeatingElectric.is_initialized
      preheat_coil_manager.addToNode(coil.outletModelObject.get.to_Node.get)
    elsif coil.to_CoilHeatingGas.is_initialized
      OpenStudio.logFree(OpenStudio::Warn, 'openstudio.models.CoilHeatingGas', 'Preheat coils in baseline system shall only be electric or hydronic. Current coil type: Natural Gas')
      preheat_coil_manager.addToNode(coil.airOutletModelObject.get.to_Node.get)
    end

    return true
  end

  # Add zone additional property "zone DCV implemented in user model":
  #   - 'true' if zone OA flow requirement is specified as per person & airloop supporting this zone has DCV enabled
  #   - 'false' otherwise
  #
  # @author Xuechen (Jerry) Lei, PNNL
  # @param model [OpenStudio::Model::Model] Openstudio model
  def model_mark_zone_dcv_existence(model)
    model.getAirLoopHVACs.each do |air_loop_hvac|
      next unless air_loop_hvac.airLoopHVACOutdoorAirSystem.is_initialized

      oa_system = air_loop_hvac.airLoopHVACOutdoorAirSystem.get
      controller_oa = oa_system.getControllerOutdoorAir
      controller_mv = controller_oa.controllerMechanicalVentilation
      next unless controller_mv.demandControlledVentilation == true

      air_loop_hvac.thermalZones.each do |thermal_zone|
        zone_dcv = false
        thermal_zone.spaces.each do |space|
          dsn_oa = space.designSpecificationOutdoorAir
          next if dsn_oa.empty?

          dsn_oa = dsn_oa.get
          next if dsn_oa.outdoorAirMethod == 'Maximum'

          if dsn_oa.outdoorAirFlowperPerson > 0
            # only in this case the thermal zone is considered to be implemented with DCV
            zone_dcv = true
          end
        end

        if zone_dcv == true
          thermal_zone.additionalProperties.setFeature('zone DCV implemented in user model', true)
        end
      end
    end

    # mark unmarked zones
    model.getThermalZones.each do |zone|
      next if zone.additionalProperties.hasFeature('zone DCV implemented in user model')

      zone.additionalProperties.setFeature('zone DCV implemented in user model', false)
    end

    return true
  end

  # read user data and add to zone additional properties
  # "airloop user specified DCV exception"
  # "one user specified DCV exception"
  #
  # @author Xuechen (Jerry) Lei, PNNL
  # @param model [OpenStudio::Model::Model] Openstudio model
  def model_add_dcv_user_exception_properties(model)
    model.getAirLoopHVACs.each do |air_loop_hvac|
      dcv_airloop_user_exception = false
      if standards_data.key?('userdata_airloop_hvac')
        standards_data['userdata_airloop_hvac'].each do |row|
          next unless row['name'].to_s.downcase.strip == air_loop_hvac.name.to_s.downcase.strip

          if row['dcv_exception_airloop'].to_s.upcase.strip == 'TRUE'
            dcv_airloop_user_exception = true
            break
          end
        end
      end
      air_loop_hvac.thermalZones.each do |thermal_zone|
        if dcv_airloop_user_exception
          thermal_zone.additionalProperties.setFeature('airloop user specified DCV exception', true)
        end
      end
    end

    # zone level exception tagging is put outside of airloop because it directly reads from user data and
    # a zone not under an airloop in user model may be in an airloop in baseline
    model.getThermalZones.each do |thermal_zone|
      dcv_zone_user_exception = false
      if standards_data.key?('userdata_thermal_zone')
        standards_data['userdata_thermal_zone'].each do |row|
          next unless row['name'].to_s.downcase.strip == thermal_zone.name.to_s.downcase.strip

          if row['dcv_exception_thermal_zone'].to_s.upcase.strip == 'TRUE'
            dcv_zone_user_exception = true
            break
          end
        end
      end
      if dcv_zone_user_exception
        thermal_zone.additionalProperties.setFeature('zone user specified DCV exception', true)
      end
    end

    # mark unmarked zones
    model.getThermalZones.each do |zone|
      next if zone.additionalProperties.hasFeature('airloop user specified DCV exception')

      zone.additionalProperties.setFeature('airloop user specified DCV exception', false)
    end

    model.getThermalZones.each do |zone|
      next if zone.additionalProperties.hasFeature('zone user specified DCV exception')

      zone.additionalProperties.setFeature('zone user specified DCV exception', false)
    end
  end

  # add zone additional property "airloop dcv required by 901"
  # - "true" if the airloop supporting this zone is required by 90.1 (non-exception requirement + user provided exception flag) to have DCV regarding user model
  # - "false" otherwise
  # add zone additional property "zone dcv required by 901"
  # - "true" if the zone is required by 90.1(non-exception requirement + user provided exception flag) to have DCV regarding user model
  # - 'flase' otherwise
  #
  # @author Xuechen (Jerry) Lei, PNNL
  # @param model [OpenStudio::Model::Model] Openstudio model
  def model_add_dcv_requirement_properties(model)
    model.getAirLoopHVACs.each do |air_loop_hvac|
      if user_model_air_loop_hvac_demand_control_ventilation_required?(air_loop_hvac)
        air_loop_hvac.thermalZones.each do |thermal_zone|
          thermal_zone.additionalProperties.setFeature('airloop dcv required by 901', true)

          # the zone level dcv requirement can only be true if it is in an airloop that is required to have DCV
          if user_model_zone_demand_control_ventilation_required?(thermal_zone)
            thermal_zone.additionalProperties.setFeature('zone dcv required by 901', true)
          end
        end
      end
    end

    # mark unmarked zones
    model.getThermalZones.each do |zone|
      next if zone.additionalProperties.hasFeature('airloop dcv required by 901')

      zone.additionalProperties.setFeature('airloop dcv required by 901', false)
    end

    model.getThermalZones.each do |zone|
      next if zone.additionalProperties.hasFeature('zone dcv required by 901')

      zone.additionalProperties.setFeature('zone dcv required by 901', false)
    end
  end

  # based on previously added flag, raise error if DCV is required but not implemented in zones, in which case
  # baseline generation will be terminated; raise warning if DCV is not required but implemented, and continue baseline
  # generation
  #
  # @author Xuechen (Jerry) Lei, PNNL
  # @param model [OpenStudio::Model::Model] Openstudio model
  def model_raise_user_model_dcv_errors(model)
    # TODO: JXL add log msgs to PRM logger
    model.getThermalZones.each do |thermal_zone|
      if thermal_zone.additionalProperties.getFeatureAsBoolean('zone DCV implemented in user model').get &&
         (!thermal_zone.additionalProperties.getFeatureAsBoolean('zone dcv required by 901').get ||
           !thermal_zone.additionalProperties.getFeatureAsBoolean('airloop dcv required by 901').get)
        OpenStudio.logFree(OpenStudio::Warn, 'openstudio.standards.Model', "For thermal zone #{thermal_zone.name}, ASHRAE 90.1 2019 6.4.3.8 does NOT require this zone to have demand control ventilation, but it was implemented in the user model, Appendix G baseline generation will continue!")
        if thermal_zone.additionalProperties.hasFeature('apxg no need to have DCV')
          if !thermal_zone.additionalProperties.getFeatureAsBoolean('apxg no need to have DCV').get
            OpenStudio.logFree(OpenStudio::Warn, 'openstudio.standards.Model', "Moreover, for thermal zone #{thermal_zone.name}, Appendix G baseline model will have DCV based on ASHRAE 90.1 2019 G3.1.2.5")
          end
        end
      end
      if thermal_zone.additionalProperties.getFeatureAsBoolean('zone dcv required by 901').get &&
         thermal_zone.additionalProperties.getFeatureAsBoolean('airloop dcv required by 901').get &&
         !thermal_zone.additionalProperties.getFeatureAsBoolean('zone DCV implemented in user model').get
        OpenStudio.logFree(OpenStudio::Error, 'openstudio.standards.Model', "For thermal zone #{thermal_zone.name}, ASHRAE 90.1 2019 6.4.3.8 requires this zone to have demand control ventilation, but it was not implemented in the user model, Appendix G baseline generation should be terminated!")
      end
    end
  end

  # Check if zones in the baseline model (to be created) should have DCV based on 90.1 2019 G3.1.2.5. Zone additional
  # property 'apxg no need to have DCV' added
  #
  # @author Xuechen (Jerry) Lei, PNNL
  # @param model [OpenStudio::Model::Model] Openstudio model
  def model_add_apxg_dcv_properties(model)
    model.getAirLoopHVACs.each do |air_loop_hvac|
      if air_loop_hvac.airLoopHVACOutdoorAirSystem.is_initialized
        oa_flow_m3_per_s = get_airloop_hvac_design_oa_from_sql(air_loop_hvac)
      else
        OpenStudio.logFree(OpenStudio::Info, 'openstudio.standards.AirLoopHVAC', "For #{air_loop_hvac.name}, DCV not applicable because it has no OA intake.")
        return false
      end
      oa_flow_cfm = OpenStudio.convert(oa_flow_m3_per_s, 'm^3/s', 'cfm').get
      if oa_flow_cfm <= 3000
        air_loop_hvac.thermalZones.each do |thermal_zone|
          thermal_zone.additionalProperties.setFeature('apxg no need to have DCV', true)
        end
      else # oa_flow_cfg > 3000, check zone people density
        air_loop_hvac.thermalZones.each do |thermal_zone|
          area_served_m2 = 0
          num_people = 0
          thermal_zone.spaces.each do |space|
            area_served_m2 += space.floorArea
            num_people += space.numberOfPeople
          end
          area_served_ft2 = OpenStudio.convert(area_served_m2, 'm^2', 'ft^2').get
          occ_per_1000_ft2 = num_people / area_served_ft2 * 1000
          if occ_per_1000_ft2 <= 100
            thermal_zone.additionalProperties.setFeature('apxg no need to have DCV', true)
          else
            thermal_zone.additionalProperties.setFeature('apxg no need to have DCV', false)
          end
        end
      end
    end
    # if a zone does not have this additional property, it means it was not served by airloop.
  end

  # Set DCV in baseline HVAC system if required
  #
  # @author Xuechen (Jerry) Lei, PNNL
  # @param model [OpenStudio::Model::Model] Openstudio model
  def model_set_baseline_demand_control_ventilation(model, climate_zone)
    model.getAirLoopHVACs.each do |air_loop_hvac|
      if baseline_air_loop_hvac_demand_control_ventilation_required?(air_loop_hvac)
        air_loop_hvac_enable_demand_control_ventilation(air_loop_hvac, climate_zone)
        air_loop_hvac.thermalZones.sort.each do |zone|
          unless baseline_thermal_zone_demand_control_ventilation_required?(zone)
            thermal_zone_convert_oa_req_to_per_area(zone)
          end
        end
      end
    end
  end

  # A template method that handles the loading of user input data from multiple sources
  # include data source from:
  # 1. user data csv files
  # 2. data from measure and OpenStudio interface
  # @param [Openstudio:model:Model] model
  # @param [String] climate_zone
  # @param [String] default_hvac_building_type
  # @param [String] default_wwr_building_type
  # @param [String] default_swh_building_type
  # @param [Hash] bldg_type_hvac_zone_hash A hash maps building type for hvac to a list of thermal zones
  # @return True
  def handle_user_input_data(model, climate_zone, default_hvac_building_type, default_wwr_building_type, default_swh_building_type, bldg_type_hvac_zone_hash)
    # load the multiple building area types from user data
    handle_multi_building_area_types(model, climate_zone, default_hvac_building_type, default_wwr_building_type, default_swh_building_type, bldg_type_hvac_zone_hash)
    # load user data from proposed model
    handle_airloop_user_input_data(model)
    # load air loop DOAS user data from the proposed model
    handle_airloop_doas_user_input_data(model)
    # load zone HVAC user data from proposed model
    handle_zone_hvac_user_input_data(model)
    # load thermal zone user data from proposed model
    handle_thermal_zone_user_input_data(model)
  end

  # A function to load airloop data from userdata csv files
  # @param [OpenStudio::Model::Model] OpenStudio model object
  def handle_airloop_user_input_data(model)
    # ============================Process airloop info ============================================
    user_airloops = @standards_data.key?('userdata_airloop_hvac') ? @standards_data['userdata_airloop_hvac'] : nil
    model.getAirLoopHVACs.each do |air_loop|
      air_loop_name = air_loop.name.get
      if user_airloops && user_airloops.length > 1
        user_airloops.each do |user_airloop|
          if air_loop_name == user_airloop['name']
            # gas phase air cleaning is system base - add proposed hvac system name to zones
            if user_airloop.key?('economizer_exception_for_gas_phase_air_cleaning') && !user_airloop['economizer_exception_for_gas_phase_air_cleaning'].nil?
              if user_airloop['economizer_exception_for_gas_phase_air_cleaning'].downcase == 'yes'
                air_loop.thermalZones.each do |thermal_zone|
                  thermal_zone.additionalProperties.setFeature('economizer_exception_for_gas_phase_air_cleaning', air_loop_name)
                end
              end
            end
            # Open refrigerated cases is zone based - add yes or no to zones
            if user_airloop.key?('economizer_exception_for_open_refrigerated_cases') && !user_airloop['economizer_exception_for_open_refrigerated_cases'].nil?
              if user_airloop['economizer_exception_for_open_refrigerated_cases'].downcase == 'yes'
                air_loop.thermalZones.each do |thermal_zone|
                  thermal_zone.additionalProperties.setFeature('economizer_exception_for_open_refrigerated_cases', 'yes')
                end
              end
            end
            # Fan power credits
            user_airloop.keys.each do |info_key|
              if info_key.include?('fan_power_credit')
                if !user_airloop[info_key].to_s.empty?
                  if info_key.include?('has_')
                    if user_airloop[info_key].downcase == 'yes'
                      air_loop.thermalZones.each do |thermal_zone|
                        if thermal_zone.additionalProperties.hasFeature(info_key)
                          current_value = thermal_zone.additionalProperties.getFeatureAsDouble(info_key).to_f
                          thermal_zone.additionalProperties.setFeature(info_key, current_value + 1.0)
                        else
                          thermal_zone.additionalProperties.setFeature(info_key, 1.0)
                        end
                      end
                    end
                  else
                    air_loop.thermalZones.each do |thermal_zones|
                      if thermal_zone.additionalProperties.hasFeature(info_key)
                        current_value = thermal_zone.additionalProperties.getFeatureAsDouble(info_key).to_f
                        thermal_zone.additionalProperties.setFeature(info_key, current_value + user_airloop[info_key])
                      else
                        thermal_zone.additionalProperties.setFeature(info_key, user_airloop[info_key])
                      end
                    end
                  end
                end
              end
            end
          end
        end
      end
    end
  end

  # A function to load airloop DOAS data from userdata csv files
  # @param [OpenStudio::Model::Model] OpenStudio model object
  def handle_airloop_doas_user_input_data(model)
    # Get user data
    user_airloop_doass = @standards_data.key?('userdata_airloop_hvac_doas') ? @standards_data['userdata_airloop_hvac_doas'] : nil

    # Parse user data
    if user_airloop_doass && user_airloop_doass.length >= 1
      user_airloop_doass.each do |user_airloop_doas|
        # Get AirLoopHVACDedicatedOutdoorAirSystem
        air_loop_doas = model.getAirLoopHVACDedicatedOutdoorAirSystemByName(user_airloop_doas['name'])
        if !air_loop_doas.is_initialized
          OpenStudio.logFree(OpenStudio::Warn, 'openstudio.ashrae_90_1_prm.Model', "The AirLoopHVACDedicatedOutdoorAirSystem named #{user_airloop_doass['name']} mentioned in the userdata_airloop_hvac_doas was not found in the model, user specified data associated with it will be ignored.")
          next
        else
          air_loop_doas = air_loop_doas.get
        end

        # Parse fan power credits data
        user_airloop_doas.keys.each do |info_key|
          if info_key.include?('fan_power_credit')
            if !user_airloop_doas[info_key].to_s.empty?
              # Case 1: Yes/no
              if info_key.include?('has_')
                if user_airloop_doas[info_key].downcase == 'yes'
                  air_loop_doas.airLoops.each do |air_loop|
                    air_loop.thermalZones.each do |thermal_zone|
                      if thermal_zone.additionalProperties.hasFeature(info_key)
                        current_value = thermal_zone.additionalProperties.getFeatureAsDouble(info_key).to_f
                        thermal_zone.additionalProperties.setFeature(info_key, current_value + 1.0)
                      else
                        thermal_zone.additionalProperties.setFeature(info_key, 1.0)
                      end
                    end
                  end
                end
              else
                # Case 2: user provided value
                air_loop_doas.airLoops.each do |air_loop|
                  air_loop.thermalZones.each do |thermal_zones|
                    if thermal_zone.additionalProperties.hasFeature(info_key)
                      current_value = thermal_zone.additionalProperties.getFeatureAsDouble(info_key).to_f
                      thermal_zone.additionalProperties.setFeature(info_key, current_value + user_airloop_doas[info_key])
                    else
                      thermal_zone.additionalProperties.setFeature(info_key, user_airloop_doas[info_key])
                    end
                  end
                end
              end
            end
          end
        end
      end
    end
  end

  # A function to load thermal zone data from userdata csv files
  # @param [OpenStudio::Model::Model] OpenStudio model object
  def handle_thermal_zone_user_input_data(model)
    model.getThermalZones.each do |thermal_zone|
      nightcycle_exception = false
      if standards_data.key?('userdata_thermal_zone')
        standards_data['userdata_thermal_zone'].each do |row|
          next unless row['name'].to_s.downcase.strip == thermal_zone.name.to_s.downcase.strip

          if row['has_health_safety_night_cycle_exception'].to_s.upcase.strip == 'TRUE'
            nightcycle_exception = true
            break
          end
        end
      end
      if nightcycle_exception
        thermal_zone.additionalProperties.setFeature('has_health_safety_night_cycle_exception', true)
      end
    end

    # mark unmarked zones
    model.getThermalZones.each do |zone|
      next if zone.additionalProperties.hasFeature('has_health_safety_night_cycle_exception')

      zone.additionalProperties.setFeature('has_health_safety_night_cycle_exception', false)
    end
  end

  # Analyze HVAC, window-to-wall ratio and SWH building (area) types from user data inputs in the @standard_data library
  # This function returns True, but the values are stored in the multi-building_data argument.
  # The hierarchy for process the building types
  # 1. Highest: PRM rules - if rules applied against user inputs, the function will use the calculated value to reset the building type
  # 2. Second: User defined building type in the csv file.
  # 3. Third: User defined userdata_building.csv file. If an object (e.g. space, thermalzone) are not defined in their correspondent userdata csv file, use the building csv file
  # 4. Fourth: Dropdown list in the measure GUI. If none presented, use the data from the dropdown list.
  # NOTE! This function will add building types to OpenStudio objects as an additional features for hierarchy 1-3
  # The object additional feature is empty when the function determined it uses fourth hierarchy.
  #
  # @param [OpenStudio::Model::Model] model
  # @param [String] climate_zone
  # @param [String] default_hvac_building_type (Fourth Hierarchy hvac building type)
  # @param [String] default_wwr_building_type (Fourth Hierarchy wwr building type)
  # @param [String] default_swh_building_type (Fourth Hierarchy swh building type)
  # @param [Hash] bldg_type_zone_hash An empty hash that maps building type for hvac to a list of thermal zones
  # @return True
  def handle_multi_building_area_types(model, climate_zone, default_hvac_building_type, default_wwr_building_type, default_swh_building_type, bldg_type_hvac_zone_hash)
    # Construct the user_building hashmap
    user_buildings = @standards_data.key?('userdata_building') ? @standards_data['userdata_building'] : nil

    # Build up a hvac_building_type : thermal zone hash map
    # =============================HVAC user data process===========================================
    user_thermal_zones = @standards_data.key?('userdata_thermal_zone') ? @standards_data['userdata_thermal_zone'] : nil
    # First construct hvac building type -> thermal Zone hash and hvac building type -> floor area
    bldg_type_zone_hash = {}
    bldg_type_zone_area_hash = {}
    model.getThermalZones.each do |thermal_zone|
      # get climate zone to check the conditioning category
      thermal_zone_condition_category = thermal_zone_conditioning_category(thermal_zone, climate_zone)
      if thermal_zone_condition_category == 'Semiheated' || thermal_zone_condition_category == 'Unconditioned'
        next
      end

      # Check for Second hierarchy
      hvac_building_type = nil
      if user_thermal_zones && user_thermal_zones.length >= 1
        user_thermal_zone_index = user_thermal_zones.index { |user_thermal_zone| user_thermal_zone['name'] == thermal_zone.name.get }
        # make sure the thermal zone has assigned a building_type_for_hvac
        unless user_thermal_zone_index.nil? || user_thermal_zones[user_thermal_zone_index]['building_type_for_hvac'].nil?
          # Only thermal zone in the user data and have building_type_for_hvac data will be assigned.
          hvac_building_type = user_thermal_zones[user_thermal_zone_index]['building_type_for_hvac']
        end
      end
      # Second hierarchy does not apply, check Third hierarchy
      if hvac_building_type.nil? && user_buildings && user_buildings.length >= 1
        building_name = thermal_zone.model.building.get.name.get
        user_building_index = user_buildings.index { |user_building| user_building['name'] == building_name }
        unless user_building_index.nil? || user_buildings[user_building_index]['building_type_for_hvac'].nil?
          # Only thermal zone in the buildings user data and have building_type_for_hvac data will be assigned.
          hvac_building_type = user_buildings[user_building_index]['building_type_for_hvac']
        end
      end
      # Third hierarchy does not apply, apply Fourth hierarchy
      if hvac_building_type.nil?
        hvac_building_type = default_hvac_building_type
      end
      # Add data to the hash map
      unless bldg_type_zone_hash.key?(hvac_building_type)
        bldg_type_zone_hash[hvac_building_type] = []
      end
      unless bldg_type_zone_area_hash.key?(hvac_building_type)
        bldg_type_zone_area_hash[hvac_building_type] = 0.0
      end
      # calculate floor area for the thermal zone
      part_of_floor_area = false
      thermal_zone.spaces.sort.each do |space|
        next unless space.partofTotalFloorArea

        # a space in thermal zone is part of floor area.
        part_of_floor_area = true
        bldg_type_zone_area_hash[hvac_building_type] += space.floorArea * space.multiplier
      end
      if part_of_floor_area
        # Only add the thermal_zone if it is part of the floor area
        bldg_type_zone_hash[hvac_building_type].append(thermal_zone)
      end
    end

    if bldg_type_zone_hash.empty?
      # Build hash with all zones assigned to default hvac building type
      zone_array = []
      model.getThermalZones.each do |thermal_zone|
        zone_array.append(thermal_zone)
        thermal_zone.additionalProperties.setFeature('building_type_for_hvac', default_hvac_building_type)
      end
      bldg_type_hvac_zone_hash[default_hvac_building_type] = zone_array
    else
      # Calculate the total floor area.
      # If the max tie, this algorithm will pick the first encountered hvac building type as the maximum.
      total_floor_area = 0.0
      hvac_bldg_type_with_max_floor = nil
      hvac_bldg_type_max_floor_area = 0.0
      bldg_type_zone_area_hash.each do |key, value|
        if value > hvac_bldg_type_max_floor_area
          hvac_bldg_type_with_max_floor = key
          hvac_bldg_type_max_floor_area = value
        end
        total_floor_area += value
      end

      # Reset the thermal zones by going through the hierarchy 1 logics
      bldg_type_hvac_zone_hash.clear
      # Add the thermal zones for the maximum floor (primary system)
      bldg_type_hvac_zone_hash[hvac_bldg_type_with_max_floor] = bldg_type_zone_hash[hvac_bldg_type_with_max_floor]
      bldg_type_zone_hash.each do |bldg_type, bldg_type_zone|
        # loop the rest bldg_types
        unless bldg_type.eql? hvac_bldg_type_with_max_floor
          if OpenStudio.convert(total_floor_area, 'm^2', 'ft^2').get <= 40000
            # Building is smaller than 40k sqft, it could only have one hvac_building_type, reset all the thermal zones.
            bldg_type_hvac_zone_hash[hvac_bldg_type_with_max_floor].push(*bldg_type_zone)
            OpenStudio.logFree(OpenStudio::Warn, 'openstudio.model.Model', "The building floor area is less than 40,000 square foot. Thermal zones under hvac building type #{bldg_type} is reset to #{hvac_bldg_type_with_max_floor}")
          else
            if OpenStudio.convert(bldg_type_zone_area_hash[bldg_type], 'm^2', 'ft^2').get < 20000
              # in this case, all thermal zones shall be categorized as the primary hvac_building_type
              bldg_type_hvac_zone_hash[hvac_bldg_type_with_max_floor].push(*bldg_type_zone)
              OpenStudio.logFree(OpenStudio::Warn, 'openstudio.model.Model', "The floor area in hvac building type #{bldg_type} is less than 20,000 square foot. Thermal zones under this hvac building type is reset to #{hvac_bldg_type_with_max_floor}")
            else
              bldg_type_hvac_zone_hash[bldg_type] = bldg_type_zone
            end
          end
        end
      end

      # Write in hvac building type thermal zones by thermal zone
      bldg_type_hvac_zone_hash.each do |h1_bldg_type, bldg_type_zone_array|
        bldg_type_zone_array.each do |thermal_zone|
          thermal_zone.additionalProperties.setFeature('building_type_for_hvac', h1_bldg_type)
        end
      end
    end

    # =============================SPACE user data process===========================================
    user_spaces = @standards_data.key?('userdata_space') ? @standards_data['userdata_space'] : nil
    model.getSpaces.each do |space|
      type_for_wwr = nil
      # Check for 2nd level hierarchy
      if user_spaces && user_spaces.length >= 1
        user_spaces.each do |user_space|
          unless user_space['building_type_for_wwr'].nil?
            if space.name.get == user_space['name']
              type_for_wwr = user_space['building_type_for_wwr']
            end
          end
        end
      end

      if type_for_wwr.nil?
        # 2nd Hierarchy does not apply, check for 3rd level hierarchy
        building_name = space.model.building.get.name.get
        if user_buildings && user_buildings.length >= 1
          user_buildings.each do |user_building|
            unless user_building['building_type_for_wwr'].nil?
              if user_building['name'] == building_name
                type_for_wwr = user_building['building_type_for_wwr']
              end
            end
          end
        end
      end

      if type_for_wwr.nil?
        # 3rd level hierarchy does not apply, Apply 4th level hierarchy
        type_for_wwr = default_wwr_building_type
      end
      # add wwr type to space:
      space.additionalProperties.setFeature('building_type_for_wwr', type_for_wwr)
    end
    # =============================SWH user data process===========================================
    user_wateruse_equipments = @standards_data.key?('userdata_wateruse_equipment') ? @standards_data['userdata_wateruse_equipment'] : nil
    model.getWaterUseEquipments.each do |wateruse_equipment|
      type_for_swh = nil
      # Check for 2nd hierarchy
      if user_wateruse_equipments && user_wateruse_equipments.length >= 1
        user_wateruse_equipments.each do |user_wateruse_equipment|
          unless user_wateruse_equipment['building_type_for_swh'].nil?
            if wateruse_equipment.name.get == user_wateruse_equipment['name']
              type_for_swh = user_wateruse_equipment['building_type_for_swh']
            end
          end
        end
      end

      if type_for_swh.nil?
        # 2nd hierarchy does not apply, check for 3rd hierarchy
        # get space building type
        building_name = wateruse_equipment.model.building.get.name.get
        if user_buildings && user_buildings.length >= 1
          user_buildings.each do |user_building|
            unless user_building['building_type_for_swh'].nil?
              if user_building['name'] == building_name
                type_for_swh = user_building['building_type_for_swh']
              end
            end
          end
        end
      end

      if type_for_swh.nil?
        # 3rd hierarchy does not apply, apply 4th hierarchy
        type_for_swh = default_swh_building_type
      end
      # add swh type to wateruse equipment:
      wateruse_equipment.additionalProperties.setFeature('building_type_for_swh', type_for_swh)
    end
    return true
  end

  # Modify the existing service water heating loops to match the baseline required heating type.
  #
  # @param model [OpenStudio::Model::Model] the model
  # @param building_type [String] the building type
  # @return [Bool] returns true if successful, false if not
  def model_apply_baseline_swh_loops(model, building_type)
    model.getPlantLoops.sort.each do |plant_loop|
      # Skip non service water heating loops
      next unless plant_loop_swh_loop?(plant_loop)

      # Rename the loop to avoid accidentally hooking up the HVAC systems to this loop later.
      plant_loop.setName('Service Water Heating Loop')

      htg_fuels, combination_system, storage_capacity, total_heating_capacity = plant_loop_swh_system_type(plant_loop)

      # htg_fuels.size == 0 shoudln't happen

      electric = true

      if htg_fuels.include?('NaturalGas') ||
         htg_fuels.include?('PropaneGas') ||
         htg_fuels.include?('FuelOilNo1') ||
         htg_fuels.include?('FuelOilNo2') ||
         htg_fuels.include?('Coal') ||
         htg_fuels.include?('Diesel') ||
         htg_fuels.include?('Gasoline')
        electric = false
      end

      # Per Table G3.1 11.e, if the baseline system was a combination of heating and service water heating,
      # delete all heating equipment and recreate a WaterHeater:Mixed.

      if combination_system
        a = plant_loop.supplyComponents
        b = plant_loop.demandComponents
        plantloopComponents = a += b
        plantloopComponents.each do |component|
          # Get the object type
          obj_type = component.iddObjectType.valueName.to_s
          next if ['OS_Node', 'OS_Pump_ConstantSpeed', 'OS_Pump_VariableSpeed', 'OS_Connector_Splitter', 'OS_Connector_Mixer', 'OS_Pipe_Adiabatic'].include?(obj_type)

          component.remove
        end

        water_heater = OpenStudio::Model::WaterHeaterMixed.new(model)
        water_heater.setName('Baseline Water Heater')
        water_heater.setHeaterMaximumCapacity(total_heating_capacity)
        water_heater.setTankVolume(storage_capacity)
        plant_loop.addSupplyBranchForComponent(water_heater)

        if electric
          # G3.1.11.b: If electric, WaterHeater:Mixed with electric resistance
          water_heater.setHeaterFuelType('Electricity')
          water_heater.setHeaterThermalEfficiency(1.0)
        else
          # @todo for now, just get the first fuel that isn't Electricity
          # A better way would be to count the capacities associated
          # with each fuel type and use the preponderant one
          fuels = htg_fuels - ['Electricity']
          fossil_fuel_type = fuels[0]
          water_heater.setHeaterFuelType(fossil_fuel_type)
          water_heater.setHeaterThermalEfficiency(0.8)
        end
        # If it's not a combination heating and service water heating system
        # just change the fuel type of all water heaters on the system
        # to electric resistance if it's electric
      else
        # Per Table G3.1 11.i, piping losses was deleted

        a = plant_loop.supplyComponents
        b = plant_loop.demandComponents
        plantloopComponents = a += b
        plantloopComponents.each do |component|
          # Get the object type
          obj_type = component.iddObjectType.valueName.to_s
          next if !['OS_Pipe_Indoor', 'OS_Pipe_Outdoor'].include?(obj_type)

          pipe = component.to_PipeIndoor.get
          node = pipe.to_StraightComponent.get.outletModelObject.get.to_Node.get

          node_name = node.name.get
          pipe_name = pipe.name.get

          # Add Pipe_Adiabatic
          newpipe = OpenStudio::Model::PipeAdiabatic.new(model)
          newpipe.setName(pipe_name)
          newpipe.addToNode(node)
          component.remove
        end

        if electric
          plant_loop.supplyComponents.each do |component|
            next unless component.to_WaterHeaterMixed.is_initialized

            water_heater = component.to_WaterHeaterMixed.get
            # G3.1.11.b: If electric, WaterHeater:Mixed with electric resistance
            water_heater.setHeaterFuelType('Electricity')
            water_heater.setHeaterThermalEfficiency(1.0)
          end
        end
      end
    end

    # Set the water heater fuel types if it's 90.1-2013
    model.getWaterHeaterMixeds.sort.each do |water_heater|
      water_heater_mixed_apply_prm_baseline_fuel_type(water_heater, building_type)
    end

    return true
  end

  # Check whether the baseline model generation needs to run all four orientations
  # The default shall be true
  #
  # @param [Boolean] run_all_orients: user inputs to indicate whether it is required to run all orientations
  # @param [OpenStudio::Model::Model] Openstudio model
  def run_all_orientations(run_all_orients, user_model)
    # Step 0, assign the default value
    run_orients_flag = run_all_orients
    # Step 1 check orientation variations - priority 2
    fenestration_area_hash = get_model_fenestration_area_by_orientation(user_model)
    fenestration_area_hash.each do |orientation, fenestration_area|
      fenestration_area_hash.each do |other_orientation, other_fenestration_area|
        next unless orientation != other_orientation

        variance = (other_fenestration_area - fenestration_area) / fenestration_area
        if variance.abs > 0.05
          # if greater then 0.05
          run_orients_flag = true
        end
      end
    end
    # Step 2 read user data - priority 1 - user data will override the priority 2
    user_buildings = @standards_data.key?('userdata_building') ? @standards_data['userdata_building'] : nil
    if user_buildings
      building_name = user_model.building.get.name.get
      user_building_index = user_buildings.index { |user_building| building_name.include? user_building['name'] }
      unless user_building_index.nil? || user_buildings[user_building_index]['is_exempt_from_rotations'].nil?
        # user data exempt the rotation, No indicates true for running orients.
        run_orients_flag = user_buildings[user_building_index]['is_exempt_from_rotations'].casecmp('No') == 0
      end
    end
    return run_orients_flag
  end

  def get_model_fenestration_area_by_orientation(user_model)
    # First index is wall, second index is window
    fenestration_area_hash = {
      'N' => 0.0,
      'S' => 0.0,
      'E' => 0.0,
      'W' => 0.0
    }
    user_model.getSpaces.each do |space|
      space_cond_type = space_conditioning_category(space)
      next if space_cond_type == 'Unconditioned'

      # Get zone multiplier
      multiplier = space.thermalZone.get.multiplier
      space.surfaces.each do |surface|
        next if surface.surfaceType != 'Wall'
        next if surface.outsideBoundaryCondition != 'Outdoors'

        orientation = surface_cardinal_direction(surface)
        surface.subSurfaces.each do |subsurface|
          subsurface_type = subsurface.subSurfaceType.to_s.downcase
          # Do not count doors
          next unless (subsurface_type.include? 'window') || (subsurface_type.include? 'glass')

          fenestration_area_hash[orientation] += subsurface.grossArea * subsurface.multiplier * multiplier
        end
      end
    end
    return fenestration_area_hash
  end

  # Apply the standard construction to each surface in the model, based on the construction type currently assigned.
  #
  # @return [Bool] true if successful, false if not
  # @param model [OpenStudio::Model::Model] OpenStudio model object
  # @param climate_zone [String] ASHRAE climate zone, e.g. 'ASHRAE 169-2013-4A'
  # @return [Bool] returns true if successful, false if not
  def model_apply_constructions(model, climate_zone, wwr_building_type, wwr_info)
    model_apply_standard_constructions(model, climate_zone, wwr_building_type, wwr_info)

    return true
  end

  # Update ground temperature profile based on the weather file specified in the model
  #
  # @param model [OpenStudio::Model::Model] OpenStudio model object
  # @param climate_zone [String] ASHRAE climate zone, e.g. 'ASHRAE 169-2013-4A'
  # @return [Bool] returns true if successful, false if not
  def model_update_ground_temperature_profile(model, climate_zone)
    # Check if the ground temperature profile is needed
    surfaces_with_fc_factor_boundary = false
    model.getSurfaces.each do |surface|
      if surface.outsideBoundaryCondition.to_s == 'GroundFCfactorMethod'
        surfaces_with_fc_factor_boundary = true
        break
      end
    end

    return false unless surfaces_with_fc_factor_boundary

    # Remove existing FCFactor temperature profile
    model.getSiteGroundTemperatureFCfactorMethod.remove

    # Get path to weather file specified in the model
    weather_file_path = model.getWeatherFile.path.get.to_s

    # Look for stat file corresponding to the weather file
    stat_file_path = weather_file_path.sub('.epw', '.stat').to_s
    if !File.exist? stat_file_path
      # When the stat file corresponding with the weather file in the model is missing,
      # use the weather file that represent the climate zone
      climate_zone_weather_file_map = model_get_climate_zone_weather_file_map
      weather_file = climate_zone_weather_file_map[climate_zone]
      stat_file_path = model_get_weather_file(weather_file).sub('.epw', '.stat').to_s
    end

    ground_temp = OpenStudio::Model::SiteGroundTemperatureFCfactorMethod.new(model)
    ground_temperatures = model_get_monthly_ground_temps_from_stat_file(stat_file_path)
    unless ground_temperatures.empty?
      # set the site ground temperature building surface
      ground_temp.setAllMonthlyTemperatures(ground_temperatures)
    end

    return true
  end

  # Generate baseline log to a specific file directory
  # @param file_directory [String] file directory
  def generate_baseline_log(file_directory)
    log_messages_to_file_prm("#{file_directory}/prm.log", false)
  end

  # Retrieve zone HVAC user specified compliance inputs from CSV file
  #
  # @param [OpenStudio::Model::Model] OpenStudio model object
  def handle_zone_hvac_user_input_data(model)
    user_zone_hvac = @standards_data.key?('userdata_zone_hvac') ? @standards_data['userdata_zone_hvac'] : nil
    return unless user_zone_hvac && !user_zone_hvac.empty?

    zone_hvac_equipment = model.getZoneHVACComponents
    if zone_hvac_equipment.empty?
      OpenStudio.logFree(OpenStudio::Error, 'openstudio.ashrae_90_1_prm.model', 'No zone HVAC equipment is present in the proposed model, user provided information cannot be used to generate the baseline building model.')
      return
    end

    user_zone_hvac.each do |zone_hvac_eqp_info|
      user_defined_zone_hvac_obj_name = zone_hvac_eqp_info['name']
      user_defined_zone_hvac_obj_type_name = zone_hvac_eqp_info['zone_hvac_object_type_name']

      # Check that the object type name do exist
      begin
        user_defined_zone_hvac_obj_type_name_idd = user_defined_zone_hvac_obj_type_name.to_IddObjectType
      rescue StandardError => e
        OpenStudio.logFree(OpenStudio::Error, 'openstudio.ashrae_90_1_prm.model', "#{user_defined_zone_hvac_obj_type_name}, provided in the user zone HVAC user data, is not a valid OpenStudio model object.")
      end

      # Retrieve zone HVAC object(s) by name
      zone_hvac_eqp = model.getZoneHVACComponentsByName(user_defined_zone_hvac_obj_name, false)

      # If multiple object have the same name
      if zone_hvac_eqp.empty?
        OpenStudio.logFree(OpenStudio::Error, 'openstudio.ashrae_90_1_prm.model', "The #{user_defined_zone_hvac_obj_type_name} object named #{user_defined_zone_hvac_obj_name} provided in the user zone HVAC user data could not be found in the model.")
      elsif zone_hvac_eqp.length == 1
        zone_hvac_eqp = zone_hvac_eqp[0]
        zone_hvac_eqp_idd = zone_hvac_eqp.iddObjectType.to_s
        if zone_hvac_eqp_idd != user_defined_zone_hvac_obj_type_name
          OpenStudio.logFree(OpenStudio::Error, 'openstudio.ashrae_90_1_prm.model', "The object type name provided in the zone HVAC user data (#{user_defined_zone_hvac_obj_type_name}) does not match with the one in the model: #{zone_hvac_eqp_idd}.")
        end
      else
        zone_hvac_eqp.each do |eqp|
          zone_hvac_eqp_idd = eqp.iddObjectType
          if zone_hvac_eqp_idd == user_defined_zone_hvac_obj_type_name
            zone_hvac_eqp = eqp
            break
          end
        end
        OpenStudio.logFree(OpenStudio::Error, 'openstudio.ashrae_90_1_prm.model', "A #{user_defined_zone_hvac_obj_type_name} object named #{user_defined_zone_hvac_obj_name} (as specified in the user zone HVAC data) could not be found in the model.")
      end

      if zone_hvac_eqp.thermalZone.is_initialized
        thermal_zone = zone_hvac_eqp.thermalZone.get

        zone_hvac_eqp_info.keys.each do |info_key|
          if info_key.include?('fan_power_credit')
            if !zone_hvac_eqp_info[info_key].to_s.empty?
              if info_key.include?('has_')
                if thermal_zone.additionalProperties.hasFeature(info_key)
                  current_value = thermal_zone.additionalProperties.getFeatureAsDouble(info_key).to_f
                  thermal_zone.additionalProperties.setFeature(info_key, current_value + 1.0)
                else
                  thermal_zone.additionalProperties.setFeature(info_key, 1.0)
                end
              else
                if thermal_zone.additionalProperties.hasFeature(info_key)
                  current_value = thermal_zone.additionalProperties.getFeatureAsDouble(info_key).to_f
                  thermal_zone.additionalProperties.setFeature(info_key, current_value + zone_hvac_eqp_info[info_key])
                else
                  thermal_zone.additionalProperties.setFeature(info_key, zone_hvac_eqp_info[info_key])
                end
              end
            end
          end
        end
      end
    end
  end

  # This function checks whether it is required to adjust the window to wall ratio based on the model WWR and wwr limit.
  # @param wwr_limit [Float] return wwr_limit
  # @param wwr_list [Array] list of wwr of zone conditioning category in a building area type category - residential, nonresidential and semiheated
  # @return require_adjustment [Boolean] True, require adjustment, false not require adjustment.
  def model_does_require_wwr_adjustment?(wwr_limit, wwr_list)
    # 90.1 PRM routine requires
    return true
  end
  
  # For 2019, it is required to adjusted wwr based on building categories for all other types
  #
  # @param bat [String] building category
  # @param wwr_list [Array] list of zone conditioning category-based WWR - residential, nonresidential and semiheated
  # @return wwr_limit [Float] return adjusted wwr_limit
  def model_get_bat_wwr_target(bat, wwr_list)
    wwr_limit = 40.0
    # Lookup WWR target from stable baseline table
    wwr_lib = standards_data['prm_wwr_bldg_type']
    search_criteria = {
      'template' => template,
      'wwr_building_type' => bat
    }
    wwr_limit_bat = model_find_object(wwr_lib, search_criteria)
    # If building type isn't found, assume that it's
    # the same as 'All Others'
    if wwr_limit_bat.nil? || bat.casecmp?('all others')
      wwr = wwr_list.max
      # All others type
      # use the min of 40% and the max wwr in the ZCC-wwr list.
      wwr_limit = [wwr_limit, wwr].min
    else
      # Matched type: use WWR from database.
      wwr_limit = wwr_limit_bat['wwr'] * 100.0
    end
    return wwr_limit
  end

  # Calculate the window to wall ratio reduction factor
  #
  # @param multiplier [Float] multiplier of the wwr
  # @param surface_wwr [Float] the surface window to wall ratio
  # @param surface_dr [Float] the surface door to wall ratio
  # @param wwr_building_type[String] building type for wwr
  # @param wwr_target [Float] target window to wall ratio
  # @param total_wall_m2 [Float] total wall area of the category in m2.
  # @param total_wall_with_fene_m2 [Float] total wall area of the category with fenestrations in m2.
  # @param total_fene_m2 [Float] total fenestration area
  # @return [Float] reduction factor
  def model_get_wwr_reduction_ratio(multiplier,
                              surface_wwr: 0.0,
                              surface_dr: 0.0,
                              wwr_building_type: 'All others',
                              wwr_target: nil,
                              total_wall_m2: 0.0, # prevent 0.0 division
                              total_wall_with_fene_m2: 0.0,
                              total_fene_m2: 0.0,
                              total_plenum_wall_m2: 0.0)

    if multiplier < 1.0
      # Case when reduction is required
      reduction_ratio = 1.0 - multiplier
    else
      # Case when increase is required - takes the door area into consideration.
      # The target is to increase each surface to maximum 90% WWR deduct the total door area.
      total_dr = 0.0
      exist_max_wwr = 0.0
      if total_wall_m2 > 0 then exist_max_wwr = total_wall_with_fene_m2 * 0.9 / total_wall_m2 end
      if exist_max_wwr < wwr_target
        # In this case, it is required to add vertical fenestration to other surfaces
        if surface_wwr == 0.0
          # delta_fenestration_surface_area / delta_wall_surface_area + 1.0 = increase_ratio for a surface with no windows.
          # ASSUMPTION!! assume adding windows to surface with no windows will never be window_m2 + door_m2 > surface_m2.
          reduction_ratio = (wwr_target - exist_max_wwr) * total_wall_m2 / (total_wall_m2 - total_wall_with_fene_m2 - total_plenum_wall_m2) + 1.0
        else
          # surface has fenestration - expand it to 90% WWR or surface area minus door area, whichever is smaller.
          if (1.0 - surface_dr) < 0.9
            # A negative reduction ratio as a flat to main function that this reduction ratio is adjusted by doors
            # and it is needed to adjust the WWR of the no fenestration surfaces to meet the lost
            reduction_ratio = (surface_dr - 1.0) / surface_wwr
          else
            reduction_ratio = 0.9 / surface_wwr
          end
        end
      else
        # multiplier will be negative number thus resulting in > 1 reduction_ratio
        if surface_wwr == 0.0
          # 1.0 means remain the original form
          reduction_ratio = 1.0
        else
          reduction_ratio = multiplier
        end
      end
    end
    return reduction_ratio
  end

  # Readjusted the WWR for surfaces previously has no windows to meet the
  # overall WWR requirement.
  # This function shall only be called if the maximum WWR value for surfaces with fenestration is lower than 90% due to
  # accommodating the total door surface areas
  #
  # @param residual_ratio: [Float] the ratio of residual surfaces among the total wall surface area with no fenestrations
  # @param space [OpenStudio::Model:Space] a space
  # @param model [OpenStudio::Model::Model] openstudio model
  # @return [Bool] return true if successful, false if not
  def model_readjust_surface_wwr(residual_ratio, space, model)
    # In this loop, we will focus on the surfaces with newly added a fenestration.
    space.surfaces.sort.each do |surface|
      next unless surface.additionalProperties.hasFeature('added_wwr')

      added_wwr = surface.additionalProperties.getFeatureAsDouble('added_wwr').to_f
      # The full calculation of adjustment is:
      # ((residual_ratio * surface_area + added_wwr * surface_area) / surface_area ) / added_wwr
      adjustment_ratio = residual_ratio / added_wwr + 1.0
      surface_adjust_fenestration_in_a_surface(surface, adjustment_ratio, model)
    end
  end

  # Assign spaces to system groups based on building area type
  # Get zone groups separately for each hvac building type
  # @param custom [String] identifier for custom programs, not used here, but included for backwards compatibility
  # @param bldg_type_hvac_zone_hash [Hash of bldg_type:list of zone objects] association of zones to each hvac building type
  # @return [Array<Hash>] an array of hashes of area information,
  # with keys area_ft2, type, fuel, and zones (an array of zones)
  def model_prm_baseline_system_groups(model, custom, bldg_type_hvac_zone_hash)
    bldg_groups = []

    bldg_type_hvac_zone_hash.keys.each do |hvac_building_type, zones_in_building_type|
      # Get all groups for this hvac building type
      new_groups = get_baseline_system_groups_for_one_building_type(model, hvac_building_type, zones_in_building_type)

      # Add the groups for this hvac building type to the full list
      new_groups.each do |group|
        bldg_groups << group
      end
    end

    return bldg_groups
  end

  # Assign spaces to system groups for one hvac building type
  # One group contains all zones associated with one HVAC type
  # Separate groups are made for laboratories, computer rooms, district cooled zones, heated-only zones, or hybrids of these
  # Groups may include zones from multiple floors; separating by floor is handled later
  # For stable baseline, heating type is based on climate, not proposed heating type
  # Isolate zones that have heating-only or district (purchased) heat or chilled water
  # @param bldg_type_hvac_zone_hash [Hash of bldg_type:list of zone objects] association of zones to each hvac building type
  # @return [Array<Hash>] an array of hashes of area information,
  # with keys area_ft2, type, fuel, and zones (an array of zones)
  def get_baseline_system_groups_for_one_building_type(model, hvac_building_type, zones_in_building_type)
    # Build zones hash of [zone, zone area, occupancy type, building type, fuel]
    zones = model_zones_with_occ_and_fuel_type(model, 'custom')

    # Ensure that there is at least one conditioned zone
    if zones.size.zero?
      OpenStudio.logFree(OpenStudio::Warn, 'openstudio.standards.Model', 'The building does not appear to have any conditioned zones. Make sure zones have thermostat with appropriate heating and cooling setpoint schedules.')
      return []
    end

    # Consider special rules for computer rooms
    # need load of all

    # Get cooling load of all computer rooms to establish system types
    comp_room_loads = {}
    bldg_comp_room_load = 0
    zones.each do |zn|
      zone_load = 0.0
      has_computer_room = false
      # First check if any space in zone has a computer room
      zn['zone'].spaces.each do |space|
        if space.spaceType.get.standardsSpaceType.get == 'computer room'
          has_computer_room = true
          break
        end
      end
      if has_computer_room
        # Collect load for entire zone
        zone_load_w = zn['zone'].coolingDesignLoad.to_f
        zone_load_w *= zn['zone'].floorArea * zn['zone'].multiplier
        zone_load = OpenStudio.convert(zone_load_w, 'W', 'Btu/hr').get
      end
      comp_room_loads[zn['zone'].name.get] = zone_load
      bldg_comp_room_load += zone_load
    end

    # Lab zones are grouped separately if total lab exhaust in building > 15000 cfm
    # Make list of zone objects that contain laboratory spaces
    lab_zones = []
    has_lab_spaces = {}
    model.getThermalZones.sort.each do |zone|
      # Check if this zone includes laboratory space
      zone.spaces.each do |space|
        spacetype = space.spaceType.get.standardsSpaceType.get
        has_lab_spaces[zone.name.get] = false
        if space.spaceType.get.standardsSpaceType.get == 'laboratory'
          lab_zones << zone
          has_lab_spaces[zone.name.get] = true
          break
        end
      end
    end

    lab_exhaust_si = 0
    lab_relief_si = 0
    if !lab_zones.empty?
      # Build a hash of return_node:zone_name
      node_list = {}
      zone_return_flow_si = Hash.new(0)
      var_name = 'System Node Standard Density Volume Flow Rate'
      frequency = 'hourly'
      model.getThermalZones.each do |zone|
        port_list = zone.returnPortList
        port_list_objects = port_list.modelObjects
        port_list_objects.each do |node|
          node_name = node.nameString
          node_list[node_name] = zone.name.get
        end
        zone_return_flow_si[zone.name.get] = 0
      end

      # Get return air flow for each zone (even non-lab zones are needed)
      # Take from hourly reports created during sizing run
      node_list.each do |node_name, zone_name|
        sql = model.sqlFile
        if sql.is_initialized
          sql = sql.get
          query = "SELECT ReportDataDictionaryIndex FROM ReportDataDictionary WHERE KeyValue = '#{node_name}' COLLATE NOCASE"
          val = sql.execAndReturnFirstDouble(query)
          query = "SELECT MAX(Value) FROM ReportData WHERE ReportDataDictionaryIndex = '#{val.get}'"
          val = sql.execAndReturnFirstDouble(query)
          if val.is_initialized
            result = OpenStudio::OptionalDouble.new(val.get)
          end
          zone_return_flow_si[zone_name] += result.to_f
        end
      end

      # Calc ratio of Air Loop relief to sum of zone return for each air loop
      # and store in zone hash

      # For each air loop, get relief air flow and calculate lab exhaust from the central air handler
      # Take from hourly reports created during sizing run
      zone_relief_flow_si = {}
      model.getAirLoopHVACs.sort.each do |air_loop_hvac|
        # First get relief air flow from sizing run sql file
        relief_node = air_loop_hvac.reliefAirNode.get
        node_name = relief_node.nameString
        relief_flow_si = 0
        relief_fraction = 0
        sql = model.sqlFile
        if sql.is_initialized
          sql = sql.get
          query = "SELECT ReportDataDictionaryIndex FROM ReportDataDictionary WHERE KeyValue = '#{node_name}' COLLATE NOCASE"
          val = sql.execAndReturnFirstDouble(query)
          query = "SELECT MAX(Value) FROM ReportData WHERE ReportDataDictionaryIndex = '#{val.get}'"
          val = sql.execAndReturnFirstDouble(query)
          if val.is_initialized
            result = OpenStudio::OptionalDouble.new(val.get)
          end
          relief_flow_si = result.to_f
        end

        # Get total flow of zones on this air loop
        total_zone_return_si = 0
        air_loop_hvac.thermalZones.each do |zone|
          total_zone_return_si += zone_return_flow_si[zone.name.get]
        end

        relief_fraction = relief_flow_si / total_zone_return_si unless total_zone_return_si == 0

        # For each zone calc total effective exhaust
        air_loop_hvac.thermalZones.each do |zone|
          zone_relief_flow_si[zone.name.get] = relief_fraction * zone_return_flow_si[zone.name.get]
        end
      end

      # Now check for exhaust driven by zone exhaust fans
      lab_zones.each do |zone|
        zone.equipment.each do |zone_equipment|
          # Get tally of exhaust fan flow
          if zone_equipment.to_FanZoneExhaust.is_initialized
            zone_exh_fan = zone_equipment.to_FanZoneExhaust.get
            # Check if any spaces in this zone are laboratory
            lab_exhaust_si += zone_exh_fan.maximumFlowRate.get
          end
        end

        # Also account for outdoor air exhausted from this zone via return/relief
        lab_relief_si += zone_relief_flow_si[zone.name.get]
      end
    end

    lab_exhaust_si += lab_relief_si
    lab_exhaust_cfm = OpenStudio.convert(lab_exhaust_si, 'm^3/s', 'cfm').get

    # Isolate computer rooms onto separate groups
    # Computer rooms may need to be split to two groups, depending on load
    # Isolate heated-only and destrict cooling zones onto separate groups
    # District heating does not require separate group
    final_groups = []
    # Initialize arrays of zone objects by category
    heated_only_zones = []
    heated_cooled_zones = []
    district_cooled_zones = []
    comp_room_svav_zones = []
    comp_room_psz_zones = []
    dist_comp_room_svav_zones = []
    dist_comp_room_psz_zones = []
    lab_zones = []

    total_area_ft2 = 0
    zones.each do |zn|
      if thermal_zone_heated?(zn['zone']) && !thermal_zone_cooled?(zn['zone'])
        # this will occur when there is no cooling tstat, or when min cooling setpoint is above 91 F
        heated_only_zones << zn['zone']
      elsif comp_room_loads[zn['zone'].name.get] > 0
        # This is a computer room zone
        if bldg_comp_room_load > 3_000_000 || comp_room_loads[zn['zone'].name.get] > 600_000
          # System 11
          if zn['fuel'].include?('DistrictCooling')
            dist_comp_room_svav_zones << zn['zone']
          else
            comp_room_svav_zones << zn['zone']
          end
        else
          # PSZ
          if zn['fuel'].include?('DistrictCooling')
            dist_comp_room_psz_zones << zn['zone']
          else
            comp_room_psz_zones << zn['zone']
          end
        end

      elsif has_lab_spaces[zn['zone'].name.get] && lab_exhaust_cfm > 15_000
        lab_zones << zn['zone']
      elsif zn['fuel'].include?('DistrictCooling')
        district_cooled_zones << zn['zone']
      else
        heated_cooled_zones << zn['zone']
      end
      # Collect total floor area of all zones for this building area type
      area_m2 = zn['zone'].floorArea * zn['zone'].multiplier
      total_area_ft2 += OpenStudio.convert(area_m2, 'm^2', 'ft^2').get
    end

    # Build final_groups array
    unless heated_only_zones.empty?
      htd_only_group = {}
      htd_only_group['occ'] = 'heated-only storage'
      htd_only_group['fuel'] = 'any'
      htd_only_group['zone_group_type'] = 'heated_only_zones'
      area_m2 = 0
      heated_only_zones.each do |zone|
        area_m2 += zone.floorArea * zone.multiplier
      end
      area_ft2 = OpenStudio.convert(area_m2, 'm^2', 'ft^2').get
      htd_only_group['group_area_ft2'] = area_ft2
      htd_only_group['building_area_type_ft2'] = total_area_ft2
      htd_only_group['zones'] = heated_only_zones
      final_groups << htd_only_group
    end
    unless district_cooled_zones.empty?
      district_cooled_group = {}
      district_cooled_group['occ'] = hvac_building_type
      district_cooled_group['fuel'] = 'districtcooling'
      district_cooled_group['zone_group_type'] = 'district_cooled_zones'
      area_m2 = 0
      district_cooled_zones.each do |zone|
        area_m2 += zone.floorArea * zone.multiplier
      end
      area_ft2 = OpenStudio.convert(area_m2, 'm^2', 'ft^2').get
      district_cooled_group['group_area_ft2'] = area_ft2
      district_cooled_group['building_area_type_ft2'] = total_area_ft2
      district_cooled_group['zones'] = district_cooled_zones
      # store info if any zone has district, fuel, or electric heating
      district_cooled_group['fuel'] = get_group_heat_types(model, district_cooled_zones)
      final_groups << district_cooled_group
    end
    unless heated_cooled_zones.empty?
      heated_cooled_group = {}
      heated_cooled_group['occ'] = hvac_building_type
      heated_cooled_group['fuel'] = 'any'
      heated_cooled_group['zone_group_type'] = 'heated_cooled_zones'
      area_m2 = 0
      heated_cooled_zones.each do |zone|
        area_m2 += zone.floorArea * zone.multiplier
      end
      area_ft2 = OpenStudio.convert(area_m2, 'm^2', 'ft^2').get
      heated_cooled_group['group_area_ft2'] = area_ft2
      heated_cooled_group['building_area_type_ft2'] = total_area_ft2
      heated_cooled_group['zones'] = heated_cooled_zones
      # store info if any zone has district, fuel, or electric heating
      heated_cooled_group['fuel'] = get_group_heat_types(model, heated_cooled_zones)
      final_groups << heated_cooled_group
    end
    unless lab_zones.empty?
      lab_group = {}
      lab_group['occ'] = hvac_building_type
      lab_group['fuel'] = 'any'
      lab_group['zone_group_type'] = 'lab_zones'
      area_m2 = 0
      lab_zones.each do |zone|
        area_m2 += zone.floorArea * zone.multiplier
      end
      area_ft2 = OpenStudio.convert(area_m2, 'm^2', 'ft^2').get
      lab_group['group_area_ft2'] = area_ft2
      lab_group['building_area_type_ft2'] = total_area_ft2
      lab_group['zones'] = lab_zones
      # store info if any zone has district, fuel, or electric heating
      lab_group['fuel'] = get_group_heat_types(model, lab_zones)
      final_groups << lab_group
    end
    unless comp_room_svav_zones.empty?
      comp_room_svav_group = {}
      comp_room_svav_group['occ'] = 'computer room szvav'
      comp_room_svav_group['fuel'] = 'any'
      comp_room_svav_group['zone_group_type'] = 'computer_zones'
      area_m2 = 0
      comp_room_svav_zones.each do |zone|
        area_m2 += zone.floorArea * zone.multiplier
      end
      area_ft2 = OpenStudio.convert(area_m2, 'm^2', 'ft^2').get
      comp_room_svav_group['group_area_ft2'] = area_ft2
      comp_room_svav_group['building_area_type_ft2'] = total_area_ft2
      comp_room_svav_group['zones'] = comp_room_svav_zones
      # store info if any zone has district, fuel, or electric heating
      comp_room_svav_group['fuel'] = get_group_heat_types(model, comp_room_svav_zones)
      final_groups << comp_room_svav_group
    end
    unless comp_room_psz_zones.empty?
      comp_room_psz_group = {}
      comp_room_psz_group['occ'] = 'computer room psz'
      comp_room_psz_group['fuel'] = 'any'
      comp_room_psz_group['zone_group_type'] = 'computer_zones'
      area_m2 = 0
      comp_room_psz_zones.each do |zone|
        area_m2 += zone.floorArea * zone.multiplier
      end
      area_ft2 = OpenStudio.convert(area_m2, 'm^2', 'ft^2').get
      comp_room_psz_group['group_area_ft2'] = area_ft2
      comp_room_psz_group['building_area_type_ft2'] = total_area_ft2
      comp_room_psz_group['zones'] = comp_room_psz_zones
      # store info if any zone has district, fuel, or electric heating
      comp_room_psz_group['fuel'] = get_group_heat_types(model, comp_room_psz_zones)
      final_groups << comp_room_psz_group
    end
    unless dist_comp_room_svav_zones.empty?
      dist_comp_room_svav_group = {}
      dist_comp_room_svav_group['occ'] = hvac_building_type
      dist_comp_room_svav_group['fuel'] = 'districtcooling'
      dist_comp_room_svav_group['zone_group_type'] = 'computer_zones'
      area_m2 = 0
      dist_comp_room_svav_zones.each do |zone|
        area_m2 += zone.floorArea * zone.multiplier
      end
      area_ft2 = OpenStudio.convert(area_m2, 'm^2', 'ft^2').get
      dist_comp_room_svav_group['group_area_ft2'] = area_ft2
      dist_comp_room_svav_group['building_area_type_ft2'] = total_area_ft2
      dist_comp_room_svav_group['zones'] = dist_comp_room_svav_zones
      # store info if any zone has district, fuel, or electric heating
      dist_comp_room_svav_group['fuel'] = get_group_heat_types(model, dist_comp_room_svav_zones)
      final_groups << dist_comp_room_svav_group
    end
    unless dist_comp_room_psz_zones.empty?
      dist_comp_room_psz_group = {}
      dist_comp_room_psz_group['occ'] = hvac_building_type
      dist_comp_room_psz_group['fuel'] = 'districtcooling'
      dist_comp_room_psz_group['zone_group_type'] = 'computer_zones'
      area_m2 = 0
      dist_comp_room_psz_zones.each do |zone|
      end
      area_ft2 = OpenStudio.convert(area_m2, 'm^2', 'ft^2').get
      dist_comp_room_psz_group['group_area_ft2'] = area_ft2
      dist_comp_room_psz_group['building_area_type_ft2'] = total_area_ft2
      dist_comp_room_psz_group['zones'] = dist_comp_room_psz_zones
      # store info if any zone has district, fuel, or electric heating
      dist_comp_room_psz_group['fuel'] = get_group_heat_types(model, dist_comp_room_psz_zones)
      final_groups << dist_comp_room_psz_group
    end

    ngrps = final_groups.count
    # Determine the number of stories spanned by each group and report out info.
    final_groups.each do |group|
      # Determine the number of stories this group spans
      num_stories = model_num_stories_spanned(model, group['zones'])
      group['stories'] = num_stories
      # Report out the final grouping
      OpenStudio.logFree(OpenStudio::Info, 'openstudio.standards.Model', "Final system type group: occ = #{group['occ']}, fuel = #{group['fuel']}, area = #{group['group_area_ft2'].round} ft2, num stories = #{group['stories']}, zones:")
      group['zones'].sort.each_slice(5) do |zone_list|
        zone_names = []
        zone_list.each do |zone|
          zone_names << zone.name.get.to_s
        end
        OpenStudio.logFree(OpenStudio::Info, 'openstudio.standards.Model', "--- #{zone_names.join(', ')}")
      end
    end

    return final_groups
  end

  # Alternate method for 2016 and later stable baseline
  # Limits for each building area type are taken from data table
  # Heating fuel is based on climate zone, unless district heat is in proposed
  #
  # @note Select system type from data table base on key parameters
  # @param climate_zone [string] id code for the climate
  # @param sys_group [hash] Hash defining a group of zones that have the same Appendix G system type
  # @param custom [string] included here for backwards compatibility (not used here)
  # @param hvac_building_type [String] Chosen by user via measure interface or user data files
  # @param district_heat_zones [hash] of zone name => true for has district heat, false for has not
  # @return [String] The system type.  Possibilities are PTHP, PTAC, PSZ_AC, PSZ_HP, PVAV_Reheat, PVAV_PFP_Boxes,
  #   VAV_Reheat, VAV_PFP_Boxes, Gas_Furnace, Electric_Furnace
  def model_prm_baseline_system_type(model, climate_zone, sys_group, custom, hvac_building_type, district_heat_zones)
    area_type = sys_group['occ']
    fuel_type = sys_group['fuel']
    area_ft2 = sys_group['building_area_type_ft2']
    num_stories = sys_group['stories']
    zones = sys_group['zones']

    #             [type, central_heating_fuel, zone_heating_fuel, cooling_fuel]
    system_type = [nil, nil, nil, nil]

    # Find matching record from prm baseline hvac table
    # First filter by number of stories
    iStoryGroup = 0
    props = {}
    0.upto(9) do |i|
      iStoryGroup += 1
      props = model_find_object(standards_data['prm_baseline_hvac'],
                                'template' => template,
                                'hvac_building_type' => area_type,
                                'flrs_range_group' => iStoryGroup,
                                'area_range_group' => 1)

      if !props
        OpenStudio.logFree(OpenStudio::Error, 'openstudio.standards.Model', "Could not find baseline HVAC type for: #{template}-#{area_type}.")
      end
      if num_stories <= props['bldg_flrs_max']
        # Story Group Is found
        break
      end
    end

    # Next filter by floor area
    iAreaGroup = 0
    baseine_is_found = false
    loop do
      iAreaGroup += 1
      props = model_find_object(standards_data['prm_baseline_hvac'],
                                'template' => template,
                                'hvac_building_type' => area_type,
                                'flrs_range_group' => iStoryGroup,
                                'area_range_group' => iAreaGroup)

      if !props
        OpenStudio.logFree(OpenStudio::Error, 'openstudio.standards.Model', "Could not find baseline HVAC type for: #{template}-#{area_type}.")
      end
      below_max = false
      above_min = false
      # check if actual building floor area is within range for this area group
      if props['max_area_qual'] == 'LT'
        if area_ft2 < props['bldg_area_max']
          below_max = true
        end
      elsif props['max_area_qual'] == 'LE'
        if area_ft2 <= props['bldg_area_max']
          below_max = true
        end
      end
      if props['min_area_qual'] == 'GT'
        if area_ft2 > props['bldg_area_min']
          above_min = true
        end
      elsif props['min_area_qual'] == 'GE'
        if area_ft2 >= props['bldg_area_min']
          above_min = true
        end
      end
      if (above_min == true) && (below_max == true)
        baseline_is_found = true
        break
      end
      if iAreaGroup > 9
        OpenStudio.logFree(OpenStudio::Error, 'openstudio.standards.Model', "Could not find baseline HVAC type for: #{template}-#{area_type}.")
        break
      end
    end

    heat_type = find_prm_heat_type(hvac_building_type, climate_zone)

    # hash to relate apx G systype categories to sys types for model
    sys_hash = {}
    if heat_type == 'fuel'
      sys_hash['PTAC'] = 'PTAC'
      sys_hash['PSZ'] = 'PSZ_AC'
      sys_hash['SZ-CV'] = 'SZ_CV'
      sys_hash['Heating and ventilation'] = 'Gas_Furnace'
      sys_hash['PSZ-AC'] = 'PSZ_AC'
      sys_hash['Packaged VAV'] = 'PVAV_Reheat'
      sys_hash['VAV'] = 'VAV_Reheat'
      sys_hash['Unconditioned'] = 'None'
      sys_hash['SZ-VAV'] = 'SZ_VAV'
    else
      sys_hash['PTAC'] = 'PTHP'
      sys_hash['PSZ'] = 'PSZ_HP'
      sys_hash['SZ-CV'] = 'SZ_CV'
      sys_hash['Heating and ventilation'] = 'Electric_Furnace'
      sys_hash['PSZ-AC'] = 'PSZ_HP'
      sys_hash['Packaged VAV'] = 'PVAV_PFP_Boxes'
      sys_hash['VAV'] = 'VAV_PFP_Boxes'
      sys_hash['Unconditioned'] = 'None'
      sys_hash['SZ-VAV'] = 'SZ_VAV'
    end

    model_sys_type = sys_hash[props['system_type']]

    if /districtheating/i =~ fuel_type
      central_heat = 'DistrictHeating'
    elsif heat_type =~ /fuel/i
      central_heat = 'NaturalGas'
    else
      central_heat = 'Electricity'
    end
    if /districtheating/i =~ fuel_type && /elec/i !~ fuel_type && /fuel/i !~ fuel_type
      # if no zone has fuel or elect, set default to district for zones
      zone_heat = 'DistrictHeating'
    elsif heat_type =~ /fuel/i
      zone_heat = 'NaturalGas'
    else
      zone_heat = 'Electricity'
    end
    if /districtcooling/i =~ fuel_type
      cool_type = 'DistrictCooling'
    elsif props['system_type'] =~ /Heating and ventilation/i || props['system_type'] =~ /unconditioned/i
      cool_type = nil
    end

    system_type = [model_sys_type, central_heat, zone_heat, cool_type]
    return system_type
  end

  # For a multizone system, create the fan schedule based on zone occupancy/fan schedules
  # @author Doug Maddox, PNNL
  # @param model
  # @param zone_fan_scheds [Hash] of hash of zoneName:8760FanSchedPerZone
  # @param pri_zones [Array<String>] names of zones served by the multizone system
  # @param system_name [String] name of air loop
  def model_create_multizone_fan_schedule(model, zone_op_hrs, pri_zones, system_name)
    # Create fan schedule for multizone system
    fan_8760 = []
    # If any zone is on for an hour, then the system fan must be on for that hour
    pri_zones.each do |zone|
      zone_name = zone.name.get.to_s
      if fan_8760.empty?
        fan_8760 = zone_op_hrs[zone_name]
      else
        (0..fan_8760.size - 1).each do |ihr|
          if zone_op_hrs[zone_name][ihr] > 0
            fan_8760[ihr] = 1
          end
        end
      end
    end

    # Convert 8760 array to schedule ruleset
    fan_sch_limits = model.getScheduleTypeLimitsByName('fan schedule limits for prm')
    if fan_sch_limits.empty?
      fan_sch_limits = OpenStudio::Model::ScheduleTypeLimits.new(model)
      fan_sch_limits.setName('fan schedule limits for prm')
      fan_sch_limits.setNumericType('DISCRETE')
      fan_sch_limits.setUnitType('Dimensionless')
      fan_sch_limits.setLowerLimitValue(0)
      fan_sch_limits.setUpperLimitValue(1)
    else
      fan_sch_limits = fan_sch_limits.get
    end
    sch_name = system_name + ' ' + 'fan schedule'
    make_ruleset_sched_from_8760(model, fan_8760, sch_name, fan_sch_limits)

    air_loop = model.getAirLoopHVACByName(system_name).get
    air_loop.additionalProperties.setFeature('fan_sched_name', sch_name)
  end

  # For a multizone system, identify any zones to isolate to separate PSZ systems
  # isolated zones are on the 'secondary' list
  # This version of the method applies to standard years 2016 and later (stable baseline)
  # @author Doug Maddox, PNNL
  # @param model
  # @param zones [Array<Object>]
  # @param zone_fan_scheds [Hash] hash of zoneName:8760FanSchedPerZone
  # @return [Hash] A hash of two arrays of ThermalZones,
  # where the keys are 'primary' and 'secondary'
  def model_differentiate_primary_secondary_thermal_zones(model, zones, zone_fan_scheds)
    pri_zones = []
    sec_zones = []
    pri_zone_names = []
    sec_zone_names = []
    zone_op_hrs = {} # hash of zoneName: 8760 array of operating hours

    # If there is only one zone, then set that as primary
    if zones.size == 1
      zones.each do |zone|
        pri_zones << zone
        pri_zone_names << zone.name.get.to_s
        zone_name = zone.name.get.to_s
        if zone_fan_scheds.key?(zone_name)
          zone_fan_sched = zone_fan_scheds[zone_name]
        else
          zone_fan_sched = nil
        end
        zone_op_hrs[zone.name.get.to_s] = thermal_zone_get_annual_operating_hours(model, zone, zone_fan_sched)
      end
      # Report out the primary vs. secondary zones
      unless sec_zone_names.empty?
        OpenStudio.logFree(OpenStudio::Info, 'openstudio.standards.Model', "Secondary system zones = #{sec_zone_names.join(', ')}.")
      end

      return { 'primary' => pri_zones, 'secondary' => sec_zones, 'zone_op_hrs' => zone_op_hrs }
    end

    zone_eflh = {} # hash of zoneName: eflh for zone
    zone_max_load = {}  # hash of zoneName: coincident max internal load
    load_limit = 10     # differ by 10 Btu/hr-sf or more
    eflh_limit = 40     # differ by more than 40 EFLH/week from average of other zones
    zone_area = {} # hash of zoneName:area

    # Get coincident peak internal load for each zone
    zones.each do |zone|
      zone_name = zone.name.get.to_s
      if zone_fan_scheds.key?(zone_name)
        zone_fan_sched = zone_fan_scheds[zone_name]
      else
        zone_fan_sched = nil
      end
      zone_op_hrs[zone_name] = thermal_zone_get_annual_operating_hours(model, zone, zone_fan_sched)
      zone_eflh[zone_name] = thermal_zone_occupancy_eflh(zone, zone_op_hrs[zone_name])
      zone_max_load_w = thermal_zone_peak_internal_load(model, zone)
      zone_max_load_w_m2 = zone_max_load_w / zone.floorArea
      zone_max_load[zone_name] = OpenStudio.convert(zone_max_load_w_m2, 'W/m^2', 'Btu/hr*ft^2').get
      zone_area[zone_name] = zone.floorArea
    end

    # Eliminate all zones for which both max load and EFLH exceed limits
    zones.each do |zone|
      zone_name = zone.name.get.to_s
      max_load = zone_max_load[zone_name]
      avg_max_load = get_wtd_avg_of_other_zones(zone_max_load, zone_area, zone_name)
      max_load_diff = (max_load - avg_max_load).abs
      avg_eflh = get_avg_of_other_zones(zone_eflh, zone_name)
      eflh_diff = (avg_eflh - zone_eflh[zone_name]).abs

      if max_load_diff >= load_limit && eflh_diff > eflh_limit
        # Add zone to secondary list, and remove from hashes
        OpenStudio.logFree(OpenStudio::Warn, 'openstudio.standards.Model', "Zone moved to PSZ due to load AND eflh: #{zone_name}; load limit = #{load_limit}, eflh_limit = #{eflh_limit}")
        OpenStudio.logFree(OpenStudio::Warn, 'openstudio.standards.Model', "load diff = #{max_load_diff}, this zone load = #{max_load}, avg zone load = #{avg_max_load}")
        OpenStudio.logFree(OpenStudio::Warn, 'openstudio.standards.Model', "eflh diff = #{eflh_diff}, this zone load = #{zone_eflh[zone_name]}, avg zone eflh = #{avg_eflh}")

        sec_zones << zone
        sec_zone_names << zone_name
        zone_eflh.delete(zone_name)
        zone_max_load.delete(zone_name)
      end
    end

    # Eliminate worst zone where EFLH exceeds limit
    # Repeat until all zones are within limit
    num_zones = zone_eflh.size
    avg_eflh_save = 0
    max_zone_name = ''
    max_eflh_diff = 0
    max_zone = nil
    (1..num_zones).each do |izone|
      # This loop is to iterate to eliminate one zone at a time
      max_eflh_diff = 0
      zones.each do |zone|
        # This loop finds the worst remaining zone to eliminate if above threshold
        zone_name = zone.name.get.to_s
        next if !zone_eflh.key?(zone_name)

        avg_eflh = get_avg_of_other_zones(zone_eflh, zone_name)
        eflh_diff = (avg_eflh - zone_eflh[zone_name]).abs
        if eflh_diff > max_eflh_diff
          max_eflh_diff = eflh_diff
          max_zone_name = zone_name
          max_zone = zone
          avg_eflh_save = avg_eflh
        end
      end
      if max_eflh_diff > eflh_limit
        # Move the max Zone to the secondary list
        OpenStudio.logFree(OpenStudio::Warn, 'openstudio.standards.Model', "Zone moved to PSZ due to eflh: #{max_zone_name}; limit = #{eflh_limit}")
        OpenStudio.logFree(OpenStudio::Warn, 'openstudio.standards.Model', "eflh diff = #{max_eflh_diff}, this zone load = #{zone_eflh[max_zone_name]}, avg zone eflh = #{avg_eflh_save}")
        sec_zones << max_zone
        sec_zone_names << max_zone_name
        zone_eflh.delete(max_zone_name)
        zone_max_load.delete(max_zone_name)
      else
        # All zones are now within the limit, exit the iteration
        break
      end
    end

    # Eliminate worst zone where max load exceeds limit and repeat until all pass
    num_zones = zone_eflh.size
    highest_max_load_diff = -1
    highest_zone = nil
    highest_zone_name = ''
    highest_max_load = 0
    avg_max_load_save = 0

    (1..num_zones).each do |izone|
      # This loop is to iterate to eliminate one zone at a time
      highest_max_load_diff = 0
      zones.each do |zone|
        # This loop finds the worst remaining zone to eliminate if above threshold
        zone_name = zone.name.get.to_s
        next if !zone_max_load.key?(zone_name)

        max_load = zone_max_load[zone_name]
        avg_max_load = get_wtd_avg_of_other_zones(zone_max_load, zone_area, zone_name)
        max_load_diff = (max_load - avg_max_load).abs
        if max_load_diff >= highest_max_load_diff
          highest_max_load_diff = max_load_diff
          highest_zone_name = zone_name
          highest_zone = zone
          highest_max_load = max_load
          avg_max_load_save = avg_max_load
        end
      end
      if highest_max_load_diff > load_limit
        # Move the max Zone to the secondary list
        OpenStudio.logFree(OpenStudio::Warn, 'openstudio.standards.Model', "Zone moved to PSZ due to load: #{highest_zone_name}; load limit = #{load_limit}")
        OpenStudio.logFree(OpenStudio::Warn, 'openstudio.standards.Model', "load diff = #{highest_max_load_diff}, this zone load = #{highest_max_load}, avg zone load = #{avg_max_load_save}")
        sec_zones << highest_zone
        sec_zone_names << highest_zone_name
        zone_eflh.delete(highest_zone_name)
        zone_max_load.delete(highest_zone_name)
      else
        # All zones are now within the limit, exit the iteration
        break
      end
    end

    # Place remaining zones in multizone system list
    zone_eflh.each_key do |key|
      zones.each do |zone|
        if key == zone.name.get.to_s
          pri_zones << zone
          pri_zone_names << key
        end
      end
    end

    # Report out the primary vs. secondary zones
    unless pri_zone_names.empty?
      OpenStudio.logFree(OpenStudio::Info, 'openstudio.standards.Model', "Primary system zones = #{pri_zone_names.join(', ')}.")
    end
    unless sec_zone_names.empty?
      OpenStudio.logFree(OpenStudio::Info, 'openstudio.standards.Model', "Secondary system zones = #{sec_zone_names.join(', ')}.")
    end

    return { 'primary' => pri_zones, 'secondary' => sec_zones, 'zone_op_hrs' => zone_op_hrs }
  end
<<<<<<< HEAD

  # This method is a catch-all run at the end of create-baseline to make final adjustements to HVAC capacities
  # to account for recent model changes
  # @author Doug Maddox, PNNL
  # @param model
  # @return [Bool] true if successful, false if not
  def model_refine_size_dependent_values(model, sizing_run_dir)
 
    # Final sizing run before refining size-dependent values
    if model_run_sizing_run(model, "#{sizing_run_dir}/SR3") == false
      return false
    end

    model.getAirLoopHVACs.sort.each do |air_loop_hvac|
      # Reset secondary design secondary flow rate based on updated primary flow
      air_loop_hvac.demandComponents.each do |dc|
        next if dc.to_AirTerminalSingleDuctParallelPIUReheat.empty?

        pfp_term = dc.to_AirTerminalSingleDuctParallelPIUReheat.get
        sec_flow_frac = 0.5

        # Get the maximum flow rate through the terminal
        max_primary_air_flow_rate = nil
        if pfp_term.autosizedMaximumPrimaryAirFlowRate.is_initialized
          max_primary_air_flow_rate = pfp_term.autosizedMaximumPrimaryAirFlowRate.get
        elsif pfp_term.maximumPrimaryAirFlowRate.is_initialized
          max_primary_air_flow_rate = pfp_term.maximumPrimaryAirFlowRate.get
        end

        max_sec_flow_rate_m3_per_s = max_primary_air_flow_rate * sec_flow_frac
        pfp_term.setMaximumSecondaryAirFlowRate(max_sec_flow_rate_m3_per_s)
      end
    end
    return true
  end
end
=======
end
>>>>>>> bef73e5f
<|MERGE_RESOLUTION|>--- conflicted
+++ resolved
@@ -2902,7 +2902,6 @@
 
     return { 'primary' => pri_zones, 'secondary' => sec_zones, 'zone_op_hrs' => zone_op_hrs }
   end
-<<<<<<< HEAD
 
   # This method is a catch-all run at the end of create-baseline to make final adjustements to HVAC capacities
   # to account for recent model changes
@@ -2938,7 +2937,4 @@
     end
     return true
   end
-end
-=======
-end
->>>>>>> bef73e5f
+end