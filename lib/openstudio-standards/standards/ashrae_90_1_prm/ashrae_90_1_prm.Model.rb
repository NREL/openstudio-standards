class ASHRAE901PRM < Standard
  # @!group Model

  # Determines which system number is used
  # for the baseline system.
  # @return [String] the system number: 1_or_2, 3_or_4,
  # 5_or_6, 7_or_8, 9_or_10
  def model_prm_baseline_system_number(model, climate_zone, area_type, fuel_type, area_ft2, num_stories, custom)
    sys_num = nil

    # Customization - Xcel EDA Program Manual 2014
    # Table 3.2.2 Baseline HVAC System Types
    if custom == 'Xcel Energy CO EDA'
      OpenStudio.logFree(OpenStudio::Info, 'openstudio.standards.Model', 'Custom; per Xcel EDA Program Manual 2014 Table 3.2.2 Baseline HVAC System Types, the 90.1-2010 lookup for HVAC system types shall be used.')

      # Set the area limit
      limit_ft2 = 25_000

      case area_type
      when 'residential'
        sys_num = '1_or_2'
      when 'nonresidential'
        # nonresidential and 3 floors or less and <25,000 ft2
        if num_stories <= 3 && area_ft2 < limit_ft2
          sys_num = '3_or_4'
          # nonresidential and 4 or 5 floors or 5 floors or less and 25,000 ft2 to 150,000 ft2
        elsif ((num_stories == 4 || num_stories == 5) && area_ft2 < limit_ft2) || (num_stories <= 5 && (area_ft2 >= limit_ft2 && area_ft2 <= 150_000))
          sys_num = '5_or_6'
          # nonresidential and more than 5 floors or >150,000 ft2
        elsif num_stories >= 5 || area_ft2 > 150_000
          sys_num = '7_or_8'
        end
      when 'heatedonly'
        sys_num = '9_or_10'
      when 'retail'
        # Should only be hit by Xcel EDA
        sys_num = '3_or_4'
      end

    else

      # Set the area limit
      limit_ft2 = 25_000

      case area_type
      when 'residential'
        sys_num = '1_or_2'
      when 'nonresidential'
        # nonresidential and 3 floors or less and <25,000 ft2
        if num_stories <= 3 && area_ft2 < limit_ft2
          sys_num = '3_or_4'
        # nonresidential and 4 or 5 floors or 5 floors or less and 25,000 ft2 to 150,000 ft2
        elsif ((num_stories == 4 || num_stories == 5) && area_ft2 < limit_ft2) || (num_stories <= 5 && (area_ft2 >= limit_ft2 && area_ft2 <= 150_000))
          sys_num = '5_or_6'
        # nonresidential and more than 5 floors or >150,000 ft2
        elsif num_stories >= 5 || area_ft2 > 150_000
          sys_num = '7_or_8'
        end
      when 'heatedonly'
        sys_num = '9_or_10'
      when 'retail'
        sys_num = '3_or_4'
      end

    end

    return sys_num
  end

  # Change the fuel type based on climate zone, depending on the standard.
  # For 90.1-2013, fuel type is based on climate zone, not the proposed model.
  # @param model [OpenStudio::Model::Model] OpenStudio model object
  # @param fuel_type [String] Valid choices are electric, fossil, fossilandelectric,
  #   purchasedheat, purchasedcooling, purchasedheatandcooling
  # @param climate_zone [String] ASHRAE climate zone, e.g. 'ASHRAE 169-2013-4A'
  # @return [String] the revised fuel type
  def model_prm_baseline_system_change_fuel_type(model, fuel_type, climate_zone)
    # For 90.1-2013 the fuel type is determined based on climate zone.
    # Don't change the fuel if it purchased heating or cooling.
    if fuel_type == 'electric' || fuel_type == 'fossil'
      case climate_zone
      when 'ASHRAE 169-2006-1A',
           'ASHRAE 169-2006-2A',
           'ASHRAE 169-2006-3A',
           'ASHRAE 169-2013-1A',
           'ASHRAE 169-2013-2A',
           'ASHRAE 169-2013-3A'
        fuel_type = 'electric'
      else
        fuel_type = 'fossil'
      end
      OpenStudio.logFree(OpenStudio::Info, 'openstudio.standards.Model', "Heating fuel is #{fuel_type} for 90.1-2013, climate zone #{climate_zone}.  This is independent of the heating fuel type in the proposed building, per G3.1.1-3.  This is different than previous versions of 90.1.")
    end

    return fuel_type
  end

  # Determines the fan type used by VAV_Reheat and VAV_PFP_Boxes systems.
  # Variable speed fan for 90.1-2019
  # @return [String] the fan type: TwoSpeed Fan, Variable Speed Fan
  def model_baseline_system_vav_fan_type(model)
    fan_type = 'Variable Speed Fan'
    return fan_type
  end

  # Calculate the building enevelope area according to the 90.1 definition
  #
  # @param [OpenStudio::Model::Model] OpenStudio model object
  # @return [Float] Building envelope area in m2
  def model_building_envelope_area(model)
    # Get climate zone
    climate_zone = model_standards_climate_zone(model)

    # Get the space building envelope area
    # According to the 90.1 definition, building envelope include:
    # - "the elements of a building that separate conditioned spaces from the exterior"
    # - "the elements of a building that separate conditioned space from unconditioned
    #    space or that enclose semiheated spaces through which thermal energy may be
    #    transferred to or from the exterior, to or from unconditioned spaces or to or
    #    from conditioned spaces."
    building_envelope_area_m2 = 0
    model.getSpaces.each do |space|
      building_envelope_area_m2 += space_envelope_area(space, climate_zone)
    end
    if building_envelope_area_m2 == 0.0
      OpenStudio.logFree(OpenStudio::Warn, 'openstudio.standards.Model', 'Calculated building envelope area is 0 m2, no infiltration will be added.')
      return 0.0
    end

    return building_envelope_area_m2
  end

  # This method creates customized infiltration objects for each
  # space and removes the SpaceType-level infiltration objects.
<<<<<<< HEAD
  #
  # @param [OpenStudio::Model::Model] OpenStudio model object
=======
  # @param model [OpenStudio::Model::Model] openstudio model
  # @param climate_zone [String] climate zone
>>>>>>> 2be8a414
  # @return [Bool] true if successful, false if not
  def model_apply_standard_infiltration(model, specific_space_infiltration_rate_75_pa = nil)
    # Model shouldn't use SpaceInfiltrationEffectiveLeakageArea
    # Excerpt from the EnergyPlus Input/Output reference manual:
    #     "This model is based on work by Sherman and Grimsrud (1980)
    #     and is appropriate for smaller, residential-type buildings."
    # Return an error if the model does use this object
    ela = 0
    model.getSpaceInfiltrationEffectiveLeakageAreas.sort.each do |eff_la|
      ela += 1
    end
    if ela > 0
      OpenStudio.logFree(OpenStudio::Warn, 'prm.log', 'The current model cannot include SpaceInfiltrationEffectiveLeakageArea. These objects will be skipped in modeling infiltration according to the 90.1-PRM rules.')
    end

    # Get the space building envelope area
    building_envelope_area_m2 = model_building_envelope_area(model)
    prm_raise(building_envelope_area_m2 > 0.0, @sizing_run_dir, 'Calculated building envelope area is 0 m2, Please check model inputs.')

    # Calculate current model air leakage rate @ 75 Pa and report it
    curr_tot_infil_m3_per_s_per_envelope_area = model_current_building_envelope_infiltration_at_75pa(model, building_envelope_area_m2)
    OpenStudio.logFree(OpenStudio::Info, 'prm.log', "The model's I_75Pa is estimated to be #{curr_tot_infil_m3_per_s_per_envelope_area} m3/s per m2 of total building envelope.")

    # Calculate building adjusted building envelope
    # air infiltration following the 90.1 PRM rules
    tot_infil_m3_per_s = model_adjusted_building_envelope_infiltration(building_envelope_area_m2, specific_space_infiltration_rate_75_pa)

    # Find infiltration method used in the model, if any.
    #
    # If multiple methods are used, use per above grade wall
    # area (i.e. exterior wall area), if air/changes per hour
    # or exterior surface area is used, use Flow/ExteriorWallArea
    infil_method = model_get_infiltration_method(model)
    infil_method = 'Flow/ExteriorWallArea' if infil_method != 'Flow/Area' || infil_method != 'Flow/ExteriorWallArea'
    infil_coefficients = model_get_infiltration_coefficients(model)

    # Set the infiltration rate at each space
    model.getSpaces.each do |space|
      space_apply_infiltration_rate(space, tot_infil_m3_per_s, infil_method, infil_coefficients)
    end

    # Remove infiltration rates set at the space type
    model.getSpaceTypes.each do |space_type|
      space_type.spaceInfiltrationDesignFlowRates.each(&:remove)
    end

    return true
  end

  # This method retrieves the type of infiltration input
  # used in the model. If input is inconsistent, returns
  # Flow/Area
  # @param model [OpenStudio::Model::Model] openstudio model
  # @return [String] infiltration input type
  def model_get_infiltration_method(model)
    infil_method = nil
    model.getSpaces.each do |space|
      # Infiltration at the space level
      unless space.spaceInfiltrationDesignFlowRates.empty?
        old_infil = space.spaceInfiltrationDesignFlowRates[0]
        old_infil_method = old_infil.designFlowRateCalculationMethod.to_s
        # Return flow per space floor area if method is inconsisten in proposed model
        return 'Flow/Area' if infil_method != old_infil_method && !infil_method.nil?

        infil_method = old_infil_method
      end

      # Infiltration at the space type level
      if infil_method.nil? && space.spaceType.is_initialized
        space_type = space.spaceType.get
        unless space_type.spaceInfiltrationDesignFlowRates.empty?
          old_infil = space_type.spaceInfiltrationDesignFlowRates[0]
          old_infil_method = old_infil.designFlowRateCalculationMethod.to_s
          # Return flow per space floor area if method is inconsisten in proposed model
          return 'Flow/Area' if infil_method != old_infil_method && !infil_method.nil?

          infil_method = old_infil_method
        end
      end
    end

    return infil_method
  end

  # This method retrieves the infiltration coefficients
  # used in the model. If input is inconsitent, returns
  # [0, 0, 0.224, 0] as per PRM user manual
  # @param model [OpenStudio::Model::Model] Openstudio model
  # @return [String] infiltration input type
  def model_get_infiltration_coefficients(model)
    cst = nil
    temp = nil
    vel = nil
    vel_2 = nil
    infil_coeffs = [cst, temp, vel, vel_2]
    model.getSpaces.each do |space|
      # Infiltration at the space level
      unless space.spaceInfiltrationDesignFlowRates.empty?
        old_infil = space.spaceInfiltrationDesignFlowRates[0]
        cst = old_infil.constantTermCoefficient
        temp = old_infil.temperatureTermCoefficient
        vel = old_infil.velocityTermCoefficient
        vel_2 = old_infil.velocitySquaredTermCoefficient
        old_infil_coeffs = [cst, temp, vel, vel_2] if !(cst.nil? && temp.nil? && vel.nil? && vel_2.nil?)
        # Return flow per space floor area if method is inconsisten in proposed model
        return [0.0, 0.0, 0.224, 0.0] if infil_coeffs != old_infil_coeffs && !(infil_coeffs[0].nil? &&
                                                                                    infil_coeffs[1].nil? &&
                                                                                    infil_coeffs[2].nil? &&
                                                                                    infil_coeffs[3].nil?)

        infil_coeffs = old_infil_coeffs
      end

      # Infiltration at the space type level
      if infil_coeffs == [nil, nil, nil, nil] && space.spaceType.is_initialized
        space_type = space.spaceType.get
        unless space_type.spaceInfiltrationDesignFlowRates.empty?
          old_infil = space_type.spaceInfiltrationDesignFlowRates[0]
          cst = old_infil.constantTermCoefficient
          temp = old_infil.temperatureTermCoefficient
          vel = old_infil.velocityTermCoefficient
          vel_2 = old_infil.velocitySquaredTermCoefficient
          old_infil_coeffs = [cst, temp, vel, vel_2] if !(cst.nil? && temp.nil? && vel.nil? && vel_2.nil?)
          # Return flow per space floor area if method is inconsisten in proposed model
          return [0.0, 0.0, 0.224, 0.0] unless infil_coeffs != old_infil_coeffs && !(infil_coeffs[0].nil? &&
                                                                                      infil_coeffs[1].nil? &&
                                                                                      infil_coeffs[2].nil? &&
                                                                                      infil_coeffs[3].nil?)

          infil_coeffs = old_infil_coeffs
        end
      end
    end
    return infil_coeffs
  end

  # This methods calculate the air leakage rate of a space
  #
  # @param [OpenStudio::Model::Space] OpenStudio Space object
  # @return [Float] Space air leakage rate
  def model_get_space_air_leakage(space)
    space_air_leakage = 0
    space_multipler = space.multiplier
    # Infiltration at the space level
    unless space.spaceInfiltrationDesignFlowRates.empty?
      space.spaceInfiltrationDesignFlowRates.each do |infil_obj|
        unless infil_obj.designFlowRate.is_initialized
          if infil_obj.flowperSpaceFloorArea.is_initialized
            space_air_leakage += infil_obj.flowperSpaceFloorArea.get * space.floorArea * space_multipler
          elsif infil_obj.flowperExteriorSurfaceArea.is_initialized
            space_air_leakage += infil_obj.flowperExteriorSurfaceArea.get * space.exteriorArea * space_multipler
          elsif infil_obj.flowperExteriorWallArea.is_initialized
            space_air_leakage += infil_obj.flowperExteriorWallArea.get * space.exteriorWallArea * space_multipler
          elsif infil_obj.airChangesperHour.is_initialized
            space_air_leakage += infil_obj.airChangesperHour.get * space.volume * space_multipler / 3600
          end
        end
      end
    end

    return space_air_leakage
  end

  # This methods calculate the current model air leakage rate @ 75 Pa.
  # It assumes that the model follows the PRM methods, see G3.1.1.4
  # in 90.1-2019 for reference.
  #
  # @param [OpenStudio::Model::Model] OpenStudio Model object
  # @param [Double] Building envelope area as per 90.1 in m^2
  #
  # @return [Float] building model air leakage rate
  def model_current_building_envelope_infiltration_at_75pa(model, building_envelope_area_m2)
    bldg_air_leakage_rate = 0
    model.getSpaces.each do |space|
      bldg_air_leakage_rate += model_get_space_air_leakage(space)
    end

    # adjust_infiltration_to_prototype_building_conditions(1) corresponds
    # to the 0.112 shown in G3.1.1.4
    curr_tot_infil_m3_per_s_per_envelope_area = bldg_air_leakage_rate / adjust_infiltration_to_prototype_building_conditions(1) / building_envelope_area_m2
    return curr_tot_infil_m3_per_s_per_envelope_area
  end

  # This method calculates the building envelope infiltration,
  # this approach uses the 90.1 PRM rules
  # @param building_envelope_area_m2 [Double] building envelope area
  # @return [Float] building envelope infiltration
  def model_adjusted_building_envelope_infiltration(building_envelope_area_m2, specific_space_infiltration_rate_75_pa = nil)
    # Determine the total building baseline infiltration rate in cfm per ft2 of the building envelope at 75 Pa
    if specific_space_infiltration_rate_75_pa.nil?
      basic_infil_rate_cfm_per_ft2 = space_infiltration_rate_75_pa
    else
      basic_infil_rate_cfm_per_ft2 = specific_space_infiltration_rate_75_pa
    end

    # Conversion factor
    conv_fact = OpenStudio.convert(1, 'm^3/s', 'ft^3/min').to_f / OpenStudio.convert(1, 'm^2', 'ft^2').to_f

    # Adjust the infiltration rate to the average pressure for the prototype buildings.
    # adj_infil_rate_cfm_per_ft2 = 0.112 * basic_infil_rate_cfm_per_ft2
    adj_infil_rate_cfm_per_ft2 = adjust_infiltration_to_prototype_building_conditions(basic_infil_rate_cfm_per_ft2)
    adj_infil_rate_m3_per_s_per_m2 = adj_infil_rate_cfm_per_ft2 / conv_fact

    # Calculate the total infiltration
    tot_infil_m3_per_s = adj_infil_rate_m3_per_s_per_m2 * building_envelope_area_m2

    return tot_infil_m3_per_s
  end

  # Apply the standard construction to each surface in the model, based on the construction type currently assigned.
  #
  # @param model [OpenStudio::Model::Model] OpenStudio model object
  # @param climate_zone [String] ASHRAE climate zone, e.g. 'ASHRAE 169-2013-4A'
  # @param wwr_building_type [String] building type used for defining window to wall ratio, e.g. 'Office > 50,000 sq ft'
  # @param wwr_info [Hash] A map that maps each building area type to its correspondent wwr.
  # @return [Bool] returns true if successful, false if not
  def model_apply_standard_constructions(model, climate_zone, wwr_building_type: nil, wwr_info: {})
    types_to_modify = []

    # Possible boundary conditions are
    # Adiabatic
    # Surface
    # Outdoors
    # Ground
    # Foundation
    # GroundFCfactorMethod
    # OtherSideCoefficients
    # OtherSideConditionsModel
    # GroundSlabPreprocessorAverage
    # GroundSlabPreprocessorCore
    # GroundSlabPreprocessorPerimeter
    # GroundBasementPreprocessorAverageWall
    # GroundBasementPreprocessorAverageFloor
    # GroundBasementPreprocessorUpperWall
    # GroundBasementPreprocessorLowerWall

    # Possible surface types are
    # Floor
    # Wall
    # RoofCeiling
    # FixedWindow
    # OperableWindow
    # Door
    # GlassDoor
    # OverheadDoor
    # Skylight
    # TubularDaylightDome
    # TubularDaylightDiffuser

    # Create an array of surface types
    types_to_modify << ['Outdoors', 'Floor']
    types_to_modify << ['Outdoors', 'Wall']
    types_to_modify << ['Outdoors', 'RoofCeiling']
    types_to_modify << ['Outdoors', 'FixedWindow']
    types_to_modify << ['Outdoors', 'OperableWindow']
    types_to_modify << ['Outdoors', 'Door']
    types_to_modify << ['Outdoors', 'GlassDoor']
    types_to_modify << ['Outdoors', 'OverheadDoor']
    types_to_modify << ['Outdoors', 'Skylight']
    types_to_modify << ['Surface', 'Floor']
    types_to_modify << ['Surface', 'Wall']
    types_to_modify << ['Surface', 'RoofCeiling']
    types_to_modify << ['Surface', 'FixedWindow']
    types_to_modify << ['Surface', 'OperableWindow']
    types_to_modify << ['Surface', 'Door']
    types_to_modify << ['Surface', 'GlassDoor']
    types_to_modify << ['Surface', 'OverheadDoor']
    types_to_modify << ['Ground', 'Floor']
    types_to_modify << ['Ground', 'Wall']
    types_to_modify << ['Foundation', 'Wall']
    types_to_modify << ['GroundFCfactorMethod', 'Wall']
    types_to_modify << ['OtherSideCoefficients', 'Wall']
    types_to_modify << ['OtherSideConditionsModel', 'Wall']
    types_to_modify << ['GroundBasementPreprocessorAverageWall', 'Wall']
    types_to_modify << ['GroundBasementPreprocessorUpperWall', 'Wall']
    types_to_modify << ['GroundBasementPreprocessorLowerWall', 'Wall']
    types_to_modify << ['Foundation', 'Floor']
    types_to_modify << ['GroundFCfactorMethod', 'Floor']
    types_to_modify << ['OtherSideCoefficients', 'Floor']
    types_to_modify << ['OtherSideConditionsModel', 'Floor']
    types_to_modify << ['GroundSlabPreprocessorAverage', 'Floor']
    types_to_modify << ['GroundSlabPreprocessorCore', 'Floor']
    types_to_modify << ['GroundSlabPreprocessorPerimeter', 'Floor']

    # Find just those surfaces
    surfaces_to_modify = []
    surface_category = {}
    org_surface_boundary_conditions = {}
    types_to_modify.each do |boundary_condition, surface_type|
      # Surfaces
      model.getSurfaces.sort.each do |surf|
        next unless surf.outsideBoundaryCondition == boundary_condition
        next unless surf.surfaceType == surface_type

        # Check if surface is adjacent to an unenclosed or unconditioned space (e.g. attic or parking garage)
        if surf.outsideBoundaryCondition == 'Surface'
          adj_space = surf.adjacentSurface.get.space.get
          adj_space_cond_type = space_conditioning_category(adj_space)
          if adj_space_cond_type == 'Unconditioned'
            # Get adjacent surface
            adjacent_surf = surf.adjacentSurface.get

            # Store original boundary condition type
            org_surface_boundary_conditions[surf.name.to_s] = adjacent_surf

            # Identify this surface as exterior
            surface_category[surf] = 'ExteriorSurface'

            # Temporary change the surface's boundary condition to 'Outdoors' so it can be assigned a baseline construction
            surf.setOutsideBoundaryCondition('Outdoors')
            adjacent_surf.setOutsideBoundaryCondition('Outdoors')
          end
        end

        if boundary_condition == 'Outdoors'
          surface_category[surf] = 'ExteriorSurface'
        elsif ['Ground', 'Foundation', 'GroundFCfactorMethod', 'OtherSideCoefficients', 'OtherSideConditionsModel', 'GroundSlabPreprocessorAverage', 'GroundSlabPreprocessorCore', 'GroundSlabPreprocessorPerimeter', 'GroundBasementPreprocessorAverageWall', 'GroundBasementPreprocessorAverageFloor', 'GroundBasementPreprocessorUpperWall', 'GroundBasementPreprocessorLowerWall'].include?(boundary_condition)
          surface_category[surf] = 'GroundSurface'
        else
          surface_category[surf] = 'NA'
        end
        surfaces_to_modify << surf
      end

      # SubSurfaces
      model.getSubSurfaces.sort.each do |surf|
        next unless surf.outsideBoundaryCondition == boundary_condition
        next unless surf.subSurfaceType == surface_type

        surface_category[surf] = 'ExteriorSubSurface'
        surfaces_to_modify << surf
      end
    end

    # Modify these surfaces
    prev_created_consts = {}
    surfaces_to_modify.sort.each do |surf|
      # Get space conditioning
      space = surf.space.get
      space_cond_type = space_conditioning_category(space)

      # Do not modify constructions for unconditioned spaces
      prev_created_consts = planar_surface_apply_standard_construction(surf, climate_zone, prev_created_consts, wwr_building_type, wwr_info, surface_category[surf]) unless space_cond_type == 'Unconditioned'

      # Reset boundary conditions to original if they were temporary modified
      if org_surface_boundary_conditions.include?(surf.name.to_s)
        surf.setAdjacentSurface(org_surface_boundary_conditions[surf.name.to_s])
      end
    end

    # List the unique array of constructions
    if prev_created_consts.size.zero?
      OpenStudio.logFree(OpenStudio::Warn, 'openstudio.standards.Model', 'None of the constructions in your proposed model have both Intended Surface Type and Standards Construction Type')
    else
      prev_created_consts.each do |surf_type, construction|
        OpenStudio.logFree(OpenStudio::Info, 'openstudio.standards.Model', "For #{surf_type.join(' ')}, applied #{construction.name}.")
      end
    end

    return true
  end

  # Go through the default construction sets and hard-assigned constructions.
  # Clone the existing constructions and set their intended surface type and standards construction type per the PRM.
  # For some standards, this will involve making modifications.  For others, it will not.
  #
  # 90.1-2019
  # @param model [OpenStudio::Model::Model] OpenStudio model object
  # @return [Bool] returns true if successful, false if not
  def model_apply_prm_construction_types(model)
    types_to_modify = []

    # Possible boundary conditions are
    # Adiabatic
    # Surface
    # Outdoors
    # Ground
    # Foundation
    # GroundFCfactorMethod
    # OtherSideCoefficients
    # OtherSideConditionsModel
    # GroundSlabPreprocessorAverage
    # GroundSlabPreprocessorCore
    # GroundSlabPreprocessorPerimeter
    # GroundBasementPreprocessorAverageWall
    # GroundBasementPreprocessorAverageFloor
    # GroundBasementPreprocessorUpperWall
    # GroundBasementPreprocessorLowerWall

    # Possible surface types are
    # AtticFloor
    # AtticWall
    # AtticRoof
    # DemisingFloor
    # DemisingWall
    # DemisingRoof
    # ExteriorFloor
    # ExteriorWall
    # ExteriorRoof
    # ExteriorWindow
    # ExteriorDoor
    # GlassDoor
    # GroundContactFloor
    # GroundContactWall
    # GroundContactRoof
    # InteriorFloor
    # InteriorWall
    # InteriorCeiling
    # InteriorPartition
    # InteriorWindow
    # InteriorDoor
    # OverheadDoor
    # Skylight
    # TubularDaylightDome
    # TubularDaylightDiffuser

    # Possible standards construction types
    # Mass
    # SteelFramed
    # WoodFramed
    # IEAD
    # View
    # Daylight
    # Swinging
    # NonSwinging
    # Heated
    # Unheated
    # RollUp
    # Sliding
    # Metal
    # Nonmetal framing (all)
    # Metal framing (curtainwall/storefront)
    # Metal framing (entrance door)
    # Metal framing (all other)
    # Metal Building
    # Attic and Other
    # Glass with Curb
    # Plastic with Curb
    # Without Curb

    # Create an array of types
    types_to_modify << ['Outdoors', 'ExteriorWall', 'SteelFramed']
    types_to_modify << ['Outdoors', 'ExteriorRoof', 'IEAD']
    types_to_modify << ['Outdoors', 'ExteriorFloor', 'SteelFramed']
    types_to_modify << ['Outdoors', 'ExteriorWindow', 'Any Vertical Glazing']
    types_to_modify << ['Outdoors', 'GlassDoor', 'Any Vertical Glazing']
    types_to_modify << ['Outdoors', 'ExteriorDoor', 'NonSwinging']
    types_to_modify << ['Outdoors', 'ExteriorDoor', 'Swinging']
    types_to_modify << ['Ground', 'GroundContactFloor', 'Unheated']
    types_to_modify << ['Ground', 'GroundContactWall', 'Mass']

    # Foundation
    types_to_modify << ['Foundation', 'GroundContactFloor', 'Unheated']
    types_to_modify << ['Foundation', 'GroundContactWall', 'Mass']

    # F/C-Factor methods
    types_to_modify << ['GroundFCfactorMethod', 'GroundContactFloor', 'Unheated']
    types_to_modify << ['GroundFCfactorMethod', 'GroundContactWall', 'Mass']

    # Other side coefficients
    types_to_modify << ['OtherSideCoefficients', 'GroundContactFloor', 'Unheated']
    types_to_modify << ['OtherSideConditionsModel', 'GroundContactFloor', 'Unheated']
    types_to_modify << ['OtherSideCoefficients', 'GroundContactWall', 'Mass']
    types_to_modify << ['OtherSideConditionsModel', 'GroundContactWall', 'Mass']

    # Slab preprocessor
    types_to_modify << ['GroundSlabPreprocessorAverage', 'GroundContactFloor', 'Unheated']
    types_to_modify << ['GroundSlabPreprocessorCore', 'GroundContactFloor', 'Unheated']
    types_to_modify << ['GroundSlabPreprocessorPerimeter', 'GroundContactFloor', 'Unheated']

    # Basement preprocessor
    types_to_modify << ['GroundBasementPreprocessorAverageWall', 'GroundContactWall', 'Mass']
    types_to_modify << ['GroundBasementPreprocessorAverageFloor', 'GroundContactFloor', 'Unheated']
    types_to_modify << ['GroundBasementPreprocessorUpperWall', 'GroundContactWall', 'Mass']
    types_to_modify << ['GroundBasementPreprocessorLowerWall', 'GroundContactWall', 'Mass']

    # Modify all constructions of each type
    types_to_modify.each do |boundary_cond, surf_type, const_type|
      constructions = model_find_constructions(model, boundary_cond, surf_type)

      constructions.sort.each do |const|
        standards_info = const.standardsInformation
        standards_info.setIntendedSurfaceType(surf_type)
        standards_info.setStandardsConstructionType(const_type)
      end
    end

    return true
  end

  # Reduces the SRR to the values specified by the PRM. SRR reduction will be done by shrinking vertices toward the centroid.
  #
  # @param model [OpenStudio::model::Model] OpenStudio model object
  # @return [Boolean] True if success
  def model_apply_prm_baseline_skylight_to_roof_ratio(model)
    # Loop through all spaces in the model, and
    # per the 90.1-2019 PRM User Manual, only
    # account for exterior roofs for enclosed
    # spaces. Include space multipliers.
    roof_m2 = 0.001 # Avoids divide by zero errors later
    sky_m2 = 0
    total_roof_m2 = 0.001
    total_subsurface_m2 = 0
    model.getSpaces.sort.each do |space|
      next if space_conditioning_category(space) == 'Unconditioned'

      # Loop through all surfaces in this space
      roof_area_m2 = 0
      sky_area_m2 = 0
      space.surfaces.sort.each do |surface|
        # Skip non-outdoor surfaces
        next unless surface.outsideBoundaryCondition == 'Outdoors'
        # Skip non-walls
        next unless surface.surfaceType == 'RoofCeiling'

        # This roof's gross area (including skylight area)
        roof_area_m2 += surface.grossArea * space.multiplier
        # Subsurfaces in this surface
        surface.subSurfaces.sort.each do |ss|
          next unless ss.subSurfaceType == 'Skylight'

          sky_area_m2 += ss.netArea * space.multiplier
        end
      end

      total_roof_m2 += roof_area_m2
      total_subsurface_m2 += sky_area_m2
    end

    # Calculate the SRR of each category
    srr = ((total_subsurface_m2 / total_roof_m2) * 100.0).round(1)
    OpenStudio.logFree(OpenStudio::Info, 'openstudio.standards.Model', "The skylight to roof ratios (SRRs) is: : #{srr.round}%.")

    # SRR limit
    srr_lim = model_prm_skylight_to_roof_ratio_limit(model)

    # Check against SRR limit
    red = srr > srr_lim

    # Stop here unless skylights need reducing
    return true unless red

    OpenStudio.logFree(OpenStudio::Info, 'openstudio.standards.Model', "Reducing the size of all skylights equally down to the limit of #{srr_lim.round}%.")

    # Determine the factors by which to reduce the skylight area
    mult = srr_lim / srr

    # Reduce the skylight area if any of the categories necessary
    model.getSpaces.sort.each do |space|
      next if space_conditioning_category(space) == 'Unconditioned'

      # Loop through all surfaces in this space
      space.surfaces.sort.each do |surface|
        # Skip non-outdoor surfaces
        next unless surface.outsideBoundaryCondition == 'Outdoors'
        # Skip non-walls
        next unless surface.surfaceType == 'RoofCeiling'

        # Subsurfaces in this surface
        surface.subSurfaces.sort.each do |ss|
          next unless ss.subSurfaceType == 'Skylight'

          # Reduce the size of the skylight
          red = 1.0 - mult
          sub_surface_reduce_area_by_percent_by_shrinking_toward_centroid(ss, red)
        end
      end
    end

    return true
  end

  # Apply baseline values to exterior lights objects
  # Characterization of objects must be done via user data
  #
  # @param model [OpenStudio::model::Model] OpenStudio model object
  def model_apply_baseline_exterior_lighting(model)
    model.getExteriorLightss.each do |ext_lights_obj|
      # Update existing exterior lights object: control, schedule, power
      ext_lights_obj.setControlOption('AstronomicalClock')
      ext_lights_obj.setSchedule(model.alwaysOnDiscreteSchedule)
      ext_lights_obj.setMultiplier(1)
      ext_lights_def = ext_lights_obj.exteriorLightsDefinition
      ext_ltg_pwr = get_additional_property_as_double(ext_lights_obj, 'design_level', 0.0)
      if ext_ltg_pwr > 0.0
        ext_lights_def.setDesignLevel(ext_ltg_pwr)
      end
    end
  end

  # Function to add baseline elevators based on user data
  # @param model [OpenStudio::Model::Model] OpenStudio model object
  def model_add_prm_elevators(model)
    # Load elevator data from userdata csv files
    equipment_array = model.getElectricEquipments + model.getExteriorFuelEquipments
    equipment_array.each do |equipment|
      elevator_number_of_lifts = get_additional_property_as_integer(equipment, 'elevator_number_of_lifts', 0)
      next unless elevator_number_of_lifts > 0.0

      elevator_name = equipment.name.get
      elevator_number_of_stories = get_additional_property_as_integer(equipment, 'elevator_number_of_stories', 0)
      elevator_weight_of_car = get_additional_property_as_double(equipment, 'elevator_weight_of_car', 0.0)
      elevator_rated_load = get_additional_property_as_double(equipment, 'elevator_rated_load', 0.0)
      elevator_speed_of_car = get_additional_property_as_double(equipment, 'elevator_speed_of_car', 0.0)
      elevator_counter_weight_of_car = get_additional_property_as_double(equipment, 'elevator_counter_weight_of_car', 0.0)

      if elevator_number_of_stories < 5
        # From Table G3.9.2 performance rating method baseline elevator motor
        elevator_mech_eff = 0.58
        elevator_counter_weight_of_car = 0.0
        search_criteria = {
          'template' => template,
          'type' => 'Hydraulic'
        }
      else
        # From Table G3.9.2 performance rating method baseline elevator motor
        elevator_mech_eff = 0.64
        # Determine the elevator counterweight
        if elevator_counter_weight_of_car == 0.0
          # When the proposed design counterweight is not specified
          # it is determined as per Table G3.9.2
          elevator_counter_weight_of_car = elevator_weight_of_car + 0.4 * elevator_rated_load
        end
        search_criteria = {
          'template' => template,
          'type' => 'Any'
        }
      end
      elevator_motor_bhp = (elevator_weight_of_car + elevator_rated_load - elevator_counter_weight_of_car) * elevator_speed_of_car / (33000 * elevator_mech_eff) # Lookup the minimum motor efficiency
      elevator_motor_eff = standards_data['motors']
      motor_properties = model_find_object(elevator_motor_eff, search_criteria, nil, nil, nil, nil, elevator_motor_bhp)
      if motor_properties.nil?
        OpenStudio.logFree(OpenStudio::Error, 'prm.log', "For #{elevator_name}, could not find motor properties using search criteria: #{search_criteria}, motor_bhp = #{elevator_motor_bhp} hp.")
        return false
      end
      nominal_hp = motor_properties['maximum_capacity'].to_f.round(1)
      # Round to nearest whole HP for niceness
      if nominal_hp >= 2
        nominal_hp = nominal_hp.round
      end

      # Get the efficiency based on the nominal horsepower
      # Add 0.01 hp to avoid search errors.
      motor_properties = model_find_object(elevator_motor_eff, search_criteria, nil, nil, nil, nil, nominal_hp + 0.01)
      if motor_properties.nil?
        OpenStudio.logFree(OpenStudio::Error, 'prm.log', "For #{elevator_name}, could not find nominal motor properties using search criteria: #{search_criteria}, motor_hp = #{nominal_hp} hp.")
        return false
      end
      motor_eff = motor_properties['nominal_full_load_efficiency'].to_f
      elevator_power = elevator_number_of_lifts * elevator_motor_bhp * 746 / motor_eff

      if equipment.is_a?(OpenStudio::Model::ElectricEquipment)
        equipment.electricEquipmentDefinition.setDesignLevel(elevator_power)
      else
        equipment.exteriorFuelEquipmentDefinition.setDesignLevel(elevator_power)
      end
      elevator_space = prm_get_optional_handler(equipment, @sizing_run_dir, 'space')
      # Add ventilation and lighting process loads if modeled in the proposed model
      misc_elevator_process_loads = 0.0
      misc_elevator_process_loads += get_additional_property_as_double(equipment, 'elevator_ventilation_cfm', 0.0) * 0.33
      misc_elevator_process_loads += get_additional_property_as_double(equipment, 'elevator_area_ft2', 0.0) * 3.14
      if misc_elevator_process_loads > 0
        misc_elevator_process_loads_def = OpenStudio::Model::ElectricEquipmentDefinition.new(model)
        misc_elevator_process_loads_def.setName("#{elevator_name} - Misc Process Loads - Def")
        misc_elevator_process_loads_def.setDesignLevel(misc_elevator_process_loads)
        misc_elevator_process_loads = OpenStudio::Model::ElectricEquipment.new(misc_elevator_process_loads_def)
        misc_elevator_process_loads.setName("#{elevator_name} - Misc Process Loads")
        misc_elevator_process_loads.setEndUseSubcategory('Elevators')
        misc_elevator_process_loads.setSchedule(model.alwaysOnDiscreteSchedule)
        misc_elevator_process_loads.setSpace(elevator_space)
      end
    end
  end

  # Add design day schedule objects for space loads, for PRM 2019 baseline models
  # @author Xuechen (Jerry) Lei, PNNL
  # @param model [OpenStudio::model::Model] OpenStudio model object
  #
  def model_apply_prm_baseline_sizing_schedule(model)
    space_loads = model.getSpaceLoads
    loads = []
    space_loads.sort.each do |space_load|
      casted_load = model_cast_model_object(space_load)
      loads << casted_load unless casted_load.nil?
    end

    load_schedule_name_hash = {
      'People' => 'numberofPeopleSchedule',
      'Lights' => 'schedule',
      'ElectricEquipment' => 'schedule',
      'GasEquipment' => 'schedule',
      'SpaceInfiltration_DesignFlowRate' => 'schedule'
    }

    loads.each do |load|
      load_type = load.iddObjectType.valueName.sub('OS_', '').strip
      load_schedule_name = load_schedule_name_hash[load_type]
      next unless !load_schedule_name.nil?

      # check if the load is in a dwelling space
      if load.spaceType.is_initialized
        space_type = load.spaceType.get
      elsif load.space.is_initialized && load.space.get.spaceType.is_initialized
        space_type = load.space.get.spaceType.get
      else
        space_type = nil
        puts "No hosting space/spacetype found for load: #{load.name}"
      end
      if !space_type.nil? && /apartment/i =~ space_type.standardsSpaceType.to_s
        load_in_dwelling = true
      else
        load_in_dwelling = false
      end

      load_schedule = load.public_send(load_schedule_name).get
      schedule_type = load_schedule.iddObjectType.valueName.sub('OS_', '').strip.sub('_', '')
      load_schedule = load_schedule.public_send("to_#{schedule_type}").get

      case schedule_type
      when 'ScheduleRuleset'
        load_schmax = get_8760_values_from_schedule(model, load_schedule).max
        load_schmin = get_8760_values_from_schedule(model, load_schedule).min
        load_schmode = get_weekday_values_from_8760(model,
                                                    Array(get_8760_values_from_schedule(model, load_schedule)),
                                                    value_includes_holiday = true).mode[0]

        # AppendixG-2019 G3.1.2.2.1
        if load_type == 'SpaceInfiltration_DesignFlowRate'
          summer_value = load_schmax
          winter_value = load_schmax
        else
          summer_value = load_schmax
          winter_value = load_schmin
        end

        # AppendixG-2019 Exception to G3.1.2.2.1
        if load_in_dwelling
          summer_value = load_schmode
        end

        # set cooling design day schedule
        summer_dd_schedule = OpenStudio::Model::ScheduleDay.new(model)
        summer_dd_schedule.setName("#{load.name} Summer Design Day")
        summer_dd_schedule.addValue(OpenStudio::Time.new(1.0), summer_value)
        load_schedule.setSummerDesignDaySchedule(summer_dd_schedule)

        # set heating design day schedule
        winter_dd_schedule = OpenStudio::Model::ScheduleDay.new(model)
        winter_dd_schedule.setName("#{load.name} Winter Design Day")
        winter_dd_schedule.addValue(OpenStudio::Time.new(1.0), winter_value)
        load_schedule.setWinterDesignDaySchedule(winter_dd_schedule)

      when 'ScheduleConstant'
        OpenStudio.logFree(OpenStudio::Warn, 'openstudio.standards.Model', "Space load #{load.name} has schedule type of ScheduleConstant. Nothing to be done for ScheduleConstant")
        next
      end
    end
  end

  # Applies the multi-zone VAV outdoor air sizing requirements to all applicable air loops in the model.
  # @note This is not applicable to the stable baseline; hence no action in this method
  #
  # @param model [OpenStudio::Model::Model] OpenStudio model object
  # @return [Bool] returns true if successful, false if not
  def model_apply_multizone_vav_outdoor_air_sizing(model)
    return true
  end

  # Identifies non mechanically cooled ("nmc") systems, if applicable
  # and add a flag to the zone's and air loop's additional properties.
  # TODO: Zone-level evaporative cooler is not currently supported by
  #       by OpenStudio, will need to be added to the method when
  #       supported.
  #
  # @param model [OpenStudio::model::Model] OpenStudio model object
  def model_identify_non_mechanically_cooled_systems(model)
    # Iterate through zones to find out if they are served by nmc systems
    model.getThermalZones.each do |zone|
      # Check if airloop has economizer and either:
      # - No cooling coil and/or,
      # - An evaporative cooling coil
      zone.airLoopHVACs.each do |air_loop|
        if (!air_loop_hvac_include_cooling_coil?(air_loop) &&
          air_loop_hvac_include_evaporative_cooler?(air_loop)) ||
           (!air_loop_hvac_include_cooling_coil?(air_loop) &&
             air_loop_hvac_include_economizer?(air_loop))
          air_loop.additionalProperties.setFeature('non_mechanically_cooled', true)
          zone.additionalProperties.setFeature('non_mechanically_cooled', true)
        end
      end
    end
  end

  # Specify supply air temperature setpoint for unit heaters based on 90.1 Appendix G G3.1.2.8.2
  #
  # @param thermal_zone [OpenStudio::Model::ThermalZone] OpenStudio ThermalZone Object
  #
  # @return [Double] for zone with unit heaters, return design supply temperature; otherwise, return nil
  def thermal_zone_prm_unitheater_design_supply_temperature(thermal_zone)
    thermal_zone.equipment.each do |eqt|
      if eqt.to_ZoneHVACUnitHeater.is_initialized
        return OpenStudio.convert(105, 'F', 'C').get
      end
    end
    return nil
  end

  # Specify supply to room delta for laboratory spaces based on 90.1 Appendix G Exception to G3.1.2.8.1
  #
  # @param thermal_zone [OpenStudio::Model::ThermalZone] OpenStudio ThermalZone Object
  #
  # @return [Double] for zone with laboratory space, return 17; otherwise, return nil
  def thermal_zone_prm_lab_delta_t(thermal_zone)
    # For labs, add 17 delta-T; otherwise, add 20 delta-T
    thermal_zone.spaces.each do |space|
      space_std_type = space.spaceType.get.standardsSpaceType.get
      if space_std_type == 'laboratory'
        return 17
      end
    end
    return nil
  end

  # Indicate if fan power breakdown (supply, return, and relief)
  # are needed
  #
  # @return [Boolean] true if necessary, false otherwise
  def model_get_fan_power_breakdown
    return true
  end

  # Applies the HVAC parts of the template to all objects in the model using the the template specified in the model.
  #
  # @param model [OpenStudio::Model::Model] OpenStudio model object
  # @param climate_zone [String] ASHRAE climate zone, e.g. 'ASHRAE 169-2013-4A'
  # @param apply_controls [Bool] toggle whether to apply air loop and plant loop controls
  # @param sql_db_vars_map [Hash] hash map
  # @return [Bool] returns true if successful, false if not
  def model_apply_hvac_efficiency_standard(model, climate_zone, apply_controls: true, sql_db_vars_map: nil)
    sql_db_vars_map = {} if sql_db_vars_map.nil?

    OpenStudio.logFree(OpenStudio::Info, 'openstudio.standards.Model', "Started applying HVAC efficiency standards for #{template} template.")

    # Air Loop Controls
    if apply_controls.nil? || apply_controls == true
      model.getAirLoopHVACs.sort.each { |obj| air_loop_hvac_apply_standard_controls(obj, climate_zone) }
    end

    # Plant Loop Controls
    if apply_controls.nil? || apply_controls == true
      model.getPlantLoops.sort.each { |obj| plant_loop_apply_standard_controls(obj, climate_zone) }
    end

    # Zone HVAC Controls
    model.getZoneHVACComponents.sort.each { |obj| zone_hvac_component_apply_standard_controls(obj) }

    # TODO: The fan and pump efficiency will be done by another task.
    # Fans
    # model.getFanVariableVolumes.sort.each { |obj| fan_apply_standard_minimum_motor_efficiency(obj, fan_brake_horsepower(obj)) }
    # model.getFanConstantVolumes.sort.each { |obj| fan_apply_standard_minimum_motor_efficiency(obj, fan_brake_horsepower(obj)) }
    # model.getFanOnOffs.sort.each { |obj| fan_apply_standard_minimum_motor_efficiency(obj, fan_brake_horsepower(obj)) }
    # model.getFanZoneExhausts.sort.each { |obj| fan_apply_standard_minimum_motor_efficiency(obj, fan_brake_horsepower(obj)) }

    # Pumps
    # model.getPumpConstantSpeeds.sort.each { |obj| pump_apply_standard_minimum_motor_efficiency(obj) }
    # model.getPumpVariableSpeeds.sort.each { |obj| pump_apply_standard_minimum_motor_efficiency(obj) }
    # model.getHeaderedPumpsConstantSpeeds.sort.each { |obj| pump_apply_standard_minimum_motor_efficiency(obj) }
    # model.getHeaderedPumpsVariableSpeeds.sort.each { |obj| pump_apply_standard_minimum_motor_efficiency(obj) }

    # Zone level systems/components
    model.getThermalZones.each do |zone|
      if zone.additionalProperties.getFeatureAsString('baseline_system_type').is_initialized
        sys_type = zone.additionalProperties.getFeatureAsString('baseline_system_type').get
      end
      zone.equipment.each do |zone_equipment|
        if zone_equipment.to_ZoneHVACPackagedTerminalAirConditioner.is_initialized
          ptac = zone_equipment.to_ZoneHVACPackagedTerminalAirConditioner.get
          cooling_coil = ptac.coolingCoil
          sql_db_vars_map = set_coil_cooling_efficiency_and_curves(cooling_coil, sql_db_vars_map, sys_type)
        elsif zone_equipment.to_ZoneHVACPackagedTerminalHeatPump.is_initialized
          pthp = zone_equipment.to_ZoneHVACPackagedTerminalHeatPump.get
          cooling_coil = pthp.coolingCoil
          heating_coil = pthp.heatingCoil
          sql_db_vars_map = set_coil_cooling_efficiency_and_curves(cooling_coil, sql_db_vars_map, sys_type)
          sql_db_vars_map = set_coil_heating_efficiency_and_curves(heating_coil, sql_db_vars_map, sys_type)
        elsif zone_equipment.to_ZoneHVACUnitHeater.is_initialized
          unit_heater = zone_equipment.to_ZoneHVACUnitHeater.get
          heating_coil = unit_heater.heatingCoil
          sql_db_vars_map = set_coil_heating_efficiency_and_curves(heating_coil, sql_db_vars_map, sys_type)
        end
      end
    end

    # Airloop HVAC level components
    model.getAirLoopHVACs.sort.each do |air_loop|
      sys_type = air_loop.additionalProperties.getFeatureAsString('baseline_system_type').get
      air_loop.components.each do |icomponent|
        if icomponent.to_AirLoopHVACUnitarySystem.is_initialized
          unitary_system = icomponent.to_AirLoopHVACUnitarySystem.get
          if unitary_system.coolingCoil.is_initialized
            cooling_coil = unitary_system.coolingCoil.get
            sql_db_vars_map = set_coil_cooling_efficiency_and_curves(cooling_coil, sql_db_vars_map, sys_type)
          end
          if unitary_system.heatingCoil.is_initialized
            heating_coil = unitary_system.heatingCoil.get
            sql_db_vars_map = set_coil_heating_efficiency_and_curves(heating_coil, sql_db_vars_map, sys_type)
          end
        elsif icomponent.to_CoilCoolingDXSingleSpeed.is_initialized
          cooling_coil = icomponent.to_CoilCoolingDXSingleSpeed.get
          sql_db_vars_map = coil_cooling_dx_single_speed_apply_efficiency_and_curves(cooling_coil, sql_db_vars_map, sys_type)
        elsif icomponent.to_CoilCoolingDXTwoSpeed.is_initialized
          cooling_coil = icomponent.to_CoilCoolingDXTwoSpeed.get
          sql_db_vars_map = coil_cooling_dx_two_speed_apply_efficiency_and_curves(cooling_coil, sql_db_vars_map, sys_type)
        elsif icomponent.to_CoilHeatingDXSingleSpeed.is_initialized
          heating_coil = icomponent.to_CoilHeatingDXSingleSpeed.get
          sql_db_vars_map = coil_heating_dx_single_speed_apply_efficiency_and_curves(heating_coil, sql_db_vars_map, sys_type)
        elsif icomponent.to_CoilHeatingGas.is_initialized
          heating_coil = icomponent.to_CoilHeatingGas.get
          sql_db_vars_map = coil_heating_gas_apply_efficiency_and_curves(heating_coil, sql_db_vars_map, sys_type)
        end
      end
    end

    # Chillers
    model.getChillerElectricEIRs.sort.each { |obj| chiller_electric_eir_apply_efficiency_and_curves(obj) }

    # Boilers
    model.getBoilerHotWaters.sort.each { |obj| boiler_hot_water_apply_efficiency_and_curves(obj) }

    # Cooling Towers
    model.getCoolingTowerVariableSpeeds.sort.each { |obj| cooling_tower_variable_speed_apply_efficiency_and_curves(obj) }

    OpenStudio.logFree(OpenStudio::Info, 'openstudio.standards.Model', "Finished applying HVAC efficiency standards for #{template} template.")
    return true
  end

  # This function returns the cooling dx coil efficiency and curve coefficient in a Hashmap.
  #
  # @param cooling_coil [OpenStudio::Model::ModeObject]
  # @param sql_db_vars_map [Hash] hash map
  # @param sys_type [String] baseline system type string
  # @return sql_db_vars_map [Hash]
  def set_coil_cooling_efficiency_and_curves(cooling_coil, sql_db_vars_map, sys_type)
    if cooling_coil.to_CoilCoolingDXSingleSpeed.is_initialized
      # single speed coil
      sql_db_vars_map = coil_cooling_dx_single_speed_apply_efficiency_and_curves(cooling_coil.to_CoilCoolingDXSingleSpeed.get, sql_db_vars_map, sys_type)
    elsif cooling_coil.to_CoilCoolingDXTwoSpeed.is_initialized
      # two speed coil
      sql_db_vars_map = coil_cooling_dx_two_speed_apply_efficiency_and_curves(cooling_coil.to_CoilCoolingDXTwoSpeed.get, sql_db_vars_map, sys_type)
    else
      OpenStudio.logFree(OpenStudio::Warn, 'openstudio.standards.Model', "#{cooling_coil.name} is not single speed or two speed DX cooling coil. Nothing to be done for efficiency")
    end

    return sql_db_vars_map
  end

  # This function returns the heating dx coil efficiency and curve coefficient in a Hashmap.
  #
  # @param heating_coil [OpenStudio::Model::ModeObject]
  # @param sql_db_vars_map [Hash] hash map
  # @param sys_type [String] baseline system type string
  # @return sql_db_vars_map [Hash] the hashmap contains the heating efficiency and curve coefficient for the heating_coil
  def set_coil_heating_efficiency_and_curves(heating_coil, sql_db_vars_map, sys_type)
    if heating_coil.to_CoilHeatingDXSingleSpeed.is_initialized
      # single speed coil
      sql_db_vars_map = coil_heating_dx_single_speed_apply_efficiency_and_curves(heating_coil.to_CoilHeatingDXSingleSpeed.get, sql_db_vars_map, sys_type)
    elsif heating_coil.to_CoilHeatingGas.is_initialized
      # single speed coil
      sql_db_vars_map = coil_heating_gas_apply_efficiency_and_curves(heating_coil.to_CoilHeatingGas.get, sql_db_vars_map, sys_type)
    else
      OpenStudio.logFree(OpenStudio::Warn, 'openstudio.standards.Model', "#{heating_coil.name} is not single speed DX heating coil. Nothing to be done for efficiency")
    end

    return sql_db_vars_map
  end

  # Template method for adding a setpoint manager for a coil control logic to a heating coil.
  # ASHRAE 90.1-2019 Appendix G.
  #
  # @param model [OpenStudio::Model::Model] OpenStudio model
  # @param thermalZones Array([OpenStudio::Model::ThermalZone]) thermal zone array
  # @param coil Heating Coils
  # @return [Boolean] true
  def model_set_central_preheat_coil_spm(model, thermal_zones, coil)
    # search for the highest zone setpoint temperature
    max_heat_setpoint = 0.0
    coil_name = coil.name.get.to_s
    thermal_zones.each do |zone|
      tstat = zone.thermostatSetpointDualSetpoint
      if tstat.is_initialized
        tstat = tstat.get
        setpoint_sch = tstat.heatingSetpointTemperatureSchedule
        setpoint_min_max = search_min_max_value_from_design_day_schedule(setpoint_sch, 'heating')
        setpoint_c = setpoint_min_max['max']
        if setpoint_c > max_heat_setpoint
          max_heat_setpoint = setpoint_c
        end
      end
    end
    # in this situation, we hard set the temperature to be 22 F
    # (ASHRAE 90.1 Room heating stepoint temperature is 72 F)
    max_heat_setpoint = 22.2 if max_heat_setpoint == 0.0

    max_heat_setpoint_f = OpenStudio.convert(max_heat_setpoint, 'C', 'F').get
    preheat_setpoint_f = max_heat_setpoint_f - 20
    preheat_setpoint_c = OpenStudio.convert(preheat_setpoint_f, 'F', 'C').get

    # create a new constant schedule and this method will add schedule limit type
    preheat_coil_sch = model_add_constant_schedule_ruleset(model,
                                                           preheat_setpoint_c,
                                                           name = "#{coil_name} Setpoint Temp - #{preheat_setpoint_f.round}F")
    preheat_coil_manager = OpenStudio::Model::SetpointManagerScheduled.new(model, preheat_coil_sch)
    preheat_coil_manager.setName("#{coil_name} Preheat Coil Setpoint Manager")

    if coil.to_CoilHeatingWater.is_initialized
      preheat_coil_manager.addToNode(coil.airOutletModelObject.get.to_Node.get)
    elsif coil.to_CoilHeatingElectric.is_initialized
      preheat_coil_manager.addToNode(coil.outletModelObject.get.to_Node.get)
    elsif coil.to_CoilHeatingGas.is_initialized
      OpenStudio.logFree(OpenStudio::Warn, 'openstudio.models.CoilHeatingGas', 'Preheat coils in baseline system shall only be electric or hydronic. Current coil type: Natural Gas')
      preheat_coil_manager.addToNode(coil.airOutletModelObject.get.to_Node.get)
    end

    return true
  end

  # Add zone additional property "zone DCV implemented in user model":
  #   - 'true' if zone OA flow requirement is specified as per person & airloop supporting this zone has DCV enabled
  #   - 'false' otherwise
  #
  # @author Xuechen (Jerry) Lei, PNNL
  # @param model [OpenStudio::Model::Model] OpenStudio model
  # @return [Boolean] true if successful.
  def model_mark_zone_dcv_existence(model)
    model.getAirLoopHVACs.each do |air_loop_hvac|
      next unless air_loop_hvac.airLoopHVACOutdoorAirSystem.is_initialized

      oa_system = air_loop_hvac.airLoopHVACOutdoorAirSystem.get
      controller_oa = oa_system.getControllerOutdoorAir
      controller_mv = controller_oa.controllerMechanicalVentilation
      next unless controller_mv.demandControlledVentilation == true

      air_loop_hvac.thermalZones.each do |thermal_zone|
        zone_dcv = false
        thermal_zone.spaces.each do |space|
          dsn_oa = space.designSpecificationOutdoorAir
          next if dsn_oa.empty?

          dsn_oa = dsn_oa.get
          next if dsn_oa.outdoorAirMethod == 'Maximum'

          if dsn_oa.outdoorAirFlowperPerson > 0
            # only in this case the thermal zone is considered to be implemented with DCV
            zone_dcv = true
          end
        end

        if zone_dcv == true
          thermal_zone.additionalProperties.setFeature('zone DCV implemented in user model', true)
        end
      end
    end

    # mark unmarked zones
    model.getThermalZones.each do |zone|
      next if zone.additionalProperties.hasFeature('zone DCV implemented in user model')

      zone.additionalProperties.setFeature('zone DCV implemented in user model', false)
    end

    return true
  end

  # read user data and add to zone additional properties
  # "airloop user specified DCV exception"
  # "one user specified DCV exception"
  #
  # @author Xuechen (Jerry) Lei, PNNL
  # @param model [OpenStudio::Model::Model] OpenStudio model
  def model_add_dcv_user_exception_properties(model)
    model.getAirLoopHVACs.each do |air_loop_hvac|
      dcv_airloop_user_exception = false
      if standards_data.key?('userdata_airloop_hvac')
        standards_data['userdata_airloop_hvac'].each do |row|
          next unless row['name'].to_s.downcase.strip == air_loop_hvac.name.to_s.downcase.strip

          if row['dcv_exception_airloop'].to_s.upcase.strip == 'TRUE'
            dcv_airloop_user_exception = true
            break
          end
        end
      end
      air_loop_hvac.thermalZones.each do |thermal_zone|
        if dcv_airloop_user_exception
          thermal_zone.additionalProperties.setFeature('airloop user specified DCV exception', true)
        end
      end
    end

    # zone level exception tagging is put outside of airloop because it directly reads from user data and
    # a zone not under an airloop in user model may be in an airloop in baseline
    model.getThermalZones.each do |thermal_zone|
      dcv_zone_user_exception = false
      if standards_data.key?('userdata_thermal_zone')
        standards_data['userdata_thermal_zone'].each do |row|
          next unless row['name'].to_s.downcase.strip == thermal_zone.name.to_s.downcase.strip

          if row['dcv_exception_thermal_zone'].to_s.upcase.strip == 'TRUE'
            dcv_zone_user_exception = true
            break
          end
        end
      end
      if dcv_zone_user_exception
        thermal_zone.additionalProperties.setFeature('zone user specified DCV exception', true)
      end
    end

    # mark unmarked zones
    model.getThermalZones.each do |zone|
      next if zone.additionalProperties.hasFeature('airloop user specified DCV exception')

      zone.additionalProperties.setFeature('airloop user specified DCV exception', false)
    end

    model.getThermalZones.each do |zone|
      next if zone.additionalProperties.hasFeature('zone user specified DCV exception')

      zone.additionalProperties.setFeature('zone user specified DCV exception', false)
    end
  end

  # add zone additional property "airloop dcv required by 901"
  # - "true" if the airloop supporting this zone is required by 90.1 (non-exception requirement + user provided exception flag) to have DCV regarding user model
  # - "false" otherwise
  # add zone additional property "zone dcv required by 901"
  # - "true" if the zone is required by 90.1(non-exception requirement + user provided exception flag) to have DCV regarding user model
  # - 'flase' otherwise
  #
  # @author Xuechen (Jerry) Lei, PNNL
  # @param model [OpenStudio::Model::Model] OpenStudio model
  def model_add_dcv_requirement_properties(model)
    model.getAirLoopHVACs.each do |air_loop_hvac|
      if user_model_air_loop_hvac_demand_control_ventilation_required?(air_loop_hvac)
        air_loop_hvac.thermalZones.each do |thermal_zone|
          thermal_zone.additionalProperties.setFeature('airloop dcv required by 901', true)

          # the zone level dcv requirement can only be true if it is in an airloop that is required to have DCV
          if user_model_zone_demand_control_ventilation_required?(thermal_zone)
            thermal_zone.additionalProperties.setFeature('zone dcv required by 901', true)
          end
        end
      end
    end

    # mark unmarked zones
    model.getThermalZones.each do |zone|
      next if zone.additionalProperties.hasFeature('airloop dcv required by 901')

      zone.additionalProperties.setFeature('airloop dcv required by 901', false)
    end

    model.getThermalZones.each do |zone|
      next if zone.additionalProperties.hasFeature('zone dcv required by 901')

      zone.additionalProperties.setFeature('zone dcv required by 901', false)
    end
  end

  # based on previously added flag, raise error if DCV is required but not implemented in zones, in which case
  # baseline generation will be terminated; raise warning if DCV is not required but implemented, and continue baseline
  # generation
  #
  # @author Xuechen (Jerry) Lei, PNNL
  # @param model [OpenStudio::Model::Model] OpenStudio model
  def model_raise_user_model_dcv_errors(model)
    # TODO: JXL add log msgs to PRM logger
    model.getThermalZones.each do |thermal_zone|
      if thermal_zone.additionalProperties.getFeatureAsBoolean('zone DCV implemented in user model').get &&
         (!thermal_zone.additionalProperties.getFeatureAsBoolean('zone dcv required by 901').get ||
           !thermal_zone.additionalProperties.getFeatureAsBoolean('airloop dcv required by 901').get)
        OpenStudio.logFree(OpenStudio::Warn, 'openstudio.standards.Model', "For thermal zone #{thermal_zone.name}, ASHRAE 90.1 2019 6.4.3.8 does NOT require this zone to have demand control ventilation, but it was implemented in the user model, Appendix G baseline generation will continue!")
        if thermal_zone.additionalProperties.hasFeature('apxg no need to have DCV')
          if !thermal_zone.additionalProperties.getFeatureAsBoolean('apxg no need to have DCV').get
            OpenStudio.logFree(OpenStudio::Warn, 'openstudio.standards.Model', "Moreover, for thermal zone #{thermal_zone.name}, Appendix G baseline model will have DCV based on ASHRAE 90.1 2019 G3.1.2.5")
          end
        end
      end
      if thermal_zone.additionalProperties.getFeatureAsBoolean('zone dcv required by 901').get &&
         thermal_zone.additionalProperties.getFeatureAsBoolean('airloop dcv required by 901').get &&
         !thermal_zone.additionalProperties.getFeatureAsBoolean('zone DCV implemented in user model').get
        OpenStudio.logFree(OpenStudio::Error, 'openstudio.standards.Model', "For thermal zone #{thermal_zone.name}, ASHRAE 90.1 2019 6.4.3.8 requires this zone to have demand control ventilation, but it was not implemented in the user model, Appendix G baseline generation should be terminated!")
      end
    end
  end

  # Check if zones in the baseline model (to be created) should have DCV based on 90.1 2019 G3.1.2.5. Zone additional
  # property 'apxg no need to have DCV' added
  #
  # @author Xuechen (Jerry) Lei, PNNL
  # @param model [OpenStudio::Model::Model] OpenStudio model
  def model_add_apxg_dcv_properties(model)
    model.getAirLoopHVACs.each do |air_loop_hvac|
      if air_loop_hvac.airLoopHVACOutdoorAirSystem.is_initialized
        oa_flow_m3_per_s = get_airloop_hvac_design_oa_from_sql(air_loop_hvac)
      else
        OpenStudio.logFree(OpenStudio::Info, 'openstudio.standards.AirLoopHVAC', "For #{air_loop_hvac.name}, DCV not applicable because it has no OA intake.")
        return false
      end
      oa_flow_cfm = OpenStudio.convert(oa_flow_m3_per_s, 'm^3/s', 'cfm').get
      if oa_flow_cfm <= 3000
        air_loop_hvac.thermalZones.each do |thermal_zone|
          thermal_zone.additionalProperties.setFeature('apxg no need to have DCV', true)
        end
      else # oa_flow_cfg > 3000, check zone people density
        air_loop_hvac.thermalZones.each do |thermal_zone|
          area_served_m2 = 0
          num_people = 0
          thermal_zone.spaces.each do |space|
            area_served_m2 += space.floorArea
            num_people += space.numberOfPeople
          end
          area_served_ft2 = OpenStudio.convert(area_served_m2, 'm^2', 'ft^2').get
          occ_per_1000_ft2 = num_people / area_served_ft2 * 1000
          if occ_per_1000_ft2 <= 100
            thermal_zone.additionalProperties.setFeature('apxg no need to have DCV', true)
          else
            thermal_zone.additionalProperties.setFeature('apxg no need to have DCV', false)
          end
        end
      end
    end
    # if a zone does not have this additional property, it means it was not served by airloop.
  end

  # Set DCV in baseline HVAC system if required
  #
  # @author Xuechen (Jerry) Lei, PNNL
  # @param model [OpenStudio::Model::Model] OpenStudio model
  def model_set_baseline_demand_control_ventilation(model, climate_zone)
    model.getAirLoopHVACs.each do |air_loop_hvac|
      if baseline_air_loop_hvac_demand_control_ventilation_required?(air_loop_hvac)
        air_loop_hvac_enable_demand_control_ventilation(air_loop_hvac, climate_zone)
        air_loop_hvac.thermalZones.sort.each do |zone|
          unless baseline_thermal_zone_demand_control_ventilation_required?(zone)
            thermal_zone_convert_oa_req_to_per_area(zone)
          end
        end
      end
    end
  end

  # A template method that handles the loading of user input data from multiple sources
  # include data source from:
  # 1. user data csv files
  # 2. data from measure and OpenStudio interface
  # @param [OpenStudio:model:Model] model
  # @param [String] climate_zone
  # @param [String] default_hvac_building_type
  # @param [String] default_wwr_building_type
  # @param [String] default_swh_building_type
  # @param [Hash] bldg_type_hvac_zone_hash A hash maps building type for hvac to a list of thermal zones
  # @return [Boolean] True if successful.
  def handle_user_input_data(model, climate_zone, sizing_run_dir, default_hvac_building_type, default_wwr_building_type, default_swh_building_type, bldg_type_hvac_zone_hash)
    # Set sizing run directory
    @sizing_run_dir = sizing_run_dir
    # load the multiple building area types from user data
    handle_multi_building_area_types(model, climate_zone, default_hvac_building_type, default_wwr_building_type, default_swh_building_type, bldg_type_hvac_zone_hash)
    # load user data from proposed model
    handle_airloop_user_input_data(model)
    # exterior lighting handler
    handle_exterior_lighting_user_input_data(model)
    # load OA data from user data
    handle_outdoor_air_user_input_data(model)
    # load air loop DOAS user data from the proposed model
    handle_airloop_doas_user_input_data(model)
    # load zone HVAC user data from proposed model
    handle_zone_hvac_user_input_data(model)
    # load thermal zone user data from proposed model
    handle_thermal_zone_user_input_data(model)
    # load electric equipment user data
    handle_electric_equipment_user_input_data(model)
    return true
  end

  # A function to load exterior lighting data from user data csv files
  # The file name is userdata_exterior_lighting.csv
  # @param [OpenStudio::Model::Model] model
  def handle_exterior_lighting_user_input_data(model)
    user_data_exterior_lighting_objects = @standards_data.key?('userdata_exterior_lights') ? @standards_data['userdata_exterior_lights'] : nil
    if user_data_exterior_lighting_objects && !user_data_exterior_lighting_objects.empty?
      non_tradeable_cats = ['nontradeable_general', 'building_facades_area', 'building_facades_perim', 'automated_teller_machines_per_location', 'automated_teller_machines_per_machine', 'entries_and_gates',
                            'loading_areas_for_emergency_vehicles', 'drive_through_windows_and_doors', 'parking_near_24_hour_entrances', 'roadway_parking']

      search_criteria = {
        'template' => template
      }

      ext_ltg_baseline_values = standards_lookup_table_first(table_name: 'prm_exterior_lighting', search_criteria: search_criteria)

      # get exterior lighting object.
      user_data_exterior_lighting_objects.each do |user_exterior_lighting|
        exterior_lighting = model.getExteriorLightsByName(user_exterior_lighting['name'])
        if !exterior_lighting.is_initialized
          OpenStudio.logFree(OpenStudio::Warn, 'prm.log', "The Exterior:Lighting named #{user_exterior_lighting['name']} in the userdata_exterior_lights was not found in the model, user specified data associated with it will be ignored.")
          next
        else
          exterior_lighting = exterior_lighting.get
        end
        num_cats = user_exterior_lighting['num_ext_lights_subcats'].to_i
        # Make sure none of the categories are nontradeable and not a mix of tradeable and nontradeable
        num_trade = 0
        num_notrade = 0
        ext_ltg_cats = {}
        (1..num_cats).each do |icat|
          cat_key = format('end_use_subcategory_%02d', icat)
          subcat = prm_read_user_data(user_exterior_lighting, cat_key, nil)
          # handle the userdata missing value issue.
          prm_raise(subcat, @sizing_run_dir, "userdata_exterior_lights is missing data #{cat_key}")
          if non_tradeable_cats.include?(subcat)
            num_notrade += 1
          else
            num_trade += 1
            meas_val_key = format('end_use_measurement_value_%02d', icat)
            meas_val = prm_read_user_data(user_exterior_lighting, meas_val_key, '0.0').to_f
            unless meas_val == 0
              OpenStudio.logFree(OpenStudio::Info, 'prm.log', "End use subcategory #{subcat} has either missing measurement value or invalid measurement value, set to 0.0")
            end
            ext_ltg_cats[subcat] = meas_val
          end
        end

        # skip this if all lights are non-tradeable
        if num_trade == 0
          exterior_lighting.additionalProperties.setFeature('design_level', 0.0)
          next
        end

        if (num_trade > 0) && (num_notrade > 0)
          OpenStudio.logFree(OpenStudio::Warn, 'prm.log', "ExteriorLights object named #{user_exterior_lighting['name']} from user data file has mix of tradeable and non-tradeable lighting types. All will be treated as non-tradeable.")
          next
        end

        ext_ltg_pwr = 0
        ext_ltg_cats.each do |subcat, meas_val|
          # Get baseline power for this type of exterior lighting
          baseline_value = ext_ltg_baseline_values[subcat].to_f
          ext_ltg_pwr += baseline_value * meas_val
        end

        exterior_lighting.additionalProperties.setFeature('design_level', ext_ltg_pwr)
      end
    end
  end

  # A function to load electric equipment csv files
  # The file name is userdata_electric_equipment.csv
  # @param [OpenStudio::Model::Model] model
  def handle_electric_equipment_user_input_data(model)
    user_data_plug_load = @standards_data.key?('userdata_electric_equipment') ? @standards_data['userdata_electric_equipment'] : nil
    if user_data_plug_load && !user_data_plug_load.empty?
      user_data_plug_load.each do |user_plug_load|
        # Process elevator data
        num_lifts = prm_read_user_data(user_plug_load, 'elevator_number_of_lifts', 0).to_i
        elevator_equipment_option = model.getElectricEquipmentByName(prm_read_user_data(user_plug_load, 'name'))
        if num_lifts > 0 && elevator_equipment_option.is_initialized
          elevator_equipment = elevator_equipment_option.get
          elevator_equipment.additionalProperties.setFeature('elevator_number_of_lifts', num_lifts)
          number_of_levels = prm_read_user_data(user_plug_load, 'elevator_number_of_stories', 0).to_i
          elevator_equipment.additionalProperties.setFeature('elevator_number_of_stories', number_of_levels)
          elevator_weight_of_car = prm_read_user_data(user_plug_load, 'elevator_weight_of_car', 0.0).to_f
          elevator_equipment.additionalProperties.setFeature('elevator_weight_of_car', elevator_weight_of_car)
          elevator_weight_of_car = prm_read_user_data(user_plug_load, 'elevator_counter_weight_of_car', 0.0).to_f
          elevator_equipment.additionalProperties.setFeature('elevator_counter_weight_of_car', elevator_weight_of_car)
          elevator_rated_load = prm_read_user_data(user_plug_load, 'elevator_rated_load', 0.0).to_f
          elevator_equipment.additionalProperties.setFeature('elevator_rated_load', elevator_rated_load)
          elevator_speed_of_car = prm_read_user_data(user_plug_load, 'elevator_speed_of_car', 0.0).to_f
          elevator_equipment.additionalProperties.setFeature('elevator_speed_of_car', elevator_speed_of_car)
          elevator_ventilation_cfm = prm_read_user_data(user_plug_load, 'elevator_ventilation_cfm', 0.0).to_f
          elevator_equipment.additionalProperties.setFeature('elevator_ventilation_cfm', elevator_ventilation_cfm)
          elevator_area_ft2 = prm_read_user_data(user_plug_load, 'elevator_area_ft2', 0.0).to_f
          elevator_equipment.additionalProperties.setFeature('elevator_area_ft2', elevator_area_ft2)
        end
      end
    end
  end

  # A function to load outdoor air data from user data csv files
  # The file name is userdata_design_specification_outdoor_air.csv
  # @param [OpenStudio::Model::Model] model
  def handle_outdoor_air_user_input_data(model)
    user_data_oas = @standards_data.key?('userdata_design_specification_outdoor_air') ? @standards_data['userdata_design_specification_outdoor_air'] : nil
    if user_data_oas && !user_data_oas.empty?
      # get design specification outdoor air object.
      user_data_oas.each do |user_oa|
        zone_oa = model.getDesignSpecificationOutdoorAirByName(user_oa['name'])
        if !zone_oa.is_initialized
          OpenStudio.logFree(OpenStudio::Warn, 'prm.log', "The DesignSpecification:OutdoorAir named #{user_oa['name']} in the userdata_design_specification_outdoor_air was not found in the model, user specified data associated with it will be ignored.")
          next
        else
          zone_oa = zone_oa.get
        end
        # Todo this will need to update with a function to handle nil, none or empty string.
        user_oa.keys.each do |info_key|
          if info_key == 'name'
            zone_oa.additionalProperties.setFeature('has_user_data', true)
          else
            # this will capture the invalid string to 0.0, need to add note
            OpenStudio.logFree(OpenStudio::Info, 'prm.log', "Add user provided outdoor air field: #{info_key}, value: #{user_oa[info_key].to_f} to DesignSpecification:OutdoorAir #{zone_oa.name.get} ")
            zone_oa.additionalProperties.setFeature(info_key, user_oa[info_key].to_f)
          end
        end
      end
    end
  end

  # A function to load airloop data from userdata csv files
  # @param [OpenStudio::Model::Model] OpenStudio model object
  def handle_airloop_user_input_data(model)
    # ============================Process airloop info ============================================
    user_airloops = @standards_data.key?('userdata_airloop_hvac') ? @standards_data['userdata_airloop_hvac'] : nil
    model.getAirLoopHVACs.each do |air_loop|
      air_loop_name = air_loop.name.get
      if user_airloops && user_airloops.length > 1
        user_airloops.each do |user_airloop|
          if air_loop_name == user_airloop['name']
            # gas phase air cleaning is system base - add proposed hvac system name to zones
            economizer_exception_for_gas_phase_air_cleaning = prm_read_user_data(user_airloop, 'economizer_exception_for_gas_phase_air_cleaning', 'no')
            if economizer_exception_for_gas_phase_air_cleaning.downcase == 'yes'
              air_loop.thermalZones.each do |thermal_zone|
                thermal_zone.additionalProperties.setFeature('economizer_exception_for_gas_phase_air_cleaning', air_loop_name)
              end
            end
            economizer_exception_for_open_refrigerated_cases = prm_read_user_data(user_airloop, 'economizer_exception_for_open_refrigerated_cases', 'no')
            # Open refrigerated cases is zone based - add yes or no to zones
            if economizer_exception_for_open_refrigerated_cases.downcase == 'yes'
              air_loop.thermalZones.each do |thermal_zone|
                thermal_zone.additionalProperties.setFeature('economizer_exception_for_open_refrigerated_cases', 'yes')
              end
            end
            # Fan power credits, exhaust air energy recovery
            user_airloop.keys.each do |info_key|
              # Fan power credits
              if info_key.include?('fan_power_credit')
                if !user_airloop[info_key].to_s.empty?
                  if info_key.include?('has_')
                    if user_airloop[info_key].downcase == 'yes'
                      air_loop.thermalZones.each do |thermal_zone|
                        if thermal_zone.additionalProperties.hasFeature(info_key)
                          current_value = thermal_zone.additionalProperties.getFeatureAsDouble(info_key).to_f
                          thermal_zone.additionalProperties.setFeature(info_key, current_value + 1.0)
                        else
                          thermal_zone.additionalProperties.setFeature(info_key, 1.0)
                        end
                      end
                    end
                  else
                    air_loop.thermalZones.each do |thermal_zones|
                      if thermal_zone.additionalProperties.hasFeature(info_key)
                        current_value = thermal_zone.additionalProperties.getFeatureAsDouble(info_key).to_f
                        thermal_zone.additionalProperties.setFeature(info_key, current_value + user_airloop[info_key])
                      else
                        thermal_zone.additionalProperties.setFeature(info_key, user_airloop[info_key])
                      end
                    end
                  end
                end
              end
              # Exhaust air energy recovery
              if info_key.include?('exhaust_energy_recovery_exception') && !user_airloop[info_key].to_s.empty?
                if user_airloop[info_key].downcase == 'yes'
                  air_loop.thermalZones.each do |thermal_zone|
                    thermal_zone.additionalProperties.setFeature(info_key, 'yes')
                  end
                end
              end
            end
          end
        end
      end
    end
  end

  # A function to load airloop DOAS data from userdata csv files
  # @param [OpenStudio::Model::Model] OpenStudio model object
  def handle_airloop_doas_user_input_data(model)
    # Get user data
    user_airloop_doass = @standards_data.key?('userdata_airloop_hvac_doas') ? @standards_data['userdata_airloop_hvac_doas'] : nil

    # Parse user data
    if user_airloop_doass && user_airloop_doass.length >= 1
      user_airloop_doass.each do |user_airloop_doas|
        # Get AirLoopHVACDedicatedOutdoorAirSystem
        air_loop_doas = model.getAirLoopHVACDedicatedOutdoorAirSystemByName(user_airloop_doas['name'])
        if !air_loop_doas.is_initialized
          OpenStudio.logFree(OpenStudio::Warn, 'openstudio.ashrae_90_1_prm.Model', "The AirLoopHVACDedicatedOutdoorAirSystem named #{user_airloop_doass['name']} mentioned in the userdata_airloop_hvac_doas was not found in the model, user specified data associated with it will be ignored.")
          next
        else
          air_loop_doas = air_loop_doas.get
        end

        # Parse fan power credits data
        user_airloop_doas.keys.each do |info_key|
          if info_key.include?('fan_power_credit')
            if !user_airloop_doas[info_key].to_s.empty?
              # Case 1: Yes/no
              if info_key.include?('has_')
                if user_airloop_doas[info_key].downcase == 'yes'
                  air_loop_doas.airLoops.each do |air_loop|
                    air_loop.thermalZones.each do |thermal_zone|
                      if thermal_zone.additionalProperties.hasFeature(info_key)
                        current_value = thermal_zone.additionalProperties.getFeatureAsDouble(info_key).to_f
                        thermal_zone.additionalProperties.setFeature(info_key, current_value + 1.0)
                      else
                        thermal_zone.additionalProperties.setFeature(info_key, 1.0)
                      end
                    end
                  end
                end
              else
                # Case 2: user provided value
                air_loop_doas.airLoops.each do |air_loop|
                  air_loop.thermalZones.each do |thermal_zones|
                    if thermal_zone.additionalProperties.hasFeature(info_key)
                      current_value = thermal_zone.additionalProperties.getFeatureAsDouble(info_key).to_f
                      thermal_zone.additionalProperties.setFeature(info_key, current_value + user_airloop_doas[info_key])
                    else
                      thermal_zone.additionalProperties.setFeature(info_key, user_airloop_doas[info_key])
                    end
                  end
                end
              end
            end
          end
        end
      end
    end
  end

  # A function to load thermal zone data from userdata csv files
  # @param [OpenStudio::Model::Model] OpenStudio model object
  def handle_thermal_zone_user_input_data(model)
    model.getThermalZones.each do |thermal_zone|
      nightcycle_exception = false
      if standards_data.key?('userdata_thermal_zone')
        standards_data['userdata_thermal_zone'].each do |row|
          next unless row['name'].to_s.downcase.strip == thermal_zone.name.to_s.downcase.strip

          if row['has_health_safety_night_cycle_exception'].to_s.upcase.strip == 'TRUE'
            nightcycle_exception = true
            break
          end
        end
      end
      if nightcycle_exception
        thermal_zone.additionalProperties.setFeature('has_health_safety_night_cycle_exception', true)
      end
    end

    # mark unmarked zones
    model.getThermalZones.each do |zone|
      next if zone.additionalProperties.hasFeature('has_health_safety_night_cycle_exception')

      zone.additionalProperties.setFeature('has_health_safety_night_cycle_exception', false)
    end
  end

  # Analyze HVAC, window-to-wall ratio and SWH building (area) types from user data inputs in the @standard_data library
  # This function returns True, but the values are stored in the multi-building_data argument.
  # The hierarchy for process the building types
  # 1. Highest: PRM rules - if rules applied against user inputs, the function will use the calculated value to reset the building type
  # 2. Second: User defined building type in the csv file.
  # 3. Third: User defined userdata_building.csv file. If an object (e.g. space, thermalzone) are not defined in their correspondent userdata csv file, use the building csv file
  # 4. Fourth: Dropdown list in the measure GUI. If none presented, use the data from the dropdown list.
  # NOTE! This function will add building types to OpenStudio objects as an additional features for hierarchy 1-3
  # The object additional feature is empty when the function determined it uses fourth hierarchy.
  #
  # @param [OpenStudio::Model::Model] model
  # @param [String] climate_zone
  # @param [String] default_hvac_building_type (Fourth Hierarchy hvac building type)
  # @param [String] default_wwr_building_type (Fourth Hierarchy wwr building type)
  # @param [String] default_swh_building_type (Fourth Hierarchy swh building type)
  # @param [Hash] bldg_type_zone_hash An empty hash that maps building type for hvac to a list of thermal zones
  # @return True
  def handle_multi_building_area_types(model, climate_zone, default_hvac_building_type, default_wwr_building_type, default_swh_building_type, bldg_type_hvac_zone_hash)
    # Construct the user_building hashmap
    user_buildings = @standards_data.key?('userdata_building') ? @standards_data['userdata_building'] : nil

    # Build up a hvac_building_type : thermal zone hash map
    # =============================HVAC user data process===========================================
    user_thermal_zones = @standards_data.key?('userdata_thermal_zone') ? @standards_data['userdata_thermal_zone'] : nil
    # First construct hvac building type -> thermal Zone hash and hvac building type -> floor area
    bldg_type_zone_hash = {}
    bldg_type_zone_area_hash = {}
    model.getThermalZones.each do |thermal_zone|
      # get climate zone to check the conditioning category
      thermal_zone_condition_category = thermal_zone_conditioning_category(thermal_zone, climate_zone)
      if thermal_zone_condition_category == 'Semiheated' || thermal_zone_condition_category == 'Unconditioned'
        next
      end

      # Check for Second hierarchy
      hvac_building_type = nil
      if user_thermal_zones && user_thermal_zones.length >= 1
        user_thermal_zone_index = user_thermal_zones.index { |user_thermal_zone| user_thermal_zone['name'] == thermal_zone.name.get }
        # make sure the thermal zone has assigned a building_type_for_hvac
        unless user_thermal_zone_index.nil? || user_thermal_zones[user_thermal_zone_index]['building_type_for_hvac'].nil?
          # Only thermal zone in the user data and have building_type_for_hvac data will be assigned.
          hvac_building_type = user_thermal_zones[user_thermal_zone_index]['building_type_for_hvac']
        end
      end
      # Second hierarchy does not apply, check Third hierarchy
      if hvac_building_type.nil? && user_buildings && user_buildings.length >= 1
        building_name = thermal_zone.model.building.get.name.get
        user_building_index = user_buildings.index { |user_building| user_building['name'] == building_name }
        unless user_building_index.nil? || user_buildings[user_building_index]['building_type_for_hvac'].nil?
          # Only thermal zone in the buildings user data and have building_type_for_hvac data will be assigned.
          hvac_building_type = user_buildings[user_building_index]['building_type_for_hvac']
        end
      end
      # Third hierarchy does not apply, apply Fourth hierarchy
      if hvac_building_type.nil?
        hvac_building_type = default_hvac_building_type
      end
      # Add data to the hash map
      unless bldg_type_zone_hash.key?(hvac_building_type)
        bldg_type_zone_hash[hvac_building_type] = []
      end
      unless bldg_type_zone_area_hash.key?(hvac_building_type)
        bldg_type_zone_area_hash[hvac_building_type] = 0.0
      end
      # calculate floor area for the thermal zone
      part_of_floor_area = false
      thermal_zone.spaces.sort.each do |space|
        next unless space.partofTotalFloorArea

        # a space in thermal zone is part of floor area.
        part_of_floor_area = true
        bldg_type_zone_area_hash[hvac_building_type] += space.floorArea * space.multiplier
      end
      if part_of_floor_area
        # Only add the thermal_zone if it is part of the floor area
        bldg_type_zone_hash[hvac_building_type].append(thermal_zone)
      end
    end

    if bldg_type_zone_hash.empty?
      # Build hash with all zones assigned to default hvac building type
      zone_array = []
      model.getThermalZones.each do |thermal_zone|
        zone_array.append(thermal_zone)
        thermal_zone.additionalProperties.setFeature('building_type_for_hvac', default_hvac_building_type)
      end
      bldg_type_hvac_zone_hash[default_hvac_building_type] = zone_array
    else
      # Calculate the total floor area.
      # If the max tie, this algorithm will pick the first encountered hvac building type as the maximum.
      total_floor_area = 0.0
      hvac_bldg_type_with_max_floor = nil
      hvac_bldg_type_max_floor_area = 0.0
      bldg_type_zone_area_hash.each do |key, value|
        if value > hvac_bldg_type_max_floor_area
          hvac_bldg_type_with_max_floor = key
          hvac_bldg_type_max_floor_area = value
        end
        total_floor_area += value
      end

      # Reset the thermal zones by going through the hierarchy 1 logics
      bldg_type_hvac_zone_hash.clear
      # Add the thermal zones for the maximum floor (primary system)
      bldg_type_hvac_zone_hash[hvac_bldg_type_with_max_floor] = bldg_type_zone_hash[hvac_bldg_type_with_max_floor]
      bldg_type_zone_hash.each do |bldg_type, bldg_type_zone|
        # loop the rest bldg_types
        unless bldg_type.eql? hvac_bldg_type_with_max_floor
          if OpenStudio.convert(total_floor_area, 'm^2', 'ft^2').get <= 40000
            # Building is smaller than 40k sqft, it could only have one hvac_building_type, reset all the thermal zones.
            bldg_type_hvac_zone_hash[hvac_bldg_type_with_max_floor].push(*bldg_type_zone)
            OpenStudio.logFree(OpenStudio::Warn, 'openstudio.model.Model', "The building floor area is less than 40,000 square foot. Thermal zones under hvac building type #{bldg_type} is reset to #{hvac_bldg_type_with_max_floor}")
          else
            if OpenStudio.convert(bldg_type_zone_area_hash[bldg_type], 'm^2', 'ft^2').get < 20000
              # in this case, all thermal zones shall be categorized as the primary hvac_building_type
              bldg_type_hvac_zone_hash[hvac_bldg_type_with_max_floor].push(*bldg_type_zone)
              OpenStudio.logFree(OpenStudio::Warn, 'openstudio.model.Model', "The floor area in hvac building type #{bldg_type} is less than 20,000 square foot. Thermal zones under this hvac building type is reset to #{hvac_bldg_type_with_max_floor}")
            else
              bldg_type_hvac_zone_hash[bldg_type] = bldg_type_zone
            end
          end
        end
      end

      # Write in hvac building type thermal zones by thermal zone
      bldg_type_hvac_zone_hash.each do |h1_bldg_type, bldg_type_zone_array|
        bldg_type_zone_array.each do |thermal_zone|
          thermal_zone.additionalProperties.setFeature('building_type_for_hvac', h1_bldg_type)
        end
      end
    end

    # =============================SPACE user data process===========================================
    user_spaces = @standards_data.key?('userdata_space') ? @standards_data['userdata_space'] : nil
    model.getSpaces.each do |space|
      type_for_wwr = nil
      # Check for 2nd level hierarchy
      if user_spaces && user_spaces.length >= 1
        user_spaces.each do |user_space|
          unless user_space['building_type_for_wwr'].nil?
            if space.name.get == user_space['name']
              type_for_wwr = user_space['building_type_for_wwr']
            end
          end
        end
      end

      if type_for_wwr.nil?
        # 2nd Hierarchy does not apply, check for 3rd level hierarchy
        building_name = space.model.building.get.name.get
        if user_buildings && user_buildings.length >= 1
          user_buildings.each do |user_building|
            unless user_building['building_type_for_wwr'].nil?
              if user_building['name'] == building_name
                type_for_wwr = user_building['building_type_for_wwr']
              end
            end
          end
        end
      end

      if type_for_wwr.nil?
        # 3rd level hierarchy does not apply, Apply 4th level hierarchy
        type_for_wwr = default_wwr_building_type
      end
      # add wwr type to space:
      space.additionalProperties.setFeature('building_type_for_wwr', type_for_wwr)
    end
    # =============================SWH user data process===========================================
    user_wateruse_equipments = @standards_data.key?('userdata_wateruse_equipment') ? @standards_data['userdata_wateruse_equipment'] : nil
    model.getWaterUseEquipments.each do |wateruse_equipment|
      type_for_swh = nil
      # Check for 2nd hierarchy
      if user_wateruse_equipments && user_wateruse_equipments.length >= 1
        user_wateruse_equipments.each do |user_wateruse_equipment|
          unless user_wateruse_equipment['building_type_for_swh'].nil?
            if wateruse_equipment.name.get == user_wateruse_equipment['name']
              type_for_swh = user_wateruse_equipment['building_type_for_swh']
            end
          end
        end
      end

      if type_for_swh.nil?
        # 2nd hierarchy does not apply, check for 3rd hierarchy
        # get space building type
        building_name = wateruse_equipment.model.building.get.name.get
        if user_buildings && user_buildings.length >= 1
          user_buildings.each do |user_building|
            unless user_building['building_type_for_swh'].nil?
              if user_building['name'] == building_name
                type_for_swh = user_building['building_type_for_swh']
              end
            end
          end
        end
      end

      if type_for_swh.nil?
        # 3rd hierarchy does not apply, apply 4th hierarchy
        type_for_swh = default_swh_building_type
      end
      # add swh type to wateruse equipment:
      wateruse_equipment.additionalProperties.setFeature('building_type_for_swh', type_for_swh)
    end
    return true
  end

  # Modify the existing service water heating loops to match the baseline required heating type.
  #
  # @param model [OpenStudio::Model::Model] the model
  # @param building_type [String] the building type
  # @return [Bool] returns true if successful, false if not
  def model_apply_baseline_swh_loops(model, building_type)
    model.getPlantLoops.sort.each do |plant_loop|
      # Skip non service water heating loops
      next unless plant_loop_swh_loop?(plant_loop)

      # Rename the loop to avoid accidentally hooking up the HVAC systems to this loop later.
      plant_loop.setName('Service Water Heating Loop')

      htg_fuels, combination_system, storage_capacity, total_heating_capacity = plant_loop_swh_system_type(plant_loop)

      electric = true
      if htg_fuels.include?('NaturalGas') ||
         htg_fuels.include?('PropaneGas') ||
         htg_fuels.include?('FuelOilNo1') ||
         htg_fuels.include?('FuelOilNo2') ||
         htg_fuels.include?('Coal') ||
         htg_fuels.include?('Diesel') ||
         htg_fuels.include?('Gasoline')
        electric = false
      end

      # Per Table G3.1 11.e, if the baseline system was a combination of heating and service water heating,
      # delete all heating equipment and recreate a WaterHeater:Mixed.
      if combination_system
        a = plant_loop.supplyComponents
        b = plant_loop.demandComponents
        plantloopComponents = a += b
        plantloopComponents.each do |component|
          # Get the object type
          obj_type = component.iddObjectType.valueName.to_s
          next if ['OS_Node', 'OS_Pump_ConstantSpeed', 'OS_Pump_VariableSpeed', 'OS_Connector_Splitter', 'OS_Connector_Mixer', 'OS_Pipe_Adiabatic'].include?(obj_type)

          component.remove
        end

        water_heater = OpenStudio::Model::WaterHeaterMixed.new(model)
        water_heater.setName('Baseline Water Heater')
        water_heater.setHeaterMaximumCapacity(total_heating_capacity)
        water_heater.setTankVolume(storage_capacity)
        plant_loop.addSupplyBranchForComponent(water_heater)

        if electric
          # G3.1.11.b: If electric, WaterHeater:Mixed with electric resistance
          water_heater.setHeaterFuelType('Electricity')
          water_heater.setHeaterThermalEfficiency(1.0)
        else
          # @todo for now, just get the first fuel that isn't Electricity
          # A better way would be to count the capacities associated
          # with each fuel type and use the preponderant one
          fuels = htg_fuels - ['Electricity']
          fossil_fuel_type = fuels[0]
          water_heater.setHeaterFuelType(fossil_fuel_type)
          water_heater.setHeaterThermalEfficiency(0.8)
        end
        # If it's not a combination heating and service water heating system
        # just change the fuel type of all water heaters on the system
        # to electric resistance if it's electric
      else
        # Per Table G3.1 11.i, piping losses was deleted
        plant_loop_adibatic_pipes_only(plant_loop)

        if electric
          plant_loop.supplyComponents.each do |component|
            next unless component.to_WaterHeaterMixed.is_initialized

            water_heater = component.to_WaterHeaterMixed.get
            # G3.1.11.b: If electric, WaterHeater:Mixed with electric resistance
            water_heater.setHeaterFuelType('Electricity')
            water_heater.setHeaterThermalEfficiency(1.0)
          end
        end
      end
    end

    # Set the water heater fuel types if it's 90.1-2013
    model.getWaterHeaterMixeds.sort.each do |water_heater|
      water_heater_mixed_apply_prm_baseline_fuel_type(water_heater, building_type)
    end

    return true
  end

  # Check whether the baseline model generation needs to run all four orientations
  # The default shall be true
  # The orientation takes priority of:
  # 1. Appx G
  # 2. Method user input.
  # 3. User data override.
  #
  # @param run_all_orients [Boolean] user inputs to indicate whether it is required to run all orientations
  # @param user_model [OpenStudio::Model::Model] OpenStudio model
  # @return run_orient_flag [Boolean] True if run all orientation is required, false otherwise
  def run_all_orientations(run_all_orients, user_model)
    run_orients_flag = false
    # Step 1 check orientation variations - priority 3
    fenestration_area_hash = get_model_fenestration_area_by_orientation(user_model)
    fenestration_area_hash.each do |orientation, fenestration_area|
      OpenStudio.logFree(OpenStudio::Info, 'prm.log',
                         "#{orientation} orientation has total fenestration area of #{fenestration_area} m2")
      fenestration_area_hash.each do |other_orientation, other_fenestration_area|
        next unless orientation != other_orientation

        variance = (other_fenestration_area - fenestration_area) / fenestration_area
        if variance.abs > 0.05
          # if greater then 0.05
          OpenStudio.logFree(OpenStudio::Info,
                             'prm.log',
                             "#{orientation} has total fenestration area of #{fenestration_area} m2, which is higher than 5% variance compare to #{other_fenestration_area} at #{other_orientation}")
          run_orients_flag = true
        end
      end
    end
    # Step 2, assign method user input if it is provided as false.
    unless run_all_orients
      OpenStudio.logFree(OpenStudio::Error,
                         'prm.log',
                         'The run_all_orientation flag is set to False, update the run to a single orientation PRM generation.')
      run_orients_flag = run_all_orients
    end
    # Step 3 read user data - priority 1 - user data will override the priority 2
    user_buildings = @standards_data.key?('userdata_building') ? @standards_data['userdata_building'] : nil
    if user_buildings
      building_name = user_model.building.get.name.get
      user_building_index = user_buildings.index { |user_building| building_name.include? user_building['name'] }
      unless user_building_index.nil? || user_buildings[user_building_index]['is_exempt_from_rotations'].nil?
        # user data exempt the rotation, No indicates true for running orients.
        OpenStudio.logFree(OpenStudio::Error,
                           'prm.log',
                           "User data in the userdata_building.csv indicate building #{building_name} is exempted from rotation. Update the run to a single orientation PRM generation.")
        run_orients_flag = user_buildings[user_building_index]['is_exempt_from_rotations'].casecmp('No') == 0
      end
    end
    return run_orients_flag
  end


  # Function that extract the total fenestration area from a model by orientations.
  # Orientation is identified as N (North), S (South), E (East), W (West)
  #
  # @param user_model [OpenStudio::Model::Model]
  # @return fenestration_area_hash [Hash] Hash map that contains the total area of fenestration at each orientation (N, S, E, W)
  def get_model_fenestration_area_by_orientation(user_model)
    # First index is wall, second index is window
    fenestration_area_hash = {
      'N' => 0.0,
      'S' => 0.0,
      'E' => 0.0,
      'W' => 0.0
    }
    user_model.getSpaces.each do |space|
      space_cond_type = space_conditioning_category(space)
      next if space_cond_type == 'Unconditioned'

      # Get zone multiplier
      multiplier = prm_get_optional_handler(space, @sizing_run_dir, 'thermalZone').multiplier
      space.surfaces.each do |surface|
        next if surface.surfaceType != 'Wall'
        next if surface.outsideBoundaryCondition != 'Outdoors'

        orientation = surface_cardinal_direction(surface)
        surface.subSurfaces.each do |subsurface|
          subsurface_type = subsurface.subSurfaceType.to_s.downcase
          # Do not count doors
          next unless (subsurface_type.include? 'window') || (subsurface_type.include? 'glass')

          fenestration_area_hash[orientation] += subsurface.grossArea * subsurface.multiplier * multiplier
        end
      end
    end
    return fenestration_area_hash
  end

  # Apply the standard construction to each surface in the model, based on the construction type currently assigned.
  #
  # @return [Bool] true if successful, false if not
  # @param model [OpenStudio::Model::Model] OpenStudio model object
  # @param climate_zone [String] ASHRAE climate zone, e.g. 'ASHRAE 169-2013-4A'
  # @return [Bool] returns true if successful, false if not
  def model_apply_constructions(model, climate_zone, wwr_building_type, wwr_info)
    model_apply_standard_constructions(model, climate_zone, wwr_building_type: wwr_building_type, wwr_info: wwr_info)

    return true
  end

  # Update ground temperature profile based on the weather file specified in the model
  #
  # @param model [OpenStudio::Model::Model] OpenStudio model object
  # @param climate_zone [String] ASHRAE climate zone, e.g. 'ASHRAE 169-2013-4A'
  # @return [Bool] returns true if surfaces is using fc factory, false if not
  def model_update_ground_temperature_profile(model, climate_zone)
    # Check if the ground temperature profile is needed
    surfaces_with_fc_factor_boundary = false
    model.getSurfaces.each do |surface|
      if surface.outsideBoundaryCondition.to_s == 'GroundFCfactorMethod'
        surfaces_with_fc_factor_boundary = true
        break
      end
    end

    if surfaces_with_fc_factor_boundary
      # Remove existing FCFactor temperature profile
      model.getSiteGroundTemperatureFCfactorMethod.remove

      # Get path to weather file specified in the model
      weather_file_path = prm_get_optional_handler(model.getWeatherFile, @sizing_run_dir, 'path').to_s

      # Look for stat file corresponding to the weather file
      stat_file_path = weather_file_path.sub('.epw', '.stat').to_s
      if !File.exist? stat_file_path
        # When the stat file corresponding with the weather file in the model is missing,
        # use the weather file that represent the climate zone
        climate_zone_weather_file_map = model_get_climate_zone_weather_file_map
        prm_raise(climate_zone_weather_file_map.key?(climate_zone),
                  @sizing_run_dir,
                  "Failed to find a matching climate zone #{climate_zone} from the climate zone weather files.")
        weather_file = climate_zone_weather_file_map[climate_zone]
        stat_file_path = model_get_weather_file(weather_file).sub('.epw', '.stat').to_s
      end

      ground_temp = OpenStudio::Model::SiteGroundTemperatureFCfactorMethod.new(model)
      ground_temperatures = model_get_monthly_ground_temps_from_stat_file(stat_file_path)
      unless ground_temperatures.empty?
        # set the site ground temperature building surface
        ground_temp.setAllMonthlyTemperatures(ground_temperatures)
      end
    end

    return surfaces_with_fc_factor_boundary
  end

  # Generate baseline log to a specific file directory
  # @param file_directory [String] file directory
  def generate_baseline_log(file_directory)
    log_messages_to_file_prm("#{file_directory}/prm.log", false)
  end

  # Retrieve zone HVAC user specified compliance inputs from CSV file
  #
  # @param [OpenStudio::Model::Model] OpenStudio model object
  def handle_zone_hvac_user_input_data(model)
    user_zone_hvac = @standards_data.key?('userdata_zone_hvac') ? @standards_data['userdata_zone_hvac'] : nil
    return unless user_zone_hvac && !user_zone_hvac.empty?

    zone_hvac_equipment = model.getZoneHVACComponents
    if zone_hvac_equipment.empty?
      OpenStudio.logFree(OpenStudio::Error, 'openstudio.ashrae_90_1_prm.model', 'No zone HVAC equipment is present in the proposed model, user provided information cannot be used to generate the baseline building model.')
      return
    end

    user_zone_hvac.each do |zone_hvac_eqp_info|
      user_defined_zone_hvac_obj_name = zone_hvac_eqp_info['name']
      user_defined_zone_hvac_obj_type_name = zone_hvac_eqp_info['zone_hvac_object_type_name']

      # Check that the object type name do exist
      begin
        user_defined_zone_hvac_obj_type_name_idd = user_defined_zone_hvac_obj_type_name.to_IddObjectType
      rescue StandardError => e
        OpenStudio.logFree(OpenStudio::Error, 'openstudio.ashrae_90_1_prm.model', "#{user_defined_zone_hvac_obj_type_name}, provided in the user zone HVAC user data, is not a valid OpenStudio model object.")
      end

      # Retrieve zone HVAC object(s) by name
      zone_hvac_eqp = model.getZoneHVACComponentsByName(user_defined_zone_hvac_obj_name, false)

      # If multiple object have the same name
      if zone_hvac_eqp.empty?
        OpenStudio.logFree(OpenStudio::Error, 'openstudio.ashrae_90_1_prm.model', "The #{user_defined_zone_hvac_obj_type_name} object named #{user_defined_zone_hvac_obj_name} provided in the user zone HVAC user data could not be found in the model.")
      elsif zone_hvac_eqp.length == 1
        zone_hvac_eqp = zone_hvac_eqp[0]
        zone_hvac_eqp_idd = zone_hvac_eqp.iddObjectType.to_s
        if zone_hvac_eqp_idd != user_defined_zone_hvac_obj_type_name
          OpenStudio.logFree(OpenStudio::Error, 'openstudio.ashrae_90_1_prm.model', "The object type name provided in the zone HVAC user data (#{user_defined_zone_hvac_obj_type_name}) does not match with the one in the model: #{zone_hvac_eqp_idd}.")
        end
      else
        zone_hvac_eqp.each do |eqp|
          zone_hvac_eqp_idd = eqp.iddObjectType
          if zone_hvac_eqp_idd == user_defined_zone_hvac_obj_type_name
            zone_hvac_eqp = eqp
            break
          end
        end
        OpenStudio.logFree(OpenStudio::Error, 'openstudio.ashrae_90_1_prm.model', "A #{user_defined_zone_hvac_obj_type_name} object named #{user_defined_zone_hvac_obj_name} (as specified in the user zone HVAC data) could not be found in the model.")
      end

      if zone_hvac_eqp.thermalZone.is_initialized
        thermal_zone = zone_hvac_eqp.thermalZone.get

        zone_hvac_eqp_info.keys.each do |info_key|
          if info_key.include?('fan_power_credit')
            if !zone_hvac_eqp_info[info_key].to_s.empty?
              if info_key.include?('has_')
                if thermal_zone.additionalProperties.hasFeature(info_key)
                  current_value = thermal_zone.additionalProperties.getFeatureAsDouble(info_key).to_f
                  thermal_zone.additionalProperties.setFeature(info_key, current_value + 1.0)
                else
                  thermal_zone.additionalProperties.setFeature(info_key, 1.0)
                end
              else
                if thermal_zone.additionalProperties.hasFeature(info_key)
                  current_value = thermal_zone.additionalProperties.getFeatureAsDouble(info_key).to_f
                  thermal_zone.additionalProperties.setFeature(info_key, current_value + zone_hvac_eqp_info[info_key])
                else
                  thermal_zone.additionalProperties.setFeature(info_key, zone_hvac_eqp_info[info_key])
                end
              end
            end
          end
        end
      end
    end
  end

  # This function checks whether it is required to adjust the window to wall ratio based on the model WWR and wwr limit.
  # @param wwr_limit [Float] return wwr_limit
  # @param wwr_list [Array] list of wwr of zone conditioning category in a building area type category - residential, nonresidential and semiheated
  # @return require_adjustment [Boolean] True, require adjustment, false not require adjustment.
  def model_does_require_wwr_adjustment?(wwr_limit, wwr_list)
    # 90.1 PRM routine requires
    return true
  end

  # For 2019, it is required to adjusted wwr based on building categories for all other types
  #
  # @param bat [String] building category
  # @param wwr_list [Array] list of zone conditioning category-based WWR - residential, nonresidential and semiheated
  # @return wwr_limit [Float] return adjusted wwr_limit
  def model_get_bat_wwr_target(bat, wwr_list)
    wwr_limit = 40.0
    # Lookup WWR target from stable baseline table
    wwr_lib = standards_data['prm_wwr_bldg_type']
    search_criteria = {
      'template' => template,
      'wwr_building_type' => bat
    }
    wwr_limit_bat = model_find_object(wwr_lib, search_criteria)
    # If building type isn't found, assume that it's
    # the same as 'All Others'
    if wwr_limit_bat.nil? || bat.casecmp?('all others')
      wwr = wwr_list.max
      # All others type
      # use the min of 40% and the max wwr in the ZCC-wwr list.
      wwr_limit = [wwr_limit, wwr].min
    else
      # Matched type: use WWR from database.
      wwr_limit = wwr_limit_bat['wwr'] * 100.0
    end
    return wwr_limit
  end

  # Calculate the window to wall ratio reduction factor
  #
  # @param multiplier [Float] multiplier of the wwr
  # @param surface_name [String] the name of the surface
  # @param surface_wwr [Float] the surface window to wall ratio
  # @param surface_dr [Float] the surface door to wall ratio
  # @param wwr_building_type[String] building type for wwr
  # @param wwr_target [Float] target window to wall ratio
  # @param total_wall_m2 [Float] total wall area of the category in m2.
  # @param total_wall_with_fene_m2 [Float] total wall area of the category with fenestrations in m2.
  # @param total_fene_m2 [Float] total fenestration area
  # @return [Float] reduction factor
  def model_get_wwr_reduction_ratio(multiplier,
                                    surface_name: 'surface',
                                    surface_wwr: 0.0,
                                    surface_dr: 0.0,
                                    wwr_building_type: 'All others',
                                    wwr_target: nil,
                                    total_wall_m2: 0.0, # prevent 0.0 division
                                    total_wall_with_fene_m2: 0.0,
                                    total_fene_m2: 0.0,
                                    total_plenum_wall_m2: 0.0)

    if multiplier < 1.0
      # Case when reduction is required
      reduction_ratio = 1.0 - multiplier
      OpenStudio.logFree(OpenStudio::Info, 'prm.log',
                         "Surface #{surface_name} WWR is #{surface_wwr}. Reduce its WWR to #{surface_wwr * reduction_ratio}%")
    else
      # Case when increase is required - takes the door area into consideration.
      # The target is to increase each surface to maximum 90% WWR deduct the total door area.
      exist_max_wwr = 0.0
      if total_wall_m2 > 0 then exist_max_wwr = total_wall_with_fene_m2 * 0.9 / total_wall_m2 end
      if exist_max_wwr < wwr_target
        # In this case, it is required to add vertical fenestration to other surfaces
        if surface_wwr == 0.0
          # delta_fenestration_surface_area / delta_wall_surface_area + 1.0 = increase_ratio for a surface with no windows.
          # ASSUMPTION!! assume adding windows to surface with no windows will never be window_m2 + door_m2 > surface_m2.
          reduction_ratio = (wwr_target - exist_max_wwr) * total_wall_m2 / (total_wall_m2 - total_wall_with_fene_m2 - total_plenum_wall_m2) + 1.0
          OpenStudio.logFree(OpenStudio::Info, 'prm.log',
                             "The max window to wall ratio is #{exist_max_wwr}, smaller than the target window to wall ratio #{wwr_target}.
                              Surface #{surface_name} has no fenestration subsurfaces. Adding new fenestration band with WWR of #{(reduction_ratio - 1) * 100}%")
        else
          # surface has fenestration - expand it to 90% WWR or surface area minus door area, whichever is smaller.
          if (1.0 - surface_dr) < 0.9
            # A negative reduction ratio as a flat to main function that this reduction ratio is adjusted by doors
            # and it is needed to adjust the WWR of the no fenestration surfaces to meet the lost
            reduction_ratio = (surface_dr - 1.0) / surface_wwr
          else
            reduction_ratio = 0.9 / surface_wwr
          end
          OpenStudio.logFree(OpenStudio::Info, 'prm.log',
                             "The max window to wall ratio is #{exist_max_wwr}, smaller than the target window to wall ratio #{wwr_target}.
                              Surface #{surface_name} will expand its WWR to 90%")
        end
      else
        # multiplier will be negative number thus resulting in > 1 reduction_ratio
        if surface_wwr == 0.0
          # 1.0 means remain the original form
          reduction_ratio = 1.0
        else
          reduction_ratio = multiplier
        end
      end
    end
    return reduction_ratio
  end

  # Readjusted the WWR for surfaces previously has no windows to meet the
  # overall WWR requirement.
  # This function shall only be called if the maximum WWR value for surfaces with fenestration is lower than 90% due to
  # accommodating the total door surface areas
  #
  # @param residual_ratio: [Float] the ratio of residual surfaces among the total wall surface area with no fenestrations
  # @param space [OpenStudio::Model:Space] a space
  # @param model [OpenStudio::Model::Model] openstudio model
  # @return [Bool] return true if successful, false if not
  def model_readjust_surface_wwr(residual_ratio, space, model)
    # In this loop, we will focus on the surfaces with newly added a fenestration.
    space.surfaces.sort.each do |surface|
      next unless surface.additionalProperties.hasFeature('added_wwr')

      added_wwr = surface.additionalProperties.getFeatureAsDouble('added_wwr').to_f
      # The full calculation of adjustment is:
      # ((residual_ratio * surface_area + added_wwr * surface_area) / surface_area ) / added_wwr
      adjustment_ratio = residual_ratio / added_wwr + 1.0
      surface_adjust_fenestration_in_a_surface(surface, adjustment_ratio, model)
    end
  end

  # Assign spaces to system groups based on building area type
  # Get zone groups separately for each hvac building type
  # @param custom [String] identifier for custom programs, not used here, but included for backwards compatibility
  # @param bldg_type_hvac_zone_hash [Hash of bldg_type:list of zone objects] association of zones to each hvac building type
  # @return [Array<Hash>] an array of hashes of area information,
  # with keys area_ft2, type, fuel, and zones (an array of zones)
  def model_prm_baseline_system_groups(model, custom, bldg_type_hvac_zone_hash)
    bldg_groups = []

    bldg_type_hvac_zone_hash.keys.each do |hvac_building_type, zones_in_building_type|
      # Get all groups for this hvac building type
      new_groups = get_baseline_system_groups_for_one_building_type(model, hvac_building_type, zones_in_building_type)

      # Add the groups for this hvac building type to the full list
      new_groups.each do |group|
        bldg_groups << group
      end
    end

    return bldg_groups
  end

  # Assign spaces to system groups for one hvac building type
  # One group contains all zones associated with one HVAC type
  # Separate groups are made for laboratories, computer rooms, district cooled zones, heated-only zones, or hybrids of these
  # Groups may include zones from multiple floors; separating by floor is handled later
  # For stable baseline, heating type is based on climate, not proposed heating type
  # Isolate zones that have heating-only or district (purchased) heat or chilled water
  # @param bldg_type_hvac_zone_hash [Hash of bldg_type:list of zone objects] association of zones to each hvac building type
  # @return [Array<Hash>] an array of hashes of area information,
  # with keys area_ft2, type, fuel, and zones (an array of zones)
  def get_baseline_system_groups_for_one_building_type(model, hvac_building_type, zones_in_building_type)
    # Build zones hash of [zone, zone area, occupancy type, building type, fuel]
    zones = model_zones_with_occ_and_fuel_type(model, 'custom')

    # Ensure that there is at least one conditioned zone
    prm_raise(!zones.empty?, @sizing_run_dir, 'The building does not appear to have any conditioned zones. Make sure zones have thermostat with appropriate heating and cooling setpoint schedules.')

    # Consider special rules for computer rooms
    # need load of all

    # Get cooling load of all computer rooms to establish system types
    comp_room_loads = {}
    bldg_comp_room_load = 0
    zones.each do |zn|
      zone_load = 0.0
      has_computer_room = false
      # First check if any space in zone has a computer room
      zn['zone'].spaces.each do |space|
        if prm_get_optional_handler(space, @sizing_run_dir, 'spaceType', 'standardsSpaceType') == 'computer room'
          has_computer_room = true
          break
        end
      end
      if has_computer_room
        # Collect load for entire zone
        zone_load_w = zn['zone'].coolingDesignLoad.to_f
        zone_load_w *= zn['zone'].floorArea * zn['zone'].multiplier
        zone_load = OpenStudio.convert(zone_load_w, 'W', 'Btu/hr').get
      end
      comp_room_loads[zn['zone'].name.get] = zone_load
      bldg_comp_room_load += zone_load
    end

    # Lab zones are grouped separately if total lab exhaust in building > 15000 cfm
    # Make list of zone objects that contain laboratory spaces
    lab_zones = []
    has_lab_spaces = {}
    model.getThermalZones.each do |zone|
      # Check if this zone includes laboratory space
      zone.spaces.each do |space|
        space_type = prm_get_optional_handler(space, @sizing_run_dir, 'spaceType', 'standardsSpaceType')
        zone_name = zone.name.get
        has_lab_spaces[zone_name] = false
        if space_type == 'laboratory'
          lab_zones << zone
          has_lab_spaces[zone_name] = true
          break
        end
      end
    end

    lab_exhaust_si = 0
    lab_relief_si = 0
    if !lab_zones.empty?
      # Build a hash of return_node:zone_name
      node_list = {}
      zone_return_flow_si = Hash.new(0)
      var_name = 'System Node Standard Density Volume Flow Rate'
      frequency = 'hourly'
      model.getThermalZones.each do |zone|
        port_list = zone.returnPortList
        port_list_objects = port_list.modelObjects
        port_list_objects.each do |node|
          node_name = node.nameString
          node_list[node_name] = zone.name.get
        end
        zone_return_flow_si[zone.name.get] = 0
      end

      # Get return air flow for each zone (even non-lab zones are needed)
      # Take from hourly reports created during sizing run
      node_list.each do |node_name, zone_name|
        sql = model.sqlFile
        prm_raise(sql.is_initialized, @sizing_run_dir, 'Model is missing SQL file. It is likely caused by: 1. unsuccessful simulation, 2. SQL is not set as one of the output file.')
        sql = sql.get
        query = "SELECT ReportDataDictionaryIndex FROM ReportDataDictionary WHERE KeyValue = '#{node_name}' COLLATE NOCASE"
        val = sql.execAndReturnFirstDouble(query)
        prm_raise(val.is_initialized, @sizing_run_dir, "No hourly return air flow data reported for node #{node_name}")
        report_data_dict_index = val.get
        query = "SELECT MAX(Value) FROM ReportData WHERE ReportDataDictionaryIndex = '#{report_data_dict_index}'"
        val = sql.execAndReturnFirstDouble(query)
        prm_raise(val.is_initialized, @sizing_run_dir, "No hourly return air flow data reported at report index #{report_data_dict_index}")
        zone_return_flow_si[zone_name] += OpenStudio::OptionalDouble.new(val.get).to_f
      end

      # Calc ratio of Air Loop relief to sum of zone return for each air loop
      # and store in zone hash

      # For each air loop, get relief air flow and calculate lab exhaust from the central air handler
      # Take from hourly reports created during sizing run
      zone_relief_flow_si = {}
      model.getAirLoopHVACs.each do |air_loop_hvac|
        # First get relief air flow from sizing run sql file
        relief_node = prm_get_optional_handler(air_loop_hvac, @sizing_run_dir, 'reliefAirNode')
        node_name = relief_node.nameString
        relief_flow_si = 0
        relief_fraction = 0
        sql = model.sqlFile
        prm_raise(sql.is_initialized, @sizing_run_dir, 'Model is missing SQL file. It is likely caused by: 1. unsuccessful simulation, 2. SQL is not set as one of the output file.')
        sql = sql.get
        query = "SELECT ReportDataDictionaryIndex FROM ReportDataDictionary WHERE KeyValue = '#{node_name}' COLLATE NOCASE"
        val = sql.execAndReturnFirstDouble(query)
        query = "SELECT MAX(Value) FROM ReportData WHERE ReportDataDictionaryIndex = '#{val.get}'"
        val = sql.execAndReturnFirstDouble(query)
        if val.is_initialized
          result = OpenStudio::OptionalDouble.new(val.get)
        end
        relief_flow_si = result.to_f

        # Get total flow of zones on this air loop
        total_zone_return_si = 0
        air_loop_hvac.thermalZones.each do |zone|
          total_zone_return_si += zone_return_flow_si[zone.name.get]
        end

        relief_fraction = relief_flow_si / total_zone_return_si unless total_zone_return_si == 0

        # For each zone calc total effective exhaust
        air_loop_hvac.thermalZones.each do |zone|
          zone_relief_flow_si[zone.name.get] = relief_fraction * zone_return_flow_si[zone.name.get]
        end
      end

      # Now check for exhaust driven by zone exhaust fans
      lab_zones.each do |zone|
        zone.equipment.each do |zone_equipment|
          # Get tally of exhaust fan flow
          if zone_equipment.to_FanZoneExhaust.is_initialized
            zone_exh_fan = zone_equipment.to_FanZoneExhaust.get
            # Check if any spaces in this zone are laboratory
            lab_exhaust_si += zone_exh_fan.maximumFlowRate.get
          end
        end

        # Also account for outdoor air exhausted from this zone via return/relief
        lab_relief_si += zone_relief_flow_si[zone.name.get]
      end
    end

    lab_exhaust_si += lab_relief_si
    lab_exhaust_cfm = OpenStudio.convert(lab_exhaust_si, 'm^3/s', 'cfm').get

    # Isolate computer rooms onto separate groups
    # Computer rooms may need to be split to two groups, depending on load
    # Isolate heated-only and destrict cooling zones onto separate groups
    # District heating does not require separate group
    final_groups = []
    # Initialize arrays of zone objects by category
    heated_only_zones = []
    heated_cooled_zones = []
    district_cooled_zones = []
    comp_room_svav_zones = []
    comp_room_psz_zones = []
    dist_comp_room_svav_zones = []
    dist_comp_room_psz_zones = []
    lab_zones = []

    total_area_ft2 = 0
    zones.each do |zn|
      if thermal_zone_heated?(zn['zone']) && !thermal_zone_cooled?(zn['zone'])
        # this will occur when there is no cooling tstat, or when min cooling setpoint is above 91 F
        heated_only_zones << zn['zone']
      elsif comp_room_loads[zn['zone'].name.get] > 0
        # This is a computer room zone
        if bldg_comp_room_load > 3_000_000 || comp_room_loads[zn['zone'].name.get] > 600_000
          # System 11
          if zn['fuel'].include?('DistrictCooling')
            dist_comp_room_svav_zones << zn['zone']
          else
            comp_room_svav_zones << zn['zone']
          end
        else
          # PSZ
          if zn['fuel'].include?('DistrictCooling')
            dist_comp_room_psz_zones << zn['zone']
          else
            comp_room_psz_zones << zn['zone']
          end
        end

      elsif has_lab_spaces[zn['zone'].name.get] && lab_exhaust_cfm > 15_000
        lab_zones << zn['zone']
      elsif zn['fuel'].include?('DistrictCooling')
        district_cooled_zones << zn['zone']
      else
        heated_cooled_zones << zn['zone']
      end
      # Collect total floor area of all zones for this building area type
      area_m2 = zn['zone'].floorArea * zn['zone'].multiplier
      total_area_ft2 += OpenStudio.convert(area_m2, 'm^2', 'ft^2').get
    end

    # Build final_groups array
    unless heated_only_zones.empty?
      htd_only_group = {}
      htd_only_group['occ'] = 'heated-only storage'
      htd_only_group['fuel'] = 'any'
      htd_only_group['zone_group_type'] = 'heated_only_zones'
      area_m2 = 0
      heated_only_zones.each do |zone|
        area_m2 += zone.floorArea * zone.multiplier
      end
      area_ft2 = OpenStudio.convert(area_m2, 'm^2', 'ft^2').get
      htd_only_group['group_area_ft2'] = area_ft2
      htd_only_group['building_area_type_ft2'] = total_area_ft2
      htd_only_group['zones'] = heated_only_zones
      final_groups << htd_only_group
    end
    unless district_cooled_zones.empty?
      district_cooled_group = {}
      district_cooled_group['occ'] = hvac_building_type
      district_cooled_group['fuel'] = 'districtcooling'
      district_cooled_group['zone_group_type'] = 'district_cooled_zones'
      area_m2 = 0
      district_cooled_zones.each do |zone|
        area_m2 += zone.floorArea * zone.multiplier
      end
      area_ft2 = OpenStudio.convert(area_m2, 'm^2', 'ft^2').get
      district_cooled_group['group_area_ft2'] = area_ft2
      district_cooled_group['building_area_type_ft2'] = total_area_ft2
      district_cooled_group['zones'] = district_cooled_zones
      # store info if any zone has district, fuel, or electric heating
      district_cooled_group['fuel'] = get_group_heat_types(model, district_cooled_zones)
      final_groups << district_cooled_group
    end
    unless heated_cooled_zones.empty?
      heated_cooled_group = {}
      heated_cooled_group['occ'] = hvac_building_type
      heated_cooled_group['fuel'] = 'any'
      heated_cooled_group['zone_group_type'] = 'heated_cooled_zones'
      area_m2 = 0
      heated_cooled_zones.each do |zone|
        area_m2 += zone.floorArea * zone.multiplier
      end
      area_ft2 = OpenStudio.convert(area_m2, 'm^2', 'ft^2').get
      heated_cooled_group['group_area_ft2'] = area_ft2
      heated_cooled_group['building_area_type_ft2'] = total_area_ft2
      heated_cooled_group['zones'] = heated_cooled_zones
      # store info if any zone has district, fuel, or electric heating
      heated_cooled_group['fuel'] = get_group_heat_types(model, heated_cooled_zones)
      final_groups << heated_cooled_group
    end
    unless lab_zones.empty?
      lab_group = {}
      lab_group['occ'] = hvac_building_type
      lab_group['fuel'] = 'any'
      lab_group['zone_group_type'] = 'lab_zones'
      area_m2 = 0
      lab_zones.each do |zone|
        area_m2 += zone.floorArea * zone.multiplier
      end
      area_ft2 = OpenStudio.convert(area_m2, 'm^2', 'ft^2').get
      lab_group['group_area_ft2'] = area_ft2
      lab_group['building_area_type_ft2'] = total_area_ft2
      lab_group['zones'] = lab_zones
      # store info if any zone has district, fuel, or electric heating
      lab_group['fuel'] = get_group_heat_types(model, lab_zones)
      final_groups << lab_group
    end
    unless comp_room_svav_zones.empty?
      comp_room_svav_group = {}
      comp_room_svav_group['occ'] = 'computer room szvav'
      comp_room_svav_group['fuel'] = 'any'
      comp_room_svav_group['zone_group_type'] = 'computer_zones'
      area_m2 = 0
      comp_room_svav_zones.each do |zone|
        area_m2 += zone.floorArea * zone.multiplier
      end
      area_ft2 = OpenStudio.convert(area_m2, 'm^2', 'ft^2').get
      comp_room_svav_group['group_area_ft2'] = area_ft2
      comp_room_svav_group['building_area_type_ft2'] = total_area_ft2
      comp_room_svav_group['zones'] = comp_room_svav_zones
      # store info if any zone has district, fuel, or electric heating
      comp_room_svav_group['fuel'] = get_group_heat_types(model, comp_room_svav_zones)
      final_groups << comp_room_svav_group
    end
    unless comp_room_psz_zones.empty?
      comp_room_psz_group = {}
      comp_room_psz_group['occ'] = 'computer room psz'
      comp_room_psz_group['fuel'] = 'any'
      comp_room_psz_group['zone_group_type'] = 'computer_zones'
      area_m2 = 0
      comp_room_psz_zones.each do |zone|
        area_m2 += zone.floorArea * zone.multiplier
      end
      area_ft2 = OpenStudio.convert(area_m2, 'm^2', 'ft^2').get
      comp_room_psz_group['group_area_ft2'] = area_ft2
      comp_room_psz_group['building_area_type_ft2'] = total_area_ft2
      comp_room_psz_group['zones'] = comp_room_psz_zones
      # store info if any zone has district, fuel, or electric heating
      comp_room_psz_group['fuel'] = get_group_heat_types(model, comp_room_psz_zones)
      final_groups << comp_room_psz_group
    end
    unless dist_comp_room_svav_zones.empty?
      dist_comp_room_svav_group = {}
      dist_comp_room_svav_group['occ'] = hvac_building_type
      dist_comp_room_svav_group['fuel'] = 'districtcooling'
      dist_comp_room_svav_group['zone_group_type'] = 'computer_zones'
      area_m2 = 0
      dist_comp_room_svav_zones.each do |zone|
        area_m2 += zone.floorArea * zone.multiplier
      end
      area_ft2 = OpenStudio.convert(area_m2, 'm^2', 'ft^2').get
      dist_comp_room_svav_group['group_area_ft2'] = area_ft2
      dist_comp_room_svav_group['building_area_type_ft2'] = total_area_ft2
      dist_comp_room_svav_group['zones'] = dist_comp_room_svav_zones
      # store info if any zone has district, fuel, or electric heating
      dist_comp_room_svav_group['fuel'] = get_group_heat_types(model, dist_comp_room_svav_zones)
      final_groups << dist_comp_room_svav_group
    end
    unless dist_comp_room_psz_zones.empty?
      dist_comp_room_psz_group = {}
      dist_comp_room_psz_group['occ'] = hvac_building_type
      dist_comp_room_psz_group['fuel'] = 'districtcooling'
      dist_comp_room_psz_group['zone_group_type'] = 'computer_zones'
      area_m2 = 0
      dist_comp_room_psz_zones.each do |zone|
      end
      area_ft2 = OpenStudio.convert(area_m2, 'm^2', 'ft^2').get
      dist_comp_room_psz_group['group_area_ft2'] = area_ft2
      dist_comp_room_psz_group['building_area_type_ft2'] = total_area_ft2
      dist_comp_room_psz_group['zones'] = dist_comp_room_psz_zones
      # store info if any zone has district, fuel, or electric heating
      dist_comp_room_psz_group['fuel'] = get_group_heat_types(model, dist_comp_room_psz_zones)
      final_groups << dist_comp_room_psz_group
    end

    ngrps = final_groups.count
    # Determine the number of stories spanned by each group and report out info.
    final_groups.each do |group|
      # Determine the number of stories this group spans
      num_stories = model_num_stories_spanned(model, group['zones'])
      group['stories'] = num_stories
      # Report out the final grouping
      OpenStudio.logFree(OpenStudio::Info, 'openstudio.standards.Model', "Final system type group: occ = #{group['occ']}, fuel = #{group['fuel']}, area = #{group['group_area_ft2'].round} ft2, num stories = #{group['stories']}, zones:")
      group['zones'].sort.each_slice(5) do |zone_list|
        zone_names = []
        zone_list.each do |zone|
          zone_names << zone.name.get.to_s
        end
        OpenStudio.logFree(OpenStudio::Info, 'openstudio.standards.Model', "--- #{zone_names.join(', ')}")
      end
    end

    return final_groups
  end

  # Alternate method for 2016 and later stable baseline
  # Limits for each building area type are taken from data table
  # Heating fuel is based on climate zone, unless district heat is in proposed
  #
  # @note Select system type from data table base on key parameters
  # @param climate_zone [string] id code for the climate
  # @param sys_group [hash] Hash defining a group of zones that have the same Appendix G system type
  # @param custom [string] included here for backwards compatibility (not used here)
  # @param hvac_building_type [String] Chosen by user via measure interface or user data files
  # @param district_heat_zones [hash] of zone name => true for has district heat, false for has not
  # @return [String] The system type.  Possibilities are PTHP, PTAC, PSZ_AC, PSZ_HP, PVAV_Reheat, PVAV_PFP_Boxes,
  #   VAV_Reheat, VAV_PFP_Boxes, Gas_Furnace, Electric_Furnace
  def model_prm_baseline_system_type(model, climate_zone, sys_group, custom, hvac_building_type, district_heat_zones)
    area_type = sys_group['occ']
    fuel_type = sys_group['fuel']
    area_ft2 = sys_group['building_area_type_ft2']
    num_stories = sys_group['stories']

    #             [type, central_heating_fuel, zone_heating_fuel, cooling_fuel]
    system_type = [nil, nil, nil, nil]

    # Find matching record from prm baseline hvac table
    # First filter by number of stories
    iStoryGroup = 0
    props = {}
    0.upto(9) do |i|
      iStoryGroup += 1
      props = model_find_object(standards_data['prm_baseline_hvac'],
                                'template' => template,
                                'hvac_building_type' => area_type,
                                'flrs_range_group' => iStoryGroup,
                                'area_range_group' => 1)

      prm_raise(props, @sizing_run_dir, "Could not find baseline HVAC type for: #{template}-#{area_type}.")
      if num_stories <= props['bldg_flrs_max']
        # Story Group Is found
        break
      end
    end

    # Next filter by floor area
    iAreaGroup = 0
    loop do
      iAreaGroup += 1
      props = model_find_object(standards_data['prm_baseline_hvac'],
                                'template' => template,
                                'hvac_building_type' => area_type,
                                'flrs_range_group' => iStoryGroup,
                                'area_range_group' => iAreaGroup)

      prm_raise(props && iAreaGroup <= 9, @sizing_run_dir, "Could not find baseline HVAC type for: #{template}-#{area_type}.")
      below_max = false
      above_min = false
      # check if actual building floor area is within range for this area group
      if props['max_area_qual'] == 'LT'
        if area_ft2 < props['bldg_area_max']
          below_max = true
        end
      elsif props['max_area_qual'] == 'LE'
        if area_ft2 <= props['bldg_area_max']
          below_max = true
        end
      end
      if props['min_area_qual'] == 'GT'
        if area_ft2 > props['bldg_area_min']
          above_min = true
        end
      elsif props['min_area_qual'] == 'GE'
        if area_ft2 >= props['bldg_area_min']
          above_min = true
        end
      end
      if above_min && below_max
        # break condition.
        break
      end
    end

    heat_type = find_prm_heat_type(hvac_building_type, climate_zone)

    # hash to relate apx G systype categories to sys types for model
    sys_hash = {}
    if heat_type == 'fuel'
      sys_hash['PTAC'] = 'PTAC'
      sys_hash['PSZ'] = 'PSZ_AC'
      sys_hash['SZ-CV'] = 'SZ_CV'
      sys_hash['Heating and ventilation'] = 'Gas_Furnace'
      sys_hash['PSZ-AC'] = 'PSZ_AC'
      sys_hash['Packaged VAV'] = 'PVAV_Reheat'
      sys_hash['VAV'] = 'VAV_Reheat'
      sys_hash['Unconditioned'] = 'None'
      sys_hash['SZ-VAV'] = 'SZ_VAV'
    else
      sys_hash['PTAC'] = 'PTHP'
      sys_hash['PSZ'] = 'PSZ_HP'
      sys_hash['SZ-CV'] = 'SZ_CV'
      sys_hash['Heating and ventilation'] = 'Electric_Furnace'
      sys_hash['PSZ-AC'] = 'PSZ_HP'
      sys_hash['Packaged VAV'] = 'PVAV_PFP_Boxes'
      sys_hash['VAV'] = 'VAV_PFP_Boxes'
      sys_hash['Unconditioned'] = 'None'
      sys_hash['SZ-VAV'] = 'SZ_VAV'
    end

    model_sys_type = sys_hash[props['system_type']]

    if /districtheating/i =~ fuel_type
      central_heat = 'DistrictHeating'
    elsif heat_type =~ /fuel/i
      central_heat = 'NaturalGas'
    else
      central_heat = 'Electricity'
    end
    if /districtheating/i =~ fuel_type && /elec/i !~ fuel_type && /fuel/i !~ fuel_type
      # if no zone has fuel or elect, set default to district for zones
      zone_heat = 'DistrictHeating'
    elsif heat_type =~ /fuel/i
      zone_heat = 'NaturalGas'
    else
      zone_heat = 'Electricity'
    end
    if /districtcooling/i =~ fuel_type
      cool_type = 'DistrictCooling'
    elsif props['system_type'] =~ /Heating and ventilation/i || props['system_type'] =~ /unconditioned/i
      cool_type = nil
    end

    system_type = [model_sys_type, central_heat, zone_heat, cool_type]
    return system_type
  end

  # For a multizone system, create the fan schedule based on zone occupancy/fan schedules
  # @author Doug Maddox, PNNL
  # @param model
  # @param zone_fan_scheds [Hash] of hash of zoneName:8760FanSchedPerZone
  # @param pri_zones [Array<String>] names of zones served by the multizone system
  # @param system_name [String] name of air loop
  def model_create_multizone_fan_schedule(model, zone_op_hrs, pri_zones, system_name)
    # Create fan schedule for multizone system
    fan_8760 = []
    # If any zone is on for an hour, then the system fan must be on for that hour
    pri_zones.each do |zone|
      zone_name = zone.name.get.to_s
      if fan_8760.empty?
        fan_8760 = zone_op_hrs[zone_name]
      else
        (0..fan_8760.size - 1).each do |ihr|
          if zone_op_hrs[zone_name][ihr] > 0
            fan_8760[ihr] = 1
          end
        end
      end
    end

    # Convert 8760 array to schedule ruleset
    fan_sch_limits = model.getScheduleTypeLimitsByName('fan schedule limits for prm')
    if fan_sch_limits.empty?
      fan_sch_limits = OpenStudio::Model::ScheduleTypeLimits.new(model)
      fan_sch_limits.setName('fan schedule limits for prm')
      fan_sch_limits.setNumericType('DISCRETE')
      fan_sch_limits.setUnitType('Dimensionless')
      fan_sch_limits.setLowerLimitValue(0)
      fan_sch_limits.setUpperLimitValue(1)
    else
      fan_sch_limits = fan_sch_limits.get
    end
    sch_name = "#{system_name} fan schedule"
    make_ruleset_sched_from_8760(model, fan_8760, sch_name, fan_sch_limits)

    air_loop = model.getAirLoopHVACByName(system_name).get
    air_loop.additionalProperties.setFeature('fan_sched_name', sch_name)
  end

  # For a multizone system, identify any zones to isolate to separate PSZ systems
  # isolated zones are on the 'secondary' list
  # This version of the method applies to standard years 2016 and later (stable baseline)
  # @author Doug Maddox, PNNL
  # @param model
  # @param zones [Array<Object>]
  # @param zone_fan_scheds [Hash] hash of zoneName:8760FanSchedPerZone
  # @return [Hash] A hash of two arrays of ThermalZones,
  # where the keys are 'primary' and 'secondary'
  def model_differentiate_primary_secondary_thermal_zones(model, zones, zone_fan_scheds)
    pri_zones = []
    sec_zones = []
    pri_zone_names = []
    sec_zone_names = []
    zone_op_hrs = {} # hash of zoneName: 8760 array of operating hours

    # If there is only one zone, then set that as primary
    if zones.size == 1
      zones.each do |zone|
        pri_zones << zone
        pri_zone_names << zone.name.get.to_s
        zone_name = zone.name.get.to_s
        if zone_fan_scheds.key?(zone_name)
          zone_fan_sched = zone_fan_scheds[zone_name]
        else
          zone_fan_sched = nil
        end
        zone_op_hrs[zone.name.get.to_s] = thermal_zone_get_annual_operating_hours(model, zone, zone_fan_sched)
      end
      # Report out the primary vs. secondary zones
      unless sec_zone_names.empty?
        OpenStudio.logFree(OpenStudio::Info, 'openstudio.standards.Model', "Secondary system zones = #{sec_zone_names.join(', ')}.")
      end

      return { 'primary' => pri_zones, 'secondary' => sec_zones, 'zone_op_hrs' => zone_op_hrs }
    end

    zone_eflh = {} # hash of zoneName: eflh for zone
    zone_max_load = {}  # hash of zoneName: coincident max internal load
    load_limit = 10     # differ by 10 Btu/hr-sf or more
    eflh_limit = 40     # differ by more than 40 EFLH/week from average of other zones
    zone_area = {} # hash of zoneName:area

    # Get coincident peak internal load for each zone
    zones.each do |zone|
      zone_name = zone.name.get.to_s
      if zone_fan_scheds.key?(zone_name)
        zone_fan_sched = zone_fan_scheds[zone_name]
      else
        zone_fan_sched = nil
      end
      zone_op_hrs[zone_name] = thermal_zone_get_annual_operating_hours(model, zone, zone_fan_sched)
      zone_eflh[zone_name] = thermal_zone_occupancy_eflh(zone, zone_op_hrs[zone_name])
      zone_max_load_w = thermal_zone_peak_internal_load(model, zone)
      zone_max_load_w_m2 = zone_max_load_w / zone.floorArea
      zone_max_load[zone_name] = OpenStudio.convert(zone_max_load_w_m2, 'W/m^2', 'Btu/hr*ft^2').get
      zone_area[zone_name] = zone.floorArea
    end

    # Eliminate all zones for which both max load and EFLH exceed limits
    zones.each do |zone|
      zone_name = zone.name.get.to_s
      max_load = zone_max_load[zone_name]
      avg_max_load = get_wtd_avg_of_other_zones(zone_max_load, zone_area, zone_name)
      max_load_diff = (max_load - avg_max_load).abs
      avg_eflh = get_avg_of_other_zones(zone_eflh, zone_name)
      eflh_diff = (avg_eflh - zone_eflh[zone_name]).abs

      if max_load_diff >= load_limit && eflh_diff > eflh_limit
        # Add zone to secondary list, and remove from hashes
        OpenStudio.logFree(OpenStudio::Warn, 'openstudio.standards.Model', "Zone moved to PSZ due to load AND eflh: #{zone_name}; load limit = #{load_limit}, eflh_limit = #{eflh_limit}")
        OpenStudio.logFree(OpenStudio::Warn, 'openstudio.standards.Model', "load diff = #{max_load_diff}, this zone load = #{max_load}, avg zone load = #{avg_max_load}")
        OpenStudio.logFree(OpenStudio::Warn, 'openstudio.standards.Model', "eflh diff = #{eflh_diff}, this zone load = #{zone_eflh[zone_name]}, avg zone eflh = #{avg_eflh}")

        sec_zones << zone
        sec_zone_names << zone_name
        zone_eflh.delete(zone_name)
        zone_max_load.delete(zone_name)
      end
    end

    # Eliminate worst zone where EFLH exceeds limit
    # Repeat until all zones are within limit
    num_zones = zone_eflh.size
    avg_eflh_save = 0
    max_zone_name = ''
    max_eflh_diff = 0
    max_zone = nil
    (1..num_zones).each do |izone|
      # This loop is to iterate to eliminate one zone at a time
      max_eflh_diff = 0
      zones.each do |zone|
        # This loop finds the worst remaining zone to eliminate if above threshold
        zone_name = zone.name.get.to_s
        next if !zone_eflh.key?(zone_name)

        avg_eflh = get_avg_of_other_zones(zone_eflh, zone_name)
        eflh_diff = (avg_eflh - zone_eflh[zone_name]).abs
        if eflh_diff > max_eflh_diff
          max_eflh_diff = eflh_diff
          max_zone_name = zone_name
          max_zone = zone
          avg_eflh_save = avg_eflh
        end
      end
      if max_eflh_diff > eflh_limit
        # Move the max Zone to the secondary list
        OpenStudio.logFree(OpenStudio::Warn, 'openstudio.standards.Model', "Zone moved to PSZ due to eflh: #{max_zone_name}; limit = #{eflh_limit}")
        OpenStudio.logFree(OpenStudio::Warn, 'openstudio.standards.Model', "eflh diff = #{max_eflh_diff}, this zone load = #{zone_eflh[max_zone_name]}, avg zone eflh = #{avg_eflh_save}")
        sec_zones << max_zone
        sec_zone_names << max_zone_name
        zone_eflh.delete(max_zone_name)
        zone_max_load.delete(max_zone_name)
      else
        # All zones are now within the limit, exit the iteration
        break
      end
    end

    # Eliminate worst zone where max load exceeds limit and repeat until all pass
    num_zones = zone_eflh.size
    highest_max_load_diff = -1
    highest_zone = nil
    highest_zone_name = ''
    highest_max_load = 0
    avg_max_load_save = 0

    (1..num_zones).each do |izone|
      # This loop is to iterate to eliminate one zone at a time
      highest_max_load_diff = 0
      zones.each do |zone|
        # This loop finds the worst remaining zone to eliminate if above threshold
        zone_name = zone.name.get.to_s
        next if !zone_max_load.key?(zone_name)

        max_load = zone_max_load[zone_name]
        avg_max_load = get_wtd_avg_of_other_zones(zone_max_load, zone_area, zone_name)
        max_load_diff = (max_load - avg_max_load).abs
        if max_load_diff >= highest_max_load_diff
          highest_max_load_diff = max_load_diff
          highest_zone_name = zone_name
          highest_zone = zone
          highest_max_load = max_load
          avg_max_load_save = avg_max_load
        end
      end
      if highest_max_load_diff > load_limit
        # Move the max Zone to the secondary list
        OpenStudio.logFree(OpenStudio::Warn, 'openstudio.standards.Model', "Zone moved to PSZ due to load: #{highest_zone_name}; load limit = #{load_limit}")
        OpenStudio.logFree(OpenStudio::Warn, 'openstudio.standards.Model', "load diff = #{highest_max_load_diff}, this zone load = #{highest_max_load}, avg zone load = #{avg_max_load_save}")
        sec_zones << highest_zone
        sec_zone_names << highest_zone_name
        zone_eflh.delete(highest_zone_name)
        zone_max_load.delete(highest_zone_name)
      else
        # All zones are now within the limit, exit the iteration
        break
      end
    end

    # Place remaining zones in multizone system list
    zone_eflh.each_key do |key|
      zones.each do |zone|
        if key == zone.name.get.to_s
          pri_zones << zone
          pri_zone_names << key
        end
      end
    end

    # Report out the primary vs. secondary zones
    unless pri_zone_names.empty?
      OpenStudio.logFree(OpenStudio::Info, 'openstudio.standards.Model', "Primary system zones = #{pri_zone_names.join(', ')}.")
    end
    unless sec_zone_names.empty?
      OpenStudio.logFree(OpenStudio::Info, 'openstudio.standards.Model', "Secondary system zones = #{sec_zone_names.join(', ')}.")
    end

    return { 'primary' => pri_zones, 'secondary' => sec_zones, 'zone_op_hrs' => zone_op_hrs }
  end

  # This method is a catch-all run at the end of create-baseline to make final adjustements to HVAC capacities
  # to account for recent model changes
  # @author Doug Maddox, PNNL
  # @param model
  # @return [Bool] true if successful, false if not
  def model_refine_size_dependent_values(model, sizing_run_dir)
    # Final sizing run before refining size-dependent values
    if model_run_sizing_run(model, "#{sizing_run_dir}/SR3") == false
      return false
    end

    model.getAirLoopHVACs.sort.each do |air_loop_hvac|
      # Reset secondary design secondary flow rate based on updated primary flow
      air_loop_hvac.demandComponents.each do |dc|
        next if dc.to_AirTerminalSingleDuctParallelPIUReheat.empty?

        pfp_term = dc.to_AirTerminalSingleDuctParallelPIUReheat.get
        sec_flow_frac = 0.5

        # Get the maximum flow rate through the terminal
        max_primary_air_flow_rate = nil
        if pfp_term.maximumPrimaryAirFlowRate.is_initialized
          max_primary_air_flow_rate = pfp_term.maximumPrimaryAirFlowRate.get
        elsif pfp_term.autosizedMaximumPrimaryAirFlowRate.is_initialized
          max_primary_air_flow_rate = pfp_term.autosizedMaximumPrimaryAirFlowRate.get
        end

        max_sec_flow_rate_m3_per_s = max_primary_air_flow_rate * sec_flow_frac
        pfp_term.setMaximumSecondaryAirFlowRate(max_sec_flow_rate_m3_per_s)
      end
    end
    return true
  end

  # Determine whether heating type is fuel or electric
  # @param hvac_building_type [String] Key for lookup of baseline system type
  # @param climate_zone [String] full name of climate zone
  # @return [String] fuel or electric
  def find_prm_heat_type(hvac_building_type, climate_zone)
    climate_code = get_climate_zone_code(climate_zone)
    heat_type_props = model_find_object(standards_data['prm_heat_type'],
                                        'template' => template,
                                        'hvac_building_type' => hvac_building_type,
                                        'climate_zone' => climate_code)
    if !heat_type_props
      # try again with wild card for climate
      heat_type_props = model_find_object(standards_data['prm_heat_type'],
                                          'template' => template,
                                          'hvac_building_type' => hvac_building_type,
                                          'climate_zone' => 'any')
    end
    
    if !heat_type_props
      # try again with wild card for building type
      heat_type_props = model_find_object(standards_data['prm_heat_type'],
                                          'template' => template,
                                          'hvac_building_type' => 'all others',
                                          'climate_zone' => climate_code)
    end
    prm_raise(heat_type_props, @sizing_run_dir, "Could not find baseline heat type for: #{template}-#{hvac_building_type}-#{climate_zone}.")
    return heat_type_props['heat_type']
  end
end<|MERGE_RESOLUTION|>--- conflicted
+++ resolved
@@ -132,20 +132,15 @@
 
   # This method creates customized infiltration objects for each
   # space and removes the SpaceType-level infiltration objects.
-<<<<<<< HEAD
-  #
-  # @param [OpenStudio::Model::Model] OpenStudio model object
-=======
   # @param model [OpenStudio::Model::Model] openstudio model
-  # @param climate_zone [String] climate zone
->>>>>>> 2be8a414
+  # @param specific_space_infiltration_rate_75_pa [Float] space infiltration rate at a pressure differential of 75 Pa
   # @return [Bool] true if successful, false if not
   def model_apply_standard_infiltration(model, specific_space_infiltration_rate_75_pa = nil)
     # Model shouldn't use SpaceInfiltrationEffectiveLeakageArea
     # Excerpt from the EnergyPlus Input/Output reference manual:
     #     "This model is based on work by Sherman and Grimsrud (1980)
     #     and is appropriate for smaller, residential-type buildings."
-    # Return an error if the model does use this object
+    # Raise exception if the model does use this object
     ela = 0
     model.getSpaceInfiltrationEffectiveLeakageAreas.sort.each do |eff_la|
       ela += 1
