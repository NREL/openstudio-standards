class ASHRAE901PRM < Standard
  # @!group Model


  # Determines the area of the building above which point
  # the non-dominant area type gets it's own HVAC system type.
  # @return [Double] the minimum area (m^2)
  def model_prm_baseline_system_group_minimum_area(model, custom)
    exception_min_area_ft2 = 20_000
    # Customization - Xcel EDA Program Manual 2014
    # 3.2.1 Mechanical System Selection ii
    if custom == 'Xcel Energy CO EDA'
      exception_min_area_ft2 = 5000
      OpenStudio.logFree(OpenStudio::Info, 'openstudio.standards.Model', "Customization; per Xcel EDA Program Manual 2014 3.2.1 Mechanical System Selection ii, minimum area for non-predominant conditions reduced to #{exception_min_area_ft2} ft2.")
    end
    exception_min_area_m2 = OpenStudio.convert(exception_min_area_ft2, 'ft^2', 'm^2').get
    return exception_min_area_m2
  end

  # Determines which system number is used
  # for the baseline system.
  # @return [String] the system number: 1_or_2, 3_or_4,
  # 5_or_6, 7_or_8, 9_or_10
  def model_prm_baseline_system_number(model, climate_zone, area_type, fuel_type, area_ft2, num_stories, custom)
    sys_num = nil

    # Customization - Xcel EDA Program Manual 2014
    # Table 3.2.2 Baseline HVAC System Types
    if custom == 'Xcel Energy CO EDA'
      OpenStudio.logFree(OpenStudio::Info, 'openstudio.standards.Model', 'Custom; per Xcel EDA Program Manual 2014 Table 3.2.2 Baseline HVAC System Types, the 90.1-2010 lookup for HVAC system types shall be used.')

      # Set the area limit
      limit_ft2 = 25_000

      case area_type
      when 'residential'
        sys_num = '1_or_2'
      when 'nonresidential'
        # nonresidential and 3 floors or less and <25,000 ft2
        if num_stories <= 3 && area_ft2 < limit_ft2
          sys_num = '3_or_4'
          # nonresidential and 4 or 5 floors or 5 floors or less and 25,000 ft2 to 150,000 ft2
        elsif ((num_stories == 4 || num_stories == 5) && area_ft2 < limit_ft2) || (num_stories <= 5 && (area_ft2 >= limit_ft2 && area_ft2 <= 150_000))
          sys_num = '5_or_6'
          # nonresidential and more than 5 floors or >150,000 ft2
        elsif num_stories >= 5 || area_ft2 > 150_000
          sys_num = '7_or_8'
        end
      when 'heatedonly'
        sys_num = '9_or_10'
      when 'retail'
        # Should only be hit by Xcel EDA
        sys_num = '3_or_4'
      end

    else

      # Set the area limit
      limit_ft2 = 25_000

      case area_type
      when 'residential'
        sys_num = '1_or_2'
      when 'nonresidential'
        # nonresidential and 3 floors or less and <25,000 ft2
        if num_stories <= 3 && area_ft2 < limit_ft2
          sys_num = '3_or_4'
        # nonresidential and 4 or 5 floors or 5 floors or less and 25,000 ft2 to 150,000 ft2
        elsif ((num_stories == 4 || num_stories == 5) && area_ft2 < limit_ft2) || (num_stories <= 5 && (area_ft2 >= limit_ft2 && area_ft2 <= 150_000))
          sys_num = '5_or_6'
        # nonresidential and more than 5 floors or >150,000 ft2
        elsif num_stories >= 5 || area_ft2 > 150_000
          sys_num = '7_or_8'
        end
      when 'heatedonly'
        sys_num = '9_or_10'
      when 'retail'
        sys_num = '3_or_4'
      end

    end

    return sys_num
  end

  # Change the fuel type based on climate zone, depending on the standard.
  # For 90.1-2013, fuel type is based on climate zone, not the proposed model.
  # @return [String] the revised fuel type
  def model_prm_baseline_system_change_fuel_type(model, fuel_type, climate_zone, custom = nil)
    if custom == 'Xcel Energy CO EDA'
      OpenStudio.logFree(OpenStudio::Info, 'openstudio.standards.Model', 'Custom; per Xcel EDA Program Manual 2014 Table 3.2.2 Baseline HVAC System Types, the 90.1-2010 rules for heating fuel type (based on proposed model) rules apply.')
      return fuel_type
    end

    # For 90.1-2013 the fuel type is determined based on climate zone.
    # Don't change the fuel if it purchased heating or cooling.
    if fuel_type == 'electric' || fuel_type == 'fossil'
      case climate_zone
      when 'ASHRAE 169-2006-1A',
           'ASHRAE 169-2006-2A',
           'ASHRAE 169-2006-3A',
           'ASHRAE 169-2013-1A',
           'ASHRAE 169-2013-2A',
           'ASHRAE 169-2013-3A'
        fuel_type = 'electric'
      else
        fuel_type = 'fossil'
      end
      OpenStudio.logFree(OpenStudio::Info, 'openstudio.standards.Model', "Heating fuel is #{fuel_type} for 90.1-2013, climate zone #{climate_zone}.  This is independent of the heating fuel type in the proposed building, per G3.1.1-3.  This is different than previous versions of 90.1.")
    end

    return fuel_type
  end

  # Determines the fan type used by VAV_Reheat and VAV_PFP_Boxes systems.
  # Variable speed fan for 90.1-2013
  # @return [String] the fan type: TwoSpeed Fan, Variable Speed Fan
  def model_baseline_system_vav_fan_type(model)
    fan_type = 'Variable Speed Fan'
    return fan_type
  end

  # This method creates customized infiltration objects for each
  # space and removes the SpaceType-level infiltration objects.
  #
  # @return [Bool] true if successful, false if not
  def model_baseline_apply_infiltration_standard(model, climate_zone)
    # Model shouldn't use SpaceInfiltrationEffectiveLeakageArea
    # Excerpt from the EnergyPlus Input/Output reference manual:
    #     "This model is based on work by Sherman and Grimsrud (1980)
    #     and is appropriate for smaller, residential-type buildings."
    # Return an error if the model does use this object
    ela = 0
    model.getSpaceInfiltrationEffectiveLeakageAreas.sort.each do |eff_la|
      ela += 1
    end
    if ela > 0
      OpenStudio.logFree(OpenStudio::Error, 'openstudio.standards.Model', 'The current model cannot include SpaceInfiltrationEffectiveLeakageArea. These objects cannot be used to model infiltration according to the 90.1-PRM rules.')
    end

    # Get the space building envelope area
    # According to the 90.1 definition, building envelope include:
    # - "the elements of a building that separate conditioned spaces from the exterior"
    # - "the elements of a building that separate conditioned space from unconditioned
    #    space or that enclose semiheated spaces through which thermal energy may be
    #    transferred to or from the exterior, to or from unconditioned spaces or to or
    #    from conditioned spaces."
    building_envelope_area_m2 = 0
    model.getSpaces.sort.each do |space|
      building_envelope_area_m2 += space_envelope_area(space, climate_zone)
    end
    if building_envelope_area_m2 == 0.0
      OpenStudio.logFree(OpenStudio::Warn, 'openstudio.standards.Model', 'Calculated building envelope area is 0 m2, no infiltration will be added.')
      return 0.0
    end

    # Calculate current model air leakage rate @ 75 Pa and report it
    curr_tot_infil_m3_per_s_per_envelope_area = model_current_building_envelope_infiltration_at_75pa(model, building_envelope_area_m2)
    OpenStudio.logFree(OpenStudio::Info, 'openstudio.standards.Model', "The proposed model I_75Pa is estimated to be #{curr_tot_infil_m3_per_s_per_envelope_area} m3/s per m2 of total building envelope.")

    # Calculate building adjusted building envelope
    # air infiltration following the 90.1 PRM rules
    tot_infil_m3_per_s = model_adjusted_building_envelope_infiltration(model, building_envelope_area_m2)

    # Find infiltration method used in the model, if any.
    #
    # If multiple methods are used, use per above grade wall
    # area (i.e. exterior wall area), if air/changes per hour
    # or exterior surface area is used, use Flow/ExteriorWallArea
    infil_method = model_get_infiltration_method(model)
    infil_method = 'Flow/ExteriorWallArea' if infil_method != 'Flow/Area' || infil_method != 'Flow/ExteriorWallArea'
    infil_coefficients = model_get_infiltration_coefficients(model)

    # Set the infiltration rate at each space
    model.getSpaces.sort.each do |space|
      space_apply_infiltration_rate(space, tot_infil_m3_per_s, infil_method, infil_coefficients)
    end

    # Remove infiltration rates set at the space type
    model.getSpaceTypes.sort.each do |space_type|
      space_type.spaceInfiltrationDesignFlowRates.each(&:remove)
    end

    return true
  end

  # This method retrieves the type of infiltration input
  # used in the model. If input is inconsitent, returns
  # Flow/Area
  #
  # @return [String] infiltration input type
  def model_get_infiltration_method(model)
    infil_method = nil
    model.getSpaces.sort.each do |space|
      # Infiltration at the space level
      unless space.spaceInfiltrationDesignFlowRates.empty?
        old_infil = space.spaceInfiltrationDesignFlowRates[0]
        old_infil_method = old_infil.designFlowRateCalculationMethod.to_s
        # Return flow per space floor area if method is inconsisten in proposed model
        return 'Flow/Area' if infil_method != old_infil_method && !infil_method.nil?

        infil_method = old_infil_method
      end

      # Infiltration at the space type level
      if infil_method.nil? && space.spaceType.is_initialized
        space_type = space.spaceType.get
        unless space_type.spaceInfiltrationDesignFlowRates.empty?
          old_infil = space_type.spaceInfiltrationDesignFlowRates[0]
          old_infil_method = old_infil.designFlowRateCalculationMethod.to_s
          # Return flow per space floor area if method is inconsisten in proposed model
          return 'Flow/Area' if infil_method != old_infil_method && !infil_method.nil?

          infil_method = old_infil_method
        end
      end
    end

    return infil_method
  end

  # This method retrieves the infiltration coefficients
  # used in the model. If input is inconsitent, returns
  # [0, 0, 0.224, 0] as per PRM user manual
  #
  # @return [String] infiltration input type
  def model_get_infiltration_coefficients(model)
    cst = nil
    temp = nil
    vel = nil
    vel_2 = nil
    infil_coeffs = [cst, temp, vel, vel_2]
    model.getSpaces.sort.each do |space|
      # Infiltration at the space level
      unless space.spaceInfiltrationDesignFlowRates.empty?
        old_infil = space.spaceInfiltrationDesignFlowRates[0]
        cst = old_infil.constantTermCoefficient
        temp = old_infil.temperatureTermCoefficient
        vel = old_infil.velocityTermCoefficient
        vel_2 = old_infil.velocitySquaredTermCoefficient
        old_infil_coeffs = [cst, temp, vel, vel_2] if !(cst.nil? && temp.nil? && vel.nil? && vel_2.nil?)
        # Return flow per space floor area if method is inconsisten in proposed model
        return [0.0, 0.0, 0.224, 0.0] if infil_coeffs != old_infil_coeffs && !(infil_coeffs[0].nil? &&
                                                                                    infil_coeffs[1].nil? &&
                                                                                    infil_coeffs[2].nil? &&
                                                                                    infil_coeffs[3].nil?)

        infil_coeffs = old_infil_coeffs
      end

      # Infiltration at the space type level
      if infil_coeffs == [nil, nil, nil, nil] && space.spaceType.is_initialized
        space_type = space.spaceType.get
        unless space_type.spaceInfiltrationDesignFlowRates.empty?
          old_infil = space_type.spaceInfiltrationDesignFlowRates[0]
          cst = old_infil.constantTermCoefficient
          temp = old_infil.temperatureTermCoefficient
          vel = old_infil.velocityTermCoefficient
          vel_2 = old_infil.velocitySquaredTermCoefficient
          old_infil_coeffs = [cst, temp, vel, vel_2] if !(cst.nil? && temp.nil? && vel.nil? && vel_2.nil?)
          # Return flow per space floor area if method is inconsisten in proposed model
          return [0.0, 0.0, 0.224, 0.0] unless infil_coeffs != old_infil_coeffs && !(infil_coeffs[0].nil? &&
                                                                                      infil_coeffs[1].nil? &&
                                                                                      infil_coeffs[2].nil? &&
                                                                                      infil_coeffs[3].nil?)

          infil_coeffs = old_infil_coeffs
        end
      end
    end
    return infil_coeffs
  end

  # This methods calculate the current model air leakage rate @ 75 Pa.
  # It assumes that the model follows the PRM methods, see G3.1.1.4
  # in 90.1-2019 for reference.
  #
  # @param [OpenStudio::Model::Model] OpenStudio Model object
  # @param [Double] Building envelope area as per 90.1 in m^2
  #
  # @return [Float] building model air leakage rate
  def model_current_building_envelope_infiltration_at_75pa(model, building_envelope_area_m2)
    bldg_air_leakage_rate = 0
    model.getSpaces.sort.each do |space|
      # Infiltration at the space level
      unless space.spaceInfiltrationDesignFlowRates.empty?
        infil_obj = space.spaceInfiltrationDesignFlowRates[0]
        unless infil_obj.designFlowRate.is_initialized
          if infil_obj.flowperSpaceFloorArea.is_initialized
            bldg_air_leakage_rate += infil_obj.flowperSpaceFloorArea.get * space.floorArea
          elsif infil_obj.flowperExteriorSurfaceArea.is_initialized
            bldg_air_leakage_rate += infil_obj.flowperExteriorSurfaceArea.get * space.exteriorArea
          elsif infil_obj.flowperExteriorWallArea.is_initialized
            bldg_air_leakage_rate += infil_obj.flowperExteriorWallArea.get * space.exteriorWallArea
          elsif infil_obj.airChangesperHour.is_initialized
            bldg_air_leakage_rate += infil_obj.airChangesperHour.get * space.volume / 3600
          end
        end
      end

      # Infiltration at the space type level
      if space.spaceType.is_initialized
        space_type = space.spaceType.get
        unless space_type.spaceInfiltrationDesignFlowRates.empty?
          infil_obj = space_type.spaceInfiltrationDesignFlowRates[0]
          unless infil_obj.designFlowRate.is_initialized
            if infil_obj.flowperSpaceFloorArea.is_initialized
              bldg_air_leakage_rate += infil_obj.flowperSpaceFloorArea.get * space.floorArea
            elsif infil_obj.flowperExteriorSurfaceArea.is_initialized
              bldg_air_leakage_rate += infil_obj.flowperExteriorSurfaceArea.get * space.exteriorArea
            elsif infil_obj.flowperExteriorWallArea.is_initialized
              bldg_air_leakage_rate += infil_obj.flowperExteriorWallArea.get * space.exteriorWallArea
            elsif infil_obj.airChangesperHour.is_initialized
              bldg_air_leakage_rate += infil_obj.airChangesperHour.get * space.volume / 3600
            end
          end
        end
      end
    end
    # adjust_infiltration_to_prototype_building_conditions(1) corresponds
    # to the 0.112 shown in G3.1.1.4
    curr_tot_infil_m3_per_s_per_envelope_area = bldg_air_leakage_rate / adjust_infiltration_to_prototype_building_conditions(1) / building_envelope_area_m2
    return curr_tot_infil_m3_per_s_per_envelope_area
  end

  # This method calculates the building envelope infiltration,
  # this approach uses the 90.1 PRM rules
  #
  # @return [Float] building envelope infiltration
  def model_adjusted_building_envelope_infiltration(model, building_envelope_area_m2)
    # Determine the total building baseline infiltration rate in cfm per ft2 of the building envelope at 75 Pa
    basic_infil_rate_cfm_per_ft2 = space_infiltration_rate_75_pa

    # Do nothing if no infiltration
    return 0.0 if basic_infil_rate_cfm_per_ft2.zero?

    # Conversion factor
    conv_fact = OpenStudio.convert(1, 'm^3/s', 'ft^3/min').to_f / OpenStudio.convert(1, 'm^2', 'ft^2').to_f

    # Adjust the infiltration rate to the average pressure for the prototype buildings.
    # adj_infil_rate_cfm_per_ft2 = 0.112 * basic_infil_rate_cfm_per_ft2
    adj_infil_rate_cfm_per_ft2 = adjust_infiltration_to_prototype_building_conditions(basic_infil_rate_cfm_per_ft2)
    adj_infil_rate_m3_per_s_per_m2 = adj_infil_rate_cfm_per_ft2 / conv_fact

    # Calculate the total infiltration
    tot_infil_m3_per_s = adj_infil_rate_m3_per_s_per_m2 * building_envelope_area_m2

    return tot_infil_m3_per_s
  end

  # Apply the standard construction to each surface in the model, based on the construction type currently assigned.
  #
  # @return [Bool] true if successful, false if not
  # @param model [OpenStudio::Model::Model] OpenStudio model object
  # @param climate_zone [String] ASHRAE climate zone, e.g. 'ASHRAE 169-2013-4A'
  # @return [Bool] returns true if successful, false if not
  def model_apply_standard_constructions(model, climate_zone, wwr_building_type = nil, wwr_info = {})
    types_to_modify = []

    # Possible boundary conditions are
    # Adiabatic
    # Surface
    # Outdoors
    # Ground
    # Foundation
    # GroundFCfactorMethod
    # OtherSideCoefficients
    # OtherSideConditionsModel
    # GroundSlabPreprocessorAverage
    # GroundSlabPreprocessorCore
    # GroundSlabPreprocessorPerimeter
    # GroundBasementPreprocessorAverageWall
    # GroundBasementPreprocessorAverageFloor
    # GroundBasementPreprocessorUpperWall
    # GroundBasementPreprocessorLowerWall

    # Possible surface types are
    # Floor
    # Wall
    # RoofCeiling
    # FixedWindow
    # OperableWindow
    # Door
    # GlassDoor
    # OverheadDoor
    # Skylight
    # TubularDaylightDome
    # TubularDaylightDiffuser

    # Create an array of surface types
    types_to_modify << ['Outdoors', 'Floor']
    types_to_modify << ['Outdoors', 'Wall']
    types_to_modify << ['Outdoors', 'RoofCeiling']
    types_to_modify << ['Outdoors', 'FixedWindow']
    types_to_modify << ['Outdoors', 'OperableWindow']
    types_to_modify << ['Outdoors', 'Door']
    types_to_modify << ['Outdoors', 'GlassDoor']
    types_to_modify << ['Outdoors', 'OverheadDoor']
    types_to_modify << ['Outdoors', 'Skylight']
    types_to_modify << ['Surface', 'Floor']
    types_to_modify << ['Surface', 'Wall']
    types_to_modify << ['Surface', 'RoofCeiling']
    types_to_modify << ['Surface', 'FixedWindow']
    types_to_modify << ['Surface', 'OperableWindow']
    types_to_modify << ['Surface', 'Door']
    types_to_modify << ['Surface', 'GlassDoor']
    types_to_modify << ['Surface', 'OverheadDoor']
    types_to_modify << ['Ground', 'Floor']
    types_to_modify << ['Ground', 'Wall']
    types_to_modify << ['Foundation', 'Wall']
    types_to_modify << ['GroundFCfactorMethod', 'Wall']
    types_to_modify << ['OtherSideCoefficients', 'Wall']
    types_to_modify << ['OtherSideConditionsModel', 'Wall']
    types_to_modify << ['GroundBasementPreprocessorAverageWall', 'Wall']
    types_to_modify << ['GroundBasementPreprocessorUpperWall', 'Wall']
    types_to_modify << ['GroundBasementPreprocessorLowerWall', 'Wall']
    types_to_modify << ['Foundation', 'Floor']
    types_to_modify << ['GroundFCfactorMethod', 'Floor']
    types_to_modify << ['OtherSideCoefficients', 'Floor']
    types_to_modify << ['OtherSideConditionsModel', 'Floor']
    types_to_modify << ['GroundSlabPreprocessorAverage', 'Floor']
    types_to_modify << ['GroundSlabPreprocessorCore', 'Floor']
    types_to_modify << ['GroundSlabPreprocessorPerimeter', 'Floor']

    # Find just those surfaces
    surfaces_to_modify = []
    surface_category = {}
    org_surface_boundary_conditions = {}
    types_to_modify.each do |boundary_condition, surface_type|
      # Surfaces
      model.getSurfaces.sort.each do |surf|
        next unless surf.outsideBoundaryCondition == boundary_condition
        next unless surf.surfaceType == surface_type

        # Check if surface is adjacent to an unenclosed or unconditioned space (e.g. attic or parking garage)
        if surf.outsideBoundaryCondition == 'Surface'
          adj_space = surf.adjacentSurface.get.space.get
          adj_space_cond_type = space_conditioning_category(adj_space)
          if adj_space_cond_type == 'Unconditioned'
            # Get adjacent surface
            adjacent_surf = surf.adjacentSurface.get

            # Store original boundary condition type
            org_surface_boundary_conditions[surf.name.to_s] = adjacent_surf

            # Temporary change the surface's boundary condition to 'Outdoors' so it can be assigned a baseline construction
            surf.setOutsideBoundaryCondition('Outdoors')
            adjacent_surf.setOutsideBoundaryCondition('Outdoors')
          end
        end

        if boundary_condition == 'Outdoors'
          surface_category[surf] = 'ExteriorSurface'
        elsif ['Ground', 'Foundation', 'GroundFCfactorMethod', 'OtherSideCoefficients', 'OtherSideConditionsModel', 'GroundSlabPreprocessorAverage', 'GroundSlabPreprocessorCore', 'GroundSlabPreprocessorPerimeter', 'GroundBasementPreprocessorAverageWall', 'GroundBasementPreprocessorAverageFloor', 'GroundBasementPreprocessorUpperWall', 'GroundBasementPreprocessorLowerWall'].include?(boundary_condition)
          surface_category[surf] = 'GroundSurface'
        else
          surface_category[surf] = 'NA'
        end
        surfaces_to_modify << surf
      end

      # SubSurfaces
      model.getSubSurfaces.sort.each do |surf|
        next unless surf.outsideBoundaryCondition == boundary_condition
        next unless surf.subSurfaceType == surface_type

        surface_category[surf] = 'ExteriorSubSurface'
        surfaces_to_modify << surf
      end
    end

    # Modify these surfaces
    prev_created_consts = {}
    surfaces_to_modify.sort.each do |surf|
      # Get space conditioning
      space = surf.space.get
      space_cond_type = space_conditioning_category(space)

      # Do not modify constructions for unconditioned spaces
      prev_created_consts = planar_surface_apply_standard_construction(surf, climate_zone, prev_created_consts, wwr_building_type, wwr_info, surface_category[surf]) unless space_cond_type == 'Unconditioned'

      # Reset boundary conditions to original if they were temporary modified
      if org_surface_boundary_conditions.include?(surf.name.to_s)
        surf.setAdjacentSurface(org_surface_boundary_conditions[surf.name.to_s])
      end
    end

    # List the unique array of constructions
    if prev_created_consts.size.zero?
      OpenStudio.logFree(OpenStudio::Warn, 'openstudio.standards.Model', 'None of the constructions in your proposed model have both Intended Surface Type and Standards Construction Type')
    else
      prev_created_consts.each do |surf_type, construction|
        OpenStudio.logFree(OpenStudio::Info, 'openstudio.standards.Model', "For #{surf_type.join(' ')}, applied #{construction.name}.")
      end
    end

    return true
  end

  # Go through the default construction sets and hard-assigned constructions.
  # Clone the existing constructions and set their intended surface type and standards construction type per the PRM.
  # For some standards, this will involve making modifications.  For others, it will not.
  #
  # 90.1-2007, 90.1-2010, 90.1-2013
  # @param model [OpenStudio::Model::Model] OpenStudio model object
  # @return [Bool] returns true if successful, false if not
  def model_apply_prm_construction_types(model)
    types_to_modify = []

    # Possible boundary conditions are
    # Adiabatic
    # Surface
    # Outdoors
    # Ground
    # Foundation
    # GroundFCfactorMethod
    # OtherSideCoefficients
    # OtherSideConditionsModel
    # GroundSlabPreprocessorAverage
    # GroundSlabPreprocessorCore
    # GroundSlabPreprocessorPerimeter
    # GroundBasementPreprocessorAverageWall
    # GroundBasementPreprocessorAverageFloor
    # GroundBasementPreprocessorUpperWall
    # GroundBasementPreprocessorLowerWall

    # Possible surface types are
    # AtticFloor
    # AtticWall
    # AtticRoof
    # DemisingFloor
    # DemisingWall
    # DemisingRoof
    # ExteriorFloor
    # ExteriorWall
    # ExteriorRoof
    # ExteriorWindow
    # ExteriorDoor
    # GlassDoor
    # GroundContactFloor
    # GroundContactWall
    # GroundContactRoof
    # InteriorFloor
    # InteriorWall
    # InteriorCeiling
    # InteriorPartition
    # InteriorWindow
    # InteriorDoor
    # OverheadDoor
    # Skylight
    # TubularDaylightDome
    # TubularDaylightDiffuser

    # Possible standards construction types
    # Mass
    # SteelFramed
    # WoodFramed
    # IEAD
    # View
    # Daylight
    # Swinging
    # NonSwinging
    # Heated
    # Unheated
    # RollUp
    # Sliding
    # Metal
    # Nonmetal framing (all)
    # Metal framing (curtainwall/storefront)
    # Metal framing (entrance door)
    # Metal framing (all other)
    # Metal Building
    # Attic and Other
    # Glass with Curb
    # Plastic with Curb
    # Without Curb

    # Create an array of types
    types_to_modify << ['Outdoors', 'ExteriorWall', 'SteelFramed']
    types_to_modify << ['Outdoors', 'ExteriorRoof', 'IEAD']
    types_to_modify << ['Outdoors', 'ExteriorFloor', 'SteelFramed']
    types_to_modify << ['Ground', 'GroundContactFloor', 'Unheated']
    types_to_modify << ['Ground', 'GroundContactWall', 'Mass']

    # Foundation
    types_to_modify << ['Foundation', 'GroundContactFloor', 'Unheated']
    types_to_modify << ['Foundation', 'GroundContactWall', 'Mass']

    # F/C-Factor methods
    types_to_modify << ['GroundFCfactorMethod', 'GroundContactFloor', 'Unheated']
    types_to_modify << ['GroundFCfactorMethod', 'GroundContactWall', 'Mass']

    # Other side coefficients
    types_to_modify << ['OtherSideCoefficients', 'GroundContactFloor', 'Unheated']
    types_to_modify << ['OtherSideConditionsModel', 'GroundContactFloor', 'Unheated']
    types_to_modify << ['OtherSideCoefficients', 'GroundContactWall', 'Mass']
    types_to_modify << ['OtherSideConditionsModel', 'GroundContactWall', 'Mass']

    # Slab preprocessor
    types_to_modify << ['GroundSlabPreprocessorAverage', 'GroundContactFloor', 'Unheated']
    types_to_modify << ['GroundSlabPreprocessorCore', 'GroundContactFloor', 'Unheated']
    types_to_modify << ['GroundSlabPreprocessorPerimeter', 'GroundContactFloor', 'Unheated']

    # Basement preprocessor
    types_to_modify << ['GroundBasementPreprocessorAverageWall', 'GroundContactWall', 'Mass']
    types_to_modify << ['GroundBasementPreprocessorAverageFloor', 'GroundContactFloor', 'Unheated']
    types_to_modify << ['GroundBasementPreprocessorUpperWall', 'GroundContactWall', 'Mass']
    types_to_modify << ['GroundBasementPreprocessorLowerWall', 'GroundContactWall', 'Mass']

    # Modify all constructions of each type
    types_to_modify.each do |boundary_cond, surf_type, const_type|
      constructions = model_find_constructions(model, boundary_cond, surf_type)

      constructions.sort.each do |const|
        standards_info = const.standardsInformation
        standards_info.setIntendedSurfaceType(surf_type)
        standards_info.setStandardsConstructionType(const_type)
      end
    end

    return true
  end

  # Reduces the SRR to the values specified by the PRM. SRR reduction will be done by shrinking vertices toward the centroid.
  #
  # @param model [OpenStudio::model::Model] OpenStudio model object
  def model_apply_prm_baseline_skylight_to_roof_ratio(model)
    # Loop through all spaces in the model, and
    # per the 90.1-2019 PRM User Manual, only
    # account for exterior roofs for enclosed
    # spaces. Include space multipliers.
    roof_m2 = 0.001 # Avoids divide by zero errors later
    sky_m2 = 0
    total_roof_m2 = 0.001
    total_subsurface_m2 = 0
    model.getSpaces.sort.each do |space|
      next if space_conditioning_category(space) == 'Unconditioned'

      # Loop through all surfaces in this space
      roof_area_m2 = 0
      sky_area_m2 = 0
      space.surfaces.sort.each do |surface|
        # Skip non-outdoor surfaces
        next unless surface.outsideBoundaryCondition == 'Outdoors'
        # Skip non-walls
        next unless surface.surfaceType == 'RoofCeiling'

        # This roof's gross area (including skylight area)
        roof_area_m2 += surface.grossArea * space.multiplier
        # Subsurfaces in this surface
        surface.subSurfaces.sort.each do |ss|
          next unless ss.subSurfaceType == 'Skylight'

          sky_area_m2 += ss.netArea * space.multiplier
        end
      end

      total_roof_m2 += roof_area_m2
      total_subsurface_m2 += sky_area_m2
    end

    # Calculate the SRR of each category
    srr = ((total_subsurface_m2 / total_roof_m2) * 100.0).round(1)
    OpenStudio.logFree(OpenStudio::Info, 'openstudio.standards.Model', "The skylight to roof ratios (SRRs) is: : #{srr.round}%.")

    # SRR limit
    srr_lim = model_prm_skylight_to_roof_ratio_limit(model)

    # Check against SRR limit
    red = srr > srr_lim

    # Stop here unless skylights need reducing
    return true unless red

    OpenStudio.logFree(OpenStudio::Info, 'openstudio.standards.Model', "Reducing the size of all skylights equally down to the limit of #{srr_lim.round}%.")

    # Determine the factors by which to reduce the skylight area
    mult = srr_lim / srr

    # Reduce the skylight area if any of the categories necessary
    model.getSpaces.sort.each do |space|
      next if space_conditioning_category(space) == 'Unconditioned'

      # Loop through all surfaces in this space
      space.surfaces.sort.each do |surface|
        # Skip non-outdoor surfaces
        next unless surface.outsideBoundaryCondition == 'Outdoors'
        # Skip non-walls
        next unless surface.surfaceType == 'RoofCeiling'

        # Subsurfaces in this surface
        surface.subSurfaces.sort.each do |ss|
          next unless ss.subSurfaceType == 'Skylight'

          # Reduce the size of the skylight
          red = 1.0 - mult
          sub_surface_reduce_area_by_percent_by_shrinking_toward_centroid(ss, red)
        end
      end
    end

    return true
  end

  # Add design day schedule objects for space loads, for PRM 2019 baseline models
  # @author Xuechen (Jerry) Lei, PNNL
  # @param model [OpenStudio::model::Model] OpenStudio model object
  #
  def model_apply_prm_baseline_sizing_schedule(model)
    space_loads = model.getSpaceLoads
    loads = []
    space_loads.sort.each do |space_load|
      load_type = space_load.iddObjectType.valueName.sub('OS_', '').strip.sub('_', '')
      casting_method_name = "to_#{load_type}"
      if space_load.respond_to?(casting_method_name)
        casted_load = space_load.public_send(casting_method_name).get
        loads << casted_load
      else
        p 'Need Debug, casting method not found @JXL'
      end
    end

    load_schedule_name_hash = {
      'People' => 'numberofPeopleSchedule',
      'Lights' => 'schedule',
      'ElectricEquipment' => 'schedule',
      'GasEquipment' => 'schedule',
      'SpaceInfiltration_DesignFlowRate' => 'schedule'
    }

    loads.each do |load|
      load_type = load.iddObjectType.valueName.sub('OS_', '').strip
      load_schedule_name = load_schedule_name_hash[load_type]
      next unless !load_schedule_name.nil?

      # check if the load is in a dwelling space
      if load.spaceType.is_initialized
        space_type = load.spaceType.get
      elsif load.space.is_initialized && load.space.get.spaceType.is_initialized
        space_type = load.space.get.spaceType.get
      else
        space_type = nil
        puts "No hosting space/spacetype found for load: #{load.name}"
      end
      if !space_type.nil? && /apartment/i =~ space_type.standardsSpaceType.to_s
        load_in_dwelling = true
      else
        load_in_dwelling = false
      end

      load_schedule = load.public_send(load_schedule_name).get
      schedule_type = load_schedule.iddObjectType.valueName.sub('OS_', '').strip.sub('_', '')
      load_schedule = load_schedule.public_send("to_#{schedule_type}").get

      case schedule_type
      when 'ScheduleRuleset'
        load_schmax = get_8760_values_from_schedule(model, load_schedule).max
        load_schmin = get_8760_values_from_schedule(model, load_schedule).min
        load_schmode = get_weekday_values_from_8760(model,
                                                    Array(get_8760_values_from_schedule(model, load_schedule)),
                                                    value_includes_holiday = true).mode[0]

        # AppendixG-2019 G3.1.2.2.1
        if load_type == 'SpaceInfiltration_DesignFlowRate'
          summer_value = load_schmax
          winter_value = load_schmax
        else
          summer_value = load_schmax
          winter_value = load_schmin
        end

        # AppendixG-2019 Exception to G3.1.2.2.1
        if load_in_dwelling
          summer_value = load_schmode
        end

        # set cooling design day schedule
        summer_dd_schedule = OpenStudio::Model::ScheduleDay.new(model)
        summer_dd_schedule.setName("#{load.name} Summer Design Day")
        summer_dd_schedule.addValue(OpenStudio::Time.new(1.0), summer_value)
        load_schedule.setSummerDesignDaySchedule(summer_dd_schedule)

        # set heating design day schedule
        winter_dd_schedule = OpenStudio::Model::ScheduleDay.new(model)
        winter_dd_schedule.setName("#{load.name} Winter Design Day")
        winter_dd_schedule.addValue(OpenStudio::Time.new(1.0), winter_value)
        load_schedule.setWinterDesignDaySchedule(winter_dd_schedule)

      when 'ScheduleConstant'
        OpenStudio.logFree(OpenStudio::Warn, 'openstudio.standards.Model', "Space load #{load.name} has schedule type of ScheduleConstant. Nothing to be done for ScheduleConstant")
        next
      end
    end
  end

  # Applies the multi-zone VAV outdoor air sizing requirements to all applicable air loops in the model.
  # @note This is not applicable to the stable baseline; hence no action in this method
  #
  # @param model [OpenStudio::Model::Model] OpenStudio model object
  # @return [Bool] returns true if successful, false if not
  def model_apply_multizone_vav_outdoor_air_sizing(model)
    return true
  end


  # Identifies non mechanically cooled ("nmc") systems, if applicable
  #
  # TODO: Zone-level evaporative cooler is not currently supported by
  #       by OpenStudio, will need to be added to the method when
  #       supported.
  #
  # @param model [OpenStudio::model::Model] OpenStudio model object
  # @return zone_nmc_sys_type [Hash] Zone to nmc system type mapping
  def model_identify_non_mechanically_cooled_systems(model)
    # Iterate through zones to find out if they are served by nmc systems
    model.getThermalZones.sort.each do |zone|
      # Check if airloop has economizer and either:
      # - No cooling coil and/or,
      # - An evaporative cooling coil
      air_loop = zone.airLoopHVAC

      unless air_loop.empty?
        # Iterate through all the airloops assigned to a zone
        zone.airLoopHVACs.each do |airloop|
          air_loop = air_loop.get
          if (!air_loop_hvac_include_cooling_coil?(air_loop) &&
            air_loop_hvac_include_evaporative_cooler?(air_loop)) ||
             (!air_loop_hvac_include_cooling_coil?(air_loop) &&
               air_loop_hvac_include_economizer?(air_loop))
            air_loop.additionalProperties.setFeature('non_mechanically_cooled', true)
            air_loop.thermalZones.each do |thermal_zone|
              thermal_zone.additionalProperties.setFeature('non_mechanically_cooled', true)
            end
          end
        end
      end
    end
  end

  # Specify supply air temperature setpoint for unit heaters based on 90.1 Appendix G G3.1.2.8.2
  #
  # @param thermal_zone [OpenStudio::Model::ThermalZone] OpenStudio ThermalZone Object
  #
  # @return [Double] for zone with unit heaters, return design supply temperature; otherwise, return nil
  def thermal_zone_prm_unitheater_design_supply_temperature(thermal_zone)
    thermal_zone.equipment.each do |eqt|
      if eqt.to_ZoneHVACUnitHeater.is_initialized
        return OpenStudio.convert(105, 'F', 'C').get
      end
    end
    return nil
  end

  # Specify supply to room delta for laboratory spaces based on 90.1 Appendix G Exception to G3.1.2.8.1
  #
  # @param thermal_zone [OpenStudio::Model::ThermalZone] OpenStudio ThermalZone Object
  #
  # @return [Double] for zone with laboratory space, return 17; otherwise, return nil
  def thermal_zone_prm_lab_delta_t(thermal_zone)
    # For labs, add 17 delta-T; otherwise, add 20 delta-T
    thermal_zone.spaces.each do |space|
      space_std_type = space.spaceType.get.standardsSpaceType.get
      if space_std_type == 'laboratory'
        return 17
      end
    end
    return nil
  end

  # Indicate if fan power breakdown (supply, return, and relief)
  # are needed
  #
  # @return [Boolean] true if necessary, false otherwise
  def model_get_fan_power_breakdown
    return true
  end

  # Applies the HVAC parts of the template to all objects in the model using the the template specified in the model.
  #
  # @param model [OpenStudio::Model::Model] OpenStudio model object
  # @param apply_controls [Bool] toggle whether to apply air loop and plant loop controls
  # @param sql_db_vars_map [Hash] hash map
  # @return [Bool] returns true if successful, false if not
  def model_apply_hvac_efficiency_standard(model, apply_controls: true, sql_db_vars_map: nil)
    sql_db_vars_map = {} if sql_db_vars_map.nil?

    OpenStudio.logFree(OpenStudio::Info, 'openstudio.standards.Model', "Started applying HVAC efficiency standards for #{template} template.")

    # TODO: The fan and pump efficiency will be done by another task.
    # Fans
    # model.getFanVariableVolumes.sort.each { |obj| fan_apply_standard_minimum_motor_efficiency(obj, fan_brake_horsepower(obj)) }
    # model.getFanConstantVolumes.sort.each { |obj| fan_apply_standard_minimum_motor_efficiency(obj, fan_brake_horsepower(obj)) }
    # model.getFanOnOffs.sort.each { |obj| fan_apply_standard_minimum_motor_efficiency(obj, fan_brake_horsepower(obj)) }
    # model.getFanZoneExhausts.sort.each { |obj| fan_apply_standard_minimum_motor_efficiency(obj, fan_brake_horsepower(obj)) }

    # Pumps
    # model.getPumpConstantSpeeds.sort.each { |obj| pump_apply_standard_minimum_motor_efficiency(obj) }
    # model.getPumpVariableSpeeds.sort.each { |obj| pump_apply_standard_minimum_motor_efficiency(obj) }
    # model.getHeaderedPumpsConstantSpeeds.sort.each { |obj| pump_apply_standard_minimum_motor_efficiency(obj) }
    # model.getHeaderedPumpsVariableSpeeds.sort.each { |obj| pump_apply_standard_minimum_motor_efficiency(obj) }

    # Zone level systems/components
    model.getThermalZones.each do |zone|
      if zone.additionalProperties.getFeatureAsString('baseline_system_type').is_initialized
        sys_type = zone.additionalProperties.getFeatureAsString('baseline_system_type').get
      end
      zone.equipment.each do |zone_equipment|
        if zone_equipment.to_ZoneHVACPackagedTerminalAirConditioner.is_initialized
          ptac = zone_equipment.to_ZoneHVACPackagedTerminalAirConditioner.get
          cooling_coil = ptac.coolingCoil
          sql_db_vars_map = set_coil_cooling_efficiency_and_curves(cooling_coil, sql_db_vars_map, sys_type)
        elsif zone_equipment.to_ZoneHVACPackagedTerminalHeatPump.is_initialized
          pthp = zone_equipment.to_ZoneHVACPackagedTerminalHeatPump.get
          cooling_coil = pthp.coolingCoil
          heating_coil = pthp.heatingCoil
          sql_db_vars_map = set_coil_cooling_efficiency_and_curves(cooling_coil, sql_db_vars_map, sys_type)
          sql_db_vars_map = set_coil_heating_efficiency_and_curves(heating_coil, sql_db_vars_map, sys_type)
        elsif zone_equipment.to_ZoneHVACUnitHeater.is_initialized
          unit_heater = zone_equipment.to_ZoneHVACUnitHeater.get
          heating_coil = unit_heater.heatingCoil
          sql_db_vars_map = set_coil_heating_efficiency_and_curves(heating_coil, sql_db_vars_map, sys_type)
        end
      end
    end

    # Airloop HVAC level components
    model.getAirLoopHVACs.sort.each do |air_loop|
      sys_type = air_loop.additionalProperties.getFeatureAsString('baseline_system_type').get
      air_loop.components.each do |icomponent|
        if icomponent.to_AirLoopHVACUnitarySystem.is_initialized
          unitary_system = icomponent.to_AirLoopHVACUnitarySystem.get
          if unitary_system.coolingCoil.is_initialized
            cooling_coil = unitary_system.coolingCoil.get
            sql_db_vars_map = set_coil_cooling_efficiency_and_curves(cooling_coil, sql_db_vars_map, sys_type)
          end
          if unitary_system.heatingCoil.is_initialized
            heating_coil = unitary_system.heatingCoil.get
            sql_db_vars_map = set_coil_heating_efficiency_and_curves(heating_coil, sql_db_vars_map, sys_type)
          end
        elsif icomponent.to_CoilCoolingDXSingleSpeed.is_initialized
          cooling_coil = icomponent.to_CoilCoolingDXSingleSpeed.get
          sql_db_vars_map = coil_cooling_dx_single_speed_apply_efficiency_and_curves(cooling_coil, sql_db_vars_map, sys_type)
        elsif icomponent.to_CoilCoolingDXTwoSpeed.is_initialized
          cooling_coil = icomponent.to_CoilCoolingDXTwoSpeed.get
          sql_db_vars_map = coil_cooling_dx_two_speed_apply_efficiency_and_curves(cooling_coil, sql_db_vars_map, sys_type)
        elsif icomponent.to_CoilHeatingDXSingleSpeed.is_initialized
          heating_coil = icomponent.to_CoilHeatingDXSingleSpeed.get
          sql_db_vars_map = coil_heating_dx_single_speed_apply_efficiency_and_curves(heating_coil, sql_db_vars_map, sys_type)
        elsif icomponent.to_CoilHeatingGas.is_initialized
          heating_coil = icomponent.to_CoilHeatingGas.get
          sql_db_vars_map = coil_heating_gas_apply_efficiency_and_curves(heating_coil, sql_db_vars_map, sys_type)
        end
      end
    end

    # Chillers
    model.getChillerElectricEIRs.sort.each { |obj| chiller_electric_eir_apply_efficiency_and_curves(obj) }

    # Boilers
    model.getBoilerHotWaters.sort.each { |obj| boiler_hot_water_apply_efficiency_and_curves(obj) }

    # Cooling Towers
    model.getCoolingTowerVariableSpeeds.sort.each { |obj| cooling_tower_variable_speed_apply_efficiency_and_curves(obj) }

    OpenStudio.logFree(OpenStudio::Info, 'openstudio.standards.Model', "Finished applying HVAC efficiency standards for #{template} template.")
    return true
  end

  def set_coil_cooling_efficiency_and_curves(cooling_coil, sql_db_vars_map, sys_type)

    if cooling_coil.to_CoilCoolingDXSingleSpeed.is_initialized
      # single speed coil
      sql_db_vars_map = coil_cooling_dx_single_speed_apply_efficiency_and_curves(cooling_coil.to_CoilCoolingDXSingleSpeed.get, sql_db_vars_map, sys_type)
    elsif cooling_coil.to_CoilCoolingDXTwoSpeed.is_initialized
      # two speed coil
      sql_db_vars_map = coil_cooling_dx_two_speed_apply_efficiency_and_curves(cooling_coil.to_CoilCoolingDXTwoSpeed.get, sql_db_vars_map, sys_type)
    else
      OpenStudio.logFree(OpenStudio::Warn, 'openstudio.standards.Model', "#{cooling_coil.name} is not single speed or two speed DX cooling coil. Nothing to be done for efficiency")
    end

    return sql_db_vars_map
  end

  def set_coil_heating_efficiency_and_curves(heating_coil, sql_db_vars_map, sys_type)

    if heating_coil.to_CoilHeatingDXSingleSpeed.is_initialized
      # single speed coil
      sql_db_vars_map = coil_heating_dx_single_speed_apply_efficiency_and_curves(heating_coil.to_CoilHeatingDXSingleSpeed.get, sql_db_vars_map, sys_type)
    elsif heating_coil.to_CoilHeatingGas.is_initialized
      # single speed coil
      sql_db_vars_map = coil_heating_gas_apply_efficiency_and_curves(heating_coil.to_CoilHeatingGas.get, sql_db_vars_map, sys_type)
    else
      OpenStudio.logFree(OpenStudio::Warn, 'openstudio.standards.Model', "#{heating_coil.name} is not single speed DX heating coil. Nothing to be done for efficiency")
    end

    return sql_db_vars_map
  end

  # Template method for adding a setpoint manager for a coil control logic to a heating coil.
  # ASHRAE 90.1-2019 Appendix G.
  #
  # @param model [OpenStudio::Model::Model] Openstudio model
  # @param thermalZones Array([OpenStudio::Model::ThermalZone]) thermal zone array
  # @param coil Heating Coils
  # @return [Boolean] true
  def model_set_central_preheat_coil_spm(model, thermalZones, coil)
    # search for the highest zone setpoint temperature
    max_heat_setpoint = 0.0
    coil_name = coil.name.get.to_s
    thermalZones.each do |zone|
      tstat = zone.thermostatSetpointDualSetpoint
      if tstat.is_initialized
        tstat = tstat.get
        setpoint_sch = tstat.heatingSetpointTemperatureSchedule
        setpoint_min_max = search_min_max_value_from_design_day_schedule(setpoint_sch, 'heating')
        setpoint_c = setpoint_min_max['max']
        if setpoint_c > max_heat_setpoint
          max_heat_setpoint = setpoint_c
        end
      end
    end
    # in this situation, we hard set the temperature to be 22 F
    # (ASHRAE 90.1 Room heating stepoint temperature is 72 F)
    max_heat_setpoint = 22.2 if max_heat_setpoint == 0.0

    max_heat_setpoint_f = OpenStudio.convert(max_heat_setpoint, 'C', 'F').get
    preheat_setpoint_f = max_heat_setpoint_f - 20
    preheat_setpoint_c = OpenStudio.convert(preheat_setpoint_f, 'F', 'C').get

    # create a new constant schedule and this method will add schedule limit type
    preheat_coil_sch = model_add_constant_schedule_ruleset(model,
                                                           preheat_setpoint_c,
                                                           name = "#{coil_name} Setpoint Temp - #{preheat_setpoint_f.round}F")
    preheat_coil_manager = OpenStudio::Model::SetpointManagerScheduled.new(model, preheat_coil_sch)
    preheat_coil_manager.setName("#{coil_name} Preheat Coil Setpoint Manager")

    if coil.to_CoilHeatingWater.is_initialized
      preheat_coil_manager.addToNode(coil.airOutletModelObject.get.to_Node.get)
    elsif coil.to_CoilHeatingElectric.is_initialized
      preheat_coil_manager.addToNode(coil.outletModelObject.get.to_Node.get)
    elsif coil.to_CoilHeatingGas.is_initialized
      OpenStudio.logFree(OpenStudio::Warn, 'openstudio.models.CoilHeatingGas', 'Preheat coils in baseline system shall only be electric or hydronic. Current coil type: Natural Gas')
      preheat_coil_manager.addToNode(coil.airOutletModelObject.get.to_Node.get)
    end

    return true
  end

  # A template method that handles the loading of user input data from multiple sources
  # include data source from:
  # 1. user data csv files
  # 2. data from measure and OpenStudio interface
  # @param [Openstudio:model:Model] model
  # @param [String] climate_zone
  # @param [String] default_hvac_building_type
  # @param [String] default_wwr_building_type
  # @param [String] default_swh_building_type
  # @param [Hash] bldg_type_hvac_zone_hash A hash maps building type for hvac to a list of thermal zones
  # @return True
  def handle_user_input_data(model, climate_zone, default_hvac_building_type, default_wwr_building_type, default_swh_building_type, bldg_type_hvac_zone_hash)
    # load the multiple building area types from user data
    handle_multi_building_area_types(model, climate_zone, default_hvac_building_type, default_wwr_building_type, default_swh_building_type, bldg_type_hvac_zone_hash)
    # load user data from proposed model
    handle_airloop_user_input_data(model)
    # load air loop DOAS user data from the proposed model
    handle_airloop_doas_user_input_data(model)
    # load zone HVAC user data from proposed model
    handle_zone_hvac_user_input_data(model)
  end

  # A function to load airloop data from userdata csv files
  # @param [OpenStudio::Model::Model] OpenStudio model object
  def handle_airloop_user_input_data(model)
    # ============================Process airloop info ============================================
    user_airloops = @standards_data.key?('userdata_airloop_hvac') ? @standards_data['userdata_airloop_hvac'] : nil
    model.getAirLoopHVACs.each do |air_loop|
      air_loop_name = air_loop.name.get
      if user_airloops && user_airloops.length > 1
        user_airloops.each do |user_airloop|
          if air_loop_name == user_airloop['name']
            # gas phase air cleaning is system base - add proposed hvac system name to zones
            if user_airloop.key?('economizer_exception_for_gas_phase_air_cleaning') && !user_airloop['economizer_exception_for_gas_phase_air_cleaning'].nil?
              if user_airloop['economizer_exception_for_gas_phase_air_cleaning'].downcase == 'yes'
                air_loop.thermalZones.each do |thermal_zone|
                  thermal_zone.additionalProperties.setFeature('economizer_exception_for_gas_phase_air_cleaning', air_loop_name)
                end
              end
            end
            # Open refrigerated cases is zone based - add yes or no to zones
            if user_airloop.key?('economizer_exception_for_open_refrigerated_cases') && !user_airloop['economizer_exception_for_open_refrigerated_cases'].nil?
              if user_airloop['economizer_exception_for_open_refrigerated_cases'].downcase == 'yes'
                air_loop.thermalZones.each do |thermal_zone|
                  thermal_zone.additionalProperties.setFeature('economizer_exception_for_open_refrigerated_cases', 'yes')
                end
              end
            end
            # Fan power credits
            user_airloop.keys.each do |info_key|
              if info_key.include?('fan_power_credit')
                if !user_airloop[info_key].to_s.empty?
                  if info_key.include?('has_')
                    if user_airloop[info_key].downcase == 'yes'
                      air_loop.thermalZones.each do |thermal_zone|
                        if thermal_zone.additionalProperties.hasFeature(info_key)
                          current_value = thermal_zone.additionalProperties.getFeatureAsDouble(info_key).to_f
                          thermal_zone.additionalProperties.setFeature(info_key, current_value + 1.0)
                        else
                          thermal_zone.additionalProperties.setFeature(info_key, 1.0)
                        end
                      end
                    end
                  else
                    air_loop.thermalZones.each do |thermal_zones|
                      if thermal_zone.additionalProperties.hasFeature(info_key)
                        current_value = thermal_zone.additionalProperties.getFeatureAsDouble(info_key).to_f
                        thermal_zone.additionalProperties.setFeature(info_key, current_value + user_airloop[info_key])
                      else
                        thermal_zone.additionalProperties.setFeature(info_key, user_airloop[info_key])
                      end
                    end
                  end
                end
              end
            end
          end
        end
      end
    end
  end

  # A function to load airloop DOAS data from userdata csv files
  # @param [OpenStudio::Model::Model] OpenStudio model object
  def handle_airloop_doas_user_input_data(model)
    # Get user data
    user_airloop_doass = @standards_data.key?('userdata_airloop_hvac_doas') ? @standards_data['userdata_airloop_hvac_doas'] : nil

    # Parse user data
    if user_airloop_doass && user_airloop_doass.length >= 1
      user_airloop_doass.each do |user_airloop_doas|
        # Get AirLoopHVACDedicatedOutdoorAirSystem
        air_loop_doas = model.getAirLoopHVACDedicatedOutdoorAirSystemByName(user_airloop_doas['name'])
        if !air_loop_doas.is_initialized
          OpenStudio.logFree(OpenStudio::Warn, 'openstudio.ashrae_90_1_prm.Model', "The AirLoopHVACDedicatedOutdoorAirSystem named #{user_airloop_doass['name']} mentioned in the userdata_airloop_hvac_doas was not found in the model, user specified data associated with it will be ignored.")
          next
        else
          air_loop_doas = air_loop_doas.get
        end

        # Parse fan power credits data
        user_airloop_doas.keys.each do |info_key|
          if info_key.include?('fan_power_credit')
            if !user_airloop_doas[info_key].to_s.empty?
              # Case 1: Yes/no
              if info_key.include?('has_')
                if user_airloop_doas[info_key].downcase == 'yes'
                  air_loop_doas.airLoops.each do |air_loop|
                    air_loop.thermalZones.each do |thermal_zone|
                      if thermal_zone.additionalProperties.hasFeature(info_key)
                        current_value = thermal_zone.additionalProperties.getFeatureAsDouble(info_key).to_f
                        thermal_zone.additionalProperties.setFeature(info_key, current_value + 1.0)
                      else
                        thermal_zone.additionalProperties.setFeature(info_key, 1.0)
                      end
                    end
                  end
                end
              else
                # Case 2: user provided value
                air_loop_doas.airLoops.each do |air_loop|
                  air_loop.thermalZones.each do |thermal_zones|
                    if thermal_zone.additionalProperties.hasFeature(info_key)
                      current_value = thermal_zone.additionalProperties.getFeatureAsDouble(info_key).to_f
                      thermal_zone.additionalProperties.setFeature(info_key, current_value + user_airloop_doas[info_key])
                    else
                      thermal_zone.additionalProperties.setFeature(info_key, user_airloop_doas[info_key])
                    end
                  end
                end
              end
            end
          end
        end
      end
    end
  end

  # Analyze HVAC, window-to-wall ratio and SWH building (area) types from user data inputs in the @standard_data library
  # This function returns True, but the values are stored in the multi-building_data argument.
  # The hierarchy for process the building types
  # 1. Highest: PRM rules - if rules applied against user inputs, the function will use the calculated value to reset the building type
  # 2. Second: User defined building type in the csv file.
  # 3. Third: User defined userdata_building.csv file. If an object (e.g. space, thermalzone) are not defined in their correspondent userdata csv file, use the building csv file
  # 4. Fourth: Dropdown list in the measure GUI. If none presented, use the data from the dropdown list.
  # NOTE! This function will add building types to OpenStudio objects as an additional features for hierarchy 1-3
  # The object additional feature is empty when the function determined it uses fourth hierarchy.
  #
  # @param [OpenStudio::Model::Model] model
  # @param [String] climate_zone
  # @param [String] default_hvac_building_type (Fourth Hierarchy hvac building type)
  # @param [String] default_wwr_building_type (Fourth Hierarchy wwr building type)
  # @param [String] default_swh_building_type (Fourth Hierarchy swh building type)
  # @param [Hash] bldg_type_zone_hash An empty hash that maps building type for hvac to a list of thermal zones
  # @return True
  def handle_multi_building_area_types(model, climate_zone, default_hvac_building_type, default_wwr_building_type, default_swh_building_type, bldg_type_hvac_zone_hash)
    # Construct the user_building hashmap
    user_buildings = @standards_data.key?('userdata_building') ? @standards_data['userdata_building'] : nil

    # Build up a hvac_building_type : thermal zone hash map
    # =============================HVAC user data process===========================================
    user_thermal_zones = @standards_data.key?('userdata_thermal_zone') ? @standards_data['userdata_thermal_zone'] : nil
    # First construct hvac building type -> thermal Zone hash and hvac building type -> floor area
    bldg_type_zone_hash = {}
    bldg_type_zone_area_hash = {}
    model.getThermalZones.each do |thermal_zone|
      # get climate zone to check the conditioning category
      thermal_zone_condition_category = thermal_zone_conditioning_category(thermal_zone, climate_zone)
      if thermal_zone_condition_category == 'Semiheated' || thermal_zone_condition_category == 'Unconditioned'
        next
      end

      # Check for Second hierarchy
      hvac_building_type = nil
      if user_thermal_zones && user_thermal_zones.length >= 1
        user_thermal_zone_index = user_thermal_zones.index { |user_thermal_zone| user_thermal_zone['name'] == thermal_zone.name.get }
        # make sure the thermal zone has assigned a building_type_for_hvac
        unless user_thermal_zone_index.nil? || user_thermal_zones[user_thermal_zone_index]['building_type_for_hvac'].nil?
          # Only thermal zone in the user data and have building_type_for_hvac data will be assigned.
          hvac_building_type = user_thermal_zones[user_thermal_zone_index]['building_type_for_hvac']
        end
      end
      # Second hierarchy does not apply, check Third hierarchy
      if hvac_building_type.nil? && user_buildings && user_buildings.length >= 1
        building_name = thermal_zone.model.building.get.name.get
        user_building_index = user_buildings.index { |user_building| user_building['name'] == building_name }
        unless user_building_index.nil? || user_buildings[user_building_index]['building_type_for_hvac'].nil?
          # Only thermal zone in the buildings user data and have building_type_for_hvac data will be assigned.
          hvac_building_type = user_buildings[user_building_index]['building_type_for_hvac']
        end
      end
      # Third hierarchy does not apply, apply Fourth hierarchy
      if hvac_building_type.nil?
        hvac_building_type = default_hvac_building_type
      end
      # Add data to the hash map
      unless bldg_type_zone_hash.key?(hvac_building_type)
        bldg_type_zone_hash[hvac_building_type] = []
      end
      unless bldg_type_zone_area_hash.key?(hvac_building_type)
        bldg_type_zone_area_hash[hvac_building_type] = 0.0
      end
      # calculate floor area for the thermal zone
      part_of_floor_area = false
      thermal_zone.spaces.sort.each do |space|
        next unless space.partofTotalFloorArea

        # a space in thermal zone is part of floor area.
        part_of_floor_area = true
        bldg_type_zone_area_hash[hvac_building_type] += space.floorArea * space.multiplier
      end
      if part_of_floor_area
        # Only add the thermal_zone if it is part of the floor area
        bldg_type_zone_hash[hvac_building_type].append(thermal_zone)
      end
    end

    if bldg_type_zone_hash.empty?
      # Build hash with all zones assigned to default hvac building type
      zone_array = []
      model.getThermalZones.each do |thermal_zone|
        zone_array.append(thermal_zone)
        thermal_zone.additionalProperties.setFeature('building_type_for_hvac', default_hvac_building_type)
      end
      bldg_type_hvac_zone_hash[default_hvac_building_type] = zone_array
    else  
      # Calculate the total floor area.
      # If the max tie, this algorithm will pick the first encountered hvac building type as the maximum.
      total_floor_area = 0.0
      hvac_bldg_type_with_max_floor = nil
      hvac_bldg_type_max_floor_area = 0.0
      bldg_type_zone_area_hash.each do |key, value|
        if value > hvac_bldg_type_max_floor_area
          hvac_bldg_type_with_max_floor = key
          hvac_bldg_type_max_floor_area = value
        end
        total_floor_area += value
      end

      # Reset the thermal zones by going through the hierarchy 1 logics
      bldg_type_hvac_zone_hash.clear
      # Add the thermal zones for the maximum floor (primary system)
      bldg_type_hvac_zone_hash[hvac_bldg_type_with_max_floor] = bldg_type_zone_hash[hvac_bldg_type_with_max_floor]
      bldg_type_zone_hash.each do |bldg_type, bldg_type_zone|
        # loop the rest bldg_types
        unless bldg_type.eql? hvac_bldg_type_with_max_floor
          if OpenStudio.convert(total_floor_area, 'm^2', 'ft^2').get <= 40000
            # Building is smaller than 40k sqft, it could only have one hvac_building_type, reset all the thermal zones.
            bldg_type_hvac_zone_hash[hvac_bldg_type_with_max_floor].push(*bldg_type_zone)
            OpenStudio.logFree(OpenStudio::Warn, 'openstudio.model.Model', "The building floor area is less than 40,000 square foot. Thermal zones under hvac building type #{bldg_type} is reset to #{hvac_bldg_type_with_max_floor}")
          else
            if OpenStudio.convert(bldg_type_zone_area_hash[bldg_type], 'm^2', 'ft^2').get < 20000
              # in this case, all thermal zones shall be categorized as the primary hvac_building_type
              bldg_type_hvac_zone_hash[hvac_bldg_type_with_max_floor].push(*bldg_type_zone)
              OpenStudio.logFree(OpenStudio::Warn, 'openstudio.model.Model', "The floor area in hvac building type #{bldg_type} is less than 20,000 square foot. Thermal zones under this hvac building type is reset to #{hvac_bldg_type_with_max_floor}")
            else
              bldg_type_hvac_zone_hash[bldg_type] = bldg_type_zone
            end
          end
        end
      end

      # Write in hvac building type thermal zones by thermal zone
      bldg_type_hvac_zone_hash.each do |h1_bldg_type, bldg_type_zone_array|
        bldg_type_zone_array.each do |thermal_zone|
          thermal_zone.additionalProperties.setFeature('building_type_for_hvac', h1_bldg_type)
        end
      end
    end

    # =============================SPACE user data process===========================================
    user_spaces = @standards_data.key?('userdata_space') ? @standards_data['userdata_space'] : nil
    model.getSpaces.each do |space|
      type_for_wwr = nil
      # Check for 2nd level hierarchy
      if user_spaces && user_spaces.length >= 1
        user_spaces.each do |user_space|
          unless user_space['building_type_for_wwr'].nil?
            if space.name.get == user_space['name']
              type_for_wwr = user_space['building_type_for_wwr']
            end
          end
        end
      end

      if type_for_wwr.nil?
        # 2nd Hierarchy does not apply, check for 3rd level hierarchy
        building_name = space.model.building.get.name.get
        if user_buildings && user_buildings.length >= 1
          user_buildings.each do |user_building|
            unless user_building['building_type_for_wwr'].nil?
              if user_building['name'] == building_name
                type_for_wwr = user_building['building_type_for_wwr']
              end
            end
          end
        end
      end

      if type_for_wwr.nil?
        # 3rd level hierarchy does not apply, Apply 4th level hierarchy
        type_for_wwr = default_wwr_building_type
      end
      # add wwr type to space:
      space.additionalProperties.setFeature('building_type_for_wwr', type_for_wwr)
    end
    # =============================SWH user data process===========================================
    user_wateruse_equipments = @standards_data.key?('userdata_wateruse_equipment') ? @standards_data['userdata_wateruse_equipment'] : nil
    model.getWaterUseEquipments.each do |wateruse_equipment|
      type_for_swh = nil
      # Check for 2nd hierarchy
      if user_wateruse_equipments && user_wateruse_equipments.length >= 1
        user_wateruse_equipments.each do |user_wateruse_equipment|
          unless user_wateruse_equipment['building_type_for_swh'].nil?
            if wateruse_equipment.name.get == user_wateruse_equipment['name']
              type_for_swh = user_wateruse_equipment['building_type_for_swh']
            end
          end
        end
      end

      if type_for_swh.nil?
        # 2nd hierarchy does not apply, check for 3rd hierarchy
        # get space building type
        building_name = wateruse_equipment.model.building.get.name.get
        if user_buildings && user_buildings.length >= 1
          user_buildings.each do |user_building|
            unless user_building['building_type_for_swh'].nil?
              if user_building['name'] == building_name
                type_for_swh = user_building['building_type_for_swh']
              end
            end
          end
        end
      end

      if type_for_swh.nil?
        # 3rd hierarchy does not apply, apply 4th hierarchy
        type_for_swh = default_swh_building_type
      end
      # add swh type to wateruse equipment:
      wateruse_equipment.additionalProperties.setFeature('building_type_for_swh', type_for_swh)
    end
    return true
  end

  # Modify the existing service water heating loops to match the baseline required heating type.
  #
  # @param model [OpenStudio::Model::Model] the model
  # @param building_type [String] the building type
  # @return [Bool] returns true if successful, false if not
  def model_apply_baseline_swh_loops(model, building_type)
    model.getPlantLoops.sort.each do |plant_loop|
      # Skip non service water heating loops
      next unless plant_loop_swh_loop?(plant_loop)

      # Rename the loop to avoid accidentally hooking up the HVAC systems to this loop later.
      plant_loop.setName('Service Water Heating Loop')

      htg_fuels, combination_system, storage_capacity, total_heating_capacity = plant_loop_swh_system_type(plant_loop)

      # htg_fuels.size == 0 shoudln't happen

      electric = true

      if htg_fuels.include?('NaturalGas') ||
          htg_fuels.include?('PropaneGas') ||
          htg_fuels.include?('FuelOilNo1') ||
          htg_fuels.include?('FuelOilNo2') ||
          htg_fuels.include?('Coal') ||
          htg_fuels.include?('Diesel') ||
          htg_fuels.include?('Gasoline')
        electric = false
      end

      # Per Table G3.1 11.e, if the baseline system was a combination of heating and service water heating,
      # delete all heating equipment and recreate a WaterHeater:Mixed.

      if combination_system
        a = plant_loop.supplyComponents
        b = plant_loop.demandComponents
        plantloopComponents = a += b
        plantloopComponents.each do |component|
          # Get the object type
          obj_type = component.iddObjectType.valueName.to_s
          next if ['OS_Node', 'OS_Pump_ConstantSpeed', 'OS_Pump_VariableSpeed', 'OS_Connector_Splitter', 'OS_Connector_Mixer', 'OS_Pipe_Adiabatic'].include?(obj_type)

          component.remove
        end

        water_heater = OpenStudio::Model::WaterHeaterMixed.new(model)
        water_heater.setName('Baseline Water Heater')
        water_heater.setHeaterMaximumCapacity(total_heating_capacity)
        water_heater.setTankVolume(storage_capacity)
        plant_loop.addSupplyBranchForComponent(water_heater)

        if electric
          # G3.1.11.b: If electric, WaterHeater:Mixed with electric resistance
          water_heater.setHeaterFuelType('Electricity')
          water_heater.setHeaterThermalEfficiency(1.0)
        else
          # @todo for now, just get the first fuel that isn't Electricity
          # A better way would be to count the capacities associated
          # with each fuel type and use the preponderant one
          fuels = htg_fuels - ['Electricity']
          fossil_fuel_type = fuels[0]
          water_heater.setHeaterFuelType(fossil_fuel_type)
          water_heater.setHeaterThermalEfficiency(0.8)
        end
        # If it's not a combination heating and service water heating system
        # just change the fuel type of all water heaters on the system
        # to electric resistance if it's electric
      else
        # Per Table G3.1 11.i, piping losses was deleted

        a = plant_loop.supplyComponents
        b = plant_loop.demandComponents
        plantloopComponents = a += b
        plantloopComponents.each do |component|
          # Get the object type
          obj_type = component.iddObjectType.valueName.to_s
          next if !['OS_Pipe_Indoor', 'OS_Pipe_Outdoor'].include?(obj_type)
          pipe = component.to_PipeIndoor.get
          node = pipe.to_StraightComponent.get.outletModelObject.get.to_Node.get

          node_name = node.name.get
          pipe_name = pipe.name.get

          # Add Pipe_Adiabatic
          newpipe = OpenStudio::Model::PipeAdiabatic.new(model)
          newpipe.setName(pipe_name)
          newpipe.addToNode(node)
          component.remove
        end


        if electric
          plant_loop.supplyComponents.each do |component|
            next unless component.to_WaterHeaterMixed.is_initialized

            water_heater = component.to_WaterHeaterMixed.get
            # G3.1.11.b: If electric, WaterHeater:Mixed with electric resistance
            water_heater.setHeaterFuelType('Electricity')
            water_heater.setHeaterThermalEfficiency(1.0)
          end
        end
      end
    end

    # Set the water heater fuel types if it's 90.1-2013
    model.getWaterHeaterMixeds.sort.each do |water_heater|
      water_heater_mixed_apply_prm_baseline_fuel_type(water_heater, building_type)
    end

    return true
  end

  # Check whether the baseline model generation needs to run all four orientations
  # The default shall be true
  #
  # @param [Boolean] run_all_orients: user inputs to indicate whether it is required to run all orientations
  # @param [OpenStudio::Model::Model] Openstudio model
  def run_all_orientations(run_all_orients, user_model)
    # Step 0, assign the default value
    run_orients_flag = run_all_orients
    # Step 1 check orientation variations - priority 2
    fenestration_area_hash = get_model_fenestration_area_by_orientation(user_model)
    fenestration_area_hash.each do |orientation, fenestration_area|
      fenestration_area_hash.each do |other_orientation, other_fenestration_area|
        next unless orientation != other_orientation

        variance = (other_fenestration_area - fenestration_area) / fenestration_area
        if variance.abs > 0.05
          # if greater then 0.05
          run_orients_flag = true
        end
      end
    end
    # Step 2 read user data - priority 1 - user data will override the priority 2
    user_buildings = @standards_data.key?('userdata_building') ? @standards_data['userdata_building'] : nil
    if user_buildings
      building_name = user_model.building.get.name.get
      user_building_index = user_buildings.index { |user_building| building_name.include? user_building['name'] }
      unless user_building_index.nil? || user_buildings[user_building_index]['is_exempt_from_rotations'].nil?
        # user data exempt the rotation, No indicates true for running orients.
        run_orients_flag = user_buildings[user_building_index]['is_exempt_from_rotations'].casecmp('No') == 0
      end
    end
    return run_orients_flag
  end

  def get_model_fenestration_area_by_orientation(user_model)
    # First index is wall, second index is window
    fenestration_area_hash = {
      'N' => 0.0,
      'S' => 0.0,
      'E' => 0.0,
      'W' => 0.0
    }
    user_model.getSpaces.each do |space|
      space_cond_type = space_conditioning_category(space)
      next if space_cond_type == 'Unconditioned'

      # Get zone multiplier
      multiplier = space.thermalZone.get.multiplier
      space.surfaces.each do |surface|
        next if surface.surfaceType != 'Wall'
        next if surface.outsideBoundaryCondition != 'Outdoors'

        orientation = surface_cardinal_direction(surface)
        surface.subSurfaces.each do |subsurface|
          subsurface_type = subsurface.subSurfaceType.to_s.downcase
          # Do not count doors
          next unless (subsurface_type.include? 'window') || (subsurface_type.include? 'glass')

          fenestration_area_hash[orientation] += subsurface.grossArea * subsurface.multiplier * multiplier
        end
      end
    end
    return fenestration_area_hash
  end

  # Apply the standard construction to each surface in the model, based on the construction type currently assigned.
  #
  # @return [Bool] true if successful, false if not
  # @param model [OpenStudio::Model::Model] OpenStudio model object
  # @param climate_zone [String] ASHRAE climate zone, e.g. 'ASHRAE 169-2013-4A'
  # @return [Bool] returns true if successful, false if not
  def model_apply_constructions(model, climate_zone, wwr_building_type, wwr_info)
    model_apply_standard_constructions(model, climate_zone, wwr_building_type, wwr_info)

    return true
  end

  # Update ground temperature profile based on the weather file specified in the model
  #
  # @param model [OpenStudio::Model::Model] OpenStudio model object
  # @param climate_zone [String] ASHRAE climate zone, e.g. 'ASHRAE 169-2013-4A'
  # @return [Bool] returns true if successful, false if not
  def model_update_ground_temperature_profile(model, climate_zone)
    # Check if the ground temperature profile is needed
    surfaces_with_fc_factor_boundary = false
    model.getSurfaces.each do |surface|
      if surface.outsideBoundaryCondition.to_s == 'GroundFCfactorMethod'
        surfaces_with_fc_factor_boundary = true
        break
      end
    end

    return false unless surfaces_with_fc_factor_boundary

    # Remove existing FCFactor temperature profile
    model.getSiteGroundTemperatureFCfactorMethod.remove

    # Get path to weather file specified in the model
    weather_file_path = model.getWeatherFile.path.get.to_s

    # Look for stat file corresponding to the weather file
    stat_file_path = weather_file_path.sub('.epw', '.stat').to_s
    if !File.exist? stat_file_path
      # When the stat file corresponding with the weather file in the model is missing,
      # use the weather file that represent the climate zone
      climate_zone_weather_file_map = model_get_climate_zone_weather_file_map
      weather_file = climate_zone_weather_file_map[climate_zone]
      stat_file_path = model_get_weather_file(weather_file).sub('.epw', '.stat').to_s
    end

    ground_temp = OpenStudio::Model::SiteGroundTemperatureFCfactorMethod.new(model)
    ground_temperatures = model_get_monthly_ground_temps_from_stat_file(stat_file_path)
    unless ground_temperatures.empty?
      # set the site ground temperature building surface
      ground_temp.setAllMonthlyTemperatures(ground_temperatures)
    end

    return true
  end

  # Generate baseline log to a specific file directory
  # @param file_directory [String] file directory
  def generate_baseline_log(file_directory)
    log_messages_to_file_prm("#{file_directory}/prm.log", false)
  end

  # Retrieve zone HVAC user specified compliance inputs from CSV file
  #
  # @param [OpenStudio::Model::Model] OpenStudio model object
  def handle_zone_hvac_user_input_data(model)
    user_zone_hvac = @standards_data.key?('userdata_zone_hvac') ? @standards_data['userdata_zone_hvac'] : nil
    return unless !user_zone_hvac.empty?

    zone_hvac_equipment = model.getZoneHVACComponents
    if zone_hvac_equipment.empty?
      OpenStudio.logFree(OpenStudio::Error, 'openstudio.ashrae_90_1_prm.model', 'No zone HVAC equipment is present in the proposed model, user provided information cannot be used to generate the baseline building model.')
      return
    end

    user_zone_hvac.each do |zone_hvac_eqp_info|
      user_defined_zone_hvac_obj_name = zone_hvac_eqp_info['name']
      user_defined_zone_hvac_obj_type_name = zone_hvac_eqp_info['zone_hvac_object_type_name']

      # Check that the object type name do exist
      begin
        user_defined_zone_hvac_obj_type_name_idd = user_defined_zone_hvac_obj_type_name.to_IddObjectType
      rescue StandardError => e
        OpenStudio.logFree(OpenStudio::Error, 'openstudio.ashrae_90_1_prm.model', "#{user_defined_zone_hvac_obj_type_name}, provided in the user zone HVAC user data, is not a valid OpenStudio model object.")
      end

      # Retrieve zone HVAC object(s) by name
      zone_hvac_eqp = model.getZoneHVACComponentsByName(user_defined_zone_hvac_obj_name, false)

      # If multiple object have the same name
      if zone_hvac_eqp.empty?
        OpenStudio.logFree(OpenStudio::Error, 'openstudio.ashrae_90_1_prm.model', "The #{user_defined_zone_hvac_obj_type_name} object named #{user_defined_zone_hvac_obj_name} provided in the user zone HVAC user data could not be found in the model.")
      elsif zone_hvac_eqp.length == 1
        zone_hvac_eqp = zone_hvac_eqp[0]
        zone_hvac_eqp_idd = zone_hvac_eqp.iddObjectType.to_s
        if zone_hvac_eqp_idd != user_defined_zone_hvac_obj_type_name
          OpenStudio.logFree(OpenStudio::Error, 'openstudio.ashrae_90_1_prm.model', "The object type name provided in the zone HVAC user data (#{user_defined_zone_hvac_obj_type_name}) does not match with the one in the model: #{zone_hvac_eqp_idd}.")
        end
      else
        zone_hvac_eqp.each do |eqp|
          zone_hvac_eqp_idd = eqp.iddObjectType
          if zone_hvac_eqp_idd == user_defined_zone_hvac_obj_type_name
            zone_hvac_eqp = eqp
            break
          end
        end
        OpenStudio.logFree(OpenStudio::Error, 'openstudio.ashrae_90_1_prm.model', "A #{user_defined_zone_hvac_obj_type_name} object named #{user_defined_zone_hvac_obj_name} (as specified in the user zone HVAC data) could not be found in the model.")
      end

      if zone_hvac_eqp.thermalZone.is_initialized
        thermal_zone = zone_hvac_eqp.thermalZone.get

        zone_hvac_eqp_info.keys.each do |info_key|
          if info_key.include?('fan_power_credit')
            if !zone_hvac_eqp_info[info_key].to_s.empty?
              if info_key.include?('has_')
                if thermal_zone.additionalProperties.hasFeature(info_key)
                  current_value = thermal_zone.additionalProperties.getFeatureAsDouble(info_key).to_f
                  thermal_zone.additionalProperties.setFeature(info_key, current_value + 1.0)
                else
                  thermal_zone.additionalProperties.setFeature(info_key, 1.0)
                end
              else
                if thermal_zone.additionalProperties.hasFeature(info_key)
                  current_value = thermal_zone.additionalProperties.getFeatureAsDouble(info_key).to_f
                  thermal_zone.additionalProperties.setFeature(info_key, current_value + zone_hvac_eqp_info[info_key])
                else
                  thermal_zone.additionalProperties.setFeature(info_key, zone_hvac_eqp_info[info_key])
                end
              end
            end
          end
        end
      end
    end
  end

  # Assign spaces to system groups based on building area type
  # Get zone groups separately for each hvac building type
  # @param custom [String] identifier for custom programs, not used here, but included for backwards compatibility
  # @param bldg_type_hvac_zone_hash [Hash of bldg_type:list of zone objects] association of zones to each hvac building type
  # @return [Array<Hash>] an array of hashes of area information,
  # with keys area_ft2, type, fuel, and zones (an array of zones)
  def model_prm_baseline_system_groups(model, custom, bldg_type_hvac_zone_hash)

    bldg_groups = []

    bldg_type_hvac_zone_hash.keys.each do |hvac_building_type, zones_in_building_type|

      # Get all groups for this hvac building type
      new_groups = get_baseline_system_groups_for_one_building_type(model, hvac_building_type, zones_in_building_type)

      # Add the groups for this hvac building type to the full list
      new_groups.each do |group|
        bldg_groups << group
      end
    end

    return bldg_groups
  end


  
  # Assign spaces to system groups for one hvac building type
  # One group contains all zones associated with one HVAC type
  # Separate groups are made for laboratories, computer rooms, district cooled zones, heated-only zones, or hybrids of these
  # Groups may include zones from multiple floors; separating by floor is handled later
  # For stable baseline, heating type is based on climate, not proposed heating type
  # Isolate zones that have heating-only or district (purchased) heat or chilled water
  # @param bldg_type_hvac_zone_hash [Hash of bldg_type:list of zone objects] association of zones to each hvac building type
  # @return [Array<Hash>] an array of hashes of area information,
  # with keys area_ft2, type, fuel, and zones (an array of zones)
  def get_baseline_system_groups_for_one_building_type(model, hvac_building_type, zones_in_building_type)
    # Build zones hash of [zone, zone area, occupancy type, building type, fuel]
<<<<<<< HEAD
    zones = model_zones_with_occ_and_fuel_type(model, custom)
=======
    zones = model_zones_with_occ_and_fuel_type(model, 'custom')
>>>>>>> 3fe73c4a

    # Ensure that there is at least one conditioned zone
    if zones.size.zero?
      OpenStudio.logFree(OpenStudio::Warn, 'openstudio.standards.Model', 'The building does not appear to have any conditioned zones. Make sure zones have thermostat with appropriate heating and cooling setpoint schedules.')
      return []
    end

    # Consider special rules for computer rooms
    # need load of all

    # Get cooling load of all computer rooms to establish system types
    comp_room_loads = {}
    bldg_comp_room_load = 0
    zones.each do |zn|
      zone_load = 0.0
      has_computer_room = false
      # First check if any space in zone has a computer room
      zn['zone'].spaces.each do |space|
        if space.spaceType.get.standardsSpaceType.get == 'computer room'
          has_computer_room = true
          break
        end
      end
      if has_computer_room
        # Collect load for entire zone
        zone_load_w = zn['zone'].coolingDesignLoad.to_f
        zone_load_w *= zn['zone'].floorArea * zn['zone'].multiplier
        zone_load = OpenStudio.convert(zone_load_w, 'W', 'Btu/hr').get
      end
      comp_room_loads[zn['zone'].name.get] = zone_load
      bldg_comp_room_load += zone_load
    end

    # Lab zones are grouped separately if total lab exhaust in building > 15000 cfm
    # Make list of zone objects that contain laboratory spaces
    lab_zones = []
    has_lab_spaces = {}
    model.getThermalZones.sort.each do |zone|
      # Check if this zone includes laboratory space
      zone.spaces.each do |space|
        spacetype = space.spaceType.get.standardsSpaceType.get
        has_lab_spaces[zone.name.get] = false
        if space.spaceType.get.standardsSpaceType.get == 'laboratory'
          lab_zones << zone
          has_lab_spaces[zone.name.get] = true
          break
        end
      end
    end

    lab_exhaust_si = 0
    lab_relief_si = 0
    if !lab_zones.empty?
      # Build a hash of return_node:zone_name
      node_list = {}
      zone_return_flow_si = Hash.new(0)
      var_name = 'System Node Standard Density Volume Flow Rate'
      frequency = 'hourly'
      model.getThermalZones.each do |zone|
        port_list = zone.returnPortList
        port_list_objects = port_list.modelObjects
        port_list_objects.each do |node|
          node_name = node.nameString
          node_list[node_name] = zone.name.get
        end
        zone_return_flow_si[zone.name.get] = 0
      end

      # Get return air flow for each zone (even non-lab zones are needed)
      # Take from hourly reports created during sizing run
      node_list.each do |node_name, zone_name|
        sql = model.sqlFile
        if sql.is_initialized
          sql = sql.get
          query = "SELECT ReportDataDictionaryIndex FROM ReportDataDictionary WHERE KeyValue = '#{node_name}' COLLATE NOCASE"
          val = sql.execAndReturnFirstDouble(query)
          query = "SELECT MAX(Value) FROM ReportData WHERE ReportDataDictionaryIndex = '#{val.get}'"
          val = sql.execAndReturnFirstDouble(query)
          if val.is_initialized
            result = OpenStudio::OptionalDouble.new(val.get)
          end
          zone_return_flow_si[zone_name] += result.to_f
        end
      end

      # Calc ratio of Air Loop relief to sum of zone return for each air loop
      # and store in zone hash

      # For each air loop, get relief air flow and calculate lab exhaust from the central air handler
      # Take from hourly reports created during sizing run
      zone_relief_flow_si = {}
      model.getAirLoopHVACs.sort.each do |air_loop_hvac|
        # First get relief air flow from sizing run sql file
        relief_node = air_loop_hvac.reliefAirNode.get
        node_name = relief_node.nameString
        relief_flow_si = 0
        relief_fraction = 0
        sql = model.sqlFile
        if sql.is_initialized
          sql = sql.get
          query = "SELECT ReportDataDictionaryIndex FROM ReportDataDictionary WHERE KeyValue = '#{node_name}' COLLATE NOCASE"
          val = sql.execAndReturnFirstDouble(query)
          query = "SELECT MAX(Value) FROM ReportData WHERE ReportDataDictionaryIndex = '#{val.get}'"
          val = sql.execAndReturnFirstDouble(query)
          if val.is_initialized
            result = OpenStudio::OptionalDouble.new(val.get)
          end
          relief_flow_si = result.to_f
        end

        # Get total flow of zones on this air loop
        total_zone_return_si = 0
        air_loop_hvac.thermalZones.each do |zone|
          total_zone_return_si += zone_return_flow_si[zone.name.get]
        end

        relief_fraction = relief_flow_si / total_zone_return_si unless total_zone_return_si == 0

        # For each zone calc total effective exhaust
        air_loop_hvac.thermalZones.each do |zone|
          zone_relief_flow_si[zone.name.get] = relief_fraction * zone_return_flow_si[zone.name.get]
        end
      end

      # Now check for exhaust driven by zone exhaust fans
      lab_zones.each do |zone|
        zone.equipment.each do |zone_equipment|
          # Get tally of exhaust fan flow
          if zone_equipment.to_FanZoneExhaust.is_initialized
            zone_exh_fan = zone_equipment.to_FanZoneExhaust.get
            # Check if any spaces in this zone are laboratory
            lab_exhaust_si += zone_exh_fan.maximumFlowRate.get
          end
        end

        # Also account for outdoor air exhausted from this zone via return/relief
        lab_relief_si += zone_relief_flow_si[zone.name.get]
      end
    end

    lab_exhaust_si += lab_relief_si
    lab_exhaust_cfm = OpenStudio.convert(lab_exhaust_si, 'm^3/s', 'cfm').get

    # Isolate computer rooms onto separate groups
    # Computer rooms may need to be split to two groups, depending on load
    # Isolate heated-only and destrict cooling zones onto separate groups
    # District heating does not require separate group
    final_groups = []
    # Initialize arrays of zone objects by category
    heated_only_zones = []
    heated_cooled_zones = []
    district_cooled_zones = []
    comp_room_svav_zones = []
    comp_room_psz_zones = []
    dist_comp_room_svav_zones = []
    dist_comp_room_psz_zones = []
    lab_zones = []

    total_area_ft2 = 0
    zones.each do |zn|
      if thermal_zone_heated?(zn['zone']) && !thermal_zone_cooled?(zn['zone'])
        heated_only_zones << zn['zone']
      elsif comp_room_loads[zn['zone'].name.get] > 0
        # This is a computer room zone
        if bldg_comp_room_load > 3_000_000 || comp_room_loads[zn['zone'].name.get] > 600_000
          # System 11
          if zn['fuel'].include?('DistrictCooling')
            dist_comp_room_svav_zones << zn['zone']
          else
            comp_room_svav_zones << zn['zone']
          end
        else
          # PSZ
          if zn['fuel'].include?('DistrictCooling')
            dist_comp_room_psz_zones << zn['zone']
          else
            comp_room_psz_zones << zn['zone']
          end
        end

      elsif has_lab_spaces[zn['zone'].name.get] && lab_exhaust_cfm > 15_000
        lab_zones << zn['zone']
      elsif zn['fuel'].include?('DistrictCooling')
        district_cooled_zones << zn['zone']
      else
        heated_cooled_zones << zn['zone']
      end
      # Collect total floor area of all zones for this building area type
      area_m2 = zn['zone'].floorArea * zn['zone'].multiplier
      total_area_ft2 += OpenStudio.convert(area_m2, 'm^2', 'ft^2').get
    end

    # Build final_groups array
    unless heated_only_zones.empty?
      htd_only_group = {}
      htd_only_group['occ'] = 'heated-only storage'
      htd_only_group['fuel'] = 'any'
      htd_only_group['zone_group_type'] = 'heated_only_zones'
      area_m2 = 0
      heated_only_zones.each do |zone|
        area_m2 += zone.floorArea * zone.multiplier
      end
      area_ft2 = OpenStudio.convert(area_m2, 'm^2', 'ft^2').get
      htd_only_group['group_area_ft2'] = area_ft2
      htd_only_group['building_area_type_ft2'] = total_area_ft2
      htd_only_group['zones'] = heated_only_zones
      final_groups << htd_only_group
    end
    unless district_cooled_zones.empty?
      district_cooled_group = {}
      district_cooled_group['occ'] = hvac_building_type
      district_cooled_group['fuel'] = 'districtcooling'
      district_cooled_group['zone_group_type'] = 'district_cooled_zones'
      area_m2 = 0
      district_cooled_zones.each do |zone|
        area_m2 += zone.floorArea * zone.multiplier
      end
      area_ft2 = OpenStudio.convert(area_m2, 'm^2', 'ft^2').get
      district_cooled_group['group_area_ft2'] = area_ft2
      district_cooled_group['building_area_type_ft2'] = total_area_ft2
      district_cooled_group['zones'] = district_cooled_zones
      # store info if any zone has district, fuel, or electric heating
      district_cooled_group['fuel'] = get_group_heat_types(model, district_cooled_zones)
      final_groups << district_cooled_group
    end
    unless heated_cooled_zones.empty?
      heated_cooled_group = {}
      heated_cooled_group['occ'] = hvac_building_type
      heated_cooled_group['fuel'] = 'any'
      heated_cooled_group['zone_group_type'] = 'heated_cooled_zones'
      area_m2 = 0
      heated_cooled_zones.each do |zone|
        area_m2 += zone.floorArea * zone.multiplier
      end
      area_ft2 = OpenStudio.convert(area_m2, 'm^2', 'ft^2').get
      heated_cooled_group['group_area_ft2'] = area_ft2
      heated_cooled_group['building_area_type_ft2'] = total_area_ft2
      heated_cooled_group['zones'] = heated_cooled_zones
      # store info if any zone has district, fuel, or electric heating
      heated_cooled_group['fuel'] = get_group_heat_types(model, heated_cooled_zones)
      final_groups << heated_cooled_group
    end
    unless lab_zones.empty?
      lab_group = {}
      lab_group['occ'] = hvac_building_type
      lab_group['fuel'] = 'any'
      lab_group['zone_group_type'] = 'lab_zones'
      area_m2 = 0
      lab_zones.each do |zone|
        area_m2 += zone.floorArea * zone.multiplier
      end
      area_ft2 = OpenStudio.convert(area_m2, 'm^2', 'ft^2').get
      lab_group['group_area_ft2'] = area_ft2
      lab_group['building_area_type_ft2'] = total_area_ft2
      lab_group['zones'] = lab_zones
      # store info if any zone has district, fuel, or electric heating
      lab_group['fuel'] = get_group_heat_types(model, lab_zones)
      final_groups << lab_group
    end
    unless comp_room_svav_zones.empty?
      comp_room_svav_group = {}
      comp_room_svav_group['occ'] = 'computer room szvav'
      comp_room_svav_group['fuel'] = 'any'
      comp_room_svav_group['zone_group_type'] = 'computer_zones'
      area_m2 = 0
      comp_room_svav_zones.each do |zone|
        area_m2 += zone.floorArea * zone.multiplier
      end
      area_ft2 = OpenStudio.convert(area_m2, 'm^2', 'ft^2').get
      comp_room_svav_group['group_area_ft2'] = area_ft2
      comp_room_svav_group['building_area_type_ft2'] = total_area_ft2
      comp_room_svav_group['zones'] = comp_room_svav_zones
      # store info if any zone has district, fuel, or electric heating
      comp_room_svav_group['fuel'] = get_group_heat_types(model, comp_room_svav_zones)
      final_groups << comp_room_svav_group
    end
    unless comp_room_psz_zones.empty?
      comp_room_psz_group = {}
      comp_room_psz_group['occ'] = 'computer room psz'
      comp_room_psz_group['fuel'] = 'any'
      comp_room_psz_group['zone_group_type'] = 'computer_zones'
      area_m2 = 0
      comp_room_psz_zones.each do |zone|
        area_m2 += zone.floorArea * zone.multiplier
      end
      area_ft2 = OpenStudio.convert(area_m2, 'm^2', 'ft^2').get
      comp_room_psz_group['group_area_ft2'] = area_ft2
      comp_room_psz_group['building_area_type_ft2'] = total_area_ft2
      comp_room_psz_group['zones'] = comp_room_psz_zones
      # store info if any zone has district, fuel, or electric heating
      comp_room_psz_group['fuel'] = get_group_heat_types(model, comp_room_psz_zones)
      final_groups << comp_room_psz_group
    end
    unless dist_comp_room_svav_zones.empty?
      dist_comp_room_svav_group = {}
      dist_comp_room_svav_group['occ'] = hvac_building_type
      dist_comp_room_svav_group['fuel'] = 'districtcooling'
      dist_comp_room_svav_group['zone_group_type'] = 'computer_zones'
      area_m2 = 0
      dist_comp_room_svav_zones.each do |zone|
        area_m2 += zone.floorArea * zone.multiplier
      end
      area_ft2 = OpenStudio.convert(area_m2, 'm^2', 'ft^2').get
      dist_comp_room_svav_group['group_area_ft2'] = area_ft2
      dist_comp_room_svav_group['building_area_type_ft2'] = total_area_ft2
      dist_comp_room_svav_group['zones'] = dist_comp_room_svav_zones
      # store info if any zone has district, fuel, or electric heating
      dist_comp_room_svav_group['fuel'] = get_group_heat_types(model, dist_comp_room_svav_zones)
      final_groups << dist_comp_room_svav_group
    end
    unless dist_comp_room_psz_zones.empty?
      dist_comp_room_psz_group = {}
      dist_comp_room_psz_group['occ'] = hvac_building_type
      dist_comp_room_psz_group['fuel'] = 'districtcooling'
      dist_comp_room_psz_group['zone_group_type'] = 'computer_zones'
      area_m2 = 0
      dist_comp_room_psz_zones.each do |zone|
      end
      area_ft2 = OpenStudio.convert(area_m2, 'm^2', 'ft^2').get
      dist_comp_room_psz_group['group_area_ft2'] = area_ft2
      dist_comp_room_psz_group['building_area_type_ft2'] = total_area_ft2
      dist_comp_room_psz_group['zones'] = dist_comp_room_psz_zones
      # store info if any zone has district, fuel, or electric heating
      dist_comp_room_psz_group['fuel'] = get_group_heat_types(model, dist_comp_room_psz_zones)
      final_groups << dist_comp_room_psz_group
    end

    ngrps = final_groups.count
    # Determine the number of stories spanned by each group and report out info.
    final_groups.each do |group|
      # Determine the number of stories this group spans
      num_stories = model_num_stories_spanned(model, group['zones'])
      group['stories'] = num_stories
      # Report out the final grouping
      OpenStudio.logFree(OpenStudio::Info, 'openstudio.standards.Model', "Final system type group: occ = #{group['occ']}, fuel = #{group['fuel']}, area = #{group['group_area_ft2'].round} ft2, num stories = #{group['stories']}, zones:")
      group['zones'].sort.each_slice(5) do |zone_list|
        zone_names = []
        zone_list.each do |zone|
          zone_names << zone.name.get.to_s
        end
        OpenStudio.logFree(OpenStudio::Info, 'openstudio.standards.Model', "--- #{zone_names.join(', ')}")
      end
    end

    return final_groups
  end

  # Alternate method for 2016 and later stable baseline
  # Limits for each building area type are taken from data table
  # Heating fuel is based on climate zone, unless district heat is in proposed
  #
  # @note Select system type from data table base on key parameters
  # @param climate_zone [string] id code for the climate
<<<<<<< HEAD
  # @param sys_group [data structure] Data structure defining list of zones for a single hvac building type
=======
  # @param sys_group [hash] Hash defining a group of zones that have the same Appendix G system type
>>>>>>> 3fe73c4a
  # @param custom [string] included here for backwards compatibility (not used here)
  # @param hvac_building_type [String] Chosen by user via measure interface or user data files
  # @param district_heat_zones [hash] of zone name => true for has district heat, false for has not
  # @return [String] The system type.  Possibilities are PTHP, PTAC, PSZ_AC, PSZ_HP, PVAV_Reheat, PVAV_PFP_Boxes,
  #   VAV_Reheat, VAV_PFP_Boxes, Gas_Furnace, Electric_Furnace
<<<<<<< HEAD
  def model_prm_stable_baseline_system_type(model, climate_zone, sys_group, custom, hvac_building_type, district_heat_zones)
=======
  def model_prm_baseline_system_type(model, climate_zone, sys_group, custom, hvac_building_type, district_heat_zones)
>>>>>>> 3fe73c4a

    area_type = sys_group['occ']
    fuel_type = sys_group['fuel']
    area_ft2 = sys_group['building_area_type_ft2']
    num_stories = sys_group['stories']
    zones = sys_group['zones']

    #             [type, central_heating_fuel, zone_heating_fuel, cooling_fuel]
    system_type = [nil, nil, nil, nil]

    # Find matching record from prm baseline hvac table
    # First filter by number of stories
    iStoryGroup = 0
    props = {}
    0.upto(9) do |i|
      iStoryGroup += 1
      props = model_find_object(standards_data['prm_baseline_hvac'],
                                'template' => template,
                                'hvac_building_type' => area_type,
                                'flrs_range_group' => iStoryGroup,
                                'area_range_group' => 1)

      if !props
        OpenStudio.logFree(OpenStudio::Error, 'openstudio.standards.Model', "Could not find baseline HVAC type for: #{template}-#{area_type}.")
      end
      if num_stories <= props['bldg_flrs_max']
        # Story Group Is found
        break
      end
    end

    # Next filter by floor area
    iAreaGroup = 0
    baseine_is_found = false
    loop do
      iAreaGroup += 1
      props = model_find_object(standards_data['prm_baseline_hvac'],
                                'template' => template,
                                'hvac_building_type' => area_type,
                                'flrs_range_group' => iStoryGroup,
                                'area_range_group' => iAreaGroup)

      if !props
        OpenStudio.logFree(OpenStudio::Error, 'openstudio.standards.Model', "Could not find baseline HVAC type for: #{template}-#{area_type}.")
      end
      below_max = false
      above_min = false
      # check if actual building floor area is within range for this area group
      if props['max_area_qual'] == 'LT'
        if area_ft2 < props['bldg_area_max']
          below_max = true
        end
      elsif props['max_area_qual'] == 'LE'
        if area_ft2 <= props['bldg_area_max']
          below_max = true
        end
      end
      if props['min_area_qual'] == 'GT'
        if area_ft2 > props['bldg_area_min']
          above_min = true
        end
      elsif props['min_area_qual'] == 'GE'
        if area_ft2 >= props['bldg_area_min']
          above_min = true
        end
      end
      if (above_min == true) && (below_max == true)
        baseline_is_found = true
        break
      end
      if iAreaGroup > 9
        OpenStudio.logFree(OpenStudio::Error, 'openstudio.standards.Model', "Could not find baseline HVAC type for: #{template}-#{area_type}.")
        break
      end
    end

    heat_type = find_prm_heat_type(hvac_building_type, climate_zone)

    # hash to relate apx G systype categories to sys types for model
    sys_hash = {}
    if heat_type == 'fuel'
      sys_hash['PTAC'] = 'PTAC'
      sys_hash['PSZ'] = 'PSZ_AC'
      sys_hash['SZ-CV'] = 'SZ_CV'
      sys_hash['Heating and ventilation'] = 'Gas_Furnace'
      sys_hash['PSZ-AC'] = 'PSZ_AC'
      sys_hash['Packaged VAV'] = 'PVAV_Reheat'
      sys_hash['VAV'] = 'VAV_Reheat'
      sys_hash['Unconditioned'] = 'None'
      sys_hash['SZ-VAV'] = 'SZ_VAV'
    else
      sys_hash['PTAC'] = 'PTHP'
      sys_hash['PSZ'] = 'PSZ_HP'
      sys_hash['SZ-CV'] = 'SZ_CV'
      sys_hash['Heating and ventilation'] = 'Electric_Furnace'
      sys_hash['PSZ-AC'] = 'PSZ_HP'
      sys_hash['Packaged VAV'] = 'PVAV_PFP_Boxes'
      sys_hash['VAV'] = 'VAV_PFP_Boxes'
      sys_hash['Unconditioned'] = 'None'
      sys_hash['SZ-VAV'] = 'SZ_VAV'
    end

    model_sys_type = sys_hash[props['system_type']]

    if /districtheating/i =~ fuel_type
      central_heat = 'DistrictHeating'
    elsif heat_type =~ /fuel/i
      central_heat = 'NaturalGas'
    else
      central_heat = 'Electricity'
    end
    if /districtheating/i =~ fuel_type && /elec/i !~ fuel_type && /fuel/i !~ fuel_type
      # if no zone has fuel or elect, set default to district for zones
      zone_heat = 'DistrictHeating'
    elsif heat_type =~ /fuel/i
      zone_heat = 'NaturalGas'
    else
      zone_heat = 'Electricity'
    end
    if /districtcooling/i =~ fuel_type
      cool_type = 'DistrictCooling'
    elsif props['system_type'] =~ /Heating and ventilation/i || props['system_type'] =~ /unconditioned/i
      cool_type = nil
    end

    system_type = [model_sys_type, central_heat, zone_heat, cool_type]
    return system_type
  end

<<<<<<< HEAD

end
=======
  # For a multizone system, create the fan schedule based on zone occupancy/fan schedules
  # @author Doug Maddox, PNNL
  # @param model
  # @param zone_fan_scheds [Hash] of hash of zoneName:8760FanSchedPerZone
  # @param pri_zones [Array<String>] names of zones served by the multizone system
  # @param system_name [String] name of air loop
  def model_create_multizone_fan_schedule(model, zone_op_hrs, pri_zones, system_name)

    # Create fan schedule for multizone system
    fan_8760 = []
    # If any zone is on for an hour, then the system fan must be on for that hour
    pri_zones.each do |zone|
      zone_name = zone.name.get.to_s
      if fan_8760.empty?
        fan_8760 = zone_op_hrs[zone_name]
      else
        (0..fan_8760.size - 1).each do |ihr|
          if zone_op_hrs[zone_name][ihr] > 0
            fan_8760[ihr] = 1
          end
        end
      end
    end

    # Convert 8760 array to schedule ruleset
    fan_sch_limits = model.getScheduleTypeLimitsByName('fan schedule limits for prm')
    if fan_sch_limits.empty?
      fan_sch_limits = OpenStudio::Model::ScheduleTypeLimits.new(model)
      fan_sch_limits.setName('fan schedule limits for prm')
      fan_sch_limits.setNumericType('DISCRETE')
      fan_sch_limits.setUnitType('Dimensionless')
      fan_sch_limits.setLowerLimitValue(0)
      fan_sch_limits.setUpperLimitValue(1)
    else
      fan_sch_limits = fan_sch_limits.get
    end
    sch_name = system_name + ' ' + 'fan schedule'
    make_ruleset_sched_from_8760(model, fan_8760, sch_name, fan_sch_limits)

    air_loop = model.getAirLoopHVACByName(system_name).get
    air_loop.additionalProperties.setFeature('fan_sched_name', sch_name)
  end

  # For a multizone system, identify any zones to isolate to separate PSZ systems
  # isolated zones are on the 'secondary' list
  # This version of the method applies to standard years 2016 and later (stable baseline)
  # @author Doug Maddox, PNNL
  # @param model
  # @param zones [Array<Object>]
  # @param zone_fan_scheds [Hash] hash of zoneName:8760FanSchedPerZone
  # @return [Hash] A hash of two arrays of ThermalZones,
  # where the keys are 'primary' and 'secondary'
  def model_differentiate_primary_secondary_thermal_zones(model, zones, zone_fan_scheds)
    pri_zones = []
    sec_zones = []
    pri_zone_names = []
    sec_zone_names = []
    zone_op_hrs = {} # hash of zoneName: 8760 array of operating hours

    # If there is only one zone, then set that as primary
    if zones.size == 1
      zones.each do |zone|
        pri_zones << zone
        pri_zone_names << zone.name.get.to_s
        zone_name = zone.name.get.to_s
        if zone_fan_scheds.key?(zone_name)
          zone_fan_sched = zone_fan_scheds[zone_name]
        else
          zone_fan_sched = nil
        end
        zone_op_hrs[zone.name.get.to_s] = thermal_zone_get_annual_operating_hours(model, zone, zone_fan_sched)
      end
      # Report out the primary vs. secondary zones
      unless sec_zone_names.empty?
        OpenStudio.logFree(OpenStudio::Info, 'openstudio.standards.Model', "Secondary system zones = #{sec_zone_names.join(', ')}.")
      end

      return { 'primary' => pri_zones, 'secondary' => sec_zones, 'zone_op_hrs' => zone_op_hrs }
    end

    zone_eflh = {} # hash of zoneName: eflh for zone
    zone_max_load = {}  # hash of zoneName: coincident max internal load
    load_limit = 10     # differ by 10 Btu/hr-sf or more
    eflh_limit = 40     # differ by more than 40 EFLH/week from average of other zones
    zone_area = {} # hash of zoneName:area

    # Get coincident peak internal load for each zone
    zones.each do |zone|
      zone_name = zone.name.get.to_s
      if zone_fan_scheds.key?(zone_name)
        zone_fan_sched = zone_fan_scheds[zone_name]
      else
        zone_fan_sched = nil
      end
      zone_op_hrs[zone_name] = thermal_zone_get_annual_operating_hours(model, zone, zone_fan_sched)
      zone_eflh[zone_name] = thermal_zone_occupancy_eflh(zone, zone_op_hrs[zone_name])
      zone_max_load_w = thermal_zone_peak_internal_load(model, zone)
      zone_max_load_w_m2 = zone_max_load_w / zone.floorArea
      zone_max_load[zone_name] = OpenStudio.convert(zone_max_load_w_m2, 'W/m^2', 'Btu/hr*ft^2').get
      zone_area[zone_name] = zone.floorArea
    end

    # Eliminate all zones for which both max load and EFLH exceed limits
    zones.each do |zone|
      zone_name = zone.name.get.to_s
      max_load = zone_max_load[zone_name]
      avg_max_load = get_wtd_avg_of_other_zones(zone_max_load, zone_area, zone_name)
      max_load_diff = (max_load - avg_max_load).abs
      avg_eflh = get_avg_of_other_zones(zone_eflh, zone_name)
      eflh_diff = (avg_eflh - zone_eflh[zone_name]).abs

      if max_load_diff >= load_limit && eflh_diff > eflh_limit
        # Add zone to secondary list, and remove from hashes
        OpenStudio.logFree(OpenStudio::Warn, 'openstudio.standards.Model', "Zone moved to PSZ due to load AND eflh: #{zone_name}; load limit = #{load_limit}, eflh_limit = #{eflh_limit}")
        OpenStudio.logFree(OpenStudio::Warn, 'openstudio.standards.Model', "load diff = #{max_load_diff}, this zone load = #{max_load}, avg zone load = #{avg_max_load}")
        OpenStudio.logFree(OpenStudio::Warn, 'openstudio.standards.Model', "eflh diff = #{eflh_diff}, this zone load = #{zone_eflh[zone_name]}, avg zone eflh = #{avg_eflh}")

        sec_zones << zone
        sec_zone_names << zone_name
        zone_eflh.delete(zone_name)
        zone_max_load.delete(zone_name)
      end
    end

    # Eliminate worst zone where EFLH exceeds limit
    # Repeat until all zones are within limit
    num_zones = zone_eflh.size
    avg_eflh_save = 0
    max_zone_name = ''
    max_eflh_diff = 0
    max_zone = nil
    (1..num_zones).each do |izone|
      # This loop is to iterate to eliminate one zone at a time
      max_eflh_diff = 0
      zones.each do |zone|
        # This loop finds the worst remaining zone to eliminate if above threshold
        zone_name = zone.name.get.to_s
        next if !zone_eflh.key?(zone_name)

        avg_eflh = get_avg_of_other_zones(zone_eflh, zone_name)
        eflh_diff = (avg_eflh - zone_eflh[zone_name]).abs
        if eflh_diff > max_eflh_diff
          max_eflh_diff = eflh_diff
          max_zone_name = zone_name
          max_zone = zone
          avg_eflh_save = avg_eflh
        end
      end
      if max_eflh_diff > eflh_limit
        # Move the max Zone to the secondary list
        OpenStudio.logFree(OpenStudio::Warn, 'openstudio.standards.Model', "Zone moved to PSZ due to eflh: #{max_zone_name}; limit = #{eflh_limit}")
        OpenStudio.logFree(OpenStudio::Warn, 'openstudio.standards.Model', "eflh diff = #{max_eflh_diff}, this zone load = #{zone_eflh[max_zone_name]}, avg zone eflh = #{avg_eflh_save}")
        sec_zones << max_zone
        sec_zone_names << max_zone_name
        zone_eflh.delete(max_zone_name)
        zone_max_load.delete(max_zone_name)
      else
        # All zones are now within the limit, exit the iteration
        break
      end
    end

    # Eliminate worst zone where max load exceeds limit and repeat until all pass
    num_zones = zone_eflh.size
    highest_max_load_diff = -1
    highest_zone = nil
    highest_zone_name = ''
    highest_max_load = 0
    avg_max_load_save = 0

    (1..num_zones).each do |izone|
      # This loop is to iterate to eliminate one zone at a time
      highest_max_load_diff = 0
      zones.each do |zone|
        # This loop finds the worst remaining zone to eliminate if above threshold
        zone_name = zone.name.get.to_s
        next if !zone_max_load.key?(zone_name)

        max_load = zone_max_load[zone_name]
        avg_max_load = get_wtd_avg_of_other_zones(zone_max_load, zone_area, zone_name)
        max_load_diff = (max_load - avg_max_load).abs
        if max_load_diff >= highest_max_load_diff
          highest_max_load_diff = max_load_diff
          highest_zone_name = zone_name
          highest_zone = zone
          highest_max_load = max_load
          avg_max_load_save = avg_max_load
        end
      end
      if highest_max_load_diff > load_limit
        # Move the max Zone to the secondary list
        OpenStudio.logFree(OpenStudio::Warn, 'openstudio.standards.Model', "Zone moved to PSZ due to load: #{highest_zone_name}; load limit = #{load_limit}")
        OpenStudio.logFree(OpenStudio::Warn, 'openstudio.standards.Model', "load diff = #{highest_max_load_diff}, this zone load = #{highest_max_load}, avg zone load = #{avg_max_load_save}")
        sec_zones << highest_zone
        sec_zone_names << highest_zone_name
        zone_eflh.delete(highest_zone_name)
        zone_max_load.delete(highest_zone_name)
      else
        # All zones are now within the limit, exit the iteration
        break
      end
    end

    # Place remaining zones in multizone system list
    zone_eflh.each_key do |key|
      zones.each do |zone|
        if key == zone.name.get.to_s
          pri_zones << zone
          pri_zone_names << key
        end
      end
    end

    # Report out the primary vs. secondary zones
    unless pri_zone_names.empty?
      OpenStudio.logFree(OpenStudio::Info, 'openstudio.standards.Model', "Primary system zones = #{pri_zone_names.join(', ')}.")
    end
    unless sec_zone_names.empty?
      OpenStudio.logFree(OpenStudio::Info, 'openstudio.standards.Model', "Secondary system zones = #{sec_zone_names.join(', ')}.")
    end

    return { 'primary' => pri_zones, 'secondary' => sec_zones, 'zone_op_hrs' => zone_op_hrs }
  end

end
>>>>>>> 3fe73c4a
<|MERGE_RESOLUTION|>--- conflicted
+++ resolved
@@ -1741,11 +1741,7 @@
   # with keys area_ft2, type, fuel, and zones (an array of zones)
   def get_baseline_system_groups_for_one_building_type(model, hvac_building_type, zones_in_building_type)
     # Build zones hash of [zone, zone area, occupancy type, building type, fuel]
-<<<<<<< HEAD
-    zones = model_zones_with_occ_and_fuel_type(model, custom)
-=======
     zones = model_zones_with_occ_and_fuel_type(model, 'custom')
->>>>>>> 3fe73c4a
 
     # Ensure that there is at least one conditioned zone
     if zones.size.zero?
@@ -2099,21 +2095,13 @@
   #
   # @note Select system type from data table base on key parameters
   # @param climate_zone [string] id code for the climate
-<<<<<<< HEAD
-  # @param sys_group [data structure] Data structure defining list of zones for a single hvac building type
-=======
   # @param sys_group [hash] Hash defining a group of zones that have the same Appendix G system type
->>>>>>> 3fe73c4a
   # @param custom [string] included here for backwards compatibility (not used here)
   # @param hvac_building_type [String] Chosen by user via measure interface or user data files
   # @param district_heat_zones [hash] of zone name => true for has district heat, false for has not
   # @return [String] The system type.  Possibilities are PTHP, PTAC, PSZ_AC, PSZ_HP, PVAV_Reheat, PVAV_PFP_Boxes,
   #   VAV_Reheat, VAV_PFP_Boxes, Gas_Furnace, Electric_Furnace
-<<<<<<< HEAD
-  def model_prm_stable_baseline_system_type(model, climate_zone, sys_group, custom, hvac_building_type, district_heat_zones)
-=======
   def model_prm_baseline_system_type(model, climate_zone, sys_group, custom, hvac_building_type, district_heat_zones)
->>>>>>> 3fe73c4a
 
     area_type = sys_group['occ']
     fuel_type = sys_group['fuel']
@@ -2243,10 +2231,6 @@
     return system_type
   end
 
-<<<<<<< HEAD
-
-end
-=======
   # For a multizone system, create the fan schedule based on zone occupancy/fan schedules
   # @author Doug Maddox, PNNL
   # @param model
@@ -2472,4 +2456,3 @@
   end
 
 end
->>>>>>> 3fe73c4a
