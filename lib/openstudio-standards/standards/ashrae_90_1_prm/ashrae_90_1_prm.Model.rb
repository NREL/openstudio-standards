class ASHRAE901PRM < Standard
  # @!group Model

  # Determines the area of the building above which point
  # the non-dominant area type gets it's own HVAC system type.
  # @return [Double] the minimum area (m^2)
  def model_prm_baseline_system_group_minimum_area(model, custom)
    exception_min_area_ft2 = 20_000
    # Customization - Xcel EDA Program Manual 2014
    # 3.2.1 Mechanical System Selection ii
    if custom == 'Xcel Energy CO EDA'
      exception_min_area_ft2 = 5000
      OpenStudio.logFree(OpenStudio::Info, 'openstudio.standards.Model', "Customization; per Xcel EDA Program Manual 2014 3.2.1 Mechanical System Selection ii, minimum area for non-predominant conditions reduced to #{exception_min_area_ft2} ft2.")
    end
    exception_min_area_m2 = OpenStudio.convert(exception_min_area_ft2, 'ft^2', 'm^2').get
    return exception_min_area_m2
  end

  # Determines which system number is used
  # for the baseline system.
  # @return [String] the system number: 1_or_2, 3_or_4,
  # 5_or_6, 7_or_8, 9_or_10
  def model_prm_baseline_system_number(model, climate_zone, area_type, fuel_type, area_ft2, num_stories, custom)
    sys_num = nil

    # Customization - Xcel EDA Program Manual 2014
    # Table 3.2.2 Baseline HVAC System Types
    if custom == 'Xcel Energy CO EDA'
      OpenStudio.logFree(OpenStudio::Info, 'openstudio.standards.Model', 'Custom; per Xcel EDA Program Manual 2014 Table 3.2.2 Baseline HVAC System Types, the 90.1-2010 lookup for HVAC system types shall be used.')

      # Set the area limit
      limit_ft2 = 25_000

      case area_type
      when 'residential'
        sys_num = '1_or_2'
      when 'nonresidential'
        # nonresidential and 3 floors or less and <25,000 ft2
        if num_stories <= 3 && area_ft2 < limit_ft2
          sys_num = '3_or_4'
          # nonresidential and 4 or 5 floors or 5 floors or less and 25,000 ft2 to 150,000 ft2
        elsif ((num_stories == 4 || num_stories == 5) && area_ft2 < limit_ft2) || (num_stories <= 5 && (area_ft2 >= limit_ft2 && area_ft2 <= 150_000))
          sys_num = '5_or_6'
          # nonresidential and more than 5 floors or >150,000 ft2
        elsif num_stories >= 5 || area_ft2 > 150_000
          sys_num = '7_or_8'
        end
      when 'heatedonly'
        sys_num = '9_or_10'
      when 'retail'
        # Should only be hit by Xcel EDA
        sys_num = '3_or_4'
      end

    else

      # Set the area limit
      limit_ft2 = 25_000

      case area_type
      when 'residential'
        sys_num = '1_or_2'
      when 'nonresidential'
        # nonresidential and 3 floors or less and <25,000 ft2
        if num_stories <= 3 && area_ft2 < limit_ft2
          sys_num = '3_or_4'
        # nonresidential and 4 or 5 floors or 5 floors or less and 25,000 ft2 to 150,000 ft2
        elsif ((num_stories == 4 || num_stories == 5) && area_ft2 < limit_ft2) || (num_stories <= 5 && (area_ft2 >= limit_ft2 && area_ft2 <= 150_000))
          sys_num = '5_or_6'
        # nonresidential and more than 5 floors or >150,000 ft2
        elsif num_stories >= 5 || area_ft2 > 150_000
          sys_num = '7_or_8'
        end
      when 'heatedonly'
        sys_num = '9_or_10'
      when 'retail'
        sys_num = '3_or_4'
      end

    end

    return sys_num
  end

  # Change the fuel type based on climate zone, depending on the standard.
  # For 90.1-2013, fuel type is based on climate zone, not the proposed model.
  # @return [String] the revised fuel type
  def model_prm_baseline_system_change_fuel_type(model, fuel_type, climate_zone, custom = nil)
    if custom == 'Xcel Energy CO EDA'
      OpenStudio.logFree(OpenStudio::Info, 'openstudio.standards.Model', 'Custom; per Xcel EDA Program Manual 2014 Table 3.2.2 Baseline HVAC System Types, the 90.1-2010 rules for heating fuel type (based on proposed model) rules apply.')
      return fuel_type
    end

    # For 90.1-2013 the fuel type is determined based on climate zone.
    # Don't change the fuel if it purchased heating or cooling.
    if fuel_type == 'electric' || fuel_type == 'fossil'
      case climate_zone
      when 'ASHRAE 169-2006-1A',
           'ASHRAE 169-2006-2A',
           'ASHRAE 169-2006-3A',
           'ASHRAE 169-2013-1A',
           'ASHRAE 169-2013-2A',
           'ASHRAE 169-2013-3A'
        fuel_type = 'electric'
      else
        fuel_type = 'fossil'
      end
      OpenStudio.logFree(OpenStudio::Info, 'openstudio.standards.Model', "Heating fuel is #{fuel_type} for 90.1-2013, climate zone #{climate_zone}.  This is independent of the heating fuel type in the proposed building, per G3.1.1-3.  This is different than previous versions of 90.1.")
    end

    return fuel_type
  end

  # Determines the fan type used by VAV_Reheat and VAV_PFP_Boxes systems.
  # Variable speed fan for 90.1-2013
  # @return [String] the fan type: TwoSpeed Fan, Variable Speed Fan
  def model_baseline_system_vav_fan_type(model)
    fan_type = 'Variable Speed Fan'
    return fan_type
  end

  # This method creates customized infiltration objects for each
  # space and removes the SpaceType-level infiltration objects.
  #
  # @return [Bool] true if successful, false if not
  def model_apply_infiltration_standard(model, climate_zone)
    # Model shouldn't use SpaceInfiltrationEffectiveLeakageArea
    # Excerpt from the EnergyPlus Input/Output reference manual:
    #     "This model is based on work by Sherman and Grimsrud (1980)
    #     and is appropriate for smaller, residential-type buildings."
    # Return an error if the model does use this object
    ela = 0
    model.getSpaceInfiltrationEffectiveLeakageAreas.sort.each do |eff_la|
      ela += 1
    end
    if ela > 0
      OpenStudio.logFree(OpenStudio::Error, 'openstudio.standards.Model', 'The current model cannot include SpaceInfiltrationEffectiveLeakageArea. These objects cannot be used to model infiltration according to the 90.1-PRM rules.')
    end

    # Get the space building envelope area
    # According to the 90.1 definition, building envelope include:
    # - "the elements of a building that separate conditioned spaces from the exterior"
    # - "the elements of a building that separate conditioned space from unconditioned
    #    space or that enclose semiheated spaces through which thermal energy may be
    #    transferred to or from the exterior, to or from unconditioned spaces or to or
    #    from conditioned spaces."
    building_envelope_area_m2 = 0
    model.getSpaces.sort.each do |space|
      building_envelope_area_m2 += space_envelope_area(space, climate_zone)
    end
    if building_envelope_area_m2 == 0.0
      OpenStudio.logFree(OpenStudio::Warn, 'openstudio.standards.Model', 'Calculated building envelope area is 0 m2, no infiltration will be added.')
      return 0.0
    end

    # Calculate current model air leakage rate @ 75 Pa and report it
    curr_tot_infil_m3_per_s_per_envelope_area = model_current_building_envelope_infiltration_at_75pa(model, building_envelope_area_m2)
    OpenStudio.logFree(OpenStudio::Info, 'openstudio.standards.Model', "The proposed model I_75Pa is estimated to be #{curr_tot_infil_m3_per_s_per_envelope_area} m3/s per m2 of total building envelope.")

    # Calculate building adjusted building envelope
    # air infiltration following the 90.1 PRM rules
    tot_infil_m3_per_s = model_adjusted_building_envelope_infiltration(model, building_envelope_area_m2)

    # Find infiltration method used in the model, if any.
    #
    # If multiple methods are used, use per above grade wall
    # area (i.e. exterior wall area), if air/changes per hour
    # or exterior surface area is used, use Flow/ExteriorWallArea
    infil_method = model_get_infiltration_method(model)
    infil_method = 'Flow/ExteriorWallArea' if infil_method != 'Flow/Area' || infil_method != 'Flow/ExteriorWallArea'
    infil_coefficients = model_get_infiltration_coefficients(model)

    # Set the infiltration rate at each space
    model.getSpaces.sort.each do |space|
      space_apply_infiltration_rate(space, tot_infil_m3_per_s, infil_method, infil_coefficients)
    end

    # Remove infiltration rates set at the space type
    model.getSpaceTypes.sort.each do |space_type|
      space_type.spaceInfiltrationDesignFlowRates.each(&:remove)
    end

    return true
  end

  # This method retrieves the type of infiltration input
  # used in the model. If input is inconsitent, returns
  # Flow/Area
  #
  # @return [String] infiltration input type
  def model_get_infiltration_method(model)
    infil_method = nil
    model.getSpaces.sort.each do |space|
      # Infiltration at the space level
      unless space.spaceInfiltrationDesignFlowRates.empty?
        old_infil = space.spaceInfiltrationDesignFlowRates[0]
        old_infil_method = old_infil.designFlowRateCalculationMethod.to_s
        # Return flow per space floor area if method is inconsisten in proposed model
        return 'Flow/Area' if infil_method != old_infil_method && !infil_method.nil?

        infil_method = old_infil_method
      end

      # Infiltration at the space type level
      if infil_method.nil? && space.spaceType.is_initialized
        space_type = space.spaceType.get
        unless space_type.spaceInfiltrationDesignFlowRates.empty?
          old_infil = space_type.spaceInfiltrationDesignFlowRates[0]
          old_infil_method = old_infil.designFlowRateCalculationMethod.to_s
          # Return flow per space floor area if method is inconsisten in proposed model
          return 'Flow/Area' if infil_method != old_infil_method && !infil_method.nil?

          infil_method = old_infil_method
        end
      end
    end

    return infil_method
  end

  # This method retrieves the infiltration coefficients
  # used in the model. If input is inconsitent, returns
  # [0, 0, 0.224, 0] as per PRM user manual
  #
  # @return [String] infiltration input type
  def model_get_infiltration_coefficients(model)
    cst = nil
    temp = nil
    vel = nil
    vel_2 = nil
    infil_coeffs = [cst, temp, vel, vel_2]
    model.getSpaces.sort.each do |space|
      # Infiltration at the space level
      unless space.spaceInfiltrationDesignFlowRates.empty?
        old_infil = space.spaceInfiltrationDesignFlowRates[0]
        cst = old_infil.constantTermCoefficient
        temp = old_infil.temperatureTermCoefficient
        vel = old_infil.velocityTermCoefficient
        vel_2 = old_infil.velocitySquaredTermCoefficient
        old_infil_coeffs = [cst, temp, vel, vel_2] if !(cst.nil? && temp.nil? && vel.nil? && vel_2.nil?)
        # Return flow per space floor area if method is inconsisten in proposed model
        return [0.0, 0.0, 0.224, 0.0] if infil_coeffs != old_infil_coeffs && !(infil_coeffs[0].nil? &&
                                                                                    infil_coeffs[1].nil? &&
                                                                                    infil_coeffs[2].nil? &&
                                                                                    infil_coeffs[3].nil?)

        infil_coeffs = old_infil_coeffs
      end

      # Infiltration at the space type level
      if infil_coeffs == [nil, nil, nil, nil] && space.spaceType.is_initialized
        space_type = space.spaceType.get
        unless space_type.spaceInfiltrationDesignFlowRates.empty?
          old_infil = space_type.spaceInfiltrationDesignFlowRates[0]
          cst = old_infil.constantTermCoefficient
          temp = old_infil.temperatureTermCoefficient
          vel = old_infil.velocityTermCoefficient
          vel_2 = old_infil.velocitySquaredTermCoefficient
          old_infil_coeffs = [cst, temp, vel, vel_2] if !(cst.nil? && temp.nil? && vel.nil? && vel_2.nil?)
          # Return flow per space floor area if method is inconsisten in proposed model
          return [0.0, 0.0, 0.224, 0.0] unless infil_coeffs != old_infil_coeffs && !(infil_coeffs[0].nil? &&
                                                                                      infil_coeffs[1].nil? &&
                                                                                      infil_coeffs[2].nil? &&
                                                                                      infil_coeffs[3].nil?)

          infil_coeffs = old_infil_coeffs
        end
      end
    end
    return infil_coeffs
  end

  # This methods calculate the current model air leakage rate @ 75 Pa.
  # It assumes that the model follows the PRM methods, see G3.1.1.4
  # in 90.1-2019 for reference.
  #
  # @param [OpenStudio::Model::Model] OpenStudio Model object
  # @param [Double] Building envelope area as per 90.1 in m^2
  #
  # @return [Float] building model air leakage rate
  def model_current_building_envelope_infiltration_at_75pa(model, building_envelope_area_m2)
    bldg_air_leakage_rate = 0
    model.getSpaces.sort.each do |space|
      # Infiltration at the space level
      unless space.spaceInfiltrationDesignFlowRates.empty?
        infil_obj = space.spaceInfiltrationDesignFlowRates[0]
        unless infil_obj.designFlowRate.is_initialized
          if infil_obj.flowperSpaceFloorArea.is_initialized
            bldg_air_leakage_rate += infil_obj.flowperSpaceFloorArea.get * space.floorArea
          elsif infil_obj.flowperExteriorSurfaceArea.is_initialized
            bldg_air_leakage_rate += infil_obj.flowperExteriorSurfaceArea.get * space.exteriorArea
          elsif infil_obj.flowperExteriorWallArea.is_initialized
            bldg_air_leakage_rate += infil_obj.flowperExteriorWallArea.get * space.exteriorWallArea
          elsif infil_obj.airChangesperHour.is_initialized
            bldg_air_leakage_rate += infil_obj.airChangesperHour.get * space.volume / 3600
          end
        end
      end

      # Infiltration at the space type level
      if space.spaceType.is_initialized
        space_type = space.spaceType.get
        unless space_type.spaceInfiltrationDesignFlowRates.empty?
          infil_obj = space_type.spaceInfiltrationDesignFlowRates[0]
          unless infil_obj.designFlowRate.is_initialized
            if infil_obj.flowperSpaceFloorArea.is_initialized
              bldg_air_leakage_rate += infil_obj.flowperSpaceFloorArea.get * space.floorArea
            elsif infil_obj.flowperExteriorSurfaceArea.is_initialized
              bldg_air_leakage_rate += infil_obj.flowperExteriorSurfaceArea.get * space.exteriorArea
            elsif infil_obj.flowperExteriorWallArea.is_initialized
              bldg_air_leakage_rate += infil_obj.flowperExteriorWallArea.get * space.exteriorWallArea
            elsif infil_obj.airChangesperHour.is_initialized
              bldg_air_leakage_rate += infil_obj.airChangesperHour.get * space.volume / 3600
            end
          end
        end
      end
    end
    # adjust_infiltration_to_prototype_building_conditions(1) corresponds
    # to the 0.112 shown in G3.1.1.4
    curr_tot_infil_m3_per_s_per_envelope_area = bldg_air_leakage_rate / adjust_infiltration_to_prototype_building_conditions(1) / building_envelope_area_m2
    return curr_tot_infil_m3_per_s_per_envelope_area
  end

  # This method calculates the building envelope infiltration,
  # this approach uses the 90.1 PRM rules
  #
  # @return [Float] building envelope infiltration
  def model_adjusted_building_envelope_infiltration(model, building_envelope_area_m2)
    # Determine the total building baseline infiltration rate in cfm per ft2 of the building envelope at 75 Pa
    basic_infil_rate_cfm_per_ft2 = space_infiltration_rate_75_pa

    # Do nothing if no infiltration
    return 0.0 if basic_infil_rate_cfm_per_ft2.zero?

    # Conversion factor
    conv_fact = OpenStudio.convert(1, 'm^3/s', 'ft^3/min').to_f / OpenStudio.convert(1, 'm^2', 'ft^2').to_f

    # Adjust the infiltration rate to the average pressure for the prototype buildings.
    # adj_infil_rate_cfm_per_ft2 = 0.112 * basic_infil_rate_cfm_per_ft2
    adj_infil_rate_cfm_per_ft2 = adjust_infiltration_to_prototype_building_conditions(basic_infil_rate_cfm_per_ft2)
    adj_infil_rate_m3_per_s_per_m2 = adj_infil_rate_cfm_per_ft2 / conv_fact

    # Calculate the total infiltration
    tot_infil_m3_per_s = adj_infil_rate_m3_per_s_per_m2 * building_envelope_area_m2

    return tot_infil_m3_per_s
  end

  # Reduces the SRR to the values specified by the PRM. SRR reduction will be done by shrinking vertices toward the centroid.
  #
  # @param model [OpenStudio::model::Model] OpenStudio model object
  def model_apply_prm_baseline_skylight_to_roof_ratio(model)
    # Loop through all spaces in the model, and
    # per the 90.1-2019 PRM User Manual, only
    # account for exterior roofs for enclosed
    # spaces. Include space multipliers.
    roof_m2 = 0.001 # Avoids divide by zero errors later
    sky_m2 = 0
    total_roof_m2 = 0.001
    total_subsurface_m2 = 0
    model.getSpaces.sort.each do |space|
      next if space_conditioning_category(space) == 'Unconditioned'

      # Loop through all surfaces in this space
      roof_area_m2 = 0
      sky_area_m2 = 0
      space.surfaces.sort.each do |surface|
        # Skip non-outdoor surfaces
        next unless surface.outsideBoundaryCondition == 'Outdoors'
        # Skip non-walls
        next unless surface.surfaceType == 'RoofCeiling'

        # This roof's gross area (including skylight area)
        roof_area_m2 += surface.grossArea * space.multiplier
        # Subsurfaces in this surface
        surface.subSurfaces.sort.each do |ss|
          next unless ss.subSurfaceType == 'Skylight'

          sky_area_m2 += ss.netArea * space.multiplier
        end
      end

      total_roof_m2 += roof_area_m2
      total_subsurface_m2 += sky_area_m2
    end

    # Calculate the SRR of each category
    srr = ((total_subsurface_m2 / total_roof_m2) * 100.0).round(1)
    OpenStudio.logFree(OpenStudio::Info, 'openstudio.standards.Model', "The skylight to roof ratios (SRRs) is: : #{srr.round}%.")

    # SRR limit
    srr_lim = model_prm_skylight_to_roof_ratio_limit(model)

    # Check against SRR limit
    red = srr > srr_lim

    # Stop here unless skylights need reducing
    return true unless red

    OpenStudio.logFree(OpenStudio::Info, 'openstudio.standards.Model', "Reducing the size of all skylights equally down to the limit of #{srr_lim.round}%.")

    # Determine the factors by which to reduce the skylight area
    mult = srr_lim / srr

    # Reduce the skylight area if any of the categories necessary
    model.getSpaces.sort.each do |space|
      next if space_conditioning_category(space) == 'Unconditioned'

      # Loop through all surfaces in this space
      space.surfaces.sort.each do |surface|
        # Skip non-outdoor surfaces
        next unless surface.outsideBoundaryCondition == 'Outdoors'
        # Skip non-walls
        next unless surface.surfaceType == 'RoofCeiling'

        # Subsurfaces in this surface
        surface.subSurfaces.sort.each do |ss|
          next unless ss.subSurfaceType == 'Skylight'

          # Reduce the size of the skylight
          red = 1.0 - mult
          sub_surface_reduce_area_by_percent_by_shrinking_toward_centroid(ss, red)
        end
      end
    end

    return true
  end

  # Add design day schedule objects for space loads, for PRM 2019 baseline models
  # @author Xuechen (Jerry) Lei, PNNL
  # @param model [OpenStudio::model::Model] OpenStudio model object
  #
  def model_apply_prm_baseline_sizing_schedule(model)
    space_loads = model.getSpaceLoads
    loads = []
    space_loads.sort.each do |space_load|
      load_type = space_load.iddObjectType.valueName.sub('OS_', '').strip.sub('_', '')
      casting_method_name = "to_#{load_type}"
      if space_load.respond_to?(casting_method_name)
        casted_load = space_load.public_send(casting_method_name).get
        loads << casted_load
      else
        p 'Need Debug, casting method not found @JXL'
      end
    end

    load_schedule_name_hash = {
      'People' => 'numberofPeopleSchedule',
      'Lights' => 'schedule',
      'ElectricEquipment' => 'schedule',
      'GasEquipment' => 'schedule',
      'SpaceInfiltration_DesignFlowRate' => 'schedule'
    }

    loads.each do |load|
      load_type = load.iddObjectType.valueName.sub('OS_', '').strip
      load_schedule_name = load_schedule_name_hash[load_type]
      next unless !load_schedule_name.nil?

      # check if the load is in a dwelling space
      if load.spaceType.is_initialized
        space_type = load.spaceType.get
      elsif load.space.is_initialized && load.space.get.spaceType.is_initialized
        space_type = load.space.get.spaceType.get
      else
        space_type = nil
        puts "No hosting space/spacetype found for load: #{load.name}"
      end
      if !space_type.nil? && /apartment/i =~ space_type.standardsSpaceType.to_s
        load_in_dwelling = true
      else
        load_in_dwelling = false
      end

      load_schedule = load.public_send(load_schedule_name).get
      schedule_type = load_schedule.iddObjectType.valueName.sub('OS_', '').strip.sub('_', '')
      load_schedule = load_schedule.public_send("to_#{schedule_type}").get

      case schedule_type
      when 'ScheduleRuleset'
        load_schmax = get_8760_values_from_schedule(model, load_schedule).max
        load_schmin = get_8760_values_from_schedule(model, load_schedule).min
        load_schmode = get_weekday_values_from_8760(model,
                                                    Array(get_8760_values_from_schedule(model, load_schedule)),
                                                    value_includes_holiday = true).mode[0]

        # AppendixG-2019 G3.1.2.2.1
        if load_type == 'SpaceInfiltration_DesignFlowRate'
          summer_value = load_schmax
          winter_value = load_schmax
        else
          summer_value = load_schmax
          winter_value = load_schmin
        end

        # AppendixG-2019 Exception to G3.1.2.2.1
        if load_in_dwelling
          summer_value = load_schmode
        end

        # set cooling design day schedule
        summer_dd_schedule = OpenStudio::Model::ScheduleDay.new(model)
        summer_dd_schedule.setName("#{load.name} Summer Design Day")
        summer_dd_schedule.addValue(OpenStudio::Time.new(1.0), summer_value)
        load_schedule.setSummerDesignDaySchedule(summer_dd_schedule)

        # set heating design day schedule
        winter_dd_schedule = OpenStudio::Model::ScheduleDay.new(model)
        winter_dd_schedule.setName("#{load.name} Winter Design Day")
        winter_dd_schedule.addValue(OpenStudio::Time.new(1.0), winter_value)
        load_schedule.setWinterDesignDaySchedule(winter_dd_schedule)

      when 'ScheduleConstant'
        OpenStudio.logFree(OpenStudio::Warn, 'openstudio.standards.Model', "Space load #{load.name} has schedule type of ScheduleConstant. Nothing to be done for ScheduleConstant")
        next
      end
    end
  end

  # Identifies non mechanically cooled ("nmc") systems, if applicable
  #
  # TODO: Zone-level evaporative cooler is not currently supported by
  #       by OpenStudio, will need to be added to the method when
  #       supported.
  #
  # @param model [OpenStudio::model::Model] OpenStudio model object
  # @return zone_nmc_sys_type [Hash] Zone to nmc system type mapping
  def model_identify_non_mechanically_cooled_systems(model)
    # Iterate through zones to find out if they are served by nmc systems
    model.getThermalZones.sort.each do |zone|
      # Check if airloop has economizer and either:
      # - No cooling coil and/or,
      # - An evaporative cooling coil
      air_loop = zone.airLoopHVAC

      unless air_loop.empty?
        # Iterate through all the airloops assigned to a zone
        zone.airLoopHVACs.each do |airloop|
          air_loop = air_loop.get
          if (!air_loop_hvac_include_cooling_coil?(air_loop) &&
            air_loop_hvac_include_evaporative_cooler?(air_loop)) ||
             (!air_loop_hvac_include_cooling_coil?(air_loop) &&
               air_loop_hvac_include_economizer?(air_loop))
            air_loop.additionalProperties.setFeature('non_mechanically_cooled', true)
            air_loop.thermalZones.each do |thermal_zone|
              thermal_zone.additionalProperties.setFeature('non_mechanically_cooled', true)
            end
          end
        end
      end
    end
  end

  # Specify supply air temperature setpoint for unit heaters based on 90.1 Appendix G G3.1.2.8.2
  #
  # @param thermal_zone [OpenStudio::Model::ThermalZone] OpenStudio ThermalZone Object
  #
  # @return [Double] for zone with unit heaters, return design supply temperature; otherwise, return nil
  def thermal_zone_prm_unitheater_design_supply_temperature(thermal_zone)
    thermal_zone.equipment.each do |eqt|
      if eqt.to_ZoneHVACUnitHeater.is_initialized
        return OpenStudio.convert(105, 'F', 'C').get
      end
    end
    return nil
  end

  # Specify supply to room delta for laboratory spaces based on 90.1 Appendix G Exception to G3.1.2.8.1
  #
  # @param thermal_zone [OpenStudio::Model::ThermalZone] OpenStudio ThermalZone Object
  #
  # @return [Double] for zone with laboratory space, return 17; otherwise, return nil
  def thermal_zone_prm_lab_delta_t(thermal_zone)
    # For labs, add 17 delta-T; otherwise, add 20 delta-T
    thermal_zone.spaces.each do |space|
      space_std_type = space.spaceType.get.standardsSpaceType.get
      if space_std_type == 'laboratory'
        return 17
      end
    end
    return nil
  end

  # Indicate if fan power breakdown (supply, return, and relief)
  # are needed
  #
  # @return [Boolean] true if necessary, false otherwise
  def model_get_fan_power_breakdown
    return true
  end

  # Template method for adding a setpoint manager for a coil control logic to a heating coil.
  # ASHRAE 90.1-2019 Appendix G.
  #
  # @param model [OpenStudio::Model::Model] Openstudio model
  # @param thermalZones Array([OpenStudio::Model::ThermalZone]) thermal zone array
  # @param coil Heating Coils
  # @return [Boolean] true
  def model_set_central_preheat_coil_spm(model, thermalZones, coil)
    # search for the highest zone setpoint temperature
    max_heat_setpoint = 0.0
    coil_name = coil.name.get.to_s
    thermalZones.each do |zone|
      tstat = zone.thermostatSetpointDualSetpoint
      if tstat.is_initialized
        tstat = tstat.get
        setpoint_sch = tstat.heatingSetpointTemperatureSchedule
        setpoint_min_max = search_min_max_value_from_design_day_schedule(setpoint_sch, 'heating')
        setpoint_c = setpoint_min_max['max']
        if setpoint_c > max_heat_setpoint
          max_heat_setpoint = setpoint_c
        end
      end
    end
    # in this situation, we hard set the temperature to be 22 F
    # (ASHRAE 90.1 Room heating stepoint temperature is 72 F)
    max_heat_setpoint = 22.2 if max_heat_setpoint == 0.0

    max_heat_setpoint_f = OpenStudio.convert(max_heat_setpoint, 'C', 'F').get
    preheat_setpoint_f = max_heat_setpoint_f - 20
    preheat_setpoint_c = OpenStudio.convert(preheat_setpoint_f, 'F', 'C').get

    # create a new constant schedule and this method will add schedule limit type
    preheat_coil_sch = model_add_constant_schedule_ruleset(model,
                                                           preheat_setpoint_c,
                                                           name = "#{coil_name} Setpoint Temp - #{preheat_setpoint_f.round}F")
    preheat_coil_manager = OpenStudio::Model::SetpointManagerScheduled.new(model, preheat_coil_sch)
    preheat_coil_manager.setName("#{coil_name} Preheat Coil Setpoint Manager")

    if coil.to_CoilHeatingWater.is_initialized
      preheat_coil_manager.addToNode(coil.airOutletModelObject.get.to_Node.get)
    elsif coil.to_CoilHeatingElectric.is_initialized
      preheat_coil_manager.addToNode(coil.outletModelObject.get.to_Node.get)
    elsif coil.to_CoilHeatingGas.is_initialized
      OpenStudio.logFree(OpenStudio::Warn, 'openstudio.models.CoilHeatingGas', 'Preheat coils in baseline system shall only be electric or hydronic. Current coil type: Natural Gas')
      preheat_coil_manager.addToNode(coil.airOutletModelObject.get.to_Node.get)
    end

    return true
  end

  # A template method that handles the loading of user input data from multiple sources
  # include data source from:
  # 1. user data csv files
  # 2. data from measure and OpenStudio interface
  # @param [Openstudio:model:Model] model
  # @param [String] climate_zone
  # @param [String] default_hvac_building_type
  # @param [String] default_wwr_building_type
  # @param [String] default_swh_building_type
  # @param [Hash] bldg_type_hvac_zone_hash A hash maps building type for hvac to a list of thermal zones
  # @return True
  def handle_user_input_data(model, climate_zone, default_hvac_building_type, default_wwr_building_type, default_swh_building_type, bldg_type_hvac_zone_hash)
    # load the multiple building area types from user data
    handle_multi_building_area_types(model, climate_zone, default_hvac_building_type, default_wwr_building_type, default_swh_building_type, bldg_type_hvac_zone_hash)
    # load user data from proposed model
    handle_airloop_user_input_data(model)
    # load air loop DOAS user data from the proposed model
    handle_airloop_doas_user_input_data(model)
    # load zone HVAC user data from proposed model
    handle_zone_hvac_user_input_data(model)
  end

  # A function to load airloop data from userdata csv files
  # @param [OpenStudio::Model::Model] OpenStudio model object
  def handle_airloop_user_input_data(model)
    # ============================Process airloop info ============================================
    user_airloops = @standards_data.key?('userdata_airloop_hvac') ? @standards_data['userdata_airloop_hvac'] : nil
    model.getAirLoopHVACs.each do |air_loop|
      air_loop_name = air_loop.name.get
      if user_airloops && user_airloops.length > 1
        user_airloops.each do |user_airloop|
          if air_loop_name == user_airloop['name']
            # gas phase air cleaning is system base - add proposed hvac system name to zones
            if user_airloop.key?('economizer_exception_for_gas_phase_air_cleaning') && !user_airloop['economizer_exception_for_gas_phase_air_cleaning'].nil?
              if user_airloop['economizer_exception_for_gas_phase_air_cleaning'].downcase == 'yes'
                air_loop.thermalZones.each do |thermal_zone|
                  thermal_zone.additionalProperties.setFeature('economizer_exception_for_gas_phase_air_cleaning', air_loop_name)
                end
              end
            end
            # Open refrigerated cases is zone based - add yes or no to zones
            if user_airloop.key?('economizer_exception_for_open_refrigerated_cases') && !user_airloop['economizer_exception_for_open_refrigerated_cases'].nil?
              if user_airloop['economizer_exception_for_open_refrigerated_cases'].downcase == 'yes'
                air_loop.thermalZones.each do |thermal_zone|
                  thermal_zone.additionalProperties.setFeature('economizer_exception_for_open_refrigerated_cases', 'yes')
                end
              end
            end
            # Fan power credits
            user_airloop.keys.each do |info_key|
              if info_key.include?('fan_power_credit')
                if !user_airloop[info_key].to_s.empty?
                  if info_key.include?('has_')
                    if user_airloop[info_key].downcase == 'yes'
                      air_loop.thermalZones.each do |thermal_zone|
                        if thermal_zone.additionalProperties.hasFeature(info_key)
                          current_value = thermal_zone.additionalProperties.getFeatureAsDouble(info_key).to_f
                          thermal_zone.additionalProperties.setFeature(info_key, current_value + 1.0)
                        else
                          thermal_zone.additionalProperties.setFeature(info_key, 1.0)
                        end
                      end
                    end
                  else
                    air_loop.thermalZones.each do |thermal_zones|
                      if thermal_zone.additionalProperties.hasFeature(info_key)
                        current_value = thermal_zone.additionalProperties.getFeatureAsDouble(info_key).to_f
                        thermal_zone.additionalProperties.setFeature(info_key, current_value + user_airloop[info_key])
                      else
                        thermal_zone.additionalProperties.setFeature(info_key, user_airloop[info_key])
                      end
                    end
                  end
                end
              end
            end
          end
        end
      end
    end
  end

  # A function to load airloop DOAS data from userdata csv files
  # @param [OpenStudio::Model::Model] OpenStudio model object
  def handle_airloop_doas_user_input_data(model)
    # Get user data
    user_airloop_doass = @standards_data.key?('userdata_airloop_hvac_doas') ? @standards_data['userdata_airloop_hvac_doas'] : nil

    # Parse user data
    if user_airloop_doass && user_airloop_doass.length >= 1
      user_airloop_doass.each do |user_airloop_doas|
        # Get AirLoopHVACDedicatedOutdoorAirSystem
        air_loop_doas = model.getAirLoopHVACDedicatedOutdoorAirSystemByName(user_airloop_doas['name'])
        if !air_loop_doas.is_initialized
          OpenStudio.logFree(OpenStudio::Warn, 'openstudio.ashrae_90_1_prm.Model', "The AirLoopHVACDedicatedOutdoorAirSystem named #{user_airloop_doass['name']} mentioned in the userdata_airloop_hvac_doas was not found in the model, user specified data associated with it will be ignored.")
          next
        else
          air_loop_doas = air_loop_doas.get
        end

        # Parse fan power credits data
        user_airloop_doas.keys.each do |info_key|
          if info_key.include?('fan_power_credit')
            if !user_airloop_doas[info_key].to_s.empty?
              # Case 1: Yes/no
              if info_key.include?('has_')
                if user_airloop_doas[info_key].downcase == 'yes'
                  air_loop_doas.airLoops.each do |air_loop|
                    air_loop.thermalZones.each do |thermal_zone|
                      if thermal_zone.additionalProperties.hasFeature(info_key)
                        current_value = thermal_zone.additionalProperties.getFeatureAsDouble(info_key).to_f
                        thermal_zone.additionalProperties.setFeature(info_key, current_value + 1.0)
                      else
                        thermal_zone.additionalProperties.setFeature(info_key, 1.0)
                      end
                    end
                  end
                end
              else
                # Case 2: user provided value
                air_loop_doas.airLoops.each do |air_loop|
                  air_loop.thermalZones.each do |thermal_zones|
                    if thermal_zone.additionalProperties.hasFeature(info_key)
                      current_value = thermal_zone.additionalProperties.getFeatureAsDouble(info_key).to_f
                      thermal_zone.additionalProperties.setFeature(info_key, current_value + user_airloop_doas[info_key])
                    else
                      thermal_zone.additionalProperties.setFeature(info_key, user_airloop_doas[info_key])
                    end
                  end
                end
              end
            end
          end
        end
      end
    end
  end

  # Analyze HVAC, window-to-wall ratio and SWH building (area) types from user data inputs in the @standard_data library
  # This function returns True, but the values are stored in the multi-building_data argument.
  # The hierarchy for process the building types
  # 1. Highest: PRM rules - if rules applied against user inputs, the function will use the calculated value to reset the building type
  # 2. Second: User defined building type in the csv file.
  # 3. Third: User defined userdata_building.csv file. If an object (e.g. space, thermalzone) are not defined in their correspondent userdata csv file, use the building csv file
  # 4. Fourth: Dropdown list in the measure GUI. If none presented, use the data from the dropdown list.
  # NOTE! This function will add building types to OpenStudio objects as an additional features for hierarchy 1-3
  # The object additional feature is empty when the function determined it uses fourth hierarchy.
  #
  # @param [OpenStudio::Model::Model] model
  # @param [String] climate_zone
  # @param [String] default_hvac_building_type (Fourth Hierarchy hvac building type)
  # @param [String] default_wwr_building_type (Fourth Hierarchy wwr building type)
  # @param [String] default_swh_building_type (Fourth Hierarchy swh building type)
  # @param [Hash] bldg_type_zone_hash An empty hash that maps building type for hvac to a list of thermal zones
  # @return True
  def handle_multi_building_area_types(model, climate_zone, default_hvac_building_type, default_wwr_building_type, default_swh_building_type, bldg_type_hvac_zone_hash)
    # Construct the user_building hashmap
    user_buildings = @standards_data.key?('userdata_building') ? @standards_data['userdata_building'] : nil

    # Build up a hvac_building_type : thermal zone hash map
    # =============================HVAC user data process===========================================
    user_thermal_zones = @standards_data.key?('userdata_thermal_zone') ? @standards_data['userdata_thermal_zone'] : nil
    # First construct hvac building type -> thermal Zone hash and hvac building type -> floor area
    bldg_type_zone_hash = {}
    bldg_type_zone_area_hash = {}
    model.getThermalZones.each do |thermal_zone|
      # get climate zone to check the conditioning category
      thermal_zone_condition_category = thermal_zone_conditioning_category(thermal_zone, climate_zone)
      if thermal_zone_condition_category == 'Semiheated' || thermal_zone_condition_category == 'Unconditioned'
        next
      end

      # Check for Second hierarchy
      hvac_building_type = nil
      if user_thermal_zones && user_thermal_zones.length >= 1
        user_thermal_zone_index = user_thermal_zones.index { |user_thermal_zone| user_thermal_zone['name'] == thermal_zone.name.get }
        # make sure the thermal zone has assigned a building_type_for_hvac
        unless user_thermal_zone_index.nil? || user_thermal_zones[user_thermal_zone_index]['building_type_for_hvac'].nil?
          # Only thermal zone in the user data and have building_type_for_hvac data will be assigned.
          hvac_building_type = user_thermal_zones[user_thermal_zone_index]['building_type_for_hvac']
        end
      end
      # Second hierarchy does not apply, check Third hierarchy
      if hvac_building_type.nil? && user_buildings && user_buildings.length >= 1
        building_name = thermal_zone.model.building.get.name.get
        user_building_index = user_buildings.index { |user_building| user_building['name'] == building_name }
        unless user_building_index.nil? || user_buildings[user_building_index]['building_type_for_hvac'].nil?
          # Only thermal zone in the buildings user data and have building_type_for_hvac data will be assigned.
          hvac_building_type = user_buildings[user_building_index]['building_type_for_hvac']
        end
      end
      # Third hierarchy does not apply, apply Fourth hierarchy
      if hvac_building_type.nil?
        hvac_building_type = default_hvac_building_type
      end
      # Add data to the hash map
      unless bldg_type_zone_hash.key?(hvac_building_type)
        bldg_type_zone_hash[hvac_building_type] = []
      end
      unless bldg_type_zone_area_hash.key?(hvac_building_type)
        bldg_type_zone_area_hash[hvac_building_type] = 0.0
      end
      # calculate floor area for the thermal zone
      part_of_floor_area = false
      thermal_zone.spaces.sort.each do |space|
        next unless space.partofTotalFloorArea

        # a space in thermal zone is part of floor area.
        part_of_floor_area = true
        bldg_type_zone_area_hash[hvac_building_type] += space.floorArea * space.multiplier
      end
      if part_of_floor_area
        # Only add the thermal_zone if it is part of the floor area
        bldg_type_zone_hash[hvac_building_type].append(thermal_zone)
      end
    end
    # Handle an edge case that all zones in the model are unconditioned.
    unless bldg_type_zone_hash.empty?
      # Calculate the total floor area.
      # If the max tie, this algorithm will pick the first encountered hvac building type as the maximum.
      total_floor_area = 0.0
      hvac_bldg_type_with_max_floor = nil
      hvac_bldg_type_max_floor_area = 0.0
      bldg_type_zone_area_hash.each do |key, value|
        if value > hvac_bldg_type_max_floor_area
          hvac_bldg_type_with_max_floor = key
          hvac_bldg_type_max_floor_area = value
        end
        total_floor_area += value
      end

      # Reset the thermal zones by going through the hierarchy 1 logics
      bldg_type_hvac_zone_hash.clear
      # Add the thermal zones for the maximum floor (primary system)
      bldg_type_hvac_zone_hash[hvac_bldg_type_with_max_floor] = bldg_type_zone_hash[hvac_bldg_type_with_max_floor]
      bldg_type_zone_hash.each do |bldg_type, bldg_type_zone|
        # loop the rest bldg_types
        unless bldg_type.eql? hvac_bldg_type_with_max_floor
          if OpenStudio.convert(total_floor_area, 'm^2', 'ft^2').get <= 40000
            # Building is smaller than 40k sqft, it could only have one hvac_building_type, reset all the thermal zones.
            bldg_type_hvac_zone_hash[hvac_bldg_type_with_max_floor].push(*bldg_type_zone)
            OpenStudio.logFree(OpenStudio::Warn, 'openstudio.model.Model', "The building floor area is less than 40,000 square foot. Thermal zones under hvac building type #{bldg_type} is reset to #{hvac_bldg_type_with_max_floor}")
          else
            if OpenStudio.convert(bldg_type_zone_area_hash[bldg_type], 'm^2', 'ft^2').get < 20000
              # in this case, all thermal zones shall be categorized as the primary hvac_building_type
              bldg_type_hvac_zone_hash[hvac_bldg_type_with_max_floor].push(*bldg_type_zone)
              OpenStudio.logFree(OpenStudio::Warn, 'openstudio.model.Model', "The floor area in hvac building type #{bldg_type} is less than 20,000 square foot. Thermal zones under this hvac building type is reset to #{hvac_bldg_type_with_max_floor}")
            else
              bldg_type_hvac_zone_hash[bldg_type] = bldg_type_zone
            end
          end
        end
      end

      # Write in hvac building type thermal zones by thermal zone
      bldg_type_hvac_zone_hash.each do |h1_bldg_type, bldg_type_zone_array|
        bldg_type_zone_array.each do |thermal_zone|
          thermal_zone.additionalProperties.setFeature('building_type_for_hvac', h1_bldg_type)
        end
      end
    end

    # =============================SPACE user data process===========================================
    user_spaces = @standards_data.key?('userdata_space') ? @standards_data['userdata_space'] : nil
    model.getSpaces.each do |space|
      type_for_wwr = nil
      # Check for 2nd level hierarchy
      if user_spaces && user_spaces.length >= 1
        user_spaces.each do |user_space|
          unless user_space['building_type_for_wwr'].nil?
            if space.name.get == user_space['name']
              type_for_wwr = user_space['building_type_for_wwr']
            end
          end
        end
      end

      if type_for_wwr.nil?
        # 2nd Hierarchy does not apply, check for 3rd level hierarchy
        building_name = space.model.building.get.name.get
        if user_buildings && user_buildings.length >= 1
          user_buildings.each do |user_building|
            unless user_building['building_type_for_wwr'].nil?
              if user_building['name'] == building_name
                type_for_wwr = user_building['building_type_for_wwr']
              end
            end
          end
        end
      end

      if type_for_wwr.nil?
        # 3rd level hierarchy does not apply, Apply 4th level hierarchy
        type_for_wwr = default_wwr_building_type
      end
      # add wwr type to space:
      space.additionalProperties.setFeature('building_type_for_wwr', type_for_wwr)
    end
    # =============================SWH user data process===========================================
    user_wateruse_equipments = @standards_data.key?('userdata_wateruse_equipment') ? @standards_data['userdata_wateruse_equipment'] : nil
    model.getWaterUseEquipments.each do |wateruse_equipment|
      type_for_swh = nil
      # Check for 2nd hierarchy
      if user_wateruse_equipments && user_wateruse_equipments.length >= 1
        user_wateruse_equipments.each do |user_wateruse_equipment|
          unless user_wateruse_equipment['building_type_for_swh'].nil?
            if wateruse_equipment.name.get == user_wateruse_equipment['name']
              type_for_swh = user_wateruse_equipment['building_type_for_swh']
            end
          end
        end
      end

      if type_for_swh.nil?
        # 2nd hierarchy does not apply, check for 3rd hierarchy
        # get space building type
        building_name = wateruse_equipment.model.building.get.name.get
        if user_buildings && user_buildings.length >= 1
          user_buildings.each do |user_building|
            unless user_building['building_type_for_swh'].nil?
              if user_building['name'] == building_name
                type_for_swh = user_building['building_type_for_swh']
              end
            end
          end
        end
      end

      if type_for_swh.nil?
        # 3rd hierarchy does not apply, apply 4th hierarchy
        type_for_swh = default_swh_building_type
      end
      # add swh type to wateruse equipment:
      wateruse_equipment.additionalProperties.setFeature('building_type_for_swh', type_for_swh)
    end
    return true
  end

<<<<<<< HEAD
  # Check whether the baseline model generation needs to run all four orientations
  # The default shall be true
  #
  # @param [Boolean] run_all_orients: user inputs to indicate whether it is required to run all orientations
  # @param [OpenStudio::Model::Model] Openstudio model
  def run_all_orientations(run_all_orients, user_model)
    # Step 0, assign the default value
    run_orients_flag = run_all_orients
    # Step 1 check orientation variations - priority 2
    fenestration_area_hash = get_model_fenestration_area_by_orientation(user_model)
    fenestration_area_hash.each do |orientation, fenestration_area|
      fenestration_area_hash.each do |other_orientation, other_fenestration_area|
        next unless orientation != other_orientation

        variance = (other_fenestration_area - fenestration_area) / fenestration_area
        if variance.abs > 0.05
          # if greater then 0.05
          run_orients_flag = true
        end
      end
    end
    # Step 2 read user data - priority 1 - user data will override the priority 2
    user_buildings = @standards_data.key?('userdata_building') ? @standards_data['userdata_building'] : nil
    if user_buildings
      building_name = user_model.building.get.name.get
      user_building_index = user_buildings.index { |user_building| user_building['name'] == building_name }
      unless user_building_index.nil? || user_buildings[user_building_index]['is_exempt_from_rotations'].nil?
        # user data exempt the rotation, No indicates true for running orients.
        run_orients_flag = user_buildings[user_building_index]['is_exempt_from_rotations'].casecmp('No') == 0
      end
    end
    return run_orients_flag
  end

  def get_model_fenestration_area_by_orientation(user_model)
    # First index is wall, second index is window
    fenestration_area_hash = {
      'N' => 0.0,
      'S' => 0.0,
      'E' => 0.0,
      'W' => 0.0
    }
    user_model.getSpaces.each do |space|
      space_cond_type = space_conditioning_category(space)
      next if space_cond_type == 'Unconditioned'

      # Get zone multiplier
      multiplier = space.thermalZone.get.multiplier
      space.surfaces.each do |surface|
        next if surface.surfaceType != 'Wall'
        next if surface.outsideBoundaryCondition != 'Outdoors'

        orientation = surface_cardinal_direction(surface)
        surface.subSurfaces.each do |subsurface|
          subsurface_type = subsurface.subSurfaceType.to_s.downcase
          # Do not count doors
          next unless (subsurface_type.include? 'window') || (subsurface_type.include? 'glass')

          fenestration_area_hash[orientation] += subsurface.grossArea * subsurface.multiplier * multiplier
        end
      end
    end
    return fenestration_area_hash
=======
  # Retrieve zone HVAC user specified compliance inputs from CSV file
  #
  # @param [OpenStudio::Model::Model] OpenStudio model object
  def handle_zone_hvac_user_input_data(model)
    user_zone_hvac = @standards_data.key?('userdata_zone_hvac') ? @standards_data['userdata_zone_hvac'] : nil
    return unless !user_zone_hvac.empty?

    zone_hvac_equipment = model.getZoneHVACComponents
    if zone_hvac_equipment.empty?
      OpenStudio.logFree(OpenStudio::Error, 'openstudio.ashrae_90_1_prm.model', 'No zone HVAC equipment is present in the proposed model, user provided information cannot be used to generate the baseline building model.')
      return
    end

    user_zone_hvac.each do |zone_hvac_eqp_info|
      user_defined_zone_hvac_obj_name = zone_hvac_eqp_info['name']
      user_defined_zone_hvac_obj_type_name = zone_hvac_eqp_info['zone_hvac_object_type_name']

      # Check that the object type name do exist
      begin
        user_defined_zone_hvac_obj_type_name_idd = user_defined_zone_hvac_obj_type_name.to_IddObjectType
      rescue StandardError => e
        OpenStudio.logFree(OpenStudio::Error, 'openstudio.ashrae_90_1_prm.model', "#{user_defined_zone_hvac_obj_type_name}, provided in the user zone HVAC user data, is not a valid OpenStudio model object.")
      end

      # Retrieve zone HVAC object(s) by name
      zone_hvac_eqp = model.getZoneHVACComponentsByName(user_defined_zone_hvac_obj_name, false)

      # If multiple object have the same name
      if zone_hvac_eqp.empty?
        OpenStudio.logFree(OpenStudio::Error, 'openstudio.ashrae_90_1_prm.model', "The #{user_defined_zone_hvac_obj_type_name} object named #{user_defined_zone_hvac_obj_name} provided in the user zone HVAC user data could not be found in the model.")
      elsif zone_hvac_eqp.length == 1
        zone_hvac_eqp = zone_hvac_eqp[0]
        zone_hvac_eqp_idd = zone_hvac_eqp.iddObjectType.to_s
        if zone_hvac_eqp_idd != user_defined_zone_hvac_obj_type_name
          OpenStudio.logFree(OpenStudio::Error, 'openstudio.ashrae_90_1_prm.model', "The object type name provided in the zone HVAC user data (#{user_defined_zone_hvac_obj_type_name}) does not match with the one in the model: #{zone_hvac_eqp_idd}.")
        end
      else
        zone_hvac_eqp.each do |eqp|
          zone_hvac_eqp_idd = eqp.iddObjectType
          if zone_hvac_eqp_idd == user_defined_zone_hvac_obj_type_name
            zone_hvac_eqp = eqp
            break
          end
        end
        OpenStudio.logFree(OpenStudio::Error, 'openstudio.ashrae_90_1_prm.model', "A #{user_defined_zone_hvac_obj_type_name} object named #{user_defined_zone_hvac_obj_name} (as specified in the user zone HVAC data) could not be found in the model.")
      end

      if zone_hvac_eqp.thermalZone.is_initialized
        thermal_zone = zone_hvac_eqp.thermalZone.get

        zone_hvac_eqp_info.keys.each do |info_key|
          if info_key.include?('fan_power_credit')
            if !zone_hvac_eqp_info[info_key].to_s.empty?
              if info_key.include?('has_')
                if thermal_zone.additionalProperties.hasFeature(info_key)
                  current_value = thermal_zone.additionalProperties.getFeatureAsDouble(info_key).to_f
                  thermal_zone.additionalProperties.setFeature(info_key, current_value + 1.0)
                else
                  thermal_zone.additionalProperties.setFeature(info_key, 1.0)
                end
              else
                if thermal_zone.additionalProperties.hasFeature(info_key)
                  current_value = thermal_zone.additionalProperties.getFeatureAsDouble(info_key).to_f
                  thermal_zone.additionalProperties.setFeature(info_key, current_value + zone_hvac_eqp_info[info_key])
                else
                  thermal_zone.additionalProperties.setFeature(info_key, zone_hvac_eqp_info[info_key])
                end
              end
            end
          end
        end
      end
    end
>>>>>>> c61b8e8e
  end
end<|MERGE_RESOLUTION|>--- conflicted
+++ resolved
@@ -979,7 +979,6 @@
     return true
   end
 
-<<<<<<< HEAD
   # Check whether the baseline model generation needs to run all four orientations
   # The default shall be true
   #
@@ -1043,7 +1042,8 @@
       end
     end
     return fenestration_area_hash
-=======
+  end
+
   # Retrieve zone HVAC user specified compliance inputs from CSV file
   #
   # @param [OpenStudio::Model::Model] OpenStudio model object
@@ -1117,6 +1117,5 @@
         end
       end
     end
->>>>>>> c61b8e8e
   end
 end