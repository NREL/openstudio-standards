--- conflicted
+++ resolved
@@ -902,15 +902,9 @@
   end
 
   # Identifies non mechanically cooled ("nmc") systems, if applicable
-<<<<<<< HEAD
-  #
-  # @todo Zone-level evaporative cooler is not currently supported by
-=======
   # and add a flag to the zone's and air loop's additional properties.
-  # @todo: Zone-level evaporative cooler is not currently supported by
->>>>>>> 4b06bfb1
-  #       by OpenStudio, will need to be added to the method when
-  #       supported.
+  # @todo Zone-level evaporative cooler is not currently supported
+  # by OpenStudio, will need to be added to the method when supported.
   #
   # @param model [OpenStudio::Model::Model] OpenStudio model object
   # @return [Hash] Zone to nmc system type mapping
@@ -993,11 +987,7 @@
     # Zone HVAC Controls
     model.getZoneHVACComponents.sort.each { |obj| zone_hvac_component_apply_standard_controls(obj) }
 
-<<<<<<< HEAD
     # @todo The fan and pump efficiency will be done by another task.
-=======
-    # @todo: The fan and pump efficiency will be done by another task.
->>>>>>> 4b06bfb1
     # Fans
     # model.getFanVariableVolumes.sort.each { |obj| fan_apply_standard_minimum_motor_efficiency(obj, fan_brake_horsepower(obj)) }
     # model.getFanConstantVolumes.sort.each { |obj| fan_apply_standard_minimum_motor_efficiency(obj, fan_brake_horsepower(obj)) }
@@ -1329,12 +1319,8 @@
   #
   # @author Xuechen (Jerry) Lei, PNNL
   # @param model [OpenStudio::Model::Model] OpenStudio model
+  # @todo JXL add log msgs to PRM logger
   def model_raise_user_model_dcv_errors(model)
-<<<<<<< HEAD
-    # @todo JXL add log msgs to PRM logger
-=======
-    # @todo: JXL add log msgs to PRM logger
->>>>>>> 4b06bfb1
     model.getThermalZones.each do |thermal_zone|
       if thermal_zone.additionalProperties.getFeatureAsBoolean('zone DCV implemented in user model').get &&
          (!thermal_zone.additionalProperties.getFeatureAsBoolean('zone dcv required by 901').get ||
