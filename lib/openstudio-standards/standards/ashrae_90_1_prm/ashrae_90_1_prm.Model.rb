--- conflicted
+++ resolved
@@ -1436,7 +1436,6 @@
   # The file name is userdata_exterior_lighting.csv
   # @param [OpenStudio::Model::Model] model
   def handle_exterior_lighting_user_input_data(model)
-<<<<<<< HEAD
     user_data_exterior_lighting_objects = get_userdata(UserDataFiles::EXTERIOR_LIGHTS)
 
     search_criteria = {
@@ -1471,46 +1470,6 @@
                 OpenStudio.logFree(OpenStudio::Info, 'prm.log', "End use subcategory #{subcat} has either missing measurement value or invalid measurement value, set to 0.0")
               end
               ext_ltg_cats[subcat] = meas_val
-=======
-    user_data_exterior_lighting_objects = @standards_data.key?('userdata_exterior_lights') ? @standards_data['userdata_exterior_lights'] : nil
-    if user_data_exterior_lighting_objects && !user_data_exterior_lighting_objects.empty?
-      non_tradeable_cats = ['nontradeable_general', 'building_facades_area', 'building_facades_perim', 'automated_teller_machines_per_location', 'automated_teller_machines_per_machine', 'entries_and_gates',
-                            'loading_areas_for_emergency_vehicles', 'drive_through_windows_and_doors', 'parking_near_24_hour_entrances', 'roadway_parking']
-
-      search_criteria = {
-        'template' => template
-      }
-
-      ext_ltg_baseline_values = standards_lookup_table_first(table_name: 'prm_exterior_lighting', search_criteria: search_criteria)
-
-      # get exterior lighting object.
-      user_data_exterior_lighting_objects.each do |user_exterior_lighting|
-        exterior_lighting = model.getExteriorLightsByName(user_exterior_lighting['name'])
-        if !exterior_lighting.is_initialized
-          OpenStudio.logFree(OpenStudio::Warn, 'prm.log', "The Exterior:Lighting named #{user_exterior_lighting['name']} in the userdata_exterior_lights was not found in the model, user specified data associated with it will be ignored.")
-          next
-        else
-          exterior_lighting = exterior_lighting.get
-        end
-        num_cats = user_exterior_lighting['num_ext_lights_subcats'].to_i
-        # Make sure none of the categories are nontradeable and not a mix of tradeable and nontradeable
-        num_trade = 0
-        num_notrade = 0
-        ext_ltg_cats = {}
-        (1..num_cats).each do |icat|
-          cat_key = format('end_use_subcategory_%02d', icat)
-          subcat = prm_read_user_data(user_exterior_lighting, cat_key, nil)
-          # handle the userdata missing value issue.
-          prm_raise(subcat, @sizing_run_dir, "userdata_exterior_lights is missing data #{cat_key}")
-          if non_tradeable_cats.include?(subcat)
-            num_notrade += 1
-          else
-            num_trade += 1
-            meas_val_key = format('end_use_measurement_value_%02d', icat)
-            meas_val = prm_read_user_data(user_exterior_lighting, meas_val_key, '0.0').to_f
-            unless meas_val == 0
-              OpenStudio.logFree(OpenStudio::Info, 'prm.log', "End use subcategory #{subcat} has either missing measurement value or invalid measurement value, set to 0.0")
->>>>>>> 4c69c458
             end
           end
 
