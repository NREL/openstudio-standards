--- conflicted
+++ resolved
@@ -1703,8 +1703,7 @@
       end
     end
   end
-
-<<<<<<< HEAD
+  
   # For 2019, it is required to adjusted wwr based on building categories for all other types
   #
   # @param wwr_limit [Float] wwr_limit
@@ -1853,8 +1852,7 @@
       model_adjust_fenestration_in_a_surface(surface, adjustment_ratio, model)
     end
   end
-end
-=======
+
   # Assign spaces to system groups based on building area type
   # Get zone groups separately for each hvac building type
   # @param custom [String] identifier for custom programs, not used here, but included for backwards compatibility
@@ -2605,6 +2603,4 @@
 
     return { 'primary' => pri_zones, 'secondary' => sec_zones, 'zone_op_hrs' => zone_op_hrs }
   end
-
 end
->>>>>>> 4314088e
