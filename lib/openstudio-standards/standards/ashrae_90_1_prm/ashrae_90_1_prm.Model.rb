--- conflicted
+++ resolved
@@ -1252,7 +1252,6 @@
     return true
   end
 
-<<<<<<< HEAD
   # Modify the existing service water heating loops to match the baseline required heating type.
   #
   # @param model [OpenStudio::Model::Model] the model
@@ -1362,7 +1361,8 @@
     end
 
     return true
-=======
+  end
+
   # Check whether the baseline model generation needs to run all four orientations
   # The default shall be true
   #
@@ -1556,6 +1556,5 @@
         end
       end
     end
->>>>>>> 35d7e920
   end
 end