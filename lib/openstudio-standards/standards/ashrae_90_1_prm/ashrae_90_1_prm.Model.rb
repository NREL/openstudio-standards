class ASHRAE901PRM < Standard
  # @!group Model

  # Determines the area of the building above which point
  # the non-dominant area type gets it's own HVAC system type.
  # @return [Double] the minimum area (m^2)
  def model_prm_baseline_system_group_minimum_area(model, custom)
    exception_min_area_ft2 = 20_000
    # Customization - Xcel EDA Program Manual 2014
    # 3.2.1 Mechanical System Selection ii
    if custom == 'Xcel Energy CO EDA'
      exception_min_area_ft2 = 5000
      OpenStudio.logFree(OpenStudio::Info, 'openstudio.standards.Model', "Customization; per Xcel EDA Program Manual 2014 3.2.1 Mechanical System Selection ii, minimum area for non-predominant conditions reduced to #{exception_min_area_ft2} ft2.")
    end
    exception_min_area_m2 = OpenStudio.convert(exception_min_area_ft2, 'ft^2', 'm^2').get
    return exception_min_area_m2
  end

  # Determines which system number is used
  # for the baseline system.
  # @return [String] the system number: 1_or_2, 3_or_4,
  # 5_or_6, 7_or_8, 9_or_10
  def model_prm_baseline_system_number(model, climate_zone, area_type, fuel_type, area_ft2, num_stories, custom)
    sys_num = nil

    # Customization - Xcel EDA Program Manual 2014
    # Table 3.2.2 Baseline HVAC System Types
    if custom == 'Xcel Energy CO EDA'
      OpenStudio.logFree(OpenStudio::Info, 'openstudio.standards.Model', 'Custom; per Xcel EDA Program Manual 2014 Table 3.2.2 Baseline HVAC System Types, the 90.1-2010 lookup for HVAC system types shall be used.')

      # Set the area limit
      limit_ft2 = 25_000

      case area_type
      when 'residential'
        sys_num = '1_or_2'
      when 'nonresidential'
        # nonresidential and 3 floors or less and <25,000 ft2
        if num_stories <= 3 && area_ft2 < limit_ft2
          sys_num = '3_or_4'
          # nonresidential and 4 or 5 floors or 5 floors or less and 25,000 ft2 to 150,000 ft2
        elsif ((num_stories == 4 || num_stories == 5) && area_ft2 < limit_ft2) || (num_stories <= 5 && (area_ft2 >= limit_ft2 && area_ft2 <= 150_000))
          sys_num = '5_or_6'
          # nonresidential and more than 5 floors or >150,000 ft2
        elsif num_stories >= 5 || area_ft2 > 150_000
          sys_num = '7_or_8'
        end
      when 'heatedonly'
        sys_num = '9_or_10'
      when 'retail'
        # Should only be hit by Xcel EDA
        sys_num = '3_or_4'
      end

    else

      # Set the area limit
      limit_ft2 = 25_000

      case area_type
      when 'residential'
        sys_num = '1_or_2'
      when 'nonresidential'
        # nonresidential and 3 floors or less and <25,000 ft2
        if num_stories <= 3 && area_ft2 < limit_ft2
          sys_num = '3_or_4'
        # nonresidential and 4 or 5 floors or 5 floors or less and 25,000 ft2 to 150,000 ft2
        elsif ((num_stories == 4 || num_stories == 5) && area_ft2 < limit_ft2) || (num_stories <= 5 && (area_ft2 >= limit_ft2 && area_ft2 <= 150_000))
          sys_num = '5_or_6'
        # nonresidential and more than 5 floors or >150,000 ft2
        elsif num_stories >= 5 || area_ft2 > 150_000
          sys_num = '7_or_8'
        end
      when 'heatedonly'
        sys_num = '9_or_10'
      when 'retail'
        sys_num = '3_or_4'
      end

    end

    return sys_num
  end

  # Change the fuel type based on climate zone, depending on the standard.
  # For 90.1-2013, fuel type is based on climate zone, not the proposed model.
  # @return [String] the revised fuel type
  def model_prm_baseline_system_change_fuel_type(model, fuel_type, climate_zone, custom = nil)
    if custom == 'Xcel Energy CO EDA'
      OpenStudio.logFree(OpenStudio::Info, 'openstudio.standards.Model', 'Custom; per Xcel EDA Program Manual 2014 Table 3.2.2 Baseline HVAC System Types, the 90.1-2010 rules for heating fuel type (based on proposed model) rules apply.')
      return fuel_type
    end

    # For 90.1-2013 the fuel type is determined based on climate zone.
    # Don't change the fuel if it purchased heating or cooling.
    if fuel_type == 'electric' || fuel_type == 'fossil'
      case climate_zone
      when 'ASHRAE 169-2006-1A',
           'ASHRAE 169-2006-2A',
           'ASHRAE 169-2006-3A',
           'ASHRAE 169-2013-1A',
           'ASHRAE 169-2013-2A',
           'ASHRAE 169-2013-3A'
        fuel_type = 'electric'
      else
        fuel_type = 'fossil'
      end
      OpenStudio.logFree(OpenStudio::Info, 'openstudio.standards.Model', "Heating fuel is #{fuel_type} for 90.1-2013, climate zone #{climate_zone}.  This is independent of the heating fuel type in the proposed building, per G3.1.1-3.  This is different than previous versions of 90.1.")
    end

    return fuel_type
  end

  # Determines the fan type used by VAV_Reheat and VAV_PFP_Boxes systems.
  # Variable speed fan for 90.1-2013
  # @return [String] the fan type: TwoSpeed Fan, Variable Speed Fan
  def model_baseline_system_vav_fan_type(model)
    fan_type = 'Variable Speed Fan'
    return fan_type
  end

  # This method creates customized infiltration objects for each
  # space and removes the SpaceType-level infiltration objects.
  #
  # @return [Bool] true if successful, false if not
  def model_baseline_apply_infiltration_standard(model, climate_zone)
    # Model shouldn't use SpaceInfiltrationEffectiveLeakageArea
    # Excerpt from the EnergyPlus Input/Output reference manual:
    #     "This model is based on work by Sherman and Grimsrud (1980)
    #     and is appropriate for smaller, residential-type buildings."
    # Return an error if the model does use this object
    ela = 0
    model.getSpaceInfiltrationEffectiveLeakageAreas.sort.each do |eff_la|
      ela += 1
    end
    if ela > 0
      OpenStudio.logFree(OpenStudio::Error, 'openstudio.standards.Model', 'The current model cannot include SpaceInfiltrationEffectiveLeakageArea. These objects cannot be used to model infiltration according to the 90.1-PRM rules.')
    end

    # Get the space building envelope area
    # According to the 90.1 definition, building envelope include:
    # - "the elements of a building that separate conditioned spaces from the exterior"
    # - "the elements of a building that separate conditioned space from unconditioned
    #    space or that enclose semiheated spaces through which thermal energy may be
    #    transferred to or from the exterior, to or from unconditioned spaces or to or
    #    from conditioned spaces."
    building_envelope_area_m2 = 0
    model.getSpaces.sort.each do |space|
      building_envelope_area_m2 += space_envelope_area(space, climate_zone)
    end
    if building_envelope_area_m2 == 0.0
      OpenStudio.logFree(OpenStudio::Warn, 'openstudio.standards.Model', 'Calculated building envelope area is 0 m2, no infiltration will be added.')
      return 0.0
    end

    # Calculate current model air leakage rate @ 75 Pa and report it
    curr_tot_infil_m3_per_s_per_envelope_area = model_current_building_envelope_infiltration_at_75pa(model, building_envelope_area_m2)
    OpenStudio.logFree(OpenStudio::Info, 'openstudio.standards.Model', "The proposed model I_75Pa is estimated to be #{curr_tot_infil_m3_per_s_per_envelope_area} m3/s per m2 of total building envelope.")

    # Calculate building adjusted building envelope
    # air infiltration following the 90.1 PRM rules
    tot_infil_m3_per_s = model_adjusted_building_envelope_infiltration(model, building_envelope_area_m2)

    # Find infiltration method used in the model, if any.
    #
    # If multiple methods are used, use per above grade wall
    # area (i.e. exterior wall area), if air/changes per hour
    # or exterior surface area is used, use Flow/ExteriorWallArea
    infil_method = model_get_infiltration_method(model)
    infil_method = 'Flow/ExteriorWallArea' if infil_method != 'Flow/Area' || infil_method != 'Flow/ExteriorWallArea'
    infil_coefficients = model_get_infiltration_coefficients(model)

    # Set the infiltration rate at each space
    model.getSpaces.sort.each do |space|
      space_apply_infiltration_rate(space, tot_infil_m3_per_s, infil_method, infil_coefficients)
    end

    # Remove infiltration rates set at the space type
    model.getSpaceTypes.sort.each do |space_type|
      space_type.spaceInfiltrationDesignFlowRates.each(&:remove)
    end

    return true
  end

  # This method retrieves the type of infiltration input
  # used in the model. If input is inconsitent, returns
  # Flow/Area
  #
  # @return [String] infiltration input type
  def model_get_infiltration_method(model)
    infil_method = nil
    model.getSpaces.sort.each do |space|
      # Infiltration at the space level
      unless space.spaceInfiltrationDesignFlowRates.empty?
        old_infil = space.spaceInfiltrationDesignFlowRates[0]
        old_infil_method = old_infil.designFlowRateCalculationMethod.to_s
        # Return flow per space floor area if method is inconsisten in proposed model
        return 'Flow/Area' if infil_method != old_infil_method && !infil_method.nil?

        infil_method = old_infil_method
      end

      # Infiltration at the space type level
      if infil_method.nil? && space.spaceType.is_initialized
        space_type = space.spaceType.get
        unless space_type.spaceInfiltrationDesignFlowRates.empty?
          old_infil = space_type.spaceInfiltrationDesignFlowRates[0]
          old_infil_method = old_infil.designFlowRateCalculationMethod.to_s
          # Return flow per space floor area if method is inconsisten in proposed model
          return 'Flow/Area' if infil_method != old_infil_method && !infil_method.nil?

          infil_method = old_infil_method
        end
      end
    end

    return infil_method
  end

  # This method retrieves the infiltration coefficients
  # used in the model. If input is inconsitent, returns
  # [0, 0, 0.224, 0] as per PRM user manual
  #
  # @return [String] infiltration input type
  def model_get_infiltration_coefficients(model)
    cst = nil
    temp = nil
    vel = nil
    vel_2 = nil
    infil_coeffs = [cst, temp, vel, vel_2]
    model.getSpaces.sort.each do |space|
      # Infiltration at the space level
      unless space.spaceInfiltrationDesignFlowRates.empty?
        old_infil = space.spaceInfiltrationDesignFlowRates[0]
        cst = old_infil.constantTermCoefficient
        temp = old_infil.temperatureTermCoefficient
        vel = old_infil.velocityTermCoefficient
        vel_2 = old_infil.velocitySquaredTermCoefficient
        old_infil_coeffs = [cst, temp, vel, vel_2] if !(cst.nil? && temp.nil? && vel.nil? && vel_2.nil?)
        # Return flow per space floor area if method is inconsisten in proposed model
        return [0.0, 0.0, 0.224, 0.0] if infil_coeffs != old_infil_coeffs && !(infil_coeffs[0].nil? &&
                                                                                    infil_coeffs[1].nil? &&
                                                                                    infil_coeffs[2].nil? &&
                                                                                    infil_coeffs[3].nil?)

        infil_coeffs = old_infil_coeffs
      end

      # Infiltration at the space type level
      if infil_coeffs == [nil, nil, nil, nil] && space.spaceType.is_initialized
        space_type = space.spaceType.get
        unless space_type.spaceInfiltrationDesignFlowRates.empty?
          old_infil = space_type.spaceInfiltrationDesignFlowRates[0]
          cst = old_infil.constantTermCoefficient
          temp = old_infil.temperatureTermCoefficient
          vel = old_infil.velocityTermCoefficient
          vel_2 = old_infil.velocitySquaredTermCoefficient
          old_infil_coeffs = [cst, temp, vel, vel_2] if !(cst.nil? && temp.nil? && vel.nil? && vel_2.nil?)
          # Return flow per space floor area if method is inconsisten in proposed model
          return [0.0, 0.0, 0.224, 0.0] unless infil_coeffs != old_infil_coeffs && !(infil_coeffs[0].nil? &&
                                                                                      infil_coeffs[1].nil? &&
                                                                                      infil_coeffs[2].nil? &&
                                                                                      infil_coeffs[3].nil?)

          infil_coeffs = old_infil_coeffs
        end
      end
    end
    return infil_coeffs
  end

  # This methods calculate the current model air leakage rate @ 75 Pa.
  # It assumes that the model follows the PRM methods, see G3.1.1.4
  # in 90.1-2019 for reference.
  #
  # @param [OpenStudio::Model::Model] OpenStudio Model object
  # @param [Double] Building envelope area as per 90.1 in m^2
  #
  # @return [Float] building model air leakage rate
  def model_current_building_envelope_infiltration_at_75pa(model, building_envelope_area_m2)
    bldg_air_leakage_rate = 0
    model.getSpaces.sort.each do |space|
      # Infiltration at the space level
      unless space.spaceInfiltrationDesignFlowRates.empty?
        infil_obj = space.spaceInfiltrationDesignFlowRates[0]
        unless infil_obj.designFlowRate.is_initialized
          if infil_obj.flowperSpaceFloorArea.is_initialized
            bldg_air_leakage_rate += infil_obj.flowperSpaceFloorArea.get * space.floorArea
          elsif infil_obj.flowperExteriorSurfaceArea.is_initialized
            bldg_air_leakage_rate += infil_obj.flowperExteriorSurfaceArea.get * space.exteriorArea
          elsif infil_obj.flowperExteriorWallArea.is_initialized
            bldg_air_leakage_rate += infil_obj.flowperExteriorWallArea.get * space.exteriorWallArea
          elsif infil_obj.airChangesperHour.is_initialized
            bldg_air_leakage_rate += infil_obj.airChangesperHour.get * space.volume / 3600
          end
        end
      end

      # Infiltration at the space type level
      if space.spaceType.is_initialized
        space_type = space.spaceType.get
        unless space_type.spaceInfiltrationDesignFlowRates.empty?
          infil_obj = space_type.spaceInfiltrationDesignFlowRates[0]
          unless infil_obj.designFlowRate.is_initialized
            if infil_obj.flowperSpaceFloorArea.is_initialized
              bldg_air_leakage_rate += infil_obj.flowperSpaceFloorArea.get * space.floorArea
            elsif infil_obj.flowperExteriorSurfaceArea.is_initialized
              bldg_air_leakage_rate += infil_obj.flowperExteriorSurfaceArea.get * space.exteriorArea
            elsif infil_obj.flowperExteriorWallArea.is_initialized
              bldg_air_leakage_rate += infil_obj.flowperExteriorWallArea.get * space.exteriorWallArea
            elsif infil_obj.airChangesperHour.is_initialized
              bldg_air_leakage_rate += infil_obj.airChangesperHour.get * space.volume / 3600
            end
          end
        end
      end
    end
    # adjust_infiltration_to_prototype_building_conditions(1) corresponds
    # to the 0.112 shown in G3.1.1.4
    curr_tot_infil_m3_per_s_per_envelope_area = bldg_air_leakage_rate / adjust_infiltration_to_prototype_building_conditions(1) / building_envelope_area_m2
    return curr_tot_infil_m3_per_s_per_envelope_area
  end

  # This method calculates the building envelope infiltration,
  # this approach uses the 90.1 PRM rules
  #
  # @return [Float] building envelope infiltration
  def model_adjusted_building_envelope_infiltration(model, building_envelope_area_m2)
    # Determine the total building baseline infiltration rate in cfm per ft2 of the building envelope at 75 Pa
    basic_infil_rate_cfm_per_ft2 = space_infiltration_rate_75_pa

    # Do nothing if no infiltration
    return 0.0 if basic_infil_rate_cfm_per_ft2.zero?

    # Conversion factor
    conv_fact = OpenStudio.convert(1, 'm^3/s', 'ft^3/min').to_f / OpenStudio.convert(1, 'm^2', 'ft^2').to_f

    # Adjust the infiltration rate to the average pressure for the prototype buildings.
    # adj_infil_rate_cfm_per_ft2 = 0.112 * basic_infil_rate_cfm_per_ft2
    adj_infil_rate_cfm_per_ft2 = adjust_infiltration_to_prototype_building_conditions(basic_infil_rate_cfm_per_ft2)
    adj_infil_rate_m3_per_s_per_m2 = adj_infil_rate_cfm_per_ft2 / conv_fact

    # Calculate the total infiltration
    tot_infil_m3_per_s = adj_infil_rate_m3_per_s_per_m2 * building_envelope_area_m2

    return tot_infil_m3_per_s
  end

  # Apply the standard construction to each surface in the model, based on the construction type currently assigned.
  #
  # @return [Bool] true if successful, false if not
  # @param model [OpenStudio::Model::Model] OpenStudio model object
  # @param climate_zone [String] ASHRAE climate zone, e.g. 'ASHRAE 169-2013-4A'
  # @return [Bool] returns true if successful, false if not
  def model_apply_standard_constructions(model, climate_zone, wwr_building_type: nil, wwr_info: {})
    types_to_modify = []

    # Possible boundary conditions are
    # Adiabatic
    # Surface
    # Outdoors
    # Ground
    # Foundation
    # GroundFCfactorMethod
    # OtherSideCoefficients
    # OtherSideConditionsModel
    # GroundSlabPreprocessorAverage
    # GroundSlabPreprocessorCore
    # GroundSlabPreprocessorPerimeter
    # GroundBasementPreprocessorAverageWall
    # GroundBasementPreprocessorAverageFloor
    # GroundBasementPreprocessorUpperWall
    # GroundBasementPreprocessorLowerWall

    # Possible surface types are
    # Floor
    # Wall
    # RoofCeiling
    # FixedWindow
    # OperableWindow
    # Door
    # GlassDoor
    # OverheadDoor
    # Skylight
    # TubularDaylightDome
    # TubularDaylightDiffuser

    # Create an array of surface types
    types_to_modify << ['Outdoors', 'Floor']
    types_to_modify << ['Outdoors', 'Wall']
    types_to_modify << ['Outdoors', 'RoofCeiling']
    types_to_modify << ['Outdoors', 'FixedWindow']
    types_to_modify << ['Outdoors', 'OperableWindow']
    types_to_modify << ['Outdoors', 'Door']
    types_to_modify << ['Outdoors', 'GlassDoor']
    types_to_modify << ['Outdoors', 'OverheadDoor']
    types_to_modify << ['Outdoors', 'Skylight']
    types_to_modify << ['Surface', 'Floor']
    types_to_modify << ['Surface', 'Wall']
    types_to_modify << ['Surface', 'RoofCeiling']
    types_to_modify << ['Surface', 'FixedWindow']
    types_to_modify << ['Surface', 'OperableWindow']
    types_to_modify << ['Surface', 'Door']
    types_to_modify << ['Surface', 'GlassDoor']
    types_to_modify << ['Surface', 'OverheadDoor']
    types_to_modify << ['Ground', 'Floor']
    types_to_modify << ['Ground', 'Wall']
    types_to_modify << ['Foundation', 'Wall']
    types_to_modify << ['GroundFCfactorMethod', 'Wall']
    types_to_modify << ['OtherSideCoefficients', 'Wall']
    types_to_modify << ['OtherSideConditionsModel', 'Wall']
    types_to_modify << ['GroundBasementPreprocessorAverageWall', 'Wall']
    types_to_modify << ['GroundBasementPreprocessorUpperWall', 'Wall']
    types_to_modify << ['GroundBasementPreprocessorLowerWall', 'Wall']
    types_to_modify << ['Foundation', 'Floor']
    types_to_modify << ['GroundFCfactorMethod', 'Floor']
    types_to_modify << ['OtherSideCoefficients', 'Floor']
    types_to_modify << ['OtherSideConditionsModel', 'Floor']
    types_to_modify << ['GroundSlabPreprocessorAverage', 'Floor']
    types_to_modify << ['GroundSlabPreprocessorCore', 'Floor']
    types_to_modify << ['GroundSlabPreprocessorPerimeter', 'Floor']

    # Find just those surfaces
    surfaces_to_modify = []
    surface_category = {}
    org_surface_boundary_conditions = {}
    types_to_modify.each do |boundary_condition, surface_type|
      # Surfaces
      model.getSurfaces.sort.each do |surf|
        next unless surf.outsideBoundaryCondition == boundary_condition
        next unless surf.surfaceType == surface_type

        # Check if surface is adjacent to an unenclosed or unconditioned space (e.g. attic or parking garage)
        if surf.outsideBoundaryCondition == 'Surface'
          adj_space = surf.adjacentSurface.get.space.get
          adj_space_cond_type = space_conditioning_category(adj_space)
          if adj_space_cond_type == 'Unconditioned'
            # Get adjacent surface
            adjacent_surf = surf.adjacentSurface.get

            # Store original boundary condition type
            org_surface_boundary_conditions[surf.name.to_s] = adjacent_surf

            # Identify this surface as exterior
            surface_category[surf] = 'ExteriorSurface'

            # Temporary change the surface's boundary condition to 'Outdoors' so it can be assigned a baseline construction
            surf.setOutsideBoundaryCondition('Outdoors')
            adjacent_surf.setOutsideBoundaryCondition('Outdoors')
          end
        end

        if boundary_condition == 'Outdoors'
          surface_category[surf] = 'ExteriorSurface'
        elsif ['Ground', 'Foundation', 'GroundFCfactorMethod', 'OtherSideCoefficients', 'OtherSideConditionsModel', 'GroundSlabPreprocessorAverage', 'GroundSlabPreprocessorCore', 'GroundSlabPreprocessorPerimeter', 'GroundBasementPreprocessorAverageWall', 'GroundBasementPreprocessorAverageFloor', 'GroundBasementPreprocessorUpperWall', 'GroundBasementPreprocessorLowerWall'].include?(boundary_condition)
          surface_category[surf] = 'GroundSurface'
        else
          surface_category[surf] = 'NA'
        end
        surfaces_to_modify << surf
      end

      # SubSurfaces
      model.getSubSurfaces.sort.each do |surf|
        next unless surf.outsideBoundaryCondition == boundary_condition
        next unless surf.subSurfaceType == surface_type

        surface_category[surf] = 'ExteriorSubSurface'
        surfaces_to_modify << surf
      end
    end

    # Modify these surfaces
    prev_created_consts = {}
    surfaces_to_modify.sort.each do |surf|
      # Get space conditioning
      space = surf.space.get
      space_cond_type = space_conditioning_category(space)

      # Do not modify constructions for unconditioned spaces
      prev_created_consts = planar_surface_apply_standard_construction(surf, climate_zone, prev_created_consts, wwr_building_type, wwr_info, surface_category[surf]) unless space_cond_type == 'Unconditioned'

      # Reset boundary conditions to original if they were temporary modified
      if org_surface_boundary_conditions.include?(surf.name.to_s)
        surf.setAdjacentSurface(org_surface_boundary_conditions[surf.name.to_s])
      end
    end

    # List the unique array of constructions
    if prev_created_consts.size.zero?
      OpenStudio.logFree(OpenStudio::Warn, 'openstudio.standards.Model', 'None of the constructions in your proposed model have both Intended Surface Type and Standards Construction Type')
    else
      prev_created_consts.each do |surf_type, construction|
        OpenStudio.logFree(OpenStudio::Info, 'openstudio.standards.Model', "For #{surf_type.join(' ')}, applied #{construction.name}.")
      end
    end

    return true
  end

  # Go through the default construction sets and hard-assigned constructions.
  # Clone the existing constructions and set their intended surface type and standards construction type per the PRM.
  # For some standards, this will involve making modifications.  For others, it will not.
  #
  # 90.1-2007, 90.1-2010, 90.1-2013
  # @param model [OpenStudio::Model::Model] OpenStudio model object
  # @return [Bool] returns true if successful, false if not
  def model_apply_prm_construction_types(model)
    types_to_modify = []

    # Possible boundary conditions are
    # Adiabatic
    # Surface
    # Outdoors
    # Ground
    # Foundation
    # GroundFCfactorMethod
    # OtherSideCoefficients
    # OtherSideConditionsModel
    # GroundSlabPreprocessorAverage
    # GroundSlabPreprocessorCore
    # GroundSlabPreprocessorPerimeter
    # GroundBasementPreprocessorAverageWall
    # GroundBasementPreprocessorAverageFloor
    # GroundBasementPreprocessorUpperWall
    # GroundBasementPreprocessorLowerWall

    # Possible surface types are
    # AtticFloor
    # AtticWall
    # AtticRoof
    # DemisingFloor
    # DemisingWall
    # DemisingRoof
    # ExteriorFloor
    # ExteriorWall
    # ExteriorRoof
    # ExteriorWindow
    # ExteriorDoor
    # GlassDoor
    # GroundContactFloor
    # GroundContactWall
    # GroundContactRoof
    # InteriorFloor
    # InteriorWall
    # InteriorCeiling
    # InteriorPartition
    # InteriorWindow
    # InteriorDoor
    # OverheadDoor
    # Skylight
    # TubularDaylightDome
    # TubularDaylightDiffuser

    # Possible standards construction types
    # Mass
    # SteelFramed
    # WoodFramed
    # IEAD
    # View
    # Daylight
    # Swinging
    # NonSwinging
    # Heated
    # Unheated
    # RollUp
    # Sliding
    # Metal
    # Nonmetal framing (all)
    # Metal framing (curtainwall/storefront)
    # Metal framing (entrance door)
    # Metal framing (all other)
    # Metal Building
    # Attic and Other
    # Glass with Curb
    # Plastic with Curb
    # Without Curb

    # Create an array of types
    types_to_modify << ['Outdoors', 'ExteriorWall', 'SteelFramed']
    types_to_modify << ['Outdoors', 'ExteriorRoof', 'IEAD']
    types_to_modify << ['Outdoors', 'ExteriorFloor', 'SteelFramed']
    types_to_modify << ['Ground', 'GroundContactFloor', 'Unheated']
    types_to_modify << ['Ground', 'GroundContactWall', 'Mass']

    # Foundation
    types_to_modify << ['Foundation', 'GroundContactFloor', 'Unheated']
    types_to_modify << ['Foundation', 'GroundContactWall', 'Mass']

    # F/C-Factor methods
    types_to_modify << ['GroundFCfactorMethod', 'GroundContactFloor', 'Unheated']
    types_to_modify << ['GroundFCfactorMethod', 'GroundContactWall', 'Mass']

    # Other side coefficients
    types_to_modify << ['OtherSideCoefficients', 'GroundContactFloor', 'Unheated']
    types_to_modify << ['OtherSideConditionsModel', 'GroundContactFloor', 'Unheated']
    types_to_modify << ['OtherSideCoefficients', 'GroundContactWall', 'Mass']
    types_to_modify << ['OtherSideConditionsModel', 'GroundContactWall', 'Mass']

    # Slab preprocessor
    types_to_modify << ['GroundSlabPreprocessorAverage', 'GroundContactFloor', 'Unheated']
    types_to_modify << ['GroundSlabPreprocessorCore', 'GroundContactFloor', 'Unheated']
    types_to_modify << ['GroundSlabPreprocessorPerimeter', 'GroundContactFloor', 'Unheated']

    # Basement preprocessor
    types_to_modify << ['GroundBasementPreprocessorAverageWall', 'GroundContactWall', 'Mass']
    types_to_modify << ['GroundBasementPreprocessorAverageFloor', 'GroundContactFloor', 'Unheated']
    types_to_modify << ['GroundBasementPreprocessorUpperWall', 'GroundContactWall', 'Mass']
    types_to_modify << ['GroundBasementPreprocessorLowerWall', 'GroundContactWall', 'Mass']

    # Modify all constructions of each type
    types_to_modify.each do |boundary_cond, surf_type, const_type|
      constructions = model_find_constructions(model, boundary_cond, surf_type)

      constructions.sort.each do |const|
        standards_info = const.standardsInformation
        standards_info.setIntendedSurfaceType(surf_type)
        standards_info.setStandardsConstructionType(const_type)
      end
    end

    return true
  end

  # Reduces the SRR to the values specified by the PRM. SRR reduction will be done by shrinking vertices toward the centroid.
  #
  # @param model [OpenStudio::model::Model] OpenStudio model object
  def model_apply_prm_baseline_skylight_to_roof_ratio(model)
    # Loop through all spaces in the model, and
    # per the 90.1-2019 PRM User Manual, only
    # account for exterior roofs for enclosed
    # spaces. Include space multipliers.
    roof_m2 = 0.001 # Avoids divide by zero errors later
    sky_m2 = 0
    total_roof_m2 = 0.001
    total_subsurface_m2 = 0
    model.getSpaces.sort.each do |space|
      next if space_conditioning_category(space) == 'Unconditioned'

      # Loop through all surfaces in this space
      roof_area_m2 = 0
      sky_area_m2 = 0
      space.surfaces.sort.each do |surface|
        # Skip non-outdoor surfaces
        next unless surface.outsideBoundaryCondition == 'Outdoors'
        # Skip non-walls
        next unless surface.surfaceType == 'RoofCeiling'

        # This roof's gross area (including skylight area)
        roof_area_m2 += surface.grossArea * space.multiplier
        # Subsurfaces in this surface
        surface.subSurfaces.sort.each do |ss|
          next unless ss.subSurfaceType == 'Skylight'

          sky_area_m2 += ss.netArea * space.multiplier
        end
      end

      total_roof_m2 += roof_area_m2
      total_subsurface_m2 += sky_area_m2
    end

    # Calculate the SRR of each category
    srr = ((total_subsurface_m2 / total_roof_m2) * 100.0).round(1)
    OpenStudio.logFree(OpenStudio::Info, 'openstudio.standards.Model', "The skylight to roof ratios (SRRs) is: : #{srr.round}%.")

    # SRR limit
    srr_lim = model_prm_skylight_to_roof_ratio_limit(model)

    # Check against SRR limit
    red = srr > srr_lim

    # Stop here unless skylights need reducing
    return true unless red

    OpenStudio.logFree(OpenStudio::Info, 'openstudio.standards.Model', "Reducing the size of all skylights equally down to the limit of #{srr_lim.round}%.")

    # Determine the factors by which to reduce the skylight area
    mult = srr_lim / srr

    # Reduce the skylight area if any of the categories necessary
    model.getSpaces.sort.each do |space|
      next if space_conditioning_category(space) == 'Unconditioned'

      # Loop through all surfaces in this space
      space.surfaces.sort.each do |surface|
        # Skip non-outdoor surfaces
        next unless surface.outsideBoundaryCondition == 'Outdoors'
        # Skip non-walls
        next unless surface.surfaceType == 'RoofCeiling'

        # Subsurfaces in this surface
        surface.subSurfaces.sort.each do |ss|
          next unless ss.subSurfaceType == 'Skylight'

          # Reduce the size of the skylight
          red = 1.0 - mult
          sub_surface_reduce_area_by_percent_by_shrinking_toward_centroid(ss, red)
        end
      end
    end

    return true
  end

  # Apply baseline values to exterior lights objects
  # Characterization of objects must be done via user data
  #
  # @param model [OpenStudio::model::Model] OpenStudio model object
  def model_apply_baseline_exterior_lighting(model)

    model.getExteriorLightss.each do |ext_lights_obj|
      # Update existing exterior lights object: control, schedule, power
      ext_lights_obj.setControlOption('AstronomicalClock')
      ext_lights_obj.setSchedule(model.alwaysOnDiscreteSchedule)
      ext_lights_obj.setMultiplier(1)
      ext_lights_def = ext_lights_obj.exteriorLightsDefinition
      ext_ltg_pwr = get_additional_property_as_double(ext_lights_obj, 'design_level', 0.0)
      if ext_ltg_pwr >= 0.0
        ext_lights_def.setDesignLevel(ext_ltg_pwr)
      end
    end
  end

  # Function to add baseline elevators based on user data
  # @param model [OpenStudio::Model::Model] OpenStudio model object
  def model_add_prm_elevators(model)
    # Load elevator data from userdata csv files
    equipment_array = model.getElectricEquipments + model.getExteriorFuelEquipments
    equipment_array.each do |equipment|
      elevator_number_of_lifts = get_additional_property_as_integer(equipment, 'elevator_number_of_lifts', 0)
      next unless elevator_number_of_lifts > 0.0

      elevator_name = equipment.name.get
      elevator_number_of_stories = get_additional_property_as_integer(equipment, 'elevator_number_of_stories', 0)
      elevator_weight_of_car = get_additional_property_as_double(equipment, 'elevator_weight_of_car', 0.0)
      elevator_rated_load = get_additional_property_as_double(equipment, 'elevator_rated_load', 0.0)
      elevator_speed_of_car = get_additional_property_as_double(equipment, 'elevator_speed_of_car', 0.0)
      elevator_counter_weight_of_car = get_additional_property_as_double(equipment, 'elevator_counter_weight_of_car', 0.0)

      if elevator_number_of_stories < 5
        # From Table G3.9.2 performance rating method baseline elevator motor
        elevator_mech_eff = 0.58
        elevator_counter_weight_of_car = 0.0
        search_criteria = {
          'template' => template,
          'type' => 'Hydraulic'
        }
      else
        # From Table G3.9.2 performance rating method baseline elevator motor
        elevator_mech_eff = 0.64
        # Determine the elevator counterweight
        if elevator_counter_weight_of_car == 0.0
          # When the proposed design counterweight is not specified
          # it is determined as per Table G3.9.2
          elevator_counter_weight_of_car = elevator_weight_of_car + 0.4 * elevator_rated_load
        end
        search_criteria = {
          'template' => template,
          'type' => 'Any'
        }
      end
      elevator_motor_bhp = (elevator_weight_of_car + elevator_rated_load - elevator_counter_weight_of_car) * elevator_speed_of_car / (33000 * elevator_mech_eff) # Lookup the minimum motor efficiency
      elevator_motor_eff = standards_data['motors']
      motor_properties = model_find_object(elevator_motor_eff, search_criteria, nil, nil, nil, nil, elevator_motor_bhp)
      if motor_properties.nil?
        OpenStudio.logFree(OpenStudio::Error, 'prm.log', "For #{elevator_name}, could not find motor properties using search criteria: #{search_criteria}, motor_bhp = #{elevator_motor_bhp} hp.")
        return false
      end
      nominal_hp = motor_properties['maximum_capacity'].to_f.round(1)
      # Round to nearest whole HP for niceness
      if nominal_hp >= 2
        nominal_hp = nominal_hp.round
      end

      # Get the efficiency based on the nominal horsepower
      # Add 0.01 hp to avoid search errors.
      motor_properties = model_find_object(elevator_motor_eff, search_criteria, nil, nil, nil, nil, nominal_hp + 0.01)
      if motor_properties.nil?
        OpenStudio.logFree(OpenStudio::Error, 'prm.log', "For #{elevator_name}, could not find nominal motor properties using search criteria: #{search_criteria}, motor_hp = #{nominal_hp} hp.")
        return false
      end
      motor_eff = motor_properties['nominal_full_load_efficiency'].to_f
      elevator_power = elevator_number_of_lifts * elevator_motor_bhp * 746 / motor_eff

      if equipment.is_a?(OpenStudio::Model::ElectricEquipment)
        equipment.electricEquipmentDefinition.setDesignLevel(elevator_power)
      else
        equipment.exteriorFuelEquipmentDefinition.setDesignLevel(elevator_power)
      end
      elevator_space = prm_get_optional_handler(equipment, @sizing_run_dir, 'space')
      # Add ventilation and lighting process loads if modeled in the proposed model
      misc_elevator_process_loads = 0.0
      misc_elevator_process_loads += get_additional_property_as_double(equipment, 'elevator_ventilation_cfm', 0.0) * 0.33
      misc_elevator_process_loads += get_additional_property_as_double(equipment, 'elevator_area_ft2', 0.0) * 3.14
      if misc_elevator_process_loads > 0
        misc_elevator_process_loads_def = OpenStudio::Model::ElectricEquipmentDefinition.new(model)
        misc_elevator_process_loads_def.setName("#{elevator_name} - Misc Process Loads - Def")
        misc_elevator_process_loads_def.setDesignLevel(misc_elevator_process_loads)
        misc_elevator_process_loads = OpenStudio::Model::ElectricEquipment.new(misc_elevator_process_loads_def)
        misc_elevator_process_loads.setName("#{elevator_name} - Misc Process Loads")
        misc_elevator_process_loads.setEndUseSubcategory('Elevators')
        misc_elevator_process_loads.setSchedule(model.alwaysOnDiscreteSchedule)
        misc_elevator_process_loads.setSpace(elevator_space)
      end
    end
  end

  # Add design day schedule objects for space loads, for PRM 2019 baseline models
  # @author Xuechen (Jerry) Lei, PNNL
  # @param model [OpenStudio::model::Model] OpenStudio model object
  #
  def model_apply_prm_baseline_sizing_schedule(model)
    space_loads = model.getSpaceLoads
    loads = []
    space_loads.sort.each do |space_load|
      load_type = space_load.iddObjectType.valueName.sub('OS_', '').strip.sub('_', '')
      casting_method_name = "to_#{load_type}"
      if space_load.respond_to?(casting_method_name)
        casted_load = space_load.public_send(casting_method_name).get
        loads << casted_load
      else
        p 'Need Debug, casting method not found @JXL'
      end
    end

    load_schedule_name_hash = {
      'People' => 'numberofPeopleSchedule',
      'Lights' => 'schedule',
      'ElectricEquipment' => 'schedule',
      'GasEquipment' => 'schedule',
      'SpaceInfiltration_DesignFlowRate' => 'schedule'
    }

    loads.each do |load|
      load_type = load.iddObjectType.valueName.sub('OS_', '').strip
      load_schedule_name = load_schedule_name_hash[load_type]
      next unless !load_schedule_name.nil?

      # check if the load is in a dwelling space
      if load.spaceType.is_initialized
        space_type = load.spaceType.get
      elsif load.space.is_initialized && load.space.get.spaceType.is_initialized
        space_type = load.space.get.spaceType.get
      else
        space_type = nil
        puts "No hosting space/spacetype found for load: #{load.name}"
      end
      if !space_type.nil? && /apartment/i =~ space_type.standardsSpaceType.to_s
        load_in_dwelling = true
      else
        load_in_dwelling = false
      end

      load_schedule = load.public_send(load_schedule_name).get
      schedule_type = load_schedule.iddObjectType.valueName.sub('OS_', '').strip.sub('_', '')
      load_schedule = load_schedule.public_send("to_#{schedule_type}").get

      case schedule_type
      when 'ScheduleRuleset'
        load_schmax = get_8760_values_from_schedule(model, load_schedule).max
        load_schmin = get_8760_values_from_schedule(model, load_schedule).min
        load_schmode = get_weekday_values_from_8760(model,
                                                    Array(get_8760_values_from_schedule(model, load_schedule)),
                                                    value_includes_holiday = true).mode[0]

        # AppendixG-2019 G3.1.2.2.1
        if load_type == 'SpaceInfiltration_DesignFlowRate'
          summer_value = load_schmax
          winter_value = load_schmax
        else
          summer_value = load_schmax
          winter_value = load_schmin
        end

        # AppendixG-2019 Exception to G3.1.2.2.1
        if load_in_dwelling
          summer_value = load_schmode
        end

        # set cooling design day schedule
        summer_dd_schedule = OpenStudio::Model::ScheduleDay.new(model)
        summer_dd_schedule.setName("#{load.name} Summer Design Day")
        summer_dd_schedule.addValue(OpenStudio::Time.new(1.0), summer_value)
        load_schedule.setSummerDesignDaySchedule(summer_dd_schedule)

        # set heating design day schedule
        winter_dd_schedule = OpenStudio::Model::ScheduleDay.new(model)
        winter_dd_schedule.setName("#{load.name} Winter Design Day")
        winter_dd_schedule.addValue(OpenStudio::Time.new(1.0), winter_value)
        load_schedule.setWinterDesignDaySchedule(winter_dd_schedule)

      when 'ScheduleConstant'
        OpenStudio.logFree(OpenStudio::Warn, 'openstudio.standards.Model', "Space load #{load.name} has schedule type of ScheduleConstant. Nothing to be done for ScheduleConstant")
        next
      end
    end
  end

  # Applies the multi-zone VAV outdoor air sizing requirements to all applicable air loops in the model.
  # @note This is not applicable to the stable baseline; hence no action in this method
  #
  # @param model [OpenStudio::Model::Model] OpenStudio model object
  # @return [Bool] returns true if successful, false if not
  def model_apply_multizone_vav_outdoor_air_sizing(model)
    return true
  end

  # Identifies non mechanically cooled ("nmc") systems, if applicable
  #
  # TODO: Zone-level evaporative cooler is not currently supported by
  #       by OpenStudio, will need to be added to the method when
  #       supported.
  #
  # @param model [OpenStudio::model::Model] OpenStudio model object
  # @return zone_nmc_sys_type [Hash] Zone to nmc system type mapping
  def model_identify_non_mechanically_cooled_systems(model)
    # Iterate through zones to find out if they are served by nmc systems
    model.getThermalZones.each do |zone|
      # Check if airloop has economizer and either:
      # - No cooling coil and/or,
      # - An evaporative cooling coil
<<<<<<< HEAD
      air_loop = zone.airLoopHVAC
      unless air_loop.empty?
        # Iterate through all the airloops assigned to a zone
        zone.airLoopHVACs.each do |airloop|
          air_loop = air_loop.get
          if (!air_loop_hvac_include_cooling_coil?(air_loop) &&
            air_loop_hvac_include_evaporative_cooler?(air_loop)) ||
             (!air_loop_hvac_include_cooling_coil?(air_loop) &&
               air_loop_hvac_include_economizer?(air_loop))
            air_loop.additionalProperties.setFeature('non_mechanically_cooled', true)
            air_loop.thermalZones.each do |thermal_zone|
              thermal_zone.additionalProperties.setFeature('non_mechanically_cooled', true)
            end
          end
=======
      zone.airLoopHVACs.each do |air_loop|
        if (!air_loop_hvac_include_cooling_coil?(air_loop) &&
          air_loop_hvac_include_evaporative_cooler?(air_loop)) ||
           (!air_loop_hvac_include_cooling_coil?(air_loop) &&
             air_loop_hvac_include_economizer?(air_loop))
          air_loop.additionalProperties.setFeature('non_mechanically_cooled', true)
          zone.additionalProperties.setFeature('non_mechanically_cooled', true)
>>>>>>> e703669f
        end
      end
    end
  end

  # Specify supply air temperature setpoint for unit heaters based on 90.1 Appendix G G3.1.2.8.2
  #
  # @param thermal_zone [OpenStudio::Model::ThermalZone] OpenStudio ThermalZone Object
  #
  # @return [Double] for zone with unit heaters, return design supply temperature; otherwise, return nil
  def thermal_zone_prm_unitheater_design_supply_temperature(thermal_zone)
    thermal_zone.equipment.each do |eqt|
      if eqt.to_ZoneHVACUnitHeater.is_initialized
        return OpenStudio.convert(105, 'F', 'C').get
      end
    end
    return nil
  end

  # Specify supply to room delta for laboratory spaces based on 90.1 Appendix G Exception to G3.1.2.8.1
  #
  # @param thermal_zone [OpenStudio::Model::ThermalZone] OpenStudio ThermalZone Object
  #
  # @return [Double] for zone with laboratory space, return 17; otherwise, return nil
  def thermal_zone_prm_lab_delta_t(thermal_zone)
    # For labs, add 17 delta-T; otherwise, add 20 delta-T
    thermal_zone.spaces.each do |space|
      space_std_type = space.spaceType.get.standardsSpaceType.get
      if space_std_type == 'laboratory'
        return 17
      end
    end
    return nil
  end

  # Indicate if fan power breakdown (supply, return, and relief)
  # are needed
  #
  # @return [Boolean] true if necessary, false otherwise
  def model_get_fan_power_breakdown
    return true
  end

  # Applies the HVAC parts of the template to all objects in the model using the the template specified in the model.
  #
  # @param model [OpenStudio::Model::Model] OpenStudio model object
  # @param apply_controls [Bool] toggle whether to apply air loop and plant loop controls
  # @param sql_db_vars_map [Hash] hash map
  # @return [Bool] returns true if successful, false if not
  def model_apply_hvac_efficiency_standard(model, climate_zone, apply_controls: true, sql_db_vars_map: nil)
    sql_db_vars_map = {} if sql_db_vars_map.nil?

    OpenStudio.logFree(OpenStudio::Info, 'openstudio.standards.Model', "Started applying HVAC efficiency standards for #{template} template.")

    # Air Loop Controls
    if apply_controls.nil? || apply_controls == true
      model.getAirLoopHVACs.sort.each { |obj| air_loop_hvac_apply_standard_controls(obj, climate_zone) }
    end

    # Plant Loop Controls
    if apply_controls.nil? || apply_controls == true
      model.getPlantLoops.sort.each { |obj| plant_loop_apply_standard_controls(obj, climate_zone) }
    end

    # Zone HVAC Controls
    model.getZoneHVACComponents.sort.each { |obj| zone_hvac_component_apply_standard_controls(obj) }

    # TODO: The fan and pump efficiency will be done by another task.
    # Fans
    # model.getFanVariableVolumes.sort.each { |obj| fan_apply_standard_minimum_motor_efficiency(obj, fan_brake_horsepower(obj)) }
    # model.getFanConstantVolumes.sort.each { |obj| fan_apply_standard_minimum_motor_efficiency(obj, fan_brake_horsepower(obj)) }
    # model.getFanOnOffs.sort.each { |obj| fan_apply_standard_minimum_motor_efficiency(obj, fan_brake_horsepower(obj)) }
    # model.getFanZoneExhausts.sort.each { |obj| fan_apply_standard_minimum_motor_efficiency(obj, fan_brake_horsepower(obj)) }

    # Pumps
    # model.getPumpConstantSpeeds.sort.each { |obj| pump_apply_standard_minimum_motor_efficiency(obj) }
    # model.getPumpVariableSpeeds.sort.each { |obj| pump_apply_standard_minimum_motor_efficiency(obj) }
    # model.getHeaderedPumpsConstantSpeeds.sort.each { |obj| pump_apply_standard_minimum_motor_efficiency(obj) }
    # model.getHeaderedPumpsVariableSpeeds.sort.each { |obj| pump_apply_standard_minimum_motor_efficiency(obj) }

    # Zone level systems/components
    model.getThermalZones.each do |zone|
      if zone.additionalProperties.getFeatureAsString('baseline_system_type').is_initialized
        sys_type = zone.additionalProperties.getFeatureAsString('baseline_system_type').get
      end
      zone.equipment.each do |zone_equipment|
        if zone_equipment.to_ZoneHVACPackagedTerminalAirConditioner.is_initialized
          ptac = zone_equipment.to_ZoneHVACPackagedTerminalAirConditioner.get
          cooling_coil = ptac.coolingCoil
          sql_db_vars_map = set_coil_cooling_efficiency_and_curves(cooling_coil, sql_db_vars_map, sys_type)
        elsif zone_equipment.to_ZoneHVACPackagedTerminalHeatPump.is_initialized
          pthp = zone_equipment.to_ZoneHVACPackagedTerminalHeatPump.get
          cooling_coil = pthp.coolingCoil
          heating_coil = pthp.heatingCoil
          sql_db_vars_map = set_coil_cooling_efficiency_and_curves(cooling_coil, sql_db_vars_map, sys_type)
          sql_db_vars_map = set_coil_heating_efficiency_and_curves(heating_coil, sql_db_vars_map, sys_type)
        elsif zone_equipment.to_ZoneHVACUnitHeater.is_initialized
          unit_heater = zone_equipment.to_ZoneHVACUnitHeater.get
          heating_coil = unit_heater.heatingCoil
          sql_db_vars_map = set_coil_heating_efficiency_and_curves(heating_coil, sql_db_vars_map, sys_type)
        end
      end
    end

    # Airloop HVAC level components
    model.getAirLoopHVACs.sort.each do |air_loop|
      sys_type = air_loop.additionalProperties.getFeatureAsString('baseline_system_type').get
      air_loop.components.each do |icomponent|
        if icomponent.to_AirLoopHVACUnitarySystem.is_initialized
          unitary_system = icomponent.to_AirLoopHVACUnitarySystem.get
          if unitary_system.coolingCoil.is_initialized
            cooling_coil = unitary_system.coolingCoil.get
            sql_db_vars_map = set_coil_cooling_efficiency_and_curves(cooling_coil, sql_db_vars_map, sys_type)
          end
          if unitary_system.heatingCoil.is_initialized
            heating_coil = unitary_system.heatingCoil.get
            sql_db_vars_map = set_coil_heating_efficiency_and_curves(heating_coil, sql_db_vars_map, sys_type)
          end
        elsif icomponent.to_CoilCoolingDXSingleSpeed.is_initialized
          cooling_coil = icomponent.to_CoilCoolingDXSingleSpeed.get
          sql_db_vars_map = coil_cooling_dx_single_speed_apply_efficiency_and_curves(cooling_coil, sql_db_vars_map, sys_type)
        elsif icomponent.to_CoilCoolingDXTwoSpeed.is_initialized
          cooling_coil = icomponent.to_CoilCoolingDXTwoSpeed.get
          sql_db_vars_map = coil_cooling_dx_two_speed_apply_efficiency_and_curves(cooling_coil, sql_db_vars_map, sys_type)
        elsif icomponent.to_CoilHeatingDXSingleSpeed.is_initialized
          heating_coil = icomponent.to_CoilHeatingDXSingleSpeed.get
          sql_db_vars_map = coil_heating_dx_single_speed_apply_efficiency_and_curves(heating_coil, sql_db_vars_map, sys_type)
        elsif icomponent.to_CoilHeatingGas.is_initialized
          heating_coil = icomponent.to_CoilHeatingGas.get
          sql_db_vars_map = coil_heating_gas_apply_efficiency_and_curves(heating_coil, sql_db_vars_map, sys_type)
        end
      end
    end

    # Chillers
    model.getChillerElectricEIRs.sort.each { |obj| chiller_electric_eir_apply_efficiency_and_curves(obj) }

    # Boilers
    model.getBoilerHotWaters.sort.each { |obj| boiler_hot_water_apply_efficiency_and_curves(obj) }

    # Cooling Towers
    model.getCoolingTowerVariableSpeeds.sort.each { |obj| cooling_tower_variable_speed_apply_efficiency_and_curves(obj) }

    OpenStudio.logFree(OpenStudio::Info, 'openstudio.standards.Model', "Finished applying HVAC efficiency standards for #{template} template.")
    return true
  end

  def set_coil_cooling_efficiency_and_curves(cooling_coil, sql_db_vars_map, sys_type)
    if cooling_coil.to_CoilCoolingDXSingleSpeed.is_initialized
      # single speed coil
      sql_db_vars_map = coil_cooling_dx_single_speed_apply_efficiency_and_curves(cooling_coil.to_CoilCoolingDXSingleSpeed.get, sql_db_vars_map, sys_type)
    elsif cooling_coil.to_CoilCoolingDXTwoSpeed.is_initialized
      # two speed coil
      sql_db_vars_map = coil_cooling_dx_two_speed_apply_efficiency_and_curves(cooling_coil.to_CoilCoolingDXTwoSpeed.get, sql_db_vars_map, sys_type)
    else
      OpenStudio.logFree(OpenStudio::Warn, 'openstudio.standards.Model', "#{cooling_coil.name} is not single speed or two speed DX cooling coil. Nothing to be done for efficiency")
    end

    return sql_db_vars_map
  end

  def set_coil_heating_efficiency_and_curves(heating_coil, sql_db_vars_map, sys_type)
    if heating_coil.to_CoilHeatingDXSingleSpeed.is_initialized
      # single speed coil
      sql_db_vars_map = coil_heating_dx_single_speed_apply_efficiency_and_curves(heating_coil.to_CoilHeatingDXSingleSpeed.get, sql_db_vars_map, sys_type)
    elsif heating_coil.to_CoilHeatingGas.is_initialized
      # single speed coil
      sql_db_vars_map = coil_heating_gas_apply_efficiency_and_curves(heating_coil.to_CoilHeatingGas.get, sql_db_vars_map, sys_type)
    else
      OpenStudio.logFree(OpenStudio::Warn, 'openstudio.standards.Model', "#{heating_coil.name} is not single speed DX heating coil. Nothing to be done for efficiency")
    end

    return sql_db_vars_map
  end

  # Template method for adding a setpoint manager for a coil control logic to a heating coil.
  # ASHRAE 90.1-2019 Appendix G.
  #
  # @param model [OpenStudio::Model::Model] OpenStudio model
  # @param thermalZones Array([OpenStudio::Model::ThermalZone]) thermal zone array
  # @param coil Heating Coils
  # @return [Boolean] true
  def model_set_central_preheat_coil_spm(model, thermal_zones, coil)
    # search for the highest zone setpoint temperature
    max_heat_setpoint = 0.0
    coil_name = coil.name.get.to_s
    thermal_zones.each do |zone|
      tstat = zone.thermostatSetpointDualSetpoint
      if tstat.is_initialized
        tstat = tstat.get
        setpoint_sch = tstat.heatingSetpointTemperatureSchedule
        setpoint_min_max = search_min_max_value_from_design_day_schedule(setpoint_sch, 'heating')
        setpoint_c = setpoint_min_max['max']
        if setpoint_c > max_heat_setpoint
          max_heat_setpoint = setpoint_c
        end
      end
    end
    # in this situation, we hard set the temperature to be 22 F
    # (ASHRAE 90.1 Room heating stepoint temperature is 72 F)
    max_heat_setpoint = 22.2 if max_heat_setpoint == 0.0

    max_heat_setpoint_f = OpenStudio.convert(max_heat_setpoint, 'C', 'F').get
    preheat_setpoint_f = max_heat_setpoint_f - 20
    preheat_setpoint_c = OpenStudio.convert(preheat_setpoint_f, 'F', 'C').get

    # create a new constant schedule and this method will add schedule limit type
    preheat_coil_sch = model_add_constant_schedule_ruleset(model,
                                                           preheat_setpoint_c,
                                                           name = "#{coil_name} Setpoint Temp - #{preheat_setpoint_f.round}F")
    preheat_coil_manager = OpenStudio::Model::SetpointManagerScheduled.new(model, preheat_coil_sch)
    preheat_coil_manager.setName("#{coil_name} Preheat Coil Setpoint Manager")

    if coil.to_CoilHeatingWater.is_initialized
      preheat_coil_manager.addToNode(coil.airOutletModelObject.get.to_Node.get)
    elsif coil.to_CoilHeatingElectric.is_initialized
      preheat_coil_manager.addToNode(coil.outletModelObject.get.to_Node.get)
    elsif coil.to_CoilHeatingGas.is_initialized
      OpenStudio.logFree(OpenStudio::Warn, 'openstudio.models.CoilHeatingGas', 'Preheat coils in baseline system shall only be electric or hydronic. Current coil type: Natural Gas')
      preheat_coil_manager.addToNode(coil.airOutletModelObject.get.to_Node.get)
    end

    return true
  end

  # Add zone additional property "zone DCV implemented in user model":
  #   - 'true' if zone OA flow requirement is specified as per person & airloop supporting this zone has DCV enabled
  #   - 'false' otherwise
  #
  # @author Xuechen (Jerry) Lei, PNNL
  # @param model [OpenStudio::Model::Model] OpenStudio model
  def model_mark_zone_dcv_existence(model)
    model.getAirLoopHVACs.each do |air_loop_hvac|
      next unless air_loop_hvac.airLoopHVACOutdoorAirSystem.is_initialized

      oa_system = air_loop_hvac.airLoopHVACOutdoorAirSystem.get
      controller_oa = oa_system.getControllerOutdoorAir
      controller_mv = controller_oa.controllerMechanicalVentilation
      next unless controller_mv.demandControlledVentilation == true

      air_loop_hvac.thermalZones.each do |thermal_zone|
        zone_dcv = false
        thermal_zone.spaces.each do |space|
          dsn_oa = space.designSpecificationOutdoorAir
          next if dsn_oa.empty?

          dsn_oa = dsn_oa.get
          next if dsn_oa.outdoorAirMethod == 'Maximum'

          if dsn_oa.outdoorAirFlowperPerson > 0
            # only in this case the thermal zone is considered to be implemented with DCV
            zone_dcv = true
          end
        end

        if zone_dcv == true
          thermal_zone.additionalProperties.setFeature('zone DCV implemented in user model', true)
        end
      end
    end

    # mark unmarked zones
    model.getThermalZones.each do |zone|
      next if zone.additionalProperties.hasFeature('zone DCV implemented in user model')

      zone.additionalProperties.setFeature('zone DCV implemented in user model', false)
    end

    return true
  end

  # read user data and add to zone additional properties
  # "airloop user specified DCV exception"
  # "one user specified DCV exception"
  #
  # @author Xuechen (Jerry) Lei, PNNL
  # @param model [OpenStudio::Model::Model] OpenStudio model
  def model_add_dcv_user_exception_properties(model)
    model.getAirLoopHVACs.each do |air_loop_hvac|
      dcv_airloop_user_exception = false
      if standards_data.key?('userdata_airloop_hvac')
        standards_data['userdata_airloop_hvac'].each do |row|
          next unless row['name'].to_s.downcase.strip == air_loop_hvac.name.to_s.downcase.strip

          if row['dcv_exception_airloop'].to_s.upcase.strip == 'TRUE'
            dcv_airloop_user_exception = true
            break
          end
        end
      end
      air_loop_hvac.thermalZones.each do |thermal_zone|
        if dcv_airloop_user_exception
          thermal_zone.additionalProperties.setFeature('airloop user specified DCV exception', true)
        end
      end
    end

    # zone level exception tagging is put outside of airloop because it directly reads from user data and
    # a zone not under an airloop in user model may be in an airloop in baseline
    model.getThermalZones.each do |thermal_zone|
      dcv_zone_user_exception = false
      if standards_data.key?('userdata_thermal_zone')
        standards_data['userdata_thermal_zone'].each do |row|
          next unless row['name'].to_s.downcase.strip == thermal_zone.name.to_s.downcase.strip

          if row['dcv_exception_thermal_zone'].to_s.upcase.strip == 'TRUE'
            dcv_zone_user_exception = true
            break
          end
        end
      end
      if dcv_zone_user_exception
        thermal_zone.additionalProperties.setFeature('zone user specified DCV exception', true)
      end
    end

    # mark unmarked zones
    model.getThermalZones.each do |zone|
      next if zone.additionalProperties.hasFeature('airloop user specified DCV exception')

      zone.additionalProperties.setFeature('airloop user specified DCV exception', false)
    end

    model.getThermalZones.each do |zone|
      next if zone.additionalProperties.hasFeature('zone user specified DCV exception')

      zone.additionalProperties.setFeature('zone user specified DCV exception', false)
    end
  end

  # add zone additional property "airloop dcv required by 901"
  # - "true" if the airloop supporting this zone is required by 90.1 (non-exception requirement + user provided exception flag) to have DCV regarding user model
  # - "false" otherwise
  # add zone additional property "zone dcv required by 901"
  # - "true" if the zone is required by 90.1(non-exception requirement + user provided exception flag) to have DCV regarding user model
  # - 'flase' otherwise
  #
  # @author Xuechen (Jerry) Lei, PNNL
  # @param model [OpenStudio::Model::Model] OpenStudio model
  def model_add_dcv_requirement_properties(model)
    model.getAirLoopHVACs.each do |air_loop_hvac|
      if user_model_air_loop_hvac_demand_control_ventilation_required?(air_loop_hvac)
        air_loop_hvac.thermalZones.each do |thermal_zone|
          thermal_zone.additionalProperties.setFeature('airloop dcv required by 901', true)

          # the zone level dcv requirement can only be true if it is in an airloop that is required to have DCV
          if user_model_zone_demand_control_ventilation_required?(thermal_zone)
            thermal_zone.additionalProperties.setFeature('zone dcv required by 901', true)
          end
        end
      end
    end

    # mark unmarked zones
    model.getThermalZones.each do |zone|
      next if zone.additionalProperties.hasFeature('airloop dcv required by 901')

      zone.additionalProperties.setFeature('airloop dcv required by 901', false)
    end

    model.getThermalZones.each do |zone|
      next if zone.additionalProperties.hasFeature('zone dcv required by 901')

      zone.additionalProperties.setFeature('zone dcv required by 901', false)
    end
  end

  # based on previously added flag, raise error if DCV is required but not implemented in zones, in which case
  # baseline generation will be terminated; raise warning if DCV is not required but implemented, and continue baseline
  # generation
  #
  # @author Xuechen (Jerry) Lei, PNNL
  # @param model [OpenStudio::Model::Model] OpenStudio model
  def model_raise_user_model_dcv_errors(model)
    # TODO: JXL add log msgs to PRM logger
    model.getThermalZones.each do |thermal_zone|
      if thermal_zone.additionalProperties.getFeatureAsBoolean('zone DCV implemented in user model').get &&
         (!thermal_zone.additionalProperties.getFeatureAsBoolean('zone dcv required by 901').get ||
           !thermal_zone.additionalProperties.getFeatureAsBoolean('airloop dcv required by 901').get)
        OpenStudio.logFree(OpenStudio::Warn, 'openstudio.standards.Model', "For thermal zone #{thermal_zone.name}, ASHRAE 90.1 2019 6.4.3.8 does NOT require this zone to have demand control ventilation, but it was implemented in the user model, Appendix G baseline generation will continue!")
        if thermal_zone.additionalProperties.hasFeature('apxg no need to have DCV')
          if !thermal_zone.additionalProperties.getFeatureAsBoolean('apxg no need to have DCV').get
            OpenStudio.logFree(OpenStudio::Warn, 'openstudio.standards.Model', "Moreover, for thermal zone #{thermal_zone.name}, Appendix G baseline model will have DCV based on ASHRAE 90.1 2019 G3.1.2.5")
          end
        end
      end
      if thermal_zone.additionalProperties.getFeatureAsBoolean('zone dcv required by 901').get &&
         thermal_zone.additionalProperties.getFeatureAsBoolean('airloop dcv required by 901').get &&
         !thermal_zone.additionalProperties.getFeatureAsBoolean('zone DCV implemented in user model').get
        OpenStudio.logFree(OpenStudio::Error, 'openstudio.standards.Model', "For thermal zone #{thermal_zone.name}, ASHRAE 90.1 2019 6.4.3.8 requires this zone to have demand control ventilation, but it was not implemented in the user model, Appendix G baseline generation should be terminated!")
      end
    end
  end

  # Check if zones in the baseline model (to be created) should have DCV based on 90.1 2019 G3.1.2.5. Zone additional
  # property 'apxg no need to have DCV' added
  #
  # @author Xuechen (Jerry) Lei, PNNL
  # @param model [OpenStudio::Model::Model] OpenStudio model
  def model_add_apxg_dcv_properties(model)
    model.getAirLoopHVACs.each do |air_loop_hvac|
      if air_loop_hvac.airLoopHVACOutdoorAirSystem.is_initialized
        oa_flow_m3_per_s = get_airloop_hvac_design_oa_from_sql(air_loop_hvac)
      else
        OpenStudio.logFree(OpenStudio::Info, 'openstudio.standards.AirLoopHVAC', "For #{air_loop_hvac.name}, DCV not applicable because it has no OA intake.")
        return false
      end
      oa_flow_cfm = OpenStudio.convert(oa_flow_m3_per_s, 'm^3/s', 'cfm').get
      if oa_flow_cfm <= 3000
        air_loop_hvac.thermalZones.each do |thermal_zone|
          thermal_zone.additionalProperties.setFeature('apxg no need to have DCV', true)
        end
      else # oa_flow_cfg > 3000, check zone people density
        air_loop_hvac.thermalZones.each do |thermal_zone|
          area_served_m2 = 0
          num_people = 0
          thermal_zone.spaces.each do |space|
            area_served_m2 += space.floorArea
            num_people += space.numberOfPeople
          end
          area_served_ft2 = OpenStudio.convert(area_served_m2, 'm^2', 'ft^2').get
          occ_per_1000_ft2 = num_people / area_served_ft2 * 1000
          if occ_per_1000_ft2 <= 100
            thermal_zone.additionalProperties.setFeature('apxg no need to have DCV', true)
          else
            thermal_zone.additionalProperties.setFeature('apxg no need to have DCV', false)
          end
        end
      end
    end
    # if a zone does not have this additional property, it means it was not served by airloop.
  end

  # Set DCV in baseline HVAC system if required
  #
  # @author Xuechen (Jerry) Lei, PNNL
  # @param model [OpenStudio::Model::Model] OpenStudio model
  def model_set_baseline_demand_control_ventilation(model, climate_zone)
    model.getAirLoopHVACs.each do |air_loop_hvac|
      if baseline_air_loop_hvac_demand_control_ventilation_required?(air_loop_hvac)
        air_loop_hvac_enable_demand_control_ventilation(air_loop_hvac, climate_zone)
        air_loop_hvac.thermalZones.sort.each do |zone|
          unless baseline_thermal_zone_demand_control_ventilation_required?(zone)
            thermal_zone_convert_oa_req_to_per_area(zone)
          end
        end
      end
    end
  end

  # A template method that handles the loading of user input data from multiple sources
  # include data source from:
  # 1. user data csv files
  # 2. data from measure and OpenStudio interface
  # @param [OpenStudio:model:Model] model
  # @param [String] climate_zone
  # @param [String] default_hvac_building_type
  # @param [String] default_wwr_building_type
  # @param [String] default_swh_building_type
  # @param [Hash] bldg_type_hvac_zone_hash A hash maps building type for hvac to a list of thermal zones
  # @return True
  def handle_user_input_data(model, climate_zone, sizing_run_dir, default_hvac_building_type, default_wwr_building_type, default_swh_building_type, bldg_type_hvac_zone_hash)
    # Set sizing run directory
    @sizing_run_dir = sizing_run_dir
    # load the multiple building area types from user data
    handle_multi_building_area_types(model, climate_zone, default_hvac_building_type, default_wwr_building_type, default_swh_building_type, bldg_type_hvac_zone_hash)
    # load user data from proposed model
    handle_airloop_user_input_data(model)
    # exterior lighting handler
    handle_exterior_lighting_user_input_data(model)
    # load OA data from user data
    handle_outdoor_air_user_input_data(model)
    # load air loop DOAS user data from the proposed model
    handle_airloop_doas_user_input_data(model)
    # load zone HVAC user data from proposed model
    handle_zone_hvac_user_input_data(model)
    # load thermal zone user data from proposed model
    handle_thermal_zone_user_input_data(model)
    # load electric equipment user data
    handle_electric_equipment_user_input_data(model)
  end

  # A function to load exterior lighting data from user data csv files
  # The file name is userdata_exterior_lighting.csv
  # @param [OpenStudio::Model::Model] model
  def handle_exterior_lighting_user_input_data(model)
    user_data_exterior_lighting_objects = @standards_data.key?('userdata_exterior_lights') ? @standards_data['userdata_exterior_lights']: nil
    if user_data_exterior_lighting_objects && !user_data_exterior_lighting_objects.empty?
      non_tradeable_cats = ['nontradeable_general', 'building_facades_area', 'building_facades_perim', 'automated_teller_machines_per_location', 'automated_teller_machines_per_machine', 'entries_and_gates',
                            'loading_areas_for_emergency_vehicles', 'drive_through_windows_and_doors', 'parking_near_24_hour_entrances', 'roadway_parking']

      search_criteria = {
        'template' => template
      }

      ext_ltg_baseline_values = standards_lookup_table_first(table_name: 'prm_exterior_lighting', search_criteria: search_criteria)

      # get exterior lighting object.
      user_data_exterior_lighting_objects.each do |user_exterior_lighting|
        exterior_lighting = model.getExteriorLightsByName(user_exterior_lighting['name'])
        if !exterior_lighting.is_initialized
          OpenStudio.logFree(OpenStudio::Warn, 'prm.log', "The Exterior:Lighting named #{user_exterior_lighting['name']} in the userdata_exterior_lights was not found in the model, user specified data associated with it will be ignored.")
          next
        else
          exterior_lighting = exterior_lighting.get
        end
        num_cats = user_exterior_lighting['num_ext_lights_subcats'].to_i
        # Make sure none of the categories are nontradeable and not a mix of tradeable and nontradeable
        num_trade = 0
        num_notrade = 0
        ext_ltg_cats = {}
        (1..num_cats).each do |icat|
          cat_key = format('end_use_subcategory_%02d', icat)
          subcat = prm_read_user_data(user_exterior_lighting, cat_key, nil)
          # handle the userdata missing value issue.
          prm_raise(subcat, @sizing_run_dir, "userdata_exterior_lights is missing data #{cat_key}")
          if non_tradeable_cats.include?(subcat)
            num_notrade += 1
          else
            num_trade += 1
            meas_val_key = format('end_use_measurement_value_%02d', icat)
            meas_val = prm_read_user_data(user_exterior_lighting, meas_val_key, "0.0").to_f
            unless meas_val == 0
              OpenStudio.logFree(OpenStudio::Info, 'prm.log', "End use subcategory #{subcat} has either missing measurement value or invalid measurement value, set to 0.0")
            end
            ext_ltg_cats[subcat] = meas_val
          end
        end

        # skip this if all lights are non-tradeable
        if num_trade == 0
          exterior_lighting.additionalProperties.setFeature('design_level', 0.0)
          next
        end

        if (num_trade > 0) && (num_notrade > 0)
          OpenStudio.logFree(OpenStudio::Warn, 'prm.log', "ExteriorLights object named #{user_exterior_lighting['name']} from user data file has mix of tradeable and non-tradeable lighting types. All will be treated as non-tradeable.")
          next
        end

        ext_ltg_pwr = 0
        ext_ltg_cats.each do |subcat, meas_val|
          # Get baseline power for this type of exterior lighting
          baseline_value = ext_ltg_baseline_values[subcat].to_f
          ext_ltg_pwr += baseline_value * meas_val
        end

        exterior_lighting.additionalProperties.setFeature('design_level', ext_ltg_pwr)
      end
    end
  end

  # A function to load electric equipment csv files
  # The file name is userdata_electric_equipment.csv
  # @param [OpenStudio::Model::Model] model
  def handle_electric_equipment_user_input_data(model)
    user_data_plug_load = @standards_data.key?('userdata_electric_equipment') ? @standards_data['userdata_electric_equipment'] : nil
    if user_data_plug_load && !user_data_plug_load.empty?
      user_data_plug_load.each do |user_plug_load|
        # Process elevator data
        num_lifts = prm_read_user_data(user_plug_load, 'elevator_number_of_lifts', 0).to_i
        elevator_equipment_option = model.getElectricEquipmentByName(prm_read_user_data(user_plug_load, 'name'))
        if num_lifts > 0 && elevator_equipment_option.is_initialized
          elevator_equipment = elevator_equipment_option.get
          elevator_equipment.additionalProperties.setFeature('elevator_number_of_lifts', num_lifts)
          number_of_levels = prm_read_user_data(user_plug_load, 'elevator_number_of_stories', 0).to_i
          elevator_equipment.additionalProperties.setFeature('elevator_number_of_stories', number_of_levels)
          elevator_weight_of_car = prm_read_user_data(user_plug_load, 'elevator_weight_of_car', 0.0).to_f
          elevator_equipment.additionalProperties.setFeature('elevator_weight_of_car', elevator_weight_of_car)
          elevator_weight_of_car = prm_read_user_data(user_plug_load, 'elevator_counter_weight_of_car', 0.0).to_f
          elevator_equipment.additionalProperties.setFeature('elevator_counter_weight_of_car', elevator_weight_of_car)
          elevator_rated_load = prm_read_user_data(user_plug_load, 'elevator_rated_load', 0.0).to_f
          elevator_equipment.additionalProperties.setFeature('elevator_rated_load', elevator_rated_load)
          elevator_speed_of_car = prm_read_user_data(user_plug_load, 'elevator_speed_of_car', 0.0).to_f
          elevator_equipment.additionalProperties.setFeature('elevator_speed_of_car', elevator_speed_of_car)
          elevator_ventilation_cfm = prm_read_user_data(user_plug_load, 'elevator_ventilation_cfm', 0.0).to_f
          elevator_equipment.additionalProperties.setFeature('elevator_ventilation_cfm', elevator_ventilation_cfm)
          elevator_area_ft2 = prm_read_user_data(user_plug_load, 'elevator_area_ft2', 0.0).to_f
          elevator_equipment.additionalProperties.setFeature('elevator_area_ft2', elevator_area_ft2)
        end
      end
    end
  end

  # A function to load outdoor air data from user data csv files
  # The file name is userdata_design_specification_outdoor_air.csv
  # @param [OpenStudio::Model::Model] model
  def handle_outdoor_air_user_input_data(model)
    user_data_oas = @standards_data.key?('userdata_design_specification_outdoor_air') ? @standards_data['userdata_design_specification_outdoor_air'] : nil
    if user_data_oas && !user_data_oas.empty?
      # get design specification outdoor air object.
      user_data_oas.each do |user_oa|
        zone_oa = model.getDesignSpecificationOutdoorAirByName(user_oa['name'])
        if !zone_oa.is_initialized
          OpenStudio.logFree(OpenStudio::Warn, 'prm.log', "The DesignSpecification:OutdoorAir named #{user_oa['name']} in the userdata_design_specification_outdoor_air was not found in the model, user specified data associated with it will be ignored.")
          next
        else
          zone_oa = zone_oa.get
        end
        # Todo this will need to update with a function to handle nil, none or empty string.
        user_oa.keys.each do |info_key|
          if info_key == 'name'
            zone_oa.additionalProperties.setFeature('has_user_data', true)
          else
            # this will capture the invalid string to 0.0, need to add note
            OpenStudio.logFree(OpenStudio::Info, 'prm.log', "Add user provided outdoor air field: #{info_key}, value: #{user_oa[info_key].to_f} to DesignSpecification:OutdoorAir #{zone_oa.name.get} ")
            zone_oa.additionalProperties.setFeature(info_key, user_oa[info_key].to_f)
          end
        end
      end
    end
  end

  # A function to load airloop data from userdata csv files
  # @param [OpenStudio::Model::Model] OpenStudio model object
  def handle_airloop_user_input_data(model)
    # ============================Process airloop info ============================================
    user_airloops = @standards_data.key?('userdata_airloop_hvac') ? @standards_data['userdata_airloop_hvac'] : nil
    model.getAirLoopHVACs.each do |air_loop|
      air_loop_name = air_loop.name.get
      if user_airloops && user_airloops.length > 1
        user_airloops.each do |user_airloop|
          if air_loop_name == user_airloop['name']
            # gas phase air cleaning is system base - add proposed hvac system name to zones
            economizer_exception_for_gas_phase_air_cleaning = prm_read_user_data(user_airloop, 'economizer_exception_for_gas_phase_air_cleaning', 'no')
            if economizer_exception_for_gas_phase_air_cleaning.downcase == 'yes'
              air_loop.thermalZones.each do |thermal_zone|
                thermal_zone.additionalProperties.setFeature('economizer_exception_for_gas_phase_air_cleaning', air_loop_name)
              end
            end
            economizer_exception_for_open_refrigerated_cases = prm_read_user_data(user_airloop, 'economizer_exception_for_open_refrigerated_cases', 'no')
            # Open refrigerated cases is zone based - add yes or no to zones
            if economizer_exception_for_open_refrigerated_cases.downcase == 'yes'
              air_loop.thermalZones.each do |thermal_zone|
                thermal_zone.additionalProperties.setFeature('economizer_exception_for_open_refrigerated_cases', 'yes')
              end
            end
            # Fan power credits, exhaust air energy recovery
            user_airloop.keys.each do |info_key|
              # Fan power credits
              if info_key.include?('fan_power_credit')
                if !user_airloop[info_key].to_s.empty?
                  if info_key.include?('has_')
                    if user_airloop[info_key].downcase == 'yes'
                      air_loop.thermalZones.each do |thermal_zone|
                        if thermal_zone.additionalProperties.hasFeature(info_key)
                          current_value = thermal_zone.additionalProperties.getFeatureAsDouble(info_key).to_f
                          thermal_zone.additionalProperties.setFeature(info_key, current_value + 1.0)
                        else
                          thermal_zone.additionalProperties.setFeature(info_key, 1.0)
                        end
                      end
                    end
                  else
                    air_loop.thermalZones.each do |thermal_zones|
                      if thermal_zone.additionalProperties.hasFeature(info_key)
                        current_value = thermal_zone.additionalProperties.getFeatureAsDouble(info_key).to_f
                        thermal_zone.additionalProperties.setFeature(info_key, current_value + user_airloop[info_key])
                      else
                        thermal_zone.additionalProperties.setFeature(info_key, user_airloop[info_key])
                      end
                    end
                  end
                end
              end
              # Exhaust air energy recovery
              if info_key.include?('exhaust_energy_recovery_exception') && !user_airloop[info_key].to_s.empty?
                if user_airloop[info_key].downcase == 'yes'
                  air_loop.thermalZones.each do |thermal_zone|
                    thermal_zone.additionalProperties.setFeature(info_key, 'yes')
                  end
                end
              end
            end
          end
        end
      end
    end
  end

  # A function to load airloop DOAS data from userdata csv files
  # @param [OpenStudio::Model::Model] OpenStudio model object
  def handle_airloop_doas_user_input_data(model)
    # Get user data
    user_airloop_doass = @standards_data.key?('userdata_airloop_hvac_doas') ? @standards_data['userdata_airloop_hvac_doas'] : nil

    # Parse user data
    if user_airloop_doass && user_airloop_doass.length >= 1
      user_airloop_doass.each do |user_airloop_doas|
        # Get AirLoopHVACDedicatedOutdoorAirSystem
        air_loop_doas = model.getAirLoopHVACDedicatedOutdoorAirSystemByName(user_airloop_doas['name'])
        if !air_loop_doas.is_initialized
          OpenStudio.logFree(OpenStudio::Warn, 'openstudio.ashrae_90_1_prm.Model', "The AirLoopHVACDedicatedOutdoorAirSystem named #{user_airloop_doass['name']} mentioned in the userdata_airloop_hvac_doas was not found in the model, user specified data associated with it will be ignored.")
          next
        else
          air_loop_doas = air_loop_doas.get
        end

        # Parse fan power credits data
        user_airloop_doas.keys.each do |info_key|
          if info_key.include?('fan_power_credit')
            if !user_airloop_doas[info_key].to_s.empty?
              # Case 1: Yes/no
              if info_key.include?('has_')
                if user_airloop_doas[info_key].downcase == 'yes'
                  air_loop_doas.airLoops.each do |air_loop|
                    air_loop.thermalZones.each do |thermal_zone|
                      if thermal_zone.additionalProperties.hasFeature(info_key)
                        current_value = thermal_zone.additionalProperties.getFeatureAsDouble(info_key).to_f
                        thermal_zone.additionalProperties.setFeature(info_key, current_value + 1.0)
                      else
                        thermal_zone.additionalProperties.setFeature(info_key, 1.0)
                      end
                    end
                  end
                end
              else
                # Case 2: user provided value
                air_loop_doas.airLoops.each do |air_loop|
                  air_loop.thermalZones.each do |thermal_zones|
                    if thermal_zone.additionalProperties.hasFeature(info_key)
                      current_value = thermal_zone.additionalProperties.getFeatureAsDouble(info_key).to_f
                      thermal_zone.additionalProperties.setFeature(info_key, current_value + user_airloop_doas[info_key])
                    else
                      thermal_zone.additionalProperties.setFeature(info_key, user_airloop_doas[info_key])
                    end
                  end
                end
              end
            end
          end
        end
      end
    end
  end

  # A function to load thermal zone data from userdata csv files
  # @param [OpenStudio::Model::Model] OpenStudio model object
  def handle_thermal_zone_user_input_data(model)
    model.getThermalZones.each do |thermal_zone|
      nightcycle_exception = false
      if standards_data.key?('userdata_thermal_zone')
        standards_data['userdata_thermal_zone'].each do |row|
          next unless row['name'].to_s.downcase.strip == thermal_zone.name.to_s.downcase.strip

          if row['has_health_safety_night_cycle_exception'].to_s.upcase.strip == 'TRUE'
            nightcycle_exception = true
            break
          end
        end
      end
      if nightcycle_exception
        thermal_zone.additionalProperties.setFeature('has_health_safety_night_cycle_exception', true)
      end
    end

    # mark unmarked zones
    model.getThermalZones.each do |zone|
      next if zone.additionalProperties.hasFeature('has_health_safety_night_cycle_exception')

      zone.additionalProperties.setFeature('has_health_safety_night_cycle_exception', false)
    end
  end

  # Analyze HVAC, window-to-wall ratio and SWH building (area) types from user data inputs in the @standard_data library
  # This function returns True, but the values are stored in the multi-building_data argument.
  # The hierarchy for process the building types
  # 1. Highest: PRM rules - if rules applied against user inputs, the function will use the calculated value to reset the building type
  # 2. Second: User defined building type in the csv file.
  # 3. Third: User defined userdata_building.csv file. If an object (e.g. space, thermalzone) are not defined in their correspondent userdata csv file, use the building csv file
  # 4. Fourth: Dropdown list in the measure GUI. If none presented, use the data from the dropdown list.
  # NOTE! This function will add building types to OpenStudio objects as an additional features for hierarchy 1-3
  # The object additional feature is empty when the function determined it uses fourth hierarchy.
  #
  # @param [OpenStudio::Model::Model] model
  # @param [String] climate_zone
  # @param [String] default_hvac_building_type (Fourth Hierarchy hvac building type)
  # @param [String] default_wwr_building_type (Fourth Hierarchy wwr building type)
  # @param [String] default_swh_building_type (Fourth Hierarchy swh building type)
  # @param [Hash] bldg_type_zone_hash An empty hash that maps building type for hvac to a list of thermal zones
  # @return True
  def handle_multi_building_area_types(model, climate_zone, default_hvac_building_type, default_wwr_building_type, default_swh_building_type, bldg_type_hvac_zone_hash)
    # Construct the user_building hashmap
    user_buildings = @standards_data.key?('userdata_building') ? @standards_data['userdata_building'] : nil

    # Build up a hvac_building_type : thermal zone hash map
    # =============================HVAC user data process===========================================
    user_thermal_zones = @standards_data.key?('userdata_thermal_zone') ? @standards_data['userdata_thermal_zone'] : nil
    # First construct hvac building type -> thermal Zone hash and hvac building type -> floor area
    bldg_type_zone_hash = {}
    bldg_type_zone_area_hash = {}
    model.getThermalZones.each do |thermal_zone|
      # get climate zone to check the conditioning category
      thermal_zone_condition_category = thermal_zone_conditioning_category(thermal_zone, climate_zone)
      if thermal_zone_condition_category == 'Semiheated' || thermal_zone_condition_category == 'Unconditioned'
        next
      end

      # Check for Second hierarchy
      hvac_building_type = nil
      if user_thermal_zones && user_thermal_zones.length >= 1
        user_thermal_zone_index = user_thermal_zones.index { |user_thermal_zone| user_thermal_zone['name'] == thermal_zone.name.get }
        # make sure the thermal zone has assigned a building_type_for_hvac
        unless user_thermal_zone_index.nil? || user_thermal_zones[user_thermal_zone_index]['building_type_for_hvac'].nil?
          # Only thermal zone in the user data and have building_type_for_hvac data will be assigned.
          hvac_building_type = user_thermal_zones[user_thermal_zone_index]['building_type_for_hvac']
        end
      end
      # Second hierarchy does not apply, check Third hierarchy
      if hvac_building_type.nil? && user_buildings && user_buildings.length >= 1
        building_name = thermal_zone.model.building.get.name.get
        user_building_index = user_buildings.index { |user_building| user_building['name'] == building_name }
        unless user_building_index.nil? || user_buildings[user_building_index]['building_type_for_hvac'].nil?
          # Only thermal zone in the buildings user data and have building_type_for_hvac data will be assigned.
          hvac_building_type = user_buildings[user_building_index]['building_type_for_hvac']
        end
      end
      # Third hierarchy does not apply, apply Fourth hierarchy
      if hvac_building_type.nil?
        hvac_building_type = default_hvac_building_type
      end
      # Add data to the hash map
      unless bldg_type_zone_hash.key?(hvac_building_type)
        bldg_type_zone_hash[hvac_building_type] = []
      end
      unless bldg_type_zone_area_hash.key?(hvac_building_type)
        bldg_type_zone_area_hash[hvac_building_type] = 0.0
      end
      # calculate floor area for the thermal zone
      part_of_floor_area = false
      thermal_zone.spaces.sort.each do |space|
        next unless space.partofTotalFloorArea

        # a space in thermal zone is part of floor area.
        part_of_floor_area = true
        bldg_type_zone_area_hash[hvac_building_type] += space.floorArea * space.multiplier
      end
      if part_of_floor_area
        # Only add the thermal_zone if it is part of the floor area
        bldg_type_zone_hash[hvac_building_type].append(thermal_zone)
      end
    end

    if bldg_type_zone_hash.empty?
      # Build hash with all zones assigned to default hvac building type
      zone_array = []
      model.getThermalZones.each do |thermal_zone|
        zone_array.append(thermal_zone)
        thermal_zone.additionalProperties.setFeature('building_type_for_hvac', default_hvac_building_type)
      end
      bldg_type_hvac_zone_hash[default_hvac_building_type] = zone_array
    else
      # Calculate the total floor area.
      # If the max tie, this algorithm will pick the first encountered hvac building type as the maximum.
      total_floor_area = 0.0
      hvac_bldg_type_with_max_floor = nil
      hvac_bldg_type_max_floor_area = 0.0
      bldg_type_zone_area_hash.each do |key, value|
        if value > hvac_bldg_type_max_floor_area
          hvac_bldg_type_with_max_floor = key
          hvac_bldg_type_max_floor_area = value
        end
        total_floor_area += value
      end

      # Reset the thermal zones by going through the hierarchy 1 logics
      bldg_type_hvac_zone_hash.clear
      # Add the thermal zones for the maximum floor (primary system)
      bldg_type_hvac_zone_hash[hvac_bldg_type_with_max_floor] = bldg_type_zone_hash[hvac_bldg_type_with_max_floor]
      bldg_type_zone_hash.each do |bldg_type, bldg_type_zone|
        # loop the rest bldg_types
        unless bldg_type.eql? hvac_bldg_type_with_max_floor
          if OpenStudio.convert(total_floor_area, 'm^2', 'ft^2').get <= 40000
            # Building is smaller than 40k sqft, it could only have one hvac_building_type, reset all the thermal zones.
            bldg_type_hvac_zone_hash[hvac_bldg_type_with_max_floor].push(*bldg_type_zone)
            OpenStudio.logFree(OpenStudio::Warn, 'openstudio.model.Model', "The building floor area is less than 40,000 square foot. Thermal zones under hvac building type #{bldg_type} is reset to #{hvac_bldg_type_with_max_floor}")
          else
            if OpenStudio.convert(bldg_type_zone_area_hash[bldg_type], 'm^2', 'ft^2').get < 20000
              # in this case, all thermal zones shall be categorized as the primary hvac_building_type
              bldg_type_hvac_zone_hash[hvac_bldg_type_with_max_floor].push(*bldg_type_zone)
              OpenStudio.logFree(OpenStudio::Warn, 'openstudio.model.Model', "The floor area in hvac building type #{bldg_type} is less than 20,000 square foot. Thermal zones under this hvac building type is reset to #{hvac_bldg_type_with_max_floor}")
            else
              bldg_type_hvac_zone_hash[bldg_type] = bldg_type_zone
            end
          end
        end
      end

      # Write in hvac building type thermal zones by thermal zone
      bldg_type_hvac_zone_hash.each do |h1_bldg_type, bldg_type_zone_array|
        bldg_type_zone_array.each do |thermal_zone|
          thermal_zone.additionalProperties.setFeature('building_type_for_hvac', h1_bldg_type)
        end
      end
    end

    # =============================SPACE user data process===========================================
    user_spaces = @standards_data.key?('userdata_space') ? @standards_data['userdata_space'] : nil
    model.getSpaces.each do |space|
      type_for_wwr = nil
      # Check for 2nd level hierarchy
      if user_spaces && user_spaces.length >= 1
        user_spaces.each do |user_space|
          unless user_space['building_type_for_wwr'].nil?
            if space.name.get == user_space['name']
              type_for_wwr = user_space['building_type_for_wwr']
            end
          end
        end
      end

      if type_for_wwr.nil?
        # 2nd Hierarchy does not apply, check for 3rd level hierarchy
        building_name = space.model.building.get.name.get
        if user_buildings && user_buildings.length >= 1
          user_buildings.each do |user_building|
            unless user_building['building_type_for_wwr'].nil?
              if user_building['name'] == building_name
                type_for_wwr = user_building['building_type_for_wwr']
              end
            end
          end
        end
      end

      if type_for_wwr.nil?
        # 3rd level hierarchy does not apply, Apply 4th level hierarchy
        type_for_wwr = default_wwr_building_type
      end
      # add wwr type to space:
      space.additionalProperties.setFeature('building_type_for_wwr', type_for_wwr)
    end
    # =============================SWH user data process===========================================
    user_wateruse_equipments = @standards_data.key?('userdata_wateruse_equipment') ? @standards_data['userdata_wateruse_equipment'] : nil
    model.getWaterUseEquipments.each do |wateruse_equipment|
      type_for_swh = nil
      # Check for 2nd hierarchy
      if user_wateruse_equipments && user_wateruse_equipments.length >= 1
        user_wateruse_equipments.each do |user_wateruse_equipment|
          unless user_wateruse_equipment['building_type_for_swh'].nil?
            if wateruse_equipment.name.get == user_wateruse_equipment['name']
              type_for_swh = user_wateruse_equipment['building_type_for_swh']
            end
          end
        end
      end

      if type_for_swh.nil?
        # 2nd hierarchy does not apply, check for 3rd hierarchy
        # get space building type
        building_name = wateruse_equipment.model.building.get.name.get
        if user_buildings && user_buildings.length >= 1
          user_buildings.each do |user_building|
            unless user_building['building_type_for_swh'].nil?
              if user_building['name'] == building_name
                type_for_swh = user_building['building_type_for_swh']
              end
            end
          end
        end
      end

      if type_for_swh.nil?
        # 3rd hierarchy does not apply, apply 4th hierarchy
        type_for_swh = default_swh_building_type
      end
      # add swh type to wateruse equipment:
      wateruse_equipment.additionalProperties.setFeature('building_type_for_swh', type_for_swh)
    end
    return true
  end

  # Modify the existing service water heating loops to match the baseline required heating type.
  #
  # @param model [OpenStudio::Model::Model] the model
  # @param building_type [String] the building type
  # @return [Bool] returns true if successful, false if not
  def model_apply_baseline_swh_loops(model, building_type)
    model.getPlantLoops.sort.each do |plant_loop|
      # Skip non service water heating loops
      next unless plant_loop_swh_loop?(plant_loop)

      # Rename the loop to avoid accidentally hooking up the HVAC systems to this loop later.
      plant_loop.setName('Service Water Heating Loop')

      htg_fuels, combination_system, storage_capacity, total_heating_capacity = plant_loop_swh_system_type(plant_loop)

      # htg_fuels.size == 0 shoudln't happen

      electric = true

      if htg_fuels.include?('NaturalGas') ||
         htg_fuels.include?('PropaneGas') ||
         htg_fuels.include?('FuelOilNo1') ||
         htg_fuels.include?('FuelOilNo2') ||
         htg_fuels.include?('Coal') ||
         htg_fuels.include?('Diesel') ||
         htg_fuels.include?('Gasoline')
        electric = false
      end

      # Per Table G3.1 11.e, if the baseline system was a combination of heating and service water heating,
      # delete all heating equipment and recreate a WaterHeater:Mixed.

      if combination_system
        a = plant_loop.supplyComponents
        b = plant_loop.demandComponents
        plantloopComponents = a += b
        plantloopComponents.each do |component|
          # Get the object type
          obj_type = component.iddObjectType.valueName.to_s
          next if ['OS_Node', 'OS_Pump_ConstantSpeed', 'OS_Pump_VariableSpeed', 'OS_Connector_Splitter', 'OS_Connector_Mixer', 'OS_Pipe_Adiabatic'].include?(obj_type)

          component.remove
        end

        water_heater = OpenStudio::Model::WaterHeaterMixed.new(model)
        water_heater.setName('Baseline Water Heater')
        water_heater.setHeaterMaximumCapacity(total_heating_capacity)
        water_heater.setTankVolume(storage_capacity)
        plant_loop.addSupplyBranchForComponent(water_heater)

        if electric
          # G3.1.11.b: If electric, WaterHeater:Mixed with electric resistance
          water_heater.setHeaterFuelType('Electricity')
          water_heater.setHeaterThermalEfficiency(1.0)
        else
          # @todo for now, just get the first fuel that isn't Electricity
          # A better way would be to count the capacities associated
          # with each fuel type and use the preponderant one
          fuels = htg_fuels - ['Electricity']
          fossil_fuel_type = fuels[0]
          water_heater.setHeaterFuelType(fossil_fuel_type)
          water_heater.setHeaterThermalEfficiency(0.8)
        end
        # If it's not a combination heating and service water heating system
        # just change the fuel type of all water heaters on the system
        # to electric resistance if it's electric
      else
        # Per Table G3.1 11.i, piping losses was deleted

        a = plant_loop.supplyComponents
        b = plant_loop.demandComponents
        plantloopComponents = a += b
        plantloopComponents.each do |component|
          # Get the object type
          obj_type = component.iddObjectType.valueName.to_s
          next if !['OS_Pipe_Indoor', 'OS_Pipe_Outdoor'].include?(obj_type)

          pipe = component.to_PipeIndoor.get
          node = pipe.to_StraightComponent.get.outletModelObject.get.to_Node.get

          node_name = node.name.get
          pipe_name = pipe.name.get

          # Add Pipe_Adiabatic
          newpipe = OpenStudio::Model::PipeAdiabatic.new(model)
          newpipe.setName(pipe_name)
          newpipe.addToNode(node)
          component.remove
        end

        if electric
          plant_loop.supplyComponents.each do |component|
            next unless component.to_WaterHeaterMixed.is_initialized

            water_heater = component.to_WaterHeaterMixed.get
            # G3.1.11.b: If electric, WaterHeater:Mixed with electric resistance
            water_heater.setHeaterFuelType('Electricity')
            water_heater.setHeaterThermalEfficiency(1.0)
          end
        end
      end
    end

    # Set the water heater fuel types if it's 90.1-2013
    model.getWaterHeaterMixeds.sort.each do |water_heater|
      water_heater_mixed_apply_prm_baseline_fuel_type(water_heater, building_type)
    end

    return true
  end

  # Check whether the baseline model generation needs to run all four orientations
  # The default shall be true
  # The orientation takes priority of:
  # 1. Appx G
  # 2. Method user input.
  # 3. User data override.
  #
  # @param [Boolean] run_all_orients: user inputs to indicate whether it is required to run all orientations
  # @param [OpenStudio::Model::Model] OpenStudio model
  def run_all_orientations(run_all_orients, user_model)
    run_orients_flag = false
    # Step 1 check orientation variations - priority 3
    fenestration_area_hash = get_model_fenestration_area_by_orientation(user_model)
    fenestration_area_hash.each do |orientation, fenestration_area|
      OpenStudio.logFree(OpenStudio::Info, 'prm.log',
                         "#{orientation} orientation has total fenestration area of #{fenestration_area} m2")
      fenestration_area_hash.each do |other_orientation, other_fenestration_area|
        next unless orientation != other_orientation

        variance = (other_fenestration_area - fenestration_area) / fenestration_area
        if variance.abs > 0.05
          # if greater then 0.05
          OpenStudio.logFree(OpenStudio::Info,
                             'prm.log',
                             "#{orientation} has total fenestration area of #{fenestration_area} m2, which is higher than 5% variance compare to #{other_fenestration_area} at #{other_orientation}")
          run_orients_flag = true
        end
      end
    end
    # Step 2, assign method user input if it is provided as false.
    unless run_all_orients
      OpenStudio.logFree(OpenStudio::Error,
                         'prm.log',
                         'The run_all_orientation flag is set to False, update the run to a single orientation PRM generation.')
      run_orients_flag = run_all_orients
    end
    # Step 3 read user data - priority 1 - user data will override the priority 2
    user_buildings = @standards_data.key?('userdata_building') ? @standards_data['userdata_building'] : nil
    if user_buildings
      building_name = user_model.building.get.name.get
      user_building_index = user_buildings.index { |user_building| building_name.include? user_building['name'] }
      unless user_building_index.nil? || user_buildings[user_building_index]['is_exempt_from_rotations'].nil?
        # user data exempt the rotation, No indicates true for running orients.
        OpenStudio.logFree(OpenStudio::Error,
                           'prm.log',
                           "User data in the userdata_building.csv indicate building #{building_name} is exempted from rotation. Update the run to a single orientation PRM generation.")
        run_orients_flag = user_buildings[user_building_index]['is_exempt_from_rotations'].casecmp('No') == 0
      end
    end
    return run_orients_flag
  end

  def get_model_fenestration_area_by_orientation(user_model)
    # First index is wall, second index is window
    fenestration_area_hash = {
      'N' => 0.0,
      'S' => 0.0,
      'E' => 0.0,
      'W' => 0.0
    }
    user_model.getSpaces.each do |space|
      space_cond_type = space_conditioning_category(space)
      next if space_cond_type == 'Unconditioned'

      # Get zone multiplier
      multiplier = prm_get_optional_handler(space, @sizing_run_dir, 'thermalZone').multiplier
      space.surfaces.each do |surface|
        next if surface.surfaceType != 'Wall'
        next if surface.outsideBoundaryCondition != 'Outdoors'

        orientation = surface_cardinal_direction(surface)
        surface.subSurfaces.each do |subsurface|
          subsurface_type = subsurface.subSurfaceType.to_s.downcase
          # Do not count doors
          next unless (subsurface_type.include? 'window') || (subsurface_type.include? 'glass')

          fenestration_area_hash[orientation] += subsurface.grossArea * subsurface.multiplier * multiplier
        end
      end
    end
    return fenestration_area_hash
  end

  # Apply the standard construction to each surface in the model, based on the construction type currently assigned.
  #
  # @return [Bool] true if successful, false if not
  # @param model [OpenStudio::Model::Model] OpenStudio model object
  # @param climate_zone [String] ASHRAE climate zone, e.g. 'ASHRAE 169-2013-4A'
  # @return [Bool] returns true if successful, false if not
  def model_apply_constructions(model, climate_zone, wwr_building_type, wwr_info)
    model_apply_standard_constructions(model, climate_zone, wwr_building_type: wwr_building_type, wwr_info: wwr_info)

    return true
  end

  # Update ground temperature profile based on the weather file specified in the model
  #
  # @param model [OpenStudio::Model::Model] OpenStudio model object
  # @param climate_zone [String] ASHRAE climate zone, e.g. 'ASHRAE 169-2013-4A'
  # @return [Bool] returns true if successful, false if not
  def model_update_ground_temperature_profile(model, climate_zone)
    # Check if the ground temperature profile is needed
    surfaces_with_fc_factor_boundary = false
    model.getSurfaces.each do |surface|
      if surface.outsideBoundaryCondition.to_s == 'GroundFCfactorMethod'
        surfaces_with_fc_factor_boundary = true
        break
      end
    end

    if surfaces_with_fc_factor_boundary
      # Remove existing FCFactor temperature profile
      model.getSiteGroundTemperatureFCfactorMethod.remove

      # Get path to weather file specified in the model
      weather_file_path = prm_get_optional_handler(model.getWeatherFile, @sizing_run_dir, 'path').to_s

      # Look for stat file corresponding to the weather file
      stat_file_path = weather_file_path.sub('.epw', '.stat').to_s
      if !File.exist? stat_file_path
        # When the stat file corresponding with the weather file in the model is missing,
        # use the weather file that represent the climate zone
        climate_zone_weather_file_map = model_get_climate_zone_weather_file_map
        prm_raise(climate_zone_weather_file_map.key?(climate_zone),
                  @sizing_run_dir,
                  "Failed to find a matching climate zone #{climate_zone} from the climate zone weather files.")
        weather_file = climate_zone_weather_file_map[climate_zone]
        stat_file_path = model_get_weather_file(weather_file).sub('.epw', '.stat').to_s
      end

      ground_temp = OpenStudio::Model::SiteGroundTemperatureFCfactorMethod.new(model)
      ground_temperatures = model_get_monthly_ground_temps_from_stat_file(stat_file_path)
      unless ground_temperatures.empty?
        # set the site ground temperature building surface
        ground_temp.setAllMonthlyTemperatures(ground_temperatures)
      end
    end

    return surfaces_with_fc_factor_boundary
  end

  # Generate baseline log to a specific file directory
  # @param file_directory [String] file directory
  def generate_baseline_log(file_directory)
    log_messages_to_file_prm("#{file_directory}/prm.log", false)
  end

  # Retrieve zone HVAC user specified compliance inputs from CSV file
  #
  # @param [OpenStudio::Model::Model] OpenStudio model object
  def handle_zone_hvac_user_input_data(model)
    user_zone_hvac = @standards_data.key?('userdata_zone_hvac') ? @standards_data['userdata_zone_hvac'] : nil
    return unless user_zone_hvac && !user_zone_hvac.empty?

    zone_hvac_equipment = model.getZoneHVACComponents
    if zone_hvac_equipment.empty?
      OpenStudio.logFree(OpenStudio::Error, 'openstudio.ashrae_90_1_prm.model', 'No zone HVAC equipment is present in the proposed model, user provided information cannot be used to generate the baseline building model.')
      return
    end

    user_zone_hvac.each do |zone_hvac_eqp_info|
      user_defined_zone_hvac_obj_name = zone_hvac_eqp_info['name']
      user_defined_zone_hvac_obj_type_name = zone_hvac_eqp_info['zone_hvac_object_type_name']

      # Check that the object type name do exist
      begin
        user_defined_zone_hvac_obj_type_name_idd = user_defined_zone_hvac_obj_type_name.to_IddObjectType
      rescue StandardError => e
        OpenStudio.logFree(OpenStudio::Error, 'openstudio.ashrae_90_1_prm.model', "#{user_defined_zone_hvac_obj_type_name}, provided in the user zone HVAC user data, is not a valid OpenStudio model object.")
      end

      # Retrieve zone HVAC object(s) by name
      zone_hvac_eqp = model.getZoneHVACComponentsByName(user_defined_zone_hvac_obj_name, false)

      # If multiple object have the same name
      if zone_hvac_eqp.empty?
        OpenStudio.logFree(OpenStudio::Error, 'openstudio.ashrae_90_1_prm.model', "The #{user_defined_zone_hvac_obj_type_name} object named #{user_defined_zone_hvac_obj_name} provided in the user zone HVAC user data could not be found in the model.")
      elsif zone_hvac_eqp.length == 1
        zone_hvac_eqp = zone_hvac_eqp[0]
        zone_hvac_eqp_idd = zone_hvac_eqp.iddObjectType.to_s
        if zone_hvac_eqp_idd != user_defined_zone_hvac_obj_type_name
          OpenStudio.logFree(OpenStudio::Error, 'openstudio.ashrae_90_1_prm.model', "The object type name provided in the zone HVAC user data (#{user_defined_zone_hvac_obj_type_name}) does not match with the one in the model: #{zone_hvac_eqp_idd}.")
        end
      else
        zone_hvac_eqp.each do |eqp|
          zone_hvac_eqp_idd = eqp.iddObjectType
          if zone_hvac_eqp_idd == user_defined_zone_hvac_obj_type_name
            zone_hvac_eqp = eqp
            break
          end
        end
        OpenStudio.logFree(OpenStudio::Error, 'openstudio.ashrae_90_1_prm.model', "A #{user_defined_zone_hvac_obj_type_name} object named #{user_defined_zone_hvac_obj_name} (as specified in the user zone HVAC data) could not be found in the model.")
      end

      if zone_hvac_eqp.thermalZone.is_initialized
        thermal_zone = zone_hvac_eqp.thermalZone.get

        zone_hvac_eqp_info.keys.each do |info_key|
          if info_key.include?('fan_power_credit')
            if !zone_hvac_eqp_info[info_key].to_s.empty?
              if info_key.include?('has_')
                if thermal_zone.additionalProperties.hasFeature(info_key)
                  current_value = thermal_zone.additionalProperties.getFeatureAsDouble(info_key).to_f
                  thermal_zone.additionalProperties.setFeature(info_key, current_value + 1.0)
                else
                  thermal_zone.additionalProperties.setFeature(info_key, 1.0)
                end
              else
                if thermal_zone.additionalProperties.hasFeature(info_key)
                  current_value = thermal_zone.additionalProperties.getFeatureAsDouble(info_key).to_f
                  thermal_zone.additionalProperties.setFeature(info_key, current_value + zone_hvac_eqp_info[info_key])
                else
                  thermal_zone.additionalProperties.setFeature(info_key, zone_hvac_eqp_info[info_key])
                end
              end
            end
          end
        end
      end
    end
  end

  # This function checks whether it is required to adjust the window to wall ratio based on the model WWR and wwr limit.
  # @param wwr_limit [Float] return wwr_limit
  # @param wwr_list [Array] list of wwr of zone conditioning category in a building area type category - residential, nonresidential and semiheated
  # @return require_adjustment [Boolean] True, require adjustment, false not require adjustment.
  def model_does_require_wwr_adjustment?(wwr_limit, wwr_list)
    # 90.1 PRM routine requires
    return true
  end

  # For 2019, it is required to adjusted wwr based on building categories for all other types
  #
  # @param bat [String] building category
  # @param wwr_list [Array] list of zone conditioning category-based WWR - residential, nonresidential and semiheated
  # @return wwr_limit [Float] return adjusted wwr_limit
  def model_get_bat_wwr_target(bat, wwr_list)
    wwr_limit = 40.0
    # Lookup WWR target from stable baseline table
    wwr_lib = standards_data['prm_wwr_bldg_type']
    search_criteria = {
      'template' => template,
      'wwr_building_type' => bat
    }
    wwr_limit_bat = model_find_object(wwr_lib, search_criteria)
    # If building type isn't found, assume that it's
    # the same as 'All Others'
    if wwr_limit_bat.nil? || bat.casecmp?('all others')
      wwr = wwr_list.max
      # All others type
      # use the min of 40% and the max wwr in the ZCC-wwr list.
      wwr_limit = [wwr_limit, wwr].min
    else
      # Matched type: use WWR from database.
      wwr_limit = wwr_limit_bat['wwr'] * 100.0
    end
    return wwr_limit
  end

  # Calculate the window to wall ratio reduction factor
  #
  # @param multiplier [Float] multiplier of the wwr
  # @param surface_name [String] the name of the surface
  # @param surface_wwr [Float] the surface window to wall ratio
  # @param surface_dr [Float] the surface door to wall ratio
  # @param wwr_building_type[String] building type for wwr
  # @param wwr_target [Float] target window to wall ratio
  # @param total_wall_m2 [Float] total wall area of the category in m2.
  # @param total_wall_with_fene_m2 [Float] total wall area of the category with fenestrations in m2.
  # @param total_fene_m2 [Float] total fenestration area
  # @return [Float] reduction factor
  def model_get_wwr_reduction_ratio(multiplier,
                                    surface_name: 'surface',
                                    surface_wwr: 0.0,
                                    surface_dr: 0.0,
                                    wwr_building_type: 'All others',
                                    wwr_target: nil,
                                    total_wall_m2: 0.0, # prevent 0.0 division
                                    total_wall_with_fene_m2: 0.0,
                                    total_fene_m2: 0.0,
                                    total_plenum_wall_m2: 0.0)

    if multiplier < 1.0
      # Case when reduction is required
      reduction_ratio = 1.0 - multiplier
      OpenStudio.logFree(OpenStudio::Info, 'prm.log',
                         "Surface #{surface_name} WWR is #{surface_wwr}. Reduce its WWR to #{surface_wwr * reduction_ratio}%")
    else
      # Case when increase is required - takes the door area into consideration.
      # The target is to increase each surface to maximum 90% WWR deduct the total door area.
      exist_max_wwr = 0.0
      if total_wall_m2 > 0 then exist_max_wwr = total_wall_with_fene_m2 * 0.9 / total_wall_m2 end
      if exist_max_wwr < wwr_target
        # In this case, it is required to add vertical fenestration to other surfaces
        if surface_wwr == 0.0
          # delta_fenestration_surface_area / delta_wall_surface_area + 1.0 = increase_ratio for a surface with no windows.
          # ASSUMPTION!! assume adding windows to surface with no windows will never be window_m2 + door_m2 > surface_m2.
          reduction_ratio = (wwr_target - exist_max_wwr) * total_wall_m2 / (total_wall_m2 - total_wall_with_fene_m2 - total_plenum_wall_m2) + 1.0
          OpenStudio.logFree(OpenStudio::Info, 'prm.log',
                             "The max window to wall ratio is #{exist_max_wwr}, smaller than the target window to wall ratio #{wwr_target}.
                              Surface #{surface_name} has no fenestration subsurfaces. Adding new fenestration band with WWR of #{(reduction_ratio - 1) * 100}%")
        else
          # surface has fenestration - expand it to 90% WWR or surface area minus door area, whichever is smaller.
          if (1.0 - surface_dr) < 0.9
            # A negative reduction ratio as a flat to main function that this reduction ratio is adjusted by doors
            # and it is needed to adjust the WWR of the no fenestration surfaces to meet the lost
            reduction_ratio = (surface_dr - 1.0) / surface_wwr
          else
            reduction_ratio = 0.9 / surface_wwr
          end
          OpenStudio.logFree(OpenStudio::Info, 'prm.log',
                             "The max window to wall ratio is #{exist_max_wwr}, smaller than the target window to wall ratio #{wwr_target}.
                              Surface #{surface_name} will expand its WWR to 90%")
        end
      else
        # multiplier will be negative number thus resulting in > 1 reduction_ratio
        if surface_wwr == 0.0
          # 1.0 means remain the original form
          reduction_ratio = 1.0
        else
          reduction_ratio = multiplier
        end
      end
    end
    return reduction_ratio
  end

  # Readjusted the WWR for surfaces previously has no windows to meet the
  # overall WWR requirement.
  # This function shall only be called if the maximum WWR value for surfaces with fenestration is lower than 90% due to
  # accommodating the total door surface areas
  #
  # @param residual_ratio: [Float] the ratio of residual surfaces among the total wall surface area with no fenestrations
  # @param space [OpenStudio::Model:Space] a space
  # @param model [OpenStudio::Model::Model] openstudio model
  # @return [Bool] return true if successful, false if not
  def model_readjust_surface_wwr(residual_ratio, space, model)
    # In this loop, we will focus on the surfaces with newly added a fenestration.
    space.surfaces.sort.each do |surface|
      next unless surface.additionalProperties.hasFeature('added_wwr')

      added_wwr = surface.additionalProperties.getFeatureAsDouble('added_wwr').to_f
      # The full calculation of adjustment is:
      # ((residual_ratio * surface_area + added_wwr * surface_area) / surface_area ) / added_wwr
      adjustment_ratio = residual_ratio / added_wwr + 1.0
      surface_adjust_fenestration_in_a_surface(surface, adjustment_ratio, model)
    end
  end

  # Assign spaces to system groups based on building area type
  # Get zone groups separately for each hvac building type
  # @param custom [String] identifier for custom programs, not used here, but included for backwards compatibility
  # @param bldg_type_hvac_zone_hash [Hash of bldg_type:list of zone objects] association of zones to each hvac building type
  # @return [Array<Hash>] an array of hashes of area information,
  # with keys area_ft2, type, fuel, and zones (an array of zones)
  def model_prm_baseline_system_groups(model, custom, bldg_type_hvac_zone_hash)
    bldg_groups = []

    bldg_type_hvac_zone_hash.keys.each do |hvac_building_type, zones_in_building_type|
      # Get all groups for this hvac building type
      new_groups = get_baseline_system_groups_for_one_building_type(model, hvac_building_type, zones_in_building_type)

      # Add the groups for this hvac building type to the full list
      new_groups.each do |group|
        bldg_groups << group
      end
    end

    return bldg_groups
  end

  # Assign spaces to system groups for one hvac building type
  # One group contains all zones associated with one HVAC type
  # Separate groups are made for laboratories, computer rooms, district cooled zones, heated-only zones, or hybrids of these
  # Groups may include zones from multiple floors; separating by floor is handled later
  # For stable baseline, heating type is based on climate, not proposed heating type
  # Isolate zones that have heating-only or district (purchased) heat or chilled water
  # @param bldg_type_hvac_zone_hash [Hash of bldg_type:list of zone objects] association of zones to each hvac building type
  # @return [Array<Hash>] an array of hashes of area information,
  # with keys area_ft2, type, fuel, and zones (an array of zones)
  def get_baseline_system_groups_for_one_building_type(model, hvac_building_type, zones_in_building_type)
    # Build zones hash of [zone, zone area, occupancy type, building type, fuel]
    zones = model_zones_with_occ_and_fuel_type(model, 'custom')

    # Ensure that there is at least one conditioned zone
    if zones.size.zero?
      OpenStudio.logFree(OpenStudio::Warn, 'openstudio.standards.Model', 'The building does not appear to have any conditioned zones. Make sure zones have thermostat with appropriate heating and cooling setpoint schedules.')
      return []
    end

    # Consider special rules for computer rooms
    # need load of all

    # Get cooling load of all computer rooms to establish system types
    comp_room_loads = {}
    bldg_comp_room_load = 0
    zones.each do |zn|
      zone_load = 0.0
      has_computer_room = false
      # First check if any space in zone has a computer room
      zn['zone'].spaces.each do |space|
        if prm_get_optional_handler(space, @sizing_run_dir, 'spaceType', 'standardsSpaceType') == 'computer room'
          has_computer_room = true
          break
        end
      end
      if has_computer_room
        # Collect load for entire zone
        zone_load_w = zn['zone'].coolingDesignLoad.to_f
        zone_load_w *= zn['zone'].floorArea * zn['zone'].multiplier
        zone_load = OpenStudio.convert(zone_load_w, 'W', 'Btu/hr').get
      end
      comp_room_loads[zn['zone'].name.get] = zone_load
      bldg_comp_room_load += zone_load
    end

    # Lab zones are grouped separately if total lab exhaust in building > 15000 cfm
    # Make list of zone objects that contain laboratory spaces
    lab_zones = []
    has_lab_spaces = {}
    model.getThermalZones.sort.each do |zone|
      # Check if this zone includes laboratory space
      zone.spaces.each do |space|
        space_type = prm_get_optional_handler(space, @sizing_run_dir, 'spaceType', 'standardsSpaceType')
        zone_name = zone.name.get
        has_lab_spaces[zone_name] = false
        if space_type == 'laboratory'
          lab_zones << zone
          has_lab_spaces[zone_name] = true
          break
        end
      end
    end

    lab_exhaust_si = 0
    lab_relief_si = 0
    if !lab_zones.empty?
      # Build a hash of return_node:zone_name
      node_list = {}
      zone_return_flow_si = Hash.new(0)
      var_name = 'System Node Standard Density Volume Flow Rate'
      frequency = 'hourly'
      model.getThermalZones.each do |zone|
        port_list = zone.returnPortList
        port_list_objects = port_list.modelObjects
        port_list_objects.each do |node|
          node_name = node.nameString
          node_list[node_name] = zone.name.get
        end
        zone_return_flow_si[zone.name.get] = 0
      end

      # Get return air flow for each zone (even non-lab zones are needed)
      # Take from hourly reports created during sizing run
      node_list.each do |node_name, zone_name|
        sql = model.sqlFile
        if sql.is_initialized
          sql = sql.get
          query = "SELECT ReportDataDictionaryIndex FROM ReportDataDictionary WHERE KeyValue = '#{node_name}' COLLATE NOCASE"
          val = sql.execAndReturnFirstDouble(query)
          query = "SELECT MAX(Value) FROM ReportData WHERE ReportDataDictionaryIndex = '#{val.get}'"
          val = sql.execAndReturnFirstDouble(query)
          if val.is_initialized
            result = OpenStudio::OptionalDouble.new(val.get)
          end
          zone_return_flow_si[zone_name] += result.to_f
        end
      end

      # Calc ratio of Air Loop relief to sum of zone return for each air loop
      # and store in zone hash

      # For each air loop, get relief air flow and calculate lab exhaust from the central air handler
      # Take from hourly reports created during sizing run
      zone_relief_flow_si = {}
      model.getAirLoopHVACs.sort.each do |air_loop_hvac|
        # First get relief air flow from sizing run sql file
        relief_node = air_loop_hvac.reliefAirNode.get
        node_name = relief_node.nameString
        relief_flow_si = 0
        relief_fraction = 0
        sql = model.sqlFile
        if sql.is_initialized
          sql = sql.get
          query = "SELECT ReportDataDictionaryIndex FROM ReportDataDictionary WHERE KeyValue = '#{node_name}' COLLATE NOCASE"
          val = sql.execAndReturnFirstDouble(query)
          query = "SELECT MAX(Value) FROM ReportData WHERE ReportDataDictionaryIndex = '#{val.get}'"
          val = sql.execAndReturnFirstDouble(query)
          if val.is_initialized
            result = OpenStudio::OptionalDouble.new(val.get)
          end
          relief_flow_si = result.to_f
        end

        # Get total flow of zones on this air loop
        total_zone_return_si = 0
        air_loop_hvac.thermalZones.each do |zone|
          total_zone_return_si += zone_return_flow_si[zone.name.get]
        end

        relief_fraction = relief_flow_si / total_zone_return_si unless total_zone_return_si == 0

        # For each zone calc total effective exhaust
        air_loop_hvac.thermalZones.each do |zone|
          zone_relief_flow_si[zone.name.get] = relief_fraction * zone_return_flow_si[zone.name.get]
        end
      end

      # Now check for exhaust driven by zone exhaust fans
      lab_zones.each do |zone|
        zone.equipment.each do |zone_equipment|
          # Get tally of exhaust fan flow
          if zone_equipment.to_FanZoneExhaust.is_initialized
            zone_exh_fan = zone_equipment.to_FanZoneExhaust.get
            # Check if any spaces in this zone are laboratory
            lab_exhaust_si += zone_exh_fan.maximumFlowRate.get
          end
        end

        # Also account for outdoor air exhausted from this zone via return/relief
        lab_relief_si += zone_relief_flow_si[zone.name.get]
      end
    end

    lab_exhaust_si += lab_relief_si
    lab_exhaust_cfm = OpenStudio.convert(lab_exhaust_si, 'm^3/s', 'cfm').get

    # Isolate computer rooms onto separate groups
    # Computer rooms may need to be split to two groups, depending on load
    # Isolate heated-only and destrict cooling zones onto separate groups
    # District heating does not require separate group
    final_groups = []
    # Initialize arrays of zone objects by category
    heated_only_zones = []
    heated_cooled_zones = []
    district_cooled_zones = []
    comp_room_svav_zones = []
    comp_room_psz_zones = []
    dist_comp_room_svav_zones = []
    dist_comp_room_psz_zones = []
    lab_zones = []

    total_area_ft2 = 0
    zones.each do |zn|
      if thermal_zone_heated?(zn['zone']) && !thermal_zone_cooled?(zn['zone'])
        # this will occur when there is no cooling tstat, or when min cooling setpoint is above 91 F
        heated_only_zones << zn['zone']
      elsif comp_room_loads[zn['zone'].name.get] > 0
        # This is a computer room zone
        if bldg_comp_room_load > 3_000_000 || comp_room_loads[zn['zone'].name.get] > 600_000
          # System 11
          if zn['fuel'].include?('DistrictCooling')
            dist_comp_room_svav_zones << zn['zone']
          else
            comp_room_svav_zones << zn['zone']
          end
        else
          # PSZ
          if zn['fuel'].include?('DistrictCooling')
            dist_comp_room_psz_zones << zn['zone']
          else
            comp_room_psz_zones << zn['zone']
          end
        end

      elsif has_lab_spaces[zn['zone'].name.get] && lab_exhaust_cfm > 15_000
        lab_zones << zn['zone']
      elsif zn['fuel'].include?('DistrictCooling')
        district_cooled_zones << zn['zone']
      else
        heated_cooled_zones << zn['zone']
      end
      # Collect total floor area of all zones for this building area type
      area_m2 = zn['zone'].floorArea * zn['zone'].multiplier
      total_area_ft2 += OpenStudio.convert(area_m2, 'm^2', 'ft^2').get
    end

    # Build final_groups array
    unless heated_only_zones.empty?
      htd_only_group = {}
      htd_only_group['occ'] = 'heated-only storage'
      htd_only_group['fuel'] = 'any'
      htd_only_group['zone_group_type'] = 'heated_only_zones'
      area_m2 = 0
      heated_only_zones.each do |zone|
        area_m2 += zone.floorArea * zone.multiplier
      end
      area_ft2 = OpenStudio.convert(area_m2, 'm^2', 'ft^2').get
      htd_only_group['group_area_ft2'] = area_ft2
      htd_only_group['building_area_type_ft2'] = total_area_ft2
      htd_only_group['zones'] = heated_only_zones
      final_groups << htd_only_group
    end
    unless district_cooled_zones.empty?
      district_cooled_group = {}
      district_cooled_group['occ'] = hvac_building_type
      district_cooled_group['fuel'] = 'districtcooling'
      district_cooled_group['zone_group_type'] = 'district_cooled_zones'
      area_m2 = 0
      district_cooled_zones.each do |zone|
        area_m2 += zone.floorArea * zone.multiplier
      end
      area_ft2 = OpenStudio.convert(area_m2, 'm^2', 'ft^2').get
      district_cooled_group['group_area_ft2'] = area_ft2
      district_cooled_group['building_area_type_ft2'] = total_area_ft2
      district_cooled_group['zones'] = district_cooled_zones
      # store info if any zone has district, fuel, or electric heating
      district_cooled_group['fuel'] = get_group_heat_types(model, district_cooled_zones)
      final_groups << district_cooled_group
    end
    unless heated_cooled_zones.empty?
      heated_cooled_group = {}
      heated_cooled_group['occ'] = hvac_building_type
      heated_cooled_group['fuel'] = 'any'
      heated_cooled_group['zone_group_type'] = 'heated_cooled_zones'
      area_m2 = 0
      heated_cooled_zones.each do |zone|
        area_m2 += zone.floorArea * zone.multiplier
      end
      area_ft2 = OpenStudio.convert(area_m2, 'm^2', 'ft^2').get
      heated_cooled_group['group_area_ft2'] = area_ft2
      heated_cooled_group['building_area_type_ft2'] = total_area_ft2
      heated_cooled_group['zones'] = heated_cooled_zones
      # store info if any zone has district, fuel, or electric heating
      heated_cooled_group['fuel'] = get_group_heat_types(model, heated_cooled_zones)
      final_groups << heated_cooled_group
    end
    unless lab_zones.empty?
      lab_group = {}
      lab_group['occ'] = hvac_building_type
      lab_group['fuel'] = 'any'
      lab_group['zone_group_type'] = 'lab_zones'
      area_m2 = 0
      lab_zones.each do |zone|
        area_m2 += zone.floorArea * zone.multiplier
      end
      area_ft2 = OpenStudio.convert(area_m2, 'm^2', 'ft^2').get
      lab_group['group_area_ft2'] = area_ft2
      lab_group['building_area_type_ft2'] = total_area_ft2
      lab_group['zones'] = lab_zones
      # store info if any zone has district, fuel, or electric heating
      lab_group['fuel'] = get_group_heat_types(model, lab_zones)
      final_groups << lab_group
    end
    unless comp_room_svav_zones.empty?
      comp_room_svav_group = {}
      comp_room_svav_group['occ'] = 'computer room szvav'
      comp_room_svav_group['fuel'] = 'any'
      comp_room_svav_group['zone_group_type'] = 'computer_zones'
      area_m2 = 0
      comp_room_svav_zones.each do |zone|
        area_m2 += zone.floorArea * zone.multiplier
      end
      area_ft2 = OpenStudio.convert(area_m2, 'm^2', 'ft^2').get
      comp_room_svav_group['group_area_ft2'] = area_ft2
      comp_room_svav_group['building_area_type_ft2'] = total_area_ft2
      comp_room_svav_group['zones'] = comp_room_svav_zones
      # store info if any zone has district, fuel, or electric heating
      comp_room_svav_group['fuel'] = get_group_heat_types(model, comp_room_svav_zones)
      final_groups << comp_room_svav_group
    end
    unless comp_room_psz_zones.empty?
      comp_room_psz_group = {}
      comp_room_psz_group['occ'] = 'computer room psz'
      comp_room_psz_group['fuel'] = 'any'
      comp_room_psz_group['zone_group_type'] = 'computer_zones'
      area_m2 = 0
      comp_room_psz_zones.each do |zone|
        area_m2 += zone.floorArea * zone.multiplier
      end
      area_ft2 = OpenStudio.convert(area_m2, 'm^2', 'ft^2').get
      comp_room_psz_group['group_area_ft2'] = area_ft2
      comp_room_psz_group['building_area_type_ft2'] = total_area_ft2
      comp_room_psz_group['zones'] = comp_room_psz_zones
      # store info if any zone has district, fuel, or electric heating
      comp_room_psz_group['fuel'] = get_group_heat_types(model, comp_room_psz_zones)
      final_groups << comp_room_psz_group
    end
    unless dist_comp_room_svav_zones.empty?
      dist_comp_room_svav_group = {}
      dist_comp_room_svav_group['occ'] = hvac_building_type
      dist_comp_room_svav_group['fuel'] = 'districtcooling'
      dist_comp_room_svav_group['zone_group_type'] = 'computer_zones'
      area_m2 = 0
      dist_comp_room_svav_zones.each do |zone|
        area_m2 += zone.floorArea * zone.multiplier
      end
      area_ft2 = OpenStudio.convert(area_m2, 'm^2', 'ft^2').get
      dist_comp_room_svav_group['group_area_ft2'] = area_ft2
      dist_comp_room_svav_group['building_area_type_ft2'] = total_area_ft2
      dist_comp_room_svav_group['zones'] = dist_comp_room_svav_zones
      # store info if any zone has district, fuel, or electric heating
      dist_comp_room_svav_group['fuel'] = get_group_heat_types(model, dist_comp_room_svav_zones)
      final_groups << dist_comp_room_svav_group
    end
    unless dist_comp_room_psz_zones.empty?
      dist_comp_room_psz_group = {}
      dist_comp_room_psz_group['occ'] = hvac_building_type
      dist_comp_room_psz_group['fuel'] = 'districtcooling'
      dist_comp_room_psz_group['zone_group_type'] = 'computer_zones'
      area_m2 = 0
      dist_comp_room_psz_zones.each do |zone|
      end
      area_ft2 = OpenStudio.convert(area_m2, 'm^2', 'ft^2').get
      dist_comp_room_psz_group['group_area_ft2'] = area_ft2
      dist_comp_room_psz_group['building_area_type_ft2'] = total_area_ft2
      dist_comp_room_psz_group['zones'] = dist_comp_room_psz_zones
      # store info if any zone has district, fuel, or electric heating
      dist_comp_room_psz_group['fuel'] = get_group_heat_types(model, dist_comp_room_psz_zones)
      final_groups << dist_comp_room_psz_group
    end

    ngrps = final_groups.count
    # Determine the number of stories spanned by each group and report out info.
    final_groups.each do |group|
      # Determine the number of stories this group spans
      num_stories = model_num_stories_spanned(model, group['zones'])
      group['stories'] = num_stories
      # Report out the final grouping
      OpenStudio.logFree(OpenStudio::Info, 'openstudio.standards.Model', "Final system type group: occ = #{group['occ']}, fuel = #{group['fuel']}, area = #{group['group_area_ft2'].round} ft2, num stories = #{group['stories']}, zones:")
      group['zones'].sort.each_slice(5) do |zone_list|
        zone_names = []
        zone_list.each do |zone|
          zone_names << zone.name.get.to_s
        end
        OpenStudio.logFree(OpenStudio::Info, 'openstudio.standards.Model', "--- #{zone_names.join(', ')}")
      end
    end

    return final_groups
  end

  # Alternate method for 2016 and later stable baseline
  # Limits for each building area type are taken from data table
  # Heating fuel is based on climate zone, unless district heat is in proposed
  #
  # @note Select system type from data table base on key parameters
  # @param climate_zone [string] id code for the climate
  # @param sys_group [hash] Hash defining a group of zones that have the same Appendix G system type
  # @param custom [string] included here for backwards compatibility (not used here)
  # @param hvac_building_type [String] Chosen by user via measure interface or user data files
  # @param district_heat_zones [hash] of zone name => true for has district heat, false for has not
  # @return [String] The system type.  Possibilities are PTHP, PTAC, PSZ_AC, PSZ_HP, PVAV_Reheat, PVAV_PFP_Boxes,
  #   VAV_Reheat, VAV_PFP_Boxes, Gas_Furnace, Electric_Furnace
  def model_prm_baseline_system_type(model, climate_zone, sys_group, custom, hvac_building_type, district_heat_zones)
    area_type = sys_group['occ']
    fuel_type = sys_group['fuel']
    area_ft2 = sys_group['building_area_type_ft2']
    num_stories = sys_group['stories']
    zones = sys_group['zones']

    #             [type, central_heating_fuel, zone_heating_fuel, cooling_fuel]
    system_type = [nil, nil, nil, nil]

    # Find matching record from prm baseline hvac table
    # First filter by number of stories
    iStoryGroup = 0
    props = {}
    0.upto(9) do |i|
      iStoryGroup += 1
      props = model_find_object(standards_data['prm_baseline_hvac'],
                                'template' => template,
                                'hvac_building_type' => area_type,
                                'flrs_range_group' => iStoryGroup,
                                'area_range_group' => 1)

      if !props
        OpenStudio.logFree(OpenStudio::Error, 'openstudio.standards.Model', "Could not find baseline HVAC type for: #{template}-#{area_type}.")
      end
      if num_stories <= props['bldg_flrs_max']
        # Story Group Is found
        break
      end
    end

    # Next filter by floor area
    iAreaGroup = 0
    baseine_is_found = false
    loop do
      iAreaGroup += 1
      props = model_find_object(standards_data['prm_baseline_hvac'],
                                'template' => template,
                                'hvac_building_type' => area_type,
                                'flrs_range_group' => iStoryGroup,
                                'area_range_group' => iAreaGroup)

      if !props
        OpenStudio.logFree(OpenStudio::Error, 'openstudio.standards.Model', "Could not find baseline HVAC type for: #{template}-#{area_type}.")
      end
      below_max = false
      above_min = false
      # check if actual building floor area is within range for this area group
      if props['max_area_qual'] == 'LT'
        if area_ft2 < props['bldg_area_max']
          below_max = true
        end
      elsif props['max_area_qual'] == 'LE'
        if area_ft2 <= props['bldg_area_max']
          below_max = true
        end
      end
      if props['min_area_qual'] == 'GT'
        if area_ft2 > props['bldg_area_min']
          above_min = true
        end
      elsif props['min_area_qual'] == 'GE'
        if area_ft2 >= props['bldg_area_min']
          above_min = true
        end
      end
      if (above_min == true) && (below_max == true)
        baseline_is_found = true
        break
      end
      if iAreaGroup > 9
        OpenStudio.logFree(OpenStudio::Error, 'openstudio.standards.Model', "Could not find baseline HVAC type for: #{template}-#{area_type}.")
        break
      end
    end

    heat_type = find_prm_heat_type(hvac_building_type, climate_zone)

    # hash to relate apx G systype categories to sys types for model
    sys_hash = {}
    if heat_type == 'fuel'
      sys_hash['PTAC'] = 'PTAC'
      sys_hash['PSZ'] = 'PSZ_AC'
      sys_hash['SZ-CV'] = 'SZ_CV'
      sys_hash['Heating and ventilation'] = 'Gas_Furnace'
      sys_hash['PSZ-AC'] = 'PSZ_AC'
      sys_hash['Packaged VAV'] = 'PVAV_Reheat'
      sys_hash['VAV'] = 'VAV_Reheat'
      sys_hash['Unconditioned'] = 'None'
      sys_hash['SZ-VAV'] = 'SZ_VAV'
    else
      sys_hash['PTAC'] = 'PTHP'
      sys_hash['PSZ'] = 'PSZ_HP'
      sys_hash['SZ-CV'] = 'SZ_CV'
      sys_hash['Heating and ventilation'] = 'Electric_Furnace'
      sys_hash['PSZ-AC'] = 'PSZ_HP'
      sys_hash['Packaged VAV'] = 'PVAV_PFP_Boxes'
      sys_hash['VAV'] = 'VAV_PFP_Boxes'
      sys_hash['Unconditioned'] = 'None'
      sys_hash['SZ-VAV'] = 'SZ_VAV'
    end

    model_sys_type = sys_hash[props['system_type']]

    if /districtheating/i =~ fuel_type
      central_heat = 'DistrictHeating'
    elsif heat_type =~ /fuel/i
      central_heat = 'NaturalGas'
    else
      central_heat = 'Electricity'
    end
    if /districtheating/i =~ fuel_type && /elec/i !~ fuel_type && /fuel/i !~ fuel_type
      # if no zone has fuel or elect, set default to district for zones
      zone_heat = 'DistrictHeating'
    elsif heat_type =~ /fuel/i
      zone_heat = 'NaturalGas'
    else
      zone_heat = 'Electricity'
    end
    if /districtcooling/i =~ fuel_type
      cool_type = 'DistrictCooling'
    elsif props['system_type'] =~ /Heating and ventilation/i || props['system_type'] =~ /unconditioned/i
      cool_type = nil
    end

    system_type = [model_sys_type, central_heat, zone_heat, cool_type]
    return system_type
  end

  # For a multizone system, create the fan schedule based on zone occupancy/fan schedules
  # @author Doug Maddox, PNNL
  # @param model
  # @param zone_fan_scheds [Hash] of hash of zoneName:8760FanSchedPerZone
  # @param pri_zones [Array<String>] names of zones served by the multizone system
  # @param system_name [String] name of air loop
  def model_create_multizone_fan_schedule(model, zone_op_hrs, pri_zones, system_name)
    # Create fan schedule for multizone system
    fan_8760 = []
    # If any zone is on for an hour, then the system fan must be on for that hour
    pri_zones.each do |zone|
      zone_name = zone.name.get.to_s
      if fan_8760.empty?
        fan_8760 = zone_op_hrs[zone_name]
      else
        (0..fan_8760.size - 1).each do |ihr|
          if zone_op_hrs[zone_name][ihr] > 0
            fan_8760[ihr] = 1
          end
        end
      end
    end

    # Convert 8760 array to schedule ruleset
    fan_sch_limits = model.getScheduleTypeLimitsByName('fan schedule limits for prm')
    if fan_sch_limits.empty?
      fan_sch_limits = OpenStudio::Model::ScheduleTypeLimits.new(model)
      fan_sch_limits.setName('fan schedule limits for prm')
      fan_sch_limits.setNumericType('DISCRETE')
      fan_sch_limits.setUnitType('Dimensionless')
      fan_sch_limits.setLowerLimitValue(0)
      fan_sch_limits.setUpperLimitValue(1)
    else
      fan_sch_limits = fan_sch_limits.get
    end
    sch_name = system_name + ' ' + 'fan schedule'
    make_ruleset_sched_from_8760(model, fan_8760, sch_name, fan_sch_limits)

    air_loop = model.getAirLoopHVACByName(system_name).get
    air_loop.additionalProperties.setFeature('fan_sched_name', sch_name)
  end

  # For a multizone system, identify any zones to isolate to separate PSZ systems
  # isolated zones are on the 'secondary' list
  # This version of the method applies to standard years 2016 and later (stable baseline)
  # @author Doug Maddox, PNNL
  # @param model
  # @param zones [Array<Object>]
  # @param zone_fan_scheds [Hash] hash of zoneName:8760FanSchedPerZone
  # @return [Hash] A hash of two arrays of ThermalZones,
  # where the keys are 'primary' and 'secondary'
  def model_differentiate_primary_secondary_thermal_zones(model, zones, zone_fan_scheds)
    pri_zones = []
    sec_zones = []
    pri_zone_names = []
    sec_zone_names = []
    zone_op_hrs = {} # hash of zoneName: 8760 array of operating hours

    # If there is only one zone, then set that as primary
    if zones.size == 1
      zones.each do |zone|
        pri_zones << zone
        pri_zone_names << zone.name.get.to_s
        zone_name = zone.name.get.to_s
        if zone_fan_scheds.key?(zone_name)
          zone_fan_sched = zone_fan_scheds[zone_name]
        else
          zone_fan_sched = nil
        end
        zone_op_hrs[zone.name.get.to_s] = thermal_zone_get_annual_operating_hours(model, zone, zone_fan_sched)
      end
      # Report out the primary vs. secondary zones
      unless sec_zone_names.empty?
        OpenStudio.logFree(OpenStudio::Info, 'openstudio.standards.Model', "Secondary system zones = #{sec_zone_names.join(', ')}.")
      end

      return { 'primary' => pri_zones, 'secondary' => sec_zones, 'zone_op_hrs' => zone_op_hrs }
    end

    zone_eflh = {} # hash of zoneName: eflh for zone
    zone_max_load = {}  # hash of zoneName: coincident max internal load
    load_limit = 10     # differ by 10 Btu/hr-sf or more
    eflh_limit = 40     # differ by more than 40 EFLH/week from average of other zones
    zone_area = {} # hash of zoneName:area

    # Get coincident peak internal load for each zone
    zones.each do |zone|
      zone_name = zone.name.get.to_s
      if zone_fan_scheds.key?(zone_name)
        zone_fan_sched = zone_fan_scheds[zone_name]
      else
        zone_fan_sched = nil
      end
      zone_op_hrs[zone_name] = thermal_zone_get_annual_operating_hours(model, zone, zone_fan_sched)
      zone_eflh[zone_name] = thermal_zone_occupancy_eflh(zone, zone_op_hrs[zone_name])
      zone_max_load_w = thermal_zone_peak_internal_load(model, zone)
      zone_max_load_w_m2 = zone_max_load_w / zone.floorArea
      zone_max_load[zone_name] = OpenStudio.convert(zone_max_load_w_m2, 'W/m^2', 'Btu/hr*ft^2').get
      zone_area[zone_name] = zone.floorArea
    end

    # Eliminate all zones for which both max load and EFLH exceed limits
    zones.each do |zone|
      zone_name = zone.name.get.to_s
      max_load = zone_max_load[zone_name]
      avg_max_load = get_wtd_avg_of_other_zones(zone_max_load, zone_area, zone_name)
      max_load_diff = (max_load - avg_max_load).abs
      avg_eflh = get_avg_of_other_zones(zone_eflh, zone_name)
      eflh_diff = (avg_eflh - zone_eflh[zone_name]).abs

      if max_load_diff >= load_limit && eflh_diff > eflh_limit
        # Add zone to secondary list, and remove from hashes
        OpenStudio.logFree(OpenStudio::Warn, 'openstudio.standards.Model', "Zone moved to PSZ due to load AND eflh: #{zone_name}; load limit = #{load_limit}, eflh_limit = #{eflh_limit}")
        OpenStudio.logFree(OpenStudio::Warn, 'openstudio.standards.Model', "load diff = #{max_load_diff}, this zone load = #{max_load}, avg zone load = #{avg_max_load}")
        OpenStudio.logFree(OpenStudio::Warn, 'openstudio.standards.Model', "eflh diff = #{eflh_diff}, this zone load = #{zone_eflh[zone_name]}, avg zone eflh = #{avg_eflh}")

        sec_zones << zone
        sec_zone_names << zone_name
        zone_eflh.delete(zone_name)
        zone_max_load.delete(zone_name)
      end
    end

    # Eliminate worst zone where EFLH exceeds limit
    # Repeat until all zones are within limit
    num_zones = zone_eflh.size
    avg_eflh_save = 0
    max_zone_name = ''
    max_eflh_diff = 0
    max_zone = nil
    (1..num_zones).each do |izone|
      # This loop is to iterate to eliminate one zone at a time
      max_eflh_diff = 0
      zones.each do |zone|
        # This loop finds the worst remaining zone to eliminate if above threshold
        zone_name = zone.name.get.to_s
        next if !zone_eflh.key?(zone_name)

        avg_eflh = get_avg_of_other_zones(zone_eflh, zone_name)
        eflh_diff = (avg_eflh - zone_eflh[zone_name]).abs
        if eflh_diff > max_eflh_diff
          max_eflh_diff = eflh_diff
          max_zone_name = zone_name
          max_zone = zone
          avg_eflh_save = avg_eflh
        end
      end
      if max_eflh_diff > eflh_limit
        # Move the max Zone to the secondary list
        OpenStudio.logFree(OpenStudio::Warn, 'openstudio.standards.Model', "Zone moved to PSZ due to eflh: #{max_zone_name}; limit = #{eflh_limit}")
        OpenStudio.logFree(OpenStudio::Warn, 'openstudio.standards.Model', "eflh diff = #{max_eflh_diff}, this zone load = #{zone_eflh[max_zone_name]}, avg zone eflh = #{avg_eflh_save}")
        sec_zones << max_zone
        sec_zone_names << max_zone_name
        zone_eflh.delete(max_zone_name)
        zone_max_load.delete(max_zone_name)
      else
        # All zones are now within the limit, exit the iteration
        break
      end
    end

    # Eliminate worst zone where max load exceeds limit and repeat until all pass
    num_zones = zone_eflh.size
    highest_max_load_diff = -1
    highest_zone = nil
    highest_zone_name = ''
    highest_max_load = 0
    avg_max_load_save = 0

    (1..num_zones).each do |izone|
      # This loop is to iterate to eliminate one zone at a time
      highest_max_load_diff = 0
      zones.each do |zone|
        # This loop finds the worst remaining zone to eliminate if above threshold
        zone_name = zone.name.get.to_s
        next if !zone_max_load.key?(zone_name)

        max_load = zone_max_load[zone_name]
        avg_max_load = get_wtd_avg_of_other_zones(zone_max_load, zone_area, zone_name)
        max_load_diff = (max_load - avg_max_load).abs
        if max_load_diff >= highest_max_load_diff
          highest_max_load_diff = max_load_diff
          highest_zone_name = zone_name
          highest_zone = zone
          highest_max_load = max_load
          avg_max_load_save = avg_max_load
        end
      end
      if highest_max_load_diff > load_limit
        # Move the max Zone to the secondary list
        OpenStudio.logFree(OpenStudio::Warn, 'openstudio.standards.Model', "Zone moved to PSZ due to load: #{highest_zone_name}; load limit = #{load_limit}")
        OpenStudio.logFree(OpenStudio::Warn, 'openstudio.standards.Model', "load diff = #{highest_max_load_diff}, this zone load = #{highest_max_load}, avg zone load = #{avg_max_load_save}")
        sec_zones << highest_zone
        sec_zone_names << highest_zone_name
        zone_eflh.delete(highest_zone_name)
        zone_max_load.delete(highest_zone_name)
      else
        # All zones are now within the limit, exit the iteration
        break
      end
    end

    # Place remaining zones in multizone system list
    zone_eflh.each_key do |key|
      zones.each do |zone|
        if key == zone.name.get.to_s
          pri_zones << zone
          pri_zone_names << key
        end
      end
    end

    # Report out the primary vs. secondary zones
    unless pri_zone_names.empty?
      OpenStudio.logFree(OpenStudio::Info, 'openstudio.standards.Model', "Primary system zones = #{pri_zone_names.join(', ')}.")
    end
    unless sec_zone_names.empty?
      OpenStudio.logFree(OpenStudio::Info, 'openstudio.standards.Model', "Secondary system zones = #{sec_zone_names.join(', ')}.")
    end

    return { 'primary' => pri_zones, 'secondary' => sec_zones, 'zone_op_hrs' => zone_op_hrs }
  end

  # This method is a catch-all run at the end of create-baseline to make final adjustements to HVAC capacities
  # to account for recent model changes
  # @author Doug Maddox, PNNL
  # @param model
  # @return [Bool] true if successful, false if not
  def model_refine_size_dependent_values(model, sizing_run_dir)
    # Final sizing run before refining size-dependent values
    if model_run_sizing_run(model, "#{sizing_run_dir}/SR3") == false
      return false
    end

    model.getAirLoopHVACs.sort.each do |air_loop_hvac|
      # Reset secondary design secondary flow rate based on updated primary flow
      air_loop_hvac.demandComponents.each do |dc|
        next if dc.to_AirTerminalSingleDuctParallelPIUReheat.empty?

        pfp_term = dc.to_AirTerminalSingleDuctParallelPIUReheat.get
        sec_flow_frac = 0.5

        # Get the maximum flow rate through the terminal
        max_primary_air_flow_rate = nil
        if pfp_term.maximumPrimaryAirFlowRate.is_initialized
          max_primary_air_flow_rate = pfp_term.maximumPrimaryAirFlowRate.get
        elsif pfp_term.autosizedMaximumPrimaryAirFlowRate.is_initialized
          max_primary_air_flow_rate = pfp_term.autosizedMaximumPrimaryAirFlowRate.get
        end

        max_sec_flow_rate_m3_per_s = max_primary_air_flow_rate * sec_flow_frac
        pfp_term.setMaximumSecondaryAirFlowRate(max_sec_flow_rate_m3_per_s)
      end
    end
    return true
  end
end<|MERGE_RESOLUTION|>--- conflicted
+++ resolved
@@ -921,22 +921,6 @@
       # Check if airloop has economizer and either:
       # - No cooling coil and/or,
       # - An evaporative cooling coil
-<<<<<<< HEAD
-      air_loop = zone.airLoopHVAC
-      unless air_loop.empty?
-        # Iterate through all the airloops assigned to a zone
-        zone.airLoopHVACs.each do |airloop|
-          air_loop = air_loop.get
-          if (!air_loop_hvac_include_cooling_coil?(air_loop) &&
-            air_loop_hvac_include_evaporative_cooler?(air_loop)) ||
-             (!air_loop_hvac_include_cooling_coil?(air_loop) &&
-               air_loop_hvac_include_economizer?(air_loop))
-            air_loop.additionalProperties.setFeature('non_mechanically_cooled', true)
-            air_loop.thermalZones.each do |thermal_zone|
-              thermal_zone.additionalProperties.setFeature('non_mechanically_cooled', true)
-            end
-          end
-=======
       zone.airLoopHVACs.each do |air_loop|
         if (!air_loop_hvac_include_cooling_coil?(air_loop) &&
           air_loop_hvac_include_evaporative_cooler?(air_loop)) ||
@@ -944,7 +928,6 @@
              air_loop_hvac_include_economizer?(air_loop))
           air_loop.additionalProperties.setFeature('non_mechanically_cooled', true)
           zone.additionalProperties.setFeature('non_mechanically_cooled', true)
->>>>>>> e703669f
         end
       end
     end
@@ -2127,7 +2110,7 @@
   #
   # @param model [OpenStudio::Model::Model] OpenStudio model object
   # @param climate_zone [String] ASHRAE climate zone, e.g. 'ASHRAE 169-2013-4A'
-  # @return [Bool] returns true if successful, false if not
+  # @return [Bool] returns true if surfaces is using fc factory, false if not
   def model_update_ground_temperature_profile(model, climate_zone)
     # Check if the ground temperature profile is needed
     surfaces_with_fc_factor_boundary = false
