--- conflicted
+++ resolved
@@ -54,17 +54,12 @@
 
     if sys_type == 'PTAC'
       search_criteria['equipment_type'] = sys_type
-<<<<<<< HEAD
-    elsif sys_type == 'PSZ_AC'
-      search_criteria['equipment_type'] = 'Air Conditioners'
-=======
     elsif sys_type == 'PTHP'
       search_criteria['equipment_type'] = sys_type
     elsif sys_type == 'PSZ_AC'
       search_criteria['equipment_type'] = 'Air Conditioners'
     elsif sys_type == 'PSZ_HP'
       search_criteria['equipment_type'] = 'Heat Pumps'
->>>>>>> 45b0a92d
     end
 
     return search_criteria
