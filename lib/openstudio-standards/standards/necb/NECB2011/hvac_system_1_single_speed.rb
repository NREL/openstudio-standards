class NECB2011
  def add_sys1_unitary_ac_baseboard_heating(model:,
                                            necb_reference_hp:false,
                                            necb_reference_hp_supp_fuel:'DefaultFuel',
                                            zones:,
                                            mau_type:,
                                            mau_heating_coil_type:,
                                            baseboard_type:,
                                            hw_loop:,
                                            multispeed: false)
    if multispeed
      add_sys1_unitary_ac_baseboard_heating_multi_speed(model: model,
                                                        zones: zones,
                                                        mau_type: mau_type,
                                                        mau_heating_coil_type: mau_heating_coil_type,
                                                        baseboard_type: baseboard_type,
                                                        hw_loop: hw_loop)
    else
      add_sys1_unitary_ac_baseboard_heating_single_speed(model: model,
                                                         necb_reference_hp: necb_reference_hp,
                                                         necb_reference_hp_supp_fuel: necb_reference_hp_supp_fuel,
                                                         zones: zones,
                                                         mau_type: mau_type,
                                                         mau_heating_coil_type: mau_heating_coil_type,
                                                         baseboard_type: baseboard_type,
                                                         hw_loop: hw_loop)
    end
  end

  def add_sys1_unitary_ac_baseboard_heating_single_speed(model:,
                                                         necb_reference_hp:false,
                                                         necb_reference_hp_supp_fuel:'DefaultFuel',
                                                         zones:,
                                                         mau_type:,
                                                         mau_heating_coil_type:,
                                                         baseboard_type:,
                                                         hw_loop:)
    # Keep all data and assumptions for both systems on the top here for easy reference.
    system_data = {}
    system_data[:name] = 'Sys_1_Make-up air unit'
    system_data[:PreheatDesignTemperature] = 7.0
    system_data[:PreheatDesignHumidityRatio] = 0.008
    system_data[:PrecoolDesignTemperature] = 13.0
    system_data[:PrecoolDesignHumidityRatio] = 0.008
    system_data[:SizingOption] = 'NonCoincident'
    system_data[:CoolingDesignAirFlowMethod] = 'DesignDay'
    system_data[:CoolingDesignAirFlowRate] = 0.0
    system_data[:HeatingDesignAirFlowMethod] = 'DesignDay'
    system_data[:HeatingDesignAirFlowRate] = 0.0
    system_data[:SystemOutdoorAirMethod] = 'ZoneSum'
    system_data[:CentralCoolingDesignSupplyAirHumidityRatio] = 0.0085
    system_data[:CentralHeatingDesignSupplyAirHumidityRatio] = 0.0080
    system_data[:CentralCoolingDesignSupplyAirTemperature] = 13.0
    system_data[:CentralHeatingDesignSupplyAirTemperature] = 43.0
    system_data[:AllOutdoorAirinCooling] = true
    system_data[:AllOutdoorAirinHeating] = true
    if necb_reference_hp
      system_data[:TypeofLoadtoSizeOn] = 'Total'
    else
      system_data[:TypeofLoadtoSizeOn] = 'VentilationRequirement'
    end
    system_data[:MinimumSystemAirFlowRatio] = 1.0
    # Zone Sizing data
    system_data[:system_supply_air_temperature] = 20.0
    system_data[:ZoneHeatingDesignSupplyAirTemperatureInputMethod] = 'TemperatureDifference'
    system_data[:ZoneCoolingDesignSupplyAirTemperatureDifference] = 11.0
    system_data[:ZoneCoolingDesignSupplyAirTemperatureInputMethod] = 'TemperatureDifference'
    system_data[:ZoneHeatingDesignSupplyAirTemperatureDifference] = 21.0
    system_data[:ZoneDXCoolingSizingFactor] = 1.0
    system_data[:ZoneDXHeatingSizingFactor] = 1.3
    system_data[:ZoneCoolingSizingFactor] = 1.1
    system_data[:ZoneHeatingSizingFactor] = 1.3

    # System Type 1: PTAC with no heating (unitary AC) 
    # Zone baseboards, electric or hot water depending on argument baseboard_type
    # baseboard_type choices are "Hot Water" or "Electric"
    # PSZ to represent make-up air unit (if present)
    # This measure creates:
    # a PTAC  unit for each zone in the building; DX cooling coil
    # and heating coil that is always off
    # Baseboards ("Hot Water or "Electric") in zones connected to hot water loop
    # MAU is present if argument mau == true, not present if argument mau == false
    # MAU is PSZ; DX cooling
    # MAU heating coil: hot water coil or electric, depending on argument mau_heating_coil_type
    # mau_heating_coil_type choices are "Hot Water", "Electric"
    # boiler_fueltype choices match OS choices for Boiler component fuel type, i.e.
    # "NaturalGas","Electricity","PropaneGas","FuelOilNo1","FuelOilNo2","Coal","Diesel","Gasoline","OtherFuel1"
    
    # If reference_hp = true, NECB 8.4.4.13 Heat Pump System Type 1: CAV Packaged rooftop heat pump with 
    # zone baseboard (electric or hot water depending on argument baseboard_type)

    # Some system parameters are set after system is set up; by applying method 'apply_hvac_efficiency_standard'

    always_on = model.alwaysOnDiscreteSchedule
    always_off = BTAP::Resources::Schedules::StandardSchedules::ON_OFF.always_off(model)

    # Create MAU
    # TO DO: MAU sizing, characteristics (fan operation schedules, temperature setpoints, outdoor air, etc)



    if mau_type == true
      mau_air_loop = common_air_loop(model: model, system_data: system_data)

      #if reference_hp
        # AirLoopHVACUnitaryHeatPumpAirToAir needs FanOnOff in order for the fan to turn off during off hours
      #  mau_fan = OpenStudio::Model::FanOnOff.new(model, always_on)        
      #else
        mau_fan = OpenStudio::Model::FanConstantVolume.new(model, always_on)
      #end
      # MAU Heating type selection.
<<<<<<< HEAD
      raise("NECB reference heat pump flag set to true while heating coil type is not set to DX") if (necb_reference_hp && (mau_heating_coil_type != 'DX'))
=======
      raise("Flag 'necb_reference_hp' is true while 'mau_heating_coil_type' is not set to type DX") if (necb_reference_hp && (mau_heating_coil_type != 'DX'))
>>>>>>> 121e7e3c
      if mau_heating_coil_type == 'Electric' # electric coil
        mau_htg_coil = OpenStudio::Model::CoilHeatingElectric.new(model, always_on)
      elsif  mau_heating_coil_type == 'Hot Water'
        mau_htg_coil = OpenStudio::Model::CoilHeatingWater.new(model, always_on)
        hw_loop.addDemandBranchForComponent(mau_htg_coil)
      elsif mau_heating_coil_type == 'DX'
        mau_htg_coil = add_onespeed_htg_DX_coil(model, always_on)
        mau_htg_coil.setName('CoilHeatingDXSingleSpeed_ashp')
      end

      # Set up Single Speed DX coil with
      mau_clg_coil = add_onespeed_DX_coil(model, always_on)
      mau_clg_coil.setName('CoilCoolingDXSingleSpeed_dx')
      mau_clg_coil.setName('CoilCoolingDXSingleSpeed_ashp') if necb_reference_hp
      
      # Set up OA system
      oa_controller = OpenStudio::Model::ControllerOutdoorAir.new(model)
      oa_controller.autosizeMinimumOutdoorAirFlowRate

      # Set mechanical ventilation controller outdoor air to ZoneSum (used to be defaulted to ZoneSum but now should be
      # set explicitly)
      oa_controller.controllerMechanicalVentilation.setSystemOutdoorAirMethod('ZoneSum')

      oa_system = OpenStudio::Model::AirLoopHVACOutdoorAirSystem.new(model, oa_controller)

      # Add the components to the air loop
      # in order from closest to zone to furthest from zone
      supply_inlet_node = mau_air_loop.supplyInletNode

      # Reference HP requires slight changes to default MAU heating
      #if reference_hp
        # Create supplemental heating coil based on default regional fuel type
        #epw = BTAP::Environment::WeatherFile.new(model.weatherFile.get.path.get)
        #primary_heating_fuel = @standards_data['regional_fuel_use'].detect { |fuel_sources| fuel_sources['state_province_regions'].include?(epw.state_province_region) }['fueltype_set']
        #if primary_heating_fuel == 'NaturalGas'
        #  supplemental_htg_coil = OpenStudio::Model::CoilHeatingGas.new(model, always_on)
        #elsif primary_heating_fuel == 'Electricity' or  primary_heating_fuel == 'FuelOilNo2'
        #  supplemental_htg_coil = OpenStudio::Model::CoilHeatingElectric.new(model, always_on)
        #else #hot water coils is an option in the future
        #  raise('Invalid fuel type selected for heat pump supplemental coil')
        #end
        #air_to_air_heatpump = OpenStudio::Model::AirLoopHVACUnitaryHeatPumpAirToAir.new(model, always_on, mau_fan, mau_htg_coil, mau_clg_coil, supplemental_htg_coil)
        #air_to_air_heatpump.setName("#{control_zone.name} ASHP")
        #air_to_air_heatpump.setControllingZone(control_zone)
        #air_to_air_heatpump.setSupplyAirFanOperatingModeSchedule(always_on)
        #air_to_air_heatpump.addToNode(supply_inlet_node)
      #else
        mau_fan.addToNode(supply_inlet_node)
        mau_htg_coil.addToNode(supply_inlet_node)
        mau_clg_coil.addToNode(supply_inlet_node)
        
      #end
      oa_system.addToNode(supply_inlet_node)
      
      # Add a setpoint manager to control the supply air temperature
      if necb_reference_hp
        setpoint_mgr = OpenStudio::Model::SetpointManagerWarmest.new(model)
        setpoint_mgr.setMinimumSetpointTemperature(13)
        setpoint_mgr.setMaximumSetpointTemperature(20)
        setpoint_mgr.addToNode(mau_air_loop.supplyOutletNode)
      else
        sat_sch = OpenStudio::Model::ScheduleRuleset.new(model)
        sat_sch.setName('Makeup-Air Unit Supply Air Temp')
        sat_sch.defaultDaySchedule.setName('Makeup Air Unit Supply Air Temp Default')
        sat_sch.defaultDaySchedule.addValue(OpenStudio::Time.new(0, 24, 0, 0), system_data[:system_supply_air_temperature])
        setpoint_mgr = OpenStudio::Model::SetpointManagerScheduled.new(model, sat_sch)
        setpoint_mgr.addToNode(mau_air_loop.supplyOutletNode)
      end
    end

    zones.each do |zone|
      # Zone sizing temperature difference
      sizing_zone = zone.sizingZone
      sizing_zone.setZoneCoolingDesignSupplyAirTemperatureInputMethod(system_data[:ZoneCoolingDesignSupplyAirTemperatureInputMethod])
      sizing_zone.setZoneCoolingDesignSupplyAirTemperatureDifference(system_data[:ZoneCoolingDesignSupplyAirTemperatureDifference])
      sizing_zone.setZoneHeatingDesignSupplyAirTemperatureInputMethod(system_data[:ZoneHeatingDesignSupplyAirTemperatureInputMethod])
      sizing_zone.setZoneHeatingDesignSupplyAirTemperatureDifference(system_data[:ZoneHeatingDesignSupplyAirTemperatureDifference])
      # Different sizing factors for reference HP capacity
      if necb_reference_hp
        sizing_zone.setZoneCoolingSizingFactor(system_data[:ZoneDXCoolingSizingFactor])
        sizing_zone.setZoneHeatingSizingFactor(system_data[:ZoneDXHeatingSizingFactor])
      else
        sizing_zone.setZoneCoolingSizingFactor(system_data[:ZoneCoolingSizingFactor])
        sizing_zone.setZoneHeatingSizingFactor(system_data[:ZoneHeatingSizingFactor])
      end

      # Create a PTAC for each zone:
      # PTAC DX Cooling with electric heating coil; electric heating coil is always off
      # TO DO: need to apply this system to space types:
      # (1) data processing area: control room, data centre
      # when cooling capacity <= 20kW and
      # (2) residential/accommodation: murb, hotel/motel guest room
      # when building/space heated only (this as per NECB; apply to
      # all for initial work? CAN-QUEST limitation)

      # TO DO: PTAC characteristics: sizing, fan schedules, temperature setpoints, interaction with MAU

      # htg_coil_elec = OpenStudio::Model::CoilHeatingElectric.new(model,always_on)
      zero_outdoor_air = true # flag to set outside air flow to 0.0
      # Reference HP system does not use PTAC
      unless necb_reference_hp
        add_ptac_dx_cooling(model, zone, zero_outdoor_air)
      end

      # add zone baseboards
      add_zone_baseboards(baseboard_type: baseboard_type,
                          hw_loop: hw_loop,
                          model: model,
                          zone: zone)

      #  # Create a diffuser and attach the zone/diffuser pair to the MAU air loop, if applicable
      
      if necb_reference_hp 
        # Create CAV RH (RH based on region's default fuel type or user input)
        if necb_reference_hp_supp_fuel == 'DefaultFuel'
          epw = BTAP::Environment::WeatherFile.new(model.weatherFile.get.path.get)
          necb_reference_hp_supp_fuel = @standards_data['regional_fuel_use'].detect { |fuel_sources| fuel_sources['state_province_regions'].include?(epw.state_province_region) }['fueltype_set']
        end
        if necb_reference_hp_supp_fuel == 'NaturalGas'
          rh_coil = OpenStudio::Model::CoilHeatingGas.new(model, always_on)
        elsif necb_reference_hp_supp_fuel == 'Electricity' or  necb_reference_hp_supp_fuel == 'FuelOilNo2'
          rh_coil = OpenStudio::Model::CoilHeatingElectric.new(model, always_on)
        else #hot water coils is an option in the future
          raise('Invalid fuel type selected for heat pump supplemental coil')
        end
        cav_rh_terminal = OpenStudio::Model::AirTerminalSingleDuctConstantVolumeReheat.new(model, always_on, rh_coil)
        mau_air_loop.addBranchForZone(zone, cav_rh_terminal.to_StraightComponent)
      elsif mau_type == true
        diffuser = OpenStudio::Model::AirTerminalSingleDuctUncontrolled.new(model, always_on)
        mau_air_loop.addBranchForZone(zone, diffuser.to_StraightComponent)
        # components for MAU
      end
      # of zone loop
    end
    if mau_type
      sys_name_pars = {}
      sys_name_pars['sys_hr'] = 'none'
      sys_name_pars['sys_clg'] = 'dx'
      sys_name_pars['sys_clg'] = 'ashp' if necb_reference_hp
      sys_name_pars['sys_htg'] = mau_heating_coil_type
      sys_name_pars['sys_htg'] = 'ashp' if necb_reference_hp
      sys_name_pars['sys_sf'] = 'cv'
      sys_name_pars['zone_htg'] = baseboard_type
      sys_oa = 'doas'
      if necb_reference_hp
        sys_name_pars['zone_clg'] = 'none'
        sys_oa = 'mixed'
      else
        sys_name_pars['zone_clg'] = 'ptac'
        sys_oa = 'doas'
      end
      sys_name_pars['sys_rf'] = 'none'
      assign_base_sys_name(mau_air_loop,
                           sys_abbr: 'sys_1',
                           sys_oa: sys_oa,
                           sys_name_pars: sys_name_pars)
    end

    return true
  end
end<|MERGE_RESOLUTION|>--- conflicted
+++ resolved
@@ -109,11 +109,7 @@
         mau_fan = OpenStudio::Model::FanConstantVolume.new(model, always_on)
       #end
       # MAU Heating type selection.
-<<<<<<< HEAD
-      raise("NECB reference heat pump flag set to true while heating coil type is not set to DX") if (necb_reference_hp && (mau_heating_coil_type != 'DX'))
-=======
       raise("Flag 'necb_reference_hp' is true while 'mau_heating_coil_type' is not set to type DX") if (necb_reference_hp && (mau_heating_coil_type != 'DX'))
->>>>>>> 121e7e3c
       if mau_heating_coil_type == 'Electric' # electric coil
         mau_htg_coil = OpenStudio::Model::CoilHeatingElectric.new(model, always_on)
       elsif  mau_heating_coil_type == 'Hot Water'
