class NECB2011
<<<<<<< HEAD
  def apply_standard_lights(set_lights: true,
                            space_type:, space_type_properties:,
                            lights_type: 'NECB_Default',
                            lights_scale: 1.0)

=======
  def apply_standard_lights(set_lights, space_type, space_type_properties, lights_type, lights_scale, space_height)
>>>>>>> 1c418528
    lights_have_info = false
    lighting_per_area = space_type_properties['lighting_per_area'].to_f
    lighting_per_person = space_type_properties['lighting_per_person'].to_f
    lights_frac_to_return_air = space_type_properties['lighting_fraction_to_return_air'].to_f
    lights_frac_radiant = space_type_properties['lighting_fraction_radiant'].to_f
    lights_frac_visible = space_type_properties['lighting_fraction_visible'].to_f
    lights_frac_replaceable = space_type_properties['lighting_fraction_replaceable'].to_f
    lights_have_info = true if !lighting_per_area.zero? or !lighting_per_person.zero?


    ##### NOTE: Reference for LED lighting's return air, radiant, and visible fraction values is: page 142, NREL (2014), "Proven Energy-Saving Technologies for Commercial Properties", available at https://www.nrel.gov/docs/fy15osti/63807.pdf
    if lights_type == 'LED'
      led_lights_have_info = false
      led_spacetype_data = @standards_data['tables']['led_lighting_data']['table']
      standards_building_type = space_type.standardsBuildingType.is_initialized ? space_type.standardsBuildingType.get : nil
      standards_space_type = space_type.standardsSpaceType.is_initialized ? space_type.standardsSpaceType.get : nil
      led_space_type_properties = led_spacetype_data.detect { |s| (s['building_type'] == standards_building_type) && (s['space_type'] == standards_space_type) }
      if led_space_type_properties.nil?
        raise("#{standards_building_type} for #{standards_space_type} was not found please verify the led lighting database names match the space type names.")
      end

      lighting_per_area_led_lighting = led_space_type_properties['lighting_per_area'].to_f
      lights_frac_to_return_air_led_lighting = led_space_type_properties['lighting_fraction_to_return_air'].to_f
      lights_frac_radiant_led_lighting = led_space_type_properties['lighting_fraction_radiant'].to_f
      lights_frac_visible_led_lighting = led_space_type_properties['lighting_fraction_visible'].to_f
      led_lights_have_info = true unless lighting_per_area_led_lighting.zero?

    end

<<<<<<< HEAD


=======
    # puts space_type.name.to_s
    # puts lights_type
    # puts lights_scale
    # puts space_height
>>>>>>> 1c418528

    if set_lights && lights_have_info

      # Remove all but the first instance
      instances = space_type.lights.sort
      if instances.size.zero?
        definition = OpenStudio::Model::LightsDefinition.new(space_type.model)
        if lights_type == 'NECB_Default'
          definition.setName("#{space_type.name} Lights Definition")
        elsif lights_type == 'LED'
          definition.setName("#{space_type.name} Lights Definition - LED lighting")
        end
        # puts definition.name().to_s
        instance = OpenStudio::Model::Lights.new(definition)
        instance.setName("#{space_type.name} Lights")
        # puts instance.name.to_s
        instance.setSpaceType(space_type)
        OpenStudio.logFree(OpenStudio::Info, 'openstudio.standards.SpaceType', "#{space_type.name} had no lights, one has been created.")
        instances << instance
      elsif instances.size > 1
        instances.each_with_index do |inst, i|
          next if i.zero?
          OpenStudio.logFree(OpenStudio::Info, 'openstudio.standards.SpaceType', "Removed #{inst.name} from #{space_type.name}.")
          inst.remove
        end
      end

      # Modify the definition of the instance
      space_type.lights.sort.each do |inst|
        definition = inst.lightsDefinition
        unless lighting_per_area.zero?
          if lights_type == 'NECB_Default'
            set_lighting_per_area(space_type, definition, lighting_per_area)
          elsif lights_type == 'LED'
            set_lighting_per_area_led_lighting(space_type: space_type,
                                               definition: definition,
                                               lighting_per_area_led_lighting: lighting_per_area_led_lighting,
                                               lights_scale: lights_scale)
          end
        end
        unless lighting_per_person.zero?
          definition.setWattsperPerson(OpenStudio.convert(lighting_per_person.to_f, 'W/person', 'W/person').get)
          OpenStudio.logFree(OpenStudio::Info, 'openstudio.standards.SpaceType', "#{space_type.name} set lighting to #{lighting_per_person} W/person.")
        end
        unless lights_frac_to_return_air.zero?
          if lights_type == 'NECB_Default'
            definition.setReturnAirFraction(lights_frac_to_return_air)
          elsif lights_type == 'LED'
            definition.setReturnAirFraction(lights_frac_to_return_air_led_lighting)
          end
        end
        unless lights_frac_radiant.zero?
          if lights_type == 'NECB_Default'
            definition.setFractionRadiant(lights_frac_radiant)
          elsif lights_type == 'LED'
            definition.setFractionRadiant(lights_frac_radiant_led_lighting)
          end
        end
        unless lights_frac_visible.zero?
          if lights_type == 'NECB_Default'
            definition.setFractionVisible(lights_frac_visible)
          elsif lights_type == 'LED'
            definition.setFractionVisible(lights_frac_visible_led_lighting)
          end
        end
        # unless lights_frac_replaceable.zero?
        #  definition.setFractionReplaceable(lights_frac_replaceable)
        # end
      end

      # If additional lights are specified, add those too
      additional_lighting_per_area = space_type_properties['additional_lighting_per_area'].to_f
      unless additional_lighting_per_area.zero?
        # Create the lighting definition
        additional_lights_def = OpenStudio::Model::LightsDefinition.new(space_type.model)
        additional_lights_def.setName("#{space_type.name} Additional Lights Definition")
        additional_lights_def.setWattsperSpaceFloorArea(OpenStudio.convert(additional_lighting_per_area.to_f, 'W/ft^2', 'W/m^2').get)
        additional_lights_def.setReturnAirFraction(lights_frac_to_return_air)
        additional_lights_def.setFractionRadiant(lights_frac_radiant)
        additional_lights_def.setFractionVisible(lights_frac_visible)

        # Create the lighting instance and hook it up to the space type
        additional_lights = OpenStudio::Model::Lights.new(additional_lights_def)
        additional_lights.setName("#{space_type.name} Additional Lights")
        additional_lights.setSpaceType(space_type)
      end
    end
  end


  def set_lighting_per_area(space_type, definition, lighting_per_area)
    occ_sens_lpd_frac = 1.0
    # NECB2011 space types that require a reduction in the LPD to account for
    # the requirement of an occupancy sensor (8.4.4.6(3) and 4.2.2.2(2))
    reduce_lpd_spaces = ['Classroom/lecture/training', 'Conf./meet./multi-purpose', 'Lounge/recreation',
                         'Conf./meet./multi-purpose', 'Washroom-sch-A', 'Washroom-sch-B', 'Washroom-sch-C', 'Washroom-sch-D',
                         'Washroom-sch-E', 'Washroom-sch-F', 'Washroom-sch-G', 'Washroom-sch-H', 'Washroom-sch-I',
                         'Dress./fitt. - performance arts', 'Locker room', 'Locker room-sch-A', 'Locker room-sch-B',
                         'Locker room-sch-C', 'Locker room-sch-D', 'Locker room-sch-E', 'Locker room-sch-F', 'Locker room-sch-G',
                         'Locker room-sch-H', 'Locker room-sch-I', 'Retail - dressing/fitting']
    if reduce_lpd_spaces.include?(space_type.standardsSpaceType.get)
      # Note that "Storage area", "Storage area - refrigerated", "Hospital - medical supply" and "Office - enclosed"
      # LPD should only be reduced if their space areas are less than specific area values.
      # This is checked in a space loop after this function in the calling routine.
      occ_sens_lpd_frac = 0.9
    end
    definition.setWattsperSpaceFloorArea(OpenStudio.convert(lighting_per_area.to_f * occ_sens_lpd_frac, 'W/ft^2', 'W/m^2').get)
    OpenStudio.logFree(OpenStudio::Info, 'openstudio.standards.SpaceType', "#{space_type.name} set LPD to #{lighting_per_area} W/ft^2.")
  end
end<|MERGE_RESOLUTION|>--- conflicted
+++ resolved
@@ -1,13 +1,10 @@
 class NECB2011
-<<<<<<< HEAD
+
   def apply_standard_lights(set_lights: true,
                             space_type:, space_type_properties:,
                             lights_type: 'NECB_Default',
                             lights_scale: 1.0)
 
-=======
-  def apply_standard_lights(set_lights, space_type, space_type_properties, lights_type, lights_scale, space_height)
->>>>>>> 1c418528
     lights_have_info = false
     lighting_per_area = space_type_properties['lighting_per_area'].to_f
     lighting_per_person = space_type_properties['lighting_per_person'].to_f
@@ -36,16 +33,6 @@
       led_lights_have_info = true unless lighting_per_area_led_lighting.zero?
 
     end
-
-<<<<<<< HEAD
-
-
-=======
-    # puts space_type.name.to_s
-    # puts lights_type
-    # puts lights_scale
-    # puts space_height
->>>>>>> 1c418528
 
     if set_lights && lights_have_info
 
