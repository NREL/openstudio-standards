--- conflicted
+++ resolved
@@ -93,42 +93,6 @@
                                              lights_scale: lights_scale)
         end
       end
-<<<<<<< HEAD
-
-      # Modify the definition of the instance
-      space_type.lights.sort.each do |inst|
-        definition = inst.lightsDefinition
-        unless lighting_per_area.zero?
-          if lights_type == 'NECB_Default'
-            set_lighting_per_area(space_type: space_type,
-                                  definition: definition,
-                                  lighting_per_area: lighting_per_area,
-                                  lights_scale: lights_scale)
-          elsif lights_type == 'LED'
-            set_lighting_per_area_led_lighting(space_type: space_type,
-                                               definition: definition,
-                                               lighting_per_area_led_lighting: lighting_per_area_led_lighting,
-                                               lights_scale: lights_scale)
-          end
-        end
-        unless lighting_per_person.zero?
-          definition.setWattsperPerson(OpenStudio.convert(lighting_per_person.to_f, 'W/person', 'W/person').get)
-          OpenStudio.logFree(OpenStudio::Info, 'openstudio.standards.SpaceType', "#{space_type.name} set lighting to #{lighting_per_person} W/person.")
-        end
-        unless lights_frac_to_return_air.zero?
-          if lights_type == 'NECB_Default'
-            definition.setReturnAirFraction(lights_frac_to_return_air)
-          elsif lights_type == 'LED'
-            definition.setReturnAirFraction(lights_frac_to_return_air_led_lighting)
-          end
-        end
-        unless lights_frac_radiant.zero?
-          if lights_type == 'NECB_Default'
-            definition.setFractionRadiant(lights_frac_radiant)
-          elsif lights_type == 'LED'
-            definition.setFractionRadiant(lights_frac_radiant_led_lighting)
-          end
-=======
       unless lighting_per_person.zero?
         definition.setWattsperPerson(OpenStudio.convert(lighting_per_person.to_f, 'W/person', 'W/person').get)
         OpenStudio.logFree(OpenStudio::Info, 'openstudio.standards.SpaceType', "#{space_type.name} set lighting to #{lighting_per_person} W/person.")
@@ -138,7 +102,6 @@
           definition.setReturnAirFraction(lights_frac_to_return_air)
         elsif lights_type == 'LED'
           definition.setReturnAirFraction(lights_frac_to_return_air_led_lighting)
->>>>>>> c75c51b2
         end
       end
       unless lights_frac_radiant.zero?
@@ -174,15 +137,12 @@
     additional_lights_def.setFractionRadiant(lights_frac_radiant)
     additional_lights_def.setFractionVisible(lights_frac_visible)
 
-<<<<<<< HEAD
-=======
     # Create the lighting instance and hook it up to the space type
     additional_lights = OpenStudio::Model::Lights.new(additional_lights_def)
     additional_lights.setName("#{space_type.name} Additional Lights")
     additional_lights.setSpaceType(space_type)
   end
 
->>>>>>> c75c51b2
   def set_lighting_per_area(space_type:,
                             definition:,
                             lighting_per_area:,
