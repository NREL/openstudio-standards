--- conflicted
+++ resolved
@@ -181,14 +181,9 @@
                                  heating_coil_type_sys6: heating_coil_type_sys6,
                                  mau_cooling_type: mau_cooling_type,
                                  mau_heating_coil_type: mau_heating_coil_type,
-<<<<<<< HEAD
-                                 mau_type: mau_type)
-    model_add_swh(model: model, swh_fueltype: system_fuel_defaults['swh_fueltype'])
-=======
                                  mau_type: mau_type
     )
     model_add_swh(model: model, swh_fueltype: system_fuel_defaults['swh_fueltype'], shw_scale: shw_scale)
->>>>>>> 40d01238
     model_apply_sizing_parameters(model)
     # set a larger tolerance for unmet hours from default 0.2 to 1.0C
     model.getOutputControlReportingTolerances.setToleranceforTimeHeatingSetpointNotMet(1.0)
