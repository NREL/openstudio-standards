--- conflicted
+++ resolved
@@ -23,8 +23,8 @@
     economizer_required = false
 
     # need a better way to determine if an economizer is needed.
-    return economizer_required if ((air_loop_hvac.name.to_s.include? 'Outpatient F1') ||
-      (air_loop_hvac.sizingSystem.typeofLoadtoSizeOn.to_s == "VentilationRequirement"))
+    return economizer_required if ((air_loop_hvac.name.to_s.include? 'Outpatient F1' ) ||
+                                   (air_loop_hvac.sizingSystem.typeofLoadtoSizeOn.to_s == "VentilationRequirement"))
 
     # A big number of btu per hr as the minimum requirement
     infinity_btu_per_hr = 999_999_999_999
@@ -117,12 +117,14 @@
     # OpenStudio::logFree(OpenStudio::Info, "openstudio.standards.AirLoopHVAC", "For #{self.name}, ERV not applicable because it because it serves parking garage, warehouse, or multifamily.")
     # return false
     # end
+
     erv_required = nil
     # ERV not applicable for medical AHUs (AHU1 in Outpatient), per AIA 2001 - 7.31.D2.
     if air_loop_hvac.name.to_s.include? 'Outpatient F1'
       erv_required = false
       return erv_required
     end
+
     # ERV not applicable for medical AHUs, per AIA 2001 - 7.31.D2.
     if air_loop_hvac.name.to_s.include? 'VAV_ER'
       erv_required = false
@@ -131,6 +133,7 @@
       erv_required = false
       return erv_required
     end
+
     # ERV Not Applicable for AHUs that have DCV
     # or that have no OA intake.
     controller_oa = nil
@@ -173,7 +176,7 @@
     end
     min_oa_flow_cfm = OpenStudio.convert(min_oa_flow_m3_per_s, 'm^3/s', 'cfm').get
 
-    # Calculate the fraction OA at design airflow.
+    # Calculate the percent OA at design airflow
     pct_oa = min_oa_flow_m3_per_s / dsn_flow_m3_per_s
 
     # The NECB2011 requirement is that systems with an exhaust heat content > 150 kW require an HRV
@@ -182,8 +185,7 @@
     erv_cfm = nil
 
     # Determine if an ERV is required
-    # erv_cfm = nil
-
+    # erv_required = nil
     if erv_cfm.nil?
       OpenStudio.logFree(OpenStudio::Info, 'openstudio.standards.AirLoopHVAC', "For #{air_loop_hvac.name}, ERV not required based on #{(pct_oa * 100).round}% OA flow, design supply air flow of #{dsn_flow_cfm.round}cfm, and climate zone #{climate_zone}.")
       erv_required = false
@@ -195,87 +197,53 @@
       erv_required = true
     end
 
-    # Calculate the heat content pof the exhaust air.
-    exhaust_heat_content = calculate_exhaust_heat(air_loop_hvac)
-
-    # Modify erv_required based on exhaust heat content
-    if exhaust_heat_content > 150.0
-      erv_required = true
-      OpenStudio.logFree(OpenStudio::Info, 'openstudio.standards.AirLoopHVAC', "For #{air_loop_hvac.name}, ERV required based on exhaust heat content.")
-    else
-      erv_required = false
-      OpenStudio.logFree(OpenStudio::Info, 'openstudio.standards.AirLoopHVAC', "For #{air_loop_hvac.name}, ERV not required based on exhaust heat content.")
-    end
-    return erv_required
-   end
-  
-   def calculate_exhaust_heat(air_loop_hvac)
-    # Initialize counters
+    # This code modifies erv_required for NECB2011
+    # Calculation of exhaust heat content and check whether it is > 150 kW
+
+    # get all zones in the model
+    zones = air_loop_hvac.thermalZones
+
+    # initialize counters
     sum_zone_oa = 0.0
     sum_zone_oa_times_heat_design_t = 0.0
-    exhaust_heat_content = 0.0
-
-    # Get all zones in the model
-    zones = air_loop_hvac.thermalZones
-
+
+    # zone loop
     zones.each do |zone|
-      # Initialize variables
+      # get design heat temperature for each zone; this is equivalent to design exhaust temperature
+      heat_design_t = 21.0
+      zone_thermostat = zone.thermostat.get
+      if zone_thermostat.to_ThermostatSetpointDualSetpoint.is_initialized
+        dual_thermostat = zone_thermostat.to_ThermostatSetpointDualSetpoint.get
+        if dual_thermostat.heatingSetpointTemperatureSchedule.is_initialized
+          htg_temp_sch = dual_thermostat.heatingSetpointTemperatureSchedule.get
+          htg_temp_sch_ruleset = htg_temp_sch.to_ScheduleRuleset.get
+          winter_dd_sch = htg_temp_sch_ruleset.winterDesignDaySchedule
+          heat_design_t = winter_dd_sch.values.max
+        end
+      end
+      # initialize counter
       zone_oa = 0.0
-      heat_design_t = 21.0
-
-      zone.spaces.each do |space|
-        next if space.designSpecificationOutdoorAir.empty?
-        outdoor_air = space.designSpecificationOutdoorAir.get
-
-        # Initialize variables
-        outdoorAirFlowRate = 0.0
-        oa_flow_per_floor_area = 0.0
-        oa_flow_per_person = 0.0
-        oa_flow_ach = 0.0
-
-        # Assign values conditionally
-        outdoorAirFlowRate = outdoor_air.outdoorAirFlowRate * zone.multiplier if outdoor_air.outdoorAirFlowRate > 0.0
-        oa_flow_per_floor_area = outdoor_air.outdoorAirFlowperFloorArea * zone.floorArea * zone.multiplier if outdoor_air.outdoorAirFlowperFloorArea > 0.0
-        oa_flow_per_person = outdoor_air.outdoorAirFlowperPerson * zone.numberOfPeople * zone.multiplier if outdoor_air.outdoorAirFlowperPerson > 0.0
-        oa_flow_ach = outdoor_air.outdoorAirFlowAirChangesperHour * zone.volume / 3600.0 * zone.multiplier if outdoor_air.outdoorAirFlowAirChangesperHour > 0.0
-
-        # Calculate outdoor air flow based on method
-        if outdoor_air.outdoorAirMethod == "Sum"
-          zone_oa += outdoorAirFlowRate + oa_flow_per_floor_area + oa_flow_per_person + oa_flow_ach
-        elsif outdoor_air.outdoorAirMethod == "Maximum"
-          zone_oa += [outdoorAirFlowRate, oa_flow_per_floor_area, oa_flow_per_person, oa_flow_ach].max
-        else
-          # Handle unexpected outdoor air method
-          zone_oa += 0.0
+      # outdoor defined at space level; get OA flow for all spaces within zone
+      spaces = zone.spaces
+
+      # space loop
+      spaces.each do |space|
+        unless space.designSpecificationOutdoorAir.empty? # if empty, don't do anything
+          outdoor_air = space.designSpecificationOutdoorAir.get
+          # in bTAP, outdoor air specified as outdoor air per
+          oa_flow_per_floor_area = outdoor_air.outdoorAirFlowperFloorArea
+          oa_flow = oa_flow_per_floor_area * space.floorArea * zone.multiplier # oa flow for the space
+          zone_oa += oa_flow # add up oa flow for all spaces to get zone air flow
         end
-      end
-
-      # Get design heat temperature for each zone; this is equivalent to design exhaust temperature
-      if zone.thermostat.is_initialized
-        zone_thermostat = zone.thermostat.get
-        if zone_thermostat.to_ThermostatSetpointDualSetpoint.is_initialized
-          dual_thermostat = zone_thermostat.to_ThermostatSetpointDualSetpoint.get
-          if dual_thermostat.heatingSetpointTemperatureSchedule.is_initialized
-            htg_temp_sch = dual_thermostat.heatingSetpointTemperatureSchedule.get
-            htg_temp_sch_ruleset = htg_temp_sch.to_ScheduleRuleset.get
-            winter_dd_sch = htg_temp_sch_ruleset.winterDesignDaySchedule
-            heat_design_t = winter_dd_sch.values.max
-          end
-        end
-      end
-
-      # Add the zone_oa to the sum_zone_oa
-      sum_zone_oa += zone_oa
-
-      # Debugging output
-      puts "Zone: #{zone.name.get} | Zone OA: #{zone_oa} | Sum Zone OA: #{sum_zone_oa}"
-
-      # Calculate weighted average of design exhaust temperature
-      sum_zone_oa_times_heat_design_t += (zone_oa * heat_design_t)
-    end
-
-    # Calculate average exhaust temperature (OA flow weighted average)
-    avg_exhaust_temp = sum_zone_oa > 0 ? sum_zone_oa_times_heat_design_t / sum_zone_oa : 0.0
+        # space loop
+      end
+      sum_zone_oa += zone_oa # sum of all zone oa flows to get system oa flow
+      sum_zone_oa_times_heat_design_t += (zone_oa * heat_design_t) # calculated to get oa flow weighted average of design exhaust temperature
+      # zone loop
+    end
+
+    # Calculate average exhaust temperature (oa flow weighted average)
+    avg_exhaust_temp = sum_zone_oa_times_heat_design_t / sum_zone_oa
 
     # for debugging/testing
     #      puts "average exhaust temp = #{avg_exhaust_temp}"
@@ -298,7 +266,19 @@
     # Calculate exhaust heat content
     exhaust_heat_content = 0.00123 * sum_zone_oa * 1000.0 * (avg_exhaust_temp - outdoor_temp)
 
-    return exhaust_heat_content
+    # for debugging/testing
+    #      puts "exhaust heat content = #{exhaust_heat_content}"
+
+    # Modify erv_required based on exhaust heat content
+    if exhaust_heat_content > 150.0
+      erv_required = true
+      OpenStudio.logFree(OpenStudio::Info, 'openstudio.standards.AirLoopHVAC', "For #{air_loop_hvac.name}, ERV required based on exhaust heat content.")
+    else
+      erv_required = false
+      OpenStudio.logFree(OpenStudio::Info, 'openstudio.standards.AirLoopHVAC', "For #{air_loop_hvac.name}, ERV not required based on exhaust heat content.")
+    end
+
+    return erv_required
   end
 
   # Add an ERV to this airloop.
@@ -699,8 +679,8 @@
     capacity_tons = OpenStudio.convert(chiller_capacity, 'W', 'ton').get
 
     # Get chiller compressor type if needed
-    chiller_types = ['reciprocating', 'scroll', 'rotary screw', 'centrifugal']
-    chiller_name_has_type = chiller_types.any? { |type| chiller_electric_eir.name.to_s.downcase.include? type }
+    chiller_types = ['reciprocating','scroll','rotary screw','centrifugal']
+    chiller_name_has_type = chiller_types.any? {|type| chiller_electric_eir.name.to_s.downcase.include? type}
     unless chiller_name_has_type
       chlr_type_search_criteria = {}
       chlr_type_search_criteria['cooling_type'] = cooling_type
@@ -939,9 +919,7 @@
       elsif controller_oa.autosizedMinimumOutdoorAirFlowRate.is_initialized
         min_oa_flow_rate = controller_oa.autosizedMinimumOutdoorAirFlowRate.get
       end
-      if min_oa_flow_rate then
-        oaf = min_oa_flow_rate.to_f / airloop.autosizedDesignSupplyAirFlowRate.to_f
-      end
+      if min_oa_flow_rate then oaf = min_oa_flow_rate.to_f / airloop.autosizedDesignSupplyAirFlowRate.to_f end
     end
 
     # Find required capacity of each stage and total number of stages based on NECB rules
@@ -984,9 +962,7 @@
     coil_cooling_dx_multi_speed.stages[1].setGrossRatedTotalCoolingCapacity(stage_cap[1])
     case coil_cooling_dx_multi_speed.stages.size
     when 2
-      if oaf > 0.5 then
-        multi_speed_heat_pump.setSpeed1SupplyAirFlowRateDuringCoolingOperation(min_oa_flow_rate)
-      end
+      if oaf > 0.5 then multi_speed_heat_pump.setSpeed1SupplyAirFlowRateDuringCoolingOperation(min_oa_flow_rate) end
     when 3
       coil_cooling_dx_multi_speed.stages[2].setGrossRatedTotalCoolingCapacity(stage_cap[2])
       if (oaf > 0.333) && (oaf <= 0.666)
@@ -1201,9 +1177,7 @@
       elsif controller_oa.autosizedMinimumOutdoorAirFlowRate.is_initialized
         min_oa_flow_rate = controller_oa.autosizedMinimumOutdoorAirFlowRate.get
       end
-      if min_oa_flow_rate then
-        oaf = min_oa_flow_rate.to_f / airloop.autosizedDesignSupplyAirFlowRate.to_f
-      end
+      if min_oa_flow_rate then oaf = min_oa_flow_rate.to_f / airloop.autosizedDesignSupplyAirFlowRate.to_f end
     end
 
     # Find capacities of each of the stages and the total number of stages required based on NECB rules.
@@ -1251,9 +1225,7 @@
     case coil_heating_gas_multi_stage.stages.size
     when 2
       coil_heating_gas_multi_stage.stages[1].setNominalCapacity(stage_cap[1])
-      if oaf > 0.5 then
-        multi_speed_heat_pump.setSpeed1SupplyAirFlowRateDuringHeatingOperation(min_oa_flow_rate)
-      end
+      if oaf > 0.5 then multi_speed_heat_pump.setSpeed1SupplyAirFlowRateDuringHeatingOperation(min_oa_flow_rate) end
     when 3
       coil_heating_gas_multi_stage.stages[1].setNominalCapacity(stage_cap[1])
       coil_heating_gas_multi_stage.stages[2].setNominalCapacity(stage_cap[2])
@@ -1401,16 +1373,9 @@
       elsif fan.name.to_s.include?('Return')
         motor_type += 'VARIABLE-RETURN'
       end
-      
-      # Calculate fan power using NECB equation (5.2.3.2). This requires the max flow rate which is unknown for 
-      if fan.isMaximumFlowRateAutosized	then
-        fan_power_kw = 0.909 * 0.7457 * motor_bhp # Fall back if fan is autosized.
-      else
-        max_flow = fan.maximumFlowRate.get
-        static_p = fan.pressureRise
-        total_eff = fan.fanTotalEfficiency
-        fan_power_kw = max_flow * static_p / (total_eff * 1000.0)
-      end
+      # 0.909 corrects for 10% over sizing implemented upstream
+      # 0.7457 is to convert from bhp to kW
+      fan_power_kw = 0.909 * 0.7457 * motor_bhp
       power_vs_flow_curve_name = if fan_power_kw >= 25.0
                                    'VarVolFan-FCInletVanes-NECB2011-FPLR'
                                  elsif fan_power_kw >= 7.5 && fan_power_kw < 25
@@ -2029,6 +1994,7 @@
 
   def add_onespeed_htg_DX_coil(model, sch)
 
+
     htg_cap_f_of_temp = OpenStudio::Model::CurveCubic.new(model)
     htg_cap_f_of_temp.setCoefficient1Constant(0.729009)
     htg_cap_f_of_temp.setCoefficient2x(0.0319275)
@@ -2131,7 +2097,7 @@
                                                                          htg_coil,
                                                                          clg_coil)
     ptac.setName("#{zone.name} PTAC")
-	ptac.setSupplyAirFanOperatingModeSchedule(always_off)
+    ptac.setSupplyAirFanOperatingModeSchedule(always_off)
     if zero_outdoor_air
       ptac.setOutdoorAirFlowRateWhenNoCoolingorHeatingisNeeded 1.0e-5
       ptac.setOutdoorAirFlowRateDuringCoolingOperation(1.0e-5)
@@ -2351,32 +2317,26 @@
                       zone_htg: nil,
                       zone_clg: nil,
                       sys_rf: nil)
-    original_name = airloop.name.to_s
-    name_parts = original_name.split('|').reject(&:empty?)
-
-    # Update name parts based on provided parameters
-    name_parts[0] = sys_abbr if sys_abbr.is_a?(String)
-    name_parts[1] = sys_oa if sys_oa.is_a?(String)
-
-    name_parts.each_with_index do |part, index|
-      if part.include?('shr>') && sys_hr.is_a?(String)
-        name_parts[index] = "shr>#{sys_hr}"
-      elsif part.include?('sh>') && sys_htg.is_a?(String)
-        name_parts[index] = "sh>#{sys_htg}"
-      elsif part.include?('sc>') && sys_clg.is_a?(String)
-        name_parts[index] = "sc>#{sys_clg}"
-      elsif part.include?('ssf') && sys_sf.is_a?(String)
-        name_parts[index] = "ssf>#{sys_sf}"
-      elsif part.include?('zh>') && zone_htg.is_a?(String)
-        name_parts[index] = "zh>#{zone_htg}"
-      elsif part.include?('zc>') && zone_clg.is_a?(String)
-        name_parts[index] = "zc>#{zone_clg}"
-      elsif part.include?('srf>') && sys_rf.is_a?(String)
-        name_parts[index] = "srf>#{sys_rf}"
-      end
-    end
-
-    # Join name parts with '|' separator
+    name_parts = airloop.name.to_s.split('|').reject(&:empty?)
+    if sys_abbr.is_a? String then name_parts[0] = sys_abbr end
+    if sys_oa.is_a? String then name_parts[1] = sys_oa end
+    for i in 0..name_parts.size - 1
+      if (name_parts[i].include? 'shr>') && (sys_hr.is_a? String)
+        name_parts[i] = "shr>#{sys_hr}"
+      elsif (name_parts[i].include? 'sh>') && (sys_htg.is_a? String)
+        name_parts[i] = "sh>#{sys_htg}"
+      elsif (name_parts[i].include? 'sc>') && (sys_clg.is_a? String)
+        name_parts[i] = "sc>#{sys_clg}"
+      elsif (name_parts[i].include? 'ssf') && (sys_sf.is_a? String)
+        name_parts[i] = "ssf>#{sys_sf}"
+      elsif (name_parts[i].include? 'zh>') && (zone_htg.is_a? String)
+        name_parts[i] = "zh>#{zone_htg}"
+      elsif (name_parts[i].include? 'zc>') && (zone_clg.is_a? String)
+        name_parts[i] = "zc>#{zone_clg}"
+      elsif (name_parts[i].include? 'srf>') && (sys_rf.is_a? String)
+        name_parts[i] = "srf>#{sys_rf}"
+      end
+    end
     sys_name = ''
     name_parts.each { |part| sys_name += "#{part}|" }
 
@@ -2391,112 +2351,12 @@
     airloop.setName(sys_name)
   end
 
-<<<<<<< HEAD
-  def coil_heating_dx_single_speed_find_capacity(coil_heating_dx_single_speed, necb_reference_hp = false)
-    # Set Rated heating capacity = 50% cooling coil capacity at -8.3 C outdoor [8.4.4.13 (2)(c)]
-
-    if necb_reference_hp # NECB reference heat pump rules apply
-      # grab paired cooling coil
-      if coil_heating_dx_single_speed.airLoopHVAC.empty?
-
-        if coil_heating_dx_single_speed.containingHVACComponent.is_initialized
-
-          containing_comp = coil_heating_dx_single_speed.containingHVACComponent.get
-          if containing_comp.to_AirLoopHVACUnitaryHeatPumpAirToAir.is_initialized
-            clg_coil = containing_comp.to_AirLoopHVACUnitaryHeatPumpAirToAir.get.coolingCoil
-          elsif containing_comp.to_AirLoopHVACUnitarySystem.is_initialized
-            unitary = containing_comp.to_AirLoopHVACUnitarySystem.get
-            if unitary.coolingCoil.is_initialized
-              clg_coil = unitary.coolingCoil.get
-            end
-          end
-          # @todo Add other unitary systems
-        elsif coil_heating_dx_single_speed.containingZoneHVACComponent.is_initialized
-          containing_comp = coil_heating_dx_single_speed.containingZoneHVACComponent.get
-          # PTHP
-          if containing_comp.to_ZoneHVACPackagedTerminalHeatPump.is_initialized
-            pthp = containing_comp.to_ZoneHVACPackagedTerminalHeatPump.get
-            clg_coil = containing_comp.to_ZoneHVACPackagedTerminalHeatPump.get.coolingCoil
-          end
-        end
-      elsif coil_heating_dx_single_speed.airLoopHVAC.is_initialized
-        air_loop = coil_heating_dx_single_speed.airLoopHVAC.get
-        # Check for the presence of any other type of cooling coil
-        clg_types = ['OS:Coil:Cooling:DX:SingleSpeed',
-                     'OS:Coil:Cooling:DX:TwoSpeed',
-                     'OS:Coil:Cooling:DX:MultiSpeed']
-        clg_types.each do |ct|
-          coils = air_loop.supplyComponents(ct.to_IddObjectType)
-          next if coils.empty?
-          clg_coil = coils[0]
-          puts "coils = air_loop.supplyComponents(ct.to_IddObjectType) #{}"
-          break # Stop on first DX cooling coil found
-        end
-      end
-
-      # If cooling supplied by something other than a DX coil do not follow NECB reference HP rule; proceed as usual
-      if clg_coil.nil?
-        return super(coil_heating_dx_single_speed)
-      end
-      # Paired cooling coil parameters
-      clg_coil = clg_coil.to_CoilCoolingDXSingleSpeed.get
-      capacity_w = coil_cooling_dx_single_speed_find_capacity(clg_coil)
-      indoor_wb = 19.4 # rated indoor wb
-      outdoor_db = -8.3 # outdoor db
-
-      # heating capacity = capacity factor (function of temp) from biquadratic curve
-      # with curve limits on minimum y/outdoor db (no extrapolation)
-      cooling_cap_f_temp_curve = clg_coil.totalCoolingCapacityFunctionOfTemperatureCurve
-      cooling_cap_f_temp_factor_min_y = cooling_cap_f_temp_curve.evaluate(indoor_wb,outdoor_db)
-      htg_cap_w_min_y = capacity_w*0.5*cooling_cap_f_temp_factor_min_y
-
-      # heating capacity = capacity factor (function of temp) from biquadratic curve
-      # without curve limits on minimum y/outdoor db (extrapolate)
-      cooling_cap_f_temp_const = 0.867905
-      cooling_cap_f_temp_x = 0.0142459
-      cooling_cap_f_temp_x2 = 0.00055436
-      cooling_cap_f_temp_y = -0.0075575
-      cooling_cap_f_temp_y2 = 3.3e-05
-      cooling_cap_f_temp_xy = -0.0001918
-      cooling_cap_f_temp_factor_no_min_y = cooling_cap_f_temp_const + cooling_cap_f_temp_x*indoor_wb + cooling_cap_f_temp_x2*indoor_wb**2 +
-      cooling_cap_f_temp_y*outdoor_db + cooling_cap_f_temp_y2*outdoor_db**2 + cooling_cap_f_temp_xy*indoor_wb*outdoor_db
-      htg_cap_w_no_min_y = capacity_w*0.5*cooling_cap_f_temp_factor_no_min_y
-
-      puts "capacity_w #{capacity_w}"
-      puts "cooling_cap_f_temp_factor_no_min_y #{cooling_cap_f_temp_factor_no_min_y}"
-      puts "cooling_cap_f_temp_factor_min_y #{cooling_cap_f_temp_factor_min_y}"
-      puts "htg_cap_w_no_min_y #{htg_cap_w_no_min_y}"
-      puts "htg_cap_w_min_y #{htg_cap_w_min_y}"
-
-      # use actual factor from -8.3 to compute rated heating capacity unless it's < 0
-      if cooling_cap_f_temp_factor_no_min_y > 0
-        htg_cap_w = htg_cap_w_no_min_y
-      else
-        htg_cap_w = htg_cap_w_min_y
-      end
-
-      # Hardsize rated capacity of heating coil
-      coil_heating_dx_single_speed.setRatedTotalHeatingCapacity(htg_cap_w)
-
-      return htg_cap_w
-    else
-      # Do not follow NECB reference HP rule; proceed as usual
-      return super(coil_heating_dx_single_speed)
-    end
-  end
-
-=======
->>>>>>> 895d6b9f
   # NECB reference heat pump system
   # heating type rules need to be flexible to account for
   # 1.  DX htg/cooling + gas supplement htg
   # 2.  Potential lack of AirLoopHVACUnitaryHeatPumpAirToAir or AirLoopHVACUnitarySystem
   # @param necb_reference_hp [Boolean] if true, NECB reference model rules for heat pumps will be used.
-<<<<<<< HEAD
-  def coil_dx_heating_type(coil_dx)
-=======
   def coil_dx_heating_type(coil_dx, necb_reference_hp: false)
->>>>>>> 895d6b9f
     supp_htg_type = nil
 
     # If not heat pump reference case use the standard implementation.
@@ -2558,9 +2418,9 @@
           puts "num_of_supp_coils #{num_of_supp_coils}"
           return supp_htg_type = 'Electric Resistance or None'
         end
-       end 
-      end
-    end
+      end
+    end
+  end
 
   # Sets the capacity of the reheat coil based on the minimum flow fraction, and the maximum flow rate.
   #
