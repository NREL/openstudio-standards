class NECB2011
  def model_add_hvac(model:)
    OpenStudio.logFree(OpenStudio::Info, 'openstudio.model.Model', 'Started Adding HVAC')
    system_fuel_defaults = get_canadian_system_defaults_by_weatherfile_name(model)
    necb_autozone_and_autosystem(model: model, runner: nil, use_ideal_air_loads: false, system_fuel_defaults: system_fuel_defaults)
    OpenStudio.logFree(OpenStudio::Info, 'openstudio.model.Model', 'Finished adding HVAC')
    return true
  end

  # NECB does not change damper positions
  #
  # return [Boolean] returns true if successful, false if not
  def air_loop_hvac_apply_multizone_vav_outdoor_air_sizing(air_loop_hvac)
    # Do not change anything.
    return true
  end

  # Determine whether or not this system
  # is required to have an economizer.
  #
  # @return [Boolean] returns true if an economizer is required, false if not
  def air_loop_hvac_economizer_required?(air_loop_hvac)
    economizer_required = false

    # need a better way to determine if an economizer is needed.
    return economizer_required if ((air_loop_hvac.name.to_s.include? 'Outpatient F1') ||
      (air_loop_hvac.sizingSystem.typeofLoadtoSizeOn.to_s == "VentilationRequirement"))

    # A big number of btu per hr as the minimum requirement
    infinity_btu_per_hr = 999_999_999_999
    minimum_capacity_btu_per_hr = infinity_btu_per_hr

    # Determine if the airloop serves any computer rooms
    # / data centers, which changes the economizer.
    is_dc = false
    if air_loop_hvac_data_center_area_served(air_loop_hvac) > 0
      is_dc = true
    end

    # Determine the minimum capacity that requires an economizer
    minimum_capacity_btu_per_hr = 68_243 # NECB requires economizer for cooling cap > 20 kW

    # puts air_loop_hvac.name.to_s
    # Design Supply Air Flow Rate: This method below reads the value from the sql file.
    dsafr_m3_per_s = air_loop_hvac.autosizedDesignSupplyAirFlowRate
    min_dsafr_l_per_s = 1500
    unless dsafr_m3_per_s.empty?
      dsafr_l_per_s = dsafr_m3_per_s.get * 1000
      if dsafr_l_per_s > min_dsafr_l_per_s
        economizer_required = true
        puts "economizer_required = true for #{air_loop_hvac.name} because dsafr_l_per_s(#{dsafr_l_per_s}) > 1500"
        if is_dc
          OpenStudio.logFree(OpenStudio::Info, 'openstudio.standards.AirLoopHVAC', "#{air_loop_hvac.name} requires an economizer because the 'Design Supply Air Flow Rate' of #{dsafr_l_per_s} L/s exceeds the minimum air flow rate of #{min_dsafr_l_per_s} L/s for data centers.")
        else
          OpenStudio.logFree(OpenStudio::Info, 'openstudio.standards.AirLoopHVAC', "#{air_loop_hvac.name} requires an economizer because the 'Design Supply Air Flow Rate' of #{dsafr_l_per_s} L/s exceeds the minimum air flow rate of #{min_dsafr_l_per_s} L/s.")
        end
      end
    end
    # Check whether the system requires an economizer by comparing
    # the system capacity to the minimum capacity.
    total_cooling_capacity_w = air_loop_hvac_total_cooling_capacity(air_loop_hvac)
    total_cooling_capacity_btu_per_hr = OpenStudio.convert(total_cooling_capacity_w, 'W', 'Btu/hr').get
    if total_cooling_capacity_btu_per_hr >= minimum_capacity_btu_per_hr
      if is_dc
        OpenStudio.logFree(OpenStudio::Info, 'openstudio.standards.AirLoopHVAC', "#{air_loop_hvac.name} requires an economizer because the total cooling capacity of #{total_cooling_capacity_btu_per_hr.round} Btu/hr exceeds the minimum capacity of #{minimum_capacity_btu_per_hr.round} Btu/hr for data centers.")
      else
        OpenStudio.logFree(OpenStudio::Info, 'openstudio.standards.AirLoopHVAC', "#{air_loop_hvac.name} requires an economizer because the total cooling capacity of #{total_cooling_capacity_btu_per_hr.round} Btu/hr exceeds the minimum capacity of #{minimum_capacity_btu_per_hr.round} Btu/hr.")
      end
      puts "economizer_required = true for #{air_loop_hvac.name} because total_cooling_capacity_btu_per_hr(#{total_cooling_capacity_btu_per_hr}) >= #{minimum_capacity_btu_per_hr}"
      economizer_required = true
    else
      if is_dc
        OpenStudio.logFree(OpenStudio::Info, 'openstudio.standards.AirLoopHVAC', "#{air_loop_hvac.name} does not require an economizer because the total cooling capacity of #{total_cooling_capacity_btu_per_hr.round} Btu/hr is less than the minimum capacity of #{minimum_capacity_btu_per_hr.round} Btu/hr for data centers.")
      else
        OpenStudio.logFree(OpenStudio::Info, 'openstudio.standards.AirLoopHVAC', "#{air_loop_hvac.name} does not require an economizer because the total cooling capacity of #{total_cooling_capacity_btu_per_hr.round} Btu/hr is less than the minimum capacity of #{minimum_capacity_btu_per_hr.round} Btu/hr.")
      end
    end

    return economizer_required
  end

  # NECB always requires an integrated economizer
  # (NoLockout); as per 5.2.2.8(3)
  # this means that compressor allowed to turn on when economizer is open
  #
  # @note this method assumes you previously checked that an economizer is required at all
  #   via #economizer_required?
  # @param (see #economizer_required?)
  # @return [Boolean] returns true if successful, false if not
  def air_loop_hvac_apply_economizer_integration(air_loop_hvac, climate_zone)
    # Get the OA system and OA controller
    oa_sys = air_loop_hvac.airLoopHVACOutdoorAirSystem
    # No OA system
    return false if !oa_sys.is_initialized

    oa_sys = oa_sys.get
    oa_control = oa_sys.getControllerOutdoorAir

    # Apply integrated economizer
    oa_control.setLockoutType('NoLockout')

    return true
  end

  # Check if ERV is required on this airloop.
  #
  # @param (see #economizer_required?)
  # @return [Boolean] Returns true if required, false if not.
  # @todo Add exception logic for systems serving parking garage, warehouse, or multifamily
  def air_loop_hvac_energy_recovery_ventilator_required?(air_loop_hvac, climate_zone)
    # ERV Not Applicable for AHUs that serve
    # parking garage, warehouse, or multifamily
    # if space_types_served_names.include?('PNNL_Asset_Rating_Apartment_Space_Type') ||
    # space_types_served_names.include?('PNNL_Asset_Rating_LowRiseApartment_Space_Type') ||
    # space_types_served_names.include?('PNNL_Asset_Rating_ParkingGarage_Space_Type') ||
    # space_types_served_names.include?('PNNL_Asset_Rating_Warehouse_Space_Type')
    # OpenStudio::logFree(OpenStudio::Info, "openstudio.standards.AirLoopHVAC", "For #{self.name}, ERV not applicable because it because it serves parking garage, warehouse, or multifamily.")
    # return false
    # end
    erv_required = nil
    # ERV not applicable for medical AHUs (AHU1 in Outpatient), per AIA 2001 - 7.31.D2.
    if air_loop_hvac.name.to_s.include? 'Outpatient F1'
      erv_required = false
      return erv_required
    end
    # ERV not applicable for medical AHUs, per AIA 2001 - 7.31.D2.
    if air_loop_hvac.name.to_s.include? 'VAV_ER'
      erv_required = false
      return erv_required
    elsif air_loop_hvac.name.to_s.include? 'VAV_OR'
      erv_required = false
      return erv_required
    end
    # ERV Not Applicable for AHUs that have DCV
    # or that have no OA intake.
    controller_oa = nil
    controller_mv = nil
    oa_system = nil
    if air_loop_hvac.airLoopHVACOutdoorAirSystem.is_initialized
      oa_system = air_loop_hvac.airLoopHVACOutdoorAirSystem.get
      controller_oa = oa_system.getControllerOutdoorAir
      controller_mv = controller_oa.controllerMechanicalVentilation
      if controller_mv.demandControlledVentilation == true
        OpenStudio.logFree(OpenStudio::Info, 'openstudio.standards.AirLoopHVAC', "For #{air_loop_hvac.name}, ERV not applicable because DCV enabled.")
        return false
      end
    else
      OpenStudio.logFree(OpenStudio::Info, 'openstudio.standards.AirLoopHVAC', "For #{air_loop_hvac.name}, ERV not applicable because it has no OA intake.")
      return false
    end

    # Get the AHU design supply air flow rate
    dsn_flow_m3_per_s = nil
    if air_loop_hvac.designSupplyAirFlowRate.is_initialized
      dsn_flow_m3_per_s = air_loop_hvac.designSupplyAirFlowRate.get
    elsif air_loop_hvac.autosizedDesignSupplyAirFlowRate.is_initialized
      dsn_flow_m3_per_s = air_loop_hvac.autosizedDesignSupplyAirFlowRate.get
    else
      OpenStudio.logFree(OpenStudio::Warn, 'openstudio.standards.AirLoopHVAC', "For #{air_loop_hvac.name} design supply air flow rate is not available, cannot apply efficiency standard.")
      return false
    end
    dsn_flow_cfm = OpenStudio.convert(dsn_flow_m3_per_s, 'm^3/s', 'cfm').get

    # Get the minimum OA flow rate
    min_oa_flow_m3_per_s = nil
    if controller_oa.minimumOutdoorAirFlowRate.is_initialized
      min_oa_flow_m3_per_s = controller_oa.minimumOutdoorAirFlowRate.get
    elsif controller_oa.autosizedMinimumOutdoorAirFlowRate.is_initialized
      min_oa_flow_m3_per_s = controller_oa.autosizedMinimumOutdoorAirFlowRate.get
    else
      OpenStudio.logFree(OpenStudio::Warn, 'openstudio.standards.AirLoopHVAC', "For #{controller_oa.name}: minimum OA flow rate is not available, cannot apply efficiency standard.")
      return false
    end
    min_oa_flow_cfm = OpenStudio.convert(min_oa_flow_m3_per_s, 'm^3/s', 'cfm').get

    # Calculate the fraction OA at design airflow.
    pct_oa = min_oa_flow_m3_per_s / dsn_flow_m3_per_s

    # The NECB2011 requirement is that systems with an exhaust heat content > 150 kW require an HRV
    # The calculation for this is done below, to modify erv_required
    # erv_cfm set to nil here as placeholder, will lead to erv_required = false
    erv_cfm = nil

    # Determine if an ERV is required
    # erv_cfm = nil

    if erv_cfm.nil?
      OpenStudio.logFree(OpenStudio::Info, 'openstudio.standards.AirLoopHVAC', "For #{air_loop_hvac.name}, ERV not required based on #{(pct_oa * 100).round}% OA flow, design supply air flow of #{dsn_flow_cfm.round}cfm, and climate zone #{climate_zone}.")
      erv_required = false
    elsif dsn_flow_cfm < erv_cfm
      OpenStudio.logFree(OpenStudio::Info, 'openstudio.standards.AirLoopHVAC', "For #{air_loop_hvac.name}, ERV not required based on #{(pct_oa * 100).round}% OA flow, design supply air flow of #{dsn_flow_cfm.round}cfm, and climate zone #{climate_zone}. Does not exceed minimum flow requirement of #{erv_cfm}cfm.")
      erv_required = false
    else
      OpenStudio.logFree(OpenStudio::Info, 'openstudio.standards.AirLoopHVAC', "For #{air_loop_hvac.name}, ERV required based on #{(pct_oa * 100).round}% OA flow, design supply air flow of #{dsn_flow_cfm.round}cfm, and climate zone #{climate_zone}. Exceeds minimum flow requirement of #{erv_cfm}cfm.")
      erv_required = true
    end

    # Calculate the heat content pof the exhaust air.
    exhaust_heat_content = calculate_exhaust_heat(air_loop_hvac)

    # Modify erv_required based on exhaust heat content
    if exhaust_heat_content > 150.0
      erv_required = true
      OpenStudio.logFree(OpenStudio::Info, 'openstudio.standards.AirLoopHVAC', "For #{air_loop_hvac.name}, ERV required based on exhaust heat content.")
    else
      erv_required = false
      OpenStudio.logFree(OpenStudio::Info, 'openstudio.standards.AirLoopHVAC', "For #{air_loop_hvac.name}, ERV not required based on exhaust heat content.")
    end
    return erv_required
   end
  
   def calculate_exhaust_heat(air_loop_hvac)
    # Initialize counters
    sum_zone_oa = 0.0
    sum_zone_oa_times_heat_design_t = 0.0
    exhaust_heat_content = 0.0

    # Get all zones in the model
    zones = air_loop_hvac.thermalZones

    zones.each do |zone|
      # Initialize variables
      zone_oa = 0.0
      heat_design_t = 21.0

      zone.spaces.each do |space|
        next if space.designSpecificationOutdoorAir.empty?
        outdoor_air = space.designSpecificationOutdoorAir.get

        # Initialize variables
        outdoorAirFlowRate = 0.0
        oa_flow_per_floor_area = 0.0
        oa_flow_per_person = 0.0
        oa_flow_ach = 0.0

        # Assign values conditionally
        outdoorAirFlowRate = outdoor_air.outdoorAirFlowRate * zone.multiplier if outdoor_air.outdoorAirFlowRate > 0.0
        oa_flow_per_floor_area = outdoor_air.outdoorAirFlowperFloorArea * zone.floorArea * zone.multiplier if outdoor_air.outdoorAirFlowperFloorArea > 0.0
        oa_flow_per_person = outdoor_air.outdoorAirFlowperPerson * zone.numberOfPeople * zone.multiplier if outdoor_air.outdoorAirFlowperPerson > 0.0
        oa_flow_ach = outdoor_air.outdoorAirFlowAirChangesperHour * zone.volume / 3600.0 * zone.multiplier if outdoor_air.outdoorAirFlowAirChangesperHour > 0.0

        # Calculate outdoor air flow based on method
        if outdoor_air.outdoorAirMethod == "Sum"
          zone_oa += outdoorAirFlowRate + oa_flow_per_floor_area + oa_flow_per_person + oa_flow_ach
        elsif outdoor_air.outdoorAirMethod == "Maximum"
          zone_oa += [outdoorAirFlowRate, oa_flow_per_floor_area, oa_flow_per_person, oa_flow_ach].max
        else
          # Handle unexpected outdoor air method
          zone_oa += 0.0
        end
      end

      # Get design heat temperature for each zone; this is equivalent to design exhaust temperature
      if zone.thermostat.is_initialized
        zone_thermostat = zone.thermostat.get
        if zone_thermostat.to_ThermostatSetpointDualSetpoint.is_initialized
          dual_thermostat = zone_thermostat.to_ThermostatSetpointDualSetpoint.get
          if dual_thermostat.heatingSetpointTemperatureSchedule.is_initialized
            htg_temp_sch = dual_thermostat.heatingSetpointTemperatureSchedule.get
            htg_temp_sch_ruleset = htg_temp_sch.to_ScheduleRuleset.get
            winter_dd_sch = htg_temp_sch_ruleset.winterDesignDaySchedule
            heat_design_t = winter_dd_sch.values.max
          end
        end
      end

      # Add the zone_oa to the sum_zone_oa
      sum_zone_oa += zone_oa

      # Debugging output
      puts "Zone: #{zone.name.get} | Zone OA: #{zone_oa} | Sum Zone OA: #{sum_zone_oa}"

      # Calculate weighted average of design exhaust temperature
      sum_zone_oa_times_heat_design_t += (zone_oa * heat_design_t)
    end

    # Calculate average exhaust temperature (OA flow weighted average)
    avg_exhaust_temp = sum_zone_oa > 0 ? sum_zone_oa_times_heat_design_t / sum_zone_oa : 0.0

    # for debugging/testing
    #      puts "average exhaust temp = #{avg_exhaust_temp}"
    #      puts "sum_zone_oa = #{sum_zone_oa}"

    # Get January winter design temperature
    # get model weather file name
    weather_file_path = air_loop_hvac.model.weatherFile.get.path.get.to_s
    stat_file_path = weather_file_path.gsub('.epw', '.stat')
    stat_file = OpenstudioStandards::Weather::StatFile.new(stat_file_path)

    # get winter(heating) design temp stored in array
    # Note that the NECB2011 specifies using the 2.5% january design temperature
    # The outdoor temperature used here is the 0.4% heating design temperature of the coldest month, available in stat file
    outdoor_temp = stat_file.heating_design_info[1]

    #      for debugging/testing
    #      puts "outdoor design temp = #{outdoor_temp}"

    # Calculate exhaust heat content
    exhaust_heat_content = 0.00123 * sum_zone_oa * 1000.0 * (avg_exhaust_temp - outdoor_temp)

    return exhaust_heat_content
  end

  # Add an ERV to this airloop.
  # Will be a rotary-type HX
  #
  # @param (see #economizer_required?)
  # @return [Boolean] Returns true if required, false if not.
  # @todo Add exception logic for systems serving parking garage, warehouse, or multifamily
  def air_loop_hvac_apply_energy_recovery_ventilator(air_loop_hvac, climate = nil)
    # Get the oa system
    oa_system = nil
    if air_loop_hvac.airLoopHVACOutdoorAirSystem.is_initialized
      oa_system = air_loop_hvac.airLoopHVACOutdoorAirSystem.get
    else
      OpenStudio.logFree(OpenStudio::Info, 'openstudio.standards.AirLoopHVAC', "For #{air_loop_hvac.name}, ERV cannot be added because the system has no OA intake.")
      return false
    end

    # Create an ERV
    erv = OpenstudioStandards::HVAC.create_heat_exchanger_air_to_air_sensible_and_latent(air_loop_hvac.model,
                                                                                         name: "#{air_loop_hvac.name} ERV",
                                                                                         type: "Rotary",
                                                                                         economizer_lockout: true,
                                                                                         supply_air_outlet_temperature_control: true,
                                                                                         frost_control_type: 'ExhaustOnly',
                                                                                         sensible_heating_100_eff: 0.5,
                                                                                         sensible_heating_75_eff: 0.5,
                                                                                         latent_heating_100_eff: 0.5,
                                                                                         latent_heating_75_eff: 0.5,
                                                                                         sensible_cooling_100_eff: 0.5,
                                                                                         sensible_cooling_75_eff: 0.5,
                                                                                         latent_cooling_100_eff: 0.5,
                                                                                         latent_cooling_75_eff: 0.5)

    erv.setThresholdTemperature(-23.3) # -10F
    erv.setInitialDefrostTimeFraction(0.167)
    erv.setRateofDefrostTimeFractionIncrease(1.44)

    # Add the ERV to the OA system
    erv.addToNode(oa_system.outboardOANode.get)

    # Add a setpoint manager OA pretreat
    # to control the ERV
    spm_oa_pretreat = OpenStudio::Model::SetpointManagerOutdoorAirPretreat.new(air_loop_hvac.model)
    spm_oa_pretreat.setMinimumSetpointTemperature(-99.0)
    spm_oa_pretreat.setMaximumSetpointTemperature(99.0)
    spm_oa_pretreat.setMinimumSetpointHumidityRatio(0.00001)
    spm_oa_pretreat.setMaximumSetpointHumidityRatio(1.0)
    # Reference setpoint node and
    # Mixed air stream node are outlet
    # node of the OA system
    mixed_air_node = oa_system.mixedAirModelObject.get.to_Node.get
    spm_oa_pretreat.setReferenceSetpointNode(mixed_air_node)
    spm_oa_pretreat.setMixedAirStreamNode(mixed_air_node)
    # Outdoor air node is
    # the outboard OA node of teh OA system
    spm_oa_pretreat.setOutdoorAirStreamNode(oa_system.outboardOANode.get)
    # Return air node is the inlet
    # node of the OA system
    return_air_node = oa_system.returnAirModelObject.get.to_Node.get
    spm_oa_pretreat.setReturnAirStreamNode(return_air_node)
    # Attach to the outlet of the ERV
    erv_outlet = erv.primaryAirOutletModelObject.get.to_Node.get
    spm_oa_pretreat.addToNode(erv_outlet)

    # Apply the prototype Heat Exchanger power assumptions.
    heat_exchanger_air_to_air_sensible_and_latent_apply_prototype_nominal_electric_power(erv)

    # Determine if the system is a DOAS based on
    # whether there is 100% OA in heating and cooling sizing.
    is_doas = false
    sizing_system = air_loop_hvac.sizingSystem
    if sizing_system.allOutdoorAirinCooling && sizing_system.allOutdoorAirinHeating
      is_doas = true
    end

    # Set the bypass control type
    # If DOAS system, BypassWhenWithinEconomizerLimits
    # to disable ERV during economizing.
    # Otherwise, BypassWhenOAFlowGreaterThanMinimum
    # to disable ERV during economizing and when OA
    # is also greater than minimum.
    bypass_ctrl_type = if is_doas
                         'BypassWhenWithinEconomizerLimits'
                       else
                         'BypassWhenOAFlowGreaterThanMinimum'
                       end
    oa_system.getControllerOutdoorAir.setHeatRecoveryBypassControlType(bypass_ctrl_type)

    return true
  end

  # Sets the minimum effectiveness of the heat exchanger per
  # the standard.
  def heat_exchanger_air_to_air_sensible_and_latent_apply_effectiveness(heat_exchanger_air_to_air_sensible_and_latent, erv_name = nil)
    # Assumed to be sensible and latent at all flow
    # This will now get data of the erv from the json file instead of hardcoding it. Defaults to NECB2011 erv we have been using.
    erv_name = 'NECB_Default' if erv_name.nil?
    erv_info = @standards_data['tables']['erv']['table'].detect { |item| item['erv_name'] == erv_name }
    raise("Could not find #{erv_name} in #{self.class.name} class' erv.json file or it's parents. The available ervs are #{@standards_data['tables']['erv']['table'].map { |item| item['erv_name'] }}") if erv_info.nil?

    heat_exchanger_air_to_air_sensible_and_latent.setHeatExchangerType(erv_info['HeatExchangerType'])
    if heat_exchanger_air_to_air_sensible_and_latent.model.version < OpenStudio::VersionString.new('3.8.0')
      heat_exchanger_air_to_air_sensible_and_latent.setSensibleEffectivenessat100HeatingAirFlow(erv_info['SensibleEffectivenessat100HeatingAirFlow'])
      heat_exchanger_air_to_air_sensible_and_latent.setLatentEffectivenessat100HeatingAirFlow(erv_info['LatentEffectivenessat100HeatingAirFlow'])
      heat_exchanger_air_to_air_sensible_and_latent.setSensibleEffectivenessat100CoolingAirFlow(erv_info['SensibleEffectivenessat100CoolingAirFlow'])
      heat_exchanger_air_to_air_sensible_and_latent.setLatentEffectivenessat100CoolingAirFlow(erv_info['LatentEffectivenessat100CoolingAirFlow'])
      heat_exchanger_air_to_air_sensible_and_latent.setSensibleEffectivenessat75HeatingAirFlow(erv_info['SensibleEffectivenessat75HeatingAirFlow'])
      heat_exchanger_air_to_air_sensible_and_latent.setLatentEffectivenessat75HeatingAirFlow(erv_info['LatentEffectivenessat75HeatingAirFlow'])
      heat_exchanger_air_to_air_sensible_and_latent.setSensibleEffectivenessat75CoolingAirFlow(erv_info['SensibleEffectivenessat75CoolingAirFlow'])
      heat_exchanger_air_to_air_sensible_and_latent.setLatentEffectivenessat75CoolingAirFlow(erv_info['LatentEffectivenessat75CoolingAirFlow'])
    else
      values = Hash.new{|hash, key| hash[key] = Hash.new}
      values['Sensible Heating'][0.75] = erv_info['SensibleEffectivenessat75HeatingAirFlow']
      values['Sensible Heating'][1.0] = erv_info['SensibleEffectivenessat100HeatingAirFlow']
      values['Latent Heating'][0.75] = erv_info['LatentEffectivenessat75HeatingAirFlow']
      values['Latent Heating'][1.0] = erv_info['LatentEffectivenessat100HeatingAirFlow']
      values['Sensible Cooling'][0.75] = erv_info['SensibleEffectivenessat75CoolingAirFlow']
      values['Sensible Cooling'][1.0] = erv_info['SensibleEffectivenessat100CoolingAirFlow']
      values['Latent Cooling'][0.75] = erv_info['LatentEffectivenessat75CoolingAirFlow']
      values['Latent Cooling'][1.0] = erv_info['LatentEffectivenessat100CoolingAirFlow']
      heat_exchanger_air_to_air_sensible_and_latent = OpenstudioStandards::HVAC.heat_exchanger_air_to_air_set_effectiveness_values(heat_exchanger_air_to_air_sensible_and_latent, defaults: false, values: values)
    end
    heat_exchanger_air_to_air_sensible_and_latent.setSupplyAirOutletTemperatureControl(erv_info['SupplyAirOutletTemperatureControl'])
    heat_exchanger_air_to_air_sensible_and_latent.setFrostControlType(erv_info['FrostControlType'])
    heat_exchanger_air_to_air_sensible_and_latent.setEconomizerLockout(erv_info['EconomizerLockout'])
    heat_exchanger_air_to_air_sensible_and_latent.setThresholdTemperature(erv_info['ThresholdTemperature'])
    heat_exchanger_air_to_air_sensible_and_latent.setInitialDefrostTimeFraction(erv_info['InitialDefrostTimeFraction'])
    update_sys_name(heat_exchanger_air_to_air_sensible_and_latent.airLoopHVAC.get, sys_hr: 'erv')

    return true
  end

  # Determine if demand control ventilation (DCV) is
  # required for this air loop.
  #
  # @param (see #economizer_required?)
  # @return [Boolean] Returns true if required, false if not.
  # @todo Add exception logic for
  #   systems that serve multifamily, parking garage, warehouse
  def air_loop_hvac_demand_control_ventilation_required?(air_loop_hvac, climate_zone)
    OpenStudio.logFree(OpenStudio::Info, 'openstudio.standards.AirLoopHVAC', "For #{template} #{climate_zone}:  #{air_loop_hvac.name}: DCV is not required for any system.")
    dcv_required = false
    return dcv_required
  end

  # Set the VAV damper control to single maximum or
  # dual maximum control depending on the standard.
  #
  # @return [Boolean] Returns true if successful, false if not
  # @todo see if this impacts the sizing run.
  def air_loop_hvac_apply_vav_damper_action(air_loop_hvac)
    damper_action = 'Single Maximum'

    # Interpret this as an EnergyPlus input
    damper_action_eplus = nil
    if damper_action == 'Single Maximum'
      damper_action_eplus = 'Normal'
    elsif damper_action == 'Dual Maximum'
      # EnergyPlus 8.7 changed the meaning of 'Reverse'.
      # For versions of OpenStudio using E+ 8.6 or lower
      damper_action_eplus = if air_loop_hvac.model.version < OpenStudio::VersionString.new('2.0.5')
                              'Reverse'
                              # For versions of OpenStudio using E+ 8.7 or higher
                            else
                              'ReverseWithLimits'
                            end
    end

    # Set the control for any VAV reheat terminals
    # on this airloop.
    control_type_set = false
    air_loop_hvac.demandComponents.each do |equip|
      if equip.to_AirTerminalSingleDuctVAVReheat.is_initialized
        term = equip.to_AirTerminalSingleDuctVAVReheat.get
        # Dual maximum only applies to terminals with HW reheat coils
        if damper_action == 'Dual Maximum'
          if term.reheatCoil.to_CoilHeatingWater.is_initialized
            term.setDamperHeatingAction(damper_action_eplus)
            control_type_set = true
          end
        else
          term.setDamperHeatingAction(damper_action_eplus)
          control_type_set = true
          term.setMaximumFlowFractionDuringReheat(0.5)
        end
      end
    end

    if control_type_set
      OpenStudio.logFree(OpenStudio::Info, 'openstudio.standards.AirLoopHVAC', "For #{air_loop_hvac.name}: VAV damper action was set to #{damper_action} control.")
    end

    return true
  end

  # NECB has no single zone air loop control requirements
  #
  # @return [Boolean] returns true if successful, false if not
  def air_loop_hvac_apply_single_zone_controls(air_loop_hvac, climate_zone)
    OpenStudio.logFree(OpenStudio::Info, 'openstudio.standards.AirLoopHVAC', "For #{air_loop_hvac.name}: No special economizer controls were modeled.")
    return true
  end

  # NECB doesn't require static pressure reset.
  #
  # return [Boolean] returns true if static pressure reset is required, false if not
  def air_loop_hvac_static_pressure_reset_required?(air_loop_hvac, has_ddc)
    # static pressure reset not required
    sp_reset_required = false
    return sp_reset_required
  end

  # Determine the air flow and number of story limits
  # for whether motorized OA damper is required.
  # @return [Array<Double>] [minimum_oa_flow_cfm, maximum_stories].
  # If both nil, never required
  def air_loop_hvac_motorized_oa_damper_limits(air_loop_hvac, climate_zone)
    minimum_oa_flow_cfm = 0
    maximum_stories = 0
    return [minimum_oa_flow_cfm, maximum_stories]
  end

  # find search criteria
  #
  # @param boiler_hot_water [OpenStudio::Model::BoilerHotWater] hot water boiler object
  # @return [Hash] used for standards_lookup_table(model)
  def boiler_hot_water_find_search_criteria(boiler_hot_water)
    # Define the criteria to find the boiler properties
    # in the hvac standards data set.
    search_criteria = {}
    search_criteria['template'] = template
    # Get fuel type
    fuel_type = nil
    case boiler_hot_water.fuelType
    when 'NaturalGas'
      fuel_type = 'Gas'
    when 'Electricity'
      fuel_type = 'Electric'
    when 'FuelOilNo1', 'FuelOilNo2'
      fuel_type = 'Oil'
    else
      OpenStudio.logFree(OpenStudio::Warn, 'openstudio.standards.BoilerHotWater', "For #{boiler_hot_water.name}, a fuel type of #{fuel_type} is not yet supported.  Assuming 'Gas.'")
      fuel_type = 'Gas'
    end

    search_criteria['fuel_type'] = fuel_type
    # Get the fluid type
    fluid_type = 'Hot Water'
    search_criteria['fluid_type'] = fluid_type
    return search_criteria
  end

  # Applies the standard efficiency ratings and typical performance curves to this object.
  #
  # @param boiler_hot_water [OpenStudio::Model::BoilerHotWater] the object to modify
  # @return [Boolean] true if successful, false if not
  def boiler_hot_water_apply_efficiency_and_curves(boiler_hot_water)
    successfully_set_all_properties = false

    # Define the criteria to find the boiler properties
    # in the hvac standards data set.
    search_criteria = boiler_hot_water_find_search_criteria(boiler_hot_water)
    fuel_type = search_criteria['fuel_type']
    fluid_type = search_criteria['fluid_type']

    # Get the capacity
    capacity_w = OpenstudioStandards::HVAC.boiler_hot_water_get_capacity(boiler_hot_water)

    boiler_capacity = capacity_w
    # Use the NECB capacities if the SystemFuels class is not defined (i.e. this method was not called from something
    # that created a SystemFuels object) or if either primary or secondary boiler capacity fractions are not defined.
    if !self.fuel_type_set.is_a?(SystemFuels) || self.fuel_type_set.primary_boiler_cap_frac.nil? || self.fuel_type_set.secondary_boiler_cap_frac.nil?
      # Check if secondary and/or modulating boiler required
      # If boiler names include 'Primary Boiler' or 'Secondary Boiler' then NECB rules are applied
      if boiler_hot_water.name.to_s.include?('Primary Boiler') || boiler_hot_water.name.to_s.include?('Secondary Boiler')
        if capacity_w / 1000.0 >= 352.0
          if boiler_hot_water.name.to_s.include?('Primary Boiler')
            boiler_capacity = capacity_w
            boiler_hot_water.setBoilerFlowMode('LeavingSetpointModulated')
            boiler_hot_water.setMinimumPartLoadRatio(0.25)
          elsif boiler_hot_water.name.to_s.include?('Secondary Boiler')
            boiler_capacity = 0.001
          end
        elsif ((capacity_w / 1000.0) >= 176.0) && ((capacity_w / 1000.0) < 352.0)
          boiler_capacity = capacity_w / 2
        elsif (capacity_w / 1000.0) <= 176.0
          if boiler_hot_water.name.to_s.include?('Primary Boiler')
            if capacity_w <= 1.0
              boiler_capacity = 1.0
            else
              boiler_capacity = capacity_w
            end
          elsif boiler_hot_water.name.to_s.include?('Secondary Boiler')
            boiler_capacity = 0.001
          end
        end
      end
    else
      boiler_capacity = capacity_w * self.fuel_type_set.primary_boiler_cap_frac if boiler_hot_water.name.to_s.include?('Primary Boiler')
      boiler_capacity = capacity_w * self.fuel_type_set.secondary_boiler_cap_frac if boiler_hot_water.name.to_s.include?('Secondary Boiler')
    end
    boiler_hot_water.setNominalCapacity(boiler_capacity)

    # Convert capacity to Btu/hr
    capacity_btu_per_hr = OpenStudio.convert(boiler_capacity, 'W', 'Btu/hr').get
    capacity_kbtu_per_hr = OpenStudio.convert(boiler_capacity, 'W', 'kBtu/hr').get

    # Get the boiler properties
    boiler_table = @standards_data['boilers']
    blr_props = model_find_object(boiler_table, search_criteria, capacity_btu_per_hr)
    unless blr_props
      OpenStudio.logFree(OpenStudio::Warn, 'openstudio.standards.BoilerHotWater', "For #{boiler_hot_water.name}, cannot find boiler properties, cannot apply efficiency standard.")
      successfully_set_all_properties = false
      return successfully_set_all_properties
    end

    # Make the EFFFPLR curve
    eff_fplr = model_add_curve(boiler_hot_water.model, blr_props['efffplr'])
    if eff_fplr
      boiler_hot_water.setNormalizedBoilerEfficiencyCurve(eff_fplr)
    else
      OpenStudio.logFree(OpenStudio::Warn, 'openstudio.standards.BoilerHotWater', "For #{boiler_hot_water.name}, cannot find eff_fplr curve, will not be set.")
      successfully_set_all_properties = false
    end

    # Get the minimum efficiency standards
    thermal_eff = nil

    # If specified as AFUE
    unless blr_props['minimum_annual_fuel_utilization_efficiency'].nil?
      min_afue = blr_props['minimum_annual_fuel_utilization_efficiency']
      thermal_eff = OpenstudioStandards::HVAC.afue_to_thermal_eff(min_afue)
      new_comp_name = "#{boiler_hot_water.name} #{capacity_kbtu_per_hr.round}kBtu/hr #{min_afue} AFUE"
      OpenStudio.logFree(OpenStudio::Info, 'openstudio.standards.BoilerHotWater', "For #{template}: #{boiler_hot_water.name}: #{fuel_type} #{fluid_type} Capacity = #{capacity_kbtu_per_hr.round}kBtu/hr; AFUE = #{min_afue}")
    end

    # If specified as thermal efficiency
    unless blr_props['minimum_thermal_efficiency'].nil?
      thermal_eff = blr_props['minimum_thermal_efficiency']
      new_comp_name = "#{boiler_hot_water.name} #{capacity_kbtu_per_hr.round}kBtu/hr #{thermal_eff} Thermal Eff"
      OpenStudio.logFree(OpenStudio::Info, 'openstudio.standards.BoilerHotWater', "For #{template}: #{boiler_hot_water.name}: #{fuel_type} #{fluid_type} Capacity = #{capacity_kbtu_per_hr.round}kBtu/hr; Thermal Efficiency = #{thermal_eff}")
    end

    # If specified as combustion efficiency
    unless blr_props['minimum_combustion_efficiency'].nil?
      min_comb_eff = blr_props['minimum_combustion_efficiency']
      thermal_eff = OpenstudioStandards::HVAC.combustion_eff_to_thermal_eff(min_comb_eff)
      new_comp_name = "#{boiler_hot_water.name} #{capacity_kbtu_per_hr.round}kBtu/hr #{min_comb_eff} Combustion Eff"
      OpenStudio.logFree(OpenStudio::Info, 'openstudio.standards.BoilerHotWater', "For #{template}: #{boiler_hot_water.name}: #{fuel_type} #{fluid_type} Capacity = #{capacity_kbtu_per_hr.round}kBtu/hr; Combustion Efficiency = #{min_comb_eff}")
    end

    # Set the name
    boiler_hot_water.setName(new_comp_name)

    # Set the efficiency values
    unless thermal_eff.nil?
      boiler_hot_water.setNominalThermalEfficiency(thermal_eff)
    end

    return successfully_set_all_properties
  end

  # Applies the standard efficiency ratings and typical performance curves to this object.
  #
  # @return [Boolean] true if successful, false if not
  def chiller_electric_eir_apply_efficiency_and_curves(chiller_electric_eir, clg_tower_objs)
    # Define the criteria to find the chiller properties
    # in the hvac standards data set.
    search_criteria = chiller_electric_eir_find_search_criteria(chiller_electric_eir)
    cooling_type = search_criteria['cooling_type']
    condenser_type = search_criteria['condenser_type']
    compressor_type = search_criteria['compressor_type']

    # Get the chiller capacity
    capacity_w = OpenstudioStandards::HVAC.chiller_electric_get_capacity(chiller_electric_eir)

    # All chillers must be modulating down to 25% of their capacity
    chiller_electric_eir.setChillerFlowMode('LeavingSetpointModulated')
    chiller_electric_eir.setMinimumPartLoadRatio(0.25)
    chiller_electric_eir.setMinimumUnloadingRatio(0.25)
    chiller_capacity = capacity_w
    # If the chiller name includes 'Primary' or 'Secondary' then apply NECB rules
    if (chiller_electric_eir.name.to_s.include? 'Primary') || (chiller_electric_eir.name.to_s.include? 'Secondary')
      if (capacity_w / 1000.0) < 2100.0
        if chiller_electric_eir.name.to_s.include? 'Primary Chiller'
          chiller_capacity = capacity_w
        elsif chiller_electric_eir.name.to_s.include? 'Secondary Chiller'
          chiller_capacity = 0.001
        end
      else
        chiller_capacity = capacity_w / 2.0
      end
    end
    chiller_electric_eir.setReferenceCapacity(chiller_capacity)

    # Convert capacity to tons
    capacity_tons = OpenStudio.convert(chiller_capacity, 'W', 'ton').get

    # Get chiller compressor type if needed
    chiller_types = ['reciprocating', 'scroll', 'rotary screw', 'centrifugal']
    chiller_name_has_type = chiller_types.any? { |type| chiller_electric_eir.name.to_s.downcase.include? type }
    unless chiller_name_has_type
      chlr_type_search_criteria = {}
      chlr_type_search_criteria['cooling_type'] = cooling_type
      chlr_types_table = @standards_data['chiller_types']
      chlr_type_props = model_find_object(chlr_types_table, chlr_type_search_criteria, capacity_tons)
      unless chlr_type_props
        OpenStudio.logFree(OpenStudio::Warn, 'openstudio.standards.ChillerElectricEIR', "For #{chiller_electric_eir.name}, cannot find chiller type information")
        successfully_set_all_properties = false
        return successfully_set_all_properties
      end
      compressor_type = chlr_type_props['compressor_type']
      chiller_electric_eir.setName(chiller_electric_eir.name.to_s + ' ' + compressor_type)
    end
    # Get the chiller properties
    search_criteria['compressor_type'] = compressor_type
    chlr_table = @standards_data['chillers']
    chlr_props = model_find_object(chlr_table, search_criteria, capacity_tons, Date.today)
    unless chlr_props
      OpenStudio.logFree(OpenStudio::Warn, 'openstudio.standards.ChillerElectricEIR', "For #{chiller_electric_eir.name}, cannot find chiller properties, cannot apply standard efficiencies or curves.")
      successfully_set_all_properties = false
      return successfully_set_all_properties
    end

    # Make the CAPFT curve
    cool_cap_ft = model_add_curve(chiller_electric_eir.model, chlr_props['capft'])
    if cool_cap_ft
      chiller_electric_eir.setCoolingCapacityFunctionOfTemperature(cool_cap_ft)
    else
      OpenStudio.logFree(OpenStudio::Warn, 'openstudio.standards.ChillerElectricEIR', "For #{chiller_electric_eir.name}, cannot find cool_cap_ft curve, will not be set.")
      successfully_set_all_properties = false
    end

    # Make the EIRFT curve
    cool_eir_ft = model_add_curve(chiller_electric_eir.model, chlr_props['eirft'])
    if cool_eir_ft
      chiller_electric_eir.setElectricInputToCoolingOutputRatioFunctionOfTemperature(cool_eir_ft)
    else
      OpenStudio.logFree(OpenStudio::Warn, 'openstudio.standards.ChillerElectricEIR', "For #{chiller_electric_eir.name}, cannot find cool_eir_ft curve, will not be set.")
      successfully_set_all_properties = false
    end

    # Make the EIRFPLR curve
    # which may be either a CurveBicubic or a CurveQuadratic based on chiller type
    cool_plf_fplr = model_add_curve(chiller_electric_eir.model, chlr_props['eirfplr'])
    if cool_plf_fplr
      chiller_electric_eir.setElectricInputToCoolingOutputRatioFunctionOfPLR(cool_plf_fplr)
    else
      OpenStudio.logFree(OpenStudio::Warn, 'openstudio.standards.ChillerElectricEIR', "For #{chiller_electric_eir.name}, cannot find cool_plf_fplr curve, will not be set.")
      successfully_set_all_properties = false
    end

    # Set the efficiency value
    kw_per_ton = nil
    cop = nil
    if chlr_props['minimum_full_load_efficiency']
      kw_per_ton = chlr_props['minimum_full_load_efficiency']
      cop = OpenstudioStandards::HVAC.kw_per_ton_to_cop(kw_per_ton)
      chiller_electric_eir.setReferenceCOP(cop)
    else
      OpenStudio.logFree(OpenStudio::Warn, 'openstudio.standards.ChillerElectricEIR', "For #{chiller_electric_eir.name}, cannot find minimum full load efficiency, will not be set.")
      successfully_set_all_properties = false
    end

    # Set cooling tower properties now that the new COP of the chiller is set
    if chiller_electric_eir.name.to_s.include? 'Primary Chiller'
      # Get the cooling tower based on the condenser water loop rather than assume that there is only one cooling tower loop.
      clg_towers = []
      tower_cap = capacity_w * (1.0 + 1.0 / chiller_electric_eir.referenceCOP)
      condenser_loop = chiller_electric_eir.condenserWaterLoop.get
      condenser_loop.supplyComponents.each do |supply_comp|
        if supply_comp.to_CoolingTowerSingleSpeed.is_initialized
          clg_towers << supply_comp.to_CoolingTowerSingleSpeed.get
        end
      end
      # Single speed tower model assumes 25% extra for compressor power
      tower_cap = capacity_w * (1.0 + 1.0 / chiller_electric_eir.referenceCOP)
      if (tower_cap / 1000.0) < 1750
        clg_towers[0].setNumberofCells(1)
      else
        clg_towers[0].setNumberofCells((tower_cap / (1000 * 1750) + 0.5).round)
      end
            # Only apply cooling tower fan power if power is greater than 13kW.  This is to avoid EnergyPlus issues with some small cooling towers.
      clg_towers[0].setFanPoweratDesignAirFlowRate(0.015 * tower_cap) if (tower_cap * 0.015 > 13000.0)
    end

    # Append the name with size and kw/ton
    chiller_electric_eir.setName("#{chiller_electric_eir.name} #{capacity_tons.round}tons #{kw_per_ton.round(1)}kW/ton")
    OpenStudio.logFree(OpenStudio::Info, 'openstudio.model.ChillerElectricEIR', "For #{template}: #{chiller_electric_eir.name}: #{cooling_type} #{condenser_type} #{compressor_type} Capacity = #{capacity_tons.round}tons; COP = #{cop.round(1)} (#{kw_per_ton.round(1)}kW/ton)")

    return successfully_set_all_properties
  end

  # find search criteria
  #
  # @return [Hash] used for standards_lookup_table(model)
  def coil_heating_gas_find_search_criteria
    # Define the criteria to find the furnace properties
    # in the hvac standards data set.
    search_criteria = {}
    search_criteria['fluid_type'] = 'Air'
    search_criteria['fuel_type'] = 'Gas'

    return search_criteria
  end

  # Finds lookup object in standards and return minimum thermal efficiency
  #
  # @return [Double] minimum thermal efficiency
  def coil_heating_gas_standard_minimum_thermal_efficiency(coil_heating_gas, rename = false)
    # Get the coil properties
    search_criteria = coil_heating_gas_find_search_criteria
    capacity_w = OpenstudioStandards::HVAC.coil_heating_gas_get_capacity(coil_heating_gas)
    capacity_btu_per_hr = OpenStudio.convert(capacity_w, 'W', 'Btu/hr').get
    capacity_kbtu_per_hr = OpenStudio.convert(capacity_w, 'W', 'kBtu/hr').get

    # Get the minimum efficiency standards
    thermal_eff = nil

    # Get the coil properties
    coil_table = @standards_data['furnaces']
    coil_props = model_find_object(coil_table, search_criteria, [capacity_btu_per_hr, 0.001].max)

    unless coil_props
      OpenStudio.logFree(OpenStudio::Warn, 'openstudio.standards.CoilHeatingGas', "For #{coil_heating_gas.name}, cannot find coil props, cannot apply efficiency standard.")
      successfully_set_all_properties = false
      return successfully_set_all_properties
    end

    # New name initial value
    new_comp_name = coil_heating_gas.name

    # If specified as AFUE
    unless coil_props['minimum_annual_fuel_utilization_efficiency'].nil?
      min_afue = coil_props['minimum_annual_fuel_utilization_efficiency']
      thermal_eff = OpenstudioStandards::HVAC.afue_to_thermal_eff(min_afue)
      new_comp_name = "#{coil_heating_gas.name} #{capacity_kbtu_per_hr.round}kBtu/hr #{min_afue} AFUE"
      OpenStudio.logFree(OpenStudio::Info, 'openstudio.standards.CoilHeatingGas', "For #{template}: #{coil_heating_gas.name}: Capacity = #{capacity_kbtu_per_hr.round}kBtu/hr; AFUE = #{min_afue}")
    end

    # If specified as thermal efficiency
    unless coil_props['minimum_thermal_efficiency'].nil?
      thermal_eff = coil_props['minimum_thermal_efficiency']
      new_comp_name = "#{coil_heating_gas.name} #{capacity_kbtu_per_hr.round}kBtu/hr #{thermal_eff} Thermal Eff"
      OpenStudio.logFree(OpenStudio::Info, 'openstudio.standards.CoilHeatingGas', "For #{template}: #{coil_heating_gas.name}: Capacity = #{capacity_kbtu_per_hr.round}kBtu/hr; Thermal Efficiency = #{thermal_eff}")
    end

    # If specified as combustion efficiency
    unless coil_props['minimum_combustion_efficiency'].nil?
      min_comb_eff = coil_props['minimum_combustion_efficiency']
      thermal_eff = OpenstudioStandards::HVAC.combustion_eff_to_thermal_eff(min_comb_eff)
      new_comp_name = "#{coil_heating_gas.name} #{capacity_kbtu_per_hr.round}kBtu/hr #{min_comb_eff} Combustion Eff"
      OpenStudio.logFree(OpenStudio::Info, 'openstudio.standards.CoilHeatingGas', "For #{template}: #{coil_heating_gas.name}: Capacity = #{capacity_kbtu_per_hr.round}kBtu/hr; Combustion Efficiency = #{min_comb_eff}")
    end

    unless thermal_eff
      OpenStudio.logFree(OpenStudio::Warn, 'openstudio.standards.CoilHeatingGas', "For #{CoilHeatingGas.name}, cannot find coil efficiency, cannot apply efficiency standard.")
      successfully_set_all_properties = false
      return successfully_set_all_properties
    end

    # Rename
    if rename
      coil_heating_gas.setName(new_comp_name)
    end

    return thermal_eff
  end

  # Applies the standard efficiency ratings and typical performance curves to this object.
  #
  # @return [Boolean] true if successful, false if not
  def coil_heating_gas_apply_efficiency_and_curves(coil_heating_gas)
    successfully_set_all_properties = true

    # Define the search criteria
    search_criteria = coil_heating_gas_find_search_criteria

    # Get the coil capacity
    capacity_w = OpenstudioStandards::HVAC.coil_heating_gas_get_capacity(coil_heating_gas)
    capacity_btu_per_hr = OpenStudio.convert(capacity_w, 'W', 'Btu/hr').get

    # lookup properties
    coil_table = @standards_data['furnaces']
    coil_props = model_find_object(coil_table, search_criteria, [capacity_btu_per_hr, 0.001].max, Date.today)

    # Check to make sure properties were found
    if coil_props.nil?
      OpenStudio.logFree(OpenStudio::Warn, 'openstudio.standards.CoilHeatingGas', "For #{coil_heating_gas.name}, cannot find efficiency info using #{search_criteria} and capacity #{capacity_btu_per_hr} btu/hr, cannot apply efficiency standard.")
      successfully_set_all_properties = false
    end

    # Make the plf vs plr curve
    plffplr_curve = model_add_curve(coil_heating_gas.model, coil_props['efffplr'])
    if plffplr_curve
      coil_heating_gas.setPartLoadFractionCorrelationCurve(plffplr_curve)
    else
      OpenStudio.logFree(OpenStudio::Warn, 'openstudio.standards.CoilHeatingGas', "For #{coil_heating_gas.name}, cannot find plffplr curve, will not be set.")
      successfully_set_all_properties = false
    end

    # Thermal efficiency
    thermal_eff = coil_heating_gas_standard_minimum_thermal_efficiency(coil_heating_gas)

    # Set the efficiency values
    coil_heating_gas.setGasBurnerEfficiency(thermal_eff.to_f)

    return successfully_set_all_properties
  end

  # Applies the standard efficiency ratings and typical performance curves to this object.
  #
  # @return [Boolean] true if successful, false if not
  def coil_cooling_dx_multi_speed_apply_efficiency_and_curves(coil_cooling_dx_multi_speed, sql_db_vars_map)
    successfully_set_all_properties = true
    model = coil_cooling_dx_multi_speed.model
    multi_speed_heat_pump = coil_cooling_dx_multi_speed.containingHVACComponent.get.to_AirLoopHVACUnitaryHeatPumpAirToAirMultiSpeed.get
    airloop = multi_speed_heat_pump.airLoopHVAC.get

    # Define the criteria to find the properties in the hvac standards data set
    search_criteria = coil_dx_find_search_criteria(coil_cooling_dx_multi_speed)
    capacity_w = OpenstudioStandards::HVAC.coil_cooling_dx_multi_speed_get_capacity(coil_cooling_dx_multi_speed)

    # Find design outside air flow rate and flow fraction
    controller_oa = nil
    if airloop.airLoopHVACOutdoorAirSystem.is_initialized
      oa_system = airloop.airLoopHVACOutdoorAirSystem.get
      controller_oa = oa_system.getControllerOutdoorAir
    end
    min_oa_flow_rate = 0.0
    oaf = 0.0

    if controller_oa
      min_oa_flow_rate = nil
      if controller_oa.minimumOutdoorAirFlowRate.is_initialized
        min_oa_flow_rate = controller_oa.minimumOutdoorAirFlowRate.get
      elsif controller_oa.autosizedMinimumOutdoorAirFlowRate.is_initialized
        min_oa_flow_rate = controller_oa.autosizedMinimumOutdoorAirFlowRate.get
      end
      if min_oa_flow_rate then
        oaf = min_oa_flow_rate.to_f / airloop.autosizedDesignSupplyAirFlowRate.to_f
      end
    end

    # Find required capacity of each stage and total number of stages based on NECB rules
    # This implementation is limited to 4 stages only. The capacity of stages 1-3 is set to
    # 66 kW as stipulated by NECB. The capacity of the 4th stage is then allowed to exceed 66 kW
    # up to the design capacity.
    stage_cap = []
    num_stages = (capacity_w / (66.0 * 1000.0) + 0.5).round
    max_cap = 66.0 * 1000.0 * num_stages
    final_num_stages = num_stages
    case num_stages
    when 1
      stage_cap[0] = capacity_w / 2.0
      stage_cap[1] = 2.0 * stage_cap[0]
      final_num_stages = 2
    else
      stage_cap[0] = 66.0 * 1000.0
      stage_cap[1] = 2.0 * stage_cap[0]
      case num_stages
      when 2
      when 3
        stage_cap[2] = 3.0 * stage_cap[0]
      else
        final_num_stages = 4
        stage_cap[2] = 3.0 * stage_cap[0]
        stage_cap[3] = max_cap
      end
    end

    # Set final number of cooling stages and create missing stages if needed
    for istage in 2..final_num_stages - 1
      new_clg_stage = OpenStudio::Model::CoilCoolingDXMultiSpeedStageData.new(model)
      coil_cooling_dx_multi_speed.addStage(new_clg_stage)
    end
    multi_speed_heat_pump.setNumberofSpeedsforCooling(final_num_stages)

    # Set final capacities for each of the stages. The flow rate for each of the stages
    # is maintained above the outside air flow rate
    coil_cooling_dx_multi_speed.stages[0].setGrossRatedTotalCoolingCapacity(stage_cap[0])
    coil_cooling_dx_multi_speed.stages[1].setGrossRatedTotalCoolingCapacity(stage_cap[1])
    case coil_cooling_dx_multi_speed.stages.size
    when 2
      if oaf > 0.5 then
        multi_speed_heat_pump.setSpeed1SupplyAirFlowRateDuringCoolingOperation(min_oa_flow_rate)
      end
    when 3
      coil_cooling_dx_multi_speed.stages[2].setGrossRatedTotalCoolingCapacity(stage_cap[2])
      if (oaf > 0.333) && (oaf <= 0.666)
        multi_speed_heat_pump.setSpeed1SupplyAirFlowRateDuringCoolingOperation(min_oa_flow_rate)
      elsif oaf > 0.666
        multi_speed_heat_pump.setSpeed1SupplyAirFlowRateDuringCoolingOperation(min_oa_flow_rate)
        multi_speed_heat_pump.setSpeed2SupplyAirFlowRateDuringCoolingOperation(min_oa_flow_rate)
      end
    when 4
      coil_cooling_dx_multi_speed.stages[2].setGrossRatedTotalCoolingCapacity(stage_cap[2])
      coil_cooling_dx_multi_speed.stages[3].setGrossRatedTotalCoolingCapacity(stage_cap[3])
      if (oaf > 0.25) && (oaf <= 0.5)
        multi_speed_heat_pump.setSpeed1SupplyAirFlowRateDuringCoolingOperation(min_oa_flow_rate)
      elsif (oaf > 0.5) && (oaf <= 0.75)
        multi_speed_heat_pump.setSpeed1SupplyAirFlowRateDuringCoolingOperation(min_oa_flow_rate)
        multi_speed_heat_pump.setSpeed2SupplyAirFlowRateDuringCoolingOperation(min_oa_flow_rate)
      elsif oaf > 0.75
        multi_speed_heat_pump.setSpeed1SupplyAirFlowRateDuringCoolingOperation(min_oa_flow_rate)
        multi_speed_heat_pump.setSpeed2SupplyAirFlowRateDuringCoolingOperation(min_oa_flow_rate)
        multi_speed_heat_pump.setSpeed3SupplyAirFlowRateDuringCoolingOperation(min_oa_flow_rate)
      end
    end

    capacity_btu_per_hr = OpenStudio.convert(stage_cap.last, 'W', 'Btu/hr').get
    capacity_kbtu_per_hr = OpenStudio.convert(stage_cap.last, 'W', 'kBtu/hr').get

    # Lookup efficiencies depending on whether it is a unitary AC or a heat pump
    ac_props = nil
    ac_props = if OpenstudioStandards::HVAC.coil_dx_heat_pump?(coil_cooling_dx_multi_speed)
                 model_find_object(standards_data['heat_pumps'], search_criteria, capacity_btu_per_hr, Date.today)
               else
                 model_find_object(standards_data['unitary_acs'], search_criteria, capacity_btu_per_hr, Date.today)
               end

    # Check to make sure properties were found
    if ac_props.nil?
      OpenStudio.logFree(OpenStudio::Warn, 'openstudio.standards.CoilCoolingDXMultiSpeed', "For #{coil_cooling_dx_multi_speed.name}, cannot find efficiency info, cannot apply efficiency standard.")
      successfully_set_all_properties = false
      return sql_db_vars_map
    end

    # get clg stages
    clg_stages = coil_cooling_dx_multi_speed.stages

    # Make the COOL-CAP-FT curve
    cool_cap_ft = model_add_curve(model, ac_props['cool_cap_ft'])
    if cool_cap_ft
      clg_stages.sort.each do |stage|
        stage.setTotalCoolingCapacityFunctionofTemperatureCurve(cool_cap_ft)
      end
    else
      OpenStudio.logFree(OpenStudio::Warn, 'openstudio.standards.CoilCoolingDXMultiSpeed', "For #{coil_cooling_dx_multi_speed.name}, cannot find cool_cap_ft curve, will not be set.")
      successfully_set_all_properties = false
      return sql_db_vars_map
    end

    # Make the COOL-CAP-FFLOW curve
    cool_cap_fflow = model_add_curve(model, ac_props['cool_cap_fflow'])
    if cool_cap_fflow
      clg_stages.sort.each do |stage|
        stage.setTotalCoolingCapacityFunctionofFlowFractionCurve(cool_cap_fflow)
      end
    else
      OpenStudio.logFree(OpenStudio::Warn, 'openstudio.standards.CoilCoolingDXMultiSpeed', "For #{coil_cooling_dx_multi_speed.name}, cannot find cool_cap_fflow curve, will not be set.")
      successfully_set_all_properties = false
      return sql_db_vars_map
    end

    # Make the COOL-EIR-FT curve
    cool_eir_ft = model_add_curve(model, ac_props['cool_eir_ft'])
    if cool_eir_ft
      clg_stages.sort.each do |stage|
        stage.setEnergyInputRatioFunctionofTemperatureCurve(cool_eir_ft)
      end
    else
      OpenStudio.logFree(OpenStudio::Warn, 'openstudio.standards.CoilCoolingDXMultiSpeed', "For #{coil_cooling_dx_multi_speed.name}, cannot find cool_eir_ft curve, will not be set.")
      successfully_set_all_properties = false
      return sql_db_vars_map
    end

    # Make the COOL-EIR-FFLOW curve
    cool_eir_fflow = model_add_curve(model, ac_props['cool_eir_fflow'])
    if cool_eir_fflow
      clg_stages.sort.each do |stage|
        stage.setEnergyInputRatioFunctionofFlowFractionCurve(cool_eir_fflow)
      end
    else
      OpenStudio.logFree(OpenStudio::Warn, 'openstudio.standards.CoilCoolingDXMultiSpeed', "For #{coil_cooling_dx_multi_speed.name}, cannot find cool_eir_fflow curve, will not be set.")
      successfully_set_all_properties = false
      return sql_db_vars_map
    end

    # Make the COOL-PLF-FPLR curve
    cool_plf_fplr = model_add_curve(model, ac_props['cool_plf_fplr'])
    if cool_plf_fplr
      clg_stages.sort.each do |stage|
        stage.setPartLoadFractionCorrelationCurve(cool_plf_fplr)
      end
    else
      OpenStudio.logFree(OpenStudio::Warn, 'openstudio.standards.CoilCoolingDXMultiSpeed', "For #{coil_cooling_dx_multi_speed.name}, cannot find cool_plf_fplr curve, will not be set.")
      successfully_set_all_properties = false
      return sql_db_vars_map
    end

    # Set the COP values
    cop, new_comp_name = coil_cooling_dx_multi_speed_standard_minimum_cop(coil_cooling_dx_multi_speed)
    unless cop.nil?
      clg_stages.sort.each do |curr_istage|
        curr_istage.setGrossRatedCoolingCOP(cop)
      end
    end
    sql_db_vars_map[new_comp_name] = coil_cooling_dx_multi_speed.name.to_s
    coil_cooling_dx_multi_speed.setName(new_comp_name)

    # It was found that the heat pump OS object doesn't respond to the call to turn on from the
    # system availability manager night cycle. This EMS script is then implemented to check the status
    # of the system availability manager night cycle and force the heat pump to turn on when needed. The
    # heat pump is still turned on when its availability schedule calls for it.
    create_ems_to_turn_on_AirLoopHVACUnitaryHeatPumpAirToAirMultiSpeed_for_night_cycle(multi_speed_heat_pump)

    return sql_db_vars_map
  end

  # Create EMS to turn on "AirLoopHVACUnitaryHeatPumpAirToAirMultiSpeed" in response to a call
  # from the night cycle availability manager of the air loop. It was found that this object
  # doesn't respond properly to this call from the night cycle
  def create_ems_to_turn_on_AirLoopHVACUnitaryHeatPumpAirToAirMultiSpeed_for_night_cycle(multi_speed_heat_pump)
    model = multi_speed_heat_pump.model
    avail_manager_name = nil
    if multi_speed_heat_pump.airLoopHVAC.is_initialized
      if !multi_speed_heat_pump.airLoopHVAC.get.availabilityManagers.empty?
        avail_manager_name = multi_speed_heat_pump.airLoopHVAC.get.availabilityManagers[0].name.to_s
      end
    end
    return unless avail_manager_name

    avail_manager_out_var_name = 'Availability Manager Night Cycle Control Status'
    avail_manager_out_var = OpenStudio::Model::OutputVariable.new(avail_manager_out_var_name, model)
    avail_manager_out_var.setKeyValue(avail_manager_name)
    avail_manager_out_var.setReportingFrequency('Timestep')
    night_cycle_sensor = OpenStudio::Model::EnergyManagementSystemSensor.new(model, avail_manager_out_var)
    heat_pump_avail_sch = nil
    if multi_speed_heat_pump.availabilitySchedule.is_initialized
      heat_pump_avail_sch = multi_speed_heat_pump.availabilitySchedule.get
    elsif multi_speed_heat_pump.airLoopHVAC.get.availabilitySchedule.is_initialized
      heat_pump_avail_sch = multi_speed_heat_pump.airLoopHVAC.get.availabilitySchedule.get
    else
      heat_pump_avail_sch = OpenStudio::Model::ScheduleConstant.new(model)
      heat_pump_avail_sch.setValue(1.0)
    end
    heat_pump_avail_sch_var = OpenStudio::Model::OutputVariable.new('Schedule Value', model)
    heat_pump_avail_sch_var.setKeyValue(heat_pump_avail_sch.name.to_s)
    heat_pump_avail_sch_sensor = OpenStudio::Model::EnergyManagementSystemSensor.new(model, heat_pump_avail_sch_var)
    updated_heat_pump_avail_sch = OpenStudio::Model::ScheduleConstant.new(model)
    multi_speed_heat_pump.setAvailabilitySchedule(updated_heat_pump_avail_sch)
    # This method will seem like an error in number of args..but this is due to swig voodoo.
    heat_pump_avail_sch_actuator = OpenStudio::Model::EnergyManagementSystemActuator.new(updated_heat_pump_avail_sch, 'Schedule:Constant', 'Schedule Value')
    heat_pump_avail_sch_prog = OpenStudio::Model::EnergyManagementSystemProgram.new(model)
    heat_pump_avail_sch_prog.setName("#{OpenstudioStandards::HVAC.ems_friendly_name(multi_speed_heat_pump.name)} Availability Schedule Program by Line")
    heat_pump_avail_sch_prog_body = <<-EMS
        IF #{heat_pump_avail_sch_sensor.handle} > 0.0
          SET #{heat_pump_avail_sch_actuator.handle} = #{heat_pump_avail_sch_sensor.handle}
        ELSEIF #{night_cycle_sensor.handle} == 2.0
          SET #{heat_pump_avail_sch_actuator.handle} = 1.0
        ELSE
          SET #{heat_pump_avail_sch_actuator.handle} = 0.0
        ENDIF
    EMS
    heat_pump_avail_sch_prog.setBody(heat_pump_avail_sch_prog_body)
    pcm = OpenStudio::Model::EnergyManagementSystemProgramCallingManager.new(model)
    pcm.setName("#{heat_pump_avail_sch_prog.name} Calling Manager")
    pcm.setCallingPoint('InsideHVACSystemIterationLoop')
    pcm.addProgram(heat_pump_avail_sch_prog)
  end

  # Applies the standard efficiency ratings and typical performance curves to this object.
  #
  # @return [Boolean] true if successful, false if not
  def coil_heating_gas_multi_stage_apply_efficiency_and_curves(coil_heating_gas_multi_stage)
    successfully_set_all_properties = true
    model = coil_heating_gas_multi_stage.model

    # get multi speed heat pump and air loop
    multi_speed_heat_pump = nil
    multi_speed_heat_pumps = model.getAirLoopHVACUnitaryHeatPumpAirToAirMultiSpeeds
    multi_speed_heat_pumps.sort.each do |iheat_pump|
      htg_coil = iheat_pump.heatingCoil
      if htg_coil.name.to_s.strip == coil_heating_gas_multi_stage.name.to_s.strip
        multi_speed_heat_pump = iheat_pump
        break
      end
    end
    airloop = multi_speed_heat_pump.airLoopHVAC.get

    # Define the criteria to find the properties in the hvac standards data set.
    search_criteria = coil_heating_gas_multi_stage_find_search_criteria(coil_heating_gas_multi_stage)
    fuel_type = search_criteria['fuel_type']
    capacity_w = OpenstudioStandards::HVAC.coil_heating_gas_multi_stage_get_capacity(coil_heating_gas_multi_stage)

    # Find system design outside air flow rate and fraction
    controller_oa = nil
    if airloop.airLoopHVACOutdoorAirSystem.is_initialized
      oa_system = airloop.airLoopHVACOutdoorAirSystem.get
      controller_oa = oa_system.getControllerOutdoorAir
    end
    min_oa_flow_rate = 0.0
    oaf = 0.0
    if controller_oa
      min_oa_flow_rate = nil
      if controller_oa.minimumOutdoorAirFlowRate.is_initialized
        min_oa_flow_rate = controller_oa.minimumOutdoorAirFlowRate.get
      elsif controller_oa.autosizedMinimumOutdoorAirFlowRate.is_initialized
        min_oa_flow_rate = controller_oa.autosizedMinimumOutdoorAirFlowRate.get
      end
      if min_oa_flow_rate then
        oaf = min_oa_flow_rate.to_f / airloop.autosizedDesignSupplyAirFlowRate.to_f
      end
    end

    # Find capacities of each of the stages and the total number of stages required based on NECB rules.
    # This implementation is limited to 4 stages. The capacity of stages 1-3 is set to 66 kW as stipulated
    # by NECB. The capacity of the 4th stage can exceed 66 kW up to the design capacity.
    htg_stages = coil_heating_gas_multi_stage.stages
    num_stages = (capacity_w / (66.0 * 1000.0) + 0.5).round
    max_cap = 66.0 * 1000.0 * num_stages
    stage_cap = []
    final_num_stages = num_stages
    if capacity_w == 0.001
      final_num_stages = 1
      stage_cap[0] = capacity_w
    else
      case num_stages
      when 1
        stage_cap[0] = capacity_w / 2.0
        stage_cap[1] = 2.0 * stage_cap[0]
        final_num_stages = 2
      else
        stage_cap[0] = 66.0 * 1000.0
        stage_cap[1] = 2.0 * stage_cap[0]
        case num_stages
        when 2
        when 3
          stage_cap[2] = 3.0 * stage_cap[0]
        else
          final_num_stages = 4
          stage_cap[2] = 3.0 * stage_cap[0]
          stage_cap[3] = max_cap
        end
      end
    end

    # Set final number of stages and create missing stages if needed
    for istage in 1..final_num_stages - 1
      new_htg_stage = OpenStudio::Model::CoilHeatingGasMultiStageStageData.new(model)
      coil_heating_gas_multi_stage.addStage(new_htg_stage)
    end
    multi_speed_heat_pump.setNumberofSpeedsforHeating(final_num_stages)

    # Set final capacities for each of the stages. The air flow rate for each of the stages
    # is maintained above the outside air flow rate
    coil_heating_gas_multi_stage.stages[0].setNominalCapacity(stage_cap[0])
    case coil_heating_gas_multi_stage.stages.size
    when 2
      coil_heating_gas_multi_stage.stages[1].setNominalCapacity(stage_cap[1])
      if oaf > 0.5 then
        multi_speed_heat_pump.setSpeed1SupplyAirFlowRateDuringHeatingOperation(min_oa_flow_rate)
      end
    when 3
      coil_heating_gas_multi_stage.stages[1].setNominalCapacity(stage_cap[1])
      coil_heating_gas_multi_stage.stages[2].setNominalCapacity(stage_cap[2])
      if (oaf > 0.333) && (oaf <= 0.666)
        multi_speed_heat_pump.setSpeed1SupplyAirFlowRateDuringHeatingOperation(min_oa_flow_rate)
      elsif oaf > 0.666
        multi_speed_heat_pump.setSpeed1SupplyAirFlowRateDuringHeatingOperation(min_oa_flow_rate)
        multi_speed_heat_pump.setSpeed2SupplyAirFlowRateDuringHeatingOperation(min_oa_flow_rate)
      end
    when 4
      coil_heating_gas_multi_stage.stages[1].setNominalCapacity(stage_cap[1])
      coil_heating_gas_multi_stage.stages[2].setNominalCapacity(stage_cap[2])
      coil_heating_gas_multi_stage.stages[3].setNominalCapacity(stage_cap[3])
      if (oaf > 0.25) && (oaf <= 0.5)
        multi_speed_heat_pump.setSpeed1SupplyAirFlowRateDuringHeatingOperation(min_oa_flow_rate)
      elsif (oaf > 0.5) && (oaf <= 0.75)
        multi_speed_heat_pump.setSpeed1SupplyAirFlowRateDuringHeatingOperation(min_oa_flow_rate)
        multi_speed_heat_pump.setSpeed2SupplyAirFlowRateDuringHeatingOperation(min_oa_flow_rate)
      elsif oaf > 0.75
        multi_speed_heat_pump.setSpeed1SupplyAirFlowRateDuringHeatingOperation(min_oa_flow_rate)
        multi_speed_heat_pump.setSpeed2SupplyAirFlowRateDuringHeatingOperation(min_oa_flow_rate)
        multi_speed_heat_pump.setSpeed3SupplyAirFlowRateDuringHeatingOperation(min_oa_flow_rate)
      end
    end

    # Convert capacity to Btu/hr
    capacity_btu_per_hr = OpenStudio.convert(stage_cap.last, 'W', 'Btu/hr').get
    capacity_kbtu_per_hr = OpenStudio.convert(stage_cap.last, 'W', 'kBtu/hr').get

    # Lookup efficiencies
    heater_props = nil
    heater_props = model_find_object(standards_data['furnaces'], search_criteria, capacity_btu_per_hr, Date.today)

    # Check to make sure properties were found
    if heater_props.nil?
      OpenStudio.logFree(OpenStudio::Warn, 'openstudio.standards.CoilHeatingGasMultiSpeed', "For #{coil_heating_gas_multi_stage.name}, cannot find efficiency info, cannot apply efficiency standard.")
      successfully_set_all_properties = false
      return successfully_set_all_properties
    end

    # Make the EFFPLR curve
    efffplr = model_add_curve(coil_heating_gas_multi_stage.model, heater_props['efffplr'])
    if efffplr
      coil_heating_gas_multi_stage.setPartLoadFractionCorrelationCurve(efffplr)
    else
      OpenStudio.logFree(OpenStudio::Warn, 'openstudio.standards.CoilHeatingGasMultiStage', "For #{coil_heating_gas_multi_stage.name}, cannot find efffplr curve, will not be set.")
      successfully_set_all_properties = false
      return successfully_set_all_properties
    end

    # Get the minimum efficiency standards
    thermal_eff = nil

    # If specified as AFUE
    unless heater_props['minimum_annual_fuel_utilization_efficiency'].nil?
      min_afue = heater_props['minimum_annual_fuel_utilization_efficiency']
      thermal_eff = OpenstudioStandards::HVAC.afue_to_thermal_eff(min_afue)
      new_comp_name = "#{coil_heating_gas_multi_stage.name} #{capacity_kbtu_per_hr.round}kBtu/hr #{min_afue} AFUE"
      OpenStudio.logFree(OpenStudio::Info, 'openstudio.standards.CoilHeatingGasMultiStage', "For #{template}: #{coil_heating_gas_multi_stage.name}: #{fuel_type} Capacity = #{capacity_kbtu_per_hr.round}kBtu/hr; AFUE = #{min_afue}")
    end

    # If specified as thermal efficiency
    unless heater_props['minimum_thermal_efficiency'].nil?
      thermal_eff = heater_props['minimum_thermal_efficiency']
      new_comp_name = "#{coil_heating_gas_multi_stage.name} #{capacity_kbtu_per_hr.round}kBtu/hr #{thermal_eff} Thermal Eff"
      OpenStudio.logFree(OpenStudio::Info, 'openstudio.standards.CoilHeatingGasMultiStage', "For #{template}: #{coil_heating_gas_multi_stage.name}: #{fuel_type} Capacity = #{capacity_kbtu_per_hr.round}kBtu/hr; Thermal Efficiency = #{thermal_eff}")
    end

    # If specified as combustion efficiency
    unless heater_props['minimum_combustion_efficiency'].nil?
      min_comb_eff = heater_props['minimum_combustion_efficiency']
      thermal_eff = OpenstudioStandards::HVAC.combustion_eff_to_thermal_eff(min_comb_eff)
      new_comp_name = "#{coil_heating_gas_multi_stage.name} #{capacity_kbtu_per_hr.round}kBtu/hr #{min_comb_eff} Combustion Eff"
      OpenStudio.logFree(OpenStudio::Info, 'openstudio.standards.BoilerHotWater', "For #{template}: #{coil_heating_gas_multi_stage.name}: #{fuel_type} Capacity = #{capacity_kbtu_per_hr.round}kBtu/hr; Combustion Efficiency = #{min_comb_eff}")
    end
    coil_heating_gas_multi_stage.setName(new_comp_name)

    # Set the name
    coil_heating_gas_multi_stage.setName(new_comp_name)

    # Get heating stages
    htg_stages = coil_heating_gas_multi_stage.stages

    # Set the efficiency values
    unless thermal_eff.nil?
      htg_stages.sort.each do |stage|
        stage.setGasBurnerEfficiency(thermal_eff)
      end
    end

    return successfully_set_all_properties
  end

  # Determines the baseline fan impeller efficiency
  # based on the specified fan type.
  #
  # @return [Double] impeller efficiency (0.0 to 1.0)
  # @todo Add fan type to data model and modify this method
  def fan_baseline_impeller_efficiency(fan)
    # Assume that the fan efficiency is 65% for normal fans
    # @todo add fan type to fan data model
    # and infer impeller efficiency from that?
    # or do we always assume a certain type of
    # fan impeller for the baseline system?
    # @todo check COMNET and T24 ACM and PNNL 90.1 doc
    fan_impeller_eff = 0.65

    return fan_impeller_eff
  end

  # Determines the minimum fan motor efficiency and nominal size
  # for a given motor bhp.  This should be the total brake horsepower with
  # any desired safety factor already included.  This method picks
  # the next nominal motor catgory larger than the required brake
  # horsepower, and the efficiency is based on that size.  For example,
  # if the bhp = 6.3, the nominal size will be 7.5HP and the efficiency
  # for 90.1-2010 will be 91.7% from Table 10.8B.  This method assumes
  # 4-pole, 1800rpm totally-enclosed fan-cooled motors.
  #
  # @param motor_bhp [Double] motor brake horsepower (hp)
  # @return [Array<Double>] minimum motor efficiency (0.0 to 1.0), nominal horsepower
  def fan_standard_minimum_motor_efficiency_and_size(fan, motor_bhp)
    fan_motor_eff = 0.85
    nominal_hp = motor_bhp

    # Don't attempt to look up motor efficiency
    # for zero-hp fans, which may occur when there is no
    # airflow required for a particular system, typically
    # heated-only spaces with high internal gains
    # and no OA requirements such as elevator shafts.
    return [fan_motor_eff, 0] if motor_bhp == 0.0

    # Lookup the minimum motor efficiency
    motors_table = @standards_data['motors']

    # Assuming all fan motors are 4-pole ODP
    motor_use = 'FAN'
    motor_type = ''
    if (fan.class.name == 'OpenStudio::Model::FanConstantVolume') || (fan.class.name == 'OpenStudio::Model::FanOnOff')
      motor_type = 'CONSTANT'
    elsif fan.class.name == 'OpenStudio::Model::FanVariableVolume'
      # Is this a return or supply fan
      if fan.name.to_s.include?('Supply')
        motor_type += 'VARIABLE-SUPPLY'
      elsif fan.name.to_s.include?('Return')
        motor_type += 'VARIABLE-RETURN'
      end
      
      # Calculate fan power using NECB equation (5.2.3.2). This requires the max flow rate which is unknown for 
      if fan.isMaximumFlowRateAutosized	then
        fan_power_kw = 0.909 * 0.7457 * motor_bhp # Fall back if fan is autosized.
      else
        max_flow = fan.maximumFlowRate.get
        static_p = fan.pressureRise
        total_eff = fan.fanTotalEfficiency
        fan_power_kw = max_flow * static_p / (total_eff * 1000.0)
      end
      power_vs_flow_curve_name = if fan_power_kw >= 25.0
                                   'VarVolFan-FCInletVanes-NECB2011-FPLR'
                                 elsif fan_power_kw >= 7.5 && fan_power_kw < 25
                                   'VarVolFan-AFBIInletVanes-NECB2011-FPLR'
                                 else
                                   'VarVolFan-AFBIFanCurve-NECB2011-FPLR'
                                 end
      power_vs_flow_curve = model_add_curve(fan.model, power_vs_flow_curve_name)
      fan.setFanPowerMinimumFlowRateInputMethod('Fraction')
      fan.setFanPowerCoefficient5(0.0)
      fan.setFanPowerMinimumFlowFraction(power_vs_flow_curve.minimumValueofx)
      fan.setFanPowerCoefficient1(power_vs_flow_curve.coefficient1Constant)
      fan.setFanPowerCoefficient2(power_vs_flow_curve.coefficient2x)
      fan.setFanPowerCoefficient3(power_vs_flow_curve.coefficient3xPOW2)
      fan.setFanPowerCoefficient4(power_vs_flow_curve.coefficient4xPOW3)
    elsif fan.class.name == 'OpenStudio::Model::FanZoneExhaust'
      motor_type = 'CONSTANT-RETURN'
    else
      raise('')
    end

    search_criteria = {
      'motor_use' => motor_use,
      'motor_type' => motor_type,
      'number_of_poles' => 4.0,
      'type' => 'Enclosed'
    }

    # Exception for small fans, including
    # zone exhaust, fan coil, and fan powered terminals.
    # In this case, use the 0.5 HP for the lookup.
    if fan_small_fan?(fan)
      nominal_hp = 0.5
    else
      motor_properties = model_find_object(motors_table, search_criteria, motor_bhp)
      if motor_properties.nil?
        OpenStudio.logFree(OpenStudio::Error, 'openstudio.standards.Fan', "For #{fan.name}, could not find motor properties using search criteria: #{search_criteria}, motor_bhp = #{motor_bhp} hp.")
        return [fan_motor_eff, nominal_hp]
      end

      nominal_hp = motor_properties['maximum_capacity'].to_f.round(1)
      # If the biggest fan motor size is hit, use the highest category efficiency
      if nominal_hp == 9999.0
        OpenStudio.logFree(OpenStudio::Warn, 'openstudio.standards.Fan', "For #{fan.name}, there is no greater nominal HP.  Use the efficiency of the largest motor category.")
        nominal_hp = motor_bhp
      end

      # Round to nearest whole HP for niceness
      if nominal_hp >= 2
        nominal_hp = nominal_hp.round
      end
    end

    # Get the efficiency based on the nominal horsepower
    # Add 0.01 hp to avoid search errors.
    motor_properties = model_find_object(motors_table, search_criteria, nominal_hp + 0.01)

    if motor_properties.nil?
      OpenStudio.logFree(OpenStudio::Error, 'openstudio.standards.Fan', "For #{fan.name}, could not find nominal motor properties using search criteria: #{search_criteria}, motor_hp = #{nominal_hp} hp.")
      return [fan_motor_eff, nominal_hp]
    end
    fan_motor_eff = motor_properties['nominal_full_load_efficiency']

    return [fan_motor_eff, nominal_hp]
  end

  # Determines the minimum pump motor efficiency and nominal size
  # for a given motor bhp.  This should be the total brake horsepower with
  # any desired safety factor already included.  This method picks
  # the next nominal motor catgory larger than the required brake
  # horsepower, and the efficiency is based on that size.  For example,
  # if the bhp = 6.3, the nominal size will be 7.5HP and the efficiency
  # for 90.1-2010 will be 91.7% from Table 10.8B.  This method assumes
  # 4-pole, 1800rpm totally-enclosed fan-cooled motors.
  #
  # @param motor_bhp [Double] motor brake horsepower (hp)
  # @return [Array<Double>] minimum motor efficiency (0.0 to 1.0), nominal horsepower
  def pump_standard_minimum_motor_efficiency_and_size(pump, motor_bhp)
    motor_eff = 0.85
    nominal_hp = motor_bhp

    # Don't attempt to look up motor efficiency
    # for zero-hp pumps (required for circulation-pump-free
    # service water heating systems).
    return [1.0, 0] if motor_bhp == 0.0

    # Lookup the minimum motor efficiency
    motors = @standards_data['motors']

    # Assuming all pump motors are 4-pole ODP
    search_criteria = {
      'motor_use' => 'PUMP',
      'number_of_poles' => 4.0,
      'type' => 'Enclosed'
    }

    motor_properties = model_find_object(motors, search_criteria, motor_bhp)
    if motor_properties.nil?
      OpenStudio.logFree(OpenStudio::Error, 'openstudio.standards.Pump', "For #{pump.name}, could not find motor properties using search criteria: #{search_criteria}, motor_bhp = #{motor_bhp} hp.")
      return [motor_eff, nominal_hp]
    end

    motor_eff = motor_properties['nominal_full_load_efficiency']
    nominal_hp = motor_properties['maximum_capacity'].to_f.round(1)
    # Round to nearest whole HP for niceness
    if nominal_hp >= 2
      nominal_hp = nominal_hp.round
    end

    # Get the efficiency based on the nominal horsepower
    # Add 0.01 hp to avoid search errors.
    motor_properties = model_find_object(motors, search_criteria, nominal_hp + 0.01)
    if motor_properties.nil?
      OpenStudio.logFree(OpenStudio::Error, 'openstudio.standards.Fan', "For #{pump.name}, could not find nominal motor properties using search criteria: #{search_criteria}, motor_hp = #{nominal_hp} hp.")
      return [motor_eff, nominal_hp]
    end
    motor_eff = motor_properties['nominal_full_load_efficiency']

    return [motor_eff, nominal_hp]
  end

  # Determines whether there is a requirement to have a
  # VSD or some other method to reduce fan power
  # at low part load ratios.
  def fan_variable_volume_part_load_fan_power_limitation?(fan_variable_volume)
    part_load_control_required = false
    return part_load_control_required
  end

  # Determine if demand control ventilation (DCV) is
  # required for this zone based on area and occupant density.
  # Does not account for System requirements like ERV, economizer, etc.
  # Those are accounted for in the AirLoopHVAC method of the same name.
  #
  # @return [Boolean] Returns true if required, false if not.
  # @todo Add exception logic for 90.1-2013
  #   for cells, sickrooms, labs, barbers, salons, and bowling alleys
  def thermal_zone_demand_control_ventilation_required?(thermal_zone, climate_zone)
    return false
  end

  def model_apply_sizing_parameters(model)
    model.getSizingParameters.setHeatingSizingFactor(get_standards_constant('sizing_factor_max_heating'))
    model.getSizingParameters.setCoolingSizingFactor(get_standards_constant('sizing_factor_max_cooling'))
    OpenStudio.logFree(OpenStudio::Info, 'openstudio.prototype.Model', "Set sizing factors to #{get_standards_constant('sizing_factor_max_heating')} for heating and #{get_standards_constant('sizing_factor_max_heating')} for cooling.")
  end

  def fan_constant_volume_apply_prototype_fan_pressure_rise(fan_constant_volume)
    fan_constant_volume.setPressureRise(get_standards_constant('fan_constant_volume_pressure_rise_value'))
    return true
  end

  # Determine and set type of part load control type for heating and chilled
  # water variable speed pumps
  #
  # @param pump [OpenStudio::Model::PumpVariableSpeed] OpenStudio pump object
  # @return [Boolean] Returns true if applicable, false otherwise
  def pump_variable_speed_control_type(pump)
    return false
  end

  # Sets the fan pressure rise based on the Prototype buildings inputs
  # which are governed by the flow rate coming through the fan
  # and whether the fan lives inside a unit heater, PTAC, etc.
  def fan_variable_volume_apply_prototype_fan_pressure_rise(fan_variable_volume)
    # 1000 Pa for supply fan and 458.33 Pa for return fan (accounts for efficiency differences between two fans)
    if fan_variable_volume.name.to_s.include?('Supply')
      sfan_deltaP = get_standards_constant('supply_fan_variable_volume_pressure_rise_value')
      fan_variable_volume.setPressureRise(sfan_deltaP)
    elsif fan_variable_volume.name.to_s.include?('Return')
      rfan_deltaP = get_standards_constant('return_fan_variable_volume_pressure_rise_value')
      fan_variable_volume.setPressureRise(rfan_deltaP)
    end
    return true
  end

  def apply_economizers(climate_zone, model)
    # NECB2011 prescribes ability to provide 100% OA (5.2.2.7-5.2.2.9)
    econ_max_100_pct_oa_sch = OpenStudio::Model::ScheduleRuleset.new(model)
    econ_max_100_pct_oa_sch.setName('Economizer Max OA Fraction 100 pct')
    econ_max_100_pct_oa_sch.defaultDaySchedule.setName('Economizer Max OA Fraction 100 pct Default')
    econ_max_100_pct_oa_sch.defaultDaySchedule.addValue(OpenStudio::Time.new(0, 24, 0, 0), 1.0)

    # Check each airloop
    model.getAirLoopHVACs.sort.each do |air_loop|
      if air_loop_hvac_economizer_required?(air_loop) == true
        # If an economizer is required, determine the economizer type
        # in the prototype buildings, which depends on climate zone.
        economizer_type = nil

        # NECB 5.2.2.8 states that economizer can be controlled based on difference betweeen
        # return air temperature and outside air temperature OR return air enthalpy
        # and outside air enthalphy; latter chosen to be consistent with MNECB and CAN-QUEST implementation
        economizer_type = 'DifferentialEnthalpy'
        # Set the economizer type
        # Get the OA system and OA controller
        oa_sys = air_loop.airLoopHVACOutdoorAirSystem
        if oa_sys.is_initialized
          oa_sys = oa_sys.get
        else
          OpenStudio.logFree(OpenStudio::Error, 'openstudio.prototype.Model', "#{air_loop.name} is required to have an economizer, but it has no OA system.")
          next
        end
        oa_control = oa_sys.getControllerOutdoorAir
        oa_control.setEconomizerControlType(economizer_type)
      end
    end
  end

  def set_zones_thermostat_schedule_based_on_space_type_schedules(model, runner = nil)
    puts 'in set_zones_thermostat_schedule_based_on_space_type_schedules'
    BTAP.runner_register('DEBUG', 'Start-set_zones_thermostat_schedule_based_on_space_type_schedules', runner)
    model.getThermalZones.sort.each do |zone|
      BTAP.runner_register('DEBUG', "Zone = #{zone.name} Spaces =#{zone.spaces.size} ", runner)
      array = []

      zone.spaces.sort.each do |space|
        schedule_type = determine_necb_schedule_type(space).to_s
        BTAP.runner_register('DEBUG', "space name/type:#{space.name}/#{schedule_type}", runner)

        # if wildcard space type, need to get dominant schedule type
        if '*'.to_s == schedule_type
          dominant_sched_type = determine_dominant_necb_schedule_type(model)
          schedule_type = dominant_sched_type
        end

        array << schedule_type
      end
      array.uniq!
      if array.size > 1
        BTAP.runner_register('Error', "#{zone.name} has spaces with different schedule types. Please ensure that all the spaces are of the same schedule type A to I.", runner)
        return false
      end

      htg_search_string = "NECB-#{array[0]}-Thermostat Setpoint-Heating"
      clg_search_string = "NECB-#{array[0]}-Thermostat Setpoint-Cooling"

      if model.getScheduleRulesetByName(htg_search_string).empty? == false
        htg_sched = model.getScheduleRulesetByName(htg_search_string).get
      else
        BTAP.runner_register('ERROR', "heating_thermostat_setpoint_schedule NECB-#{array[0]} does not exist", runner)
        return false
      end

      if model.getScheduleRulesetByName(clg_search_string).empty? == false
        clg_sched = model.getScheduleRulesetByName(clg_search_string).get
      else
        BTAP.runner_register('ERROR', "cooling_thermostat_setpoint_schedule NECB-#{array[0]} does not exist", runner)
        return false
      end

      name = "NECB-#{array[0]}-Thermostat Dual Setpoint Schedule"

      # If dual setpoint already exists, use that one, else create one
      ds = if model.getThermostatSetpointDualSetpointByName(name).empty? == false
             model.getThermostatSetpointDualSetpointByName(name).get
           else
             BTAP::Resources::Schedules.create_annual_thermostat_setpoint_dual_setpoint(model, name, htg_sched, clg_sched)
           end

      thermostat_clone = ds.clone.to_ThermostatSetpointDualSetpoint.get
      zone.setThermostatSetpointDualSetpoint(thermostat_clone)
      BTAP.runner_register('Info', "ThermalZone #{zone.name} set to DualSetpoint Schedule NECB-#{array[0]}", runner)
    end

    BTAP.runner_register('DEBUG', 'END-set_zones_thermostat_schedule_based_on_space_type_schedules', runner)
    return true
  end

  # Helper method to find out which climate zone set contains a specific climate zone.
  # Returns climate zone set name as String if success, nil if not found.
  def model_find_climate_zone_set(model, clim)
    return 'NECB-CNEB ClimatZone 4-8'
  end

  def setup_hw_loop_with_components(model,
                                    hw_loop,
                                    boiler_fueltype,
                                    backup_boiler_fueltype,
                                    pump_flow_sch)
    hw_loop.setName('Hot Water Loop')
    sizing_plant = hw_loop.sizingPlant
    sizing_plant.setLoopType('Heating')
    sizing_plant.setDesignLoopExitTemperature(82.0) #@todo units
    sizing_plant.setLoopDesignTemperatureDifference(16.0)

    # pump (set to variable speed for now till fix to run away plant temperature is found)
    # pump = OpenStudio::Model::PumpConstantSpeed.new(model)
    pump = OpenStudio::Model::PumpVariableSpeed.new(model)
    # @todo the keyword "setPumpFlowRateSchedule" does not seem to work. A message
    # was sent to NREL to let them know about this. Once there is a fix for this,
    # use the proper pump schedule depending on whether we have two-pipe or four-pipe
    # fan coils.
    #            pump.resetPumpFlowRateSchedule()
    #            pump.setPumpFlowRateSchedule(pump_flow_sch)

    # boiler
    boiler1 = OpenStudio::Model::BoilerHotWater.new(model)
    boiler2 = OpenStudio::Model::BoilerHotWater.new(model)
    boiler1.setFuelType(boiler_fueltype)
    boiler2.setFuelType(backup_boiler_fueltype)
    boiler1.setName('Primary Boiler')
    boiler2.setName('Secondary Boiler')

    # boiler_bypass_pipe
    boiler_bypass_pipe = OpenStudio::Model::PipeAdiabatic.new(model)

    # supply_outlet_pipe
    supply_outlet_pipe = OpenStudio::Model::PipeAdiabatic.new(model)

    # Add the components to the hot water loop
    hw_supply_inlet_node = hw_loop.supplyInletNode
    hw_supply_outlet_node = hw_loop.supplyOutletNode
    pump.addToNode(hw_supply_inlet_node)

    hw_loop.addSupplyBranchForComponent(boiler1)
    hw_loop.addSupplyBranchForComponent(boiler2)
    hw_loop.addSupplyBranchForComponent(boiler_bypass_pipe)
    supply_outlet_pipe.addToNode(hw_supply_outlet_node)

    # Add a setpoint manager to control the
    # hot water based on outdoor temperature
    hw_oareset_stpt_manager = OpenStudio::Model::SetpointManagerOutdoorAirReset.new(model)
    hw_oareset_stpt_manager.setControlVariable('Temperature')
    hw_oareset_stpt_manager.setSetpointatOutdoorLowTemperature(82.0)
    hw_oareset_stpt_manager.setOutdoorLowTemperature(-16.0)
    hw_oareset_stpt_manager.setSetpointatOutdoorHighTemperature(60.0)
    hw_oareset_stpt_manager.setOutdoorHighTemperature(0.0)
    hw_oareset_stpt_manager.addToNode(hw_supply_outlet_node)
  end

  # of setup_hw_loop_with_components

  def setup_chw_loop_with_components(model, chw_loop, chiller_type)
    chw_loop.setName('Chilled Water Loop')
    sizing_plant = chw_loop.sizingPlant
    sizing_plant.setLoopType('Cooling')
    sizing_plant.setDesignLoopExitTemperature(7.0)
    sizing_plant.setLoopDesignTemperatureDifference(6.0)

    # Note: pump of 'chilled water loop' has been changed to the variable one as the constant one caused fatal errors for LargeOffice-Yellowknife-NaturalGas for some ECMs and inputs.
    # Fatal error was: 'CheckForRunawayPlantTemps: Simulation terminated because of run away plant temperatures, too cold' OR '..., too hot' for the PlantLoop of 'Chilled Water Loop'.
    # Note that the variable speed pump has been already used for 'Hot Water Loop'.
    chw_pump = OpenStudio::Model::PumpVariableSpeed.new(model)

    chiller1 = OpenStudio::Model::ChillerElectricEIR.new(model)
    chiller2 = OpenStudio::Model::ChillerElectricEIR.new(model)
    chiller1.setCondenserType('WaterCooled')
    chiller2.setCondenserType('WaterCooled')
    chiller1_name = "Primary Chiller WaterCooled #{chiller_type}".strip
    chiller1.setName(chiller1_name)
    chiller2_name = "Secondary Chiller WaterCooled #{chiller_type}".strip
    chiller2.setName(chiller2_name)

    chiller_bypass_pipe = OpenStudio::Model::PipeAdiabatic.new(model)

    chw_supply_outlet_pipe = OpenStudio::Model::PipeAdiabatic.new(model)

    # Add the components to the chilled water loop
    chw_supply_inlet_node = chw_loop.supplyInletNode
    chw_supply_outlet_node = chw_loop.supplyOutletNode
    chw_pump.addToNode(chw_supply_inlet_node)
    chw_loop.addSupplyBranchForComponent(chiller1)
    chw_loop.addSupplyBranchForComponent(chiller2)
    chw_loop.addSupplyBranchForComponent(chiller_bypass_pipe)
    chw_supply_outlet_pipe.addToNode(chw_supply_outlet_node)

    # Add a setpoint manager to control the
    # chilled water to a constant temperature
    chw_t_c = 7.0
    chw_t_sch = BTAP::Resources::Schedules.create_annual_constant_ruleset_schedule(model, 'CHW Temp', 'Temperature', chw_t_c)
    chw_t_stpt_manager = OpenStudio::Model::SetpointManagerScheduled.new(model, chw_t_sch)
    chw_t_stpt_manager.addToNode(chw_supply_outlet_node)

    return chiller1, chiller2
  end

  # of setup_chw_loop_with_components

  def setup_cw_loop_with_components(model, cw_loop, chiller1, chiller2)
    cw_loop.setName('Condenser Water Loop')
    cw_sizing_plant = cw_loop.sizingPlant
    cw_sizing_plant.setLoopType('Condenser')
    cw_sizing_plant.setDesignLoopExitTemperature(29.0)
    cw_sizing_plant.setLoopDesignTemperatureDifference(6.0)

    # Note: pump of 'Condenser water loop' has been changed to the variable one as the constant one caused fatal errors for LargeOffice-Montreal-NaturalGas for some ECMs and inputs.
    # Fatal error was: 'Plant temperatures are getting far too cold, check controls and relative loads and capacities'.
    # Note that the variable speed pump has been already used for 'Hot Water Loop' and 'Chilled Water Loop'.
    cw_pump = OpenStudio::Model::PumpVariableSpeed.new(model)

    clg_tower = OpenStudio::Model::CoolingTowerSingleSpeed.new(model)

    # TO DO: Need to define and set cooling tower curves

    clg_tower_bypass_pipe = OpenStudio::Model::PipeAdiabatic.new(model)

    cw_supply_outlet_pipe = OpenStudio::Model::PipeAdiabatic.new(model)

    # Add the components to the condenser water loop
    cw_supply_inlet_node = cw_loop.supplyInletNode
    cw_supply_outlet_node = cw_loop.supplyOutletNode
    cw_pump.addToNode(cw_supply_inlet_node)
    clg_tower.setDesignInletAirWetBulbTemperature(24.0)
    clg_tower.setDesignInletAirDryBulbTemperature(35.0)
    clg_tower.setDesignApproachTemperature(5.0)
    clg_tower.setDesignRangeTemperature(6.0)
    cw_loop.addSupplyBranchForComponent(clg_tower)
    cw_loop.addSupplyBranchForComponent(clg_tower_bypass_pipe)
    cw_supply_outlet_pipe.addToNode(cw_supply_outlet_node)
    cw_loop.addDemandBranchForComponent(chiller1)
    cw_loop.addDemandBranchForComponent(chiller2)

    # Add a setpoint manager to control the
    # condenser water to constant temperature
    cw_t_c = 29.0
    cw_t_sch = BTAP::Resources::Schedules.create_annual_constant_ruleset_schedule(model, 'CW Temp', 'Temperature', cw_t_c)
    cw_t_stpt_manager = OpenStudio::Model::SetpointManagerScheduled.new(model, cw_t_sch)
    cw_t_stpt_manager.addToNode(cw_supply_outlet_node)

    return clg_tower
  end

  # This method cycles through the spaces in a thermal zone and then sorts them by story.  The method then cycles
  # through the spaces on a story and then calculates the centroid of the spaces in the thermal zone on that floor.  The
  # method returns an array of hashes, one for each story.  Each hash has the following structure:
  #           {
  #               story_name: Name of a given story.
  #               spaces: Array containing all of the spaces in the thermal zone on the story in story_name.
  #               centroid: Array containing the x, y, and z coordinates of the centroid of the ceilings of the spaces
  #                         listed in 'spaces:' above.
  #               ceiling_area: Total area of the ceilings of the spaces in 'spaces:' above.
  #           }
  # Only spaces which are conditioned (heated or cooled) and are not plenums are included.
  def thermal_zone_get_centroid_per_floor(thermal_zone)
    stories = []
    thermal_zone.spaces.sort.each do |space|
      spaceType_name = space.spaceType.get.nameString
      sp_type = spaceType_name[15..-1]
      # Including regular expressions in the following match for cases where extra characters, which do not belong, are
      # added to either the space type in the model or the space type reference file.
      sp_type_info = @standards_data['space_types'].detect do |data|
        (Regexp.new(data['space_type'].to_s.upcase).match(sp_type.upcase) || Regexp.new(sp_type.upcase).match(data['space_type'].to_s.upcase) || (data['space_type'].to_s.upcase == sp_type.upcase)) &&
          (data['building_type'].to_s == 'Space Function')
      end
      if sp_type_info.nil?
        OpenStudio.logFree(OpenStudio::Info, 'openstudio.standards.thermal_zone_get_centroid_per_floor', "The space type called #{sp_type} could not be found.  Please check that the schedules.json file is available and that the space types are spelled correctly")
        next
      end
      # Determine if space is heated or cooled via spacetype heating or cooling setpoints also checking if the space is
      # a plenum by checking if there is a hvac system associtated with it
      if sp_type_info['heating_setpoint_schedule'].nil?
        heated = false
      else
        heated = true
      end
      if sp_type_info['cooling_setpoint_schedule'].nil?
        cooled = false
      else
        cooled = true
      end
      if (sp_type_info['necb_hvac_system_selection_type'] == '- undefined -') || /undefined/.match(sp_type_info['necb_hvac_system_selection_type'])
        not_plenum = false
      else
        not_plenum = true
      end
      # If the spaces are heated or cooled and are not a plenum then continue
      if (heated || cooled) && not_plenum
        # Get the story name and sit it to none if there is no story name
        story_name = space.buildingStory.get.nameString
        story_name = 'none' if story_name.nil?
        # If this is the first story in the arry then add a new one.
        if stories.empty?
          stories << {
            story_name: story_name,
            spaces: [space],
            centroid: [0, 0, 0],
            ceiling_area: 0
          }
          next
        else
          # If this is not the first story in the array check if the story already is in the array.
          i = nil
          stories.each_with_index do |storycheck, index|
            if storycheck[:story_name] == story_name
              i = index
            end
          end
          # If the story is not in the array then add it.
          if i.nil?
            stories << {
              story_name: story_name,
              spaces: [space],
              centroid: [0, 0, 0],
              ceiling_area: 0
            }
          else
            # If the story is already in the arry then add the space to the array of spaces for that story
            stories[i][:spaces] << space
          end
        end
      end
    end
    # Go through each story in the array above
    stories.each do |story|
      tz_centre = [0, 0, 0, 0]
      # Go through each space in a given story
      story[:spaces].each do |space|
        # Determine the top surface of the space and calculate it's centroid.
        # Get the coordinates of the origin for the space (the coordinates of points in the space are relative to this).
        xOrigin = space.xOrigin
        yOrigin = space.yOrigin
        zOrigin = space.zOrigin
        # Go through each surface in the space and find ceilings by determining which is called 'RoofCeiing'.  Find the
        # overall centroid of all the ceilings in the spaces.  Find centroid by multiplying the centroid of the surfaces
        # multiplied by the area of the surface and add them all up.  Then divide this by the overall area.  This is the
        # area weighted average of the centroid coordinates.
        ceiling_centroid = [0, 0, 0, 0]
        space.surfaces.each do |sp_surface|
          if sp_surface.surfaceType.to_s.upcase == 'ROOFCEILING'
            ceiling_centroid[0] = ceiling_centroid[0] + sp_surface.centroid.x.to_f * sp_surface.grossArea.to_f
            ceiling_centroid[1] = ceiling_centroid[1] + sp_surface.centroid.y.to_f * sp_surface.grossArea.to_f
            ceiling_centroid[2] = ceiling_centroid[2] + sp_surface.centroid.z.to_f * sp_surface.grossArea.to_f
            ceiling_centroid[3] = ceiling_centroid[3] + sp_surface.grossArea
          end
        end

        ceiling_centroid[0] = ceiling_centroid[0] / ceiling_centroid[3]
        ceiling_centroid[1] = ceiling_centroid[1] / ceiling_centroid[3]
        ceiling_centroid[2] = ceiling_centroid[2] / ceiling_centroid[3]

        # This part is used to determine the overall x, y centre of the thermal zone.  This is determined by summing the
        # x and y components times the ceiling area and diving by the total ceiling area.  I also added z since the
        # ceilings may not be all have the same height.
        tz_centre[0] += (ceiling_centroid[0] + xOrigin) * ceiling_centroid[3]
        tz_centre[1] += (ceiling_centroid[1] + yOrigin) * ceiling_centroid[3]
        tz_centre[2] += (ceiling_centroid[2] + zOrigin) * ceiling_centroid[3]
        tz_centre[3] += (ceiling_centroid[3])
      end
      tz_centre[0] /= tz_centre[3]
      tz_centre[1] /= tz_centre[3]
      tz_centre[2] /= tz_centre[3]
      # Update the :centroid and :ceiling_area hashes for the story to reflect the x, y, and z coordinates of the
      # overall centroid of spaces on that floor.
      story[:centroid] = tz_centre[0..2]
      story[:ceiling_area] = tz_centre[3]
    end
    return stories
  end

  # Create a new DX cooling coil with NECB curve characteristics
  def add_onespeed_DX_coil(model, always_on)
    # clg_cap_f_of_temp = OpenStudio::Model::CurveBiquadratic.new(model)
    # clg_cap_f_of_temp = model_add_curve("DXCOOL-NECB2011-REF-CAPFT")
    clg_cap_f_of_temp = OpenStudio::Model::CurveBiquadratic.new(model)
    clg_cap_f_of_temp.setCoefficient1Constant(0.867905)
    clg_cap_f_of_temp.setCoefficient2x(0.0142459)
    clg_cap_f_of_temp.setCoefficient3xPOW2(0.000554364)
    clg_cap_f_of_temp.setCoefficient4y(-0.00755748)
    clg_cap_f_of_temp.setCoefficient5yPOW2(3.3048e-05)
    clg_cap_f_of_temp.setCoefficient6xTIMESY(-0.000191808)
    clg_cap_f_of_temp.setMinimumValueofx(13.0)
    clg_cap_f_of_temp.setMaximumValueofx(24.0)
    clg_cap_f_of_temp.setMinimumValueofy(24.0)
    clg_cap_f_of_temp.setMaximumValueofy(46.0)

    # clg_cap_f_of_flow = OpenStudio::Model::CurveQuadratic.new(model)
    clg_cap_f_of_flow = OpenStudio::Model::CurveQuadratic.new(model)
    clg_cap_f_of_flow.setCoefficient1Constant(1.0)
    clg_cap_f_of_flow.setCoefficient2x(0.0)
    clg_cap_f_of_flow.setCoefficient3xPOW2(0.0)
    clg_cap_f_of_flow.setMinimumValueofx(0.0)
    clg_cap_f_of_flow.setMaximumValueofx(1.0)

    # clg_energy_input_ratio_f_of_temp = = model_add_curve(""DXCOOL-NECB2011-REF-COOLEIRFT")
    # clg_energy_input_ratio_f_of_temp = OpenStudio::Model::CurveBiquadratic.new(model)
    clg_energy_input_ratio_f_of_temp = OpenStudio::Model::CurveBiquadratic.new(model)
    clg_energy_input_ratio_f_of_temp.setCoefficient1Constant(0.116936)
    clg_energy_input_ratio_f_of_temp.setCoefficient2x(0.0284933)
    clg_energy_input_ratio_f_of_temp.setCoefficient3xPOW2(-0.000411156)
    clg_energy_input_ratio_f_of_temp.setCoefficient4y(0.0214108)
    clg_energy_input_ratio_f_of_temp.setCoefficient5yPOW2(0.000161028)
    clg_energy_input_ratio_f_of_temp.setCoefficient6xTIMESY(-0.000679104)
    clg_energy_input_ratio_f_of_temp.setMinimumValueofx(13.0)
    clg_energy_input_ratio_f_of_temp.setMaximumValueofx(24.0)
    clg_energy_input_ratio_f_of_temp.setMinimumValueofy(24.0)
    clg_energy_input_ratio_f_of_temp.setMaximumValueofy(46.0)

    # clg_energy_input_ratio_f_of_flow = OpenStudio::Model::CurveQuadratic.new(model)
    # clg_energy_input_ratio_f_of_flow = = model_add_curve("DXCOOL-NECB2011-REF-CAPFFLOW")
    clg_energy_input_ratio_f_of_flow = OpenStudio::Model::CurveQuadratic.new(model)
    clg_energy_input_ratio_f_of_flow.setCoefficient1Constant(1.0)
    clg_energy_input_ratio_f_of_flow.setCoefficient2x(0.0)
    clg_energy_input_ratio_f_of_flow.setCoefficient3xPOW2(0.0)
    clg_energy_input_ratio_f_of_flow.setMinimumValueofx(0.0)
    clg_energy_input_ratio_f_of_flow.setMaximumValueofx(1.0)

    # NECB curve modified to take into account how PLF is used in E+, and PLF ranges (> 0.7)
    # clg_part_load_ratio = model_add_curve("DXCOOL-NECB2011-REF-COOLPLFFPLR")
    clg_part_load_ratio = OpenStudio::Model::CurveCubic.new(model)
    clg_part_load_ratio.setCoefficient1Constant(0.0277)
    clg_part_load_ratio.setCoefficient2x(4.9151)
    clg_part_load_ratio.setCoefficient3xPOW2(-8.184)
    clg_part_load_ratio.setCoefficient4xPOW3(4.2702)
    clg_part_load_ratio.setMinimumValueofx(0.7)
    clg_part_load_ratio.setMaximumValueofx(1.0)

    return OpenStudio::Model::CoilCoolingDXSingleSpeed.new(model,
                                                           always_on,
                                                           clg_cap_f_of_temp,
                                                           clg_cap_f_of_flow,
                                                           clg_energy_input_ratio_f_of_temp,
                                                           clg_energy_input_ratio_f_of_flow,
                                                           clg_part_load_ratio)
  end

  def add_onespeed_htg_DX_coil(model, sch)

    htg_cap_f_of_temp = OpenStudio::Model::CurveCubic.new(model)
    htg_cap_f_of_temp.setCoefficient1Constant(0.729009)
    htg_cap_f_of_temp.setCoefficient2x(0.0319275)
    htg_cap_f_of_temp.setCoefficient3xPOW2(0.000136404)
    htg_cap_f_of_temp.setCoefficient4xPOW3(-8.748e-06)
    htg_cap_f_of_temp.setMinimumValueofx(-20.0)
    htg_cap_f_of_temp.setMaximumValueofx(20.0)

    htg_cap_f_of_flow = OpenStudio::Model::CurveCubic.new(model)
    htg_cap_f_of_flow.setCoefficient1Constant(0.84)
    htg_cap_f_of_flow.setCoefficient2x(0.16)
    htg_cap_f_of_flow.setCoefficient3xPOW2(0.0)
    htg_cap_f_of_flow.setCoefficient4xPOW3(0.0)
    htg_cap_f_of_flow.setMinimumValueofx(0.5)
    htg_cap_f_of_flow.setMaximumValueofx(1.5)

    htg_energy_input_ratio_f_of_temp = OpenStudio::Model::CurveCubic.new(model)
    htg_energy_input_ratio_f_of_temp.setCoefficient1Constant(1.2183)
    htg_energy_input_ratio_f_of_temp.setCoefficient2x(-0.03612)
    htg_energy_input_ratio_f_of_temp.setCoefficient3xPOW2(0.00142)
    htg_energy_input_ratio_f_of_temp.setCoefficient4xPOW3(-2.68e-05)
    htg_energy_input_ratio_f_of_temp.setMinimumValueofx(-20.0)
    htg_energy_input_ratio_f_of_temp.setMaximumValueofx(20.0)

    htg_energy_input_ratio_f_of_flow = OpenStudio::Model::CurveQuadratic.new(model)
    htg_energy_input_ratio_f_of_flow.setCoefficient1Constant(1.3824)
    htg_energy_input_ratio_f_of_flow.setCoefficient2x(-0.4336)
    htg_energy_input_ratio_f_of_flow.setCoefficient3xPOW2(0.0512)
    htg_energy_input_ratio_f_of_flow.setMinimumValueofx(0.0)
    htg_energy_input_ratio_f_of_flow.setMaximumValueofx(1.0)

    htg_part_load_ratio = OpenStudio::Model::CurveCubic.new(model)
    htg_part_load_ratio.setCoefficient1Constant(0.3696)
    htg_part_load_ratio.setCoefficient2x(2.3362)
    htg_part_load_ratio.setCoefficient3xPOW2(-2.9577)
    htg_part_load_ratio.setCoefficient4xPOW3(1.2596)
    htg_part_load_ratio.setMinimumValueofx(0.7)
    htg_part_load_ratio.setMaximumValueofx(1.0)

    dx_htg_coil = OpenStudio::Model::CoilHeatingDXSingleSpeed.new(model,
                                                                  sch,
                                                                  htg_cap_f_of_temp,
                                                                  htg_cap_f_of_flow,
                                                                  htg_energy_input_ratio_f_of_temp,
                                                                  htg_energy_input_ratio_f_of_flow,
                                                                  htg_part_load_ratio)
    dx_htg_coil.setMinimumOutdoorDryBulbTemperatureforCompressorOperation(-10)

    return dx_htg_coil
  end

  # Zonal systems
  def add_zone_baseboards(baseboard_type:,
                          hw_loop:,
                          model:,
                          zone:)
    always_on = model.alwaysOnDiscreteSchedule
    if baseboard_type == 'Electric'
      zone_elec_baseboard = OpenStudio::Model::ZoneHVACBaseboardConvectiveElectric.new(model)
      zone_elec_baseboard.addToThermalZone(zone)
    end

    return unless baseboard_type == 'Hot Water'

    baseboard_coil = OpenStudio::Model::CoilHeatingWaterBaseboard.new(model)
    # Connect baseboard coil to hot water loop
    hw_loop.addDemandBranchForComponent(baseboard_coil)
    zone_baseboard = OpenStudio::Model::ZoneHVACBaseboardConvectiveWater.new(model, always_on, baseboard_coil)
    # add zone_baseboard to zone
    zone_baseboard.addToThermalZone(zone)
  end

  def add_ptac_dx_cooling(model, zone, zero_outdoor_air)
    # Create a PTAC for each zone:
    # PTAC DX Cooling with electric heating coil; electric heating coil is always off

    # TO DO: need to apply this system to space types:
    # (1) data processing area: control room, data centre
    # when cooling capacity <= 20kW and
    # (2) residential/accommodation: murb, hotel/motel guest room
    # when building/space heated only (this as per NECB; apply to
    # all for initial work? CAN-QUEST limitation)

    # TO DO: PTAC characteristics: sizing, fan schedules, temperature setpoints, interaction with MAU
    always_on = model.alwaysOnDiscreteSchedule
    always_off = BTAP::Resources::Schedules::StandardSchedules::ON_OFF.always_off(model)
    htg_coil = OpenStudio::Model::CoilHeatingElectric.new(model, always_off)

    # Set up PTAC DX coil with NECB performance curve characteristics;
    clg_coil = add_onespeed_DX_coil(model, always_on)

    # Set up PTAC constant volume supply fan
    fan = OpenStudio::Model::FanOnOff.new(model)
    fan.setPressureRise(640)

    # This method will seem like an error in number of args..but this is due to swig voodoo.
    ptac = OpenStudio::Model::ZoneHVACPackagedTerminalAirConditioner.new(model,
                                                                         always_on,
                                                                         fan,
                                                                         htg_coil,
                                                                         clg_coil)
    ptac.setName("#{zone.name} PTAC")
	ptac.setSupplyAirFanOperatingModeSchedule(always_off)
    if zero_outdoor_air
      ptac.setOutdoorAirFlowRateWhenNoCoolingorHeatingisNeeded 1.0e-5
      ptac.setOutdoorAirFlowRateDuringCoolingOperation(1.0e-5)
      ptac.setOutdoorAirFlowRateDuringHeatingOperation(1.0e-5)
    end
    ptac.addToThermalZone(zone)
  end

  def common_air_loop(model:, system_data:)
    mau_air_loop = OpenStudio::Model::AirLoopHVAC.new(model)
    mau_air_loop.setName(system_data[:name])
    air_loop_sizing = mau_air_loop.sizingSystem
    air_loop_sizing.autosizeDesignOutdoorAirFlowRate
    air_loop_sizing.setPreheatDesignTemperature(system_data[:PreheatDesignTemperature]) unless system_data[:PreheatDesignTemperature].nil?
    air_loop_sizing.setPreheatDesignHumidityRatio(system_data[:PreheatDesignHumidityRatio]) unless system_data[:PreheatDesignHumidityRatio].nil?
    air_loop_sizing.setPrecoolDesignTemperature(system_data[:PrecoolDesignTemperature]) unless system_data[:PrecoolDesignTemperature].nil?
    air_loop_sizing.setPrecoolDesignHumidityRatio(system_data[:PrecoolDesignHumidityRatio]) unless system_data[:PrecoolDesignHumidityRatio].nil?
    air_loop_sizing.setSizingOption(system_data[:SizingOption]) unless system_data[:SizingOption].nil?
    air_loop_sizing.setCoolingDesignAirFlowMethod(system_data[:CoolingDesignAirFlowMethod]) unless system_data[:CoolingDesignAirFlowMethod].nil?
    air_loop_sizing.setCoolingDesignAirFlowRate(system_data[:CoolingDesignAirFlowRate]) unless system_data[:CoolingDesignAirFlowRate].nil?
    air_loop_sizing.setHeatingDesignAirFlowMethod(system_data[:HeatingDesignAirFlowMethod]) unless system_data[:HeatingDesignAirFlowMethod].nil?
    air_loop_sizing.setHeatingDesignAirFlowRate(system_data[:HeatingDesignAirFlowRate]) unless system_data[:HeatingDesignAirFlowRate].nil?
    air_loop_sizing.setSystemOutdoorAirMethod(system_data[:SystemOutdoorAirMethod]) unless system_data[:SystemOutdoorAirMethod].nil?
    air_loop_sizing.setCentralCoolingDesignSupplyAirHumidityRatio(system_data[:CentralCoolingDesignSupplyAirHumidityRatio]) unless system_data[:CentralCoolingDesignSupplyAirHumidityRatio].nil?
    air_loop_sizing.setCentralHeatingDesignSupplyAirHumidityRatio(system_data[:CentralHeatingDesignSupplyAirHumidityRatio]) unless system_data[:CentralHeatingDesignSupplyAirHumidityRatio].nil?
    air_loop_sizing.setTypeofLoadtoSizeOn(system_data[:TypeofLoadtoSizeOn]) unless system_data[:TypeofLoadtoSizeOn].nil?
    air_loop_sizing.setCentralCoolingDesignSupplyAirTemperature(system_data[:CentralCoolingDesignSupplyAirTemperature]) unless system_data[:CentralCoolingDesignSupplyAirTemperature].nil?
    air_loop_sizing.setCentralHeatingDesignSupplyAirTemperature(system_data[:CentralHeatingDesignSupplyAirTemperature]) unless system_data[:CentralHeatingDesignSupplyAirTemperature].nil?
    air_loop_sizing.setAllOutdoorAirinCooling(system_data[:AllOutdoorAirinCooling]) unless system_data[:AllOutdoorAirinCooling].nil?
    air_loop_sizing.setAllOutdoorAirinHeating(system_data[:AllOutdoorAirinHeating]) unless system_data[:AllOutdoorAirinHeating].nil?
    if model.version < OpenStudio::VersionString.new('2.7.0')
      air_loop_sizing.setMinimumSystemAirFlowRatio(system_data[:MinimumSystemAirFlowRatio]) unless system_data[:MinimumSystemAirFlowRatio].nil?
    else
      air_loop_sizing.setCentralHeatingMaximumSystemAirFlowRatio(system_data[:MinimumSystemAirFlowRatio]) unless system_data[:MinimumSystemAirFlowRatio].nil?
    end
    return mau_air_loop
  end

  def create_heating_cooling_on_off_availability_schedule(model)
    # @todo Create a feature to derive start and end heating and cooling seasons from weather file.
    avail_data = [{ start_month: 1, start_day: 1, end_month: 6, end_day: 30, htg_value: 1, clg_value: 0 },
                  { start_month: 7, start_day: 1, end_month: 10, end_day: 31, htg_value: 0, clg_value: 1 },
                  { start_month: 11, start_day: 1, end_month: 12, end_day: 31, htg_value: 1, clg_value: 0 }]

    # Heating coil availability schedule for tpfc
    htg_availability_sch = OpenStudio::Model::ScheduleRuleset.new(model)
    htg_availability_sch.setName('tpfc_htg_availability')
    # Cooling coil availability schedule for tpfc
    clg_availability_sch = OpenStudio::Model::ScheduleRuleset.new(model)
    clg_availability_sch.setName('tpfc_clg_availability')
    avail_data.each do |data|
      htg_availability_sch_rule = OpenStudio::Model::ScheduleRule.new(htg_availability_sch)
      htg_availability_sch_rule.setName('tpfc_htg_availability_sch_rule')
      htg_availability_sch_rule.setStartDate(model.getYearDescription.makeDate(data[:start_month], data[:start_day]))
      htg_availability_sch_rule.setEndDate(model.getYearDescription.makeDate(data[:end_month], data[:end_day]))
      htg_availability_sch_rule.setApplySunday(true)
      htg_availability_sch_rule.setApplyMonday(true)
      htg_availability_sch_rule.setApplyTuesday(true)
      htg_availability_sch_rule.setApplyWednesday(true)
      htg_availability_sch_rule.setApplyThursday(true)
      htg_availability_sch_rule.setApplyFriday(true)
      htg_availability_sch_rule.setApplySaturday(true)
      day_schedule = htg_availability_sch_rule.daySchedule
      day_schedule.setName('tpfc_htg_availability_sch_rule_day')
      day_schedule.addValue(OpenStudio::Time.new(0, 24, 0, 0), data[:htg_value])

      clg_availability_sch_rule = OpenStudio::Model::ScheduleRule.new(clg_availability_sch)
      clg_availability_sch_rule.setName('tpfc_clg_availability_sch_rule')
      clg_availability_sch_rule.setStartDate(model.getYearDescription.makeDate(data[:start_month], data[:start_day]))
      clg_availability_sch_rule.setEndDate(model.getYearDescription.makeDate(data[:end_month], data[:end_day]))
      clg_availability_sch_rule.setApplySunday(true)
      clg_availability_sch_rule.setApplyMonday(true)
      clg_availability_sch_rule.setApplyTuesday(true)
      clg_availability_sch_rule.setApplyWednesday(true)
      clg_availability_sch_rule.setApplyThursday(true)
      clg_availability_sch_rule.setApplyFriday(true)
      clg_availability_sch_rule.setApplySaturday(true)
      day_schedule = clg_availability_sch_rule.daySchedule
      day_schedule.setName('tpfc_clg_availability_sch_rule_day')
      day_schedule.addValue(OpenStudio::Time.new(0, 24, 0, 0), data[:clg_value])
    end
    return clg_availability_sch, htg_availability_sch
  end

  # Method to set the base system name based on the following syntax:
  # |sys_abbr|sys_oa|shr>?|sc>?|sh>?|ssf>?|zh>?|zc>?|srf>?|
  # "sys_abbr" designates the NECB system type ("sys_1, sys_2, ... sys_6")
  # "sys_oa": "mixed" or "doas"
  # "sys_name_pars" is a hash for the remaining system name parts for heat recovery,
  # heating, cooling, supply fan, zone heating, zone cooling, and return fan
  def assign_base_sys_name(air_loop:, sys_abbr:, sys_oa:, sys_name_pars:)
    sys_name = "#{sys_abbr}|#{sys_oa}|"
    sys_name_pars.each do |key, value|
      case key.downcase
      when 'sys_hr'
        case value.downcase
        when 'none'
          sys_name += 'shr>none'
        end

      when 'sys_htg'
        case value.downcase
        when 'none'
          sys_name += 'sh>none'
        when 'electric'
          sys_name += 'sh>c-e'
        when 'hot water'
          sys_name += 'sh>c-hw'
        when 'gas', 'g'
          sys_name += 'sh>c-g'
        when 'dx' , 'ashp'
          sys_name += 'sh>ashp'
        when 'ashp>c-g'
          sys_name += 'sh>ashp>c-g'
        when 'ashp>c-e'
          sys_name += 'sh>ashp>c-e'
        when 'ashp>c-hw'
          sys_name += 'sh>ashp>c-hw'
        when 'ccashp'
          sys_name += 'sh>ccashp'
        when 'ccashp>c-g'
          sys_name += 'sh>ccashp>c-g'
        when 'ccashp>c-e'
          sys_name += 'sh>ccashp>c-e'
        when 'ccashp>c-hw'
          sys_name += 'sh>ccashp>c-hw'
        else
          sys_name += 'sh>none'
        end

      when 'sys_clg'
        case value.downcase
        when 'none'
          sys_name += 'sc>none'
        when 'chilled water','hydronic'
          sys_name += 'sc>c-chw'
        when 'dx'
          if sys_name_pars['sys_htg'] == 'dx' || sys_name_pars['sys_htg'] == 'ashp>c-g' || sys_name_pars['sys_htg'] == 'ashp>c-e' || sys_name_pars['sys_htg'] == 'ashp>c-hw'
            sys_name += 'sc>ashp'
          else
            sys_name += 'sc>dx'
          end
        when 'ccashp'
          sys_name += 'sc>ccashp'
        when 'ashp'
          sys_name += 'sc>ashp'
        end

      when 'sys_sf'
        case value.downcase
        when 'none'
          sys_name += 'ssf>none'
        when 'cv'
          sys_name += 'ssf>cv'
        when 'vv'
          sys_name += 'ssf>vv'
        end

      when 'zone_htg'
        case value.downcase
        when 'none'
          sys_name += 'zh>none'
        when 'electric'
          sys_name += 'zh>b-e'
        when 'hot water'
          sys_name += 'zh>b-hw'
        when 'tpfc'
          sys_name += 'zh>tpfc'
        when 'fpfc'
          sys_name += 'zh>fpfc'
        when 'pthp'
          sys_name += 'zh>pthp'
        end

      when 'zone_clg'
        case value.downcase
        when 'none'
          sys_name += 'zc>none'
        when 'tpfc'
          sys_name += 'zc>tpfc'
        when 'fpfc'
          sys_name += 'zc>fpfc'
        when 'ptac'
          sys_name += 'zc>ptac'
        when 'pthp'
          sys_name += 'zc>pthp'
        end

      when 'sys_rf'
        case value.downcase
        when 'none'
          sys_name += 'srf>none'
        when 'cv'
          sys_name += 'srf>cv'
        when 'vv'
          sys_name += 'srf>vv'
        end
      end
      sys_name += '|'
    end

    air_loop.setName(sys_name)
    return detect_air_system_type(air_loop: air_loop,
                                  old_system_name: sys_name,
                                  sys_abbr: sys_abbr)
  end

  # Method to update the base system name based on the inputs provided.
  # Only the parts of the name with string inputs are updated
  def update_sys_name(airloop,
                      sys_abbr: nil,
                      sys_oa: nil,
                      sys_hr: nil,
                      sys_htg: nil,
                      sys_clg: nil,
                      sys_sf: nil,
                      zone_htg: nil,
                      zone_clg: nil,
                      sys_rf: nil)
    original_name = airloop.name.to_s
    name_parts = original_name.split('|').reject(&:empty?)

    # Update name parts based on provided parameters
    name_parts[0] = sys_abbr if sys_abbr.is_a?(String)
    name_parts[1] = sys_oa if sys_oa.is_a?(String)

    name_parts.each_with_index do |part, index|
      if part.include?('shr>') && sys_hr.is_a?(String)
        name_parts[index] = "shr>#{sys_hr}"
      elsif part.include?('sh>') && sys_htg.is_a?(String)
        name_parts[index] = "sh>#{sys_htg}"
      elsif part.include?('sc>') && sys_clg.is_a?(String)
        name_parts[index] = "sc>#{sys_clg}"
      elsif part.include?('ssf') && sys_sf.is_a?(String)
        name_parts[index] = "ssf>#{sys_sf}"
      elsif part.include?('zh>') && zone_htg.is_a?(String)
        name_parts[index] = "zh>#{zone_htg}"
      elsif part.include?('zc>') && zone_clg.is_a?(String)
        name_parts[index] = "zc>#{zone_clg}"
      elsif part.include?('srf>') && sys_rf.is_a?(String)
        name_parts[index] = "srf>#{sys_rf}"
      end
    end

    # Join name parts with '|' separator
    sys_name = ''
    name_parts.each { |part| sys_name += "#{part}|" }

    # Check if the last part of the system name is an integer.  If it is, then remove the last part from the system name.
    check_int = begin
                  Integer(name_parts.last.strip)
                rescue StandardError
                  nil
                end
    sys_name = sys_name.chop unless check_int.nil?

    airloop.setName(sys_name)
  end

<<<<<<< HEAD
  def coil_heating_dx_single_speed_find_capacity(coil_heating_dx_single_speed, necb_reference_hp = false)
    # Set Rated heating capacity = 50% cooling coil capacity at -8.3 C outdoor [8.4.4.13 (2)(c)]

    if necb_reference_hp # NECB reference heat pump rules apply
      # grab paired cooling coil
      if coil_heating_dx_single_speed.airLoopHVAC.empty?

        if coil_heating_dx_single_speed.containingHVACComponent.is_initialized

          containing_comp = coil_heating_dx_single_speed.containingHVACComponent.get
          if containing_comp.to_AirLoopHVACUnitaryHeatPumpAirToAir.is_initialized
            clg_coil = containing_comp.to_AirLoopHVACUnitaryHeatPumpAirToAir.get.coolingCoil
          elsif containing_comp.to_AirLoopHVACUnitarySystem.is_initialized
            unitary = containing_comp.to_AirLoopHVACUnitarySystem.get
            if unitary.coolingCoil.is_initialized
              clg_coil = unitary.coolingCoil.get
            end
          end
          # @todo Add other unitary systems
        elsif coil_heating_dx_single_speed.containingZoneHVACComponent.is_initialized
          containing_comp = coil_heating_dx_single_speed.containingZoneHVACComponent.get
          # PTHP
          if containing_comp.to_ZoneHVACPackagedTerminalHeatPump.is_initialized
            pthp = containing_comp.to_ZoneHVACPackagedTerminalHeatPump.get
            clg_coil = containing_comp.to_ZoneHVACPackagedTerminalHeatPump.get.coolingCoil
          end
        end
      elsif coil_heating_dx_single_speed.airLoopHVAC.is_initialized
        air_loop = coil_heating_dx_single_speed.airLoopHVAC.get
        # Check for the presence of any other type of cooling coil
        clg_types = ['OS:Coil:Cooling:DX:SingleSpeed',
                     'OS:Coil:Cooling:DX:TwoSpeed',
                     'OS:Coil:Cooling:DX:MultiSpeed']
        clg_types.each do |ct|
          coils = air_loop.supplyComponents(ct.to_IddObjectType)
          next if coils.empty?
          clg_coil = coils[0]
          puts "coils = air_loop.supplyComponents(ct.to_IddObjectType) #{}"
          break # Stop on first DX cooling coil found
        end
      end

      # If cooling supplied by something other than a DX coil do not follow NECB reference HP rule; proceed as usual
      if clg_coil.nil?
        return super(coil_heating_dx_single_speed)
      end
      # Paired cooling coil parameters
      clg_coil = clg_coil.to_CoilCoolingDXSingleSpeed.get
      capacity_w = coil_cooling_dx_single_speed_find_capacity(clg_coil)
      indoor_wb = 19.4 # rated indoor wb
      outdoor_db = -8.3 # outdoor db

      # heating capacity = capacity factor (function of temp) from biquadratic curve
      # with curve limits on minimum y/outdoor db (no extrapolation)
      cooling_cap_f_temp_curve = clg_coil.totalCoolingCapacityFunctionOfTemperatureCurve
      cooling_cap_f_temp_factor_min_y = cooling_cap_f_temp_curve.evaluate(indoor_wb,outdoor_db)
      htg_cap_w_min_y = capacity_w*0.5*cooling_cap_f_temp_factor_min_y

      # heating capacity = capacity factor (function of temp) from biquadratic curve
      # without curve limits on minimum y/outdoor db (extrapolate)
      cooling_cap_f_temp_const = 0.867905
      cooling_cap_f_temp_x = 0.0142459
      cooling_cap_f_temp_x2 = 0.00055436
      cooling_cap_f_temp_y = -0.0075575
      cooling_cap_f_temp_y2 = 3.3e-05
      cooling_cap_f_temp_xy = -0.0001918
      cooling_cap_f_temp_factor_no_min_y = cooling_cap_f_temp_const + cooling_cap_f_temp_x*indoor_wb + cooling_cap_f_temp_x2*indoor_wb**2 +
      cooling_cap_f_temp_y*outdoor_db + cooling_cap_f_temp_y2*outdoor_db**2 + cooling_cap_f_temp_xy*indoor_wb*outdoor_db
      htg_cap_w_no_min_y = capacity_w*0.5*cooling_cap_f_temp_factor_no_min_y

      puts "capacity_w #{capacity_w}"
      puts "cooling_cap_f_temp_factor_no_min_y #{cooling_cap_f_temp_factor_no_min_y}"
      puts "cooling_cap_f_temp_factor_min_y #{cooling_cap_f_temp_factor_min_y}"
      puts "htg_cap_w_no_min_y #{htg_cap_w_no_min_y}"
      puts "htg_cap_w_min_y #{htg_cap_w_min_y}"

      # use actual factor from -8.3 to compute rated heating capacity unless it's < 0
      if cooling_cap_f_temp_factor_no_min_y > 0
        htg_cap_w = htg_cap_w_no_min_y
      else
        htg_cap_w = htg_cap_w_min_y
      end

      # Hardsize rated capacity of heating coil
      coil_heating_dx_single_speed.setRatedTotalHeatingCapacity(htg_cap_w)

      return htg_cap_w
    else
      # Do not follow NECB reference HP rule; proceed as usual
      return super(coil_heating_dx_single_speed)
    end
  end

=======
>>>>>>> e90cebe5
  # NECB reference heat pump system
  # heating type rules need to be flexible to account for
  # 1.  DX htg/cooling + gas supplement htg
  # 2.  Potential lack of AirLoopHVACUnitaryHeatPumpAirToAir or AirLoopHVACUnitarySystem
  # @param necb_reference_hp [Boolean] if true, NECB reference model rules for heat pumps will be used.
  def coil_dx_heating_type(coil_dx)
    supp_htg_type = nil

    # If not heat pump reference case use the standard implementation.
    if !necb_reference_hp
      return super(coil_dx)
    else
      if coil_dx.airLoopHVAC.empty?
        if coil_dx.containingHVACComponent.is_initialized
          containing_comp = coil_dx.containingHVACComponent.get
          if containing_comp.to_AirLoopHVACUnitaryHeatPumpAirToAir.is_initialized
            supp_htg_coil = containing_comp.to_AirLoopHVACUnitaryHeatPumpAirToAir.get.supplementalHeatingCoil
            if supp_htg_coil.to_CoilHeatingElectric.is_initialized
              supp_htg_type = 'Electric Resistance or None'
            elsif supp_htg_coil.to_CoilHeatingGas.is_initialized or supp_htg_coil.to_CoilHeatingWater.is_initialized
              supp_htg_type = 'All Other'
            else # None
              supp_htg_type = 'Electric Resistance or None'
            end
          else
            # For other virtual wrapper, use method in Standard.DXCoil
            # Or add future wrappers here
            return super
          end
        end

      elsif coil_dx.airLoopHVAC.is_initialized # Heat pumps without a wrapper (lone DX coils in the air loop)
        airloop = coil_dx.airLoopHVAC.get
        num_of_DX_Coils = 0
        num_of_supp_coils = 0
        supp_htg_type = ''
        # Go through and determine number of each type of coils in air loop to determine supp_htg_type
        airloop.supplyComponents.each do |supply_component|
          if supply_component.to_CoilHeatingDXSingleSpeed.is_initialized or supply_component.to_CoilHeatingDXMultiSpeed.is_initialized
            supply_component.to_CoilHeatingDXVariableSpeed.is_initialized
            num_of_DX_Coils = num_of_DX_Coils + 1
          elsif supply_component.to_CoilCoolingDXSingleSpeed.is_initialized or supply_component.to_CoilCoolingDXTwoSpeed.is_initialized or
            supply_component.to_CoilCoolingDXTwoSpeed.is_initialized or supply_component.to_CoilCoolingDXVariableSpeed.is_initialized or
            supply_component.to_CoilCoolingDXMultiSpeed.is_initialized or
            supply_component.to_CoilCoolingDXCurveFitPerformance.is_initialized or
            supply_component.to_CoilCoolingDXTwoStageWithHumidityControlMode.is_initialized
            num_of_DX_Coils = num_of_DX_Coils + 1
          elsif supply_component.to_CoilHeatingGas.is_initialized or supply_component.to_CoilHeatingGasMultiStage.is_initialized or
            supply_component.to_CoilHeatingWater.is_initialized
            num_of_supp_coils = num_of_supp_coils + 1
            supp_htg_type = 'All Other'
          elsif supply_component.to_CoilHeatingElectric.is_initialized
            num_of_supp_coils = num_of_supp_coils + 1
            supp_htg_type = 'Electric Resistance or None'
          end
        end

        #Two possible heat pump configuration
        if num_of_DX_Coils == 2 && num_of_supp_coils == 1 #Scenario 1: 1 DX htg + 1 DX clg + 1 Non-DX htg coil
          puts "scenario 1 supp_htg_type #{supp_htg_type}"
          return supp_htg_type # return supplmental heating type
        else #Scenario 2: num_of_DX_Coils < 2 or num_of_supp_coils = 0;
          puts "scenario 2 supp_htg_type #{supp_htg_type}"
          puts "num_of_DX_Coils #{num_of_DX_Coils}"
          puts "num_of_supp_coils #{num_of_supp_coils}"
          return supp_htg_type = 'Electric Resistance or None'
        end
       end 
      end
    end

  # Sets the capacity of the reheat coil based on the minimum flow fraction, and the maximum flow rate.
  #
  # @param air_terminal_single_duct_vav_reheat [OpenStudio::Model::AirTerminalSingleDuctVAVReheat] the air terminal object
  # @return [Boolean] returns true if successful, false if not
  def air_terminal_single_duct_vav_reheat_set_heating_cap(air_terminal_single_duct_vav_reheat)
    flow_rate_fraction = 0.0
    if air_terminal_single_duct_vav_reheat.constantMinimumAirFlowFraction.is_initialized
      flow_rate_fraction = air_terminal_single_duct_vav_reheat.constantMinimumAirFlowFraction.get
    else
      OpenStudio.logFree(OpenStudio::Warn, 'openstudio.standards.AirTerminalSingleDuctVAVReheat', \
      "Minimum flow fraction is not defined for terminal device #{air_terminal_single_duct_vav_reheat.name}")
      return false
    end
    cap = 1.2 * 1000.0 * flow_rate_fraction * air_terminal_single_duct_vav_reheat.autosizedMaximumAirFlowRate.to_f * (43.0 - 13.0)
    if air_terminal_single_duct_vav_reheat.reheatCoil.to_CoilHeatingElectric.is_initialized
      reheat_coil = air_terminal_single_duct_vav_reheat.reheatCoil.to_CoilHeatingElectric.get
      reheat_coil.setNominalCapacity(cap)
    elsif air_terminal_single_duct_vav_reheat.reheatCoil.to_CoilHeatingWater.is_initialized
      reheat_coil = air_terminal_single_duct_vav_reheat.reheatCoil.to_CoilHeatingWater.get
      reheat_coil.setPerformanceInputMethod('NominalCapacity')
      reheat_coil.setRatedCapacity(cap)
    end
    air_terminal_single_duct_vav_reheat.setMaximumReheatAirTemperature(43.0)
    return true
  end

  # Using a dummy method to overload the NREL one which applies VRF defaults.  This is to avoid the NREL method
  # conflicting with NRCan's VRF ECMs.
  def air_conditioner_variable_refrigerant_flow_apply_efficiency_and_curves(air_conditioner_variable_refrigerant_flow)
    return
  end
end<|MERGE_RESOLUTION|>--- conflicted
+++ resolved
@@ -2391,7 +2391,6 @@
     airloop.setName(sys_name)
   end
 
-<<<<<<< HEAD
   def coil_heating_dx_single_speed_find_capacity(coil_heating_dx_single_speed, necb_reference_hp = false)
     # Set Rated heating capacity = 50% cooling coil capacity at -8.3 C outdoor [8.4.4.13 (2)(c)]
 
@@ -2485,8 +2484,6 @@
     end
   end
 
-=======
->>>>>>> e90cebe5
   # NECB reference heat pump system
   # heating type rules need to be flexible to account for
   # 1.  DX htg/cooling + gas supplement htg
