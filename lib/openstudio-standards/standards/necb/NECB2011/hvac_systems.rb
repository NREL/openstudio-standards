--- conflicted
+++ resolved
@@ -2351,101 +2351,6 @@
     airloop.setName(sys_name)
   end
 
-<<<<<<< HEAD
-=======
-  def coil_heating_dx_single_speed_find_capacity(coil_heating_dx_single_speed, necb_reference_hp = false)
-    # Set Rated heating capacity = 50% cooling coil capacity at -8.3 C outdoor [8.4.4.13 (2)(c)]
-
-    if necb_reference_hp #NECB reference heat pump rules apply
-      # grab paired cooling coil
-      if coil_heating_dx_single_speed.airLoopHVAC.empty?
-
-        if coil_heating_dx_single_speed.containingHVACComponent.is_initialized
-
-          containing_comp = coil_heating_dx_single_speed.containingHVACComponent.get
-          if containing_comp.to_AirLoopHVACUnitaryHeatPumpAirToAir.is_initialized
-            clg_coil = containing_comp.to_AirLoopHVACUnitaryHeatPumpAirToAir.get.coolingCoil
-          elsif containing_comp.to_AirLoopHVACUnitarySystem.is_initialized
-            unitary = containing_comp.to_AirLoopHVACUnitarySystem.get
-            if unitary.coolingCoil.is_initialized
-              clg_coil = unitary.coolingCoil.get
-            end
-          end
-          # @todo Add other unitary systems
-        elsif coil_heating_dx_single_speed.containingZoneHVACComponent.is_initialized
-          containing_comp = coil_heating_dx_single_speed.containingZoneHVACComponent.get
-          # PTHP
-          if containing_comp.to_ZoneHVACPackagedTerminalHeatPump.is_initialized
-            pthp = containing_comp.to_ZoneHVACPackagedTerminalHeatPump.get
-            clg_coil = containing_comp.to_ZoneHVACPackagedTerminalHeatPump.get.coolingCoil
-          end
-        end
-      elsif coil_heating_dx_single_speed.airLoopHVAC.is_initialized
-        air_loop = coil_heating_dx_single_speed.airLoopHVAC.get
-        # Check for the presence of any other type of cooling coil
-        clg_types = ['OS:Coil:Cooling:DX:SingleSpeed',
-                    'OS:Coil:Cooling:DX:TwoSpeed',
-                    'OS:Coil:Cooling:DX:MultiSpeed']
-        clg_types.each do |ct|
-          coils = air_loop.supplyComponents(ct.to_IddObjectType)
-          next if coils.empty?
-          clg_coil = coils[0]
-          puts "coils = air_loop.supplyComponents(ct.to_IddObjectType) #{}"
-          break # Stop on first DX cooling coil found
-        end
-      end
-
-      # If cooling supplied by something other than a DX coil do not follow NECB reference HP rule; proceed as usual
-      if clg_coil.nil?
-        return super(coil_heating_dx_single_speed)
-      end
-      # Paired cooling coil parameters
-      clg_coil = clg_coil.to_CoilCoolingDXSingleSpeed.get
-      capacity_w = coil_cooling_dx_single_speed_find_capacity(clg_coil)
-      indoor_wb = 19.4 #rated indoor wb
-      outdoor_db = -8.3 # outdoor db
-
-      # heating capacity = capacity factor (function of temp) from biquadratic curve
-      # with curve limits on minimum y/outdoor db (no extrapolation)
-      cooling_cap_f_temp_curve = clg_coil.totalCoolingCapacityFunctionOfTemperatureCurve
-      cooling_cap_f_temp_factor_min_y = cooling_cap_f_temp_curve.evaluate(indoor_wb,outdoor_db)
-      htg_cap_w_min_y = capacity_w*0.5*cooling_cap_f_temp_factor_min_y
-
-      # heating capacity = capacity factor (function of temp) from biquadratic curve
-      # without curve limits on minimum y/outdoor db (extrapolate)
-      cooling_cap_f_temp_const = 0.867905
-      cooling_cap_f_temp_x = 0.0142459
-      cooling_cap_f_temp_x2 = 0.00055436
-      cooling_cap_f_temp_y = -0.0075575
-      cooling_cap_f_temp_y2 = 3.3e-05
-      cooling_cap_f_temp_xy = -0.0001918
-      cooling_cap_f_temp_factor_no_min_y = cooling_cap_f_temp_const + cooling_cap_f_temp_x*indoor_wb + cooling_cap_f_temp_x2*indoor_wb**2 +
-      cooling_cap_f_temp_y*outdoor_db + cooling_cap_f_temp_y2*outdoor_db**2 + cooling_cap_f_temp_xy*indoor_wb*outdoor_db
-      htg_cap_w_no_min_y = capacity_w*0.5*cooling_cap_f_temp_factor_no_min_y
-
-      puts "capacity_w #{capacity_w}"
-      puts "cooling_cap_f_temp_factor_no_min_y #{cooling_cap_f_temp_factor_no_min_y}"
-      puts "cooling_cap_f_temp_factor_min_y #{cooling_cap_f_temp_factor_min_y}"
-      puts "htg_cap_w_no_min_y #{htg_cap_w_no_min_y}"
-      puts "htg_cap_w_min_y #{htg_cap_w_min_y}"
-
-      # use actual factor from -8.3 to compute rated heating capacity unless it's < 0
-      if cooling_cap_f_temp_factor_no_min_y>0
-        htg_cap_w = htg_cap_w_no_min_y
-      else
-        htg_cap_w = htg_cap_w_min_y
-      end
-
-      # Hardsize rated capacity of heating coil
-      coil_heating_dx_single_speed.setRatedTotalHeatingCapacity(htg_cap_w)
-
-      return htg_cap_w
-    else # Do not follow NECB reference HP rule; proceed as usual
-      return super(coil_heating_dx_single_speed)
-    end
-  end
-
->>>>>>> 72ab197f
   # NECB reference heat pump system
   # heating type rules need to be flexible to account for
   # 1.  DX htg/cooling + gas supplement htg
