--- conflicted
+++ resolved
@@ -169,11 +169,11 @@
                                    epw_file:,
                                    debug: false,
                                    sizing_run_dir: Dir.pwd,
-                                   primary_heating_fuel: 'DefaultFuel'#,
-                                   # dcv_type:,
-                                   # lights_type:,
-                                   # lights_scale:,
-                                   # space_height:
+                                   primary_heating_fuel: 'DefaultFuel',
+                                   dcv_type: 'NECB_Default',
+                                   lights_type: 'NECB_Default',
+                                   lights_scale: 1.0,
+                                   daylighting_type: 'NECB_Default'
   )
 
     model = load_building_type_from_library(building_type: building_type)
@@ -181,11 +181,11 @@
                                 epw_file: epw_file,
                                 sizing_run_dir: sizing_run_dir,
                                 primary_heating_fuel: primary_heating_fuel,
-                                dcv_type: 'NECB_Default', # Four options: (1) 'NECB_Default', (2) 'No DCV', (3) 'Occupancy-based DCV' , (4) 'CO2-based DCV'
-                                lights_type: 'NECB_Default', # Two options: (1) 'NECB_Default', (2) 'LED'
-                                lights_scale: 1.0,
+                                dcv_type: dcv_type, # Four options: (1) 'NECB_Default', (2) 'No DCV', (3) 'Occupancy-based DCV' , (4) 'CO2-based DCV'
+                                lights_type: lights_type, # Two options: (1) 'NECB_Default', (2) 'LED'
+                                lights_scale: lights_scale,
                                 space_height: @space_height,
-                                daylighting_type: 'NECB_Default' # Two options: (1) 'NECB_Default', (2) 'add_daylighting_controls'
+                                daylighting_type: daylighting_type # Two options: (1) 'NECB_Default', (2) 'add_daylighting_controls'
     )
   end
 
@@ -206,14 +206,14 @@
                            dcv_type: 'NECB_Default',
                            lights_type: 'NECB_Default',
                            lights_scale: 1.0,
-                           space_height:,
+                           space_height: @space_height,
                            daylighting_type: 'NECB_Default'
   )
     apply_weather_data(model: model, epw_file: epw_file)
     apply_loads(model: model, lights_type: lights_type, lights_scale: lights_scale) #Sara
     apply_envelope(model: model)
     apply_fdwr_srr_daylighting(model: model)
-    apply_auto_zoning(model: model, sizing_run_dir: sizing_run_dir, lights_type: lights_type, lights_scale: lights_scale, space_height: space_height)
+    apply_auto_zoning(model: model, sizing_run_dir: sizing_run_dir, lights_type: lights_type, lights_scale: lights_scale)
     apply_systems(model: model, primary_heating_fuel: primary_heating_fuel, sizing_run_dir: sizing_run_dir) #, dcv_type: dcv_type #Sara
     # puts model
     # raise('check model for dcv')
@@ -221,28 +221,17 @@
     # puts model
     # raise('check model for dcv')
     model = apply_loop_pump_power(model: model, sizing_run_dir: sizing_run_dir)
-<<<<<<< HEAD
     if daylighting_type == 'add_daylighting_controls'
       model_add_daylighting_controls(model)
-=======
-    model.getDefaultConstructionSets.sort.each do |default_surface_construction_set|
-      puts default_surface_construction_set.defaultExteriorSubSurfaceConstructions.get.fixedWindowConstruction.get
->>>>>>> b624934d
     end
     return model
   end
 
-<<<<<<< HEAD
-  def apply_loads(model:, lights_type: 'NECB_Default', lights_scale: 1.0) #Sara
-    raise('validation of model failed.') unless validate_initial_model(model)
-    raise('validation of spacetypes failed.') unless validate_and_upate_space_types(model)
-=======
-  def apply_loads(model:, validate: true)
+  def apply_loads(model:, lights_type: 'NECB_Default', lights_scale: 1.0, validate: true)
     if validate
       raise('validation of model failed.') unless validate_initial_model(model)
       raise('validation of spacetypes failed.') unless validate_and_upate_space_types(model)
     end
->>>>>>> b624934d
     #this sets/stores the template version loads that the model uses.
     model.getBuilding.setStandardsTemplate(self.class.name)
     set_occ_sensor_spacetypes(model, @space_type_map)
@@ -315,11 +304,7 @@
     # model_add_daylighting_controls(model) # to be removed after refactor.
   end
 
-<<<<<<< HEAD
-  def apply_standard_efficiencies(model:, sizing_run_dir:, dcv_type:)
-=======
-  def apply_standard_efficiencies(model:, sizing_run_dir:, eff_mod: nil)
->>>>>>> b624934d
+  def apply_standard_efficiencies(model:, sizing_run_dir:, dcv_type:, eff_mod: nil)
     raise('validation of model failed.') unless validate_initial_model(model)
     climate_zone = 'NECB HDD Method'
     raise("sizing run 1 failed! check #{sizing_run_dir}") if model_run_sizing_run(model, "#{sizing_run_dir}/plant_loops") == false
@@ -329,11 +314,8 @@
     model_apply_prototype_hvac_assumptions(model, nil, climate_zone)
     # Apply the HVAC efficiency standard
     model_apply_hvac_efficiency_standard(model, climate_zone)
-<<<<<<< HEAD
     model_enable_demand_controlled_ventilation(model, dcv_type) #Sara
-=======
     modify_equipment_efficiency(model: model, eff_mod: eff_mod)
->>>>>>> b624934d
   end
 
   def apply_loop_pump_power(model:, sizing_run_dir:)
@@ -976,7 +958,7 @@
     ##### Note: Office spaces >= 25m2 are excluded (i.e. they should have daylighting controls even if their primary_sidelighted_area <= 100m2), as per NECB2011: 4.2.2.2.
     daylight_spaces_exception = []
     primary_sidelighted_area_hash.sort.each do |key_daylight_space_name, value_primary_sidelighted_area|
-      if value_primary_sidelighted_area <= 100.0 && [key_daylight_space_name].any? {|word| offices_larger_25m2.include?(word)} == false
+      if value_primary_sidelighted_area <= 100.0 && [key_daylight_space_name].any? { |word| offices_larger_25m2.include?(word) } == false
         daylight_spaces_exception << key_daylight_space_name
       end
     end
@@ -984,7 +966,7 @@
     ##### find daylight_spaces which do not need daylight sensor controls based on the sidelighting_effective_aperture as per NECB2011: 4.2.2.8.
     ##### Note: Office spaces >= 25m2 are excluded (i.e. they should have daylighting controls even if their sidelighting_effective_aperture <= 10%), as per NECB2011: 4.2.2.2.
     sidelighting_effective_aperture_hash.sort.each do |key_daylight_space_name, value_sidelighting_effective_aperture|
-      if value_sidelighting_effective_aperture <= 0.1 && [key_daylight_space_name].any? {|word| offices_larger_25m2.include?(word)} == false
+      if value_sidelighting_effective_aperture <= 0.1 && [key_daylight_space_name].any? { |word| offices_larger_25m2.include?(word) } == false
         daylight_spaces_exception << key_daylight_space_name
       end
     end
@@ -992,7 +974,7 @@
     ##### find daylight_spaces which do not need daylight sensor controls based on the daylighted_area_under_skylights as per NECB2011: 4.2.2.4.
     ##### Note: Office spaces >= 25m2 are excluded (i.e. they should have daylighting controls even if their daylighted_area_under_skylights <= 400m2), as per NECB2011: 4.2.2.2.
     daylighted_area_under_skylights_hash.sort.each do |key_daylight_space_name, value_daylighted_area_under_skylights|
-      if value_daylighted_area_under_skylights <= 400.0 && [key_daylight_space_name].any? {|word| offices_larger_25m2.include?(word)} == false
+      if value_daylighted_area_under_skylights <= 400.0 && [key_daylight_space_name].any? { |word| offices_larger_25m2.include?(word) } == false
         daylight_spaces_exception << key_daylight_space_name
       end
     end
@@ -1000,7 +982,7 @@
     ##### find daylight_spaces which do not need daylight sensor controls based on the skylight_effective_aperture criterion as per NECB2011: 4.2.2.4.
     ##### Note: Office spaces >= 25m2 are excluded (i.e. they should have daylighting controls even if their skylight_effective_aperture <= 0.6%), as per NECB2011: 4.2.2.2.
     skylight_effective_aperture_hash.sort.each do |key_daylight_space_name, value_skylight_effective_aperture|
-      if value_skylight_effective_aperture <= 0.006 && [key_daylight_space_name].any? {|word| offices_larger_25m2.include?(word)} == false
+      if value_skylight_effective_aperture <= 0.006 && [key_daylight_space_name].any? { |word| offices_larger_25m2.include?(word) } == false
         daylight_spaces_exception << key_daylight_space_name
       end
     end
@@ -1146,7 +1128,9 @@
 
       end #if !zone.empty?
     end #daylight_spaces.each do |daylight_space|
-  end #def model_add_daylighting_controls(model)
+  end
+
+  #def model_add_daylighting_controls(model)
 
 
   def model_enable_demand_controlled_ventilation(model, dcv_type = 'No DCV') # Note: Values for dcv_type are: 'Occupancy-based DCV', 'CO2-based DCV', 'No DCV', 'NECB_Default'
@@ -1286,10 +1270,12 @@
         end #air_loop.supplyComponents.each do |supply_component|
       end #model.getAirLoopHVACs.each do |air_loop|
     end #if dcv_type != 'NECB_Default'
-  end #def model_enable_demand_controlled_ventilation
-
-
-  def set_lighting_per_area_led_lighting(space_type, definition, lighting_per_area_led_lighting, lights_scale, space_height)
+  end
+
+  #def model_enable_demand_controlled_ventilation
+
+
+  def set_lighting_per_area_led_lighting(space_type:, definition:, lighting_per_area_led_lighting:, lights_scale:)
     # puts "#{space_type.name.to_s} - 'space_height' - #{space_height.to_s}"
     occ_sens_lpd_frac = 1.0
     # NECB2011 space types that require a reduction in the LPD to account for
@@ -1310,16 +1296,17 @@
     # ##### Since Atrium's LPD for LED lighting depends on atrium's height, the height of the atrium (if applicable) should be found.
     standards_space_type = space_type.standardsSpaceType.is_initialized ? space_type.standardsSpaceType.get : nil #Sara
     if standards_space_type.include? 'Atrium' #TODO: Note that since none of the archetypes has Atrium, this was tested for 'Dining'. #Atrium
-      puts "#{standards_space_type} - has atrium"  #space_type.name.to_s
-      # puts space_height
-      if space_height < 12.0 #TODO: Note that since none of the archetypes has Atrium, this was tested for 'Dining' with the threshold of 5.0 m for space_height.
+      puts "#{standards_space_type} - has atrium" #space_type.name.to_s
+      # Get the max height for the spacetype.
+      max_space_height_for_spacetype = get_max_space_height_for_space_type(space_type: space_type)
+      if max_space_height_for_spacetype < 12.0 #TODO: Note that since none of the archetypes has Atrium, this was tested for 'Dining' with the threshold of 5.0 m for space_height.
         # TODO: Regarding the below equations, identify which version of ASHRAE 90.1 was used in NECB2015.
         atrium_lpd_eq_smaller_12_intercept = 0
         atrium_lpd_eq_smaller_12_slope = 1.06
         atrium_lpd_eq_larger_12_intercept = 4.3
         atrium_lpd_eq_larger_12_slope = 1.06
         lighting_per_area_led_lighting_atrium = (atrium_lpd_eq_smaller_12_intercept + atrium_lpd_eq_smaller_12_slope * 12.0) * 0.092903 # W/ft2 TODO: Note that for NECB2011, a constant LPD is used for atrium based on NECB2015's equations. NECB2011's threshold for height is 13.0 m.
-      elsif space_height >= 12.0 && space_height < 13.0
+      elsif max_space_height_for_spacetype >= 12.0 && max_space_height_for_spacetype < 13.0
         lighting_per_area_led_lighting_atrium = (atrium_lpd_eq_larger_12_intercept + atrium_lpd_eq_larger_12_slope * 12.5) * 0.092903 # W/ft2
       else #i.e. space_height >= 13.0
         lighting_per_area_led_lighting_atrium = (atrium_lpd_eq_larger_12_intercept + atrium_lpd_eq_larger_12_slope * 13.0) * 0.092903 # W/ft2
@@ -1373,7 +1360,6 @@
       else
         space_height = 0
       end
-      ##### The above loop is added as thespace_type_apply_internal_loads space height is needed for the calculation of atriums' LPD when LED lighting is used in atriums. ***END***
 
       # puts "#{space_type.name.to_s} - 'space_height' - #{space_height.to_s}" #Sara
       # raise('check space_height inside model_add_loads function')
@@ -1382,7 +1368,7 @@
       space_type_apply_rendering_color(space_type)
 
       # Loads
-      space_type_apply_internal_loads(space_type, true, true, true, true, true, true, lights_type, lights_scale, space_height)
+      space_type_apply_internal_loads(space_type: space_type, lights_type: lights_type, lights_scale: lights_scale)
 
       # Schedules
       space_type_apply_internal_load_schedules(space_type, true, true, true, true, true, true, true)
@@ -1393,4 +1379,22 @@
     return true
   end
 
+  ##### This method is needed to thespace_type_apply_internal_loads space needed for the calculation of atriums' LPD when LED lighting is used in atriums. ***END***
+
+  def get_max_space_height_for_space_type(space_type:)
+    # initialize return value to zero.
+    max_space_height_for_space_type = 0.0
+    # Interate through all spaces in model.. not just ones that have space type defined.. Is this right sara?
+    space_type.spaces.sort.each do |space|
+      # Get only the wall type surfaces and iterate throught them.
+      space.surfaces.sort.select(&:surfaceType == 'Wall').each do |wall_surface|
+        # Find the vertex with the max z value.
+        vertex_with_max_height = wall_surface.vertices.max_by(&:z)
+        # replace max if this surface has something bigger.
+        max_space_height_for_space_type = vertex_with_max_height.z if vertex_with_max_height.z > max_space_height_for_space_type
+      end
+    end
+    return max_space_height_for_space_type
+  end
+
 end