# This class holds methods that apply NECB2011 rules.
# @ref [References::NECB2011]
class NECB2011 < Standard
  @template = new.class.name
  register_standard(@template)
  attr_reader :template
  attr_accessor :standards_data
  attr_accessor :space_type_map
  attr_accessor :space_multiplier_map

  # This is a helper method to convert arguments that may support 'NECB_Default, and nils to convert to float'
  def convert_arg_to_f(variable:, default:)
    return variable if variable.instance_of?(Numeric)
    return default if variable.nil? || (variable == 'NECB_Default')
    return unless variable.instance_of?(String)

    variable = variable.strip
    return variable.to_f
  end

  def get_standards_table(table_name:)
    if @standards_data['tables'][table_name].nil?
      message = "Could not find table #{table_name} in database."
      OpenStudio.logFree(OpenStudio::Error, 'openstudio.Standards.NECB', message)
    end
    @standards_data['tables'][table_name]
  end

  def get_standard_constant_value(constant_name:)
    puts 'do nothing'
  end

  # Combine the data from the JSON files into a single hash
  # Load JSON files differently depending on whether loading from
  # the OpenStudio CLI embedded filesystem or from typical gem installation
  def load_standards_database_new
    @standards_data = {}
    @standards_data['tables'] = {}

    if __dir__[0] == ':' # Running from OpenStudio CLI
      embedded_files_relative('../common', /.*\.json/).each do |file|
        data = JSON.parse(EmbeddedScripting.getFileAsString(file))
        if !data['tables'].nil?
          @standards_data['tables'] = [*@standards_data['tables'], *data['tables']].to_h
        else
          @standards_data[data.keys.first] = data[data.keys.first]
        end
      end
    else
      path = "#{File.dirname(__FILE__)}/../common/"
      raise 'Could not find common folder' unless Dir.exist?(path)

      files = Dir.glob("#{path}/*.json").select { |e| File.file? e }
      files.each do |file|
        data = JSON.parse(File.read(file))
        if !data['tables'].nil?
          @standards_data['tables'] = [*@standards_data['tables'], *data['tables']].to_h
        else
          @standards_data[data.keys.first] = data[data.keys.first]
        end
      end
    end

    if __dir__[0] == ':' # Running from OpenStudio CLI
      embedded_files_relative('data/', /.*\.json/).each do |file|
        data = JSON.parse(EmbeddedScripting.getFileAsString(file))
        if !data['tables'].nil?
          @standards_data['tables'] = [*@standards_data['tables'], *data['tables']].to_h
        else
          @standards_data[data.keys.first] = data[data.keys.first]
        end
      end
    else
      files = Dir.glob("#{File.dirname(__FILE__)}/data/*.json").select { |e| File.file? e }
      files.each do |file|
        data = JSON.parse(File.read(file))
        if !data['tables'].nil?
          @standards_data['tables'] = [*@standards_data['tables'], *data['tables']].to_h
        else
          @standards_data[data.keys.first] = data[data.keys.first]
        end
      end
    end
    # Write database to file.
    # File.open(File.join(File.dirname(__FILE__), '..', 'NECB2011.json'), 'w') {|f| f.write(JSON.pretty_generate(@standards_data))}

    return @standards_data
  end

  # Create a schedule from the openstudio standards dataset and
  # add it to the model.
  #
  # @param schedule_name [String} name of the schedule
  # @return [ScheduleRuleset] the resulting schedule ruleset
  # @todo make return an OptionalScheduleRuleset
  def model_add_schedule(model, schedule_name)
    super(model, schedule_name)
  end

  def get_standards_constant(name)
    object = @standards_data['constants'][name]

    if object.nil? || object['value'].nil?
      raise("could not find #{name} in standards constants database. ")
    end

    return object['value']
  end

  def get_standards_formula(name)
    object = @standards_data['formulas'][name]
    raise("could not find #{name} in standards formual database. ") if object.nil? || object['value'].nil?

    return object['value']
  end

  def initialize
    super()
    @template = self.class.name
    @standards_data = load_standards_database_new
    corrupt_standards_database
    # puts "loaded these tables..."
    # puts @standards_data.keys.size
    # raise("tables not all loaded in parent #{}") if @standards_data.keys.size < 24
  end

  def get_all_spacetype_names
    return @standards_data['space_types'].map { |space_types| [space_types['building_type'], space_types['space_type']] }
  end

  # Enter in [latitude, longitude] for each loc and this method will return the distance.
  def distance(loc1, loc2)
    rad_per_deg = Math::PI / 180 # PI / 180
    rkm = 6371 # Earth radius in kilometers
    rm = rkm * 1000 # Radius in meters

    dlat_rad = (loc2[0] - loc1[0]) * rad_per_deg # Delta, converted to rad
    dlon_rad = (loc2[1] - loc1[1]) * rad_per_deg

    lat1_rad, lon1_rad = loc1.map { |i| i * rad_per_deg }
    lat2_rad, lon2_rad = loc2.map { |i| i * rad_per_deg }

    a = Math.sin(dlat_rad / 2)**2 + Math.cos(lat1_rad) * Math.cos(lat2_rad) * Math.sin(dlon_rad / 2)**2
    c = 2 * Math.atan2(Math.sqrt(a), Math.sqrt(1 - a))
    rm * c # Delta in meters
  end

  def get_necb_hdd18(model)
    max_distance_tolerance = 500000
    min_distance = 100000000000000.0
    necb_closest = nil
    epw = BTAP::Environment::WeatherFile.new(model.weatherFile.get.path.get)
    # this extracts the table from the json database.
    necb_2015_table_c1 = @standards_data['tables']['necb_2015_table_c1']['table']
    necb_2015_table_c1.each do |necb|
      next if necb['lat_long'].nil? # Need this until Tyson cleans up table.

      dist = distance([epw.latitude.to_f, epw.longitude.to_f], necb['lat_long'])
      if min_distance > dist
        min_distance = dist
        necb_closest = necb
      end
    end
    if ((min_distance / 1000.0) > max_distance_tolerance) && !epw.hdd18.nil?
      puts "Could not find close NECB HDD from Table C1 < #{max_distance_tolerance}km. Closest city is #{min_distance / 1000.0}km away. Using epw hdd18 instead."
      return epw.hdd18.to_f
    else
      dist_clause = "%.2f % #{(min_distance / 1000.0)}"
      puts "INFO:NECB HDD18 of #{necb_closest['degree_days_below_18_c'].to_f}  at nearest city #{necb_closest['city']},#{necb_closest['province']}, at a distance of " + dist_clause + 'km from epw location. Ref:necb_2015_table_c1'
      return necb_closest['degree_days_below_18_c'].to_f
    end
  end

  # This method is a wrapper to create the 16 archetypes easily. # 37 args
  def model_create_prototype_model(template:,
                                   building_type:,
                                   epw_file:,
                                   debug: false,
                                   sizing_run_dir: Dir.pwd,
                                   primary_heating_fuel: 'DefaultFuel',
                                   dcv_type: 'NECB_Default',
                                   lights_type: 'NECB_Default',
                                   lights_scale: 1.0,
                                   daylighting_type: 'NECB_Default',
                                   ecm_system_name: 'NECB_Default',
                                   erv_package: 'NECB_Default',
                                   boiler_eff: nil,
                                   unitary_cop: nil,
                                   furnace_eff: nil,
                                   shw_eff: nil,
                                   ext_wall_cond: nil,
                                   ext_floor_cond: nil,
                                   ext_roof_cond: nil,
                                   ground_wall_cond: nil,
                                   ground_floor_cond: nil,
                                   ground_roof_cond: nil,
                                   door_construction_cond: nil,
                                   fixed_window_cond: nil,
                                   glass_door_cond: nil,
                                   overhead_door_cond: nil,
                                   skylight_cond: nil,
                                   glass_door_solar_trans: nil,
                                   fixed_wind_solar_trans: nil,
                                   skylight_solar_trans: nil,
                                   rotation_degrees: nil,
                                   fdwr_set: -1.0,
                                   srr_set: -1.0,
                                   nv_type: nil,
                                   nv_opening_fraction: nil,
                                   nv_temp_out_min: nil,
                                   nv_delta_temp_in_out: nil,
                                   scale_x: nil,
                                   scale_y: nil,
                                   scale_z: nil,
                                   pv_ground_type: nil,
                                   pv_ground_total_area_pv_panels_m2: nil,
                                   pv_ground_tilt_angle: nil,
                                   pv_ground_azimuth_angle: nil,
                                   pv_ground_module_description: nil,
                                   chiller_type: nil,
                                   occupancy_loads_scale: nil,
                                   electrical_loads_scale: nil,
                                   oa_scale: nil,
                                   infiltration_scale: nil,
<<<<<<< HEAD
                                   output_variables: nil,
                                   output_meters: nil
  )


=======
                                   output_variables: nil)
>>>>>>> f68926d0
    model = load_building_type_from_library(building_type: building_type)
    return model_apply_standard(model: model,
                                epw_file: epw_file,
                                sizing_run_dir: sizing_run_dir,
                                primary_heating_fuel: primary_heating_fuel,
                                dcv_type: dcv_type, # Four options: (1) 'NECB_Default', (2) 'No_DCV', (3) 'Occupancy_based_DCV' , (4) 'CO2_based_DCV'
                                lights_type: lights_type, # Two options: (1) 'NECB_Default', (2) 'LED'
                                lights_scale: lights_scale,
                                daylighting_type: daylighting_type, # Two options: (1) 'NECB_Default', (2) 'add_daylighting_controls'
                                ecm_system_name: ecm_system_name,
                                erv_package: erv_package,
                                boiler_eff: boiler_eff,
                                unitary_cop: unitary_cop,
                                furnace_eff: furnace_eff,
                                shw_eff: shw_eff,
                                ext_wall_cond: ext_wall_cond,
                                ext_floor_cond: ext_floor_cond,
                                ext_roof_cond: ext_roof_cond,
                                ground_wall_cond: ground_wall_cond,
                                ground_floor_cond: ground_floor_cond,
                                ground_roof_cond: ground_roof_cond,
                                door_construction_cond: door_construction_cond,
                                fixed_window_cond: fixed_window_cond,
                                glass_door_cond: glass_door_cond,
                                overhead_door_cond: overhead_door_cond,
                                skylight_cond: skylight_cond,
                                glass_door_solar_trans: glass_door_solar_trans,
                                fixed_wind_solar_trans: fixed_wind_solar_trans,
                                skylight_solar_trans: skylight_solar_trans,
                                rotation_degrees: rotation_degrees,
                                fdwr_set: fdwr_set,
                                srr_set: srr_set,
                                nv_type: nv_type, # Two options: (1) nil/none/false/'NECB_Default', (2) 'add_nv'
                                nv_opening_fraction: nv_opening_fraction, # options: (1) nil/none/false (2) 'NECB_Default' (i.e. 0.1)
                                nv_temp_out_min: nv_temp_out_min, # options: (1) nil/none/false(2) 'NECB_Default' (i.e. 13.0 based on inputs from Michel Tardif re a real school in QC)
                                nv_delta_temp_in_out: nv_delta_temp_in_out, # options: (1) nil/none/false (2) 'NECB_Default' (i.e. 1.0 based on inputs from Michel Tardif re a real school in QC)
                                scale_x: scale_x,
                                scale_y: scale_y,
                                scale_z: scale_z,
                                pv_ground_type: pv_ground_type, # Two options: (1) nil/none/false/'NECB_Default', (2) 'add_pv_ground'
                                pv_ground_total_area_pv_panels_m2: pv_ground_total_area_pv_panels_m2, # Options: (1) nil/none/false, (2) 'NECB_Default' (i.e. building footprint), (3) area value (e.g. 50)
                                pv_ground_tilt_angle: pv_ground_tilt_angle, # Options: (1) nil/none/false, (2) 'NECB_Default' (i.e. latitude), (3) tilt angle value (e.g. 20)
                                pv_ground_azimuth_angle: pv_ground_azimuth_angle, # Options: (1) nil/none/false, (2) 'NECB_Default' (i.e. south), (3) azimuth angle value (e.g. 90)
                                pv_ground_module_description: pv_ground_module_description, # Options: (1) nil/none/false, (2) 'NECB_Default' (i.e. Standard), (3) other options ('Standard', 'Premium', ThinFilm')
                                occupancy_loads_scale: occupancy_loads_scale,
                                electrical_loads_scale: electrical_loads_scale,
                                oa_scale: oa_scale,
                                infiltration_scale: infiltration_scale,
                                chiller_type: chiller_type, # Options: (1) 'NECB_Default'/nil/'none'/false (i.e. do nothing), (2) e.g. 'VSD'
<<<<<<< HEAD
                                output_variables: output_variables,
                                output_meters: output_meters
    )

=======
                                output_variables: output_variables)
>>>>>>> f68926d0
  end

  def load_building_type_from_library(building_type:)
    osm_model_path = File.absolute_path(File.join(__FILE__, '..', '..', '..', "necb/NECB2011/data/geometry/#{building_type}.osm"))
    model = false
    if File.file?(osm_model_path)
      model = BTAP::FileIO.load_osm(osm_model_path)
      model.getBuilding.setName(building_type)
    end
    return model
  end

  # Created this method so that additional methods can be addded for bulding the prototype model in later
  # code versions without modifying the build_protoype_model method or copying it wholesale for a few changes.
  def model_apply_standard(model:,
                           epw_file:,
                           sizing_run_dir: Dir.pwd,
                           primary_heating_fuel: 'DefaultFuel',
                           dcv_type: 'NECB_Default',
                           lights_type: 'NECB_Default',
                           lights_scale: 'NECB_Default',
                           daylighting_type: 'NECB_Default',
                           ecm_system_name: 'NECB_Default',
                           erv_package: 'NECB_Default',
                           boiler_eff: nil,
                           furnace_eff: nil,
                           unitary_cop: nil,
                           shw_eff: nil,
                           ext_wall_cond: nil,
                           ext_floor_cond: nil,
                           ext_roof_cond: nil,
                           ground_wall_cond: nil,
                           ground_floor_cond: nil,
                           ground_roof_cond: nil,
                           door_construction_cond: nil,
                           fixed_window_cond: nil,
                           glass_door_cond: nil,
                           overhead_door_cond: nil,
                           skylight_cond: nil,
                           glass_door_solar_trans: nil,
                           fixed_wind_solar_trans: nil,
                           skylight_solar_trans: nil,
                           fdwr_set: nil,
                           srr_set: nil,
                           rotation_degrees: nil,
                           scale_x: nil,
                           scale_y: nil,
                           scale_z: nil,
                           nv_type: nil,
                           nv_opening_fraction: nil,
                           nv_temp_out_min: nil,
                           nv_delta_temp_in_out: nil,
                           pv_ground_type: nil,
                           pv_ground_total_area_pv_panels_m2: nil,
                           pv_ground_tilt_angle: nil,
                           pv_ground_azimuth_angle: nil,
                           pv_ground_module_description: nil,
                           chiller_type: nil,
                           occupancy_loads_scale: nil,
                           electrical_loads_scale: nil,
                           oa_scale: nil,
                           infiltration_scale: nil,
<<<<<<< HEAD
                           output_variables: nil,
                           output_meters: nil

  )
=======
                           output_variables: nil)
>>>>>>> f68926d0

    clean_and_scale_model(model: model, rotation_degrees: rotation_degrees, scale_x: scale_x, scale_y: scale_y, scale_z: scale_z)
    fdwr_set = convert_arg_to_f(variable: fdwr_set, default: -1)
    srr_set = convert_arg_to_f(variable: srr_set, default: -1)

    apply_weather_data(model: model, epw_file: epw_file)
    apply_loads(model: model,
                lights_type: lights_type,
                lights_scale: lights_scale,
                occupancy_loads_scale: occupancy_loads_scale,
                electrical_loads_scale: electrical_loads_scale,
                oa_scale: oa_scale)
    apply_envelope(model: model,
                   ext_wall_cond: ext_wall_cond,
                   ext_floor_cond: ext_floor_cond,
                   ext_roof_cond: ext_roof_cond,
                   ground_wall_cond: ground_wall_cond,
                   ground_floor_cond: ground_floor_cond,
                   ground_roof_cond: ground_roof_cond,
                   door_construction_cond: door_construction_cond,
                   fixed_window_cond: fixed_window_cond,
                   glass_door_cond: glass_door_cond,
                   overhead_door_cond: overhead_door_cond,
                   skylight_cond: skylight_cond,
                   glass_door_solar_trans: glass_door_solar_trans,
                   fixed_wind_solar_trans: fixed_wind_solar_trans,
                   skylight_solar_trans: skylight_solar_trans,
                   infiltration_scale: infiltration_scale)
    apply_fdwr_srr_daylighting(model: model,
                               fdwr_set: fdwr_set,
                               srr_set: srr_set)
    apply_auto_zoning(model: model,
                      sizing_run_dir: sizing_run_dir,
                      lights_type: lights_type,
                      lights_scale: lights_scale)
    apply_systems_and_efficiencies(model: model,
                                   primary_heating_fuel: primary_heating_fuel,
                                   sizing_run_dir: sizing_run_dir,
                                   dcv_type: dcv_type,
                                   ecm_system_name: ecm_system_name,
                                   erv_package: erv_package,
                                   boiler_eff: boiler_eff,
                                   unitary_cop: unitary_cop,
                                   furnace_eff: furnace_eff,
                                   shw_eff: shw_eff,
                                   daylighting_type: daylighting_type,
                                   nv_type: nv_type,
                                   nv_opening_fraction: nv_opening_fraction,
                                   nv_temp_out_min: nv_temp_out_min,
                                   nv_delta_temp_in_out: nv_delta_temp_in_out,
                                   pv_ground_type: pv_ground_type,
                                   pv_ground_total_area_pv_panels_m2: pv_ground_total_area_pv_panels_m2,
                                   pv_ground_tilt_angle: pv_ground_tilt_angle,
                                   pv_ground_azimuth_angle: pv_ground_azimuth_angle,
                                   pv_ground_module_description: pv_ground_module_description,
<<<<<<< HEAD
                                   chiller_type: chiller_type
    )
    self.set_output_variables(model: model, output_variables: output_variables)
    self.set_output_meters(model: model, output_meters: output_meters)
=======
                                   chiller_type: chiller_type)
    set_output_variables(model: model, output_variables: output_variables)
>>>>>>> f68926d0
    return model
  end

  # This method cleans the model of any existing HVAC systems and applies any desired ratation or scaling to the model.
  def clean_and_scale_model(model:, rotation_degrees: nil, scale_x: nil, scale_y: nil, scale_z: nil)
    # clean model..
    model = remove_all_hvac(model)
    model.getThermalZones.sort.each { |zone| zone.setUseIdealAirLoads(true) }
    model.getZoneHVACPackagedTerminalAirConditioners.each(&:remove)
    model.getCoilCoolingDXSingleSpeeds.each(&:remove)
    model.getZoneHVACBaseboardConvectiveWaters.each(&:remove)
    model.getAirLoopHVACZoneMixers.each(&:remove)
    model.getAirLoopHVACZoneSplitters.each(&:remove)
    model.getAirTerminalSingleDuctConstantVolumeNoReheats.each(&:remove)
    model.getWaterUseEquipmentDefinitions.each(&:remove)
    model.getWaterUseEquipments.each(&:remove)
    model.getWaterUseConnectionss.each(&:remove)

    # Rotate to model if requested
    rotation_degrees = convert_arg_to_f(variable: rotation_degrees, default: 0.0)
    BTAP::Geometry.rotate_building(model: model, degrees: rotation_degrees) unless rotation_degrees == 0.0

    # Scale model if requested
    scale_x = convert_arg_to_f(variable: scale_x, default: 1.0)
    scale_y = convert_arg_to_f(variable: scale_y, default: 1.0)
    scale_z = convert_arg_to_f(variable: scale_z, default: 1.0)
    return unless scale_x != 1.0 || scale_y != 1.0 || scale_z != 1.0

    BTAP::Geometry.scale_model(model, scale_x, scale_y, scale_z)
  end

  def apply_systems_and_efficiencies(model:,
                                     primary_heating_fuel:,
                                     sizing_run_dir:,
                                     dcv_type: 'NECB_Default',
                                     ecm_system_name: 'NECB_Default',
                                     erv_package: 'NECB_Default',
                                     boiler_eff: nil,
                                     furnace_eff: nil,
                                     unitary_cop: nil,
                                     shw_eff: nil,
                                     daylighting_type: 'NECB_Default',
                                     nv_type: nil,
                                     nv_opening_fraction: nil,
                                     nv_temp_out_min: nil,
                                     nv_delta_temp_in_out: nil,
                                     pv_ground_type:,
                                     pv_ground_total_area_pv_panels_m2:,
                                     pv_ground_tilt_angle:,
                                     pv_ground_azimuth_angle:,
                                     pv_ground_module_description:,
                                     chiller_type: 'NECB_Default')

    # Create ECM object.
    ecm = ECMS.new

    # -------- Systems Layout-----------

    # Create Default Systems.
    apply_systems(model: model, primary_heating_fuel: primary_heating_fuel, sizing_run_dir: sizing_run_dir)

    # Apply new ECM system. Overwrite standard as required.
    ecm.apply_system_ecm(model: model, ecm_system_name: ecm_system_name, template_standard: self, primary_heating_fuel: primary_heating_fuel)

    # Apply ERV equipment as required.
    ecm.apply_erv_ecm(model: model, erv_package: erv_package)
    # -------- Performace, Efficiencies, Controls and Sensors ------------
    #
    # Set code standard equipment charecteristics.
    sql_db_vars_map = apply_standard_efficiencies(model: model, sizing_run_dir: sizing_run_dir)
    # Apply System
    ecm.apply_system_efficiencies_ecm(model: model, ecm_system_name: ecm_system_name)

    # Apply ECM ERV charecteristics as required. Part 2 of above ECM.
    ecm.apply_erv_ecm_efficiency(model: model, erv_package: erv_package)
    # Apply DCV as required
    model_enable_demand_controlled_ventilation(model, dcv_type)
    # Apply Boiler Efficiency
    ecm.modify_boiler_efficiency(model: model, boiler_eff: boiler_eff)
    # Apply Furnace Efficiency
    ecm.modify_furnace_efficiency(model: model, furnace_eff: furnace_eff)
    # Apply Unitary efficiency
    ecm.modify_unitary_cop(model: model, unitary_cop: unitary_cop, sql_db_vars_map: sql_db_vars_map)
    # Apply SHW Efficiency
    ecm.modify_shw_efficiency(model: model, shw_eff: shw_eff)
    # Apply daylight controls.
    model_add_daylighting_controls(model) if daylighting_type == 'add_daylighting_controls'
    # Apply Chiller efficiency
    ecm.modify_chiller_efficiency(model: model, chiller_type: chiller_type)

    # -------Pump sizing required by some vintages----------------
    # Apply Pump power as required.
    apply_loop_pump_power(model: model, sizing_run_dir: sizing_run_dir)

    # -------Natural ventilation----------------
    # Apply natural ventilation using simplified method.
    if nv_type == 'add_nv'
      ecm.apply_nv(model: model,
                   nv_type: nv_type,
                   nv_opening_fraction: nv_opening_fraction,
                   nv_temp_out_min: nv_temp_out_min,
                   nv_delta_temp_in_out: nv_delta_temp_in_out)
    end

    # -------Ground-mounted PV panels----------------
    # Apply ground-mounted PV panels as required.
    return unless pv_ground_type == 'add_pv_ground'

    ecm.apply_pv_ground(model: model,
                        pv_ground_type: pv_ground_type,
                        pv_ground_total_area_pv_panels_m2: pv_ground_total_area_pv_panels_m2,
                        pv_ground_tilt_angle: pv_ground_tilt_angle,
                        pv_ground_azimuth_angle: pv_ground_azimuth_angle,
                        pv_ground_module_description: pv_ground_module_description)
  end

  def apply_loads(model:,
                  lights_type: 'NECB_Default',
                  lights_scale: 1.0,
                  validate: true,
                  occupancy_loads_scale: nil,
                  electrical_loads_scale: nil,
                  oa_scale: nil)
    # Create ECM object.
    ecm = ECMS.new
    lights_scale = convert_arg_to_f(variable: lights_scale, default: 1.0)
    if validate
      raise('validation of model failed.') unless validate_initial_model(model)
      raise('validation of spacetypes failed.') unless validate_and_upate_space_types(model)
    end
    # this sets/stores the template version loads that the model uses.
    model.getBuilding.setStandardsTemplate(self.class.name)
    set_occ_sensor_spacetypes(model, @space_type_map)
    model_add_loads(model, lights_type, lights_scale)
    ecm.scale_occupancy_loads(model: model, scale: occupancy_loads_scale)
    ecm.scale_electrical_loads(model: model, scale: electrical_loads_scale)
    ecm.scale_oa_loads(model: model, scale: oa_scale)
  end

  def apply_weather_data(model:, epw_file:)
    climate_zone = 'NECB HDD Method'
    # Fix EMS references. Temporary workaround for OS issue #2598
    model_temp_fix_ems_references(model)
    model.getThermostatSetpointDualSetpoints(&:remove)
    model.getYearDescription.setDayofWeekforStartDay('Sunday')
    model_add_design_days_and_weather_file(model, climate_zone, epw_file) # Standards
    model_add_ground_temperatures(model, nil, climate_zone)
  end

  def apply_envelope(model:,
                     ext_wall_cond: nil,
                     ext_floor_cond: nil,
                     ext_roof_cond: nil,
                     ground_wall_cond: nil,
                     ground_floor_cond: nil,
                     ground_roof_cond: nil,
                     door_construction_cond: nil,
                     fixed_window_cond: nil,
                     glass_door_cond: nil,
                     overhead_door_cond: nil,
                     skylight_cond: nil,
                     glass_door_solar_trans: nil,
                     fixed_wind_solar_trans: nil,
                     skylight_solar_trans: nil,
                     infiltration_scale: nil)
    raise('validation of model failed.') unless validate_initial_model(model)

    model_apply_infiltration_standard(model)
    ecm = ECMS.new
    ecm.scale_infiltration_loads(model: model, scale: infiltration_scale)
    model.getInsideSurfaceConvectionAlgorithm.setAlgorithm('TARP')
    model.getOutsideSurfaceConvectionAlgorithm.setAlgorithm('TARP')
    model_add_constructions(model)
    apply_standard_construction_properties(model: model,
                                           ext_wall_cond: ext_wall_cond,
                                           ext_floor_cond: ext_floor_cond,
                                           ext_roof_cond: ext_roof_cond,
                                           ground_wall_cond: ground_wall_cond,
                                           ground_floor_cond: ground_floor_cond,
                                           ground_roof_cond: ground_roof_cond,
                                           door_construction_cond: door_construction_cond,
                                           fixed_window_cond: fixed_window_cond,
                                           glass_door_cond: glass_door_cond,
                                           overhead_door_cond: overhead_door_cond,
                                           skylight_cond: skylight_cond,
                                           glass_door_solar_trans: glass_door_solar_trans,
                                           fixed_wind_solar_trans: fixed_wind_solar_trans,
                                           skylight_solar_trans: skylight_solar_trans)
    model_create_thermal_zones(model, @space_multiplier_map)
  end

  # Thermal zones need to be set to determine conditioned spaces when applying fdwr and srr limits.
  #     # fdwr_set/srr_set settings:
  #     # 0-1:  Remove all windows/skylights and add windows/skylights to match this fdwr/srr
  #     # -1:  Remove all windows/skylights and add windows/skylights to match max fdwr/srr from NECB
  #     # -2:  Do not apply any fdwr/srr changes, leave windows/skylights alone (also works for fdwr/srr > 1)
  #     # -3:  Use old method which reduces existing window/skylight size (if necessary) to meet maximum NECB fdwr/srr
  #     # limit
  #     # <-3.1:  Remove all the windows/skylights
  #     # > 1:  Do nothing
  def apply_fdwr_srr_daylighting(model:, fdwr_set: -1.0, srr_set: -1.0)
    fdwr_set = -1.0 if (fdwr_set == 'NECB_default') || fdwr_set.nil?
    srr_set = -1.0 if (srr_set == 'NECB_default') || srr_set.nil?
    fdwr_set = fdwr_set.to_f
    srr_set = srr_set.to_f
    apply_standard_window_to_wall_ratio(model: model, fdwr_set: fdwr_set)
    apply_standard_skylight_to_roof_ratio(model: model, srr_set: srr_set)
    # model_add_daylighting_controls(model) # to be removed after refactor.
  end

  def apply_standard_efficiencies(model:, sizing_run_dir:, dcv_type: 'NECB_Default')
    raise('validation of model failed.') unless validate_initial_model(model)

    climate_zone = 'NECB HDD Method'
    raise("sizing run 1 failed! check #{sizing_run_dir}") if model_run_sizing_run(model, "#{sizing_run_dir}/plant_loops") == false

    # This is needed for NECB2011 as a workaround for sizing the reheat boxes
    model.getAirTerminalSingleDuctVAVReheats.each { |iobj| air_terminal_single_duct_vav_reheat_set_heating_cap(iobj) }
    # Apply the prototype HVAC assumptions
    model_apply_prototype_hvac_assumptions(model, nil, climate_zone)
    # Apply the HVAC efficiency standard
    sql_db_vars_map = {}
    model_apply_hvac_efficiency_standard(model, climate_zone, sql_db_vars_map: sql_db_vars_map)
    model_enable_demand_controlled_ventilation(model, dcv_type)
    return sql_db_vars_map
  end

  # Shut off the system during unoccupied periods.
  # During these times, systems will cycle on briefly
  # if temperature drifts below setpoint.  For systems
  # with fan-powered terminals, the whole system
  # (not just the terminal fans) will cycle on.
  # Terminal-only night cycling is not used because the terminals cannot
  # provide cooling, so terminal-only night cycling leads to excessive
  # unmet cooling hours during unoccupied periods.
  # If the system already has a schedule other than
  # Always-On, no change will be made.  If the system has
  # an Always-On schedule assigned, a new schedule will be created.
  # In this case, occupied is defined as the total percent
  # occupancy for the loop for all zones served.
  #
  # @param min_occ_pct [Double] the fractional value below which
  # the system will be considered unoccupied.
  # @return [Bool] true if successful, false if not
  def air_loop_hvac_enable_unoccupied_fan_shutoff(air_loop_hvac, min_occ_pct = 0.05)
    # Set the system to night cycle
    air_loop_hvac.setNightCycleControlType('CycleOnAny')

    # Check if already using a schedule other than always on
    avail_sch = air_loop_hvac.availabilitySchedule
    unless avail_sch == air_loop_hvac.model.alwaysOnDiscreteSchedule
      OpenStudio.logFree(OpenStudio::Info, 'openstudio.standards.AirLoopHVAC', "For #{air_loop_hvac.name}: Availability schedule is already set to #{avail_sch.name}.  Will assume this includes unoccupied shut down; no changes will be made.")
      return true
    end

    # Get the airloop occupancy schedule
    loop_occ_sch = air_loop_hvac_get_occupancy_schedule(air_loop_hvac, occupied_percentage_threshold: min_occ_pct)
    flh = schedule_ruleset_annual_equivalent_full_load_hrs(loop_occ_sch)
    OpenStudio.logFree(OpenStudio::Info, 'openstudio.standards.AirLoopHVAC', "For #{air_loop_hvac.name}: Annual occupied hours = #{flh.round} hr/yr, assuming a #{min_occ_pct} occupancy threshold.  This schedule will be used as the HVAC operation schedule.")

    # Set HVAC availability schedule to follow occupancy
    air_loop_hvac.setAvailabilitySchedule(loop_occ_sch)
    air_loop_hvac.supplyComponents('OS:AirLoopHVAC:UnitaryHeatPump:AirToAir:MultiSpeed'.to_IddObjectType).each do |comp|
      comp.to_AirLoopHVACUnitaryHeatPumpAirToAirMultiSpeed.get.setAvailabilitySchedule(loop_occ_sch)
    end

    return true
  end

  # do not apply zone hvac ventilation control
  def zone_hvac_component_occupancy_ventilation_control(zone_hvac_component)
    return false
  end

  def apply_loop_pump_power(model:, sizing_run_dir:)
    # Remove duplicate materials and constructions
    # Note For NECB2015 This is the 2nd time this method is bieng run.
    # First time it ran in the super() within model_apply_standard() method
    # model = return BTAP::FileIO::remove_duplicate_materials_and_constructions(model)
    return model
  end

  # this method will determine the vintage of NECB spacetypes the model contains. It will return nil if it can't
  # determine it.
  def determine_spacetype_vintage(model)
    # this code is the list of available vintages
    space_type_vintage_list = ['NECB2011', 'NECB2015', 'NECB2017', 'BTAPPRE1980', 'BTAP1980TO2010']
    # this reorders the list to do the current class first.
    space_type_vintage_list.insert(0, space_type_vintage_list.delete(self.class.name))
    # Set the space_type
    space_type_vintage = nil
    # get list of space types used in model and a mapped string.
    model_space_type_names = model.getSpaceTypes.map do |spacetype|
      [spacetype.standardsBuildingType.get.to_s + '-' + spacetype.standardsSpaceType.get.to_s]
    end
    # Now iterate though each vintage
    space_type_vintage_list.each do |template|
      # Create the standard object and get a list of all the spacetypes available for that vintage.
      standard_space_type_list = Standard.build(template).get_all_spacetype_names.map { |spacetype| [spacetype[0].to_s + '-' + spacetype[1].to_s] }
      # set array to contain unknown spacetypes.
      unknown_spacetypes = []
      # iterate though all space types that the model is using
      model_space_type_names.each do |space_type_name|
        # push unknown spacetypes into the array.
        unknown_spacetypes << space_type_name unless standard_space_type_list.include?(space_type_name)
      end
      if unknown_spacetypes.empty?
        # No unknowns, so return the template and don't bother looking for others.
        return template
      end
    end
    return space_type_vintage
  end

  # This method will validate that the space types in the model are indeed the correct NECB spacetypes names.
  def validate_and_upate_space_types(model)
    space_type_vintage = determine_spacetype_vintage(model)
    if space_type_vintage.nil?
      message = "These some of the spacetypes in the model are not part of any necb standard.\n  Please ensure all spacetype in model are correct."
      puts "Error: #{message}"
      OpenStudio.logFree(OpenStudio::Error, 'openstudio.Standards.NECB', message)
      return false
    elsif space_type_vintage == self.class.name
      # the spacetype in the model match the version we are trying to create.
      # no translation neccesary.
      return true
    else
      # Need to translate to current vintage.
      no_errors = true
      st_model_vintage_string = "#{space_type_vintage}_space_type"
      bt_model_vintage_string = "#{space_type_vintage}_building_type"
      st_target_vintage_string = "#{self.class.name}_space_type"
      bt_target_vintage_string = "#{self.class.name}_building_type"
      space_type_upgrade_map = @standards_data['space_type_upgrade_map']
      model.getSpaceTypes.sort.each do |st|
        space_type_map = space_type_upgrade_map.detect { |row| (row[st_model_vintage_string] == st.standardsSpaceType.get.to_s) && (row[bt_model_vintage_string] == st.standardsBuildingType.get.to_s) }
        st.setStandardsBuildingType(space_type_map[bt_target_vintage_string].to_s.strip)
        raise('could not set buildingtype') unless st.setStandardsBuildingType(space_type_map[bt_target_vintage_string].to_s.strip)
        raise('could not set this') unless st.setStandardsSpaceType(space_type_map[st_target_vintage_string].to_s.strip)

        # Set name of spacetype to new name.
        st.setName("#{st.standardsBuildingType.get} #{st.standardsSpaceType.get}")
      end
      return no_errors
    end
  end

  # Determine whether or not water fixtures are attached to spaces
  def model_attach_water_fixtures_to_spaces?(model)
    return true
  end

  # Set the infiltration rate for this space to include
  # the impact of air leakage requirements in the standard.
  #
  # @return [Double] true if successful, false if not
  # @todo handle doors and vestibules
  def space_apply_infiltration_rate(space)
    # Remove infiltration rates set at the space type.
    infiltration_data = @standards_data['infiltration']
    unless space.spaceType.empty?
      space.spaceType.get.spaceInfiltrationDesignFlowRates.each(&:remove)
    end
    # Remove infiltration rates set at the space object.
    space.spaceInfiltrationDesignFlowRates.each(&:remove)

    exterior_wall_and_roof_and_subsurface_area = space_exterior_wall_and_roof_and_subsurface_area(space) # To do
    # Don't create an object if there is no exterior wall area
    if exterior_wall_and_roof_and_subsurface_area <= 0.0
      OpenStudio.logFree(OpenStudio::Info, 'openstudio.Standards.Model', "For #{template}, no exterior wall area was found, no infiltration will be added.")
      return true
    end
    # Calculate the total infiltration, assuming
    # that it only occurs through exterior walls and roofs (not floors as
    # explicit stated in the NECB2011 so overhang/cantilevered floors will
    # have no effective infiltration)
    tot_infil_m3_per_s = get_standards_constant('infiltration_rate_m3_per_s_per_m2') * exterior_wall_and_roof_and_subsurface_area
    # Now spread the total infiltration rate over all
    # exterior surface area (for the E+ input field) this will include the exterior floor if present.
    all_ext_infil_m3_per_s_per_m2 = tot_infil_m3_per_s / space.exteriorArea

    OpenStudio.logFree(OpenStudio::Debug, 'openstudio.Standards.Space', "For #{space.name}, adj infil = #{all_ext_infil_m3_per_s_per_m2.round(8)} m^3/s*m^2.")

    # Get any infiltration schedule already assigned to this space or its space type
    # If not, the always on schedule will be applied.
    infil_sch = nil
    unless space.spaceInfiltrationDesignFlowRates.empty?
      old_infil = space.spaceInfiltrationDesignFlowRates[0]
      if old_infil.schedule.is_initialized
        infil_sch = old_infil.schedule.get
      end
    end

    if infil_sch.nil? && space.spaceType.is_initialized
      space_type = space.spaceType.get
      unless space_type.spaceInfiltrationDesignFlowRates.empty?
        old_infil = space_type.spaceInfiltrationDesignFlowRates[0]
        if old_infil.schedule.is_initialized
          infil_sch = old_infil.schedule.get
        end
      end
    end

    if infil_sch.nil?
      infil_sch = space.model.alwaysOnDiscreteSchedule
    end

    # Create an infiltration rate object for this space
    infiltration = OpenStudio::Model::SpaceInfiltrationDesignFlowRate.new(space.model)
    infiltration.setName("#{space.name} Infiltration")
    infiltration.setFlowperExteriorSurfaceArea(all_ext_infil_m3_per_s_per_m2)
    infiltration.setSchedule(infil_sch)
    infiltration.setConstantTermCoefficient(get_standards_constant('infiltration_constant_term_coefficient'))
    infiltration.setTemperatureTermCoefficient(get_standards_constant('infiltration_constant_term_coefficient'))
    infiltration.setVelocityTermCoefficient(get_standards_constant('infiltration_velocity_term_coefficient'))
    infiltration.setVelocitySquaredTermCoefficient(get_standards_constant('infiltration_velocity_squared_term_coefficient'))
    infiltration.setSpace(space)

    return true
  end

  # @return [Bool] returns true if successful, false if not
  def set_occ_sensor_spacetypes(model, space_type_map)
    building_type = 'Space Function'
    space_type_map.each do |space_type_name, space_names|
      space_names.sort.each do |space_name|
        space = model.getSpaceByName(space_name)
        next if space.empty?

        space = space.get

        # Check if space type for this space matches NECB2011 specific space type
        # for occupancy sensor that is area dependent. Note: space.floorArea in m2.

        # Evaluate the formula in the database.
        standard_space_type_name = space_type_name
        floor_area = space.floorArea
        if eval(@standards_data['formulas']['occupancy_sensors_space_types_formula']['value'])
          # If there is only one space assigned to this space type, then reassign this stub
          # to the @@template duplicate with appendage " - occsens", otherwise create a new stub
          # for this space. Required to use reduced LPD by NECB2011 0.9 factor.
          space_type_name_occsens = space_type_name + ' - occsens'
          stub_space_type_occsens = model.getSpaceTypeByName("#{building_type} #{space_type_name_occsens}")

          if stub_space_type_occsens.empty?
            # create a new space type just once for space_type_name appended with " - occsens"
            stub_space_type_occsens = OpenStudio::Model::SpaceType.new(model)
            stub_space_type_occsens.setStandardsBuildingType(building_type)
            stub_space_type_occsens.setStandardsSpaceType(space_type_name_occsens)
            stub_space_type_occsens.setName("#{building_type} #{space_type_name_occsens}")
            space_type_apply_rendering_color(stub_space_type_occsens)
            space.setSpaceType(stub_space_type_occsens)
          else
            # reassign occsens space type stub already created...
            stub_space_type_occsens = stub_space_type_occsens.get
            space.setSpaceType(stub_space_type_occsens)
          end
        end
      end
    end
    return true
  end

  # 2019-05-23 ckirney  This is an ugly, disgusting, hack (hence the name) that I dreamed out so that we could quickly
  # and easily finish the merge from the nrcan branch (using OS 2.6.0) to master (using OS 2.8.0).  This must be revised
  # and a more elegant solution found.
  #
  # This method takes everything in the @standards_data['tables'] hash and adds it to the main @standards_data hash.
  # This was done because other contributors insist on using the 'model_find_object' method which is passed a hash and
  # some search criteria.  The 'model_find_objects' then looks through the hash to information matching the search
  # criteria.  NECB standards assumes that the 'standards_lookup_table_first' method is used.  This does basically the
  # some thing as 'model_find_objects' only it assumes that you are looking in the standards hash and you tell it which
  # table in the standards hash to look for.
  def corrupt_standards_database
    @standards_data['tables'].each do |table|
      @standards_data[table[0]] = table[1]['table']
    end
  end

  # This model gets the climate zone column index from tables 3.2.2.x
  # @author phylroy.lopez@nrcan.gc.ca
  # @param hdd [Float]
  # @return [Fixnum] climate zone 4-8
  def get_climate_zone_index(hdd)
    # check for climate zone index from NECB 3.2.2.X
    case hdd
    when 0..2999 then
      return 0 # climate zone 4
    when 3000..3999 then
      return 1 # climate zone 5
    when 4000..4999 then
      return 2 # climate zone 6
    when 5000..5999 then
      return 3 # climate zone 7a
    when 6000..6999 then
      return 4 # climate zone 7b
    when 7000..1000000 then
      return 5 # climate zone 8
    end
  end

  # This model gets the climate zone name and returns the climate zone string.
  # @author phylroy.lopez@nrcan.gc.ca
  # @param hdd [Float]
  # @return [Fixnum] climate zone 4-8
  def get_climate_zone_name(hdd)
    case get_climate_zone_index(hdd)
    when 0 then
      return '4'
    when 1 then
      return '5' # climate zone 5
    when 2 then
      return '6' # climate zone 6
    when 3 then
      return '7a' # climate zone 7a
    when 4 then
      return '7b' # climate zone 7b
    when 5 then
      return '8' # climate zone 8
    end
  end

  ##### Ask user's inputs for daylighting controls illuminance setpoint and number of stepped control steps.
  ##### Note that the minimum number of stepped control steps is two steps as per NECB2011.
  def daylighting_controls_settings(illuminance_setpoint: 500.0,
                                    number_of_stepped_control_steps: 2)
    return illuminance_setpoint, number_of_stepped_control_steps
  end

  def model_add_daylighting_controls(model)
    ##### Find spaces with exterior fenestration including fixed window, operable window, and skylight.
    daylight_spaces = []
    model.getSpaces.sort.each do |space|
      space.surfaces.sort.each do |surface|
        surface.subSurfaces.sort.each do |subsurface|
          if subsurface.outsideBoundaryCondition == 'Outdoors' &&
             (subsurface.subSurfaceType == 'FixedWindow' ||
                 subsurface.subSurfaceType == 'OperableWindow' ||
                 subsurface.subSurfaceType == 'Skylight')
            daylight_spaces << space
            # subsurface.outsideBoundaryCondition == "Outdoors" && (subsurface.subSurfaceType == "FixedWindow" || "OperableWindow")
          end
          # surface.subSurfaces.each do |subsurface|
        end
        # space.surfaces.each do |surface|
      end
      # model.getSpaces.sort.each do |space|
    end

    ##### Remove duplicate spaces from the "daylight_spaces" array, as a daylighted space may have various fenestration types.
    daylight_spaces = daylight_spaces.uniq
    # puts daylight_spaces

    ##### Create hashes for "Primary Sidelighted Areas", "Sidelighting Effective Aperture", "Daylighted Area Under Skylights",
    ##### and "Skylight Effective Aperture" for the whole model.
    ##### Each of these hashes will be used later in this function (i.e. model_add_daylighting_controls)
    ##### to provide a dictionary of daylighted space names and the associated value (i.e. daylighted area or effective aperture).
    primary_sidelighted_area_hash = {}
    sidelighting_effective_aperture_hash = {}
    daylighted_area_under_skylights_hash = {}
    skylight_effective_aperture_hash = {}

    ##### Calculate "Primary Sidelighted Areas" AND "Sidelighting Effective Aperture" as per NECB2011. #TODO: consider removing overlapped sidelighted area
    daylight_spaces.sort.each do |daylight_space|
      # puts daylight_space.name.to_s
      primary_sidelighted_area = 0.0
      area_weighted_vt_handle = 0.0
      area_weighted_vt = 0.0
      window_area_sum = 0.0

      ##### Calculate floor area of the daylight_space and get floor vertices of the daylight_space (to be used for the calculation of daylight_space depth)
      floor_surface = nil
      floor_area = 0.0
      floor_vertices = []
      daylight_space.surfaces.sort.each do |surface|
        if surface.surfaceType == 'Floor'
          floor_surface = surface
          floor_area += surface.netArea
          floor_vertices << surface.vertices
        end
      end

      ##### Loop through the surfaces of each daylight_space to calculate primary_sidelighted_area and
      ##### area-weighted visible transmittance and window_area_sum which are used to calculate sidelighting_effective_aperture
      primary_sidelighted_area, area_weighted_vt_handle, window_area_sum =
        get_parameters_sidelighting(daylight_space: daylight_space,
                                    floor_surface: floor_surface,
                                    floor_vertices: floor_vertices,
                                    floor_area: floor_area,
                                    primary_sidelighted_area: primary_sidelighted_area,
                                    area_weighted_vt_handle: area_weighted_vt_handle,
                                    window_area_sum: window_area_sum)

      primary_sidelighted_area_hash[daylight_space.name.to_s] = primary_sidelighted_area

      ##### Calculate area-weighted VT of glazing (this is used to calculate sidelighting effective aperture; see NECB2011: 4.2.2.10.).
      area_weighted_vt = area_weighted_vt_handle / window_area_sum
      sidelighting_effective_aperture_hash[daylight_space.name.to_s] = window_area_sum * area_weighted_vt / primary_sidelighted_area
      # daylight_spaces.each do |daylight_space|
    end

    ##### Calculate "Daylighted Area Under Skylights" AND "Skylight Effective Aperture"
    daylight_spaces.sort.each do |daylight_space|
      # puts daylight_space.name.to_s
      skylight_area = 0.0
      skylight_area_weighted_vt_handle = 0.0
      skylight_area_weighted_vt = 0.0
      skylight_area_sum = 0.0
      daylighted_under_skylight_area = 0.0

      ##### Loop through the surfaces of each daylight_space to calculate daylighted_area_under_skylights and skylight_effective_aperture for each daylight_space
      daylighted_under_skylight_area, skylight_area_weighted_vt_handle, skylight_area_sum =
        get_parameters_skylight(daylight_space: daylight_space,
                                skylight_area_weighted_vt_handle: skylight_area_weighted_vt_handle,
                                skylight_area_sum: skylight_area_sum,
                                daylighted_under_skylight_area: daylighted_under_skylight_area)

      daylighted_area_under_skylights_hash[daylight_space.name.to_s] = daylighted_under_skylight_area

      ##### Calculate skylight_effective_aperture as per NECB2011: 4.2.2.7.
      ##### Note that it was assumed that the skylight is flush with the ceiling. Therefore, area-weighted average well factor (WF) was set to 0.9 in the below Equation.
      skylight_area_weighted_vt = skylight_area_weighted_vt_handle / skylight_area_sum
      skylight_effective_aperture_hash[daylight_space.name.to_s] = 0.85 * skylight_area_sum * skylight_area_weighted_vt * 0.9 / daylighted_under_skylight_area
      # daylight_spaces.each do |daylight_space|
    end
    # puts primary_sidelighted_area_hash
    # puts sidelighting_effective_aperture_hash
    # puts daylighted_area_under_skylights_hash
    # puts skylight_effective_aperture_hash

    ##### Find office spaces >= 25m2 among daylight_spaces
    offices_larger_25m2 = []
    daylight_spaces.sort.each do |daylight_space|
      ## The following steps are for in case an office has multiple floors at various heights
      ## 1. Calculate number of floors of each daylight_space
      ## 2. Find the lowest z among all floors of each daylight_space
      ## 3. Find lowest floors of each daylight_space (these floors are at the same level)
      ## 4. Calculate 'daylight_space_area' as sum of area of all the lowest floors of each daylight_space, and gather the vertices of all the lowest floors of each daylight_space

      ## 1. Calculate number of floors of daylight_space
      floor_vertices = []
      number_floor = 0
      daylight_space.surfaces.sort.each do |surface|
        if surface.surfaceType == 'Floor'
          floor_vertices << surface.vertices
          number_floor += 1
        end
      end

      ## 2. Loop through all floors of daylight_space, and find the lowest z among all floors of daylight_space
      lowest_floor_z = []
      highest_floor_z = []
      for i in 0..number_floor - 1
        if i == 0
          lowest_floor_z = floor_vertices[i][0].z
          highest_floor_z = floor_vertices[i][0].z
        else
          if lowest_floor_z > floor_vertices[i][0].z
            lowest_floor_z = floor_vertices[i][0].z
          else
            lowest_floor_z = lowest_floor_z
          end
          if highest_floor_z < floor_vertices[i][0].z
            highest_floor_z = floor_vertices[i][0].z
          else
            highest_floor_z = highest_floor_z
          end
        end
      end

      ## 3 and 4. Loop through all floors of daylight_space, and calculate the sum of area of all the lowest floors of daylight_space,
      ## and gather the vertices of all the lowest floors of daylight_space
      daylight_space_area = 0
      lowest_floors_vertices = []
      floor_vertices = []
      daylight_space.surfaces.sort.each do |surface|
        if surface.surfaceType == 'Floor'
          floor_vertices = surface.vertices
          if floor_vertices[0].z == lowest_floor_z
            lowest_floors_vertices << floor_vertices
            daylight_space_area += surface.netArea
          end
        end
      end

      if daylight_space.spaceType.get.standardsSpaceType.get.to_s == 'Office - enclosed' && daylight_space_area >= 25.0
        offices_larger_25m2 << daylight_space.name.to_s
      end
    end

    ##### find daylight_spaces which do not need daylight sensor controls based on the primary_sidelighted_area as per NECB2011: 4.2.2.8.
    ##### Note: Office spaces >= 25m2 are excluded (i.e. they should have daylighting controls even if their primary_sidelighted_area <= 100m2), as per NECB2011: 4.2.2.2.
    daylight_spaces_exception = []
    primary_sidelighted_area_hash.sort.each do |key_daylight_space_name, value_primary_sidelighted_area|
      if value_primary_sidelighted_area <= 100.0 && [key_daylight_space_name].any? { |word| offices_larger_25m2.include?(word) } == false
        daylight_spaces_exception << key_daylight_space_name
      end
    end

    ##### find daylight_spaces which do not need daylight sensor controls based on the sidelighting_effective_aperture as per NECB2011: 4.2.2.8.
    ##### Note: Office spaces >= 25m2 are excluded (i.e. they should have daylighting controls even if their sidelighting_effective_aperture <= 10%), as per NECB2011: 4.2.2.2.
    sidelighting_effective_aperture_hash.sort.each do |key_daylight_space_name, value_sidelighting_effective_aperture|
      if value_sidelighting_effective_aperture <= 0.1 && [key_daylight_space_name].any? { |word| offices_larger_25m2.include?(word) } == false
        daylight_spaces_exception << key_daylight_space_name
      end
    end

    ##### find daylight_spaces which do not need daylight sensor controls based on the daylighted_area_under_skylights as per NECB2011: 4.2.2.4.
    ##### Note: Office spaces >= 25m2 are excluded (i.e. they should have daylighting controls even if their daylighted_area_under_skylights <= 400m2), as per NECB2011: 4.2.2.2.
    daylighted_area_under_skylights_hash.sort.each do |key_daylight_space_name, value_daylighted_area_under_skylights|
      if value_daylighted_area_under_skylights <= 400.0 && [key_daylight_space_name].any? { |word| offices_larger_25m2.include?(word) } == false
        daylight_spaces_exception << key_daylight_space_name
      end
    end

    ##### find daylight_spaces which do not need daylight sensor controls based on the skylight_effective_aperture criterion as per NECB2011: 4.2.2.4.
    ##### Note: Office spaces >= 25m2 are excluded (i.e. they should have daylighting controls even if their skylight_effective_aperture <= 0.6%), as per NECB2011: 4.2.2.2.
    skylight_effective_aperture_hash.sort.each do |key_daylight_space_name, value_skylight_effective_aperture|
      if value_skylight_effective_aperture <= 0.006 && [key_daylight_space_name].any? { |word| offices_larger_25m2.include?(word) } == false
        daylight_spaces_exception << key_daylight_space_name
      end
    end
    # puts daylight_spaces_exception

    ##### Loop through the daylight_spaces and exclude the daylight_spaces that do not meet the criteria (see above) as per NECB2011: 4.2.2.4. and 4.2.2.8.
    daylight_spaces_exception.sort.each do |daylight_space_exception|
      daylight_spaces.sort.each do |daylight_space|
        if daylight_space.name.to_s == daylight_space_exception
          daylight_spaces.delete(daylight_space)
        end
      end
    end
    # puts daylight_spaces

    ##### Create one daylighting sensor and put it at the center of each daylight_space if the space area < 250m2;
    ##### otherwise, create two daylight sensors, divide the space into two parts and put each of the daylight sensors at the center of each part of the space.
    daylight_spaces.sort.each do |daylight_space|
      # puts daylight_space.name.to_s
      ##### 1. Calculate number of floors of each daylight_space
      ##### 2. Find the lowest z among all floors of each daylight_space
      ##### 3. Find lowest floors of each daylight_space (these floors are at the same level)
      ##### 4. Calculate 'daylight_space_area' as sum of area of all the lowest floors of each daylight_space, and gather the vertices of all the lowest floors of each daylight_space
      ##### 5. Find min and max of x and y among vertices of all the lowest floors of each daylight_space

      ##### Calculate number of floors of daylight_space
      floor_vertices = []
      number_floor = 0
      daylight_space.surfaces.sort.each do |surface|
        if surface.surfaceType == 'Floor'
          floor_vertices << surface.vertices
          number_floor += 1
        end
      end

      ##### Loop through all floors of daylight_space, and find the lowest z among all floors of daylight_space
      lowest_floor_z = []
      highest_floor_z = []
      for i in 0..number_floor - 1
        if i == 0
          lowest_floor_z = floor_vertices[i][0].z
          highest_floor_z = floor_vertices[i][0].z
        else
          if lowest_floor_z > floor_vertices[i][0].z
            lowest_floor_z = floor_vertices[i][0].z
          else
            lowest_floor_z = lowest_floor_z
          end
          if highest_floor_z < floor_vertices[i][0].z
            highest_floor_z = floor_vertices[i][0].z
          else
            highest_floor_z = highest_floor_z
          end
        end
      end
      # puts lowest_floor_z

      ##### Loop through all floors of daylight_space, and calculate the sum of area of all the lowest floors of daylight_space,
      ##### and gather the vertices of all the lowest floors of daylight_space
      daylight_space_area = 0
      lowest_floors_vertices = []
      floor_vertices = []
      daylight_space.surfaces.sort.each do |surface|
        if surface.surfaceType == 'Floor'
          floor_vertices = surface.vertices
          if floor_vertices[0].z == lowest_floor_z
            lowest_floors_vertices << floor_vertices
            daylight_space_area += surface.netArea
          end
        end
      end
      # puts daylight_space.name.to_s
      # puts number_floor
      # puts lowest_floors_vertices
      # puts daylight_space_area

      ##### Loop through all lowest floors of daylight_space and find the min and max of x and y among their vertices
      xmin = lowest_floors_vertices[0][0].x
      ymin = lowest_floors_vertices[0][0].y
      xmax = lowest_floors_vertices[0][0].x
      ymax = lowest_floors_vertices[0][0].y
      zmin = lowest_floor_z
      for i in 0..lowest_floors_vertices.count - 1 # this loops through each of the lowers floors of daylight_space
        for j in 0..lowest_floors_vertices[i].count - 1 # this loops through each of vertices of each of the lowers floors of daylight_space

          if xmin > lowest_floors_vertices[i][j].x
            xmin = lowest_floors_vertices[i][j].x
          end
          if ymin > lowest_floors_vertices[i][j].y
            ymin = lowest_floors_vertices[i][j].y
          end
          if xmax < lowest_floors_vertices[i][j].x
            xmax = lowest_floors_vertices[i][j].x
          end
          if ymax < lowest_floors_vertices[i][j].y
            ymax = lowest_floors_vertices[i][j].y
          end
        end
      end
      # puts daylight_space.name.to_s
      # puts xmin
      # puts xmax
      # puts ymin
      # puts ymax

      ##### Get the thermal zone of daylight_space (this is used later to assign daylighting sensor)
      zone = daylight_space.thermalZone
      if !zone.empty?
        zone = daylight_space.thermalZone.get
        ##### Get the floor of the daylight_space
        floors = []
        daylight_space.surfaces.sort.each do |surface|
          if surface.surfaceType == 'Floor'
            floors << surface
          end
        end

        ##### Get user's input for daylighting controls illuminance setpoint and number of stepped control steps
        illuminance_setpoint, number_of_stepped_control_steps = daylighting_controls_settings(illuminance_setpoint: 500.0, number_of_stepped_control_steps: 2)

        ##### Create daylighting sensor control
        ##### NOTE: NECB2011 has some requirements on the number of sensors in spaces based on the area of the spaces.
        ##### However, EnergyPlus/OpenStudio allows to put maximum two built-in sensors in each thermal zone rather than in each space.
        ##### Since a thermal zone may include several spaces which are not next to each other on the same floor, or
        ##### a thermal zone may include spaces on different floors, a simplified method has been used to create a daylighting sensor.
        ##### So, in each thermal zone, only one daylighting sensor has been created even if the area of that thermal zone requires more than one daylighting sensor.
        ##### Also, it has been assumed that a thermal zone includes spaces which are next to each other and are on the same floor.
        ##### Furthermore, the one daylighting sensor in each thermal zone (where the thermal zone needs daylighting sensor),
        ##### the sensor has been put at the intersection of the minimum and maximum x and y of the lowest floor of that thermal zones.
        sensor = OpenStudio::Model::DaylightingControl.new(daylight_space.model)
        sensor.setName("#{daylight_space.name} daylighting control")
        sensor.setSpace(daylight_space)
        sensor.setIlluminanceSetpoint(illuminance_setpoint)
        sensor.setLightingControlType('Stepped')
        sensor.setNumberofSteppedControlSteps(number_of_stepped_control_steps)
        x_pos = (xmin + xmax) / 2.0
        y_pos = (ymin + ymax) / 2.0
        z_pos = zmin + 0.8 # put it 0.8 meter above the floor
        sensor_vertex = OpenStudio::Point3d.new(x_pos, y_pos, z_pos)
        sensor.setPosition(sensor_vertex)
        zone.setPrimaryDaylightingControl(sensor)
        zone.setFractionofZoneControlledbyPrimaryDaylightingControl(1.0)
        # if !zone.empty?
      end
      # daylight_spaces.each do |daylight_space|
    end
  end

  ##### Define ScheduleTypeLimits for Any_Number_ppm
  ##### TODO: (upon other BTAP tasks) This function can be added to btap/schedules.rb > module StandardScheduleTypeLimits
  def get_any_number_ppm(model)
    name = 'Any_Number_ppm'
    any_number_ppm_schedule_type_limits = model.getScheduleTypeLimitsByName(name)
    return any_number_ppm_schedule_type_limits.get unless any_number_ppm_schedule_type_limits.empty?

    any_number_ppm_schedule_type_limits = OpenStudio::Model::ScheduleTypeLimits.new(model)
    any_number_ppm_schedule_type_limits.setName(name)
    any_number_ppm_schedule_type_limits.setNumericType('CONTINUOUS')
    any_number_ppm_schedule_type_limits.setUnitType('Dimensionless')
    any_number_ppm_schedule_type_limits.setLowerLimitValue(400.0)
    any_number_ppm_schedule_type_limits.setUpperLimitValue(1000.0)
    return any_number_ppm_schedule_type_limits
  end

  # Note: Values for dcv_type are: 'Occupancy_based_DCV', 'CO2_based_DCV', 'No_DCV', 'NECB_Default'
  def model_enable_demand_controlled_ventilation(model, dcv_type = 'No_DCV')
    return if dcv_type == 'NECB_Defualt'

    if dcv_type == 'Occupancy_based_DCV' || dcv_type == 'CO2_based_DCV'
      # TODO: IMPORTANT: (upon other BTAP tasks) Set a value for the "Outdoor Air Flow per Person" field of the "OS:DesignSpecification:OutdoorAir" object
      # Note: The "Outdoor Air Flow per Person" field is required for occupancy-based DCV.
      # Note: The "Outdoor Air Flow per Person" values should be based on ASHRAE 62.1: Article 6.2.2.1.
      # Note: The "Outdoor Air Flow per Person" should be entered for "ventilation_per_person" in "lib/openstudio-standards/standards/necb/NECB2011/data/space_types.json"

      ##### Define indoor CO2 availability schedule (required for CO2-based DCV)
      ##### Reference: see page B.13 of PNNL (2017), "Impacts of Commercial Building Controls on Energy Savings and Peak Load Reduction", available a: https://www.energy.gov/eere/buildings/downloads/impacts-commercial-building-controls-energy-savings-and-peak-load-reduction
      ##### Note: the defined schedule here is redundant as the schedule says it is always on AND
      ##### the "ZoneControl:ContaminantController" object says that "If this field is left blank, the schedule has a value of 1 for all time periods".
      indoor_co2_availability_schedule = OpenStudio::Model::ScheduleCompact.new(model)
      indoor_co2_availability_schedule.setName('indoor_co2_availability_schedule')
      indoor_co2_availability_schedule.setScheduleTypeLimits(BTAP::Resources::Schedules::StandardScheduleTypeLimits.get_fraction(model))
      indoor_co2_availability_schedule.to_ScheduleCompact.get
      # indoor_co2_availability_schedule.setString(1,"indoor_co2_availability_schedule")
      indoor_co2_availability_schedule.setString(3, 'Through: 12/31')
      indoor_co2_availability_schedule.setString(4, 'For: Weekdays SummerDesignDay')
      indoor_co2_availability_schedule.setString(5, 'Until: 07:00')
      indoor_co2_availability_schedule.setString(6, '0.0')
      indoor_co2_availability_schedule.setString(7, 'Until: 22:00')
      indoor_co2_availability_schedule.setString(8, '1.0')
      indoor_co2_availability_schedule.setString(9, 'Until: 24:00')
      indoor_co2_availability_schedule.setString(10, '0.0')
      indoor_co2_availability_schedule.setString(11, 'For: Saturday WinterDesignDay')
      indoor_co2_availability_schedule.setString(12, 'Until: 07:00')
      indoor_co2_availability_schedule.setString(13, '0.0')
      indoor_co2_availability_schedule.setString(14, 'Until: 18:00')
      indoor_co2_availability_schedule.setString(15, '1.0')
      indoor_co2_availability_schedule.setString(16, 'Until: 24:00')
      indoor_co2_availability_schedule.setString(17, '0.0')
      indoor_co2_availability_schedule.setString(18, 'For: AllOtherDays')
      indoor_co2_availability_schedule.setString(19, 'Until: 24:00')
      indoor_co2_availability_schedule.setString(20, '0.0')

      ##### Define indoor CO2 setpoint schedule (required for CO2-based DCV)
      ##### Reference: see page B.13 of PNNL (2017), "Impacts of Commercial Building Controls on Energy Savings and Peak Load Reduction", available a: https://www.energy.gov/eere/buildings/downloads/impacts-commercial-building-controls-energy-savings-and-peak-load-reduction
      indoor_co2_setpoint_schedule = OpenStudio::Model::ScheduleCompact.new(model)
      indoor_co2_setpoint_schedule.setName('indoor_co2_setpoint_schedule')
      indoor_co2_setpoint_schedule.setScheduleTypeLimits(get_any_number_ppm(model))
      indoor_co2_setpoint_schedule.to_ScheduleCompact.get
      indoor_co2_setpoint_schedule.setString(3, 'Through: 12/31')
      indoor_co2_setpoint_schedule.setString(4, 'For: AllDays')
      indoor_co2_setpoint_schedule.setString(5, 'Until: 24:00')
      indoor_co2_setpoint_schedule.setString(6, '1000.0')
      # indoor_co2_setpoint_schedule.setToConstantValue(1000.0) #1000 ppm

      ##### Define outdoor CO2 schedule (required for CO2-based DCV
      ##### Reference: see page B.13 of PNNL (2017), "Impacts of Commercial Building Controls on Energy Savings and Peak Load Reduction", available a: https://www.energy.gov/eere/buildings/downloads/impacts-commercial-building-controls-energy-savings-and-peak-load-reduction
      outdoor_co2_schedule = OpenStudio::Model::ScheduleCompact.new(model)
      outdoor_co2_schedule.setName('outdoor_co2_schedule')
      outdoor_co2_schedule.setScheduleTypeLimits(get_any_number_ppm(model))
      outdoor_co2_schedule.to_ScheduleCompact.get
      outdoor_co2_schedule.setString(3, 'Through: 12/31')
      outdoor_co2_schedule.setString(4, 'For: AllDays')
      outdoor_co2_schedule.setString(5, 'Until: 24:00')
      outdoor_co2_schedule.setString(6, '400.0')
      # outdoor_co2_schedule.setToConstantValue(400.0) #400 ppm

      ##### Define ZoneAirContaminantBalance (required for CO2-based DCV)
      zone_air_contaminant_balance = model.getZoneAirContaminantBalance
      zone_air_contaminant_balance.setCarbonDioxideConcentration(true)
      zone_air_contaminant_balance.setOutdoorCarbonDioxideSchedule(outdoor_co2_schedule)

      ##### Set CO2 controller in each space (required for CO2-based DCV)
      model.getSpaces.sort.each do |space|
        # puts space.name.to_s
        zone = space.thermalZone
        if !zone.empty?
          zone = space.thermalZone.get
        end
        zone_control_co2 = OpenStudio::Model::ZoneControlContaminantController.new(zone.model)
        zone_control_co2.setName("#{space.name} Zone Control Contaminant Controller")
        zone_control_co2.setCarbonDioxideControlAvailabilitySchedule(indoor_co2_availability_schedule)
        zone_control_co2.setCarbonDioxideSetpointSchedule(indoor_co2_setpoint_schedule)
        zone.setZoneControlContaminantController(zone_control_co2)
      end
      # if dcv_type == "Occupancy_based_DCV" || dcv_type == "CO2_based_DCV"
    end

    ##### Loop through AirLoopHVACs
    model.getAirLoopHVACs.sort.each do |air_loop|
      ##### Loop through AirLoopHVAC's supply nodes to:
      ##### (1) Find its AirLoopHVAC:OutdoorAirSystem using the supply node;
      ##### (2) Find Controller:OutdoorAir using AirLoopHVAC:OutdoorAirSystem;
      ##### (3) Get "Controller Mechanical Ventilation" from Controller:OutdoorAir.
      air_loop.supplyComponents.sort.each do |supply_component|
        ##### Find AirLoopHVAC:OutdoorAirSystem of AirLoopHVAC using the supply node.
        hvac_component = supply_component.to_AirLoopHVACOutdoorAirSystem

        if !hvac_component.empty?
          ##### Find Controller:OutdoorAir using AirLoopHVAC:OutdoorAirSystem.
          hvac_component = hvac_component.get
          controller_oa = hvac_component.getControllerOutdoorAir

          ##### Get "Controller Mechanical Ventilation" from Controller:OutdoorAir.
          controller_mv = controller_oa.controllerMechanicalVentilation

          ##### Set "Demand Controlled Ventilation" to "Yes" or "No" in Controller:MechanicalVentilation depending on dcv_type.
          if (dcv_type == 'CO2_based_DCV') || (dcv_type == 'Occupancy_based_DCV') # Occupancy
            controller_mv.setDemandControlledVentilation(true)
            ##### Set the "System Outdoor Air Method" field based on dcv_type in the Controller:MechanicalVentilation object
            if dcv_type == 'CO2_based_DCV'
              controller_mv.setSystemOutdoorAirMethod('IndoorAirQualityProcedure')
            else # dcv_type == 'Occupancy_based_DCV'
              controller_mv.setSystemOutdoorAirMethod('ZoneSum')
            end
          elsif dcv_type == 'No_DCV'
            controller_mv.setDemandControlledVentilation(false)
          end
          # puts controller_mv
          # if !hvac_component.empty?
        end
        # air_loop.supplyComponents.each do |supply_component|
      end
      # model.getAirLoopHVACs.each do |air_loop|
    end
  end

  def set_lighting_per_area_led_lighting(space_type:, definition:, lighting_per_area_led_lighting:, lights_scale:)
    # puts "#{space_type.name.to_s} - 'space_height' - #{space_height.to_s}"
    occ_sens_lpd_frac = 1.0
    # NECB2011 space types that require a reduction in the LPD to account for
    # the requirement of an occupancy sensor (8.4.4.6(3) and 4.2.2.2(2))
    reduce_lpd_spaces = ['Classroom/lecture/training', 'Conf./meet./multi-purpose', 'Lounge/recreation',
                         'Conf./meet./multi-purpose', 'Washroom-sch-A', 'Washroom-sch-B', 'Washroom-sch-C', 'Washroom-sch-D',
                         'Washroom-sch-E', 'Washroom-sch-F', 'Washroom-sch-G', 'Washroom-sch-H', 'Washroom-sch-I',
                         'Dress./fitt. - performance arts', 'Locker room', 'Locker room-sch-A', 'Locker room-sch-B',
                         'Locker room-sch-C', 'Locker room-sch-D', 'Locker room-sch-E', 'Locker room-sch-F', 'Locker room-sch-G',
                         'Locker room-sch-H', 'Locker room-sch-I', 'Retail - dressing/fitting']
    if reduce_lpd_spaces.include?(space_type.standardsSpaceType.get)
      # Note that "Storage area", "Storage area - refrigerated", "Hospital - medical supply" and "Office - enclosed"
      # LPD should only be reduced if their space areas are less than specific area values.
      # This is checked in a space loop after this function in the calling routine.
      occ_sens_lpd_frac = 0.9
    end

    # ##### Since Atrium's LPD for LED lighting depends on atrium's height, the height of the atrium (if applicable) should be found.
    standards_space_type = space_type.standardsSpaceType.is_initialized ? space_type.standardsSpaceType.get : nil
    if standards_space_type.include? 'Atrium' # TODO: Note that since none of the archetypes has Atrium, this was tested for 'Dining'. #Atrium
      puts "#{standards_space_type} - has atrium" # space_type.name.to_s
      # Get the max height for the spacetype.
      max_space_height_for_spacetype = get_max_space_height_for_space_type(space_type: space_type)
      if max_space_height_for_spacetype < 12.0 # TODO: Note that since none of the archetypes has Atrium, this was tested for 'Dining' with the threshold of 5.0 m for space_height.
        # TODO: Regarding the below equations, identify which version of ASHRAE 90.1 was used in NECB2015.
        atrium_lpd_eq_smaller_12_intercept = 0
        atrium_lpd_eq_smaller_12_slope = 1.06
        atrium_lpd_eq_larger_12_intercept = 4.3
        atrium_lpd_eq_larger_12_slope = 1.06
        lighting_per_area_led_lighting_atrium = (atrium_lpd_eq_smaller_12_intercept + atrium_lpd_eq_smaller_12_slope * 12.0) * 0.092903 # W/ft2 TODO: Note that for NECB2011, a constant LPD is used for atrium based on NECB2015's equations. NECB2011's threshold for height is 13.0 m.
      elsif max_space_height_for_spacetype >= 12.0 && max_space_height_for_spacetype < 13.0
        lighting_per_area_led_lighting_atrium = (atrium_lpd_eq_larger_12_intercept + atrium_lpd_eq_larger_12_slope * 12.5) * 0.092903 # W/ft2
      else # i.e. space_height >= 13.0
        lighting_per_area_led_lighting_atrium = (atrium_lpd_eq_larger_12_intercept + atrium_lpd_eq_larger_12_slope * 13.0) * 0.092903 # W/ft2
      end
      puts "#{standards_space_type} - has lighting_per_area_led_lighting_atrium - #{lighting_per_area_led_lighting_atrium}"
      lighting_per_area_led_lighting = lighting_per_area_led_lighting_atrium
    end
    lighting_per_area_led_lighting *= lights_scale
    definition.setWattsperSpaceFloorArea(OpenStudio.convert(lighting_per_area_led_lighting.to_f * occ_sens_lpd_frac, 'W/ft^2', 'W/m^2').get)

    OpenStudio.logFree(OpenStudio::Info, 'openstudio.standards.SpaceType', "#{space_type.name} set LPD to #{lighting_per_area_led_lighting} W/ft^2.")
  end

  # Adds the loads and associated schedules for each space type
  # as defined in the OpenStudio_Standards_space_types.json file.
  # This includes lights, plug loads, occupants, ventilation rate requirements,
  # infiltration, gas equipment (for kitchens, etc.) and typical schedules for each.
  # Some loads are governed by the standard, others are typical values
  # pulled from sources such as the DOE Reference and DOE Prototype Buildings.
  #
  # @return [Bool] returns true if successful, false if not
  def model_add_loads(model, lights_type, lights_scale)
    OpenStudio.logFree(OpenStudio::Info, 'openstudio.model.Model', 'Started applying space types (loads)')

    # Loop through all the space types currently in the model,
    # which are placeholders, and give them appropriate loads and schedules
    model.getSpaceTypes.sort.each do |space_type|
      # Rendering color
      space_type_apply_rendering_color(space_type)

      # Loads
      space_type_apply_internal_loads(space_type: space_type, lights_type: lights_type, lights_scale: lights_scale)

      # Schedules
      space_type_apply_internal_load_schedules(space_type, true, true, true, true, true, true, true)
    end

    OpenStudio.logFree(OpenStudio::Info, 'openstudio.model.Model', 'Finished applying space types (loads)')

    return true
  end

  ##### This method is needed to the space_type_apply_internal_loads space needed for the calculation of atriums' LPD when LED lighting is used in atriums. ***END***
  def get_max_space_height_for_space_type(space_type:)
    # initialize return value to zero.
    max_space_height_for_space_type = 0.0
    # Interate through all spaces in model.. not just ones that have space type defined.. Is this right sara?
    space_type.spaces.sort.each do |space|
      # Get only the wall type surfaces and iterate throught them.
      space.surfaces.sort.select(&:surfaceType == 'Wall').each do |wall_surface|
        # Find the vertex with the max z value.
        vertex_with_max_height = wall_surface.vertices.max_by(&:z)
        # replace max if this surface has something bigger.
        max_space_height_for_space_type = vertex_with_max_height.z if vertex_with_max_height.z > max_space_height_for_space_type
      end
    end
    return max_space_height_for_space_type
  end

  ##### The below method is for the 'model_add_daylighting_controls' method
  def get_parameters_sidelighting(daylight_space:, floor_surface:, floor_vertices:, floor_area:, primary_sidelighted_area:, area_weighted_vt_handle:, window_area_sum:)
    daylight_space.surfaces.sort.each do |surface|
      ##### Get the vertices of each exterior wall of the daylight_space on the floor
      ##### (these vertices will be used to calculate daylight_space depth in relation to the exterior wall, and
      ##### the distance of the window to vertical walls on each side of the window)
      if surface.outsideBoundaryCondition == 'Outdoors' && surface.surfaceType == 'Wall'
        wall_vertices_x_on_floor = []
        wall_vertices_y_on_floor = []
        surface_z_min = [surface.vertices[0].z, surface.vertices[1].z, surface.vertices[2].z, surface.vertices[3].z].min
        surface.vertices.each do |vertex|
          # puts vertex.z
          if vertex.z == surface_z_min && surface_z_min == floor_vertices[0][0].z
            wall_vertices_x_on_floor << vertex.x
            wall_vertices_y_on_floor << vertex.y
          end
        end
      end

      if surface.outsideBoundaryCondition == 'Outdoors' && surface.surfaceType == 'Wall' && surface_z_min == floor_vertices[0][0].z

        ##### Calculate the daylight_space depth in relation to the considered exterior wall.
        ##### To calculate daylight_space depth, first get the floor vertices which are on the opposite side of the considered exterior wall.
        floor_vertices_x_wall_opposite = []
        floor_vertices_y_wall_opposite = []
        floor_vertices[0].each do |floor_vertex|
          if (floor_vertex.x != wall_vertices_x_on_floor[0] && floor_vertex.y != wall_vertices_y_on_floor[0]) || (floor_vertex.x != wall_vertices_x_on_floor[1] && floor_vertex.y != wall_vertices_y_on_floor[1])
            floor_vertices_x_wall_opposite << floor_vertex.x
            floor_vertices_y_wall_opposite << floor_vertex.y
          end
        end

        ##### To calculate daylight_space depth, second calculate floor length on both sides: (1) exterior wall side, (2) on the opposite side of the exterior wall
        floor_width_wall_side = Math.sqrt((wall_vertices_x_on_floor[0] - wall_vertices_x_on_floor[1])**2 + (wall_vertices_y_on_floor[0] - wall_vertices_y_on_floor[1])**2)
        floor_width_wall_opposite = Math.sqrt((floor_vertices_x_wall_opposite[0] - floor_vertices_x_wall_opposite[1])**2 + (floor_vertices_y_wall_opposite[0] - floor_vertices_y_wall_opposite[1])**2)

        ##### Now, daylight_space depth can be calculated using the floor area and two lengths of the floor (note that these two lengths are in parallel to each other).
        daylight_space_depth = 2 * floor_area / (floor_width_wall_side + floor_width_wall_opposite)

        ##### Loop through the windows (including fixed and operable ones) to get window specification (width, height, area, visible transmittance (VT)), and area-weighted VT
        surface.subSurfaces.sort.each do |subsurface|
          # puts subsurface.name.to_s
          if subsurface.subSurfaceType == 'FixedWindow' || subsurface.subSurfaceType == 'OperableWindow'
            window_vt = subsurface.visibleTransmittance
            window_vt = window_vt.get
            window_area = subsurface.netArea
            window_area_sum += window_area
            area_weighted_vt_handle += window_area * window_vt
            window_vertices = subsurface.vertices
            if window_vertices[0].z.round(2) == window_vertices[1].z.round(2)
              window_width = Math.sqrt((window_vertices[0].x - window_vertices[1].x)**2.0 + (window_vertices[0].y - window_vertices[1].y)**2.0)
            else
              window_width = Math.sqrt((window_vertices[1].x - window_vertices[2].x)**2.0 + (window_vertices[1].y - window_vertices[2].y)**2.0)
            end
            window_head_height = [window_vertices[0].z, window_vertices[1].z, window_vertices[2].z, window_vertices[3].z].max.round(2)
            primary_sidelighted_area_depth = [window_head_height, daylight_space_depth].min # as per NECB2011: 4.2.2.9.

            ##### Calculate the  distance of the window to vertical walls on each side of the window (this is used to determine the sidelighted area's width).
            window_vertices_on_floor = []
            window_vertices.each do |vertex|
              window_vertices_on_floor << floor_surface.plane.project(vertex)
            end
            window_wall_distance_side1 = [Math.sqrt((wall_vertices_x_on_floor[0] - window_vertices_on_floor[0].x)**2.0 + (wall_vertices_y_on_floor[0] - window_vertices_on_floor[0].y)**2.0),
                                          Math.sqrt((wall_vertices_x_on_floor[0] - window_vertices_on_floor[2].x)**2.0 + (wall_vertices_y_on_floor[0] - window_vertices_on_floor[2].y)**2.0),
                                          0.6].min # 0.6 m as per NECB2011: 4.2.2.9.
            window_wall_distance_side2 = [Math.sqrt((wall_vertices_x_on_floor[1] - window_vertices_on_floor[0].x)**2.0 + (wall_vertices_y_on_floor[1] - window_vertices_on_floor[0].y)**2.0),
                                          Math.sqrt((wall_vertices_x_on_floor[1] - window_vertices_on_floor[2].x)**2.0 + (wall_vertices_y_on_floor[1] - window_vertices_on_floor[2].y)**2.0),
                                          0.6].min # 0.6 m as per NECB2011: 4.2.2.9.
            primary_sidelighted_area_width = window_wall_distance_side1 + window_width + window_wall_distance_side2
            primary_sidelighted_area += primary_sidelighted_area_depth * primary_sidelighted_area_width
            # if subsurface.subSurfaceType == "FixedWindow" || subsurface.subSurfaceType == "OperableWindow"
          end
          # surface.subSurfaces.each do |subsurface|
        end
        # if surface.outsideBoundaryCondition == "Outdoors" && surface.surfaceType == "Wall" && surface_z_min == floor_vertices[0][0].z
      end
      # daylight_space.surfaces.each do |surface|
    end

    return primary_sidelighted_area, area_weighted_vt_handle, window_area_sum
  end

  ##### The below method is for the 'model_add_daylighting_controls' method
  def get_parameters_skylight(daylight_space:, skylight_area_weighted_vt_handle:, skylight_area_sum:, daylighted_under_skylight_area:)
    daylight_space.surfaces.sort.each do |surface|
      ##### Get roof vertices
      if surface.outsideBoundaryCondition == 'Outdoors' && surface.surfaceType == 'RoofCeiling'
        roof_vertices = surface.vertices
      end

      ##### Loop through each subsurface to calculate daylighted_area_under_skylights and skylight_effective_aperture for each daylight_space
      surface.subSurfaces.sort.each do |subsurface|
        if subsurface.subSurfaceType == 'Skylight'
          skylight_vt = subsurface.visibleTransmittance
          skylight_vt = skylight_vt.get
          skylight_area = subsurface.netArea
          skylight_area_sum += skylight_area
          skylight_area_weighted_vt_handle += skylight_area * skylight_vt

          ##### Get skylight vertices
          skylight_vertices = subsurface.vertices

          ##### Calculate skylight width and height
          skylight_width = Math.sqrt((skylight_vertices[0].x - skylight_vertices[1].x)**2.0 + (skylight_vertices[0].y - skylight_vertices[1].y)**2.0)
          skylight_length = Math.sqrt((skylight_vertices[0].x - skylight_vertices[3].x)**2.0 + (skylight_vertices[0].y - skylight_vertices[3].y)**2.0)

          ##### Get ceiling height assuming the skylight is flush with the ceiling
          ceiling_height = skylight_vertices[0].z

          ##### Calculate roof lengths
          ##### (Note: used OpenStudio BCL measure called "assign_ashrae_9012010_daylighting_controls" with some changes/correcctions)
          roof_length_0 = Math.sqrt((roof_vertices[0].x - roof_vertices[1].x)**2.0 + (roof_vertices[0].y - roof_vertices[1].y)**2.0)
          roof_length_1 = Math.sqrt((roof_vertices[1].x - roof_vertices[2].x)**2.0 + (roof_vertices[1].y - roof_vertices[2].y)**2.0)
          roof_length_2 = Math.sqrt((roof_vertices[2].x - roof_vertices[3].x)**2.0 + (roof_vertices[2].y - roof_vertices[3].y)**2.0)
          roof_length_3 = Math.sqrt((roof_vertices[3].x - roof_vertices[0].x)**2.0 + (roof_vertices[3].y - roof_vertices[0].y)**2.0)

          ##### Find the skylight point that is the closest one to roof_vertex_0
          ##### (Note: used OpenStudio BCL measure called "assign_ashrae_9012010_daylighting_controls" with some changes/correcctions)
          roof_vertex_0_skylight_vertex_0 = Math.sqrt((roof_vertices[0].x - skylight_vertices[0].x)**2.0 + (roof_vertices[0].y - skylight_vertices[0].y)**2.0)
          roof_vertex_0_skylight_vertex_1 = Math.sqrt((roof_vertices[0].x - skylight_vertices[1].x)**2.0 + (roof_vertices[0].y - skylight_vertices[1].y)**2.0)
          roof_vertex_0_skylight_vertex_2 = Math.sqrt((roof_vertices[0].x - skylight_vertices[2].x)**2.0 + (roof_vertices[0].y - skylight_vertices[2].y)**2.0)
          roof_vertex_0_skylight_vertex_3 = Math.sqrt((roof_vertices[0].x - skylight_vertices[3].x)**2.0 + (roof_vertices[0].y - skylight_vertices[3].y)**2.0)
          roof_vertex_0_closest_distance = [roof_vertex_0_skylight_vertex_0, roof_vertex_0_skylight_vertex_1, roof_vertex_0_skylight_vertex_2, roof_vertex_0_skylight_vertex_3].min
          if roof_vertex_0_closest_distance == roof_vertex_0_skylight_vertex_0
            roof_vertex_0_closest_point = skylight_vertices[0]
          elsif roof_vertex_0_closest_distance == roof_vertex_0_skylight_vertex_1
            roof_vertex_0_closest_point = skylight_vertices[1]
          elsif roof_vertex_0_closest_distance == roof_vertex_0_skylight_vertex_2
            roof_vertex_0_closest_point = skylight_vertices[2]
          elsif roof_vertex_0_closest_distance == roof_vertex_0_skylight_vertex_3
            roof_vertex_0_closest_point = skylight_vertices[3]
          end

          ##### Find the skylight point that is the closest one to roof_vertex_2
          ##### (Note: used OpenStudio BCL measure called "assign_ashrae_9012010_daylighting_controls" with some changes/correcctions)
          roof_vertex_2_skylight_vertex_0 = Math.sqrt((roof_vertices[2].x - skylight_vertices[0].x)**2.0 + (roof_vertices[2].y - skylight_vertices[0].y)**2.0)
          roof_vertex_2_skylight_vertex_1 = Math.sqrt((roof_vertices[2].x - skylight_vertices[1].x)**2.0 + (roof_vertices[2].y - skylight_vertices[1].y)**2.0)
          roof_vertex_2_skylight_vertex_2 = Math.sqrt((roof_vertices[2].x - skylight_vertices[2].x)**2.0 + (roof_vertices[2].y - skylight_vertices[2].y)**2.0)
          roof_vertex_2_skylight_vertex_3 = Math.sqrt((roof_vertices[2].x - skylight_vertices[3].x)**2.0 + (roof_vertices[2].y - skylight_vertices[3].y)**2.0)
          roof_vertex_2_closest_distance = [roof_vertex_2_skylight_vertex_0, roof_vertex_2_skylight_vertex_1, roof_vertex_2_skylight_vertex_2, roof_vertex_2_skylight_vertex_3].min
          if roof_vertex_2_closest_distance == roof_vertex_2_skylight_vertex_0
            roof_vertex_2_closest_point = skylight_vertices[0]
          elsif roof_vertex_2_closest_distance == roof_vertex_2_skylight_vertex_1
            roof_vertex_2_closest_point = skylight_vertices[1]
          elsif roof_vertex_2_closest_distance == roof_vertex_2_skylight_vertex_2
            roof_vertex_2_closest_point = skylight_vertices[2]
          elsif roof_vertex_2_closest_distance == roof_vertex_2_skylight_vertex_3
            roof_vertex_2_closest_point = skylight_vertices[3]
          end

          ##### Calculate the vertical distance from the closest skylight points (projection onto the roof) to the wall (projection onto the roof) for roof_vertex_0 and roof_vertex_2
          ##### (Note: used OpenStudio BCL measure called "assign_ashrae_9012010_daylighting_controls" with some changes/correcctions)
          ##### For the calculation of each vertical distance: (1) first the area of the triangle is calculated knowing the cooridantes of its three corners;
          ##### (2) the vertical distance (i.e. triangle height) is calculated knowing the triangle area and the associated roof length.
          rv_0_triangle_0_area = 0.5 * (((roof_vertex_0_closest_point.x - roof_vertices[1].x) * (roof_vertex_0_closest_point.y - roof_vertices[0].y)) -
              ((roof_vertex_0_closest_point.x - roof_vertices[0].x) * (roof_vertex_0_closest_point.y - roof_vertices[1].y))).abs
          rv_0_distance_0 = (2.0 * rv_0_triangle_0_area) / roof_length_0
          rv_0_triangle_3_area = 0.5 * (((roof_vertex_0_closest_point.x - roof_vertices[3].x) * (roof_vertex_0_closest_point.y - roof_vertices[0].y)) -
              ((roof_vertex_0_closest_point.x - roof_vertices[0].x) * (roof_vertex_0_closest_point.y - roof_vertices[3].y))).abs
          rv_0_distance_3 = (2.0 * rv_0_triangle_3_area) / roof_length_3

          rv_2_triangle_1_area = 0.5 * (((roof_vertex_2_closest_point.x - roof_vertices[1].x) * (roof_vertex_2_closest_point.y - roof_vertices[2].y)) -
              ((roof_vertex_2_closest_point.x - roof_vertices[2].x) * (roof_vertex_2_closest_point.y - roof_vertices[1].y))).abs
          rv_2_distance_1 = (2.0 * rv_2_triangle_1_area) / roof_length_1
          rv_2_triangle_2_area = 0.5 * (((roof_vertex_2_closest_point.x - roof_vertices[3].x) * (roof_vertex_2_closest_point.y - roof_vertices[2].y)) -
              ((roof_vertex_2_closest_point.x - roof_vertices[2].x) * (roof_vertex_2_closest_point.y - roof_vertices[3].y))).abs
          rv_2_distance_2 = (2.0 * rv_2_triangle_2_area) / roof_length_2

          ##### Set the vertical distances from the closest skylight points (projection onto the roof) to the wall (projection onto the roof) for roof_vertex_0 and roof_vertex_2
          distance_1 = rv_0_distance_0
          distance_2 = rv_0_distance_3
          distance_3 = rv_2_distance_1
          distance_4 = rv_2_distance_2

          ##### Calculate the width and length of the daylighted area under the skylight as per NECB2011: 4.2.2.5.
          ##### Note: In the below loops, if any exterior walls has window(s), the width and length of the daylighted area under the skylight are re-calculated as per NECB2011: 4.2.2.5.
          daylighted_under_skylight_width = skylight_width + [0.7 * ceiling_height, distance_1].min + [0.7 * ceiling_height, distance_4].min
          daylighted_under_skylight_length = skylight_length + [0.7 * ceiling_height, distance_2].min + [0.7 * ceiling_height, distance_3].min

          ##### As noted above, the width and length of the daylighted area under the skylight are re-calculated (as per NECB2011: 4.2.2.5.), if any exterior walls has window(s).
          ##### To this end, the window_head_height should be calculated, as below:
          daylight_space.surfaces.sort.each do |curr_surface|
            if curr_surface.outsideBoundaryCondition == 'Outdoors' && curr_surface.surfaceType == 'Wall'
              wall_vertices_on_floor_x = []
              wall_vertices_on_floor_y = []
              wall_vertices = curr_surface.vertices
              if wall_vertices[0].z == wall_vertices[1].z
                wall_vertices_on_floor_x << wall_vertices[0].x
                wall_vertices_on_floor_x << wall_vertices[1].x
                wall_vertices_on_floor_y << wall_vertices[0].y
                wall_vertices_on_floor_y << wall_vertices[1].y
              elsif wall_vertices[0].z == wall_vertices[3].z
                wall_vertices_on_floor_x << wall_vertices[0].x
                wall_vertices_on_floor_x << wall_vertices[3].x
                wall_vertices_on_floor_y << wall_vertices[0].y
                wall_vertices_on_floor_y << wall_vertices[3].y
              end
              window_vertices = subsurface.vertices
              window_head_height = [window_vertices[0].z, window_vertices[1].z, window_vertices[2].z, window_vertices[3].z].max.round(2)

              ##### Calculate the exterior wall length (on the floor)
              exterior_wall_length = Math.sqrt((wall_vertices_on_floor_x[0] - wall_vertices_on_floor_x[1])**2.0 + (wall_vertices_on_floor_y[0] - wall_vertices_on_floor_y[1])**2.0)

              ##### Calculate the vertical distance of skylight_vertices[0] projection onto the roof/floor to the exterior wall
              skylight_vertex_0_triangle_area = 0.5 * (((wall_vertices_on_floor_x[0] - wall_vertices_on_floor_x[1]) * (wall_vertices_on_floor_y[0] - skylight_vertices[0].y)) -
                  ((wall_vertices_on_floor_x[0] - skylight_vertices[0].x) * (wall_vertices_on_floor_y[0] - wall_vertices_on_floor_y[1]))).abs
              skylight_vertex_0_distance = (2.0 * skylight_vertex_0_triangle_area) / exterior_wall_length

              ##### Calculate the vertical distance of skylight_vertices[1] projection onto the roof/floor to the exterior wall
              skylight_vertex_1_triangle_area = 0.5 * (((wall_vertices_on_floor_x[0] - wall_vertices_on_floor_x[1]) * (wall_vertices_on_floor_y[0] - skylight_vertices[1].y)) -
                  ((wall_vertices_on_floor_x[0] - skylight_vertices[1].x) * (wall_vertices_on_floor_y[0] - wall_vertices_on_floor_y[1]))).abs
              skylight_vertex_1_distance = (2.0 * skylight_vertex_1_triangle_area) / exterior_wall_length

              ##### Calculate the vertical distance of skylight_vertices[3] projection onto the roof/floor to the exterior wall
              skylight_vertex_3_triangle_area = 0.5 * (((wall_vertices_on_floor_x[0] - wall_vertices_on_floor_x[1]) * (wall_vertices_on_floor_y[0] - skylight_vertices[3].y)) -
                  ((wall_vertices_on_floor_x[0] - skylight_vertices[3].x) * (wall_vertices_on_floor_y[0] - wall_vertices_on_floor_y[1]))).abs
              skylight_vertex_3_distance = (2.0 * skylight_vertex_3_triangle_area) / exterior_wall_length

              ##### Loop through the subsurfaces that has exterior windows to re-calculate the width and length of the daylighted area under the skylight
              curr_surface.subSurfaces.sort.each do |curr_subsurface|
                if curr_subsurface.subSurfaceType == 'FixedWindow' || curr_subsurface.subSurfaceType == 'OperableWindow'

                  if skylight_vertex_0_distance == skylight_vertex_1_distance # skylight_01 is in parellel to the exterior wall
                    if skylight_vertex_0_distance.round(2) == distance_2.round(2)
                      daylighted_under_skylight_length = skylight_length + [0.7 * ceiling_height, distance_2, distance_2 - window_head_height].min + [0.7 * ceiling_height, distance_3].min
                    elsif skylight_vertex_0_distance.round(2) == distance_3.round(2)
                      daylighted_under_skylight_length = skylight_length + [0.7 * ceiling_height, distance_2].min + [0.7 * ceiling_height, distance_3, distance_3 - window_head_height].min
                    end
                  elsif skylight_vertex_0_distance == skylight_vertex_3_distance # skylight_03 is in parellel to the exterior wall
                    if skylight_vertex_0_distance.round(2) == distance_1.round(2)
                      daylighted_under_skylight_width = skylight_width + [0.7 * ceiling_height, distance_1, distance_1 - window_head_height].min + [0.7 * ceiling_height, distance_4].min
                    elsif skylight_vertex_0_distance.round(2) == distance_4.round(2)
                      daylighted_under_skylight_width = skylight_width + [0.7 * ceiling_height, distance_1].min + [0.7 * ceiling_height, distance_4, distance_4 - window_head_height].min
                    end
                    # if skylight_vertex_0_distance == skylight_vertex_1_distance
                  end

                  daylighted_under_skylight_area += daylighted_under_skylight_length * daylighted_under_skylight_width
                  # if subsurface.subSurfaceType == "FixedWindow" || subsurface.subSurfaceType == "OperableWindow"
                end
                # surface.subSurfaces.each do |subsurface|
              end
              # if surface.outsideBoundaryCondition == "Outdoors" && surface.surfaceType == "Wall"
            end
            # daylight_space.surfaces.each do |surface|
          end
          # if subsurface.subSurfaceType == "Skylight"
        end
        # surface.subSurfaces.each do |subsurface|
      end
      # daylight_space.surfaces.each do |surface|
    end

    return daylighted_under_skylight_area, skylight_area_weighted_vt_handle, skylight_area_sum
  end

<<<<<<< HEAD
  def set_output_variables(model:,output_variables:)
    unless output_variables.nil? or output_variables.empty?
    output_variables.each do |output_variable|
      puts output_variable
      puts output_variable['frequency']
      raise("Frequency is not valid. Must by \"hourly\" or \"timestep\" but got #{output_variable}.") unless ["timestep","hourly",'daily','monthly','annual'].include?(output_variable['frequency'])
      output = OpenStudio::Model::OutputVariable.new(output_variable['variable'],model)
      output.setKeyValue(output_variable['key'])
      output.setReportingFrequency(output_variable['frequency'])
    end
    end
    return model
  end

  def set_output_meters(model:,output_meters:)
    unless output_meters.nil? or output_meters.empty?
      # remove existing output meters
      existing_meters = model.getOutputMeters

      # OpenStudio doesn't seemt to like two meters of the same name, even if they have different reporting frequencies.
      output_meters.each do |new_meter|
        #check if meter already exists
        result = existing_meters.select { |e_m| e_m.name == new_meter['name'] }
        puts("More and one output meter named #{new_meter['name']}") if result.size > 1
        if result.size >= 1
          existing_meter = result[0]
          puts("A meter named #{new_meter['name']} already exists. One will not be added to the model.")
          if existing_meter.reportingFrequency != new_meter['frequency']
            existing_meter.setReportingFrequency(new_meter['frequency'])
            puts("Changing reporting frequency of existing meter to #{new_meter['frequency']}.")
          end
        end
        if result.size == 0
          meter = OpenStudio::Model::OutputMeter.new(model)
          meter.setName(new_meter['name'])
          meter.setReportingFrequency(new_meter['frequency'])
          puts("Adding meter for #{meter.name} reporting #{new_meter['frequency']}")
        end
      end
    end
    return model
  end
=======
  def set_output_variables(model:, output_variables:)
    unless output_variables.nil?
      output_variables.each do |output_variable|
        puts output_variable
        puts output_variable['frequency']
        raise("Frequency is not valid. Must by \"hourly\" or \"timestep\" but got #{output_variable}.") unless ['timestep', 'hourly', 'daily', 'monthly', 'annual'].include?(output_variable['frequency'])

        output = OpenStudio::Model::OutputVariable.new(output_variable['variable'], model)
        output.setKeyValue(output_variable['key'])
        output.setReportingFrequency(output_variable['frequency'])
      end
    end
    return model
  end
>>>>>>> f68926d0
end<|MERGE_RESOLUTION|>--- conflicted
+++ resolved
@@ -222,15 +222,9 @@
                                    electrical_loads_scale: nil,
                                    oa_scale: nil,
                                    infiltration_scale: nil,
-<<<<<<< HEAD
                                    output_variables: nil,
                                    output_meters: nil
   )
-
-
-=======
-                                   output_variables: nil)
->>>>>>> f68926d0
     model = load_building_type_from_library(building_type: building_type)
     return model_apply_standard(model: model,
                                 epw_file: epw_file,
@@ -280,14 +274,9 @@
                                 oa_scale: oa_scale,
                                 infiltration_scale: infiltration_scale,
                                 chiller_type: chiller_type, # Options: (1) 'NECB_Default'/nil/'none'/false (i.e. do nothing), (2) e.g. 'VSD'
-<<<<<<< HEAD
                                 output_variables: output_variables,
                                 output_meters: output_meters
     )
-
-=======
-                                output_variables: output_variables)
->>>>>>> f68926d0
   end
 
   def load_building_type_from_library(building_type:)
@@ -350,14 +339,11 @@
                            electrical_loads_scale: nil,
                            oa_scale: nil,
                            infiltration_scale: nil,
-<<<<<<< HEAD
                            output_variables: nil,
                            output_meters: nil
 
   )
-=======
-                           output_variables: nil)
->>>>>>> f68926d0
+
 
     clean_and_scale_model(model: model, rotation_degrees: rotation_degrees, scale_x: scale_x, scale_y: scale_y, scale_z: scale_z)
     fdwr_set = convert_arg_to_f(variable: fdwr_set, default: -1)
@@ -413,15 +399,11 @@
                                    pv_ground_tilt_angle: pv_ground_tilt_angle,
                                    pv_ground_azimuth_angle: pv_ground_azimuth_angle,
                                    pv_ground_module_description: pv_ground_module_description,
-<<<<<<< HEAD
                                    chiller_type: chiller_type
     )
     self.set_output_variables(model: model, output_variables: output_variables)
     self.set_output_meters(model: model, output_meters: output_meters)
-=======
-                                   chiller_type: chiller_type)
-    set_output_variables(model: model, output_variables: output_variables)
->>>>>>> f68926d0
+
     return model
   end
 
@@ -1774,20 +1756,6 @@
     return daylighted_under_skylight_area, skylight_area_weighted_vt_handle, skylight_area_sum
   end
 
-<<<<<<< HEAD
-  def set_output_variables(model:,output_variables:)
-    unless output_variables.nil? or output_variables.empty?
-    output_variables.each do |output_variable|
-      puts output_variable
-      puts output_variable['frequency']
-      raise("Frequency is not valid. Must by \"hourly\" or \"timestep\" but got #{output_variable}.") unless ["timestep","hourly",'daily','monthly','annual'].include?(output_variable['frequency'])
-      output = OpenStudio::Model::OutputVariable.new(output_variable['variable'],model)
-      output.setKeyValue(output_variable['key'])
-      output.setReportingFrequency(output_variable['frequency'])
-    end
-    end
-    return model
-  end
 
   def set_output_meters(model:,output_meters:)
     unless output_meters.nil? or output_meters.empty?
@@ -1817,20 +1785,5 @@
     end
     return model
   end
-=======
-  def set_output_variables(model:, output_variables:)
-    unless output_variables.nil?
-      output_variables.each do |output_variable|
-        puts output_variable
-        puts output_variable['frequency']
-        raise("Frequency is not valid. Must by \"hourly\" or \"timestep\" but got #{output_variable}.") unless ['timestep', 'hourly', 'daily', 'monthly', 'annual'].include?(output_variable['frequency'])
-
-        output = OpenStudio::Model::OutputVariable.new(output_variable['variable'], model)
-        output.setKeyValue(output_variable['key'])
-        output.setReportingFrequency(output_variable['frequency'])
-      end
-    end
-    return model
-  end
->>>>>>> f68926d0
+
 end