--- conflicted
+++ resolved
@@ -1131,47 +1131,6 @@
     try_sizing_run(model: model, sizing_run_dir: sizing_run_dir)
 
     climate_zone = 'NECB HDD Method'
-<<<<<<< HEAD
-    # Do a sizing run to determine the system capacities.  If a sizing run fails, hard size any failing DX heating coils
-    # to 1.0 kW and rerun the sizing run until it succeeds.  If no DX heating coils are found, or none had a small
-    # capacity then raise an error.
-    loop do
-      sizing_run_success = model_run_sizing_run(model, "#{sizing_run_dir}/plant_loops")
-      break if sizing_run_success
-
-      # Sizing run failed, check all DX heating coils and set their size to 1 if less than 1
-      dx_coil_changed = false
-
-      model.getCoilHeatingDXSingleSpeeds.each do |coil|
-        autosized_capacity = coil.autosizedRatedTotalHeatingCapacity
-        if autosized_capacity.is_initialized && autosized_capacity.get < 1.0
-          coil.setRatedTotalHeatingCapacity(1.0)
-          OpenStudio.logFree(OpenStudio::Info, 'openstudio.standards.AirLoopHVAC',  "DX Heating Coil #{coil.name.to_s} has a rated capacity less than 1.0 kW and has been resized to 1.0 kW to avoid sizing run failure.")
-          puts "DX Heating Coil #{coil.name.to_s} has a rated capacity less than 1.0 kW and has been resized to 1.0 kW to avoid sizing run failure."
-          dx_coil_changed = true
-        end
-      end
-      model.getCoilHeatingDXMultiSpeeds.each do |coil|
-        coil.stages.each do |stage|
-          autosized_capacity = stage.autosizedGrossRatedHeatingCapacity
-          if autosized_capacity.is_initialized && autosized_capacity.get < 1.0
-            stage.setGrossRatedHeatingCapacity(1.0)
-            OpenStudio.logFree(OpenStudio::Info, 'openstudio.standards.AirLoopHVAC',  "A DX Heating Coil #{coil.name.to_s} stage has a rated capacity less than 1.0 kW and has been resized to 1.0 kW to avoid sizing run failure.")
-            puts "A DX Heating Coil #{coil.name.to_s} stage has a rated capacity less than 1.0 kW and has been resized to 1.0 kW to avoid sizing run failure."
-            dx_coil_changed = true
-          end
-        end
-      end
-
-      # If no DX coil was changed, break loop and raise error
-      if !dx_coil_changed
-        raise("sizing run 1 failed! check #{sizing_run_dir} (DX coil sizes adjusted, but no further changes possible)")
-      end
-      puts "Rerunning sizing run after adjusting DX heating coil capacity to 1.0 kW."
-      # Otherwise, loop will rerun sizing
-    end
-=======
->>>>>>> 68a31648
 
     # This is needed for NECB2011 as a workaround for sizing the reheat boxes.
     model.getAirTerminalSingleDuctVAVReheats.each { |iobj| air_terminal_single_duct_vav_reheat_set_heating_cap(iobj) }
