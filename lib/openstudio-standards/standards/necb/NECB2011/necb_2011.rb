--- conflicted
+++ resolved
@@ -223,12 +223,9 @@
                                    oa_scale: nil,
                                    infiltration_scale: nil,
                                    output_variables: nil,
-<<<<<<< HEAD
-                                   output_meters: nil
-  )
-=======
+                                   output_meters: nil,
                                    airloop_economizer_type: nil)
->>>>>>> e98d0ca0
+
     model = load_building_type_from_library(building_type: building_type)
     return model_apply_standard(model: model,
                                 epw_file: epw_file,
@@ -279,12 +276,9 @@
                                 infiltration_scale: infiltration_scale,
                                 chiller_type: chiller_type, # Options: (1) 'NECB_Default'/nil/'none'/false (i.e. do nothing), (2) e.g. 'VSD'
                                 output_variables: output_variables,
-<<<<<<< HEAD
-                                output_meters: output_meters
-    )
-=======
+                                output_meters: output_meters,
                                 airloop_economizer_type: airloop_economizer_type) # (1) 'NECB_Default'/nil/' (2) 'DifferentialEnthalpy' (3) 'DifferentialTemperature'
->>>>>>> e98d0ca0
+
   end
 
   def load_building_type_from_library(building_type:)
@@ -348,14 +342,8 @@
                            oa_scale: nil,
                            infiltration_scale: nil,
                            output_variables: nil,
-<<<<<<< HEAD
-                           output_meters: nil
-
-  )
-
-=======
+                           output_meters: nil,
                            airloop_economizer_type: nil)
->>>>>>> e98d0ca0
 
     clean_and_scale_model(model: model, rotation_degrees: rotation_degrees, scale_x: scale_x, scale_y: scale_y, scale_z: scale_z)
     fdwr_set = convert_arg_to_f(variable: fdwr_set, default: -1)
@@ -411,17 +399,11 @@
                                    pv_ground_tilt_angle: pv_ground_tilt_angle,
                                    pv_ground_azimuth_angle: pv_ground_azimuth_angle,
                                    pv_ground_module_description: pv_ground_module_description,
-<<<<<<< HEAD
-                                   chiller_type: chiller_type
-    )
+                                   chiller_type: chiller_type,
+                                   airloop_economizer_type: airloop_economizer_type)
     self.set_output_variables(model: model, output_variables: output_variables)
     self.set_output_meters(model: model, output_meters: output_meters)
 
-=======
-                                   chiller_type: chiller_type,
-                                   airloop_economizer_type: airloop_economizer_type)
-    set_output_variables(model: model, output_variables: output_variables)
->>>>>>> e98d0ca0
     return model
   end
 
