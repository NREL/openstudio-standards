--- conflicted
+++ resolved
@@ -210,16 +210,13 @@
                                    rotation_degrees: nil,
                                    fdwr_set: -1.0,
                                    srr_set: -1.0,
-<<<<<<< HEAD
                                    nv_type: nil,
                                    nv_opening_fraction: nil,
                                    nv_Tout_min: nil,
                                    nv_Delta_Tin_Tout: nil,
-=======
                                    scale_x: nil,
                                    scale_y: nil,
                                    scale_z: nil,
->>>>>>> 4cb45356
                                    pv_ground_type: nil,
                                    pv_ground_total_area_pv_panels_m2: nil,
                                    pv_ground_tilt_angle: nil,
@@ -260,18 +257,15 @@
                                 rotation_degrees: rotation_degrees,
                                 fdwr_set: fdwr_set,
                                 srr_set: srr_set,
-<<<<<<< HEAD
                                 nv_type: 'NECB_Default', # Two options: (1) nil/none/false/'NECB_Default', (2) true
                                 nv_opening_fraction: nv_opening_fraction, #options: (1) nil/none/false (2) 'NECB_Default' (i.e. 0.1)
                                 nv_Tout_min: nv_Tout_min, #options: (1) nil/none/false(2) 'NECB_Default' (i.e. 13.0 based on inputs from Michel Tardif re a real school in QC)
                                 nv_Delta_Tin_Tout: nv_Delta_Tin_Tout, #options: (1) nil/none/false (2) 'NECB_Default' (i.e. 1.0 based on inputs from Michel Tardif re a real school in QC)
                                 pv_ground_type: 'NECB_Default',  # Two options: (1) nil/none/false/'NECB_Default', (2) true
-=======
                                 scale_x: scale_x,
                                 scale_y: scale_y,
                                 scale_z: scale_z,
                                 pv_ground_type: pv_ground_type,  # Two options: (1) nil/none/false/'NECB_Default', (2) true
->>>>>>> 4cb45356
                                 pv_ground_total_area_pv_panels_m2: pv_ground_total_area_pv_panels_m2, # Options: (1) nil/none/false, (2) 'NECB_Default' (i.e. building footprint), (3) area value (e.g. 50)
                                 pv_ground_tilt_angle: pv_ground_tilt_angle, # Options: (1) nil/none/false, (2) 'NECB_Default' (i.e. latitude), (3) tilt angle value (e.g. 20)
                                 pv_ground_azimuth_angle: pv_ground_azimuth_angle, # Options: (1) nil/none/false, (2) 'NECB_Default' (i.e. south), (3) azimuth angle value (e.g. 90)
