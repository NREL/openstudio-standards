--- conflicted
+++ resolved
@@ -169,15 +169,12 @@
                                    epw_file:,
                                    debug: false,
                                    sizing_run_dir: Dir.pwd,
-<<<<<<< HEAD
                                    primary_heating_fuel: 'DefaultFuel',
                                    dcv_type: 'NECB_Default',
                                    lights_type: 'NECB_Default',
                                    lights_scale: 1.0,
                                    daylighting_type: 'NECB_Default'
-=======
-                                   primary_heating_fuel: 'DefaultFuel'
->>>>>>> 1c418528
+
   )
 
     model = load_building_type_from_library(building_type: building_type)
@@ -210,11 +207,10 @@
                            dcv_type: 'NECB_Default',
                            lights_type: 'NECB_Default',
                            lights_scale: 1.0,
-                           space_height: @space_height,
                            daylighting_type: 'NECB_Default'
   )
     apply_weather_data(model: model, epw_file: epw_file)
-    apply_loads(model: model, lights_type: lights_type, lights_scale: lights_scale) #Sara
+    apply_loads(model: model, lights_type: lights_type, lights_scale: lights_scale)
     apply_envelope(model: model)
     apply_fdwr_srr_daylighting(model: model)
     apply_auto_zoning(model: model, sizing_run_dir: sizing_run_dir, lights_type: lights_type, lights_scale: lights_scale)
@@ -314,7 +310,7 @@
     model_apply_prototype_hvac_assumptions(model, nil, climate_zone)
     # Apply the HVAC efficiency standard
     model_apply_hvac_efficiency_standard(model, climate_zone)
-    model_enable_demand_controlled_ventilation(model, dcv_type) #Sara
+    model_enable_demand_controlled_ventilation(model, dcv_type)
     modify_equipment_efficiency(model: model, eff_mod: eff_mod)
   end
 
