--- conflicted
+++ resolved
@@ -280,10 +280,7 @@
                                    boiler_fuel: nil,
                                    boiler_cap_ratio: nil,
                                    oerd_utility_pricing: nil)
-<<<<<<< HEAD
-=======
-
->>>>>>> 5fb951b0
+
     model = load_building_type_from_library(building_type: building_type)
 
     # Tag spaces as un/conditioned with "space_conditioning_category". For now,
@@ -486,10 +483,7 @@
 
     output_meters = check_output_meters(output_meters: output_meters) if oerd_utility_pricing
 
-<<<<<<< HEAD
-=======
     assign_building_activity(model)
->>>>>>> 5fb951b0
     apply_loads(model: model,
                 lights_type: lights_type,
                 lights_scale: lights_scale,
