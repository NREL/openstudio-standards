--- conflicted
+++ resolved
@@ -340,7 +340,6 @@
                            pv_ground_total_area_pv_panels_m2: nil ,
                            pv_ground_tilt_angle: nil,
                            pv_ground_azimuth_angle: nil,
-<<<<<<< HEAD
                            pv_ground_module_description: nil,
                            chiller_type: nil,
                            occupancy_loads_scale: nil,
@@ -348,31 +347,6 @@
                            oa_scale: nil,
                            infiltration_scale: nil,
                            output_variables: nil
-=======
-                           pv_ground_module_description: nil
-  )
-    #clean model..
-    model = remove_all_hvac(model)
-    model.getThermalZones.sort.each {|zone| zone.setUseIdealAirLoads(true)}
-    model.getZoneHVACPackagedTerminalAirConditioners.each(&:remove)
-    model.getCoilCoolingDXSingleSpeeds.each(&:remove)
-    model.getZoneHVACBaseboardConvectiveWaters.each(&:remove)
-    model.getAirLoopHVACZoneMixers.each(&:remove)
-    model.getAirLoopHVACZoneSplitters.each(&:remove)
-    model.getAirTerminalSingleDuctConstantVolumeNoReheats.each(&:remove)
-    model.getWaterUseEquipmentDefinitions.each(&:remove)
-    model.getWaterUseEquipments.each(&:remove)
-    model.getWaterUseConnectionss.each(&:remove)
-
-    rotation_degrees = convert_arg_to_f(variable: rotation_degrees,default: 0.0)
-    BTAP::Geometry::rotate_building(model: model,degrees: rotation_degrees) unless rotation_degrees == 0.0
-    scale_x = convert_arg_to_f(variable: scale_x,default: 1.0)
-    scale_y = convert_arg_to_f(variable: scale_y,default: 1.0)
-    scale_z = convert_arg_to_f(variable: scale_z,default: 1.0)
-    if scale_x != 1.0 || scale_y != 1.0 || scale_z != 1.0
-      BTAP::Geometry::scale_model(model, scale_x, scale_x, scale_x)
-    end
->>>>>>> b460e90f
 
   )
 
@@ -440,7 +414,7 @@
   # This method cleans the model of any existing HVAC systems and applies any desired ratation or scaling to the model.
   def clean_and_scale_model(model:, rotation_degrees: nil, scale_x: nil, scale_y: nil, scale_z: nil)
     #clean model..
-    model = remove_all_HVAC(model)
+    model = remove_all_hvac(model)
     model.getThermalZones.sort.each {|zone| zone.setUseIdealAirLoads(true)}
     model.getZoneHVACPackagedTerminalAirConditioners.each(&:remove)
     model.getCoilCoolingDXSingleSpeeds.each(&:remove)
