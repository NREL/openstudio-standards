# This class holds methods that apply NECB2011 rules.
# @ref [References::NECB2011]
class NECB2011 < Standard
  @template = new.class.name
  register_standard(@template)
  attr_reader :template
  attr_accessor :standards_data
  attr_accessor :space_type_map
  attr_accessor :space_multiplier_map

  # This is a helper method to convert arguments that may support 'NECB_Default, and nils to convert to float'
  def convert_arg_to_f(variable:, default:)
    return variable if variable.instance_of?(Numeric)
    return default if variable.nil? || (variable == 'NECB_Default')
    return unless variable.instance_of?(String)

    variable = variable.strip
    return variable.to_f
  end

  def get_standards_table(table_name:)
    if @standards_data['tables'][table_name].nil?
      message = "Could not find table #{table_name} in database."
      OpenStudio.logFree(OpenStudio::Error, 'openstudio.Standards.NECB', message)
    end
    @standards_data['tables'][table_name]
  end

  def get_standard_constant_value(constant_name:)
    puts 'do nothing'
  end

  # Combine the data from the JSON files into a single hash
  # Load JSON files differently depending on whether loading from
  # the OpenStudio CLI embedded filesystem or from typical gem installation
  def load_standards_database_new
    @standards_data = {}
    @standards_data['tables'] = {}

    if __dir__[0] == ':' # Running from OpenStudio CLI
      embedded_files_relative('../common', /.*\.json/).each do |file|
        data = JSON.parse(EmbeddedScripting.getFileAsString(file))
        if !data['tables'].nil?
          @standards_data['tables'] = [*@standards_data['tables'], *data['tables']].to_h
        else
          @standards_data[data.keys.first] = data[data.keys.first]
        end
      end
    else
      path = "#{File.dirname(__FILE__)}/../common/"
      raise 'Could not find common folder' unless Dir.exist?(path)

      files = Dir.glob("#{path}/*.json").select { |e| File.file? e }
      files.each do |file|
        data = JSON.parse(File.read(file))
        if !data['tables'].nil?
          @standards_data['tables'] = [*@standards_data['tables'], *data['tables']].to_h
        else
          @standards_data[data.keys.first] = data[data.keys.first]
        end
      end
    end

    if __dir__[0] == ':' # Running from OpenStudio CLI
      embedded_files_relative('data/', /.*\.json/).each do |file|
        data = JSON.parse(EmbeddedScripting.getFileAsString(file))
        if !data['tables'].nil?
          @standards_data['tables'] = [*@standards_data['tables'], *data['tables']].to_h
        else
          @standards_data[data.keys.first] = data[data.keys.first]
        end
      end
    else
      files = Dir.glob("#{File.dirname(__FILE__)}/data/*.json").select { |e| File.file? e }
      files.each do |file|
        data = JSON.parse(File.read(file))
        if !data['tables'].nil?
          @standards_data['tables'] = [*@standards_data['tables'], *data['tables']].to_h
        else
          @standards_data[data.keys.first] = data[data.keys.first]
        end
      end
    end
    # Write database to file.
    # File.open(File.join(File.dirname(__FILE__), '..', 'NECB2011.json'), 'w') {|f| f.write(JSON.pretty_generate(@standards_data))}

    return @standards_data
  end

  # Create a schedule from the openstudio standards dataset and
  # add it to the model.
  #
  # @param schedule_name [String} name of the schedule
  # @return [ScheduleRuleset] the resulting schedule ruleset
  # @todo make return an OptionalScheduleRuleset
  def model_add_schedule(model, schedule_name)
    super(model, schedule_name)
  end

  def get_standards_constant(name)
    object = @standards_data['constants'][name]

    if object.nil? || object['value'].nil?
      raise("could not find #{name} in standards constants database. ")
    end

    return object['value']
  end

  def get_standards_formula(name)
    object = @standards_data['formulas'][name]
    raise("could not find #{name} in standards formual database. ") if object.nil? || object['value'].nil?

    return object['value']
  end

  def initialize
    super()
    @template = self.class.name
    @standards_data = load_standards_database_new
    corrupt_standards_database
    # puts "loaded these tables..."
    # puts @standards_data.keys.size
    # raise("tables not all loaded in parent #{}") if @standards_data.keys.size < 24
  end

  def get_all_spacetype_names
    return @standards_data['space_types'].map { |space_types| [space_types['building_type'], space_types['space_type']] }
  end

  # Enter in [latitude, longitude] for each loc and this method will return the distance.
  def distance(loc1, loc2)
    rad_per_deg = Math::PI / 180 # PI / 180
    rkm = 6371 # Earth radius in kilometers
    rm = rkm * 1000 # Radius in meters

    dlat_rad = (loc2[0] - loc1[0]) * rad_per_deg # Delta, converted to rad
    dlon_rad = (loc2[1] - loc1[1]) * rad_per_deg

    lat1_rad, lon1_rad = loc1.map { |i| i * rad_per_deg }
    lat2_rad, lon2_rad = loc2.map { |i| i * rad_per_deg }

    a = Math.sin(dlat_rad / 2)**2 + Math.cos(lat1_rad) * Math.cos(lat2_rad) * Math.sin(dlon_rad / 2)**2
    c = 2 * Math.atan2(Math.sqrt(a), Math.sqrt(1 - a))
    rm * c # Delta in meters
  end

  def get_necb_hdd18(model)
    max_distance_tolerance = 500000
    min_distance = 100000000000000.0
    necb_closest = nil
    epw = BTAP::Environment::WeatherFile.new(model.weatherFile.get.path.get)
    # this extracts the table from the json database.
    necb_2015_table_c1 = @standards_data['tables']['necb_2015_table_c1']['table']
    necb_2015_table_c1.each do |necb|
      next if necb['lat_long'].nil? # Need this until Tyson cleans up table.

      dist = distance([epw.latitude.to_f, epw.longitude.to_f], necb['lat_long'])
      if min_distance > dist
        min_distance = dist
        necb_closest = necb
      end
    end
    if ((min_distance / 1000.0) > max_distance_tolerance) && !epw.hdd18.nil?
      puts "Could not find close NECB HDD from Table C1 < #{max_distance_tolerance}km. Closest city is #{min_distance / 1000.0}km away. Using epw hdd18 instead."
      return epw.hdd18.to_f
    else
      dist_clause = "%.2f % #{(min_distance / 1000.0)}"
      puts "INFO:NECB HDD18 of #{necb_closest['degree_days_below_18_c'].to_f}  at nearest city #{necb_closest['city']},#{necb_closest['province']}, at a distance of " + dist_clause + 'km from epw location. Ref:necb_2015_table_c1'
      return necb_closest['degree_days_below_18_c'].to_f
    end
  end

  # This method is a wrapper to create the 16 archetypes easily. # 37 args
  def model_create_prototype_model(template:,
                                   building_type:,
                                   epw_file:,
                                   debug: false,
                                   sizing_run_dir: Dir.pwd,
                                   primary_heating_fuel: 'DefaultFuel',
                                   dcv_type: 'NECB_Default',
                                   lights_type: 'NECB_Default',
                                   lights_scale: 1.0,
                                   daylighting_type: 'NECB_Default',
                                   ecm_system_name: 'NECB_Default',
                                   erv_package: 'NECB_Default',
                                   boiler_eff: nil,
                                   unitary_cop: nil,
                                   furnace_eff: nil,
                                   shw_eff: nil,
                                   ext_wall_cond: nil,
                                   ext_floor_cond: nil,
                                   ext_roof_cond: nil,
                                   ground_wall_cond: nil,
                                   ground_floor_cond: nil,
                                   ground_roof_cond: nil,
                                   door_construction_cond: nil,
                                   fixed_window_cond: nil,
                                   glass_door_cond: nil,
                                   overhead_door_cond: nil,
                                   skylight_cond: nil,
                                   glass_door_solar_trans: nil,
                                   fixed_wind_solar_trans: nil,
                                   skylight_solar_trans: nil,
                                   rotation_degrees: nil,
                                   fdwr_set: -1.0,
                                   srr_set: -1.0,
                                   nv_type: nil,
                                   nv_opening_fraction: nil,
                                   nv_temp_out_min: nil,
                                   nv_delta_temp_in_out: nil,
                                   scale_x: nil,
                                   scale_y: nil,
                                   scale_z: nil,
                                   pv_ground_type: nil,
                                   pv_ground_total_area_pv_panels_m2: nil,
                                   pv_ground_tilt_angle: nil,
                                   pv_ground_azimuth_angle: nil,
                                   pv_ground_module_description: nil,
                                   chiller_type: nil,
                                   occupancy_loads_scale: nil,
                                   electrical_loads_scale: nil,
                                   oa_scale: nil,
                                   infiltration_scale: nil,
                                   output_variables: nil,
                                   output_meters: nil,
                                   airloop_economizer_type: nil)

    model = load_building_type_from_library(building_type: building_type)
    return model_apply_standard(model: model,
                                epw_file: epw_file,
                                sizing_run_dir: sizing_run_dir,
                                primary_heating_fuel: primary_heating_fuel,
                                dcv_type: dcv_type, # Four options: (1) 'NECB_Default', (2) 'No_DCV', (3) 'Occupancy_based_DCV' , (4) 'CO2_based_DCV'
                                lights_type: lights_type, # Two options: (1) 'NECB_Default', (2) 'LED'
                                lights_scale: lights_scale,
                                daylighting_type: daylighting_type, # Two options: (1) 'NECB_Default', (2) 'add_daylighting_controls'
                                ecm_system_name: ecm_system_name,
                                erv_package: erv_package,
                                boiler_eff: boiler_eff,
                                unitary_cop: unitary_cop,
                                furnace_eff: furnace_eff,
                                shw_eff: shw_eff,
                                ext_wall_cond: ext_wall_cond,
                                ext_floor_cond: ext_floor_cond,
                                ext_roof_cond: ext_roof_cond,
                                ground_wall_cond: ground_wall_cond,
                                ground_floor_cond: ground_floor_cond,
                                ground_roof_cond: ground_roof_cond,
                                door_construction_cond: door_construction_cond,
                                fixed_window_cond: fixed_window_cond,
                                glass_door_cond: glass_door_cond,
                                overhead_door_cond: overhead_door_cond,
                                skylight_cond: skylight_cond,
                                glass_door_solar_trans: glass_door_solar_trans,
                                fixed_wind_solar_trans: fixed_wind_solar_trans,
                                skylight_solar_trans: skylight_solar_trans,
                                rotation_degrees: rotation_degrees,
                                fdwr_set: fdwr_set,
                                srr_set: srr_set,
                                nv_type: nv_type, # Two options: (1) nil/none/false/'NECB_Default', (2) 'add_nv'
                                nv_opening_fraction: nv_opening_fraction, # options: (1) nil/none/false (2) 'NECB_Default' (i.e. 0.1)
                                nv_temp_out_min: nv_temp_out_min, # options: (1) nil/none/false(2) 'NECB_Default' (i.e. 13.0 based on inputs from Michel Tardif re a real school in QC)
                                nv_delta_temp_in_out: nv_delta_temp_in_out, # options: (1) nil/none/false (2) 'NECB_Default' (i.e. 1.0 based on inputs from Michel Tardif re a real school in QC)
                                scale_x: scale_x,
                                scale_y: scale_y,
                                scale_z: scale_z,
                                pv_ground_type: pv_ground_type, # Two options: (1) nil/none/false/'NECB_Default', (2) 'add_pv_ground'
                                pv_ground_total_area_pv_panels_m2: pv_ground_total_area_pv_panels_m2, # Options: (1) nil/none/false, (2) 'NECB_Default' (i.e. building footprint), (3) area value (e.g. 50)
                                pv_ground_tilt_angle: pv_ground_tilt_angle, # Options: (1) nil/none/false, (2) 'NECB_Default' (i.e. latitude), (3) tilt angle value (e.g. 20)
                                pv_ground_azimuth_angle: pv_ground_azimuth_angle, # Options: (1) nil/none/false, (2) 'NECB_Default' (i.e. south), (3) azimuth angle value (e.g. 90)
                                pv_ground_module_description: pv_ground_module_description, # Options: (1) nil/none/false, (2) 'NECB_Default' (i.e. Standard), (3) other options ('Standard', 'Premium', ThinFilm')
                                occupancy_loads_scale: occupancy_loads_scale,
                                electrical_loads_scale: electrical_loads_scale,
                                oa_scale: oa_scale,
                                infiltration_scale: infiltration_scale,
                                chiller_type: chiller_type, # Options: (1) 'NECB_Default'/nil/'none'/false (i.e. do nothing), (2) e.g. 'VSD'
                                output_variables: output_variables,
                                output_meters: output_meters,
                                airloop_economizer_type: airloop_economizer_type) # (1) 'NECB_Default'/nil/' (2) 'DifferentialEnthalpy' (3) 'DifferentialTemperature'

  end

  def load_building_type_from_library(building_type:)
    osm_model_path = File.absolute_path(File.join(__FILE__, '..', '..', '..', "necb/NECB2011/data/geometry/#{building_type}.osm"))
    model = false
    if File.file?(osm_model_path)
      model = BTAP::FileIO.load_osm(osm_model_path)
      model.getBuilding.setName(building_type)
    end
    return model
  end

  # Created this method so that additional methods can be addded for bulding the prototype model in later
  # code versions without modifying the build_protoype_model method or copying it wholesale for a few changes.
  def model_apply_standard(model:,
                           epw_file:,
                           sizing_run_dir: Dir.pwd,
                           primary_heating_fuel: 'DefaultFuel',
                           dcv_type: 'NECB_Default',
                           lights_type: 'NECB_Default',
                           lights_scale: 'NECB_Default',
                           daylighting_type: 'NECB_Default',
                           ecm_system_name: 'NECB_Default',
                           erv_package: 'NECB_Default',
                           boiler_eff: nil,
                           furnace_eff: nil,
                           unitary_cop: nil,
                           shw_eff: nil,
                           ext_wall_cond: nil,
                           ext_floor_cond: nil,
                           ext_roof_cond: nil,
                           ground_wall_cond: nil,
                           ground_floor_cond: nil,
                           ground_roof_cond: nil,
                           door_construction_cond: nil,
                           fixed_window_cond: nil,
                           glass_door_cond: nil,
                           overhead_door_cond: nil,
                           skylight_cond: nil,
                           glass_door_solar_trans: nil,
                           fixed_wind_solar_trans: nil,
                           skylight_solar_trans: nil,
                           fdwr_set: nil,
                           srr_set: nil,
                           rotation_degrees: nil,
                           scale_x: nil,
                           scale_y: nil,
                           scale_z: nil,
                           nv_type: nil,
                           nv_opening_fraction: nil,
                           nv_temp_out_min: nil,
                           nv_delta_temp_in_out: nil,
                           pv_ground_type: nil,
                           pv_ground_total_area_pv_panels_m2: nil,
                           pv_ground_tilt_angle: nil,
                           pv_ground_azimuth_angle: nil,
                           pv_ground_module_description: nil,
                           chiller_type: nil,
                           occupancy_loads_scale: nil,
                           electrical_loads_scale: nil,
                           oa_scale: nil,
                           infiltration_scale: nil,
                           output_variables: nil,
                           output_meters: nil,
                           airloop_economizer_type: nil)

    clean_and_scale_model(model: model, rotation_degrees: rotation_degrees, scale_x: scale_x, scale_y: scale_y, scale_z: scale_z)
    fdwr_set = convert_arg_to_f(variable: fdwr_set, default: -1)
    srr_set = convert_arg_to_f(variable: srr_set, default: -1)

    apply_weather_data(model: model, epw_file: epw_file)
    apply_loads(model: model,
                lights_type: lights_type,
                lights_scale: lights_scale,
                occupancy_loads_scale: occupancy_loads_scale,
                electrical_loads_scale: electrical_loads_scale,
                oa_scale: oa_scale)
    apply_envelope(model: model,
                   ext_wall_cond: ext_wall_cond,
                   ext_floor_cond: ext_floor_cond,
                   ext_roof_cond: ext_roof_cond,
                   ground_wall_cond: ground_wall_cond,
                   ground_floor_cond: ground_floor_cond,
                   ground_roof_cond: ground_roof_cond,
                   door_construction_cond: door_construction_cond,
                   fixed_window_cond: fixed_window_cond,
                   glass_door_cond: glass_door_cond,
                   overhead_door_cond: overhead_door_cond,
                   skylight_cond: skylight_cond,
                   glass_door_solar_trans: glass_door_solar_trans,
                   fixed_wind_solar_trans: fixed_wind_solar_trans,
                   skylight_solar_trans: skylight_solar_trans,
                   infiltration_scale: infiltration_scale)
    apply_fdwr_srr_daylighting(model: model,
                               fdwr_set: fdwr_set,
                               srr_set: srr_set)
    apply_auto_zoning(model: model,
                      sizing_run_dir: sizing_run_dir,
                      lights_type: lights_type,
                      lights_scale: lights_scale)
    apply_systems_and_efficiencies(model: model,
                                   primary_heating_fuel: primary_heating_fuel,
                                   sizing_run_dir: sizing_run_dir,
                                   dcv_type: dcv_type,
                                   ecm_system_name: ecm_system_name,
                                   erv_package: erv_package,
                                   boiler_eff: boiler_eff,
                                   unitary_cop: unitary_cop,
                                   furnace_eff: furnace_eff,
                                   shw_eff: shw_eff,
                                   daylighting_type: daylighting_type,
                                   nv_type: nv_type,
                                   nv_opening_fraction: nv_opening_fraction,
                                   nv_temp_out_min: nv_temp_out_min,
                                   nv_delta_temp_in_out: nv_delta_temp_in_out,
                                   pv_ground_type: pv_ground_type,
                                   pv_ground_total_area_pv_panels_m2: pv_ground_total_area_pv_panels_m2,
                                   pv_ground_tilt_angle: pv_ground_tilt_angle,
                                   pv_ground_azimuth_angle: pv_ground_azimuth_angle,
                                   pv_ground_module_description: pv_ground_module_description,
                                   chiller_type: chiller_type,
                                   airloop_economizer_type: airloop_economizer_type)
    self.set_output_variables(model: model, output_variables: output_variables)
    self.set_output_meters(model: model, output_meters: output_meters)

    return model
  end

  # This method cleans the model of any existing HVAC systems and applies any desired ratation or scaling to the model.
  def clean_and_scale_model(model:, rotation_degrees: nil, scale_x: nil, scale_y: nil, scale_z: nil)
    # clean model..
    BTAP::Resources::Envelope::remove_all_envelope_information(model)
    model = remove_all_hvac(model)
    model.getThermalZones.sort.each { |zone| zone.setUseIdealAirLoads(true) }
    model.getZoneHVACPackagedTerminalAirConditioners.each(&:remove)
    model.getCoilCoolingDXSingleSpeeds.each(&:remove)
    model.getZoneHVACBaseboardConvectiveWaters.each(&:remove)
    model.getAirLoopHVACZoneMixers.each(&:remove)
    model.getAirLoopHVACZoneSplitters.each(&:remove)
    model.getAirTerminalSingleDuctConstantVolumeNoReheats.each(&:remove)
    model.getWaterUseEquipmentDefinitions.each(&:remove)
    model.getWaterUseEquipments.each(&:remove)
    model.getWaterUseConnectionss.each(&:remove)
    model.getPumpConstantSpeeds.each(&:remove)
    model.getPumpVariableSpeeds.each(&:remove)
    model.getBoilerHotWaters.each(&:remove)
    model.getBoilerSteams.each(&:remove)
    model.getPlantLoops.each(&:remove)
    model.getSchedules.each(&:remove)

    # Rotate to model if requested
    rotation_degrees = convert_arg_to_f(variable: rotation_degrees, default: 0.0)
    BTAP::Geometry.rotate_building(model: model, degrees: rotation_degrees) unless rotation_degrees == 0.0

    # Scale model if requested
    scale_x = convert_arg_to_f(variable: scale_x, default: 1.0)
    scale_y = convert_arg_to_f(variable: scale_y, default: 1.0)
    scale_z = convert_arg_to_f(variable: scale_z, default: 1.0)
    return unless scale_x != 1.0 || scale_y != 1.0 || scale_z != 1.0

    BTAP::Geometry.scale_model(model, scale_x, scale_y, scale_z)
  end

  def apply_systems_and_efficiencies(model:,
                                     primary_heating_fuel:,
                                     sizing_run_dir:,
                                     dcv_type: 'NECB_Default',
                                     ecm_system_name: 'NECB_Default',
                                     erv_package: 'NECB_Default',
                                     boiler_eff: nil,
                                     furnace_eff: nil,
                                     unitary_cop: nil,
                                     shw_eff: nil,
                                     daylighting_type: 'NECB_Default',
                                     nv_type: nil,
                                     nv_opening_fraction: nil,
                                     nv_temp_out_min: nil,
                                     nv_delta_temp_in_out: nil,
                                     pv_ground_type:,
                                     pv_ground_total_area_pv_panels_m2:,
                                     pv_ground_tilt_angle:,
                                     pv_ground_azimuth_angle:,
                                     pv_ground_module_description:,
                                     chiller_type: 'NECB_Default',
                                     airloop_economizer_type: nil)

    # Create ECM object.
    ecm = ECMS.new

    # -------- Systems Layout-----------

    # Create Default Systems.
    apply_systems(model: model, primary_heating_fuel: primary_heating_fuel, sizing_run_dir: sizing_run_dir)

    # Apply new ECM system. Overwrite standard as required.
    ecm.apply_system_ecm(model: model, ecm_system_name: ecm_system_name, template_standard: self, primary_heating_fuel: primary_heating_fuel)

    # Apply ERV equipment as required.
    ecm.apply_erv_ecm(model: model, erv_package: erv_package)
    # -------- Performace, Efficiencies, Controls and Sensors ------------
    #
    # Set code standard equipment charecteristics.
    sql_db_vars_map = apply_standard_efficiencies(model: model, sizing_run_dir: sizing_run_dir)
    # Apply System
    ecm.apply_system_efficiencies_ecm(model: model, ecm_system_name: ecm_system_name)
    # Apply ECM ERV charecteristics as required. Part 2 of above ECM.
    ecm.apply_erv_ecm_efficiency(model: model, erv_package: erv_package)
    # Apply DCV as required
    model_enable_demand_controlled_ventilation(model, dcv_type)
    # Apply Boiler Efficiency
    ecm.modify_boiler_efficiency(model: model, boiler_eff: boiler_eff)
    # Apply Furnace Efficiency
    ecm.modify_furnace_efficiency(model: model, furnace_eff: furnace_eff)
    # Apply Unitary efficiency
    ecm.modify_unitary_cop(model: model, unitary_cop: unitary_cop, sql_db_vars_map: sql_db_vars_map)
    # Apply SHW Efficiency
    ecm.modify_shw_efficiency(model: model, shw_eff: shw_eff)
    # Apply daylight controls.
    model_add_daylighting_controls(model) if daylighting_type == 'add_daylighting_controls'
    # Apply Chiller efficiency
    ecm.modify_chiller_efficiency(model: model, chiller_type: chiller_type)
    # Apply airloop economizer
    ecm.add_airloop_economizer(model: model, airloop_economizer_type: airloop_economizer_type)

    # -------Pump sizing required by some vintages----------------
    # Apply Pump power as required.
    apply_loop_pump_power(model: model, sizing_run_dir: sizing_run_dir)

    # -------Natural ventilation----------------
    # Apply natural ventilation using simplified method.
    if nv_type == 'add_nv'
      ecm.apply_nv(model: model,
                   nv_type: nv_type,
                   nv_opening_fraction: nv_opening_fraction,
                   nv_temp_out_min: nv_temp_out_min,
                   nv_delta_temp_in_out: nv_delta_temp_in_out)
    end

    # -------Ground-mounted PV panels----------------
    # Apply ground-mounted PV panels as required.
    return unless pv_ground_type == 'add_pv_ground'

    ecm.apply_pv_ground(model: model,
                        pv_ground_type: pv_ground_type,
                        pv_ground_total_area_pv_panels_m2: pv_ground_total_area_pv_panels_m2,
                        pv_ground_tilt_angle: pv_ground_tilt_angle,
                        pv_ground_azimuth_angle: pv_ground_azimuth_angle,
                        pv_ground_module_description: pv_ground_module_description)
  end

  def apply_loads(model:,
                  lights_type: 'NECB_Default',
                  lights_scale: 1.0,
                  validate: true,
                  occupancy_loads_scale: nil,
                  electrical_loads_scale: nil,
                  oa_scale: nil)
    # Create ECM object.
    ecm = ECMS.new
    lights_scale = convert_arg_to_f(variable: lights_scale, default: 1.0)
    if validate
      raise('validation of model failed.') unless validate_initial_model(model)
      raise('validation of spacetypes failed.') unless validate_and_upate_space_types(model)
    end
    # this sets/stores the template version loads that the model uses.
    model.getBuilding.setStandardsTemplate(self.class.name)
    set_occ_sensor_spacetypes(model, @space_type_map)
    model_add_loads(model, lights_type, lights_scale)
    ecm.scale_occupancy_loads(model: model, scale: occupancy_loads_scale)
    ecm.scale_electrical_loads(model: model, scale: electrical_loads_scale)
    ecm.scale_oa_loads(model: model, scale: oa_scale)
  end

  def apply_weather_data(model:, epw_file:)
    climate_zone = 'NECB HDD Method'
    # Fix EMS references. Temporary workaround for OS issue #2598
    model_temp_fix_ems_references(model)
    model.getThermostatSetpointDualSetpoints(&:remove)
    model.getYearDescription.setDayofWeekforStartDay('Sunday')
    model_add_design_days_and_weather_file(model, climate_zone, epw_file) # Standards
    model_add_ground_temperatures(model, nil, climate_zone)
  end

  def apply_envelope(model:,
                     ext_wall_cond: nil,
                     ext_floor_cond: nil,
                     ext_roof_cond: nil,
                     ground_wall_cond: nil,
                     ground_floor_cond: nil,
                     ground_roof_cond: nil,
                     door_construction_cond: nil,
                     fixed_window_cond: nil,
                     glass_door_cond: nil,
                     overhead_door_cond: nil,
                     skylight_cond: nil,
                     glass_door_solar_trans: nil,
                     fixed_wind_solar_trans: nil,
                     skylight_solar_trans: nil,
                     infiltration_scale: nil)
    raise('validation of model failed.') unless validate_initial_model(model)

    model_apply_infiltration_standard(model)
    ecm = ECMS.new
    ecm.scale_infiltration_loads(model: model, scale: infiltration_scale)
    model.getInsideSurfaceConvectionAlgorithm.setAlgorithm('TARP')
    model.getOutsideSurfaceConvectionAlgorithm.setAlgorithm('TARP')
    model_add_constructions(model)
    apply_standard_construction_properties(model: model,
                                           ext_wall_cond: ext_wall_cond,
                                           ext_floor_cond: ext_floor_cond,
                                           ext_roof_cond: ext_roof_cond,
                                           ground_wall_cond: ground_wall_cond,
                                           ground_floor_cond: ground_floor_cond,
                                           ground_roof_cond: ground_roof_cond,
                                           door_construction_cond: door_construction_cond,
                                           fixed_window_cond: fixed_window_cond,
                                           glass_door_cond: glass_door_cond,
                                           overhead_door_cond: overhead_door_cond,
                                           skylight_cond: skylight_cond,
                                           glass_door_solar_trans: glass_door_solar_trans,
                                           fixed_wind_solar_trans: fixed_wind_solar_trans,
                                           skylight_solar_trans: skylight_solar_trans)
    model_create_thermal_zones(model, @space_multiplier_map)
  end

  # Thermal zones need to be set to determine conditioned spaces when applying fdwr and srr limits.
  #     # fdwr_set/srr_set settings:
  #     # 0-1:  Remove all windows/skylights and add windows/skylights to match this fdwr/srr
  #     # -1:  Remove all windows/skylights and add windows/skylights to match max fdwr/srr from NECB
  #     # -2:  Do not apply any fdwr/srr changes, leave windows/skylights alone (also works for fdwr/srr > 1)
  #     # -3:  Use old method which reduces existing window/skylight size (if necessary) to meet maximum NECB fdwr/srr
  #     # limit
  #     # <-3.1:  Remove all the windows/skylights
  #     # > 1:  Do nothing
  def apply_fdwr_srr_daylighting(model:, fdwr_set: -1.0, srr_set: -1.0)
    fdwr_set = -1.0 if (fdwr_set == 'NECB_default') || fdwr_set.nil?
    srr_set = -1.0 if (srr_set == 'NECB_default') || srr_set.nil?
    fdwr_set = fdwr_set.to_f
    srr_set = srr_set.to_f
    apply_standard_window_to_wall_ratio(model: model, fdwr_set: fdwr_set)
    apply_standard_skylight_to_roof_ratio(model: model, srr_set: srr_set)
    # model_add_daylighting_controls(model) # to be removed after refactor.
  end

  def apply_standard_efficiencies(model:, sizing_run_dir:, dcv_type: 'NECB_Default')
    raise('validation of model failed.') unless validate_initial_model(model)

    climate_zone = 'NECB HDD Method'
    raise("sizing run 1 failed! check #{sizing_run_dir}") if model_run_sizing_run(model, "#{sizing_run_dir}/plant_loops") == false

    # This is needed for NECB2011 as a workaround for sizing the reheat boxes
    model.getAirTerminalSingleDuctVAVReheats.each { |iobj| air_terminal_single_duct_vav_reheat_set_heating_cap(iobj) }
    # Apply the prototype HVAC assumptions
    model_apply_prototype_hvac_assumptions(model, nil, climate_zone)
    # Apply the HVAC efficiency standard
    sql_db_vars_map = {}
    model_apply_hvac_efficiency_standard(model, climate_zone, sql_db_vars_map: sql_db_vars_map)
    model_enable_demand_controlled_ventilation(model, dcv_type)
    return sql_db_vars_map
  end

  # Shut off the system during unoccupied periods.
  # During these times, systems will cycle on briefly
  # if temperature drifts below setpoint.  For systems
  # with fan-powered terminals, the whole system
  # (not just the terminal fans) will cycle on.
  # Terminal-only night cycling is not used because the terminals cannot
  # provide cooling, so terminal-only night cycling leads to excessive
  # unmet cooling hours during unoccupied periods.
  # If the system already has a schedule other than
  # Always-On, no change will be made.  If the system has
  # an Always-On schedule assigned, a new schedule will be created.
  # In this case, occupied is defined as the total percent
  # occupancy for the loop for all zones served.
  #
  # @param min_occ_pct [Double] the fractional value below which
  # the system will be considered unoccupied.
  # @return [Bool] true if successful, false if not
  def air_loop_hvac_enable_unoccupied_fan_shutoff(air_loop_hvac, min_occ_pct = 0.05)
    # Set the system to night cycle
    air_loop_hvac.setNightCycleControlType('CycleOnAny')

    # Check if already using a schedule other than always on
    avail_sch = air_loop_hvac.availabilitySchedule
    unless avail_sch == air_loop_hvac.model.alwaysOnDiscreteSchedule
      OpenStudio.logFree(OpenStudio::Info, 'openstudio.standards.AirLoopHVAC', "For #{air_loop_hvac.name}: Availability schedule is already set to #{avail_sch.name}.  Will assume this includes unoccupied shut down; no changes will be made.")
      return true
    end

    # Get the airloop occupancy schedule
    loop_occ_sch = air_loop_hvac_get_occupancy_schedule(air_loop_hvac, occupied_percentage_threshold: min_occ_pct)
    flh = schedule_ruleset_annual_equivalent_full_load_hrs(loop_occ_sch)
    OpenStudio.logFree(OpenStudio::Info, 'openstudio.standards.AirLoopHVAC', "For #{air_loop_hvac.name}: Annual occupied hours = #{flh.round} hr/yr, assuming a #{min_occ_pct} occupancy threshold.  This schedule will be used as the HVAC operation schedule.")

    # Set HVAC availability schedule to follow occupancy
    air_loop_hvac.setAvailabilitySchedule(loop_occ_sch)
    air_loop_hvac.supplyComponents('OS:AirLoopHVAC:UnitaryHeatPump:AirToAir:MultiSpeed'.to_IddObjectType).each do |comp|
      comp.to_AirLoopHVACUnitaryHeatPumpAirToAirMultiSpeed.get.setAvailabilitySchedule(loop_occ_sch)
    end

    return true
  end

  # do not apply zone hvac ventilation control
  def zone_hvac_component_occupancy_ventilation_control(zone_hvac_component)
    return false
  end

  def apply_loop_pump_power(model:, sizing_run_dir:)
    # Remove duplicate materials and constructions
    # Note For NECB2015 This is the 2nd time this method is bieng run.
    # First time it ran in the super() within model_apply_standard() method
    # model = return BTAP::FileIO::remove_duplicate_materials_and_constructions(model)
    return model
  end

  # this method will determine the vintage of NECB spacetypes the model contains. It will return nil if it can't
  # determine it.
  def determine_spacetype_vintage(model)
<<<<<<< HEAD
    # this code is the list of available vintages
    space_type_vintage_list = ['NECB2011', 'NECB2015', 'NECB2017', 'BTAPPRE1980', 'BTAP1980TO2010']
    # this reorders the list to do the current class first.
=======
    #this code is the list of available vintages
    space_type_vintage_list = ['NECB2011', 'NECB2015', 'NECB2017', 'NECB2020', 'BTAPPRE1980', 'BTAP1980TO2010']
    #this reorders the list to do the current class first.
>>>>>>> 0ba8ae1a
    space_type_vintage_list.insert(0, space_type_vintage_list.delete(self.class.name))
    # Set the space_type
    space_type_vintage = nil
    # get list of space types used in model and a mapped string.
    model_space_type_names = model.getSpaceTypes.map do |spacetype|
      [spacetype.standardsBuildingType.get.to_s + '-' + spacetype.standardsSpaceType.get.to_s]
    end
    # Now iterate though each vintage
    space_type_vintage_list.each do |template|
      # Create the standard object and get a list of all the spacetypes available for that vintage.
      standard_space_type_list = Standard.build(template).get_all_spacetype_names.map { |spacetype| [spacetype[0].to_s + '-' + spacetype[1].to_s] }
      # set array to contain unknown spacetypes.
      unknown_spacetypes = []
      # iterate though all space types that the model is using
      model_space_type_names.each do |space_type_name|
        # push unknown spacetypes into the array.
        unknown_spacetypes << space_type_name unless standard_space_type_list.include?(space_type_name)
      end
      if unknown_spacetypes.empty?
        # No unknowns, so return the template and don't bother looking for others.
        return template
      end
    end
    return space_type_vintage
  end

  # This method will validate that the space types in the model are indeed the correct NECB spacetypes names.
  def validate_and_upate_space_types(model)
    space_type_vintage = determine_spacetype_vintage(model)
    if space_type_vintage.nil?
      message = "These some of the spacetypes in the model are not part of any necb standard.\n  Please ensure all spacetype in model are correct."
      puts "Error: #{message}"
      OpenStudio.logFree(OpenStudio::Error, 'openstudio.Standards.NECB', message)
      return false
    elsif space_type_vintage == self.class.name
      # the spacetype in the model match the version we are trying to create.
      # no translation neccesary.
      return true
    else
      # Need to translate to current vintage.
      no_errors = true
      st_model_vintage_string = "#{space_type_vintage}_space_type"
      bt_model_vintage_string = "#{space_type_vintage}_building_type"
      st_target_vintage_string = "#{self.class.name}_space_type"
      bt_target_vintage_string = "#{self.class.name}_building_type"
      space_type_upgrade_map = @standards_data['space_type_upgrade_map']
      model.getSpaceTypes.sort.each do |st|
        space_type_map = space_type_upgrade_map.detect { |row| (row[st_model_vintage_string] == st.standardsSpaceType.get.to_s) && (row[bt_model_vintage_string] == st.standardsBuildingType.get.to_s) }
        st.setStandardsBuildingType(space_type_map[bt_target_vintage_string].to_s.strip)
        raise('could not set buildingtype') unless st.setStandardsBuildingType(space_type_map[bt_target_vintage_string].to_s.strip)
        raise('could not set this') unless st.setStandardsSpaceType(space_type_map[st_target_vintage_string].to_s.strip)

        # Set name of spacetype to new name.
        st.setName("#{st.standardsBuildingType.get} #{st.standardsSpaceType.get}")
      end
      return no_errors
    end
  end

  # Determine whether or not water fixtures are attached to spaces
  def model_attach_water_fixtures_to_spaces?(model)
    return true
  end

  # Set the infiltration rate for this space to include
  # the impact of air leakage requirements in the standard.
  #
  # @return [Double] true if successful, false if not
  # @todo handle doors and vestibules
  def space_apply_infiltration_rate(space)
    # Remove infiltration rates set at the space type.
    infiltration_data = @standards_data['infiltration']
    unless space.spaceType.empty?
      space.spaceType.get.spaceInfiltrationDesignFlowRates.each(&:remove)
    end
    # Remove infiltration rates set at the space object.
    space.spaceInfiltrationDesignFlowRates.each(&:remove)

    exterior_wall_and_roof_and_subsurface_area = space_exterior_wall_and_roof_and_subsurface_area(space) # To do
    # Don't create an object if there is no exterior wall area
    if exterior_wall_and_roof_and_subsurface_area <= 0.0
      OpenStudio.logFree(OpenStudio::Info, 'openstudio.Standards.Model', "For #{template}, no exterior wall area was found, no infiltration will be added.")
      return true
    end
    # Calculate the total infiltration, assuming
    # that it only occurs through exterior walls and roofs (not floors as
    # explicit stated in the NECB2011 so overhang/cantilevered floors will
    # have no effective infiltration)
    tot_infil_m3_per_s = get_standards_constant('infiltration_rate_m3_per_s_per_m2') * exterior_wall_and_roof_and_subsurface_area
    # Now spread the total infiltration rate over all
    # exterior surface area (for the E+ input field) this will include the exterior floor if present.
    all_ext_infil_m3_per_s_per_m2 = tot_infil_m3_per_s / space.exteriorArea

    OpenStudio.logFree(OpenStudio::Debug, 'openstudio.Standards.Space', "For #{space.name}, adj infil = #{all_ext_infil_m3_per_s_per_m2.round(8)} m^3/s*m^2.")

    # Get any infiltration schedule already assigned to this space or its space type
    # If not, the always on schedule will be applied.
    infil_sch = nil
    unless space.spaceInfiltrationDesignFlowRates.empty?
      old_infil = space.spaceInfiltrationDesignFlowRates[0]
      if old_infil.schedule.is_initialized
        infil_sch = old_infil.schedule.get
      end
    end

    if infil_sch.nil? && space.spaceType.is_initialized
      space_type = space.spaceType.get
      unless space_type.spaceInfiltrationDesignFlowRates.empty?
        old_infil = space_type.spaceInfiltrationDesignFlowRates[0]
        if old_infil.schedule.is_initialized
          infil_sch = old_infil.schedule.get
        end
      end
    end

    if infil_sch.nil?
      infil_sch = space.model.alwaysOnDiscreteSchedule
    end

    # Create an infiltration rate object for this space
    infiltration = OpenStudio::Model::SpaceInfiltrationDesignFlowRate.new(space.model)
    infiltration.setName("#{space.name} Infiltration")
    infiltration.setFlowperExteriorSurfaceArea(all_ext_infil_m3_per_s_per_m2)
    infiltration.setSchedule(infil_sch)
    infiltration.setConstantTermCoefficient(get_standards_constant('infiltration_constant_term_coefficient'))
    infiltration.setTemperatureTermCoefficient(get_standards_constant('infiltration_constant_term_coefficient'))
    infiltration.setVelocityTermCoefficient(get_standards_constant('infiltration_velocity_term_coefficient'))
    infiltration.setVelocitySquaredTermCoefficient(get_standards_constant('infiltration_velocity_squared_term_coefficient'))
    infiltration.setSpace(space)

    return true
  end

  # @return [Bool] returns true if successful, false if not
  def set_occ_sensor_spacetypes(model, space_type_map)
    building_type = 'Space Function'
    space_type_map.each do |space_type_name, space_names|
      space_names.sort.each do |space_name|
        space = model.getSpaceByName(space_name)
        next if space.empty?

        space = space.get

        # Check if space type for this space matches NECB2011 specific space type
        # for occupancy sensor that is area dependent. Note: space.floorArea in m2.

        # Evaluate the formula in the database.
        standard_space_type_name = space_type_name
        floor_area = space.floorArea
        if eval(@standards_data['formulas']['occupancy_sensors_space_types_formula']['value'])
          # If there is only one space assigned to this space type, then reassign this stub
          # to the @@template duplicate with appendage " - occsens", otherwise create a new stub
          # for this space. Required to use reduced LPD by NECB2011 0.9 factor.
          space_type_name_occsens = space_type_name + ' - occsens'
          stub_space_type_occsens = model.getSpaceTypeByName("#{building_type} #{space_type_name_occsens}")

          if stub_space_type_occsens.empty?
            # create a new space type just once for space_type_name appended with " - occsens"
            stub_space_type_occsens = OpenStudio::Model::SpaceType.new(model)
            stub_space_type_occsens.setStandardsBuildingType(building_type)
            stub_space_type_occsens.setStandardsSpaceType(space_type_name_occsens)
            stub_space_type_occsens.setName("#{building_type} #{space_type_name_occsens}")
            space_type_apply_rendering_color(stub_space_type_occsens)
            space.setSpaceType(stub_space_type_occsens)
          else
            # reassign occsens space type stub already created...
            stub_space_type_occsens = stub_space_type_occsens.get
            space.setSpaceType(stub_space_type_occsens)
          end
        end
      end
    end
    return true
  end

  # 2019-05-23 ckirney  This is an ugly, disgusting, hack (hence the name) that I dreamed out so that we could quickly
  # and easily finish the merge from the nrcan branch (using OS 2.6.0) to master (using OS 2.8.0).  This must be revised
  # and a more elegant solution found.
  #
  # This method takes everything in the @standards_data['tables'] hash and adds it to the main @standards_data hash.
  # This was done because other contributors insist on using the 'model_find_object' method which is passed a hash and
  # some search criteria.  The 'model_find_objects' then looks through the hash to information matching the search
  # criteria.  NECB standards assumes that the 'standards_lookup_table_first' method is used.  This does basically the
  # some thing as 'model_find_objects' only it assumes that you are looking in the standards hash and you tell it which
  # table in the standards hash to look for.
  def corrupt_standards_database
    @standards_data['tables'].each do |table|
      @standards_data[table[0]] = table[1]['table']
    end
  end

  # This model gets the climate zone column index from tables 3.2.2.x
  # @author phylroy.lopez@nrcan.gc.ca
  # @param hdd [Float]
  # @return [Fixnum] climate zone 4-8
  def get_climate_zone_index(hdd)
    # check for climate zone index from NECB 3.2.2.X
    case hdd
    when 0..2999 then
      return 0 # climate zone 4
    when 3000..3999 then
      return 1 # climate zone 5
    when 4000..4999 then
      return 2 # climate zone 6
    when 5000..5999 then
      return 3 # climate zone 7a
    when 6000..6999 then
      return 4 # climate zone 7b
    when 7000..1000000 then
      return 5 # climate zone 8
    end
  end

  # This model gets the climate zone name and returns the climate zone string.
  # @author phylroy.lopez@nrcan.gc.ca
  # @param hdd [Float]
  # @return [Fixnum] climate zone 4-8
  def get_climate_zone_name(hdd)
    case get_climate_zone_index(hdd)
    when 0 then
      return '4'
    when 1 then
      return '5' # climate zone 5
    when 2 then
      return '6' # climate zone 6
    when 3 then
      return '7a' # climate zone 7a
    when 4 then
      return '7b' # climate zone 7b
    when 5 then
      return '8' # climate zone 8
    end
  end

  ##### Ask user's inputs for daylighting controls illuminance setpoint and number of stepped control steps.
  ##### Note that the minimum number of stepped control steps is two steps as per NECB2011.
  def daylighting_controls_settings(illuminance_setpoint: 500.0,
                                    number_of_stepped_control_steps: 2)
    return illuminance_setpoint, number_of_stepped_control_steps
  end

  def model_add_daylighting_controls(model)
    ##### Find spaces with exterior fenestration including fixed window, operable window, and skylight.
    daylight_spaces = []
    model.getSpaces.sort.each do |space|
      space.surfaces.sort.each do |surface|
        surface.subSurfaces.sort.each do |subsurface|
          if subsurface.outsideBoundaryCondition == 'Outdoors' &&
             (subsurface.subSurfaceType == 'FixedWindow' ||
                 subsurface.subSurfaceType == 'OperableWindow' ||
                 subsurface.subSurfaceType == 'Skylight')
            daylight_spaces << space
            # subsurface.outsideBoundaryCondition == "Outdoors" && (subsurface.subSurfaceType == "FixedWindow" || "OperableWindow")
          end
          # surface.subSurfaces.each do |subsurface|
        end
        # space.surfaces.each do |surface|
      end
      # model.getSpaces.sort.each do |space|
    end

    ##### Remove duplicate spaces from the "daylight_spaces" array, as a daylighted space may have various fenestration types.
    daylight_spaces = daylight_spaces.uniq
    # puts daylight_spaces

    ##### Create hashes for "Primary Sidelighted Areas", "Sidelighting Effective Aperture", "Daylighted Area Under Skylights",
    ##### and "Skylight Effective Aperture" for the whole model.
    ##### Each of these hashes will be used later in this function (i.e. model_add_daylighting_controls)
    ##### to provide a dictionary of daylighted space names and the associated value (i.e. daylighted area or effective aperture).
    primary_sidelighted_area_hash = {}
    sidelighting_effective_aperture_hash = {}
    daylighted_area_under_skylights_hash = {}
    skylight_effective_aperture_hash = {}

    ##### Calculate "Primary Sidelighted Areas" AND "Sidelighting Effective Aperture" as per NECB2011. #TODO: consider removing overlapped sidelighted area
    daylight_spaces.sort.each do |daylight_space|
      # puts daylight_space.name.to_s
      primary_sidelighted_area = 0.0
      area_weighted_vt_handle = 0.0
      area_weighted_vt = 0.0
      window_area_sum = 0.0

      ##### Calculate floor area of the daylight_space and get floor vertices of the daylight_space (to be used for the calculation of daylight_space depth)
      floor_surface = nil
      floor_area = 0.0
      floor_vertices = []
      daylight_space.surfaces.sort.each do |surface|
        if surface.surfaceType == 'Floor'
          floor_surface = surface
          floor_area += surface.netArea
          floor_vertices << surface.vertices
        end
      end

      ##### Loop through the surfaces of each daylight_space to calculate primary_sidelighted_area and
      ##### area-weighted visible transmittance and window_area_sum which are used to calculate sidelighting_effective_aperture
      primary_sidelighted_area, area_weighted_vt_handle, window_area_sum =
        get_parameters_sidelighting(daylight_space: daylight_space,
                                    floor_surface: floor_surface,
                                    floor_vertices: floor_vertices,
                                    floor_area: floor_area,
                                    primary_sidelighted_area: primary_sidelighted_area,
                                    area_weighted_vt_handle: area_weighted_vt_handle,
                                    window_area_sum: window_area_sum)

      primary_sidelighted_area_hash[daylight_space.name.to_s] = primary_sidelighted_area

      ##### Calculate area-weighted VT of glazing (this is used to calculate sidelighting effective aperture; see NECB2011: 4.2.2.10.).
      area_weighted_vt = area_weighted_vt_handle / window_area_sum
      sidelighting_effective_aperture_hash[daylight_space.name.to_s] = window_area_sum * area_weighted_vt / primary_sidelighted_area
      # daylight_spaces.each do |daylight_space|
    end

    ##### Calculate "Daylighted Area Under Skylights" AND "Skylight Effective Aperture"
    daylight_spaces.sort.each do |daylight_space|
      # puts daylight_space.name.to_s
      skylight_area = 0.0
      skylight_area_weighted_vt_handle = 0.0
      skylight_area_weighted_vt = 0.0
      skylight_area_sum = 0.0
      daylighted_under_skylight_area = 0.0

      ##### Loop through the surfaces of each daylight_space to calculate daylighted_area_under_skylights and skylight_effective_aperture for each daylight_space
      daylighted_under_skylight_area, skylight_area_weighted_vt_handle, skylight_area_sum =
        get_parameters_skylight(daylight_space: daylight_space,
                                skylight_area_weighted_vt_handle: skylight_area_weighted_vt_handle,
                                skylight_area_sum: skylight_area_sum,
                                daylighted_under_skylight_area: daylighted_under_skylight_area)

      daylighted_area_under_skylights_hash[daylight_space.name.to_s] = daylighted_under_skylight_area

      ##### Calculate skylight_effective_aperture as per NECB2011: 4.2.2.7.
      ##### Note that it was assumed that the skylight is flush with the ceiling. Therefore, area-weighted average well factor (WF) was set to 0.9 in the below Equation.
      skylight_area_weighted_vt = skylight_area_weighted_vt_handle / skylight_area_sum
      skylight_effective_aperture_hash[daylight_space.name.to_s] = 0.85 * skylight_area_sum * skylight_area_weighted_vt * 0.9 / daylighted_under_skylight_area
      # daylight_spaces.each do |daylight_space|
    end
    # puts primary_sidelighted_area_hash
    # puts sidelighting_effective_aperture_hash
    # puts daylighted_area_under_skylights_hash
    # puts skylight_effective_aperture_hash

    ##### Find office spaces >= 25m2 among daylight_spaces
    offices_larger_25m2 = []
    daylight_spaces.sort.each do |daylight_space|
      ## The following steps are for in case an office has multiple floors at various heights
      ## 1. Calculate number of floors of each daylight_space
      ## 2. Find the lowest z among all floors of each daylight_space
      ## 3. Find lowest floors of each daylight_space (these floors are at the same level)
      ## 4. Calculate 'daylight_space_area' as sum of area of all the lowest floors of each daylight_space, and gather the vertices of all the lowest floors of each daylight_space

      ## 1. Calculate number of floors of daylight_space
      floor_vertices = []
      number_floor = 0
      daylight_space.surfaces.sort.each do |surface|
        if surface.surfaceType == 'Floor'
          floor_vertices << surface.vertices
          number_floor += 1
        end
      end

      ## 2. Loop through all floors of daylight_space, and find the lowest z among all floors of daylight_space
      lowest_floor_z = []
      highest_floor_z = []
      for i in 0..number_floor - 1
        if i == 0
          lowest_floor_z = floor_vertices[i][0].z
          highest_floor_z = floor_vertices[i][0].z
        else
          if lowest_floor_z > floor_vertices[i][0].z
            lowest_floor_z = floor_vertices[i][0].z
          else
            lowest_floor_z = lowest_floor_z
          end
          if highest_floor_z < floor_vertices[i][0].z
            highest_floor_z = floor_vertices[i][0].z
          else
            highest_floor_z = highest_floor_z
          end
        end
      end

      ## 3 and 4. Loop through all floors of daylight_space, and calculate the sum of area of all the lowest floors of daylight_space,
      ## and gather the vertices of all the lowest floors of daylight_space
      daylight_space_area = 0
      lowest_floors_vertices = []
      floor_vertices = []
      daylight_space.surfaces.sort.each do |surface|
        if surface.surfaceType == 'Floor'
          floor_vertices = surface.vertices
          if floor_vertices[0].z == lowest_floor_z
            lowest_floors_vertices << floor_vertices
            daylight_space_area += surface.netArea
          end
        end
      end

      if daylight_space.spaceType.get.standardsSpaceType.get.to_s == 'Office - enclosed' && daylight_space_area >= 25.0
        offices_larger_25m2 << daylight_space.name.to_s
      end
    end

    ##### find daylight_spaces which do not need daylight sensor controls based on the primary_sidelighted_area as per NECB2011: 4.2.2.8.
    ##### Note: Office spaces >= 25m2 are excluded (i.e. they should have daylighting controls even if their primary_sidelighted_area <= 100m2), as per NECB2011: 4.2.2.2.
    daylight_spaces_exception = []
    primary_sidelighted_area_hash.sort.each do |key_daylight_space_name, value_primary_sidelighted_area|
      if value_primary_sidelighted_area <= 100.0 && [key_daylight_space_name].any? { |word| offices_larger_25m2.include?(word) } == false
        daylight_spaces_exception << key_daylight_space_name
      end
    end

    ##### find daylight_spaces which do not need daylight sensor controls based on the sidelighting_effective_aperture as per NECB2011: 4.2.2.8.
    ##### Note: Office spaces >= 25m2 are excluded (i.e. they should have daylighting controls even if their sidelighting_effective_aperture <= 10%), as per NECB2011: 4.2.2.2.
    sidelighting_effective_aperture_hash.sort.each do |key_daylight_space_name, value_sidelighting_effective_aperture|
      if value_sidelighting_effective_aperture <= 0.1 && [key_daylight_space_name].any? { |word| offices_larger_25m2.include?(word) } == false
        daylight_spaces_exception << key_daylight_space_name
      end
    end

    ##### find daylight_spaces which do not need daylight sensor controls based on the daylighted_area_under_skylights as per NECB2011: 4.2.2.4.
    ##### Note: Office spaces >= 25m2 are excluded (i.e. they should have daylighting controls even if their daylighted_area_under_skylights <= 400m2), as per NECB2011: 4.2.2.2.
    daylighted_area_under_skylights_hash.sort.each do |key_daylight_space_name, value_daylighted_area_under_skylights|
      if value_daylighted_area_under_skylights <= 400.0 && [key_daylight_space_name].any? { |word| offices_larger_25m2.include?(word) } == false
        daylight_spaces_exception << key_daylight_space_name
      end
    end

    ##### find daylight_spaces which do not need daylight sensor controls based on the skylight_effective_aperture criterion as per NECB2011: 4.2.2.4.
    ##### Note: Office spaces >= 25m2 are excluded (i.e. they should have daylighting controls even if their skylight_effective_aperture <= 0.6%), as per NECB2011: 4.2.2.2.
    skylight_effective_aperture_hash.sort.each do |key_daylight_space_name, value_skylight_effective_aperture|
      if value_skylight_effective_aperture <= 0.006 && [key_daylight_space_name].any? { |word| offices_larger_25m2.include?(word) } == false
        daylight_spaces_exception << key_daylight_space_name
      end
    end
    # puts daylight_spaces_exception

    ##### Loop through the daylight_spaces and exclude the daylight_spaces that do not meet the criteria (see above) as per NECB2011: 4.2.2.4. and 4.2.2.8.
    daylight_spaces_exception.sort.each do |daylight_space_exception|
      daylight_spaces.sort.each do |daylight_space|
        if daylight_space.name.to_s == daylight_space_exception
          daylight_spaces.delete(daylight_space)
        end
      end
    end
    # puts daylight_spaces

    ##### Create one daylighting sensor and put it at the center of each daylight_space if the space area < 250m2;
    ##### otherwise, create two daylight sensors, divide the space into two parts and put each of the daylight sensors at the center of each part of the space.
    daylight_spaces.sort.each do |daylight_space|
      # puts daylight_space.name.to_s
      ##### 1. Calculate number of floors of each daylight_space
      ##### 2. Find the lowest z among all floors of each daylight_space
      ##### 3. Find lowest floors of each daylight_space (these floors are at the same level)
      ##### 4. Calculate 'daylight_space_area' as sum of area of all the lowest floors of each daylight_space, and gather the vertices of all the lowest floors of each daylight_space
      ##### 5. Find min and max of x and y among vertices of all the lowest floors of each daylight_space

      ##### Calculate number of floors of daylight_space
      floor_vertices = []
      number_floor = 0
      daylight_space.surfaces.sort.each do |surface|
        if surface.surfaceType == 'Floor'
          floor_vertices << surface.vertices
          number_floor += 1
        end
      end

      ##### Loop through all floors of daylight_space, and find the lowest z among all floors of daylight_space
      lowest_floor_z = []
      highest_floor_z = []
      for i in 0..number_floor - 1
        if i == 0
          lowest_floor_z = floor_vertices[i][0].z
          highest_floor_z = floor_vertices[i][0].z
        else
          if lowest_floor_z > floor_vertices[i][0].z
            lowest_floor_z = floor_vertices[i][0].z
          else
            lowest_floor_z = lowest_floor_z
          end
          if highest_floor_z < floor_vertices[i][0].z
            highest_floor_z = floor_vertices[i][0].z
          else
            highest_floor_z = highest_floor_z
          end
        end
      end
      # puts lowest_floor_z

      ##### Loop through all floors of daylight_space, and calculate the sum of area of all the lowest floors of daylight_space,
      ##### and gather the vertices of all the lowest floors of daylight_space
      daylight_space_area = 0
      lowest_floors_vertices = []
      floor_vertices = []
      daylight_space.surfaces.sort.each do |surface|
        if surface.surfaceType == 'Floor'
          floor_vertices = surface.vertices
          if floor_vertices[0].z == lowest_floor_z
            lowest_floors_vertices << floor_vertices
            daylight_space_area += surface.netArea
          end
        end
      end
      # puts daylight_space.name.to_s
      # puts number_floor
      # puts lowest_floors_vertices
      # puts daylight_space_area

      ##### Loop through all lowest floors of daylight_space and find the min and max of x and y among their vertices
      xmin = lowest_floors_vertices[0][0].x
      ymin = lowest_floors_vertices[0][0].y
      xmax = lowest_floors_vertices[0][0].x
      ymax = lowest_floors_vertices[0][0].y
      zmin = lowest_floor_z
      for i in 0..lowest_floors_vertices.count - 1 # this loops through each of the lowers floors of daylight_space
        for j in 0..lowest_floors_vertices[i].count - 1 # this loops through each of vertices of each of the lowers floors of daylight_space

          if xmin > lowest_floors_vertices[i][j].x
            xmin = lowest_floors_vertices[i][j].x
          end
          if ymin > lowest_floors_vertices[i][j].y
            ymin = lowest_floors_vertices[i][j].y
          end
          if xmax < lowest_floors_vertices[i][j].x
            xmax = lowest_floors_vertices[i][j].x
          end
          if ymax < lowest_floors_vertices[i][j].y
            ymax = lowest_floors_vertices[i][j].y
          end
        end
      end
      # puts daylight_space.name.to_s
      # puts xmin
      # puts xmax
      # puts ymin
      # puts ymax

      ##### Get the thermal zone of daylight_space (this is used later to assign daylighting sensor)
      zone = daylight_space.thermalZone
      if !zone.empty?
        zone = daylight_space.thermalZone.get
        ##### Get the floor of the daylight_space
        floors = []
        daylight_space.surfaces.sort.each do |surface|
          if surface.surfaceType == 'Floor'
            floors << surface
          end
        end

        ##### Get user's input for daylighting controls illuminance setpoint and number of stepped control steps
        illuminance_setpoint, number_of_stepped_control_steps = daylighting_controls_settings(illuminance_setpoint: 500.0, number_of_stepped_control_steps: 2)

        ##### Create daylighting sensor control
        ##### NOTE: NECB2011 has some requirements on the number of sensors in spaces based on the area of the spaces.
        ##### However, EnergyPlus/OpenStudio allows to put maximum two built-in sensors in each thermal zone rather than in each space.
        ##### Since a thermal zone may include several spaces which are not next to each other on the same floor, or
        ##### a thermal zone may include spaces on different floors, a simplified method has been used to create a daylighting sensor.
        ##### So, in each thermal zone, only one daylighting sensor has been created even if the area of that thermal zone requires more than one daylighting sensor.
        ##### Also, it has been assumed that a thermal zone includes spaces which are next to each other and are on the same floor.
        ##### Furthermore, the one daylighting sensor in each thermal zone (where the thermal zone needs daylighting sensor),
        ##### the sensor has been put at the intersection of the minimum and maximum x and y of the lowest floor of that thermal zones.
        sensor = OpenStudio::Model::DaylightingControl.new(daylight_space.model)
        sensor.setName("#{daylight_space.name} daylighting control")
        sensor.setSpace(daylight_space)
        sensor.setIlluminanceSetpoint(illuminance_setpoint)
        sensor.setLightingControlType('Stepped')
        sensor.setNumberofSteppedControlSteps(number_of_stepped_control_steps)
        x_pos = (xmin + xmax) / 2.0
        y_pos = (ymin + ymax) / 2.0
        z_pos = zmin + 0.8 # put it 0.8 meter above the floor
        sensor_vertex = OpenStudio::Point3d.new(x_pos, y_pos, z_pos)
        sensor.setPosition(sensor_vertex)
        zone.setPrimaryDaylightingControl(sensor)
        zone.setFractionofZoneControlledbyPrimaryDaylightingControl(1.0)
        # if !zone.empty?
      end
      # daylight_spaces.each do |daylight_space|
    end
  end

  ##### Define ScheduleTypeLimits for Any_Number_ppm
  ##### TODO: (upon other BTAP tasks) This function can be added to btap/schedules.rb > module StandardScheduleTypeLimits
  def get_any_number_ppm(model)
    name = 'Any_Number_ppm'
    any_number_ppm_schedule_type_limits = model.getScheduleTypeLimitsByName(name)
    return any_number_ppm_schedule_type_limits.get unless any_number_ppm_schedule_type_limits.empty?

    any_number_ppm_schedule_type_limits = OpenStudio::Model::ScheduleTypeLimits.new(model)
    any_number_ppm_schedule_type_limits.setName(name)
    any_number_ppm_schedule_type_limits.setNumericType('CONTINUOUS')
    any_number_ppm_schedule_type_limits.setUnitType('Dimensionless')
    any_number_ppm_schedule_type_limits.setLowerLimitValue(400.0)
    any_number_ppm_schedule_type_limits.setUpperLimitValue(1000.0)
    return any_number_ppm_schedule_type_limits
  end

  # Note: Values for dcv_type are: 'Occupancy_based_DCV', 'CO2_based_DCV', 'No_DCV', 'NECB_Default'
  def model_enable_demand_controlled_ventilation(model, dcv_type = 'No_DCV')
    return if dcv_type == 'NECB_Defualt'

    if dcv_type == 'Occupancy_based_DCV' || dcv_type == 'CO2_based_DCV'
      # TODO: IMPORTANT: (upon other BTAP tasks) Set a value for the "Outdoor Air Flow per Person" field of the "OS:DesignSpecification:OutdoorAir" object
      # Note: The "Outdoor Air Flow per Person" field is required for occupancy-based DCV.
      # Note: The "Outdoor Air Flow per Person" values should be based on ASHRAE 62.1: Article 6.2.2.1.
      # Note: The "Outdoor Air Flow per Person" should be entered for "ventilation_per_person" in "lib/openstudio-standards/standards/necb/NECB2011/data/space_types.json"

      ##### Define indoor CO2 availability schedule (required for CO2-based DCV)
      ##### Reference: see page B.13 of PNNL (2017), "Impacts of Commercial Building Controls on Energy Savings and Peak Load Reduction", available a: https://www.energy.gov/eere/buildings/downloads/impacts-commercial-building-controls-energy-savings-and-peak-load-reduction
      ##### Note: the defined schedule here is redundant as the schedule says it is always on AND
      ##### the "ZoneControl:ContaminantController" object says that "If this field is left blank, the schedule has a value of 1 for all time periods".
      indoor_co2_availability_schedule = OpenStudio::Model::ScheduleCompact.new(model)
      indoor_co2_availability_schedule.setName('indoor_co2_availability_schedule')
      indoor_co2_availability_schedule.setScheduleTypeLimits(BTAP::Resources::Schedules::StandardScheduleTypeLimits.get_fraction(model))
      indoor_co2_availability_schedule.to_ScheduleCompact.get
      # indoor_co2_availability_schedule.setString(1,"indoor_co2_availability_schedule")
      indoor_co2_availability_schedule.setString(3, 'Through: 12/31')
      indoor_co2_availability_schedule.setString(4, 'For: Weekdays SummerDesignDay')
      indoor_co2_availability_schedule.setString(5, 'Until: 07:00')
      indoor_co2_availability_schedule.setString(6, '0.0')
      indoor_co2_availability_schedule.setString(7, 'Until: 22:00')
      indoor_co2_availability_schedule.setString(8, '1.0')
      indoor_co2_availability_schedule.setString(9, 'Until: 24:00')
      indoor_co2_availability_schedule.setString(10, '0.0')
      indoor_co2_availability_schedule.setString(11, 'For: Saturday WinterDesignDay')
      indoor_co2_availability_schedule.setString(12, 'Until: 07:00')
      indoor_co2_availability_schedule.setString(13, '0.0')
      indoor_co2_availability_schedule.setString(14, 'Until: 18:00')
      indoor_co2_availability_schedule.setString(15, '1.0')
      indoor_co2_availability_schedule.setString(16, 'Until: 24:00')
      indoor_co2_availability_schedule.setString(17, '0.0')
      indoor_co2_availability_schedule.setString(18, 'For: AllOtherDays')
      indoor_co2_availability_schedule.setString(19, 'Until: 24:00')
      indoor_co2_availability_schedule.setString(20, '0.0')

      ##### Define indoor CO2 setpoint schedule (required for CO2-based DCV)
      ##### Reference: see page B.13 of PNNL (2017), "Impacts of Commercial Building Controls on Energy Savings and Peak Load Reduction", available a: https://www.energy.gov/eere/buildings/downloads/impacts-commercial-building-controls-energy-savings-and-peak-load-reduction
      indoor_co2_setpoint_schedule = OpenStudio::Model::ScheduleCompact.new(model)
      indoor_co2_setpoint_schedule.setName('indoor_co2_setpoint_schedule')
      indoor_co2_setpoint_schedule.setScheduleTypeLimits(get_any_number_ppm(model))
      indoor_co2_setpoint_schedule.to_ScheduleCompact.get
      indoor_co2_setpoint_schedule.setString(3, 'Through: 12/31')
      indoor_co2_setpoint_schedule.setString(4, 'For: AllDays')
      indoor_co2_setpoint_schedule.setString(5, 'Until: 24:00')
      indoor_co2_setpoint_schedule.setString(6, '1000.0')
      # indoor_co2_setpoint_schedule.setToConstantValue(1000.0) #1000 ppm

      ##### Define outdoor CO2 schedule (required for CO2-based DCV
      ##### Reference: see page B.13 of PNNL (2017), "Impacts of Commercial Building Controls on Energy Savings and Peak Load Reduction", available a: https://www.energy.gov/eere/buildings/downloads/impacts-commercial-building-controls-energy-savings-and-peak-load-reduction
      outdoor_co2_schedule = OpenStudio::Model::ScheduleCompact.new(model)
      outdoor_co2_schedule.setName('outdoor_co2_schedule')
      outdoor_co2_schedule.setScheduleTypeLimits(get_any_number_ppm(model))
      outdoor_co2_schedule.to_ScheduleCompact.get
      outdoor_co2_schedule.setString(3, 'Through: 12/31')
      outdoor_co2_schedule.setString(4, 'For: AllDays')
      outdoor_co2_schedule.setString(5, 'Until: 24:00')
      outdoor_co2_schedule.setString(6, '400.0')
      # outdoor_co2_schedule.setToConstantValue(400.0) #400 ppm

      ##### Define ZoneAirContaminantBalance (required for CO2-based DCV)
      zone_air_contaminant_balance = model.getZoneAirContaminantBalance
      zone_air_contaminant_balance.setCarbonDioxideConcentration(true)
      zone_air_contaminant_balance.setOutdoorCarbonDioxideSchedule(outdoor_co2_schedule)

      ##### Set CO2 controller in each space (required for CO2-based DCV)
      model.getSpaces.sort.each do |space|
        # puts space.name.to_s
        zone = space.thermalZone
        if !zone.empty?
          zone = space.thermalZone.get
        end
        zone_control_co2 = OpenStudio::Model::ZoneControlContaminantController.new(zone.model)
        zone_control_co2.setName("#{space.name} Zone Control Contaminant Controller")
        zone_control_co2.setCarbonDioxideControlAvailabilitySchedule(indoor_co2_availability_schedule)
        zone_control_co2.setCarbonDioxideSetpointSchedule(indoor_co2_setpoint_schedule)
        zone.setZoneControlContaminantController(zone_control_co2)
      end
      # if dcv_type == "Occupancy_based_DCV" || dcv_type == "CO2_based_DCV"
    end

    ##### Loop through AirLoopHVACs
    model.getAirLoopHVACs.sort.each do |air_loop|
      ##### Loop through AirLoopHVAC's supply nodes to:
      ##### (1) Find its AirLoopHVAC:OutdoorAirSystem using the supply node;
      ##### (2) Find Controller:OutdoorAir using AirLoopHVAC:OutdoorAirSystem;
      ##### (3) Get "Controller Mechanical Ventilation" from Controller:OutdoorAir.
      air_loop.supplyComponents.sort.each do |supply_component|
        ##### Find AirLoopHVAC:OutdoorAirSystem of AirLoopHVAC using the supply node.
        hvac_component = supply_component.to_AirLoopHVACOutdoorAirSystem

        if !hvac_component.empty?
          ##### Find Controller:OutdoorAir using AirLoopHVAC:OutdoorAirSystem.
          hvac_component = hvac_component.get
          controller_oa = hvac_component.getControllerOutdoorAir

          ##### Get "Controller Mechanical Ventilation" from Controller:OutdoorAir.
          controller_mv = controller_oa.controllerMechanicalVentilation

          ##### Set "Demand Controlled Ventilation" to "Yes" or "No" in Controller:MechanicalVentilation depending on dcv_type.
          if (dcv_type == 'CO2_based_DCV') || (dcv_type == 'Occupancy_based_DCV') # Occupancy
            controller_mv.setDemandControlledVentilation(true)
            ##### Set the "System Outdoor Air Method" field based on dcv_type in the Controller:MechanicalVentilation object
            if dcv_type == 'CO2_based_DCV'
              controller_mv.setSystemOutdoorAirMethod('IndoorAirQualityProcedure')
            else # dcv_type == 'Occupancy_based_DCV'
              controller_mv.setSystemOutdoorAirMethod('ZoneSum')
            end
          elsif dcv_type == 'No_DCV'
            controller_mv.setDemandControlledVentilation(false)
          end
          # puts controller_mv
          # if !hvac_component.empty?
        end
        # air_loop.supplyComponents.each do |supply_component|
      end
      # model.getAirLoopHVACs.each do |air_loop|
    end
  end

  def set_lighting_per_area_led_lighting(space_type:, definition:, lighting_per_area_led_lighting:, lights_scale:)
    # puts "#{space_type.name.to_s} - 'space_height' - #{space_height.to_s}"
    occ_sens_lpd_frac = 1.0
    # NECB2011 space types that require a reduction in the LPD to account for
    # the requirement of an occupancy sensor (8.4.4.6(3) and 4.2.2.2(2))
    reduce_lpd_spaces = ['Classroom/lecture/training', 'Conf./meet./multi-purpose', 'Lounge/recreation',
                         'Conf./meet./multi-purpose', 'Washroom-sch-A', 'Washroom-sch-B', 'Washroom-sch-C', 'Washroom-sch-D',
                         'Washroom-sch-E', 'Washroom-sch-F', 'Washroom-sch-G', 'Washroom-sch-H', 'Washroom-sch-I',
                         'Dress./fitt. - performance arts', 'Locker room', 'Locker room-sch-A', 'Locker room-sch-B',
                         'Locker room-sch-C', 'Locker room-sch-D', 'Locker room-sch-E', 'Locker room-sch-F', 'Locker room-sch-G',
                         'Locker room-sch-H', 'Locker room-sch-I', 'Retail - dressing/fitting']
    if reduce_lpd_spaces.include?(space_type.standardsSpaceType.get)
      # Note that "Storage area", "Storage area - refrigerated", "Hospital - medical supply" and "Office - enclosed"
      # LPD should only be reduced if their space areas are less than specific area values.
      # This is checked in a space loop after this function in the calling routine.
      occ_sens_lpd_frac = 0.9
    end

    # ##### Since Atrium's LPD for LED lighting depends on atrium's height, the height of the atrium (if applicable) should be found.
    standards_space_type = space_type.standardsSpaceType.is_initialized ? space_type.standardsSpaceType.get : nil
    if standards_space_type.include? 'Atrium' # TODO: Note that since none of the archetypes has Atrium, this was tested for 'Dining'. #Atrium
      puts "#{standards_space_type} - has atrium" # space_type.name.to_s
      # Get the max height for the spacetype.
      max_space_height_for_spacetype = get_max_space_height_for_space_type(space_type: space_type)
      if max_space_height_for_spacetype < 12.0 # TODO: Note that since none of the archetypes has Atrium, this was tested for 'Dining' with the threshold of 5.0 m for space_height.
        # TODO: Regarding the below equations, identify which version of ASHRAE 90.1 was used in NECB2015.
        atrium_lpd_eq_smaller_12_intercept = 0
        atrium_lpd_eq_smaller_12_slope = 1.06
        atrium_lpd_eq_larger_12_intercept = 4.3
        atrium_lpd_eq_larger_12_slope = 1.06
        lighting_per_area_led_lighting_atrium = (atrium_lpd_eq_smaller_12_intercept + atrium_lpd_eq_smaller_12_slope * 12.0) * 0.092903 # W/ft2 TODO: Note that for NECB2011, a constant LPD is used for atrium based on NECB2015's equations. NECB2011's threshold for height is 13.0 m.
      elsif max_space_height_for_spacetype >= 12.0 && max_space_height_for_spacetype < 13.0
        lighting_per_area_led_lighting_atrium = (atrium_lpd_eq_larger_12_intercept + atrium_lpd_eq_larger_12_slope * 12.5) * 0.092903 # W/ft2
      else # i.e. space_height >= 13.0
        lighting_per_area_led_lighting_atrium = (atrium_lpd_eq_larger_12_intercept + atrium_lpd_eq_larger_12_slope * 13.0) * 0.092903 # W/ft2
      end
      puts "#{standards_space_type} - has lighting_per_area_led_lighting_atrium - #{lighting_per_area_led_lighting_atrium}"
      lighting_per_area_led_lighting = lighting_per_area_led_lighting_atrium
    end
    lighting_per_area_led_lighting *= lights_scale
    definition.setWattsperSpaceFloorArea(OpenStudio.convert(lighting_per_area_led_lighting.to_f * occ_sens_lpd_frac, 'W/ft^2', 'W/m^2').get)

    OpenStudio.logFree(OpenStudio::Info, 'openstudio.standards.SpaceType', "#{space_type.name} set LPD to #{lighting_per_area_led_lighting} W/ft^2.")
  end

  # Adds the loads and associated schedules for each space type
  # as defined in the OpenStudio_Standards_space_types.json file.
  # This includes lights, plug loads, occupants, ventilation rate requirements,
  # infiltration, gas equipment (for kitchens, etc.) and typical schedules for each.
  # Some loads are governed by the standard, others are typical values
  # pulled from sources such as the DOE Reference and DOE Prototype Buildings.
  #
  # @return [Bool] returns true if successful, false if not
  def model_add_loads(model, lights_type, lights_scale)
    OpenStudio.logFree(OpenStudio::Info, 'openstudio.model.Model', 'Started applying space types (loads)')

    # Loop through all the space types currently in the model,
    # which are placeholders, and give them appropriate loads and schedules
    model.getSpaceTypes.sort.each do |space_type|
      # Rendering color
      space_type_apply_rendering_color(space_type)

      # Loads
      space_type_apply_internal_loads(space_type: space_type, lights_type: lights_type, lights_scale: lights_scale)

      # Schedules
      space_type_apply_internal_load_schedules(space_type, true, true, true, true, true, true, true)
    end

    OpenStudio.logFree(OpenStudio::Info, 'openstudio.model.Model', 'Finished applying space types (loads)')

    return true
  end

  ##### This method is needed to the space_type_apply_internal_loads space needed for the calculation of atriums' LPD when LED lighting is used in atriums. ***END***
  def get_max_space_height_for_space_type(space_type:)
    # initialize return value to zero.
    max_space_height_for_space_type = 0.0
    # Interate through all spaces in model.. not just ones that have space type defined.. Is this right sara?
    space_type.spaces.sort.each do |space|
      # Get only the wall type surfaces and iterate throught them.
      space.surfaces.sort.select(&:surfaceType == 'Wall').each do |wall_surface|
        # Find the vertex with the max z value.
        vertex_with_max_height = wall_surface.vertices.max_by(&:z)
        # replace max if this surface has something bigger.
        max_space_height_for_space_type = vertex_with_max_height.z if vertex_with_max_height.z > max_space_height_for_space_type
      end
    end
    return max_space_height_for_space_type
  end

  ##### The below method is for the 'model_add_daylighting_controls' method
  def get_parameters_sidelighting(daylight_space:, floor_surface:, floor_vertices:, floor_area:, primary_sidelighted_area:, area_weighted_vt_handle:, window_area_sum:)
    daylight_space.surfaces.sort.each do |surface|
      ##### Get the vertices of each exterior wall of the daylight_space on the floor
      ##### (these vertices will be used to calculate daylight_space depth in relation to the exterior wall, and
      ##### the distance of the window to vertical walls on each side of the window)
      if surface.outsideBoundaryCondition == 'Outdoors' && surface.surfaceType == 'Wall'
        wall_vertices_x_on_floor = []
        wall_vertices_y_on_floor = []
        surface_z_min = [surface.vertices[0].z, surface.vertices[1].z, surface.vertices[2].z, surface.vertices[3].z].min
        surface.vertices.each do |vertex|
          # puts vertex.z
          if vertex.z == surface_z_min && surface_z_min == floor_vertices[0][0].z
            wall_vertices_x_on_floor << vertex.x
            wall_vertices_y_on_floor << vertex.y
          end
        end
      end

      if surface.outsideBoundaryCondition == 'Outdoors' && surface.surfaceType == 'Wall' && surface_z_min == floor_vertices[0][0].z

        ##### Calculate the daylight_space depth in relation to the considered exterior wall.
        ##### To calculate daylight_space depth, first get the floor vertices which are on the opposite side of the considered exterior wall.
        floor_vertices_x_wall_opposite = []
        floor_vertices_y_wall_opposite = []
        floor_vertices[0].each do |floor_vertex|
          if (floor_vertex.x != wall_vertices_x_on_floor[0] && floor_vertex.y != wall_vertices_y_on_floor[0]) || (floor_vertex.x != wall_vertices_x_on_floor[1] && floor_vertex.y != wall_vertices_y_on_floor[1])
            floor_vertices_x_wall_opposite << floor_vertex.x
            floor_vertices_y_wall_opposite << floor_vertex.y
          end
        end

        ##### To calculate daylight_space depth, second calculate floor length on both sides: (1) exterior wall side, (2) on the opposite side of the exterior wall
        floor_width_wall_side = Math.sqrt((wall_vertices_x_on_floor[0] - wall_vertices_x_on_floor[1])**2 + (wall_vertices_y_on_floor[0] - wall_vertices_y_on_floor[1])**2)
        floor_width_wall_opposite = Math.sqrt((floor_vertices_x_wall_opposite[0] - floor_vertices_x_wall_opposite[1])**2 + (floor_vertices_y_wall_opposite[0] - floor_vertices_y_wall_opposite[1])**2)

        ##### Now, daylight_space depth can be calculated using the floor area and two lengths of the floor (note that these two lengths are in parallel to each other).
        daylight_space_depth = 2 * floor_area / (floor_width_wall_side + floor_width_wall_opposite)

        ##### Loop through the windows (including fixed and operable ones) to get window specification (width, height, area, visible transmittance (VT)), and area-weighted VT
        surface.subSurfaces.sort.each do |subsurface|
          # puts subsurface.name.to_s
          if subsurface.subSurfaceType == 'FixedWindow' || subsurface.subSurfaceType == 'OperableWindow'
            window_vt = subsurface.visibleTransmittance
            window_vt = window_vt.get
            window_area = subsurface.netArea
            window_area_sum += window_area
            area_weighted_vt_handle += window_area * window_vt
            window_vertices = subsurface.vertices
            if window_vertices[0].z.round(2) == window_vertices[1].z.round(2)
              window_width = Math.sqrt((window_vertices[0].x - window_vertices[1].x)**2.0 + (window_vertices[0].y - window_vertices[1].y)**2.0)
            else
              window_width = Math.sqrt((window_vertices[1].x - window_vertices[2].x)**2.0 + (window_vertices[1].y - window_vertices[2].y)**2.0)
            end
            window_head_height = [window_vertices[0].z, window_vertices[1].z, window_vertices[2].z, window_vertices[3].z].max.round(2)
            primary_sidelighted_area_depth = [window_head_height, daylight_space_depth].min # as per NECB2011: 4.2.2.9.

            ##### Calculate the  distance of the window to vertical walls on each side of the window (this is used to determine the sidelighted area's width).
            window_vertices_on_floor = []
            window_vertices.each do |vertex|
              window_vertices_on_floor << floor_surface.plane.project(vertex)
            end
            window_wall_distance_side1 = [Math.sqrt((wall_vertices_x_on_floor[0] - window_vertices_on_floor[0].x)**2.0 + (wall_vertices_y_on_floor[0] - window_vertices_on_floor[0].y)**2.0),
                                          Math.sqrt((wall_vertices_x_on_floor[0] - window_vertices_on_floor[2].x)**2.0 + (wall_vertices_y_on_floor[0] - window_vertices_on_floor[2].y)**2.0),
                                          0.6].min # 0.6 m as per NECB2011: 4.2.2.9.
            window_wall_distance_side2 = [Math.sqrt((wall_vertices_x_on_floor[1] - window_vertices_on_floor[0].x)**2.0 + (wall_vertices_y_on_floor[1] - window_vertices_on_floor[0].y)**2.0),
                                          Math.sqrt((wall_vertices_x_on_floor[1] - window_vertices_on_floor[2].x)**2.0 + (wall_vertices_y_on_floor[1] - window_vertices_on_floor[2].y)**2.0),
                                          0.6].min # 0.6 m as per NECB2011: 4.2.2.9.
            primary_sidelighted_area_width = window_wall_distance_side1 + window_width + window_wall_distance_side2
            primary_sidelighted_area += primary_sidelighted_area_depth * primary_sidelighted_area_width
            # if subsurface.subSurfaceType == "FixedWindow" || subsurface.subSurfaceType == "OperableWindow"
          end
          # surface.subSurfaces.each do |subsurface|
        end
        # if surface.outsideBoundaryCondition == "Outdoors" && surface.surfaceType == "Wall" && surface_z_min == floor_vertices[0][0].z
      end
      # daylight_space.surfaces.each do |surface|
    end

    return primary_sidelighted_area, area_weighted_vt_handle, window_area_sum
  end

  ##### The below method is for the 'model_add_daylighting_controls' method
  def get_parameters_skylight(daylight_space:, skylight_area_weighted_vt_handle:, skylight_area_sum:, daylighted_under_skylight_area:)
    daylight_space.surfaces.sort.each do |surface|
      ##### Get roof vertices
      if surface.outsideBoundaryCondition == 'Outdoors' && surface.surfaceType == 'RoofCeiling'
        roof_vertices = surface.vertices
      end

      ##### Loop through each subsurface to calculate daylighted_area_under_skylights and skylight_effective_aperture for each daylight_space
      surface.subSurfaces.sort.each do |subsurface|
        if subsurface.subSurfaceType == 'Skylight'
          skylight_vt = subsurface.visibleTransmittance
          skylight_vt = skylight_vt.get
          skylight_area = subsurface.netArea
          skylight_area_sum += skylight_area
          skylight_area_weighted_vt_handle += skylight_area * skylight_vt

          ##### Get skylight vertices
          skylight_vertices = subsurface.vertices

          ##### Calculate skylight width and height
          skylight_width = Math.sqrt((skylight_vertices[0].x - skylight_vertices[1].x)**2.0 + (skylight_vertices[0].y - skylight_vertices[1].y)**2.0)
          skylight_length = Math.sqrt((skylight_vertices[0].x - skylight_vertices[3].x)**2.0 + (skylight_vertices[0].y - skylight_vertices[3].y)**2.0)

          ##### Get ceiling height assuming the skylight is flush with the ceiling
          ceiling_height = skylight_vertices[0].z

          ##### Calculate roof lengths
          ##### (Note: used OpenStudio BCL measure called "assign_ashrae_9012010_daylighting_controls" with some changes/correcctions)
          roof_length_0 = Math.sqrt((roof_vertices[0].x - roof_vertices[1].x)**2.0 + (roof_vertices[0].y - roof_vertices[1].y)**2.0)
          roof_length_1 = Math.sqrt((roof_vertices[1].x - roof_vertices[2].x)**2.0 + (roof_vertices[1].y - roof_vertices[2].y)**2.0)
          roof_length_2 = Math.sqrt((roof_vertices[2].x - roof_vertices[3].x)**2.0 + (roof_vertices[2].y - roof_vertices[3].y)**2.0)
          roof_length_3 = Math.sqrt((roof_vertices[3].x - roof_vertices[0].x)**2.0 + (roof_vertices[3].y - roof_vertices[0].y)**2.0)

          ##### Find the skylight point that is the closest one to roof_vertex_0
          ##### (Note: used OpenStudio BCL measure called "assign_ashrae_9012010_daylighting_controls" with some changes/correcctions)
          roof_vertex_0_skylight_vertex_0 = Math.sqrt((roof_vertices[0].x - skylight_vertices[0].x)**2.0 + (roof_vertices[0].y - skylight_vertices[0].y)**2.0)
          roof_vertex_0_skylight_vertex_1 = Math.sqrt((roof_vertices[0].x - skylight_vertices[1].x)**2.0 + (roof_vertices[0].y - skylight_vertices[1].y)**2.0)
          roof_vertex_0_skylight_vertex_2 = Math.sqrt((roof_vertices[0].x - skylight_vertices[2].x)**2.0 + (roof_vertices[0].y - skylight_vertices[2].y)**2.0)
          roof_vertex_0_skylight_vertex_3 = Math.sqrt((roof_vertices[0].x - skylight_vertices[3].x)**2.0 + (roof_vertices[0].y - skylight_vertices[3].y)**2.0)
          roof_vertex_0_closest_distance = [roof_vertex_0_skylight_vertex_0, roof_vertex_0_skylight_vertex_1, roof_vertex_0_skylight_vertex_2, roof_vertex_0_skylight_vertex_3].min
          if roof_vertex_0_closest_distance == roof_vertex_0_skylight_vertex_0
            roof_vertex_0_closest_point = skylight_vertices[0]
          elsif roof_vertex_0_closest_distance == roof_vertex_0_skylight_vertex_1
            roof_vertex_0_closest_point = skylight_vertices[1]
          elsif roof_vertex_0_closest_distance == roof_vertex_0_skylight_vertex_2
            roof_vertex_0_closest_point = skylight_vertices[2]
          elsif roof_vertex_0_closest_distance == roof_vertex_0_skylight_vertex_3
            roof_vertex_0_closest_point = skylight_vertices[3]
          end

          ##### Find the skylight point that is the closest one to roof_vertex_2
          ##### (Note: used OpenStudio BCL measure called "assign_ashrae_9012010_daylighting_controls" with some changes/correcctions)
          roof_vertex_2_skylight_vertex_0 = Math.sqrt((roof_vertices[2].x - skylight_vertices[0].x)**2.0 + (roof_vertices[2].y - skylight_vertices[0].y)**2.0)
          roof_vertex_2_skylight_vertex_1 = Math.sqrt((roof_vertices[2].x - skylight_vertices[1].x)**2.0 + (roof_vertices[2].y - skylight_vertices[1].y)**2.0)
          roof_vertex_2_skylight_vertex_2 = Math.sqrt((roof_vertices[2].x - skylight_vertices[2].x)**2.0 + (roof_vertices[2].y - skylight_vertices[2].y)**2.0)
          roof_vertex_2_skylight_vertex_3 = Math.sqrt((roof_vertices[2].x - skylight_vertices[3].x)**2.0 + (roof_vertices[2].y - skylight_vertices[3].y)**2.0)
          roof_vertex_2_closest_distance = [roof_vertex_2_skylight_vertex_0, roof_vertex_2_skylight_vertex_1, roof_vertex_2_skylight_vertex_2, roof_vertex_2_skylight_vertex_3].min
          if roof_vertex_2_closest_distance == roof_vertex_2_skylight_vertex_0
            roof_vertex_2_closest_point = skylight_vertices[0]
          elsif roof_vertex_2_closest_distance == roof_vertex_2_skylight_vertex_1
            roof_vertex_2_closest_point = skylight_vertices[1]
          elsif roof_vertex_2_closest_distance == roof_vertex_2_skylight_vertex_2
            roof_vertex_2_closest_point = skylight_vertices[2]
          elsif roof_vertex_2_closest_distance == roof_vertex_2_skylight_vertex_3
            roof_vertex_2_closest_point = skylight_vertices[3]
          end

          ##### Calculate the vertical distance from the closest skylight points (projection onto the roof) to the wall (projection onto the roof) for roof_vertex_0 and roof_vertex_2
          ##### (Note: used OpenStudio BCL measure called "assign_ashrae_9012010_daylighting_controls" with some changes/correcctions)
          ##### For the calculation of each vertical distance: (1) first the area of the triangle is calculated knowing the cooridantes of its three corners;
          ##### (2) the vertical distance (i.e. triangle height) is calculated knowing the triangle area and the associated roof length.
          rv_0_triangle_0_area = 0.5 * (((roof_vertex_0_closest_point.x - roof_vertices[1].x) * (roof_vertex_0_closest_point.y - roof_vertices[0].y)) -
              ((roof_vertex_0_closest_point.x - roof_vertices[0].x) * (roof_vertex_0_closest_point.y - roof_vertices[1].y))).abs
          rv_0_distance_0 = (2.0 * rv_0_triangle_0_area) / roof_length_0
          rv_0_triangle_3_area = 0.5 * (((roof_vertex_0_closest_point.x - roof_vertices[3].x) * (roof_vertex_0_closest_point.y - roof_vertices[0].y)) -
              ((roof_vertex_0_closest_point.x - roof_vertices[0].x) * (roof_vertex_0_closest_point.y - roof_vertices[3].y))).abs
          rv_0_distance_3 = (2.0 * rv_0_triangle_3_area) / roof_length_3

          rv_2_triangle_1_area = 0.5 * (((roof_vertex_2_closest_point.x - roof_vertices[1].x) * (roof_vertex_2_closest_point.y - roof_vertices[2].y)) -
              ((roof_vertex_2_closest_point.x - roof_vertices[2].x) * (roof_vertex_2_closest_point.y - roof_vertices[1].y))).abs
          rv_2_distance_1 = (2.0 * rv_2_triangle_1_area) / roof_length_1
          rv_2_triangle_2_area = 0.5 * (((roof_vertex_2_closest_point.x - roof_vertices[3].x) * (roof_vertex_2_closest_point.y - roof_vertices[2].y)) -
              ((roof_vertex_2_closest_point.x - roof_vertices[2].x) * (roof_vertex_2_closest_point.y - roof_vertices[3].y))).abs
          rv_2_distance_2 = (2.0 * rv_2_triangle_2_area) / roof_length_2

          ##### Set the vertical distances from the closest skylight points (projection onto the roof) to the wall (projection onto the roof) for roof_vertex_0 and roof_vertex_2
          distance_1 = rv_0_distance_0
          distance_2 = rv_0_distance_3
          distance_3 = rv_2_distance_1
          distance_4 = rv_2_distance_2

          ##### Calculate the width and length of the daylighted area under the skylight as per NECB2011: 4.2.2.5.
          ##### Note: In the below loops, if any exterior walls has window(s), the width and length of the daylighted area under the skylight are re-calculated as per NECB2011: 4.2.2.5.
          daylighted_under_skylight_width = skylight_width + [0.7 * ceiling_height, distance_1].min + [0.7 * ceiling_height, distance_4].min
          daylighted_under_skylight_length = skylight_length + [0.7 * ceiling_height, distance_2].min + [0.7 * ceiling_height, distance_3].min

          ##### As noted above, the width and length of the daylighted area under the skylight are re-calculated (as per NECB2011: 4.2.2.5.), if any exterior walls has window(s).
          ##### To this end, the window_head_height should be calculated, as below:
          daylight_space.surfaces.sort.each do |curr_surface|
            if curr_surface.outsideBoundaryCondition == 'Outdoors' && curr_surface.surfaceType == 'Wall'
              wall_vertices_on_floor_x = []
              wall_vertices_on_floor_y = []
              wall_vertices = curr_surface.vertices
              if wall_vertices[0].z == wall_vertices[1].z
                wall_vertices_on_floor_x << wall_vertices[0].x
                wall_vertices_on_floor_x << wall_vertices[1].x
                wall_vertices_on_floor_y << wall_vertices[0].y
                wall_vertices_on_floor_y << wall_vertices[1].y
              elsif wall_vertices[0].z == wall_vertices[3].z
                wall_vertices_on_floor_x << wall_vertices[0].x
                wall_vertices_on_floor_x << wall_vertices[3].x
                wall_vertices_on_floor_y << wall_vertices[0].y
                wall_vertices_on_floor_y << wall_vertices[3].y
              end
              window_vertices = subsurface.vertices
              window_head_height = [window_vertices[0].z, window_vertices[1].z, window_vertices[2].z, window_vertices[3].z].max.round(2)

              ##### Calculate the exterior wall length (on the floor)
              exterior_wall_length = Math.sqrt((wall_vertices_on_floor_x[0] - wall_vertices_on_floor_x[1])**2.0 + (wall_vertices_on_floor_y[0] - wall_vertices_on_floor_y[1])**2.0)

              ##### Calculate the vertical distance of skylight_vertices[0] projection onto the roof/floor to the exterior wall
              skylight_vertex_0_triangle_area = 0.5 * (((wall_vertices_on_floor_x[0] - wall_vertices_on_floor_x[1]) * (wall_vertices_on_floor_y[0] - skylight_vertices[0].y)) -
                  ((wall_vertices_on_floor_x[0] - skylight_vertices[0].x) * (wall_vertices_on_floor_y[0] - wall_vertices_on_floor_y[1]))).abs
              skylight_vertex_0_distance = (2.0 * skylight_vertex_0_triangle_area) / exterior_wall_length

              ##### Calculate the vertical distance of skylight_vertices[1] projection onto the roof/floor to the exterior wall
              skylight_vertex_1_triangle_area = 0.5 * (((wall_vertices_on_floor_x[0] - wall_vertices_on_floor_x[1]) * (wall_vertices_on_floor_y[0] - skylight_vertices[1].y)) -
                  ((wall_vertices_on_floor_x[0] - skylight_vertices[1].x) * (wall_vertices_on_floor_y[0] - wall_vertices_on_floor_y[1]))).abs
              skylight_vertex_1_distance = (2.0 * skylight_vertex_1_triangle_area) / exterior_wall_length

              ##### Calculate the vertical distance of skylight_vertices[3] projection onto the roof/floor to the exterior wall
              skylight_vertex_3_triangle_area = 0.5 * (((wall_vertices_on_floor_x[0] - wall_vertices_on_floor_x[1]) * (wall_vertices_on_floor_y[0] - skylight_vertices[3].y)) -
                  ((wall_vertices_on_floor_x[0] - skylight_vertices[3].x) * (wall_vertices_on_floor_y[0] - wall_vertices_on_floor_y[1]))).abs
              skylight_vertex_3_distance = (2.0 * skylight_vertex_3_triangle_area) / exterior_wall_length

              ##### Loop through the subsurfaces that has exterior windows to re-calculate the width and length of the daylighted area under the skylight
              curr_surface.subSurfaces.sort.each do |curr_subsurface|
                if curr_subsurface.subSurfaceType == 'FixedWindow' || curr_subsurface.subSurfaceType == 'OperableWindow'

                  if skylight_vertex_0_distance == skylight_vertex_1_distance # skylight_01 is in parellel to the exterior wall
                    if skylight_vertex_0_distance.round(2) == distance_2.round(2)
                      daylighted_under_skylight_length = skylight_length + [0.7 * ceiling_height, distance_2, distance_2 - window_head_height].min + [0.7 * ceiling_height, distance_3].min
                    elsif skylight_vertex_0_distance.round(2) == distance_3.round(2)
                      daylighted_under_skylight_length = skylight_length + [0.7 * ceiling_height, distance_2].min + [0.7 * ceiling_height, distance_3, distance_3 - window_head_height].min
                    end
                  elsif skylight_vertex_0_distance == skylight_vertex_3_distance # skylight_03 is in parellel to the exterior wall
                    if skylight_vertex_0_distance.round(2) == distance_1.round(2)
                      daylighted_under_skylight_width = skylight_width + [0.7 * ceiling_height, distance_1, distance_1 - window_head_height].min + [0.7 * ceiling_height, distance_4].min
                    elsif skylight_vertex_0_distance.round(2) == distance_4.round(2)
                      daylighted_under_skylight_width = skylight_width + [0.7 * ceiling_height, distance_1].min + [0.7 * ceiling_height, distance_4, distance_4 - window_head_height].min
                    end
                    # if skylight_vertex_0_distance == skylight_vertex_1_distance
                  end

                  daylighted_under_skylight_area += daylighted_under_skylight_length * daylighted_under_skylight_width
                  # if subsurface.subSurfaceType == "FixedWindow" || subsurface.subSurfaceType == "OperableWindow"
                end
                # surface.subSurfaces.each do |subsurface|
              end
              # if surface.outsideBoundaryCondition == "Outdoors" && surface.surfaceType == "Wall"
            end
            # daylight_space.surfaces.each do |surface|
          end
          # if subsurface.subSurfaceType == "Skylight"
        end
        # surface.subSurfaces.each do |subsurface|
      end
      # daylight_space.surfaces.each do |surface|
    end

    return daylighted_under_skylight_area, skylight_area_weighted_vt_handle, skylight_area_sum
  end

  def set_output_variables(model:,output_variables:)
    unless output_variables.nil? or output_variables.empty?
      output_variables.each do |output_variable|
        puts output_variable
        puts output_variable['frequency']
        raise("Frequency is not valid. Must by \"hourly\" or \"timestep\" but got #{output_variable}.") unless ["timestep","hourly",'daily','monthly','annual'].include?(output_variable['frequency'])
        output = OpenStudio::Model::OutputVariable.new(output_variable['variable'],model)
        output.setKeyValue(output_variable['key'])
        output.setReportingFrequency(output_variable['frequency'])
      end
    end
    return model
  end

  def set_output_meters(model:,output_meters:)
    unless output_meters.nil? or output_meters.empty?
      # remove existing output meters
      existing_meters = model.getOutputMeters

      # OpenStudio doesn't seemt to like two meters of the same name, even if they have different reporting frequencies.
      output_meters.each do |new_meter|
        #check if meter already exists
        result = existing_meters.select { |e_m| e_m.name == new_meter['name'] }
        puts("More and one output meter named #{new_meter['name']}") if result.size > 1
        if result.size >= 1
          existing_meter = result[0]
          puts("A meter named #{new_meter['name']} already exists. One will not be added to the model.")
          if existing_meter.reportingFrequency != new_meter['frequency']
            existing_meter.setReportingFrequency(new_meter['frequency'])
            puts("Changing reporting frequency of existing meter to #{new_meter['frequency']}.")
          end
        end
        if result.size == 0
          meter = OpenStudio::Model::OutputMeter.new(model)
          meter.setName(new_meter['name'])
          meter.setReportingFrequency(new_meter['frequency'])
          puts("Adding meter for #{meter.name} reporting #{new_meter['frequency']}")
        end
      end
    end
    return model
  end

end<|MERGE_RESOLUTION|>--- conflicted
+++ resolved
@@ -698,15 +698,9 @@
   # this method will determine the vintage of NECB spacetypes the model contains. It will return nil if it can't
   # determine it.
   def determine_spacetype_vintage(model)
-<<<<<<< HEAD
-    # this code is the list of available vintages
-    space_type_vintage_list = ['NECB2011', 'NECB2015', 'NECB2017', 'BTAPPRE1980', 'BTAP1980TO2010']
-    # this reorders the list to do the current class first.
-=======
     #this code is the list of available vintages
     space_type_vintage_list = ['NECB2011', 'NECB2015', 'NECB2017', 'NECB2020', 'BTAPPRE1980', 'BTAP1980TO2010']
     #this reorders the list to do the current class first.
->>>>>>> 0ba8ae1a
     space_type_vintage_list.insert(0, space_type_vintage_list.delete(self.class.name))
     # Set the space_type
     space_type_vintage = nil
