--- conflicted
+++ resolved
@@ -274,16 +274,11 @@
                                 pv_ground_tilt_angle: pv_ground_tilt_angle, # Options: (1) nil/none/false, (2) 'NECB_Default' (i.e. latitude), (3) tilt angle value (e.g. 20)
                                 pv_ground_azimuth_angle: pv_ground_azimuth_angle, # Options: (1) nil/none/false, (2) 'NECB_Default' (i.e. south), (3) azimuth angle value (e.g. 90)
                                 pv_ground_module_description: pv_ground_module_description, # Options: (1) nil/none/false, (2) 'NECB_Default' (i.e. Standard), (3) other options ('Standard', 'Premium', ThinFilm')
-<<<<<<< HEAD
-                                chiller_type: 'NECB_Default', # Options: (1) 'NECB_Default'/nil/'none'/false (i.e. do nothing), (2) e.g. 'VSD'
                                 occupancy_loads_scale: occupancy_loads_scale,
                                 electrical_loads_scale: electrical_loads_scale,
                                 oa_scale: oa_scale,
-                                infiltration_scale: infiltration_scale
-=======
+                                infiltration_scale: infiltration_scale,
                                 chiller_type: chiller_type # Options: (1) 'NECB_Default'/nil/'none'/false (i.e. do nothing), (2) e.g. 'VSD'
->>>>>>> f8bf61fa
-
     )
 
   end
