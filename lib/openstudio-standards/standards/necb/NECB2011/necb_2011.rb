--- conflicted
+++ resolved
@@ -223,14 +223,9 @@
                                    oa_scale: nil,
                                    infiltration_scale: nil,
                                    output_variables: nil,
-<<<<<<< HEAD
-                                   shw_scale: nil
-  )
-
-=======
+                                   shw_scale: nil,
                                    output_meters: nil,
                                    airloop_economizer_type: nil)
->>>>>>> c4eaa2d0
 
     model = load_building_type_from_library(building_type: building_type)
     return model_apply_standard(model: model,
@@ -282,13 +277,9 @@
                                 infiltration_scale: infiltration_scale,
                                 chiller_type: chiller_type, # Options: (1) 'NECB_Default'/nil/'none'/false (i.e. do nothing), (2) e.g. 'VSD'
                                 output_variables: output_variables,
-<<<<<<< HEAD
-                                shw_scale: shw_scale
-    )
-=======
+                                shw_scale: shw_scale,
                                 output_meters: output_meters,
                                 airloop_economizer_type: airloop_economizer_type) # (1) 'NECB_Default'/nil/' (2) 'DifferentialEnthalpy' (3) 'DifferentialTemperature'
->>>>>>> c4eaa2d0
 
   end
 
@@ -353,14 +344,9 @@
                            oa_scale: nil,
                            infiltration_scale: nil,
                            output_variables: nil,
-<<<<<<< HEAD
-                           shw_scale: nil
-
-  )
-=======
+                           shw_scale: nil,
                            output_meters: nil,
                            airloop_economizer_type: nil)
->>>>>>> c4eaa2d0
 
     clean_and_scale_model(model: model, rotation_degrees: rotation_degrees, scale_x: scale_x, scale_y: scale_y, scale_z: scale_z)
     fdwr_set = convert_arg_to_f(variable: fdwr_set, default: -1)
@@ -417,16 +403,11 @@
                                    pv_ground_azimuth_angle: pv_ground_azimuth_angle,
                                    pv_ground_module_description: pv_ground_module_description,
                                    chiller_type: chiller_type,
-<<<<<<< HEAD
-                                   shw_scale: shw_scale
-    )
-    self.set_output_variables(model:model, output_variables: output_variables)
-=======
+                                   shw_scale: shw_scale,
                                    airloop_economizer_type: airloop_economizer_type)
     self.set_output_variables(model: model, output_variables: output_variables)
     self.set_output_meters(model: model, output_meters: output_meters)
 
->>>>>>> c4eaa2d0
     return model
   end
 
@@ -479,12 +460,8 @@
                                      pv_ground_azimuth_angle:,
                                      pv_ground_module_description:,
                                      chiller_type: 'NECB_Default',
-<<<<<<< HEAD
-                                     shw_scale:
-  )
-=======
+                                     shw_scale:,
                                      airloop_economizer_type: nil)
->>>>>>> c4eaa2d0
 
     # Create ECM object.
     ecm = ECMS.new
@@ -547,15 +524,11 @@
                         pv_ground_total_area_pv_panels_m2: pv_ground_total_area_pv_panels_m2,
                         pv_ground_tilt_angle: pv_ground_tilt_angle,
                         pv_ground_azimuth_angle: pv_ground_azimuth_angle,
-<<<<<<< HEAD
                         pv_ground_module_description: pv_ground_module_description) if pv_ground_type == 'add_pv_ground'
 
     #-------SHW scaling-----------------------------
     ecm.scale_shw_use(model: model, scale: shw_scale)
 
-=======
-                        pv_ground_module_description: pv_ground_module_description)
->>>>>>> c4eaa2d0
   end
 
   def apply_loads(model:,
