--- conflicted
+++ resolved
@@ -267,24 +267,6 @@
     model_apply_prototype_hvac_assumptions(model, nil, climate_zone)
     # Apply the HVAC efficiency standard
     model_apply_hvac_efficiency_standard(model, climate_zone)
-<<<<<<< HEAD
-    # Fix EMS references.
-    # Temporary workaround for OS issue #2598
-    model_temp_fix_ems_references(model)
-    # Add daylighting controls per standard
-    # only four zones in large hotel have daylighting controls
-    # todo: YXC to merge to the main function
-    model_add_daylighting_controls(model, climate_zone) # to be removed after refactor.
-    # Add output variables for debugging
-    model_request_timeseries_outputs(model) if debug
-    # Remove duplicate materials and constructions (currently commented out).
-    # Commented out because it consumes a significant portion of the btap run time (30% - 50%).  The line below should
-    # be uncommented when the flie clarity it affords is desired.
-    # model = BTAP::FileIO::remove_duplicate_materials_and_constructions(model)
-
-    #set space_type colors
-    # model.getSpaceTypes.sort.each { |space_type| space_type.setRenderingColor(standard.set_random_rendering_color(space_type)) }
-=======
   end
 
   def apply_loop_pump_power(model:, sizing_run_dir:)
@@ -292,7 +274,6 @@
     # Note For NECB2015 This is the 2nd time this method is bieng run.
     # First time it ran in the super() within model_apply_standard() method
     # model = return BTAP::FileIO::remove_duplicate_materials_and_constructions(model)
->>>>>>> 52753caf
     return model
   end
 
