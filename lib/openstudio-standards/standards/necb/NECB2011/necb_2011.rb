# This class holds methods that apply NECB2011 rules.
# @ref [References::NECB2011]
class NECB2011 < Standard
  @template = self.new.class.name # rubocop:disable Style/ClassVars
  register_standard(@template)
  attr_reader :template
  attr_accessor :standards_data
  attr_accessor :space_type_map
  attr_accessor :space_multiplier_map

  def get_standards_table(table_name:)
    if @standards_data["tables"][table_name].nil?
      message = "Could not find table #{table_name} in database."
      OpenStudio.logFree(OpenStudio::Error, 'openstudio.Standards.NECB', message)
    end
    @standards_data["tables"][table_name]
  end

  def get_standard_constant_value(constant_name:)
    puts "do nothing"
  end


  # Combine the data from the JSON files into a single hash
  # Load JSON files differently depending on whether loading from
  # the OpenStudio CLI embedded filesystem or from typical gem installation
  def load_standards_database_new()
    @standards_data = {}
    @standards_data["tables"] = {}

    if __dir__[0] == ':' # Running from OpenStudio CLI
      embedded_files_relative('../common', /.*\.json/).each do |file|
        data = JSON.parse(EmbeddedScripting.getFileAsString(file))
        if not data["tables"].nil?
          @standards_data["tables"] = [*@standards_data["tables"], *data["tables"]].to_h
        else
          @standards_data[data.keys.first] = data[data.keys.first]
        end
      end
    else
      path = "#{File.dirname(__FILE__)}/../common/"
      raise ('Could not find common folder') unless Dir.exist?(path)
      files = Dir.glob("#{path}/*.json").select { |e| File.file? e }
      files.each do |file|
        data = JSON.parse(File.read(file))
        if not data["tables"].nil?
          @standards_data["tables"] = [*@standards_data["tables"], *data["tables"]].to_h
        else
          @standards_data[data.keys.first] = data[data.keys.first]
        end
      end
    end


    if __dir__[0] == ':' # Running from OpenStudio CLI
      embedded_files_relative('data/', /.*\.json/).each do |file|
        data = JSON.parse(EmbeddedScripting.getFileAsString(file))
        if not data["tables"].nil?
          @standards_data["tables"] = [*@standards_data["tables"], *data["tables"]].to_h
        else
          @standards_data[data.keys.first] = data[data.keys.first]
        end
      end
    else
      files = Dir.glob("#{File.dirname(__FILE__)}/data/*.json").select { |e| File.file? e }
      files.each do |file|
        data = JSON.parse(File.read(file))
        if not data["tables"].nil?
          @standards_data["tables"] = [*@standards_data["tables"], *data["tables"]].to_h
        else
          @standards_data[data.keys.first] = data[data.keys.first]
        end
      end
    end
    # Write database to file.
    # File.open(File.join(File.dirname(__FILE__), '..', 'NECB2011.json'), 'w') {|f| f.write(JSON.pretty_generate(@standards_data))}

    return @standards_data
  end

  # Create a schedule from the openstudio standards dataset and
  # add it to the model.
  #
  # @param schedule_name [String} name of the schedule
  # @return [ScheduleRuleset] the resulting schedule ruleset
  # @todo make return an OptionalScheduleRuleset
  def model_add_schedule(model, schedule_name)

    super(model, schedule_name)
  end

  def get_standards_constant(name)
    object = @standards_data['constants'][name]

    if object.nil? or object['value'].nil?
      raise("could not find #{name} in standards constants database. ")
    end

    return object['value']
  end

  def get_standards_formula(name)
    object = @standards_data['formulas'][name]
    raise("could not find #{name} in standards formual database. ") if object.nil? or object['value'].nil?
    return object['value']
  end


  def initialize
    super()
    @template = self.class.name
    @standards_data = self.load_standards_database_new()
    self.corrupt_standards_database()
    #puts "loaded these tables..."
    #puts @standards_data.keys.size
    #raise("tables not all loaded in parent #{}") if @standards_data.keys.size < 24
  end

  def get_all_spacetype_names
    return @standards_data['space_types'].map { |space_types| [space_types['building_type'], space_types['space_type']] }
  end

  # Enter in [latitude, longitude] for each loc and this method will return the distance.
  def distance(loc1, loc2)
    rad_per_deg = Math::PI / 180 # PI / 180
    rkm = 6371 # Earth radius in kilometers
    rm = rkm * 1000 # Radius in meters

    dlat_rad = (loc2[0] - loc1[0]) * rad_per_deg # Delta, converted to rad
    dlon_rad = (loc2[1] - loc1[1]) * rad_per_deg

    lat1_rad, lon1_rad = loc1.map { |i| i * rad_per_deg }
    lat2_rad, lon2_rad = loc2.map { |i| i * rad_per_deg }

    a = Math.sin(dlat_rad / 2) ** 2 + Math.cos(lat1_rad) * Math.cos(lat2_rad) * Math.sin(dlon_rad / 2) ** 2
    c = 2 * Math::atan2(Math::sqrt(a), Math::sqrt(1 - a))
    rm * c # Delta in meters
  end


  def get_necb_hdd18(model)
    max_distance_tolerance = 500000
    min_distance = 100000000000000.0
    necb_closest = nil
    epw = BTAP::Environment::WeatherFile.new(model.weatherFile.get.path.get)
    #this extracts the table from the json database.
    necb_2015_table_c1 = @standards_data['tables']['necb_2015_table_c1']['table']
    necb_2015_table_c1.each do |necb|
      next if necb['lat_long'].nil? #Need this until Tyson cleans up table.
      dist = distance([epw.latitude.to_f, epw.longitude.to_f], necb['lat_long'])
      if min_distance > dist
        min_distance = dist
        necb_closest = necb
      end
    end
    if (min_distance / 1000.0) > max_distance_tolerance and not epw.hdd18.nil?
      puts "Could not find close NECB HDD from Table C1 < #{max_distance_tolerance}km. Closest city is #{min_distance / 1000.0}km away. Using epw hdd18 instead."
      return epw.hdd18.to_f
    else
      puts "INFO:NECB HDD18 of #{necb_closest['degree_days_below_18_c'].to_f}  at nearest city #{necb_closest['city']},#{necb_closest['province']}, at a distance of #{'%.2f' % (min_distance / 1000.0)}km from epw location. Ref:necb_2015_table_c1"
      return necb_closest['degree_days_below_18_c'].to_f
    end
  end


  # This method is a wrapper to create the 16 archetypes easily.
  def model_create_prototype_model(template:,
                                   building_type:,
                                   epw_file:,
                                   debug: false,
                                   sizing_run_dir: Dir.pwd,
                                   primary_heating_fuel: 'DefaultFuel',
                                   dcv_type: 'NECB_Default',
                                   lights_type: 'NECB_Default',
                                   lights_scale: 1.0,
                                   daylighting_type: 'NECB_Default',
                                   ecm_system_name: 'NECB_Default',
                                   erv_package: 'NECB_Default',
                                   boiler_eff: nil,
                                   furnace_eff: nil,
                                   shw_eff: nil,
                                   ext_wall_cond: nil,
                                   ext_floor_cond: nil,
                                   ext_roof_cond: nil,
                                   ground_wall_cond: nil,
                                   ground_floor_cond: nil,
                                   ground_roof_cond: nil,
                                   door_construction_cond: nil,
                                   fixed_window_cond: nil,
                                   glass_door_cond: nil,
                                   overhead_door_cond: nil,
                                   skylight_cond: nil,
                                   glass_door_solar_trans: nil,
                                   fixed_wind_solar_trans: nil,
                                   skylight_solar_trans: nil,
                                   fdwr_set: -1.0,
                                   srr_set: -1.0,
<<<<<<< HEAD
                                   no_air: nil

=======
                                   pv_ground_type: nil,
                                   pv_ground_total_area_pv_panels_m2: nil,
                                   pv_ground_tilt_angle: nil,
                                   pv_ground_azimuth_angle: nil,
                                   pv_ground_module_description: nil
>>>>>>> 4cdc6f22
  )


    model = load_building_type_from_library(building_type: building_type)
    return model_apply_standard(model: model,
                                epw_file: epw_file,
                                sizing_run_dir: sizing_run_dir,
                                primary_heating_fuel: primary_heating_fuel,
                                dcv_type: dcv_type, # Four options: (1) 'NECB_Default', (2) 'No_DCV', (3) 'Occupancy_based_DCV' , (4) 'CO2_based_DCV'
                                lights_type: lights_type, # Two options: (1) 'NECB_Default', (2) 'LED'
                                lights_scale: lights_scale,
                                daylighting_type: daylighting_type, # Two options: (1) 'NECB_Default', (2) 'add_daylighting_controls'
                                ecm_system_name: ecm_system_name,
                                erv_package: erv_package,
                                boiler_eff: boiler_eff,
                                furnace_eff: furnace_eff,
                                shw_eff: shw_eff,
                                ext_wall_cond: ext_wall_cond,
                                ext_floor_cond: ext_floor_cond,
                                ext_roof_cond: ext_roof_cond,
                                ground_wall_cond: ground_wall_cond,
                                ground_floor_cond: ground_floor_cond,
                                ground_roof_cond: ground_roof_cond,
                                door_construction_cond: door_construction_cond,
                                fixed_window_cond: fixed_window_cond,
                                glass_door_cond: glass_door_cond,
                                overhead_door_cond: overhead_door_cond,
                                skylight_cond: skylight_cond,
                                glass_door_solar_trans: glass_door_solar_trans,
                                fixed_wind_solar_trans: fixed_wind_solar_trans,
                                skylight_solar_trans: skylight_solar_trans,
                                fdwr_set: fdwr_set,
                                srr_set: srr_set,
<<<<<<< HEAD
                                no_air: no_air

=======
                                pv_ground_type: pv_ground_type,  # Two options: (1) nil OR FALSE, (2) TRUE
                                pv_ground_total_area_pv_panels_m2: pv_ground_total_area_pv_panels_m2, # e.g. 50
                                pv_ground_tilt_angle: pv_ground_tilt_angle, # Options: (1) 'NECB_Default' (i.e. latitude), (2) tilt angle value (e.g. 20)
                                pv_ground_azimuth_angle: pv_ground_azimuth_angle, # Options: (1) 'NECB_Default' (i.e. south), (2) azimuth angle value (e.g. 90)
                                pv_ground_module_description: pv_ground_module_description # Options: (1) 'NECB_Default' (i.e. Standard), (2) other options ('Standard', 'Premium', ThinFilm')
>>>>>>> 4cdc6f22
    )

  end

  def load_building_type_from_library(building_type:)
    osm_model_path = File.absolute_path(File.join(__FILE__, '..', '..', '..', "necb/NECB2011/data/geometry/#{building_type}.osm"))
    model = BTAP::FileIO::load_osm(osm_model_path)
    model.getBuilding.setName(building_type)
    return model
  end


  # Created this method so that additional methods can be addded for bulding the prototype model in later
  # code versions without modifying the build_protoype_model method or copying it wholesale for a few changes.
  def model_apply_standard(model:,
                           epw_file:,
                           sizing_run_dir: Dir.pwd,
                           primary_heating_fuel: 'DefaultFuel',
                           dcv_type: 'NECB_Default',
                           lights_type: 'NECB_Default',
                           lights_scale: 1.0,
                           daylighting_type: 'NECB_Default',
                           ecm_system_name: 'NECB_Default',
                           erv_package: 'NECB_Default',
                           boiler_eff: nil,
                           furnace_eff: nil,
                           unitary_cop: nil,
                           shw_eff: nil,
                           ext_wall_cond: nil,
                           ext_floor_cond: nil,
                           ext_roof_cond: nil,
                           ground_wall_cond: nil,
                           ground_floor_cond: nil,
                           ground_roof_cond: nil,
                           door_construction_cond: nil,
                           fixed_window_cond: nil,
                           glass_door_cond: nil,
                           overhead_door_cond: nil,
                           skylight_cond: nil,
                           glass_door_solar_trans: nil,
                           fixed_wind_solar_trans: nil,
                           skylight_solar_trans: nil,
                           fdwr_set: -1,
                           srr_set: -1,
                           rotation_degrees: nil,
                           scale_x: nil,
                           scale_y: nil,
                           scale_z: nil,
<<<<<<< HEAD
                           no_air: nil
=======
                           pv_ground_type: nil,
                           pv_ground_total_area_pv_panels_m2: nil ,
                           pv_ground_tilt_angle: nil,
                           pv_ground_azimuth_angle: nil,
                           pv_ground_module_description: nil
>>>>>>> 4cdc6f22
  )

    BTAP::Geometry::rotate_building(model: model,degrees: rotation_degrees) unless rotation_degrees.nil?
    unless scale_x.nil? && scale_y.nil? && scale_z.nil?
      scale_x = 1 if scale_x.nil?
      scale_y = 1 if scale_y.nil?
      scale_z = 1 if scale_y.nil?
      BTAP::Geometry::scale_model(model, scale_x, scale_y, scale_z)
    end

    apply_weather_data(model: model, epw_file: epw_file)
    apply_loads(model: model, lights_type: lights_type, lights_scale: lights_scale)
    apply_envelope(model: model,
                   ext_wall_cond: ext_wall_cond,
                   ext_floor_cond: ext_floor_cond,
                   ext_roof_cond: ext_roof_cond,
                   ground_wall_cond: ground_wall_cond,
                   ground_floor_cond: ground_floor_cond,
                   ground_roof_cond: ground_roof_cond,
                   door_construction_cond: door_construction_cond,
                   fixed_window_cond: fixed_window_cond,
                   glass_door_cond: glass_door_cond,
                   overhead_door_cond: overhead_door_cond,
                   skylight_cond: skylight_cond,
                   glass_door_solar_trans: glass_door_solar_trans,
                   fixed_wind_solar_trans: fixed_wind_solar_trans,
                   skylight_solar_trans: skylight_solar_trans)
    apply_fdwr_srr_daylighting(model: model,
                               fdwr_set: fdwr_set,
                               srr_set: srr_set)
    apply_auto_zoning(model: model,
                      sizing_run_dir: sizing_run_dir,
                      lights_type: lights_type,
                      lights_scale: lights_scale)
    apply_systems_and_efficiencies(model: model,
                                   primary_heating_fuel: primary_heating_fuel,
                                   sizing_run_dir: sizing_run_dir,
                                   dcv_type: dcv_type,
                                   ecm_system_name: ecm_system_name,
                                   erv_package: erv_package,
                                   boiler_eff: boiler_eff,
                                   unitary_cop: unitary_cop,
                                   furnace_eff: furnace_eff,
                                   shw_eff: shw_eff,
                                   daylighting_type: daylighting_type,
<<<<<<< HEAD
                                   no_air: no_air
=======
                                   pv_ground_type: pv_ground_type,
                                   pv_ground_total_area_pv_panels_m2: pv_ground_total_area_pv_panels_m2,
                                   pv_ground_tilt_angle: pv_ground_tilt_angle,
                                   pv_ground_azimuth_angle: pv_ground_azimuth_angle,
                                   pv_ground_module_description: pv_ground_module_description
>>>>>>> 4cdc6f22
    )

    return model
  end


  def apply_systems_and_efficiencies(model:,
                                     primary_heating_fuel:,
                                     sizing_run_dir:,
                                     dcv_type: 'NECB_Default',
                                     ecm_system_name: 'NECB_Default',
                                     erv_package: 'NECB_Default',
                                     boiler_eff: nil,
                                     furnace_eff: nil,
                                     unitary_cop: nil,
                                     shw_eff: nil,
                                     daylighting_type: 'NECB_Default',
<<<<<<< HEAD
                                     no_air: nil)
=======
                                     pv_ground_type:,
                                     pv_ground_total_area_pv_panels_m2:,
                                     pv_ground_tilt_angle:,
                                     pv_ground_azimuth_angle:,
                                     pv_ground_module_description:
  )

>>>>>>> 4cdc6f22
    # Create ECM object.
    ecm = ECMS.new

    # -------- Systems Layout-----------

    # Create Default Systems.  Set no_air to anything other than nil to create systems without airloops.
    apply_systems(model: model, primary_heating_fuel: primary_heating_fuel, sizing_run_dir: sizing_run_dir, no_air: no_air)

    # Apply new ECM system. Overwrite standard as required.
    ecm.apply_system_ecm(model: model, ecm_system_name: ecm_system_name, template_standard: self)

    # Apply ERV equipment as required.
    ecm.apply_erv_ecm(model: model, erv_package: erv_package)


    # -------- Performace, Efficiencies, Controls and Sensors ------------
    #
    # Set code standard equipment charecteristics.
    sql_db_vars_map = apply_standard_efficiencies(model: model, sizing_run_dir: sizing_run_dir)
    # Apply System
    ecm.apply_system_efficiencies_ecm(model: model, ecm_system_name: ecm_system_name)

    # Apply ECM ERV charecteristics as required. Part 2 of above ECM.
    ecm.apply_erv_ecm_efficiency(model: model, erv_package: erv_package)
    # Apply DCV as required
    model_enable_demand_controlled_ventilation(model, dcv_type)
    # Apply Boiler Efficiency
    ecm.modify_boiler_efficiency(model: model, boiler_eff: boiler_eff)
    # Apply Furnace Efficiency
    ecm.modify_furnace_efficiency(model: model, furnace_eff: furnace_eff)
    # Apply Unitary efficiency
    ecm.modify_unitary_cop(model: model,unitary_cop: unitary_cop,sql_db_vars_map: sql_db_vars_map)
    # Apply SHW Efficiency
    ecm.modify_shw_efficiency(model: model, shw_eff: shw_eff)
    # Apply daylight controls.
    model_add_daylighting_controls(model) if daylighting_type == 'add_daylighting_controls'


    # -------Pump sizing required by some vintages----------------
    # Apply Pump power as required.
    apply_loop_pump_power(model: model, sizing_run_dir: sizing_run_dir)

    # -------Ground-mounted PV panels----------------   #Sara
    # Apply ground-mounted PV panels as required.
    ecm.apply_pv_ground(model: model,
                        pv_ground_type: pv_ground_type,
                        pv_ground_total_area_pv_panels_m2: pv_ground_total_area_pv_panels_m2,
                        pv_ground_tilt_angle: pv_ground_tilt_angle,
                        pv_ground_azimuth_angle: pv_ground_azimuth_angle,
                        pv_ground_module_description: pv_ground_module_description)
  end


  def apply_loads(model:, lights_type: 'NECB_Default', lights_scale: 1.0, validate: true)
    if validate
      raise('validation of model failed.') unless validate_initial_model(model)
      raise('validation of spacetypes failed.') unless validate_and_upate_space_types(model)
    end
    #this sets/stores the template version loads that the model uses.
    model.getBuilding.setStandardsTemplate(self.class.name)
    set_occ_sensor_spacetypes(model, @space_type_map)
    model_add_loads(model, lights_type, lights_scale)
  end

  def apply_weather_data(model:, epw_file:)
    climate_zone = 'NECB HDD Method'
    # Fix EMS references. Temporary workaround for OS issue #2598
    model_temp_fix_ems_references(model)
    model.getThermostatSetpointDualSetpoints(&:remove)
    model.getYearDescription.setDayofWeekforStartDay('Sunday')
    model_add_design_days_and_weather_file(model, climate_zone, epw_file) # Standards
    model_add_ground_temperatures(model, nil, climate_zone)
  end

  def apply_envelope(model:,
                     ext_wall_cond: nil,
                     ext_floor_cond: nil,
                     ext_roof_cond: nil,
                     ground_wall_cond: nil,
                     ground_floor_cond: nil,
                     ground_roof_cond: nil,
                     door_construction_cond: nil,
                     fixed_window_cond: nil,
                     glass_door_cond: nil,
                     overhead_door_cond: nil,
                     skylight_cond: nil,
                     glass_door_solar_trans: nil,
                     fixed_wind_solar_trans: nil,
                     skylight_solar_trans: nil)
    raise('validation of model failed.') unless validate_initial_model(model)
    model_apply_infiltration_standard(model)
    model.getInsideSurfaceConvectionAlgorithm.setAlgorithm('TARP')
    model.getOutsideSurfaceConvectionAlgorithm.setAlgorithm('TARP')
    model_add_constructions(model)
    apply_standard_construction_properties(model: model,
                                           ext_wall_cond: ext_wall_cond,
                                           ext_floor_cond: ext_floor_cond,
                                           ext_roof_cond: ext_roof_cond,
                                           ground_wall_cond: ground_wall_cond,
                                           ground_floor_cond: ground_floor_cond,
                                           ground_roof_cond: ground_roof_cond,
                                           door_construction_cond: door_construction_cond,
                                           fixed_window_cond: fixed_window_cond,
                                           glass_door_cond: glass_door_cond,
                                           overhead_door_cond: overhead_door_cond,
                                           skylight_cond: skylight_cond,
                                           glass_door_solar_trans: glass_door_solar_trans,
                                           fixed_wind_solar_trans: fixed_wind_solar_trans,
                                           skylight_solar_trans: skylight_solar_trans)


    model_create_thermal_zones(model, @space_multiplier_map)

  end

  # Thermal zones need to be set to determine conditioned spaces when applying fdwr and srr limits.
  #     # fdwr_set/srr_set settings:
  #     # 0-1:  Remove all windows/skylights and add windows/skylights to match this fdwr/srr
  #     # -1:  Remove all windows/skylights and add windows/skylights to match max fdwr/srr from NECB
  #     # -2:  Do not apply any fdwr/srr changes, leave windows/skylights alone (also works for fdwr/srr > 1)
  #     # -3:  Use old method which reduces existing window/skylight size (if necessary) to meet maximum NECB fdwr/srr
  #     # limit
  #     # <-3.1:  Remove all the windows/skylights
  #     # > 1:  Do nothing
  def apply_fdwr_srr_daylighting(model:, fdwr_set: -1.0, srr_set: -1.0)
    fdwr_set = -1.0 if fdwr_set == 'NECB_default' or fdwr_set.nil?
    srr_set = -1.0 if srr_set == 'NECB_default' or srr_set.nil?
    fdwr_set = fdwr_set.to_f
    srr_set = srr_set.to_f
    apply_standard_window_to_wall_ratio(model: model, fdwr_set: fdwr_set)
    apply_standard_skylight_to_roof_ratio(model: model, srr_set: srr_set)
    # model_add_daylighting_controls(model) # to be removed after refactor.
  end

  def apply_standard_efficiencies(model:, sizing_run_dir:, dcv_type: 'NECB_Default')
    raise('validation of model failed.') unless validate_initial_model(model)
    climate_zone = 'NECB HDD Method'
    raise("sizing run 1 failed! check #{sizing_run_dir}") if model_run_sizing_run(model, "#{sizing_run_dir}/plant_loops") == false
    # This is needed for NECB2011 as a workaround for sizing the reheat boxes
    model.getAirTerminalSingleDuctVAVReheats.each { |iobj| air_terminal_single_duct_vav_reheat_set_heating_cap(iobj) }
    # Apply the prototype HVAC assumptions
    model_apply_prototype_hvac_assumptions(model, nil, climate_zone)
    # Apply the HVAC efficiency standard
    sql_db_vars_map = {}
    model_apply_hvac_efficiency_standard(model, climate_zone, sql_db_vars_map: sql_db_vars_map)
    model_enable_demand_controlled_ventilation(model, dcv_type)
    return sql_db_vars_map
  end

  # Shut off the system during unoccupied periods.
  # During these times, systems will cycle on briefly
  # if temperature drifts below setpoint.  For systems
  # with fan-powered terminals, the whole system
  # (not just the terminal fans) will cycle on.
  # Terminal-only night cycling is not used because the terminals cannot
  # provide cooling, so terminal-only night cycling leads to excessive
  # unmet cooling hours during unoccupied periods.
  # If the system already has a schedule other than
  # Always-On, no change will be made.  If the system has
  # an Always-On schedule assigned, a new schedule will be created.
  # In this case, occupied is defined as the total percent
  # occupancy for the loop for all zones served.
  #
  # @param min_occ_pct [Double] the fractional value below which
  # the system will be considered unoccupied.
  # @return [Bool] true if successful, false if not
  def air_loop_hvac_enable_unoccupied_fan_shutoff(air_loop_hvac, min_occ_pct = 0.05)
    # Set the system to night cycle
    air_loop_hvac.setNightCycleControlType('CycleOnAny')

    # Check if already using a schedule other than always on
    avail_sch = air_loop_hvac.availabilitySchedule
    unless avail_sch == air_loop_hvac.model.alwaysOnDiscreteSchedule
      OpenStudio.logFree(OpenStudio::Info, 'openstudio.standards.AirLoopHVAC', "For #{air_loop_hvac.name}: Availability schedule is already set to #{avail_sch.name}.  Will assume this includes unoccupied shut down; no changes will be made.")
      return true
    end

    # Get the airloop occupancy schedule
    loop_occ_sch = air_loop_hvac_get_occupancy_schedule(air_loop_hvac, occupied_percentage_threshold: min_occ_pct)
    flh = schedule_ruleset_annual_equivalent_full_load_hrs(loop_occ_sch)
    OpenStudio.logFree(OpenStudio::Info, 'openstudio.standards.AirLoopHVAC', "For #{air_loop_hvac.name}: Annual occupied hours = #{flh.round} hr/yr, assuming a #{min_occ_pct} occupancy threshold.  This schedule will be used as the HVAC operation schedule.")

    # Set HVAC availability schedule to follow occupancy
    air_loop_hvac.setAvailabilitySchedule(loop_occ_sch)
    air_loop_hvac.supplyComponents('OS:AirLoopHVAC:UnitaryHeatPump:AirToAir:MultiSpeed'.to_IddObjectType).each do |comp|
      comp.to_AirLoopHVACUnitaryHeatPumpAirToAirMultiSpeed.get.setAvailabilitySchedule(loop_occ_sch)
    end

    return true
  end

  # do not apply zone hvac ventilation control
  def zone_hvac_component_occupancy_ventilation_control(zone_hvac_component)
    return false
  end

  def apply_loop_pump_power(model:, sizing_run_dir:)
    # Remove duplicate materials and constructions
    # Note For NECB2015 This is the 2nd time this method is bieng run.
    # First time it ran in the super() within model_apply_standard() method
    # model = return BTAP::FileIO::remove_duplicate_materials_and_constructions(model)
    return model
  end


  #this method will determine the vintage of NECB spacetypes the model contains. It will return nil if it can't
  # determine it.
  def determine_spacetype_vintage(model)
    #this code is the list of available vintages
    space_type_vintage_list = ['NECB2011', 'NECB2015', 'NECB2017', 'BTAPPRE1980', 'BTAP1980TO2010']
    #this reorders the list to do the current class first.
    space_type_vintage_list.insert(0, space_type_vintage_list.delete(self.class.name))
    #Set the space_type
    space_type_vintage = nil
    # get list of space types used in model and a mapped string.
    model_space_type_names = model.getSpaceTypes.map do |spacetype|
      [spacetype.standardsBuildingType.get.to_s + '-' + spacetype.standardsSpaceType.get.to_s]
    end
    #Now iterate though each vintage
    space_type_vintage_list.each do |template|
      #Create the standard object and get a list of all the spacetypes available for that vintage.
      standard_space_type_list = Standard.build(template).get_all_spacetype_names.map { |spacetype| [spacetype[0].to_s + '-' + spacetype[1].to_s] }
      # set array to contain unknown spacetypes.
      unknown_spacetypes = []
      # iterate though all space types that the model is using
      model_space_type_names.each do |space_type_name|
        # push unknown spacetypes into the array.
        unknown_spacetypes << space_type_name unless standard_space_type_list.include?(space_type_name)
      end
      if unknown_spacetypes.empty?
        #No unknowns, so return the template and don't bother looking for others.
        return template
      end
    end
    return space_type_vintage
  end

  # This method will validate that the space types in the model are indeed the correct NECB spacetypes names.
  def validate_and_upate_space_types(model)
    space_type_vintage = determine_spacetype_vintage(model)
    if space_type_vintage.nil?
      message = "These some of the spacetypes in the model are not part of any necb standard.\n  Please ensure all spacetype in model are correct."
      puts "Error: #{message}"
      OpenStudio.logFree(OpenStudio::Error, 'openstudio.Standards.NECB', message)
      return false
    elsif space_type_vintage == self.class.name
      # the spacetype in the model match the version we are trying to create.
      # no translation neccesary.
      return true
    else
      #Need to translate to current vintage.
      no_errors = true
      st_model_vintage_string = "#{space_type_vintage}_space_type"
      bt_model_vintage_string = "#{space_type_vintage}_building_type"
      st_target_vintage_string = "#{self.class.name}_space_type"
      bt_target_vintage_string = "#{self.class.name}_building_type"
      space_type_upgrade_map = @standards_data['space_type_upgrade_map']
      model.getSpaceTypes.sort.each do |st|
        space_type_map = space_type_upgrade_map.detect { |row| (row[st_model_vintage_string] == st.standardsSpaceType.get.to_s) && (row[bt_model_vintage_string] == st.standardsBuildingType.get.to_s) }
        st.setStandardsBuildingType(space_type_map[bt_target_vintage_string].to_s.strip)
        raise('could not set buildingtype') unless st.setStandardsBuildingType(space_type_map[bt_target_vintage_string].to_s.strip)
        raise('could not set this') unless st.setStandardsSpaceType(space_type_map[st_target_vintage_string].to_s.strip)
        #Set name of spacetype to new name.
        st.setName("#{st.standardsBuildingType.get.to_s} #{st.standardsSpaceType.get.to_s}")
      end
      return no_errors
    end
  end


  # Determine whether or not water fixtures are attached to spaces
  def model_attach_water_fixtures_to_spaces?(model)
    return true
  end

  # Set the infiltration rate for this space to include
  # the impact of air leakage requirements in the standard.
  #
  # @return [Double] true if successful, false if not
  # @todo handle doors and vestibules
  def space_apply_infiltration_rate(space)
    # Remove infiltration rates set at the space type.
    infiltration_data = @standards_data['infiltration']
    unless space.spaceType.empty?
      space.spaceType.get.spaceInfiltrationDesignFlowRates.each(&:remove)
    end
    # Remove infiltration rates set at the space object.
    space.spaceInfiltrationDesignFlowRates.each(&:remove)

    exterior_wall_and_roof_and_subsurface_area = space_exterior_wall_and_roof_and_subsurface_area(space) # To do
    # Don't create an object if there is no exterior wall area
    if exterior_wall_and_roof_and_subsurface_area <= 0.0
      OpenStudio.logFree(OpenStudio::Info, 'openstudio.Standards.Model', "For #{template}, no exterior wall area was found, no infiltration will be added.")
      return true
    end
    # Calculate the total infiltration, assuming
    # that it only occurs through exterior walls and roofs (not floors as
    # explicit stated in the NECB2011 so overhang/cantilevered floors will
    # have no effective infiltration)
    tot_infil_m3_per_s = self.get_standards_constant('infiltration_rate_m3_per_s_per_m2') * exterior_wall_and_roof_and_subsurface_area
    # Now spread the total infiltration rate over all
    # exterior surface area (for the E+ input field) this will include the exterior floor if present.
    all_ext_infil_m3_per_s_per_m2 = tot_infil_m3_per_s / space.exteriorArea

    OpenStudio.logFree(OpenStudio::Debug, 'openstudio.Standards.Space', "For #{space.name}, adj infil = #{all_ext_infil_m3_per_s_per_m2.round(8)} m^3/s*m^2.")

    # Get any infiltration schedule already assigned to this space or its space type
    # If not, the always on schedule will be applied.
    infil_sch = nil
    unless space.spaceInfiltrationDesignFlowRates.empty?
      old_infil = space.spaceInfiltrationDesignFlowRates[0]
      if old_infil.schedule.is_initialized
        infil_sch = old_infil.schedule.get
      end
    end

    if infil_sch.nil? && space.spaceType.is_initialized
      space_type = space.spaceType.get
      unless space_type.spaceInfiltrationDesignFlowRates.empty?
        old_infil = space_type.spaceInfiltrationDesignFlowRates[0]
        if old_infil.schedule.is_initialized
          infil_sch = old_infil.schedule.get
        end
      end
    end

    if infil_sch.nil?
      infil_sch = space.model.alwaysOnDiscreteSchedule
    end

    # Create an infiltration rate object for this space
    infiltration = OpenStudio::Model::SpaceInfiltrationDesignFlowRate.new(space.model)
    infiltration.setName("#{space.name} Infiltration")
    infiltration.setFlowperExteriorSurfaceArea(all_ext_infil_m3_per_s_per_m2)
    infiltration.setSchedule(infil_sch)
    infiltration.setConstantTermCoefficient(self.get_standards_constant('infiltration_constant_term_coefficient'))
    infiltration.setTemperatureTermCoefficient(self.get_standards_constant('infiltration_constant_term_coefficient'))
    infiltration.setVelocityTermCoefficient(self.get_standards_constant('infiltration_velocity_term_coefficient'))
    infiltration.setVelocitySquaredTermCoefficient(self.get_standards_constant('infiltration_velocity_squared_term_coefficient'))
    infiltration.setSpace(space)

    return true
  end

  # @return [Bool] returns true if successful, false if not
  def set_occ_sensor_spacetypes(model, space_type_map)
    building_type = 'Space Function'
    space_type_map.each do |space_type_name, space_names|
      space_names.sort.each do |space_name|
        space = model.getSpaceByName(space_name)
        next if space.empty?
        space = space.get

        # Check if space type for this space matches NECB2011 specific space type
        # for occupancy sensor that is area dependent. Note: space.floorArea in m2.

        #Evaluate the formula in the database.
        standard_space_type_name = space_type_name
        floor_area = space.floorArea
        if eval(@standards_data['formulas']['occupancy_sensors_space_types_formula']['value'])
          # If there is only one space assigned to this space type, then reassign this stub
          # to the @@template duplicate with appendage " - occsens", otherwise create a new stub
          # for this space. Required to use reduced LPD by NECB2011 0.9 factor.
          space_type_name_occsens = space_type_name + ' - occsens'
          stub_space_type_occsens = model.getSpaceTypeByName("#{building_type} #{space_type_name_occsens}")

          if stub_space_type_occsens.empty?
            # create a new space type just once for space_type_name appended with " - occsens"
            stub_space_type_occsens = OpenStudio::Model::SpaceType.new(model)
            stub_space_type_occsens.setStandardsBuildingType(building_type)
            stub_space_type_occsens.setStandardsSpaceType(space_type_name_occsens)
            stub_space_type_occsens.setName("#{building_type} #{space_type_name_occsens}")
            space_type_apply_rendering_color(stub_space_type_occsens)
            space.setSpaceType(stub_space_type_occsens)
          else
            # reassign occsens space type stub already created...
            stub_space_type_occsens = stub_space_type_occsens.get
            space.setSpaceType(stub_space_type_occsens)
          end
        end
      end
    end
    return true
  end

  # 2019-05-23 ckirney  This is an ugly, disgusting, hack (hence the name) that I dreamed out so that we could quickly
  # and easily finish the merge from the nrcan branch (using OS 2.6.0) to master (using OS 2.8.0).  This must be revised
  # and a more elegant solution found.
  #
  # This method takes everything in the @standards_data['tables'] hash and adds it to the main @standards_data hash.
  # This was done because other contributors insist on using the 'model_find_object' method which is passed a hash and
  # some search criteria.  The 'model_find_objects' then looks through the hash to information matching the search
  # criteria.  NECB standards assumes that the 'standards_lookup_table_first' method is used.  This does basically the
  # some thing as 'model_find_objects' only it assumes that you are looking in the standards hash and you tell it which
  # table in the standards hash to look for.
  def corrupt_standards_database()
    @standards_data['tables'].each do |table|
      @standards_data[table[0]] = table[1]['table']
    end
  end

  #This model gets the climate zone column index from tables 3.2.2.x
  #@author phylroy.lopez@nrcan.gc.ca
  #@param hdd [Float]
  #@return [Fixnum] climate zone 4-8
  def get_climate_zone_index(hdd)
    #check for climate zone index from NECB 3.2.2.X
    case hdd
    when 0..2999 then
      return 0 #climate zone 4
    when 3000..3999 then
      return 1 #climate zone 5
    when 4000..4999 then
      return 2 #climate zone 6
    when 5000..5999 then
      return 3 #climate zone 7a
    when 6000..6999 then
      return 4 #climate zone 7b
    when 7000..1000000 then
      return 5 #climate zone 8
    end
  end

  #This model gets the climate zone name and returns the climate zone string.
  #@author phylroy.lopez@nrcan.gc.ca
  #@param hdd [Float]
  #@return [Fixnum] climate zone 4-8
  def get_climate_zone_name(hdd)
    case self.get_climate_zone_index(hdd)
    when 0 then
      return "4"
    when 1 then
      return "5" #climate zone 5
    when 2 then
      return "6" #climate zone 6
    when 3 then
      return "7a" #climate zone 7a
    when 4 then
      return "7b" #climate zone 7b
    when 5 then
      return "8" #climate zone 8
    end
  end


  def model_add_daylighting_controls(model)

    ##### Ask user's inputs for daylighting controls illuminance setpoint and number of stepped control steps.
    ##### Note that the minimum number of stepped control steps is two steps as per NECB2011.
    def daylighting_controls_settings(illuminance_setpoint: 500.0,
                                      number_of_stepped_control_steps: 2)
      return illuminance_setpoint, number_of_stepped_control_steps
    end

    ##### Find spaces with exterior fenestration including fixed window, operable window, and skylight.
    daylight_spaces = []
    model.getSpaces.sort.each do |space|
      space.surfaces.sort.each do |surface|
        surface.subSurfaces.sort.each do |subsurface|
          if subsurface.outsideBoundaryCondition == "Outdoors" &&
              (subsurface.subSurfaceType == "FixedWindow" ||
                  subsurface.subSurfaceType == "OperableWindow" ||
                  subsurface.subSurfaceType == "Skylight")
            daylight_spaces << space
          end #subsurface.outsideBoundaryCondition == "Outdoors" && (subsurface.subSurfaceType == "FixedWindow" || "OperableWindow")
        end #surface.subSurfaces.each do |subsurface|
      end #space.surfaces.each do |surface|
    end #model.getSpaces.sort.each do |space|

    ##### Remove duplicate spaces from the "daylight_spaces" array, as a daylighted space may have various fenestration types.
    daylight_spaces = daylight_spaces.uniq
    # puts daylight_spaces

    ##### Create hashes for "Primary Sidelighted Areas", "Sidelighting Effective Aperture", "Daylighted Area Under Skylights",
    ##### and "Skylight Effective Aperture" for the whole model.
    ##### Each of these hashes will be used later in this function (i.e. model_add_daylighting_controls)
    ##### to provide a dictionary of daylighted space names and the associated value (i.e. daylighted area or effective aperture).
    primary_sidelighted_area_hash = {}
    sidelighting_effective_aperture_hash = {}
    daylighted_area_under_skylights_hash = {}
    skylight_effective_aperture_hash = {}

    ##### Calculate "Primary Sidelighted Areas" AND "Sidelighting Effective Aperture" as per NECB2011. #TODO: consider removing overlapped sidelighted area
    daylight_spaces.sort.each do |daylight_space|
      # puts daylight_space.name.to_s
      primary_sidelighted_area = 0.0
      area_weighted_vt_handle = 0.0
      area_weighted_vt = 0.0
      window_area_sum = 0.0

      ##### Calculate floor area of the daylight_space and get floor vertices of the daylight_space (to be used for the calculation of daylight_space depth)
      floor_surface = nil
      floor_area = 0.0
      floor_vertices = []
      daylight_space.surfaces.sort.each do |surface|
        if surface.surfaceType == "Floor"
          floor_surface = surface
          floor_area += surface.netArea
          floor_vertices << surface.vertices
        end
      end

      ##### Loop through the surfaces of each daylight_space to calculate primary_sidelighted_area and
      ##### area-weighted visible transmittance and window_area_sum which are used to calculate sidelighting_effective_aperture
      primary_sidelighted_area, area_weighted_vt_handle, window_area_sum =
          get_parameters_sidelighting(daylight_space: daylight_space,
                                      floor_surface: floor_surface,
                                      floor_vertices: floor_vertices,
                                      floor_area: floor_area,
                                      primary_sidelighted_area: primary_sidelighted_area,
                                      area_weighted_vt_handle: area_weighted_vt_handle,
                                      window_area_sum: window_area_sum)

      primary_sidelighted_area_hash[daylight_space.name.to_s] = primary_sidelighted_area

      ##### Calculate area-weighted VT of glazing (this is used to calculate sidelighting effective aperture; see NECB2011: 4.2.2.10.).
      area_weighted_vt = area_weighted_vt_handle / window_area_sum
      sidelighting_effective_aperture_hash[daylight_space.name.to_s] = window_area_sum * area_weighted_vt / primary_sidelighted_area

    end #daylight_spaces.each do |daylight_space|


    ##### Calculate "Daylighted Area Under Skylights" AND "Skylight Effective Aperture"
    daylight_spaces.sort.each do |daylight_space|
      # puts daylight_space.name.to_s
      skylight_area = 0.0
      skylight_area_weighted_vt_handle = 0.0
      skylight_area_weighted_vt = 0.0
      skylight_area_sum = 0.0
      daylighted_under_skylight_area = 0.0

      ##### Loop through the surfaces of each daylight_space to calculate daylighted_area_under_skylights and skylight_effective_aperture for each daylight_space
      daylighted_under_skylight_area, skylight_area_weighted_vt_handle, skylight_area_sum =
          get_parameters_skylight(daylight_space: daylight_space,
                                  skylight_area_weighted_vt_handle: skylight_area_weighted_vt_handle,
                                  skylight_area_sum: skylight_area_sum,
                                  daylighted_under_skylight_area: daylighted_under_skylight_area)

      daylighted_area_under_skylights_hash[daylight_space.name.to_s] = daylighted_under_skylight_area

      ##### Calculate skylight_effective_aperture as per NECB2011: 4.2.2.7.
      ##### Note that it was assumed that the skylight is flush with the ceiling. Therefore, area-weighted average well factor (WF) was set to 0.9 in the below Equation.
      skylight_area_weighted_vt = skylight_area_weighted_vt_handle / skylight_area_sum
      skylight_effective_aperture_hash[daylight_space.name.to_s] = 0.85 * skylight_area_sum * skylight_area_weighted_vt * 0.9 / daylighted_under_skylight_area

    end #daylight_spaces.each do |daylight_space|

    # puts primary_sidelighted_area_hash
    # puts sidelighting_effective_aperture_hash
    # puts daylighted_area_under_skylights_hash
    # puts skylight_effective_aperture_hash

    ##### Find office spaces >= 25m2 among daylight_spaces
    offices_larger_25m2 = []
    daylight_spaces.sort.each do |daylight_space|

      ## The following steps are for in case an office has multiple floors at various heights
      ## 1. Calculate number of floors of each daylight_space
      ## 2. Find the lowest z among all floors of each daylight_space
      ## 3. Find lowest floors of each daylight_space (these floors are at the same level)
      ## 4. Calculate 'daylight_space_area' as sum of area of all the lowest floors of each daylight_space, and gather the vertices of all the lowest floors of each daylight_space

      ## 1. Calculate number of floors of daylight_space
      floor_vertices = []
      number_floor = 0
      daylight_space.surfaces.sort.each do |surface|
        if surface.surfaceType == 'Floor'
          floor_vertices << surface.vertices
          number_floor += 1
        end
      end

      ## 2. Loop through all floors of daylight_space, and find the lowest z among all floors of daylight_space
      lowest_floor_z = []
      highest_floor_z = []
      for i in 0..number_floor - 1
        if i == 0
          lowest_floor_z = floor_vertices[i][0].z
          highest_floor_z = floor_vertices[i][0].z
        else
          if lowest_floor_z > floor_vertices[i][0].z
            lowest_floor_z = floor_vertices[i][0].z
          else
            lowest_floor_z = lowest_floor_z
          end
          if highest_floor_z < floor_vertices[i][0].z
            highest_floor_z = floor_vertices[i][0].z
          else
            highest_floor_z = highest_floor_z
          end
        end
      end

      ## 3 and 4. Loop through all floors of daylight_space, and calculate the sum of area of all the lowest floors of daylight_space,
      ## and gather the vertices of all the lowest floors of daylight_space
      daylight_space_area = 0
      lowest_floors_vertices = []
      floor_vertices = []
      daylight_space.surfaces.sort.each do |surface|
        if surface.surfaceType == 'Floor'
          floor_vertices = surface.vertices
          if floor_vertices[0].z == lowest_floor_z
            lowest_floors_vertices << floor_vertices
            daylight_space_area = daylight_space_area + surface.netArea
          end
        end
      end

      if daylight_space.spaceType.get.standardsSpaceType.get.to_s == "Office - enclosed" && daylight_space_area >= 25.0
        offices_larger_25m2 << daylight_space.name.to_s
      end
    end

    ##### find daylight_spaces which do not need daylight sensor controls based on the primary_sidelighted_area as per NECB2011: 4.2.2.8.
    ##### Note: Office spaces >= 25m2 are excluded (i.e. they should have daylighting controls even if their primary_sidelighted_area <= 100m2), as per NECB2011: 4.2.2.2.
    daylight_spaces_exception = []
    primary_sidelighted_area_hash.sort.each do |key_daylight_space_name, value_primary_sidelighted_area|
      if value_primary_sidelighted_area <= 100.0 && [key_daylight_space_name].any? { |word| offices_larger_25m2.include?(word) } == false
        daylight_spaces_exception << key_daylight_space_name
      end
    end

    ##### find daylight_spaces which do not need daylight sensor controls based on the sidelighting_effective_aperture as per NECB2011: 4.2.2.8.
    ##### Note: Office spaces >= 25m2 are excluded (i.e. they should have daylighting controls even if their sidelighting_effective_aperture <= 10%), as per NECB2011: 4.2.2.2.
    sidelighting_effective_aperture_hash.sort.each do |key_daylight_space_name, value_sidelighting_effective_aperture|
      if value_sidelighting_effective_aperture <= 0.1 && [key_daylight_space_name].any? { |word| offices_larger_25m2.include?(word) } == false
        daylight_spaces_exception << key_daylight_space_name
      end
    end

    ##### find daylight_spaces which do not need daylight sensor controls based on the daylighted_area_under_skylights as per NECB2011: 4.2.2.4.
    ##### Note: Office spaces >= 25m2 are excluded (i.e. they should have daylighting controls even if their daylighted_area_under_skylights <= 400m2), as per NECB2011: 4.2.2.2.
    daylighted_area_under_skylights_hash.sort.each do |key_daylight_space_name, value_daylighted_area_under_skylights|
      if value_daylighted_area_under_skylights <= 400.0 && [key_daylight_space_name].any? { |word| offices_larger_25m2.include?(word) } == false
        daylight_spaces_exception << key_daylight_space_name
      end
    end

    ##### find daylight_spaces which do not need daylight sensor controls based on the skylight_effective_aperture criterion as per NECB2011: 4.2.2.4.
    ##### Note: Office spaces >= 25m2 are excluded (i.e. they should have daylighting controls even if their skylight_effective_aperture <= 0.6%), as per NECB2011: 4.2.2.2.
    skylight_effective_aperture_hash.sort.each do |key_daylight_space_name, value_skylight_effective_aperture|
      if value_skylight_effective_aperture <= 0.006 && [key_daylight_space_name].any? { |word| offices_larger_25m2.include?(word) } == false
        daylight_spaces_exception << key_daylight_space_name
      end
    end
    # puts daylight_spaces_exception

    ##### Loop through the daylight_spaces and exclude the daylight_spaces that do not meet the criteria (see above) as per NECB2011: 4.2.2.4. and 4.2.2.8.
    daylight_spaces_exception.sort.each do |daylight_space_exception|
      daylight_spaces.sort.each do |daylight_space|
        if daylight_space.name.to_s == daylight_space_exception
          daylight_spaces.delete(daylight_space)
        end
      end
    end
    # puts daylight_spaces

    ##### Create one daylighting sensor and put it at the center of each daylight_space if the space area < 250m2;
    ##### otherwise, create two daylight sensors, divide the space into two parts and put each of the daylight sensors at the center of each part of the space.
    daylight_spaces.sort.each do |daylight_space|
      # puts daylight_space.name.to_s
      ##### 1. Calculate number of floors of each daylight_space
      ##### 2. Find the lowest z among all floors of each daylight_space
      ##### 3. Find lowest floors of each daylight_space (these floors are at the same level)
      ##### 4. Calculate 'daylight_space_area' as sum of area of all the lowest floors of each daylight_space, and gather the vertices of all the lowest floors of each daylight_space
      ##### 5. Find min and max of x and y among vertices of all the lowest floors of each daylight_space

      ##### Calculate number of floors of daylight_space
      floor_vertices = []
      number_floor = 0
      daylight_space.surfaces.sort.each do |surface|
        if surface.surfaceType == 'Floor'
          floor_vertices << surface.vertices
          number_floor += 1
        end
      end

      ##### Loop through all floors of daylight_space, and find the lowest z among all floors of daylight_space
      lowest_floor_z = []
      highest_floor_z = []
      for i in 0..number_floor - 1
        if i == 0
          lowest_floor_z = floor_vertices[i][0].z
          highest_floor_z = floor_vertices[i][0].z
        else
          if lowest_floor_z > floor_vertices[i][0].z
            lowest_floor_z = floor_vertices[i][0].z
          else
            lowest_floor_z = lowest_floor_z
          end
          if highest_floor_z < floor_vertices[i][0].z
            highest_floor_z = floor_vertices[i][0].z
          else
            highest_floor_z = highest_floor_z
          end
        end
      end
      # puts lowest_floor_z

      ##### Loop through all floors of daylight_space, and calculate the sum of area of all the lowest floors of daylight_space,
      ##### and gather the vertices of all the lowest floors of daylight_space
      daylight_space_area = 0
      lowest_floors_vertices = []
      floor_vertices = []
      daylight_space.surfaces.sort.each do |surface|
        if surface.surfaceType == 'Floor'
          floor_vertices = surface.vertices
          if floor_vertices[0].z == lowest_floor_z
            lowest_floors_vertices << floor_vertices
            daylight_space_area = daylight_space_area + surface.netArea
          end
        end
      end
      # puts daylight_space.name.to_s
      # puts number_floor
      # puts lowest_floors_vertices
      # puts daylight_space_area

      ##### Loop through all lowest floors of daylight_space and find the min and max of x and y among their vertices
      xmin = lowest_floors_vertices[0][0].x
      ymin = lowest_floors_vertices[0][0].y
      xmax = lowest_floors_vertices[0][0].x
      ymax = lowest_floors_vertices[0][0].y
      zmin = lowest_floor_z
      for i in 0..lowest_floors_vertices.count - 1 #this loops through each of the lowers floors of daylight_space
        for j in 0..lowest_floors_vertices[i].count - 1 #this loops through each of vertices of each of the lowers floors of daylight_space

          if xmin > lowest_floors_vertices[i][j].x
            xmin = lowest_floors_vertices[i][j].x
          end
          if ymin > lowest_floors_vertices[i][j].y
            ymin = lowest_floors_vertices[i][j].y
          end
          if xmax < lowest_floors_vertices[i][j].x
            xmax = lowest_floors_vertices[i][j].x
          end
          if ymax < lowest_floors_vertices[i][j].y
            ymax = lowest_floors_vertices[i][j].y
          end
        end
      end
      # puts daylight_space.name.to_s
      # puts xmin
      # puts xmax
      # puts ymin
      # puts ymax

      ##### Get the thermal zone of daylight_space (this is used later to assign daylighting sensor)
      zone = daylight_space.thermalZone
      if !zone.empty?
        zone = daylight_space.thermalZone.get
        ##### Get the floor of the daylight_space
        floors = []
        daylight_space.surfaces.sort.each do |surface|
          if surface.surfaceType == "Floor"
            floors << surface
          end
        end

        ##### Get user's input for daylighting controls illuminance setpoint and number of stepped control steps
        illuminance_setpoint, number_of_stepped_control_steps = daylighting_controls_settings(illuminance_setpoint: 500.0, number_of_stepped_control_steps: 2)

        ##### Create daylighting sensor control
        ##### NOTE: NECB2011 has some requirements on the number of sensors in spaces based on the area of the spaces.
        ##### However, EnergyPlus/OpenStudio allows to put maximum two built-in sensors in each thermal zone rather than in each space.
        ##### Since a thermal zone may include several spaces which are not next to each other on the same floor, or
        ##### a thermal zone may include spaces on different floors, a simplified method has been used to create a daylighting sensor.
        ##### So, in each thermal zone, only one daylighting sensor has been created even if the area of that thermal zone requires more than one daylighting sensor.
        ##### Also, it has been assumed that a thermal zone includes spaces which are next to each other and are on the same floor.
        ##### Furthermore, the one daylighting sensor in each thermal zone (where the thermal zone needs daylighting sensor),
        ##### the sensor has been put at the intersection of the minimum and maximum x and y of the lowest floor of that thermal zones.
        sensor = OpenStudio::Model::DaylightingControl.new(daylight_space.model)
        sensor.setName("#{daylight_space.name.to_s} daylighting control")
        sensor.setSpace(daylight_space)
        sensor.setIlluminanceSetpoint(illuminance_setpoint)
        sensor.setLightingControlType('Stepped')
        sensor.setNumberofSteppedControlSteps(number_of_stepped_control_steps)
        x_pos = (xmin + xmax) / 2.0
        y_pos = (ymin + ymax) / 2.0
        z_pos = zmin + 0.8 #put it 0.8 meter above the floor
        sensor_vertex = OpenStudio::Point3d.new(x_pos, y_pos, z_pos)
        sensor.setPosition(sensor_vertex)
        zone.setPrimaryDaylightingControl(sensor)
        zone.setFractionofZoneControlledbyPrimaryDaylightingControl(1.0)

      end #if !zone.empty?
    end #daylight_spaces.each do |daylight_space|
  end

  #def model_add_daylighting_controls(model)


  def model_enable_demand_controlled_ventilation(model, dcv_type = 'No_DCV') # Note: Values for dcv_type are: 'Occupancy_based_DCV', 'CO2_based_DCV', 'No_DCV', 'NECB_Default'
    if dcv_type != 'NECB_Default'
      if dcv_type == 'Occupancy_based_DCV' || dcv_type == 'CO2_based_DCV'
        #TODO: IMPORTANT: (upon other BTAP tasks) Set a value for the "Outdoor Air Flow per Person" field of the "OS:DesignSpecification:OutdoorAir" object
        # Note: The "Outdoor Air Flow per Person" field is required for occupancy-based DCV.
        # Note: The "Outdoor Air Flow per Person" values should be based on ASHRAE 62.1: Article 6.2.2.1.
        # Note: The "Outdoor Air Flow per Person" should be entered for "ventilation_per_person" in "lib/openstudio-standards/standards/necb/NECB2011/data/space_types.json"

        ##### Define ScheduleTypeLimits for Any_Number_ppm
        ##### TODO: (upon other BTAP tasks) This function can be added to btap/schedules.rb > module StandardScheduleTypeLimits
        def self.get_any_number_ppm(model)
          name = 'Any_Number_ppm'
          any_number_ppm_schedule_type_limits = model.getScheduleTypeLimitsByName(name)
          if any_number_ppm_schedule_type_limits.empty?
            any_number_ppm_schedule_type_limits = OpenStudio::Model::ScheduleTypeLimits.new(model)
            any_number_ppm_schedule_type_limits.setName(name)
            any_number_ppm_schedule_type_limits.setNumericType('CONTINUOUS')
            any_number_ppm_schedule_type_limits.setUnitType('Dimensionless')
            any_number_ppm_schedule_type_limits.setLowerLimitValue(400.0)
            any_number_ppm_schedule_type_limits.setUpperLimitValue(1000.0)
            return any_number_ppm_schedule_type_limits
          else
            return any_number_ppm_schedule_type_limits.get
          end
        end

        ##### Define indoor CO2 availability schedule (required for CO2-based DCV)
        ##### Reference: see page B.13 of PNNL (2017), "Impacts of Commercial Building Controls on Energy Savings and Peak Load Reduction", available a: https://www.energy.gov/eere/buildings/downloads/impacts-commercial-building-controls-energy-savings-and-peak-load-reduction
        ##### Note: the defined schedule here is redundant as the schedule says it is always on AND
        ##### the "ZoneControl:ContaminantController" object says that "If this field is left blank, the schedule has a value of 1 for all time periods".
        indoor_co2_availability_schedule = OpenStudio::Model::ScheduleCompact.new(model)
        indoor_co2_availability_schedule.setName('indoor_co2_availability_schedule')
        indoor_co2_availability_schedule.setScheduleTypeLimits(BTAP::Resources::Schedules::StandardScheduleTypeLimits::get_fraction(model))
        indoor_co2_availability_schedule.to_ScheduleCompact.get
        # indoor_co2_availability_schedule.setString(1,"indoor_co2_availability_schedule")
        indoor_co2_availability_schedule.setString(3, "Through: 12/31")
        indoor_co2_availability_schedule.setString(4, "For: Weekdays SummerDesignDay")
        indoor_co2_availability_schedule.setString(5, "Until: 07:00")
        indoor_co2_availability_schedule.setString(6, "0.0")
        indoor_co2_availability_schedule.setString(7, "Until: 22:00")
        indoor_co2_availability_schedule.setString(8, "1.0")
        indoor_co2_availability_schedule.setString(9, "Until: 24:00")
        indoor_co2_availability_schedule.setString(10, "0.0")
        indoor_co2_availability_schedule.setString(11, "For: Saturday WinterDesignDay")
        indoor_co2_availability_schedule.setString(12, "Until: 07:00")
        indoor_co2_availability_schedule.setString(13, "0.0")
        indoor_co2_availability_schedule.setString(14, "Until: 18:00")
        indoor_co2_availability_schedule.setString(15, "1.0")
        indoor_co2_availability_schedule.setString(16, "Until: 24:00")
        indoor_co2_availability_schedule.setString(17, "0.0")
        indoor_co2_availability_schedule.setString(18, "For: AllOtherDays")
        indoor_co2_availability_schedule.setString(19, "Until: 24:00")
        indoor_co2_availability_schedule.setString(20, "0.0")

        ##### Define indoor CO2 setpoint schedule (required for CO2-based DCV)
        ##### Reference: see page B.13 of PNNL (2017), "Impacts of Commercial Building Controls on Energy Savings and Peak Load Reduction", available a: https://www.energy.gov/eere/buildings/downloads/impacts-commercial-building-controls-energy-savings-and-peak-load-reduction
        indoor_co2_setpoint_schedule = OpenStudio::Model::ScheduleCompact.new(model)
        indoor_co2_setpoint_schedule.setName('indoor_co2_setpoint_schedule')
        indoor_co2_setpoint_schedule.setScheduleTypeLimits(get_any_number_ppm(model))
        indoor_co2_setpoint_schedule.to_ScheduleCompact.get
        indoor_co2_setpoint_schedule.setString(3, "Through: 12/31")
        indoor_co2_setpoint_schedule.setString(4, "For: AllDays")
        indoor_co2_setpoint_schedule.setString(5, "Until: 24:00")
        indoor_co2_setpoint_schedule.setString(6, "1000.0")
        # indoor_co2_setpoint_schedule.setToConstantValue(1000.0) #1000 ppm


        ##### Define outdoor CO2 schedule (required for CO2-based DCV
        ##### Reference: see page B.13 of PNNL (2017), "Impacts of Commercial Building Controls on Energy Savings and Peak Load Reduction", available a: https://www.energy.gov/eere/buildings/downloads/impacts-commercial-building-controls-energy-savings-and-peak-load-reduction
        outdoor_co2_schedule = OpenStudio::Model::ScheduleCompact.new(model)
        outdoor_co2_schedule.setName('outdoor_co2_schedule')
        outdoor_co2_schedule.setScheduleTypeLimits(get_any_number_ppm(model))
        outdoor_co2_schedule.to_ScheduleCompact.get
        outdoor_co2_schedule.setString(3, "Through: 12/31")
        outdoor_co2_schedule.setString(4, "For: AllDays")
        outdoor_co2_schedule.setString(5, "Until: 24:00")
        outdoor_co2_schedule.setString(6, "400.0")
        # outdoor_co2_schedule.setToConstantValue(400.0) #400 ppm

        ##### Define ZoneAirContaminantBalance (required for CO2-based DCV)
        zone_air_contaminant_balance = model.getZoneAirContaminantBalance()
        zone_air_contaminant_balance.setCarbonDioxideConcentration(true)
        zone_air_contaminant_balance.setOutdoorCarbonDioxideSchedule(outdoor_co2_schedule)

        ##### Set CO2 controller in each space (required for CO2-based DCV)
        model.getSpaces.sort.each do |space|
          # puts space.name.to_s
          zone = space.thermalZone
          if !zone.empty?
            zone = space.thermalZone.get
          end
          zone_control_co2 = OpenStudio::Model::ZoneControlContaminantController.new(zone.model)
          zone_control_co2.setName("#{space.name.to_s} Zone Control Contaminant Controller")
          zone_control_co2.setCarbonDioxideControlAvailabilitySchedule(indoor_co2_availability_schedule)
          zone_control_co2.setCarbonDioxideSetpointSchedule(indoor_co2_setpoint_schedule)
          zone.setZoneControlContaminantController(zone_control_co2)
        end

      end #if dcv_type == "Occupancy_based_DCV" || dcv_type == "CO2_based_DCV"

      ##### Loop through AirLoopHVACs
      model.getAirLoopHVACs.sort.each do |air_loop|
        ##### Loop through AirLoopHVAC's supply nodes to:
        ##### (1) Find its AirLoopHVAC:OutdoorAirSystem using the supply node;
        ##### (2) Find Controller:OutdoorAir using AirLoopHVAC:OutdoorAirSystem;
        ##### (3) Get "Controller Mechanical Ventilation" from Controller:OutdoorAir.
        air_loop.supplyComponents.sort.each do |supply_component|
          ##### Find AirLoopHVAC:OutdoorAirSystem of AirLoopHVAC using the supply node.
          hvac_component = supply_component.to_AirLoopHVACOutdoorAirSystem

          if !hvac_component.empty?
            ##### Find Controller:OutdoorAir using AirLoopHVAC:OutdoorAirSystem.
            hvac_component = hvac_component.get
            controller_oa = hvac_component.getControllerOutdoorAir

            ##### Get "Controller Mechanical Ventilation" from Controller:OutdoorAir.
            controller_mv = controller_oa.controllerMechanicalVentilation

            ##### Set "Demand Controlled Ventilation" to "Yes" or "No" in Controller:MechanicalVentilation depending on dcv_type.
            if (dcv_type == 'CO2_based_DCV') || (dcv_type == 'Occupancy_based_DCV') #Occupancy
              controller_mv.setDemandControlledVentilation(true)
              ##### Set the "System Outdoor Air Method" field based on dcv_type in the Controller:MechanicalVentilation object
              if dcv_type == 'CO2_based_DCV'
                controller_mv.setSystemOutdoorAirMethod('IndoorAirQualityProcedure')
              else #dcv_type == 'Occupancy_based_DCV'
                controller_mv.setSystemOutdoorAirMethod('ZoneSum')
              end
            elsif dcv_type == 'No_DCV'
              controller_mv.setDemandControlledVentilation(false)
            end
            # puts controller_mv

          end #if !hvac_component.empty?

        end #air_loop.supplyComponents.each do |supply_component|
      end #model.getAirLoopHVACs.each do |air_loop|
    end #if dcv_type != 'NECB_Default'
  end

  #def model_enable_demand_controlled_ventilation


  def set_lighting_per_area_led_lighting(space_type:, definition:, lighting_per_area_led_lighting:, lights_scale:)
    # puts "#{space_type.name.to_s} - 'space_height' - #{space_height.to_s}"
    occ_sens_lpd_frac = 1.0
    # NECB2011 space types that require a reduction in the LPD to account for
    # the requirement of an occupancy sensor (8.4.4.6(3) and 4.2.2.2(2))
    reduce_lpd_spaces = ['Classroom/lecture/training', 'Conf./meet./multi-purpose', 'Lounge/recreation',
                         'Conf./meet./multi-purpose', 'Washroom-sch-A', 'Washroom-sch-B', 'Washroom-sch-C', 'Washroom-sch-D',
                         'Washroom-sch-E', 'Washroom-sch-F', 'Washroom-sch-G', 'Washroom-sch-H', 'Washroom-sch-I',
                         'Dress./fitt. - performance arts', 'Locker room', 'Locker room-sch-A', 'Locker room-sch-B',
                         'Locker room-sch-C', 'Locker room-sch-D', 'Locker room-sch-E', 'Locker room-sch-F', 'Locker room-sch-G',
                         'Locker room-sch-H', 'Locker room-sch-I', 'Retail - dressing/fitting']
    if reduce_lpd_spaces.include?(space_type.standardsSpaceType.get)
      # Note that "Storage area", "Storage area - refrigerated", "Hospital - medical supply" and "Office - enclosed"
      # LPD should only be reduced if their space areas are less than specific area values.
      # This is checked in a space loop after this function in the calling routine.
      occ_sens_lpd_frac = 0.9
    end

    # ##### Since Atrium's LPD for LED lighting depends on atrium's height, the height of the atrium (if applicable) should be found.
    standards_space_type = space_type.standardsSpaceType.is_initialized ? space_type.standardsSpaceType.get : nil
    if standards_space_type.include? 'Atrium' #TODO: Note that since none of the archetypes has Atrium, this was tested for 'Dining'. #Atrium
      puts "#{standards_space_type} - has atrium" #space_type.name.to_s
      # Get the max height for the spacetype.
      max_space_height_for_spacetype = get_max_space_height_for_space_type(space_type: space_type)
      if max_space_height_for_spacetype < 12.0 #TODO: Note that since none of the archetypes has Atrium, this was tested for 'Dining' with the threshold of 5.0 m for space_height.
        # TODO: Regarding the below equations, identify which version of ASHRAE 90.1 was used in NECB2015.
        atrium_lpd_eq_smaller_12_intercept = 0
        atrium_lpd_eq_smaller_12_slope = 1.06
        atrium_lpd_eq_larger_12_intercept = 4.3
        atrium_lpd_eq_larger_12_slope = 1.06
        lighting_per_area_led_lighting_atrium = (atrium_lpd_eq_smaller_12_intercept + atrium_lpd_eq_smaller_12_slope * 12.0) * 0.092903 # W/ft2 TODO: Note that for NECB2011, a constant LPD is used for atrium based on NECB2015's equations. NECB2011's threshold for height is 13.0 m.
      elsif max_space_height_for_spacetype >= 12.0 && max_space_height_for_spacetype < 13.0
        lighting_per_area_led_lighting_atrium = (atrium_lpd_eq_larger_12_intercept + atrium_lpd_eq_larger_12_slope * 12.5) * 0.092903 # W/ft2
      else #i.e. space_height >= 13.0
        lighting_per_area_led_lighting_atrium = (atrium_lpd_eq_larger_12_intercept + atrium_lpd_eq_larger_12_slope * 13.0) * 0.092903 # W/ft2
      end
      puts "#{standards_space_type} - has lighting_per_area_led_lighting_atrium - #{lighting_per_area_led_lighting_atrium}"
      lighting_per_area_led_lighting = lighting_per_area_led_lighting_atrium
    end
    lighting_per_area_led_lighting = lighting_per_area_led_lighting * lights_scale
    definition.setWattsperSpaceFloorArea(OpenStudio.convert(lighting_per_area_led_lighting.to_f * occ_sens_lpd_frac, 'W/ft^2', 'W/m^2').get)

    OpenStudio.logFree(OpenStudio::Info, 'openstudio.standards.SpaceType', "#{space_type.name} set LPD to #{lighting_per_area_led_lighting} W/ft^2.")
  end

  # Adds the loads and associated schedules for each space type
  # as defined in the OpenStudio_Standards_space_types.json file.
  # This includes lights, plug loads, occupants, ventilation rate requirements,
  # infiltration, gas equipment (for kitchens, etc.) and typical schedules for each.
  # Some loads are governed by the standard, others are typical values
  # pulled from sources such as the DOE Reference and DOE Prototype Buildings.
  #
  # @return [Bool] returns true if successful, false if not
  def model_add_loads(model, lights_type, lights_scale)
    OpenStudio.logFree(OpenStudio::Info, 'openstudio.model.Model', 'Started applying space types (loads)')

    # Loop through all the space types currently in the model,
    # which are placeholders, and give them appropriate loads and schedules
    model.getSpaceTypes.sort.each do |space_type|
      # Rendering color
      space_type_apply_rendering_color(space_type)

      # Loads
      space_type_apply_internal_loads(space_type: space_type, lights_type: lights_type, lights_scale: lights_scale)

      # Schedules
      space_type_apply_internal_load_schedules(space_type, true, true, true, true, true, true, true)
    end

    OpenStudio.logFree(OpenStudio::Info, 'openstudio.model.Model', 'Finished applying space types (loads)')

    return true
  end

  ##### This method is needed to the space_type_apply_internal_loads space needed for the calculation of atriums' LPD when LED lighting is used in atriums. ***END***
  def get_max_space_height_for_space_type(space_type:)
    # initialize return value to zero.
    max_space_height_for_space_type = 0.0
    # Interate through all spaces in model.. not just ones that have space type defined.. Is this right sara?
    space_type.spaces.sort.each do |space|
      # Get only the wall type surfaces and iterate throught them.
      space.surfaces.sort.select(&:surfaceType == 'Wall').each do |wall_surface|
        # Find the vertex with the max z value.
        vertex_with_max_height = wall_surface.vertices.max_by(&:z)
        # replace max if this surface has something bigger.
        max_space_height_for_space_type = vertex_with_max_height.z if vertex_with_max_height.z > max_space_height_for_space_type
      end
    end
    return max_space_height_for_space_type
  end

  ##### The below method is for the 'model_add_daylighting_controls' method
  def get_parameters_sidelighting(daylight_space:, floor_surface:, floor_vertices:, floor_area:, primary_sidelighted_area:, area_weighted_vt_handle:, window_area_sum:)

    daylight_space.surfaces.sort.each do |surface|

      ##### Get the vertices of each exterior wall of the daylight_space on the floor
      ##### (these vertices will be used to calculate daylight_space depth in relation to the exterior wall, and
      ##### the distance of the window to vertical walls on each side of the window)
      if surface.outsideBoundaryCondition == "Outdoors" && surface.surfaceType == "Wall"
        wall_vertices_x_on_floor = []
        wall_vertices_y_on_floor = []
        surface_z_min = [surface.vertices[0].z, surface.vertices[1].z, surface.vertices[2].z, surface.vertices[3].z].min
        surface.vertices.each do |vertex|
          # puts vertex.z
          if vertex.z == surface_z_min && surface_z_min == floor_vertices[0][0].z
            wall_vertices_x_on_floor << vertex.x
            wall_vertices_y_on_floor << vertex.y
          end
        end
      end

      if surface.outsideBoundaryCondition == "Outdoors" && surface.surfaceType == "Wall" && surface_z_min == floor_vertices[0][0].z

        ##### Calculate the daylight_space depth in relation to the considered exterior wall.
        ##### To calculate daylight_space depth, first get the floor vertices which are on the opposite side of the considered exterior wall.
        floor_vertices_x_wall_opposite = []
        floor_vertices_y_wall_opposite = []
        floor_vertices[0].each do |floor_vertex|
          if (floor_vertex.x != wall_vertices_x_on_floor[0] && floor_vertex.y != wall_vertices_y_on_floor[0]) || (floor_vertex.x != wall_vertices_x_on_floor[1] && floor_vertex.y != wall_vertices_y_on_floor[1])
            floor_vertices_x_wall_opposite << floor_vertex.x
            floor_vertices_y_wall_opposite << floor_vertex.y
          end
        end

        ##### To calculate daylight_space depth, second calculate floor length on both sides: (1) exterior wall side, (2) on the opposite side of the exterior wall
        floor_width_wall_side = Math.sqrt((wall_vertices_x_on_floor[0] - wall_vertices_x_on_floor[1]) ** 2 + (wall_vertices_y_on_floor[0] - wall_vertices_y_on_floor[1]) ** 2)
        floor_width_wall_opposite = Math.sqrt((floor_vertices_x_wall_opposite[0] - floor_vertices_x_wall_opposite[1]) ** 2 + (floor_vertices_y_wall_opposite[0] - floor_vertices_y_wall_opposite[1]) ** 2)

        ##### Now, daylight_space depth can be calculated using the floor area and two lengths of the floor (note that these two lengths are in parallel to each other).
        daylight_space_depth = 2 * floor_area / (floor_width_wall_side + floor_width_wall_opposite)

        ##### Loop through the windows (including fixed and operable ones) to get window specification (width, height, area, visible transmittance (VT)), and area-weighted VT
        surface.subSurfaces.sort.each do |subsurface|
          # puts subsurface.name.to_s
          if subsurface.subSurfaceType == "FixedWindow" || subsurface.subSurfaceType == "OperableWindow"
            window_vt = subsurface.visibleTransmittance
            window_vt = window_vt.get
            window_area = subsurface.netArea
            window_area_sum += window_area
            area_weighted_vt_handle += window_area * window_vt
            window_vertices = subsurface.vertices
            if window_vertices[0].z.round(2) == window_vertices[1].z.round(2)
              window_width = Math.sqrt((window_vertices[0].x - window_vertices[1].x) ** 2.0 + (window_vertices[0].y - window_vertices[1].y) ** 2.0)
            else
              window_width = Math.sqrt((window_vertices[1].x - window_vertices[2].x) ** 2.0 + (window_vertices[1].y - window_vertices[2].y) ** 2.0)
            end
            window_head_height = [window_vertices[0].z, window_vertices[1].z, window_vertices[2].z, window_vertices[3].z].max.round(2)
            primary_sidelighted_area_depth = [window_head_height, daylight_space_depth].min #as per NECB2011: 4.2.2.9.

            ##### Calculate the  distance of the window to vertical walls on each side of the window (this is used to determine the sidelighted area's width).
            window_vertices_on_floor = []
            window_vertices.each do |vertex|
              window_vertices_on_floor << floor_surface.plane.project(vertex)
            end
            window_wall_distance_side1 = [Math.sqrt((wall_vertices_x_on_floor[0] - window_vertices_on_floor[0].x) ** 2.0 + (wall_vertices_y_on_floor[0] - window_vertices_on_floor[0].y) ** 2.0),
                                          Math.sqrt((wall_vertices_x_on_floor[0] - window_vertices_on_floor[2].x) ** 2.0 + (wall_vertices_y_on_floor[0] - window_vertices_on_floor[2].y) ** 2.0),
                                          0.6].min # 0.6 m as per NECB2011: 4.2.2.9.
            window_wall_distance_side2 = [Math.sqrt((wall_vertices_x_on_floor[1] - window_vertices_on_floor[0].x) ** 2.0 + (wall_vertices_y_on_floor[1] - window_vertices_on_floor[0].y) ** 2.0),
                                          Math.sqrt((wall_vertices_x_on_floor[1] - window_vertices_on_floor[2].x) ** 2.0 + (wall_vertices_y_on_floor[1] - window_vertices_on_floor[2].y) ** 2.0),
                                          0.6].min # 0.6 m as per NECB2011: 4.2.2.9.
            primary_sidelighted_area_width = window_wall_distance_side1 + window_width + window_wall_distance_side2
            primary_sidelighted_area = primary_sidelighted_area + primary_sidelighted_area_depth * primary_sidelighted_area_width
          end #if subsurface.subSurfaceType == "FixedWindow" || subsurface.subSurfaceType == "OperableWindow"
        end #surface.subSurfaces.each do |subsurface|
      end #if surface.outsideBoundaryCondition == "Outdoors" && surface.surfaceType == "Wall" && surface_z_min == floor_vertices[0][0].z
    end #daylight_space.surfaces.each do |surface|

    return primary_sidelighted_area, area_weighted_vt_handle, window_area_sum
  end

  ##### The below method is for the 'model_add_daylighting_controls' method
  def get_parameters_skylight(daylight_space:, skylight_area_weighted_vt_handle:, skylight_area_sum:, daylighted_under_skylight_area:)

    daylight_space.surfaces.sort.each do |surface|
      ##### Get roof vertices
      if surface.outsideBoundaryCondition == "Outdoors" && surface.surfaceType == "RoofCeiling"
        roof_vertices = surface.vertices
      end

      ##### Loop through each subsurafce to calculate daylighted_area_under_skylights and skylight_effective_aperture for each daylight_space
      surface.subSurfaces.sort.each do |subsurface|
        if subsurface.subSurfaceType == "Skylight"
          skylight_vt = subsurface.visibleTransmittance
          skylight_vt = skylight_vt.get
          skylight_area = subsurface.netArea
          skylight_area_sum += skylight_area
          skylight_area_weighted_vt_handle += skylight_area * skylight_vt

          ##### Get skylight vertices
          skylight_vertices = subsurface.vertices

          ##### Calculate skylight width and height
          skylight_width = Math.sqrt((skylight_vertices[0].x - skylight_vertices[1].x) ** 2.0 + (skylight_vertices[0].y - skylight_vertices[1].y) ** 2.0)
          skylight_length = Math.sqrt((skylight_vertices[0].x - skylight_vertices[3].x) ** 2.0 + (skylight_vertices[0].y - skylight_vertices[3].y) ** 2.0)

          ##### Get ceiling height assuming the skylight is flush with the ceiling
          ceiling_height = skylight_vertices[0].z

          ##### Calculate roof lengths
          ##### (Note: used OpenStudio BCL measure called "assign_ashrae_9012010_daylighting_controls" with some changes/correcctions)
          roof_length_0 = Math.sqrt((roof_vertices[0].x - roof_vertices[1].x) ** 2.0 + (roof_vertices[0].y - roof_vertices[1].y) ** 2.0)
          roof_length_1 = Math.sqrt((roof_vertices[1].x - roof_vertices[2].x) ** 2.0 + (roof_vertices[1].y - roof_vertices[2].y) ** 2.0)
          roof_length_2 = Math.sqrt((roof_vertices[2].x - roof_vertices[3].x) ** 2.0 + (roof_vertices[2].y - roof_vertices[3].y) ** 2.0)
          roof_length_3 = Math.sqrt((roof_vertices[3].x - roof_vertices[0].x) ** 2.0 + (roof_vertices[3].y - roof_vertices[0].y) ** 2.0)

          ##### Find the skylight point that is the closest one to roof_vertex_0
          ##### (Note: used OpenStudio BCL measure called "assign_ashrae_9012010_daylighting_controls" with some changes/correcctions)
          roof_vertex_0_skylight_vertex_0 = Math.sqrt((roof_vertices[0].x - skylight_vertices[0].x) ** 2.0 + (roof_vertices[0].y - skylight_vertices[0].y) ** 2.0)
          roof_vertex_0_skylight_vertex_1 = Math.sqrt((roof_vertices[0].x - skylight_vertices[1].x) ** 2.0 + (roof_vertices[0].y - skylight_vertices[1].y) ** 2.0)
          roof_vertex_0_skylight_vertex_2 = Math.sqrt((roof_vertices[0].x - skylight_vertices[2].x) ** 2.0 + (roof_vertices[0].y - skylight_vertices[2].y) ** 2.0)
          roof_vertex_0_skylight_vertex_3 = Math.sqrt((roof_vertices[0].x - skylight_vertices[3].x) ** 2.0 + (roof_vertices[0].y - skylight_vertices[3].y) ** 2.0)
          roof_vertex_0_closest_distance = [roof_vertex_0_skylight_vertex_0, roof_vertex_0_skylight_vertex_1, roof_vertex_0_skylight_vertex_2, roof_vertex_0_skylight_vertex_3].min
          if roof_vertex_0_closest_distance == roof_vertex_0_skylight_vertex_0
            roof_vertex_0_closest_point = skylight_vertices[0]
          elsif roof_vertex_0_closest_distance == roof_vertex_0_skylight_vertex_1
            roof_vertex_0_closest_point = skylight_vertices[1]
          elsif roof_vertex_0_closest_distance == roof_vertex_0_skylight_vertex_2
            roof_vertex_0_closest_point = skylight_vertices[2]
          elsif roof_vertex_0_closest_distance == roof_vertex_0_skylight_vertex_3
            roof_vertex_0_closest_point = skylight_vertices[3]
          end

          ##### Find the skylight point that is the closest one to roof_vertex_2
          ##### (Note: used OpenStudio BCL measure called "assign_ashrae_9012010_daylighting_controls" with some changes/correcctions)
          roof_vertex_2_skylight_vertex_0 = Math.sqrt((roof_vertices[2].x - skylight_vertices[0].x) ** 2.0 + (roof_vertices[2].y - skylight_vertices[0].y) ** 2.0)
          roof_vertex_2_skylight_vertex_1 = Math.sqrt((roof_vertices[2].x - skylight_vertices[1].x) ** 2.0 + (roof_vertices[2].y - skylight_vertices[1].y) ** 2.0)
          roof_vertex_2_skylight_vertex_2 = Math.sqrt((roof_vertices[2].x - skylight_vertices[2].x) ** 2.0 + (roof_vertices[2].y - skylight_vertices[2].y) ** 2.0)
          roof_vertex_2_skylight_vertex_3 = Math.sqrt((roof_vertices[2].x - skylight_vertices[3].x) ** 2.0 + (roof_vertices[2].y - skylight_vertices[3].y) ** 2.0)
          roof_vertex_2_closest_distance = [roof_vertex_2_skylight_vertex_0, roof_vertex_2_skylight_vertex_1, roof_vertex_2_skylight_vertex_2, roof_vertex_2_skylight_vertex_3].min
          if roof_vertex_2_closest_distance == roof_vertex_2_skylight_vertex_0
            roof_vertex_2_closest_point = skylight_vertices[0]
          elsif roof_vertex_2_closest_distance == roof_vertex_2_skylight_vertex_1
            roof_vertex_2_closest_point = skylight_vertices[1]
          elsif roof_vertex_2_closest_distance == roof_vertex_2_skylight_vertex_2
            roof_vertex_2_closest_point = skylight_vertices[2]
          elsif roof_vertex_2_closest_distance == roof_vertex_2_skylight_vertex_3
            roof_vertex_2_closest_point = skylight_vertices[3]
          end

          ##### Calculate the vertical distance from the closest skylight points (projection onto the roof) to the wall (projection onto the roof) for roof_vertex_0 and roof_vertex_2
          ##### (Note: used OpenStudio BCL measure called "assign_ashrae_9012010_daylighting_controls" with some changes/correcctions)
          ##### For the calculation of each vertical distance: (1) first the area of the triangle is calculated knowing the cooridantes of its three corners;
          ##### (2) the vertical distance (i.e. triangle height) is calculated knowing the triangle area and the associated roof length.
          rv_0_triangle_0_area = 0.5 * (((roof_vertex_0_closest_point.x - roof_vertices[1].x) * (roof_vertex_0_closest_point.y - roof_vertices[0].y)) -
              ((roof_vertex_0_closest_point.x - roof_vertices[0].x) * (roof_vertex_0_closest_point.y - roof_vertices[1].y))).abs
          rv_0_distance_0 = (2.0 * rv_0_triangle_0_area) / roof_length_0
          rv_0_triangle_3_area = 0.5 * (((roof_vertex_0_closest_point.x - roof_vertices[3].x) * (roof_vertex_0_closest_point.y - roof_vertices[0].y)) -
              ((roof_vertex_0_closest_point.x - roof_vertices[0].x) * (roof_vertex_0_closest_point.y - roof_vertices[3].y))).abs
          rv_0_distance_3 = (2.0 * rv_0_triangle_3_area) / roof_length_3

          rv_2_triangle_1_area = 0.5 * (((roof_vertex_2_closest_point.x - roof_vertices[1].x) * (roof_vertex_2_closest_point.y - roof_vertices[2].y)) -
              ((roof_vertex_2_closest_point.x - roof_vertices[2].x) * (roof_vertex_2_closest_point.y - roof_vertices[1].y))).abs
          rv_2_distance_1 = (2.0 * rv_2_triangle_1_area) / roof_length_1
          rv_2_triangle_2_area = 0.5 * (((roof_vertex_2_closest_point.x - roof_vertices[3].x) * (roof_vertex_2_closest_point.y - roof_vertices[2].y)) -
              ((roof_vertex_2_closest_point.x - roof_vertices[2].x) * (roof_vertex_2_closest_point.y - roof_vertices[3].y))).abs
          rv_2_distance_2 = (2.0 * rv_2_triangle_2_area) / roof_length_2

          ##### Set the vertical distances from the closest skylight points (projection onto the roof) to the wall (projection onto the roof) for roof_vertex_0 and roof_vertex_2
          distance_1 = rv_0_distance_0
          distance_2 = rv_0_distance_3
          distance_3 = rv_2_distance_1
          distance_4 = rv_2_distance_2

          ##### Calculate the width and length of the daylighted area under the skylight as per NECB2011: 4.2.2.5.
          ##### Note: In the below loops, if any exterior walls has window(s), the width and length of the daylighted area under the skylight are re-calculated as per NECB2011: 4.2.2.5.
          daylighted_under_skylight_width = skylight_width + [0.7 * ceiling_height, distance_1].min + [0.7 * ceiling_height, distance_4].min
          daylighted_under_skylight_length = skylight_length + [0.7 * ceiling_height, distance_2].min + [0.7 * ceiling_height, distance_3].min

          ##### As noted above, the width and length of the daylighted area under the skylight are re-calculated (as per NECB2011: 4.2.2.5.), if any exterior walls has window(s).
          ##### To this end, the window_head_height should be calculated, as below:
          daylight_space.surfaces.sort.each do |surface|
            if surface.outsideBoundaryCondition == "Outdoors" && surface.surfaceType == "Wall"
              wall_vertices_on_floor_x = []
              wall_vertices_on_floor_y = []
              wall_vertices = surface.vertices
              if wall_vertices[0].z == wall_vertices[1].z
                wall_vertices_on_floor_x << wall_vertices[0].x
                wall_vertices_on_floor_x << wall_vertices[1].x
                wall_vertices_on_floor_y << wall_vertices[0].y
                wall_vertices_on_floor_y << wall_vertices[1].y
              elsif wall_vertices[0].z == wall_vertices[3].z
                wall_vertices_on_floor_x << wall_vertices[0].x
                wall_vertices_on_floor_x << wall_vertices[3].x
                wall_vertices_on_floor_y << wall_vertices[0].y
                wall_vertices_on_floor_y << wall_vertices[3].y
              end
              window_vertices = subsurface.vertices
              window_head_height = [window_vertices[0].z, window_vertices[1].z, window_vertices[2].z, window_vertices[3].z].max.round(2)

              ##### Calculate the exterior wall length (on the floor)
              exterior_wall_length = Math.sqrt((wall_vertices_on_floor_x[0] - wall_vertices_on_floor_x[1]) ** 2.0 + (wall_vertices_on_floor_y[0] - wall_vertices_on_floor_y[1]) ** 2.0)

              ##### Calculate the vertical distance of skylight_vertices[0] projection onto the roof/floor to the exterior wall
              skylight_vertex_0_triangle_area = 0.5 * (((wall_vertices_on_floor_x[0] - wall_vertices_on_floor_x[1]) * (wall_vertices_on_floor_y[0] - skylight_vertices[0].y)) -
                  ((wall_vertices_on_floor_x[0] - skylight_vertices[0].x) * (wall_vertices_on_floor_y[0] - wall_vertices_on_floor_y[1]))).abs
              skylight_vertex_0_distance = (2.0 * skylight_vertex_0_triangle_area) / exterior_wall_length

              ##### Calculate the vertical distance of skylight_vertices[1] projection onto the roof/floor to the exterior wall
              skylight_vertex_1_triangle_area = 0.5 * (((wall_vertices_on_floor_x[0] - wall_vertices_on_floor_x[1]) * (wall_vertices_on_floor_y[0] - skylight_vertices[1].y)) -
                  ((wall_vertices_on_floor_x[0] - skylight_vertices[1].x) * (wall_vertices_on_floor_y[0] - wall_vertices_on_floor_y[1]))).abs
              skylight_vertex_1_distance = (2.0 * skylight_vertex_1_triangle_area) / exterior_wall_length

              ##### Calculate the vertical distance of skylight_vertices[3] projection onto the roof/floor to the exterior wall
              skylight_vertex_3_triangle_area = 0.5 * (((wall_vertices_on_floor_x[0] - wall_vertices_on_floor_x[1]) * (wall_vertices_on_floor_y[0] - skylight_vertices[3].y)) -
                  ((wall_vertices_on_floor_x[0] - skylight_vertices[3].x) * (wall_vertices_on_floor_y[0] - wall_vertices_on_floor_y[1]))).abs
              skylight_vertex_3_distance = (2.0 * skylight_vertex_3_triangle_area) / exterior_wall_length

              ##### Loop through the subsurfaces that has exterior windows to re-calculate the width and length of the daylighted area under the skylight
              surface.subSurfaces.sort.each do |subsurface|
                if subsurface.subSurfaceType == "FixedWindow" || subsurface.subSurfaceType == "OperableWindow"

                  if skylight_vertex_0_distance == skylight_vertex_1_distance #skylight_01 is in parellel to the exterior wall
                    if skylight_vertex_0_distance.round(2) == distance_2.round(2)
                      daylighted_under_skylight_length = skylight_length + [0.7 * ceiling_height, distance_2, distance_2 - window_head_height].min + [0.7 * ceiling_height, distance_3].min
                    elsif skylight_vertex_0_distance.round(2) == distance_3.round(2)
                      daylighted_under_skylight_length = skylight_length + [0.7 * ceiling_height, distance_2].min + [0.7 * ceiling_height, distance_3, distance_3 - window_head_height].min
                    end
                  elsif skylight_vertex_0_distance == skylight_vertex_3_distance #skylight_03 is in parellel to the exterior wall
                    if skylight_vertex_0_distance.round(2) == distance_1.round(2)
                      daylighted_under_skylight_width = skylight_width + [0.7 * ceiling_height, distance_1, distance_1 - window_head_height].min + [0.7 * ceiling_height, distance_4].min
                    elsif skylight_vertex_0_distance.round(2) == distance_4.round(2)
                      daylighted_under_skylight_width = skylight_width + [0.7 * ceiling_height, distance_1].min + [0.7 * ceiling_height, distance_4, distance_4 - window_head_height].min
                    end
                  end #if skylight_vertex_0_distance == skylight_vertex_1_distance

                  daylighted_under_skylight_area += daylighted_under_skylight_length * daylighted_under_skylight_width

                end #if subsurface.subSurfaceType == "FixedWindow" || subsurface.subSurfaceType == "OperableWindow"
              end #surface.subSurfaces.each do |subsurface|
            end #if surface.outsideBoundaryCondition == "Outdoors" && surface.surfaceType == "Wall"
          end #daylight_space.surfaces.each do |surface|

        end #if subsurface.subSurfaceType == "Skylight"
      end #surface.subSurfaces.each do |subsurface|
    end #daylight_space.surfaces.each do |surface|

    return daylighted_under_skylight_area, skylight_area_weighted_vt_handle, skylight_area_sum
  end

end<|MERGE_RESOLUTION|>--- conflicted
+++ resolved
@@ -195,16 +195,13 @@
                                    skylight_solar_trans: nil,
                                    fdwr_set: -1.0,
                                    srr_set: -1.0,
-<<<<<<< HEAD
-                                   no_air: nil
-
-=======
                                    pv_ground_type: nil,
                                    pv_ground_total_area_pv_panels_m2: nil,
                                    pv_ground_tilt_angle: nil,
                                    pv_ground_azimuth_angle: nil,
-                                   pv_ground_module_description: nil
->>>>>>> 4cdc6f22
+                                   pv_ground_module_description: nil,
+                                   no_air: nil
+
   )
 
 
@@ -238,16 +235,13 @@
                                 skylight_solar_trans: skylight_solar_trans,
                                 fdwr_set: fdwr_set,
                                 srr_set: srr_set,
-<<<<<<< HEAD
-                                no_air: no_air
-
-=======
                                 pv_ground_type: pv_ground_type,  # Two options: (1) nil OR FALSE, (2) TRUE
                                 pv_ground_total_area_pv_panels_m2: pv_ground_total_area_pv_panels_m2, # e.g. 50
                                 pv_ground_tilt_angle: pv_ground_tilt_angle, # Options: (1) 'NECB_Default' (i.e. latitude), (2) tilt angle value (e.g. 20)
                                 pv_ground_azimuth_angle: pv_ground_azimuth_angle, # Options: (1) 'NECB_Default' (i.e. south), (2) azimuth angle value (e.g. 90)
-                                pv_ground_module_description: pv_ground_module_description # Options: (1) 'NECB_Default' (i.e. Standard), (2) other options ('Standard', 'Premium', ThinFilm')
->>>>>>> 4cdc6f22
+                                pv_ground_module_description: pv_ground_module_description, # Options: (1) 'NECB_Default' (i.e. Standard), (2) other options ('Standard', 'Premium', ThinFilm')
+                                no_air: no_air
+
     )
 
   end
@@ -296,15 +290,12 @@
                            scale_x: nil,
                            scale_y: nil,
                            scale_z: nil,
-<<<<<<< HEAD
-                           no_air: nil
-=======
                            pv_ground_type: nil,
                            pv_ground_total_area_pv_panels_m2: nil ,
                            pv_ground_tilt_angle: nil,
                            pv_ground_azimuth_angle: nil,
-                           pv_ground_module_description: nil
->>>>>>> 4cdc6f22
+                           pv_ground_module_description: nil,
+                           no_air: nil
   )
 
     BTAP::Geometry::rotate_building(model: model,degrees: rotation_degrees) unless rotation_degrees.nil?
@@ -350,15 +341,12 @@
                                    furnace_eff: furnace_eff,
                                    shw_eff: shw_eff,
                                    daylighting_type: daylighting_type,
-<<<<<<< HEAD
-                                   no_air: no_air
-=======
                                    pv_ground_type: pv_ground_type,
                                    pv_ground_total_area_pv_panels_m2: pv_ground_total_area_pv_panels_m2,
                                    pv_ground_tilt_angle: pv_ground_tilt_angle,
                                    pv_ground_azimuth_angle: pv_ground_azimuth_angle,
-                                   pv_ground_module_description: pv_ground_module_description
->>>>>>> 4cdc6f22
+                                   pv_ground_module_description: pv_ground_module_description,
+                                   no_air: no_air
     )
 
     return model
@@ -376,17 +364,12 @@
                                      unitary_cop: nil,
                                      shw_eff: nil,
                                      daylighting_type: 'NECB_Default',
-<<<<<<< HEAD
-                                     no_air: nil)
-=======
                                      pv_ground_type:,
                                      pv_ground_total_area_pv_panels_m2:,
                                      pv_ground_tilt_angle:,
                                      pv_ground_azimuth_angle:,
-                                     pv_ground_module_description:
-  )
-
->>>>>>> 4cdc6f22
+                                     pv_ground_module_description:,
+                                     no_air: nil)
     # Create ECM object.
     ecm = ECMS.new
 
