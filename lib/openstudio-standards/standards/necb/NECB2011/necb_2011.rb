--- conflicted
+++ resolved
@@ -358,13 +358,7 @@
                            shw_scale: nil,
                            output_meters: nil,
                            airloop_economizer_type: nil,
-<<<<<<< HEAD
                            baseline_system_zones_map_option: nil)
-=======
-                           baseline_system_zones_map_option: nil
-                           )
-
->>>>>>> 1f397133
     clean_and_scale_model(model: model, rotation_degrees: rotation_degrees, scale_x: scale_x, scale_y: scale_y, scale_z: scale_z)
     fdwr_set = convert_arg_to_f(variable: fdwr_set, default: -1)
     srr_set = convert_arg_to_f(variable: srr_set, default: -1)
