# This class holds methods that apply NECB2011 rules.
# @ref [References::NECB2011]
class NECB2011 < Standard
  require 'zip'
  require 'open-uri'

  @template = new.class.name
  register_standard(@template)
  attr_reader :tbd
  attr_reader :template
  attr_accessor :standards_data
  attr_accessor :space_type_map
  attr_accessor :space_multiplier_map
  attr_accessor :fuel_type_set

  # This is a helper method to convert arguments that may support 'NECB_Default, and nils to convert to float'
  def convert_arg_to_f(variable:, default:)
    return variable if variable.kind_of?(Numeric)
    return default if variable.nil? || (variable.to_s == 'NECB_Default')
    return unless variable.kind_of?(String)

    variable = variable.strip
    return variable.to_f
  end

  # This method converts arguments to bool.  Anything other than a bool false or string 'false' is converted
  # to a bool true.  Bool false and case insesitive string false are turned into bool false.
  def convert_arg_to_bool(variable:, default:)
    return default if variable.nil?
    if variable.is_a? String
      return default if variable.to_s.downcase == 'necb_default'
      return false if variable.to_s.downcase == 'false'
      return true if variable.to_s.downcase == 'true'
    end
    return false if variable == false
    return variable
  end

  # This method checks if a variable is a string.  If it is anything but a string it returns the default.  If it is a
  # string set to "NECB_Default" it return the default.  Otherwise it returns the strirng set to it.
  def convert_arg_to_string(variable:, default:)
    return default if variable.nil?
    if variable.is_a? String
      return default if variable.to_s.downcase == 'necb_default'
      return variable
    end
    return default
  end

  def get_standards_table(table_name:)
    if @standards_data['tables'][table_name].nil?
      message = "Could not find table #{table_name} in database."
      OpenStudio.logFree(OpenStudio::Error, 'openstudio.Standards.NECB', message)
    end
    @standards_data['tables'][table_name]
  end

  def get_standard_constant_value(constant_name:)
    puts 'do nothing'
  end

  # Combine the data from the JSON files into a single hash
  # Load JSON files differently depending on whether loading from
  # the OpenStudio CLI embedded filesystem or from typical gem installation
  def load_standards_database_new
    @standards_data = {}
    @standards_data['tables'] = {}

    if __dir__[0] == ':' # Running from OpenStudio CLI
      embedded_files_relative('../common', /.*\.json/).each do |file|
        data = JSON.parse(EmbeddedScripting.getFileAsString(file))
        if !data['tables'].nil?
          @standards_data['tables'] = [*@standards_data['tables'], *data['tables']].to_h
        else
          @standards_data[data.keys.first] = data[data.keys.first]
        end
      end
    else
      path = "#{File.dirname(__FILE__)}/../common/"
      raise 'Could not find common folder' unless Dir.exist?(path)

      files = Dir.glob("#{path}/*.json").select { |e| File.file? e }
      files.each do |file|
        data = JSON.parse(File.read(file))
        if !data['tables'].nil?
          @standards_data['tables'] = [*@standards_data['tables'], *data['tables']].to_h
        else
          @standards_data[data.keys.first] = data[data.keys.first]
        end
      end
    end

    if __dir__[0] == ':' # Running from OpenStudio CLI
      embedded_files_relative('data/', /.*\.json/).each do |file|
        data = JSON.parse(EmbeddedScripting.getFileAsString(file))
        if !data['tables'].nil?
          @standards_data['tables'] = [*@standards_data['tables'], *data['tables']].to_h
        else
          @standards_data[data.keys.first] = data[data.keys.first]
        end
      end
    else
      files = Dir.glob("#{File.dirname(__FILE__)}/data/*.json").select { |e| File.file? e }
      files.each do |file|
        data = JSON.parse(File.read(file))
        if !data['tables'].nil?
          @standards_data['tables'] = [*@standards_data['tables'], *data['tables']].to_h
        else
          @standards_data[data.keys.first] = data[data.keys.first]
        end
      end
    end
    # Write database to file.
    # File.open(File.join(File.dirname(__FILE__), '..', 'NECB2011.json'), 'w') {|f| f.write(JSON.pretty_generate(@standards_data))}

    return @standards_data
  end

  # Create a schedule from the openstudio standards dataset and
  # add it to the model.
  #
  # @param schedule_name [String} name of the schedule
  # @return [ScheduleRuleset] the resulting schedule ruleset
  # @todo make return an OptionalScheduleRuleset
  def model_add_schedule(model, schedule_name)
    super(model, schedule_name)
  end

  def get_standards_constant(name)
    object = @standards_data['constants'][name]

    if object.nil? || object['value'].nil?
      raise("could not find #{name} in standards constants database. ")
    end

    return object['value']
  end

  def get_standards_formula(name)
    object = @standards_data['formulas'][name]
    raise("could not find #{name} in standards formual database. ") if object.nil? || object['value'].nil?

    return object['value']
  end

  def initialize
    super()
    @template = self.class.name
    @standards_data = load_standards_database_new
    corrupt_standards_database
    @tbd = nil
    # puts "loaded these tables..."
    # puts @standards_data.keys.size
    # raise("tables not all loaded in parent #{}") if @standards_data.keys.size < 24
  end

  def get_all_spacetype_names
    return @standards_data['space_types'].map { |space_types| [space_types['building_type'], space_types['space_type']] }
  end

  # Enter in [latitude, longitude] for each loc and this method will return the distance.
  def distance(loc1, loc2)
    rad_per_deg = Math::PI / 180 # PI / 180
    rkm = 6371 # Earth radius in kilometers
    rm = rkm * 1000 # Radius in meters

    dlat_rad = (loc2[0] - loc1[0]) * rad_per_deg # Delta, converted to rad
    dlon_rad = (loc2[1] - loc1[1]) * rad_per_deg

    lat1_rad, lon1_rad = loc1.map { |i| i * rad_per_deg }
    lat2_rad, lon2_rad = loc2.map { |i| i * rad_per_deg }

    a = Math.sin(dlat_rad / 2)**2 + Math.cos(lat1_rad) * Math.cos(lat2_rad) * Math.sin(dlon_rad / 2)**2
    c = 2 * Math.atan2(Math.sqrt(a), Math.sqrt(1 - a))
    rm * c # Delta in meters
  end

  def get_necb_hdd18(model:, necb_hdd: true)
    max_distance_tolerance = 500000
    min_distance = 100000000000000.0
    necb_closest = nil
    weather_file_path = model.weatherFile.get.path.get.to_s
    epw_file = model.weatherFile.get.file.get
    stat_file_path = weather_file_path.gsub('.epw', '.stat')
    stat_file = OpenstudioStandards::Weather::StatFile.new(stat_file_path)
    # If necb_hdd is false use the information in the .stat file associated with the.epw file.
    unless necb_hdd
      return stat_file.hdd18
    end
    # this extracts the table from the json database.
    necb_2015_table_c1 = @standards_data['tables']['necb_2015_table_c1']['table']
    necb_2015_table_c1.each do |necb|
      next if necb['lat_long'].nil? # Need this until Tyson cleans up table.

      dist = distance([epw_file.latitude, epw_file.longitude], necb['lat_long'])
      if min_distance > dist
        min_distance = dist
        necb_closest = necb
      end
    end
    if ((min_distance / 1000.0) > max_distance_tolerance) && !stat_file.hdd18.nil?
      puts "Could not find close NECB HDD from Table C1 < #{max_distance_tolerance}km. Closest city is #{min_distance / 1000.0}km away. Using epw hdd18 instead."
      return stat_file.hdd18
    else
      dist_clause = "%.2f % #{(min_distance / 1000.0)}"
      puts "INFO:NECB HDD18 of #{necb_closest['degree_days_below_18_c'].to_f}  at nearest city #{necb_closest['city']},#{necb_closest['province']}, at a distance of " + dist_clause + 'km from epw location. Ref: nbc_2015_table_c1'
      return necb_closest['degree_days_below_18_c'].to_f
    end
  end

  # This method is a wrapper to create the 16 archetypes easily. # 55 args
  def model_create_prototype_model(template:,
                                   building_type:,
                                   epw_file:,
                                   custom_weather_folder: nil,
                                   debug: false,
                                   sizing_run_dir: Dir.pwd,
                                   primary_heating_fuel: 'Electricity',
                                   swh_fuel: 'NECB_Default',
                                   dcv_type: 'NECB_Default',
                                   lights_type: 'NECB_Default',
                                   lights_scale: 1.0,
                                   daylighting_type: 'NECB_Default',
                                   ecm_system_name: 'NECB_Default',
                                   ecm_system_zones_map_option: 'NECB_Default',
                                   erv_package: 'NECB_Default',
                                   boiler_eff: nil,
                                   unitary_cop: nil,
                                   furnace_eff: nil,
                                   shw_eff: nil,
                                   ext_wall_cond: nil,
                                   ext_floor_cond: nil,
                                   ext_roof_cond: nil,
                                   ground_wall_cond: nil,
                                   ground_floor_cond: nil,
                                   ground_roof_cond: nil,
                                   door_construction_cond: nil,
                                   fixed_window_cond: nil,
                                   glass_door_cond: nil,
                                   overhead_door_cond: nil,
                                   skylight_cond: nil,
                                   glass_door_solar_trans: nil,
                                   fixed_wind_solar_trans: nil,
                                   skylight_solar_trans: nil,
                                   rotation_degrees: nil,
                                   fdwr_set: -1.0,
                                   srr_set: -1.0,
                                   nv_type: nil,
                                   nv_opening_fraction: nil,
                                   nv_temp_out_min: nil,
                                   nv_delta_temp_in_out: nil,
                                   scale_x: nil,
                                   scale_y: nil,
                                   scale_z: nil,
                                   pv_ground_type: nil,
                                   pv_ground_total_area_pv_panels_m2: nil,
                                   pv_ground_tilt_angle: nil,
                                   pv_ground_azimuth_angle: nil,
                                   pv_ground_module_description: nil,
                                   chiller_type: nil,
                                   occupancy_loads_scale: nil,
                                   electrical_loads_scale: nil,
                                   oa_scale: nil,
                                   infiltration_scale: nil,
                                   output_variables: nil,
                                   shw_scale: nil,
                                   output_meters: nil,
                                   airloop_economizer_type: nil,
                                   baseline_system_zones_map_option: nil,
                                   tbd_option: nil,
                                   tbd_interpolate: false,
                                   necb_hdd: true,
                                   boiler_fuel: nil,
                                   boiler_cap_ratio: nil)
    model = load_building_type_from_library(building_type: building_type)
    return model_apply_standard(model: model,
                                tbd_option: tbd_option,
                                tbd_interpolate: tbd_interpolate,
                                epw_file: epw_file,
                                custom_weather_folder: custom_weather_folder,
                                sizing_run_dir: sizing_run_dir,
                                primary_heating_fuel: primary_heating_fuel,
                                swh_fuel: swh_fuel,
                                dcv_type: dcv_type, # Four options: (1) 'NECB_Default', (2) 'No_DCV', (3) 'Occupancy_based_DCV' , (4) 'CO2_based_DCV'
                                lights_type: lights_type, # Two options: (1) 'NECB_Default', (2) 'LED'
                                lights_scale: lights_scale,
                                daylighting_type: daylighting_type, # Two options: (1) nil/none/false/'NECB_Default' (Option #1 puts daylighting sensors in the spaces as per NECB requirements; so some spaces may not have sensors), (2) 'add_daylighting_controls' (Option #2 puts daylighting sensors in all spaces regardless of NECB requirements)
                                ecm_system_name: ecm_system_name,
                                ecm_system_zones_map_option: ecm_system_zones_map_option, # (1) 'NECB_Default' (2) 'one_sys_per_floor' (3) 'one_sys_per_bldg'
                                erv_package: erv_package,
                                boiler_eff: boiler_eff,
                                unitary_cop: unitary_cop,
                                furnace_eff: furnace_eff,
                                shw_eff: shw_eff,
                                ext_wall_cond: ext_wall_cond,
                                ext_floor_cond: ext_floor_cond,
                                ext_roof_cond: ext_roof_cond,
                                ground_wall_cond: ground_wall_cond,
                                ground_floor_cond: ground_floor_cond,
                                ground_roof_cond: ground_roof_cond,
                                door_construction_cond: door_construction_cond,
                                fixed_window_cond: fixed_window_cond,
                                glass_door_cond: glass_door_cond,
                                overhead_door_cond: overhead_door_cond,
                                skylight_cond: skylight_cond,
                                glass_door_solar_trans: glass_door_solar_trans,
                                fixed_wind_solar_trans: fixed_wind_solar_trans,
                                skylight_solar_trans: skylight_solar_trans,
                                rotation_degrees: rotation_degrees,
                                fdwr_set: fdwr_set,
                                srr_set: srr_set,
                                nv_type: nv_type, # Two options: (1) nil/none/false/'NECB_Default', (2) 'add_nv'
                                nv_opening_fraction: nv_opening_fraction, # options: (1) nil/none/false (2) 'NECB_Default' (i.e. 0.1), (3) opening fraction of windows, which can be a float number between 0.0 and 1.0
                                nv_temp_out_min: nv_temp_out_min, # options: (1) nil/none/false(2) 'NECB_Default' (i.e. 13.0 based on inputs from Michel Tardif re a real school in QC), (3) minimum outdoor air temperature (in Celsius) below which natural ventilation is shut down
                                nv_delta_temp_in_out: nv_delta_temp_in_out, # options: (1) nil/none/false (2) 'NECB_Default' (i.e. 1.0 based on inputs from Michel Tardif re a real school in QC), (3) temperature difference (in Celsius) between the indoor and outdoor air temperatures below which ventilation is shut down
                                scale_x: scale_x,
                                scale_y: scale_y,
                                scale_z: scale_z,
                                pv_ground_type: pv_ground_type, # Two options: (1) nil/none/false/'NECB_Default', (2) 'add_pv_ground'
                                pv_ground_total_area_pv_panels_m2: pv_ground_total_area_pv_panels_m2, # Options: (1) nil/none/false, (2) 'NECB_Default' (i.e. building footprint), (3) area value (e.g. 50)
                                pv_ground_tilt_angle: pv_ground_tilt_angle, # Options: (1) nil/none/false, (2) 'NECB_Default' (i.e. latitude), (3) tilt angle value (e.g. 20)
                                pv_ground_azimuth_angle: pv_ground_azimuth_angle, # Options: (1) nil/none/false, (2) 'NECB_Default' (i.e. south), (3) azimuth angle value (e.g. 90)
                                pv_ground_module_description: pv_ground_module_description, # Options: (1) nil/none/false, (2) 'NECB_Default' (i.e. Standard), (3) other options ('Standard', 'Premium', ThinFilm')
                                occupancy_loads_scale: occupancy_loads_scale,
                                electrical_loads_scale: electrical_loads_scale,
                                oa_scale: oa_scale,
                                infiltration_scale: infiltration_scale,
                                chiller_type: chiller_type, # Options: (1) 'NECB_Default'/nil/'none'/false (i.e. do nothing), (2) e.g. 'VSD'
                                output_variables: output_variables,
                                shw_scale: shw_scale,  # Options: (1) 'NECB_Default'/nil/'none'/false (i.e. do nothing), (2) a float number larger than 0.0
                                output_meters: output_meters,
                                airloop_economizer_type: airloop_economizer_type, # (1) 'NECB_Default'/nil/' (2) 'DifferentialEnthalpy' (3) 'DifferentialTemperature'
                                baseline_system_zones_map_option: baseline_system_zones_map_option,  # Three options: (1) 'NECB_Default'/'none'/nil (i.e. 'one_sys_per_bldg'), (2) 'one_sys_per_dwelling_unit', (3) 'one_sys_per_bldg'
                                necb_hdd: necb_hdd,
                                boiler_fuel: boiler_fuel,
                                boiler_cap_ratio: boiler_cap_ratio
                                )

  end

  def load_building_type_from_library(building_type:)
    osm_model_path = File.absolute_path(File.join(__FILE__, '..', '..', '..', "necb/NECB2011/data/geometry/#{building_type}.osm"))
    model = false
    if File.file?(osm_model_path)
      model = BTAP::FileIO.load_osm(osm_model_path)
      model.getBuilding.setName(building_type)
    end
    return model
  end

  # Created this method so that additional methods can be addded for bulding the prototype model in later
  # code versions without modifying the build_protoype_model method or copying it wholesale for a few changes.
  def model_apply_standard(model:,
                           tbd_option: nil,
                           tbd_interpolate: nil,
                           epw_file:,
                           custom_weather_folder: nil,
                           sizing_run_dir: Dir.pwd,
                           necb_reference_hp: false,
                           necb_reference_hp_supp_fuel: 'DefaultFuel',
                           primary_heating_fuel: 'DefaultFuel',
                           swh_fuel: 'DefaultFuel',
                           dcv_type: 'NECB_Default',
                           lights_type: 'NECB_Default',
                           lights_scale: 'NECB_Default',
                           daylighting_type: 'NECB_Default',
                           ecm_system_name: 'NECB_Default',
                           ecm_system_zones_map_option: 'NECB_Default',
                           erv_package: 'NECB_Default',
                           boiler_eff: nil,
                           furnace_eff: nil,
                           unitary_cop: nil,
                           shw_eff: nil,
                           ext_wall_cond: nil,
                           ext_floor_cond: nil,
                           ext_roof_cond: nil,
                           ground_wall_cond: nil,
                           ground_floor_cond: nil,
                           ground_roof_cond: nil,
                           door_construction_cond: nil,
                           fixed_window_cond: nil,
                           glass_door_cond: nil,
                           overhead_door_cond: nil,
                           skylight_cond: nil,
                           glass_door_solar_trans: nil,
                           fixed_wind_solar_trans: nil,
                           skylight_solar_trans: nil,
                           fdwr_set: nil,
                           srr_set: nil,
                           rotation_degrees: nil,
                           scale_x: nil,
                           scale_y: nil,
                           scale_z: nil,
                           nv_type: nil,
                           nv_opening_fraction: nil,
                           nv_temp_out_min: nil,
                           nv_delta_temp_in_out: nil,
                           pv_ground_type: nil,
                           pv_ground_total_area_pv_panels_m2: nil,
                           pv_ground_tilt_angle: nil,
                           pv_ground_azimuth_angle: nil,
                           pv_ground_module_description: nil,
                           chiller_type: nil,
                           occupancy_loads_scale: nil,
                           electrical_loads_scale: nil,
                           oa_scale: nil,
                           infiltration_scale: nil,
                           output_variables: nil,
                           shw_scale: nil,
                           output_meters: nil,
                           airloop_economizer_type: nil,
                           baseline_system_zones_map_option: nil,
<<<<<<< HEAD
                           necb_hdd: true)

=======
                           necb_hdd: true,
                           boiler_fuel: nil,
                           boiler_cap_ratio: nil)
>>>>>>> 7febc692
    primary_heating_fuel = validate_primary_heating_fuel(primary_heating_fuel: primary_heating_fuel)
    self.fuel_type_set = SystemFuels.new()
    swh_fuel = swh_fuel.nil? ? 'NECB_Default' : swh_fuel.to_s
    self.fuel_type_set.set_defaults(standards_data: @standards_data, primary_heating_fuel: primary_heating_fuel, swh_fuel: swh_fuel)
    swh_fuel = self.fuel_type_set.swh_fueltype if swh_fuel.to_s.downcase == 'necb_default'
    clean_and_scale_model(model: model, rotation_degrees: rotation_degrees, scale_x: scale_x, scale_y: scale_y, scale_z: scale_z)
    fdwr_set = convert_arg_to_f(variable: fdwr_set, default: -1)
    srr_set = convert_arg_to_f(variable: srr_set, default: -1)
    necb_hdd = convert_arg_to_bool(variable: necb_hdd, default: true)
    boiler_fuel = convert_arg_to_string(variable: boiler_fuel, default: nil)
    boiler_cap_ratio = convert_arg_to_string(variable: boiler_cap_ratio, default: nil)

    boiler_cap_ratios = set_boiler_cap_ratios(boiler_cap_ratio: boiler_cap_ratio, boiler_fuel: boiler_fuel) unless boiler_cap_ratio.nil? && boiler_fuel.nil?
    self.fuel_type_set.set_boiler_fuel(standards_data: @standards_data, boiler_fuel: boiler_fuel, boiler_cap_ratios: boiler_cap_ratios) unless boiler_fuel.nil?

    # Ensure the volume calculation in all spaces is done automatically
    model.getSpaces.sort.each do |space|
      space.autocalculateVolume
    end

    apply_weather_data(model: model, epw_file: epw_file, custom_weather_folder: custom_weather_folder)
    apply_loads(model: model,
                lights_type: lights_type,
                lights_scale: lights_scale,
                occupancy_loads_scale: occupancy_loads_scale,
                electrical_loads_scale: electrical_loads_scale,
                oa_scale: oa_scale)
    apply_envelope(model: model,
                   ext_wall_cond: ext_wall_cond,
                   ext_floor_cond: ext_floor_cond,
                   ext_roof_cond: ext_roof_cond,
                   ground_wall_cond: ground_wall_cond,
                   ground_floor_cond: ground_floor_cond,
                   ground_roof_cond: ground_roof_cond,
                   door_construction_cond: door_construction_cond,
                   fixed_window_cond: fixed_window_cond,
                   glass_door_cond: glass_door_cond,
                   overhead_door_cond: overhead_door_cond,
                   skylight_cond: skylight_cond,
                   glass_door_solar_trans: glass_door_solar_trans,
                   fixed_wind_solar_trans: fixed_wind_solar_trans,
                   skylight_solar_trans: skylight_solar_trans,
                   infiltration_scale: infiltration_scale,
                   necb_hdd: necb_hdd)
    apply_fdwr_srr_daylighting(model: model,
                               fdwr_set: fdwr_set,
                               srr_set: srr_set,
                               necb_hdd: necb_hdd)
    apply_thermal_bridging(model: model,
                           tbd_option: tbd_option,
                           tbd_interpolate: tbd_interpolate,
                           wall_U: ext_wall_cond,
                           floor_U: ext_floor_cond,
                           roof_U: ext_roof_cond)
    apply_auto_zoning(model: model,
                      sizing_run_dir: sizing_run_dir,
                      lights_type: lights_type,
                      lights_scale: lights_scale)
    apply_kiva_foundation(model)
    apply_systems_and_efficiencies(model: model,
                                   sizing_run_dir: sizing_run_dir,
                                   primary_heating_fuel: primary_heating_fuel,
                                   swh_fuel: swh_fuel,
                                   dcv_type: dcv_type,
                                   ecm_system_name: ecm_system_name,
                                   ecm_system_zones_map_option: ecm_system_zones_map_option,
                                   erv_package: erv_package,
                                   boiler_eff: boiler_eff,
                                   unitary_cop: unitary_cop,
                                   furnace_eff: furnace_eff,
                                   shw_eff: shw_eff,
                                   daylighting_type: daylighting_type,
                                   nv_type: nv_type,
                                   nv_opening_fraction: nv_opening_fraction,
                                   nv_temp_out_min: nv_temp_out_min,
                                   nv_delta_temp_in_out: nv_delta_temp_in_out,
                                   pv_ground_type: pv_ground_type,
                                   pv_ground_total_area_pv_panels_m2: pv_ground_total_area_pv_panels_m2,
                                   pv_ground_tilt_angle: pv_ground_tilt_angle,
                                   pv_ground_azimuth_angle: pv_ground_azimuth_angle,
                                   pv_ground_module_description: pv_ground_module_description,
                                   chiller_type: chiller_type,
                                   shw_scale: shw_scale,
                                   airloop_economizer_type: airloop_economizer_type,
                                   baseline_system_zones_map_option: baseline_system_zones_map_option)
    self.set_output_variables(model: model, output_variables: output_variables)
    self.set_output_meters(model: model, output_meters: output_meters)

    return model
  end

  # This method cleans the model of any existing HVAC systems and applies any desired ratation or scaling to the model.
  def clean_and_scale_model(model:, rotation_degrees: nil, scale_x: nil, scale_y: nil, scale_z: nil)
    # clean model..
    BTAP::Resources::Envelope::remove_all_envelope_information(model)
    model = remove_all_hvac(model)
    model.getThermalZones.sort.each { |zone| zone.setUseIdealAirLoads(true) }
    model.getZoneHVACPackagedTerminalAirConditioners.each(&:remove)
    model.getCoilCoolingDXSingleSpeeds.each(&:remove)
    model.getZoneHVACBaseboardConvectiveWaters.each(&:remove)
    model.getAirLoopHVACZoneMixers.each(&:remove)
    model.getAirLoopHVACZoneSplitters.each(&:remove)
    model.getAirTerminalSingleDuctConstantVolumeNoReheats.each(&:remove)
    model.getWaterUseEquipmentDefinitions.each(&:remove)
    model.getWaterUseEquipments.each(&:remove)
    model.getWaterUseConnectionss.each(&:remove)
    model.getPumpConstantSpeeds.each(&:remove)
    model.getPumpVariableSpeeds.each(&:remove)
    model.getBoilerHotWaters.each(&:remove)
    model.getBoilerSteams.each(&:remove)
    model.getPlantLoops.each(&:remove)
    model.getSchedules.each(&:remove)
    model.getThermalZones.sort.each { |zone| zone.thermostat(&:remove) }
    model.getSpaces.sort.each { |space| space.designSpecificationOutdoorAir(&:remove) }
    model.getThermostatSetpointDualSetpoints.each(&:remove)

    scale_x = 1.0
    scale_y = 1.0
    scale_z = 1.0
    # Rotate to model if requested
    rotation_degrees = convert_arg_to_f(variable: rotation_degrees, default: 0.0)
    BTAP::Geometry.rotate_building(model: model, degrees: rotation_degrees) unless rotation_degrees == 0.0

    # Scale model if requested
    scale_x = convert_arg_to_f(variable: scale_x, default: 1.0)
    scale_y = convert_arg_to_f(variable: scale_y, default: 1.0)
    scale_z = convert_arg_to_f(variable: scale_z, default: 1.0)
    return unless scale_x != 1.0 || scale_y != 1.0 || scale_z != 1.0

    BTAP::Geometry.scale_model(model, scale_x, scale_y, scale_z)
  end

  def apply_systems_and_efficiencies(model:,
                                     sizing_run_dir:,
                                     primary_heating_fuel:,
                                     swh_fuel:,
                                     dcv_type: 'NECB_Default',
                                     ecm_system_name: 'NECB_Default',
                                     ecm_system_zones_map_option: 'NECB_Default',
                                     erv_package: 'NECB_Default',
                                     boiler_eff: nil,
                                     furnace_eff: nil,
                                     unitary_cop: nil,
                                     shw_eff: nil,
                                     daylighting_type: 'NECB_Default',
                                     nv_type: nil,
                                     nv_opening_fraction: nil,
                                     nv_temp_out_min: nil,
                                     nv_delta_temp_in_out: nil,
                                     pv_ground_type:,
                                     pv_ground_total_area_pv_panels_m2:,
                                     pv_ground_tilt_angle:,
                                     pv_ground_azimuth_angle:,
                                     pv_ground_module_description:,
                                     chiller_type: 'NECB_Default',
                                     shw_scale:,
                                     airloop_economizer_type: nil,
                                     baseline_system_zones_map_option:)

    # Create ECM object.
    ecm = ECMS.new

    # -------- Systems Layout-----------

    # Create Default Systems.
    apply_systems(model: model,
                  primary_heating_fuel: primary_heating_fuel,
                  swh_fuel: swh_fuel,
                  sizing_run_dir: sizing_run_dir,
                  shw_scale: shw_scale,
                  baseline_system_zones_map_option: baseline_system_zones_map_option)

    # Apply new ECM system. Overwrite standard as required.
    ecm.apply_system_ecm(model: model,
                         ecm_system_name: ecm_system_name,
                         template_standard: self,
                         primary_heating_fuel: self.fuel_type_set.ecm_fueltype,
                         swh_fuel: self.fuel_type_set.ecm_fueltype,
                         ecm_system_zones_map_option: ecm_system_zones_map_option)

    # -------- Performace, Efficiencies, Controls and Sensors ------------
    #
    # Set code standard equipment characteristics.
    sql_db_vars_map = apply_standard_efficiencies(model: model,
                                                  sizing_run_dir: sizing_run_dir,
                                                  necb_reference_hp: self.fuel_type_set.necb_reference_hp)
    # Apply System
    ecm.apply_system_efficiencies_ecm(model: model, ecm_system_name: ecm_system_name, template_standard: self)
    # Apply ECM ERV charecteristics as required. Part 2 of above ECM.
    ecm.apply_erv_ecm_efficiency(model: model, erv_package: erv_package)
    # Apply DCV as required
    model_enable_demand_controlled_ventilation(model, dcv_type)
    # Apply Boiler Efficiency
    ecm.modify_boiler_efficiency(model: model, boiler_eff: boiler_eff)
    # Apply Furnace Efficiency
    ecm.modify_furnace_efficiency(model: model, furnace_eff: furnace_eff)
    # Apply Unitary curves
    ecm.modify_unitary_cop(model: model, unitary_cop: unitary_cop, sizing_done: false, sql_db_vars_map: sql_db_vars_map)
    # Apply SHW Efficiency
    ecm.modify_shw_efficiency(model: model, shw_eff: shw_eff)
    # Apply daylight controls.
    model_add_daylighting_controls(model: model, daylighting_type: daylighting_type)
    # Apply Chiller efficiency
    ecm.modify_chiller_efficiency(model: model, chiller_type: chiller_type)
    # Apply airloop economizer
    ecm.add_airloop_economizer(model: model, airloop_economizer_type: airloop_economizer_type)
    # Perform a second sizing run if needed
    if (!unitary_cop.nil? && unitary_cop != 'NECB_Default') || !model.getPlantLoops.empty?
      if model_run_sizing_run(model, "#{sizing_run_dir}/SR2") == false
        raise('sizing run 2 failed!')
      end
    end
    # apply unitary cop
    ecm.modify_unitary_cop(model: model, unitary_cop: unitary_cop, sizing_done: true, sql_db_vars_map: sql_db_vars_map)
    # set capacities of district heating and cooling equipment for ground-source heat pump ecm
    district_heat = false
    if model.version < OpenStudio::VersionString.new('3.7.0')
      district_heat = !model.getDistrictHeatings.empty?
    else
      district_heat = !model.getDistrictHeatingWaters.empty?
    end
    ecm.set_ghx_loop_district_cap(model) if (district_heat && !model.getDistrictCoolings.empty?)

    # -------Pump sizing required by some vintages----------------
    # Apply Pump power as required.
    apply_loop_pump_power(model: model, sizing_run_dir: sizing_run_dir)

    # -------Natural ventilation----------------
    # Apply natural ventilation using simplified method.
    if nv_type == 'add_nv'
      ecm.apply_nv(model: model,
                   nv_type: nv_type,
                   nv_opening_fraction: nv_opening_fraction,
                   nv_temp_out_min: nv_temp_out_min,
                   nv_delta_temp_in_out: nv_delta_temp_in_out)
    end

    # -------Ground-mounted PV panels----------------
    # Apply ground-mounted PV panels as required.
    if pv_ground_type == 'add_pv_ground'
      ecm.apply_pv_ground(model: model,
                          pv_ground_type: pv_ground_type,
                          pv_ground_total_area_pv_panels_m2: pv_ground_total_area_pv_panels_m2,
                          pv_ground_tilt_angle: pv_ground_tilt_angle,
                          pv_ground_azimuth_angle: pv_ground_azimuth_angle,
                          pv_ground_module_description: pv_ground_module_description)
    end

    # Rename air loop and plant loop nodes to accommodate coming OpenStudio version
    rename_air_loop_nodes(model)
    rename_plant_loop_nodes(model)

  end

  def apply_loads(model:,
                  lights_type: 'NECB_Default',
                  lights_scale: 1.0,
                  validate: true,
                  occupancy_loads_scale: nil,
                  electrical_loads_scale: nil,
                  oa_scale: nil)
    # Create ECM object.
    ecm = ECMS.new
    lights_scale = convert_arg_to_f(variable: lights_scale, default: 1.0)
    if validate
      raise('validation of model failed.') unless validate_initial_model(model)
      raise('validation of spacetypes failed.') unless validate_and_upate_space_types(model)
    end
    # this sets/stores the template version loads that the model uses.
    model.getBuilding.setStandardsTemplate(self.class.name)
    set_occ_sensor_spacetypes(model, @space_type_map)
    model_add_loads(model, lights_type, lights_scale)
    ecm.scale_occupancy_loads(model: model, scale: occupancy_loads_scale)
    ecm.scale_electrical_loads(model: model, scale: electrical_loads_scale)
    ecm.scale_oa_loads(model: model, scale: oa_scale)
  end

  def apply_weather_data(model:, epw_file:, custom_weather_folder: nil)
    # Create full path to weather file
    weather_files = File.absolute_path(File.join(__FILE__, '..', '..', '..', '..', '..' , '..', "data/weather"))
    weather_file = File.join(weather_files, epw_file)
    # Check if the weather file exists.  If it does continue as normal, otherwise try to dowload it from the
    # canmet-energy/btap_weather repository
    unless File.exist?(weather_file)
      # Check if btap_batch transferred the weather file
      weather_transfer = check_datapoint_weather_folder(epw_file: epw_file, weather_folder: weather_files, custom_weather_folder: custom_weather_folder)
      # If btap_batch didn't transfer the weather file, download it.
      get_weather_file_from_repo(epw_file: epw_file) unless weather_transfer
    end

    # Fix EMS references. Temporary workaround for OS issue #2598
    model_temp_fix_ems_references(model)
    model.getThermostatSetpointDualSetpoints(&:remove)
    model.getYearDescription.setDayofWeekforStartDay('Sunday')
    weather_file_path = OpenstudioStandards::Weather.get_standards_weather_file_path(epw_file)
    OpenstudioStandards::Weather.model_set_building_location(model, weather_file_path: weather_file_path)
  end

  def apply_envelope(model:,
                     ext_wall_cond: nil,
                     ext_floor_cond: nil,
                     ext_roof_cond: nil,
                     ground_wall_cond: nil,
                     ground_floor_cond: nil,
                     ground_roof_cond: nil,
                     door_construction_cond: nil,
                     fixed_window_cond: nil,
                     glass_door_cond: nil,
                     overhead_door_cond: nil,
                     skylight_cond: nil,
                     glass_door_solar_trans: nil,
                     fixed_wind_solar_trans: nil,
                     skylight_solar_trans: nil,
                     infiltration_scale: nil,
                     necb_hdd: true)
    raise('validation of model failed.') unless validate_initial_model(model)

    model_apply_infiltration_standard(model)
    ecm = ECMS.new
    ecm.scale_infiltration_loads(model: model, scale: infiltration_scale)
    model.getInsideSurfaceConvectionAlgorithm.setAlgorithm('TARP')
    model.getOutsideSurfaceConvectionAlgorithm.setAlgorithm('TARP')
    model_add_constructions(model)
    apply_standard_construction_properties(model: model,
                                           ext_wall_cond: ext_wall_cond,
                                           ext_floor_cond: ext_floor_cond,
                                           ext_roof_cond: ext_roof_cond,
                                           ground_wall_cond: ground_wall_cond,
                                           ground_floor_cond: ground_floor_cond,
                                           ground_roof_cond: ground_roof_cond,
                                           door_construction_cond: door_construction_cond,
                                           fixed_window_cond: fixed_window_cond,
                                           glass_door_cond: glass_door_cond,
                                           overhead_door_cond: overhead_door_cond,
                                           skylight_cond: skylight_cond,
                                           glass_door_solar_trans: glass_door_solar_trans,
                                           fixed_wind_solar_trans: fixed_wind_solar_trans,
                                           skylight_solar_trans: skylight_solar_trans,
                                           necb_hdd: necb_hdd)
    model_create_thermal_zones(model, @space_multiplier_map)
  end

  # apply the Kiva foundation model to floors and walls with ground boundary condition
  # created by: Kamel Haddad (kamel.haddad@nrcan-rncan.gc.ca)
  def apply_kiva_foundation(model)
    # define a Kiva model for the whole bldg that's used for the first floor in contact with ground in each zone
    bldg_kiva_model = OpenStudio::Model::FoundationKiva.new(model)
    bldg_kiva_model.setName("Bldg Kiva Foundation")
    bldg_kiva_model.setWallHeightAboveGrade(0.0)
    bldg_kiva_model.setWallDepthBelowSlab(0.0)
    model.getThermalZones.sort.each do |zone|
      zone_kiva_models = [bldg_kiva_model]
      zone_grd_flr_counter = 0
      zone.spaces.sort.each do |space|
        # store space floors and walls in contact with ground and exterior walls
        space_ground_floors = []
        space_ground_walls = []
        space_ext_walls = []
        space_ground_floors += space.surfaces.select {|surf| surf.surfaceType.downcase == 'floor' && surf.isGroundSurface }
        space_ground_walls += space.surfaces.select {|surf| surf.surfaceType.downcase == 'wall' && surf.isGroundSurface }
        space_ext_walls += space.surfaces.select {|surf| surf.surfaceType.downcase == 'wall' && surf.outsideBoundaryCondition.downcase == 'outdoors'}
        # loop through space floors in contact with ground and assing a Kiva model for each
        space_ground_floors.each do |gfloor|
          zone_grd_flr_counter += 1
          if zone_grd_flr_counter > 1
            # a new Kiva model is needed for each additional floor in contact with the ground in the zone
            kiva_model = OpenStudio::Model::FoundationKiva.new(model)
            kiva_model.setName("#{gfloor.name.to_s} Kiva Foundation")
            kiva_model.setWallHeightAboveGrade(0.0)
            kiva_model.setWallDepthBelowSlab(0.0)
            zone_kiva_models << kiva_model
          end
          # Kiva model only works with standard materials. Replace constructions massless materials with standard ones.
          replace_massless_material_with_std_material(model,gfloor)
          gfloor.setOutsideBoundaryCondition('Foundation')
          gfloor.setAdjacentFoundation(zone_kiva_models.last)
          # Set the exposed perimeter for space floors in contact with the ground.
          floor_exp_per = 0.0
          if !space_ground_walls.empty?
            floor_exp_per += get_surface_exp_per(gfloor,space_ground_walls)
          elsif !space_ext_walls.empty?
            floor_exp_per += get_surface_exp_per(gfloor,space_ext_walls)
          end
          gfloor.createSurfacePropertyExposedFoundationPerimeter('TotalExposedPerimeter',floor_exp_per)
          # specify a foundation boundary condition for space walls in contact with the ground and in
          # contact with the space floor in contact with ground 'gfloor'
          space_ground_walls.each do |gwall|
            if surfaces_are_in_contact?(gfloor,gwall)
              replace_massless_material_with_std_material(model,gwall)
              gwall.setOutsideBoundaryCondition('Foundation')
              gwall.setAdjacentFoundation(zone_kiva_models.last)
            end
          end
        end
      end
    end
    kiva_settings = model.getFoundationKivaSettings if !model.getFoundationKivas.empty?
  end

  # check if two surfaces are in contact. For every two consecutive vertices on surface 1,
  # loop through two consecutive vertices of surface two. Then check whether the vertices
  # of surfaces 2 are on the same line as the vertices from surface 1. If the two vectors
  # defined by the two vertices on surface 1 and those on surface 2 overlap, then the two
  # surfaces are in contact. If a side from surface 2 is in contact with a side from surface 1,
  # the length of the side from surface 2 is limited to the length of the side from surface 1.
  # created by: Kamel Haddad (kamel.haddad@nrcan-rncan.gc.ca)
  def surfaces_are_in_contact?(surf1,surf2)
    surfaces_in_contact = false
    vert1 = surf1.vertices[0]
    for index1 in 1..surf1.vertices.size
      if index1 < surf1.vertices.size
        vert2 = surf1.vertices[index1]
      else
        vert2 = surf1.vertices[0]
      end
      seg12_length = ((vert2.x-vert1.x)**2+(vert2.y-vert1.y)**2+(vert2.z-vert1.z)**2)**0.5
      surf2_seg_length = 0.0
      vert3 = surf2.vertices[0]
      for index2 in 1..surf2.vertices.size
        if index2 < surf2.vertices.size
          vert4 = surf2.vertices[index2]
        else
          vert4 = surf2.vertices[0]
        end
        vert1_2_3_same_line_and_dir = three_vertices_same_line_and_dir?(vert1,vert2,vert3)
        if vert1_2_3_same_line_and_dir
          vert1_2_4_same_line_and_dir = three_vertices_same_line_and_dir?(vert1,vert2,vert4)
          if vert1_2_4_same_line_and_dir
            surfaces_in_contact = true
            seg34_length = ((vert4.x-vert3.x)**2+(vert4.y-vert3.y)**2+(vert4.z-vert3.z)**2)**0.5
            surf2_seg_length += seg34_length
            raise("Surface #{surf2.name.to_s} has sides in contact with surface #{surf1.name.to_s} but with a length greater than the max.") if surf2_seg_length > seg12_length
          end
        end
        vert3 = vert4
      end
      vert1 = vert2
    end

    return surfaces_in_contact
  end

  # Loop through the layers of the construction of the surface and replace any massless material with
  # a standard one. The material used instead is from the EnergyPlus dataset file 'ASHRAE_2005_HOF_Materials.idf'
  # with the name: 'Insulation: Expanded polystyrene - extruded (smooth skin surface) (HCFC-142b exp.)'.
  # The thickness of the new material is based on the thermal resistance of the massless material it replaces.
  # created by: Kamel Haddad (kamel.haddad@nrcan-rncan.gc.ca)
  def replace_massless_material_with_std_material(model,surf)
    std_const_name = "#{surf.construction.get.name.to_s}_std"
    std_const = model.getLayeredConstructions.select {|const| const.name.to_s == std_const_name}
    new_const = nil
    if !std_const.empty?
      new_const = std_const[0]
    else
      new_layers = {}
      has_massless_mat = false
      layer_index = 0
      surf.construction.get.to_LayeredConstruction.get.layers.each do |layer|
        if layer.to_MasslessOpaqueMaterial.is_initialized then
          has_massless_mat = true
          new_mat = OpenStudio::Model::StandardOpaqueMaterial.new(model)
          new_mat.setName("Expanded Polystyrene")
          new_mat.setThermalConductivity(0.029)
          new_mat.setDensity(29.0)
          new_mat.setSpecificHeat(1210.0)
          new_mat.setRoughness('MediumSmooth')
          new_mat.setThickness(layer.to_MasslessOpaqueMaterial.get.thermalResistance.to_f * new_mat.thermalConductivity.to_f)
        else
          new_mat = layer
        end
        new_layers[layer_index] = new_mat
        layer_index += 1
      end
      if has_massless_mat
        new_const = OpenStudio::Model::Construction.new(model)
        new_layers.keys.sort.each {|layer_index| new_const.to_LayeredConstruction.get.insertLayer(layer_index,new_layers[layer_index])}
        new_const.setName("#{surf.construction.get.name.to_s}_std")
      end
    end
    surf.setConstruction(new_const) if !new_const.nil?

  end

  # Find the exposed perimeter of a floor surface. For each side of the floor loop through
  # the walls and find the walls that share sides with the floor. Then sum the lengths of
  # the sides of the walls that come in contact with sides of the floor.
  # created by: Kamel Haddad (kamel.haddad@nrcan-rncan.gc.ca)
  def get_surface_exp_per(floor,walls)
    floor_exp_per = 0.0
    vert1 = floor.vertices[0]
    # loop through the indices of the floor surface
    for index in 1..floor.vertices.size
      if index < floor.vertices.size
        vert2 = floor.vertices[index]
      else
        vert2 = floor.vertices[0]
      end
      side_length = ((vert2.x-vert1.x)**2+(vert2.y-vert1.y)**2+(vert2.z-vert1.z)**2)**0.5
      walls_exp_per = 0.0
      walls.each do |wall|
        vert3 = wall.vertices[0]
        # loop through the indices of the wall surface
        for index2 in 1..wall.vertices.size-1
          if index2 < wall.vertices.size
            vert4 = wall.vertices[index2]
          else
            vert4 = wall.vertices[0]
          end
          vert1_2_3_on_same_line = three_vertices_same_line_and_dir?(vert1,vert2,vert3)
          if vert1_2_3_on_same_line
            vert1_2_4_on_same_line = three_vertices_same_line_and_dir?(vert1,vert2,vert4)
            if vert1_2_4_on_same_line
              wall_width = ((vert4.x-vert3.x)**2+(vert4.y-vert3.y)**2+(vert4.z-vert3.z)**2)**0.5
              walls_exp_per += wall_width
            end
          end
          vert3 = vert4
        end
      end
      # increment the exposed perimeter of the floor. Limit the length of the walls in contact with the
      # side of the floor to the length of the side of the floor.
      floor_exp_per += [walls_exp_per,side_length].min
      vert1 = vert2
    end

    return floor_exp_per
  end

  # check that three vertices are on the same line. Also check that the vectors
  # from vert1 and vert2 and from vert1 and vert3 are in the same direction.
  # created by: Kamel Haddad (kamel.haddad@nrcan-rncan.gc.ca)
  def three_vertices_same_line_and_dir?(vert1,vert2,vert3)
    tol = 1.0e-5
    vec12x,vec12y,vec12z = -vert1.x+vert2.x,-vert1.y+vert2.y,-vert1.z+vert2.z # x,y,z of vector 12
    vec12x = 0.0 if vec12x.abs < tol
    vec12y = 0.0 if vec12y.abs < tol
    vec12z = 0.0 if vec12z.abs < tol
    vec13x,vec13y,vec13z = -vert1.x+vert3.x,-vert1.y+vert3.y,-vert1.z+vert3.z # x,y,z of vector 13
    vec13x = 0.0 if vec13x.abs < tol
    vec13y = 0.0 if vec13y.abs < tol
    vec13z = 0.0 if vec13z.abs < tol
    # x,y,z of the cross product of the vectors 12 and 13
    cross_12_13_x = vec12y*vec13z-vec12z*vec13y
    cross_12_13_y = vec12z*vec13x-vec12x*vec13z
    cross_12_13_z = vec12x*vec13y-vec12y*vec13x
    # vectors are in parallel when x,y,z of cross product are 0.0
    vertices_on_same_line = false
    vertices_on_same_line = true if (cross_12_13_x == 0.0) && (cross_12_13_y == 0.0) && (cross_12_13_z == 0.0)
    vectors_same_direction = false
    if vertices_on_same_line
      vec12_13_x_factor = vec13x*vec12x
      vec12_13_y_factor = vec13y*vec12y
      vec12_13_z_factor = vec13z*vec12z
      vectors_same_direction = true if (vec12_13_x_factor >= 0.0) && (vec12_13_y_factor >= 0.0) && (vec12_13_z_factor >= 0.0)
    end
    same_line_same_dir = vertices_on_same_line && vectors_same_direction

    return same_line_same_dir
  end

  # Thermal zones need to be set to determine conditioned spaces when applying fdwr and srr limits.
  #     # fdwr_set/srr_set settings:
  #     # 0-1:  Remove all windows/skylights and add windows/skylights to match this fdwr/srr
  #     # -1:  Remove all windows/skylights and add windows/skylights to match max fdwr/srr from NECB
  #     # -2:  Do not apply any fdwr/srr changes, leave windows/skylights alone (also works for fdwr/srr > 1)
  #     # -3:  Use old method which reduces existing window/skylight size (if necessary) to meet maximum NECB fdwr/srr
  #     # limit
  #     # <-3.1:  Remove all the windows/skylights
  #     # > 1:  Do nothing
  def apply_fdwr_srr_daylighting(model:, fdwr_set: -1.0, srr_set: -1.0, necb_hdd: true)
    fdwr_set = -1.0 if (fdwr_set == 'NECB_default') || fdwr_set.nil?
    srr_set = -1.0 if (srr_set == 'NECB_default') || srr_set.nil?
    fdwr_set = fdwr_set.to_f
    srr_set = srr_set.to_f
    apply_standard_window_to_wall_ratio(model: model, fdwr_set: fdwr_set, necb_hdd: necb_hdd)
    apply_standard_skylight_to_roof_ratio(model: model, srr_set: srr_set)
    # model_add_daylighting_controls(model) # to be removed after refactor.
  end

  ##
  # Optionally uprates, then derates, envelope surfaces due to MAJOR thermal
  # bridges (e.g. roof parapets, corners, fenestration perimeters). See
  # lib/openstudio-standards/btap/bridging.rb, which relies on the Thermal
  # Bridging & Derating (TBD) gem.
  #
  # @param model [OpenStudio::Model::Model] an OpenStudio model
  # @param tbd_option [String] BTAP/TBD option
  #
  # @return [Boolean] true if successful, e.g. no errors, compliant if uprated

  ##
  # (Optionally) uprates, then derates, envelope surface constructions due to
  # MAJOR thermal bridges (e.g. roof parapets, corners, fenestration
  # perimeters). See lib/openstudio-standards/btap/bridging.rb, which relies on
  # the Thermal Bridging & Derating (TBD) gem.
  #
  # @param model [OpenStudio::Model::Model] an OpenStudio model
  # @param tbd_option [String] BTAP/TBD option
  # @param tbd_interpolate [Boolean] true if TBD interpolates between costed Uo
  # @param wall_U [Double] wall conductance in W/m2.K (nil by default)
  # @param floor_U [Double] floor conductance in W/m2.K (nil by default)
  # @param roof_U [Double] roof conductance in W/m2.K (nil by default)
  #
  # @return [Boolean] true if successful, e.g. no errors, compliant if uprated
  def apply_thermal_bridging(model: nil,
                             tbd_option: 'none',
                             tbd_interpolate: false,
                             wall_U: nil,
                             floor_U: nil,
                             roof_U: nil)
    return false unless model.is_a?(OpenStudio::Model::Model)
    return false unless tbd_option.respond_to?(:to_s)

    tbd_option = tbd_option.to_s
    # 4x options:
    #  - 'none' (TBD is ignored)
    #  - derate using 'bad' PSI factors (BTAP-costed)
    #  - derate using 'good' PSI factors (BTAP-costed)
    #  - 'uprate' (then derate), i.e. iterative process (BTAP-costed)
    ok = tbd_option == 'bad' || tbd_option == 'good' || tbd_option == 'uprate'
    return true  if tbd_option == 'none'
    return false unless ok

    argh = {} # BTAP/TBD arguments
    ok = tbd_interpolate == true || tbd_interpolate == false
    argh[:interpolate] = tbd_interpolate if ok
    argh[:interpolate] = false       unless ok

    argh[:walls ] = { uo: wall_U  }
    argh[:floors] = { uo: floor_U }
    argh[:roofs ] = { uo: roof_U  }

    if tbd_option == 'uprate'
      argh[:walls  ][:ut] = wall_U
      argh[:floors ][:ut] = floor_U
      argh[:roofs  ][:ut] = roof_U
    elsif tbd_option == 'good'
      argh[:quality] = :good
    end    # default == :bad

    @tbd = BTAP::Bridging.new(model, argh)

    true
  end

  # @param necb_reference_hp [Boolean] if true, NECB reference model rules for heat pumps will be used.
  def apply_standard_efficiencies(model:, sizing_run_dir:, dcv_type: 'NECB_Default', necb_reference_hp: false)
    raise('validation of model failed.') unless validate_initial_model(model)

    climate_zone = 'NECB HDD Method'
    raise("sizing run 1 failed! check #{sizing_run_dir}") if model_run_sizing_run(model, "#{sizing_run_dir}/plant_loops") == false

    # This is needed for NECB2011 as a workaround for sizing the reheat boxes.
    model.getAirTerminalSingleDuctVAVReheats.each { |iobj| air_terminal_single_duct_vav_reheat_set_heating_cap(iobj) }
    # Apply the prototype HVAC assumptions
    model_apply_prototype_hvac_assumptions(model, nil, climate_zone)
    # Apply the HVAC efficiency standard
    sql_db_vars_map = {}
    model_apply_hvac_efficiency_standard(model, climate_zone, sql_db_vars_map: sql_db_vars_map, necb_ref_hp: necb_reference_hp)

    model_enable_demand_controlled_ventilation(model, dcv_type)
    return sql_db_vars_map
  end

  # Shut off the system during unoccupied periods.
  # During these times, systems will cycle on briefly
  # if temperature drifts below setpoint.  For systems
  # with fan-powered terminals, the whole system
  # (not just the terminal fans) will cycle on.
  # Terminal-only night cycling is not used because the terminals cannot
  # provide cooling, so terminal-only night cycling leads to excessive
  # unmet cooling hours during unoccupied periods.
  # If the system already has a schedule other than
  # Always-On, no change will be made.  If the system has
  # an Always-On schedule assigned, a new schedule will be created.
  # In this case, occupied is defined as the total percent
  # occupancy for the loop for all zones served.
  #
  # @param min_occ_pct [Double] the fractional value below which
  # the system will be considered unoccupied.
  # @return [Boolean] true if successful, false if not
  def air_loop_hvac_enable_unoccupied_fan_shutoff(air_loop_hvac, min_occ_pct = 0.05)
    # Set the system to night cycle
    air_loop_hvac.setNightCycleControlType('CycleOnAny')

    # Check if already using a schedule other than always on
    avail_sch = air_loop_hvac.availabilitySchedule
    unless avail_sch == air_loop_hvac.model.alwaysOnDiscreteSchedule
      OpenStudio.logFree(OpenStudio::Info, 'openstudio.standards.AirLoopHVAC', "For #{air_loop_hvac.name}: Availability schedule is already set to #{avail_sch.name}.  Will assume this includes unoccupied shut down; no changes will be made.")
      return true
    end

    # Get the airloop occupancy schedule
    loop_occ_sch = air_loop_hvac_get_occupancy_schedule(air_loop_hvac, occupied_percentage_threshold: min_occ_pct)
    flh = OpenstudioStandards::Schedules.schedule_get_equivalent_full_load_hours(loop_occ_sch)
    OpenStudio.logFree(OpenStudio::Info, 'openstudio.standards.AirLoopHVAC', "For #{air_loop_hvac.name}: Annual occupied hours = #{flh.round} hr/yr, assuming a #{min_occ_pct} occupancy threshold.  This schedule will be used as the HVAC operation schedule.")

    # Set HVAC availability schedule to follow occupancy
    air_loop_hvac.setAvailabilitySchedule(loop_occ_sch)
    air_loop_hvac.supplyComponents.each do |comp|
      if comp.to_AirLoopHVACUnitaryHeatPumpAirToAir.is_initialized
        comp.to_AirLoopHVACUnitaryHeatPumpAirToAir.get.setSupplyAirFanOperatingModeSchedule(loop_occ_sch)
      elsif comp.to_AirLoopHVACUnitaryHeatPumpAirToAirMultiSpeed.is_initialized
        comp.to_AirLoopHVACUnitaryHeatPumpAirToAirMultiSpeed.get.setAvailabilitySchedule(loop_occ_sch)
      end
    end

    return true
  end

  # do not apply zone hvac ventilation control
  def zone_hvac_component_occupancy_ventilation_control(zone_hvac_component)
    return false
  end

  def apply_loop_pump_power(model:, sizing_run_dir:)
    # Remove duplicate materials and constructions
    # Note For NECB2015 This is the 2nd time this method is bieng run.
    # First time it ran in the super() within model_apply_standard() method
    # model = return BTAP::FileIO::remove_duplicate_materials_and_constructions(model)
    return model
  end

  # this method will determine the vintage of NECB spacetypes the model contains. It will return nil if it can't
  # determine it.
  def determine_spacetype_vintage(model)
    #this code is the list of available vintages
    space_type_vintage_list = ['NECB2011', 'NECB2015', 'NECB2017', 'NECB2020', 'BTAPPRE1980', 'BTAP1980TO2010']
    #this reorders the list to do the current class first.
    space_type_vintage_list.insert(0, space_type_vintage_list.delete(self.class.name))
    # Set the space_type
    space_type_vintage = nil
    # get list of space types used in model and a mapped string.
    model_space_type_names = model.getSpaceTypes.map do |spacetype|
      [spacetype.standardsBuildingType.get.to_s + '-' + spacetype.standardsSpaceType.get.to_s]
    end
    # Now iterate though each vintage
    space_type_vintage_list.each do |template|
      # Create the standard object and get a list of all the spacetypes available for that vintage.
      standard_space_type_list = Standard.build(template).get_all_spacetype_names.map { |spacetype| [spacetype[0].to_s + '-' + spacetype[1].to_s] }
      # set array to contain unknown spacetypes.
      unknown_spacetypes = []
      # iterate though all space types that the model is using
      model_space_type_names.each do |space_type_name|
        # push unknown spacetypes into the array.
        unknown_spacetypes << space_type_name unless standard_space_type_list.include?(space_type_name)
      end
      if unknown_spacetypes.empty?
        # No unknowns, so return the template and don't bother looking for others.
        return template
      end
    end
    return space_type_vintage
  end

  # This method will validate that the space types in the model are indeed the correct NECB spacetypes names.
  def validate_and_upate_space_types(model)
    space_type_vintage = determine_spacetype_vintage(model)
    if space_type_vintage.nil?
      message = "These some of the spacetypes in the model are not part of any necb standard.\n  Please ensure all spacetype in model are correct."
      puts "Error: #{message}"
      OpenStudio.logFree(OpenStudio::Error, 'openstudio.Standards.NECB', message)
      return false
    elsif space_type_vintage == self.class.name
      # the spacetype in the model match the version we are trying to create.
      # no translation neccesary.
      return true
    else
      # Need to translate to current vintage.
      no_errors = true
      st_model_vintage_string = "#{space_type_vintage}_space_type"
      bt_model_vintage_string = "#{space_type_vintage}_building_type"
      st_target_vintage_string = "#{self.class.name}_space_type"
      bt_target_vintage_string = "#{self.class.name}_building_type"
      space_type_upgrade_map = @standards_data['space_type_upgrade_map']
      model.getSpaceTypes.sort.each do |st|
        space_type_map = space_type_upgrade_map.detect { |row| (row[st_model_vintage_string] == st.standardsSpaceType.get.to_s) && (row[bt_model_vintage_string] == st.standardsBuildingType.get.to_s) }
        st.setStandardsBuildingType(space_type_map[bt_target_vintage_string].to_s.strip)
        raise('could not set buildingtype') unless st.setStandardsBuildingType(space_type_map[bt_target_vintage_string].to_s.strip)
        raise('could not set this') unless st.setStandardsSpaceType(space_type_map[st_target_vintage_string].to_s.strip)

        # Set name of spacetype to new name.
        st.setName("#{st.standardsBuildingType.get} #{st.standardsSpaceType.get}")
      end
      return no_errors
    end
  end

  # Determine whether or not water fixtures are attached to spaces
  def model_attach_water_fixtures_to_spaces?(model)
    return true
  end

  # Set the infiltration rate for this space to include
  # the impact of air leakage requirements in the standard.
  #
  # @return [Double] true if successful, false if not
  # @todo handle doors and vestibules
  def space_apply_infiltration_rate(space)
    # Remove infiltration rates set at the space type.
    infiltration_data = @standards_data['infiltration']
    unless space.spaceType.empty?
      space.spaceType.get.spaceInfiltrationDesignFlowRates.each(&:remove)
    end
    # Remove infiltration rates set at the space object.
    space.spaceInfiltrationDesignFlowRates.each(&:remove)

    exterior_wall_and_roof_and_subsurface_area = OpenstudioStandards::Geometry.space_get_exterior_wall_and_subsurface_and_roof_area(space) # To do
    # Don't create an object if there is no exterior wall area
    if exterior_wall_and_roof_and_subsurface_area <= 0.0
      OpenStudio.logFree(OpenStudio::Info, 'openstudio.Standards.Model', "For #{template}, no exterior wall area was found, no infiltration will be added.")
      return true
    end
    # Calculate the total infiltration, assuming
    # that it only occurs through exterior walls and roofs (not floors as
    # explicit stated in the NECB2011 so overhang/cantilevered floors will
    # have no effective infiltration)
    tot_infil_m3_per_s = get_standards_constant('infiltration_rate_m3_per_s_per_m2') * exterior_wall_and_roof_and_subsurface_area
    # Now spread the total infiltration rate over all
    # exterior surface area (for the E+ input field) this will include the exterior floor if present.
    all_ext_infil_m3_per_s_per_m2 = tot_infil_m3_per_s / space.exteriorArea

    OpenStudio.logFree(OpenStudio::Debug, 'openstudio.Standards.Space', "For #{space.name}, adj infil = #{all_ext_infil_m3_per_s_per_m2.round(8)} m^3/s*m^2.")

    # Get any infiltration schedule already assigned to this space or its space type
    # If not, the always on schedule will be applied.
    infil_sch = nil
    unless space.spaceInfiltrationDesignFlowRates.empty?
      old_infil = space.spaceInfiltrationDesignFlowRates[0]
      if old_infil.schedule.is_initialized
        infil_sch = old_infil.schedule.get
      end
    end

    if infil_sch.nil? && space.spaceType.is_initialized
      space_type = space.spaceType.get
      unless space_type.spaceInfiltrationDesignFlowRates.empty?
        old_infil = space_type.spaceInfiltrationDesignFlowRates[0]
        if old_infil.schedule.is_initialized
          infil_sch = old_infil.schedule.get
        end
      end
    end

    if infil_sch.nil?
      infil_sch = space.model.alwaysOnDiscreteSchedule
    end

    # Create an infiltration rate object for this space
    infiltration = OpenStudio::Model::SpaceInfiltrationDesignFlowRate.new(space.model)
    infiltration.setName("#{space.name} Infiltration")
    infiltration.setFlowperExteriorSurfaceArea(all_ext_infil_m3_per_s_per_m2)
    infiltration.setSchedule(infil_sch)
    infiltration.setConstantTermCoefficient(get_standards_constant('infiltration_constant_term_coefficient'))
    infiltration.setTemperatureTermCoefficient(get_standards_constant('infiltration_constant_term_coefficient'))
    infiltration.setVelocityTermCoefficient(get_standards_constant('infiltration_velocity_term_coefficient'))
    infiltration.setVelocitySquaredTermCoefficient(get_standards_constant('infiltration_velocity_squared_term_coefficient'))
    infiltration.setSpace(space)

    return true
  end

  # @return [Boolean] returns true if successful, false if not
  def set_occ_sensor_spacetypes(model, space_type_map)
    building_type = 'Space Function'
    space_type_map.each do |space_type_name, space_names|
      space_names.sort.each do |space_name|
        space = model.getSpaceByName(space_name)
        next if space.empty?

        space = space.get

        # Check if space type for this space matches NECB2011 specific space type
        # for occupancy sensor that is area dependent. Note: space.floorArea in m2.

        # Evaluate the formula in the database.
        standard_space_type_name = space_type_name
        floor_area = space.floorArea
        if eval(@standards_data['formulas']['occupancy_sensors_space_types_formula']['value'])
          # If there is only one space assigned to this space type, then reassign this stub
          # to the @@template duplicate with appendage " - occsens", otherwise create a new stub
          # for this space. Required to use reduced LPD by NECB2011 0.9 factor.
          space_type_name_occsens = space_type_name + ' - occsens'
          stub_space_type_occsens = model.getSpaceTypeByName("#{building_type} #{space_type_name_occsens}")

          if stub_space_type_occsens.empty?
            # create a new space type just once for space_type_name appended with " - occsens"
            stub_space_type_occsens = OpenStudio::Model::SpaceType.new(model)
            stub_space_type_occsens.setStandardsBuildingType(building_type)
            stub_space_type_occsens.setStandardsSpaceType(space_type_name_occsens)
            stub_space_type_occsens.setName("#{building_type} #{space_type_name_occsens}")
            space_type_apply_rendering_color(stub_space_type_occsens)
            space.setSpaceType(stub_space_type_occsens)
          else
            # reassign occsens space type stub already created...
            stub_space_type_occsens = stub_space_type_occsens.get
            space.setSpaceType(stub_space_type_occsens)
          end
        end
      end
    end
    return true
  end

  # 2019-05-23 ckirney  This is an ugly, disgusting, hack (hence the name) that I dreamed out so that we could quickly
  # and easily finish the merge from the nrcan branch (using OS 2.6.0) to master (using OS 2.8.0).  This must be revised
  # and a more elegant solution found.
  #
  # This method takes everything in the @standards_data['tables'] hash and adds it to the main @standards_data hash.
  # This was done because other contributors insist on using the 'model_find_object' method which is passed a hash and
  # some search criteria.  The 'model_find_objects' then looks through the hash to information matching the search
  # criteria.  NECB standards assumes that the 'standards_lookup_table_first' method is used.  This does basically the
  # some thing as 'model_find_objects' only it assumes that you are looking in the standards hash and you tell it which
  # table in the standards hash to look for.
  def corrupt_standards_database
    @standards_data['tables'].each do |table|
      @standards_data[table[0]] = table[1]['table']
    end
  end

  # This model gets the climate zone column index from tables 3.2.2.x
  # @author phylroy.lopez@nrcan.gc.ca
  # @param hdd [Float]
  # @return [Fixnum] climate zone 4-8
  def get_climate_zone_index(hdd)
    # check for climate zone index from NECB 3.2.2.X
    case hdd
    when 0..2999 then
      return 0 # climate zone 4
    when 3000..3999 then
      return 1 # climate zone 5
    when 4000..4999 then
      return 2 # climate zone 6
    when 5000..5999 then
      return 3 # climate zone 7a
    when 6000..6999 then
      return 4 # climate zone 7b
    when 7000..1000000 then
      return 5 # climate zone 8
    end
  end

  # This model gets the climate zone name and returns the climate zone string.
  # @author phylroy.lopez@nrcan.gc.ca
  # @param hdd [Float]
  # @return [Fixnum] climate zone 4-8
  def get_climate_zone_name(hdd)
    case get_climate_zone_index(hdd)
    when 0 then
      return '4'
    when 1 then
      return '5' # climate zone 5
    when 2 then
      return '6' # climate zone 6
    when 3 then
      return '7a' # climate zone 7a
    when 4 then
      return '7b' # climate zone 7b
    when 5 then
      return '8' # climate zone 8
    end
  end

  def model_add_daylighting_controls(model:, daylighting_type:)

    return if daylighting_type == 'none'
    ##### Find spaces with exterior fenestration including fixed window, operable window, and skylight.
    daylight_spaces = []
    daylight_spaces_target_illuminance_setpoint_hash = {}
    model.getSpaces.sort.each do |space|
      space.surfaces.sort.each do |surface|
        surface.subSurfaces.sort.each do |subsurface|
          if subsurface.outsideBoundaryCondition == 'Outdoors' &&
            (subsurface.subSurfaceType == 'FixedWindow' ||
              subsurface.subSurfaceType == 'OperableWindow' ||
              subsurface.subSurfaceType == 'Skylight')
            daylight_spaces << space
            space_type = space.spaceType.get
            space_type_name = space.spaceType.get.name.to_s
            space_type_name = space_type_name.gsub('Space Function', '')
            # puts "space_type_name is #{space_type_name}"

            # Gather minimum illuminance level as per NECB
            lux_spacetype_data = @standards_data['tables']['space_types']['table']
            standards_building_type = space_type.standardsBuildingType.is_initialized ? space_type.standardsBuildingType.get : nil
            standards_space_type = space_type.standardsSpaceType.is_initialized ? space_type.standardsSpaceType.get : nil
            lux_space_type_properties = lux_spacetype_data.detect { |s| (s['building_type'] == standards_building_type) && (s['space_type'] == standards_space_type) }
            if lux_space_type_properties.nil?
              raise("#{standards_building_type} for #{standards_space_type} was not found please verify the target_illuminance_setpoint database names match the space type names.")
            end

            target_illuminance_setpoint = lux_space_type_properties['target_illuminance_setpoint'].to_f
            daylight_spaces_target_illuminance_setpoint_hash[space.name.to_s] = target_illuminance_setpoint

            # subsurface.outsideBoundaryCondition == "Outdoors" && (subsurface.subSurfaceType == "FixedWindow" || "OperableWindow")
          end
          # surface.subSurfaces.each do |subsurface|
        end
        # space.surfaces.each do |surface|
      end
      # model.getSpaces.sort.each do |space|
    end

    ##### Remove duplicate spaces from the "daylight_spaces" array, as a daylighted space may have various fenestration types.
    daylight_spaces = daylight_spaces.uniq
    # puts "daylight_spaces are #{daylight_spaces}"

    if daylighting_type.nil? || daylighting_type == false || daylighting_type == 'none' || daylighting_type == 'NECB_Default' # puts daylighting sensors in the spaces as per NECB requirements; so some spaces may not have sensors

      ##### Create hashes for "Primary Sidelighted Areas", "Sidelighting Effective Aperture", "Daylighted Area Under Skylights",
      ##### and "Skylight Effective Aperture" for the whole model.
      ##### Each of these hashes will be used later in this function (i.e. model_add_daylighting_controls)
      ##### to provide a dictionary of daylighted space names and the associated value (i.e. daylighted area or effective aperture).
      primary_sidelighted_area_hash = {}
      sidelighting_effective_aperture_hash = {}
      daylighted_area_under_skylights_hash = {}
      skylight_effective_aperture_hash = {}

      ##### Calculate "Primary Sidelighted Areas" AND "Sidelighting Effective Aperture" as per NECB2011. # @todo consider removing overlapped sidelighted area
      daylight_spaces.sort.each do |daylight_space|
        primary_sidelighted_area = 0.0
        area_weighted_vt_handle = 0.0
        area_weighted_vt = 0.0
        window_area_sum = 0.0

        ##### Calculate floor area of the daylight_space and get floor vertices of the daylight_space (to be used for the calculation of daylight_space depth)
        floor_surface = nil
        floor_area = 0.0
        floor_vertices = []
        daylight_space.surfaces.sort.each do |surface|
          if surface.surfaceType == 'Floor'
            floor_surface = surface
            floor_area += surface.netArea
            floor_vertices << surface.vertices
          end
        end

        ##### Loop through the surfaces of each daylight_space to calculate primary_sidelighted_area and
        ##### area-weighted visible transmittance and window_area_sum which are used to calculate sidelighting_effective_aperture
        primary_sidelighted_area, area_weighted_vt_handle, window_area_sum =
          get_parameters_sidelighting(daylight_space: daylight_space,
                                      floor_surface: floor_surface,
                                      floor_vertices: floor_vertices,
                                      floor_area: floor_area,
                                      primary_sidelighted_area: primary_sidelighted_area,
                                      area_weighted_vt_handle: area_weighted_vt_handle,
                                      window_area_sum: window_area_sum)

        primary_sidelighted_area_hash[daylight_space.name.to_s] = primary_sidelighted_area

        ##### Calculate area-weighted VT of glazing (this is used to calculate sidelighting effective aperture; see NECB2011: 4.2.2.10.).
        area_weighted_vt = area_weighted_vt_handle / window_area_sum
        sidelighting_effective_aperture_hash[daylight_space.name.to_s] = window_area_sum * area_weighted_vt / primary_sidelighted_area
        # daylight_spaces.each do |daylight_space|
      end

      ##### Calculate "Daylighted Area Under Skylights" AND "Skylight Effective Aperture"
      daylight_spaces.sort.each do |daylight_space|
        # puts daylight_space.name.to_s
        skylight_area = 0.0
        skylight_area_weighted_vt_handle = 0.0
        skylight_area_weighted_vt = 0.0
        skylight_area_sum = 0.0
        daylighted_under_skylight_area = 0.0

        ##### Loop through the surfaces of each daylight_space to calculate daylighted_area_under_skylights and skylight_effective_aperture for each daylight_space
        daylighted_under_skylight_area, skylight_area_weighted_vt_handle, skylight_area_sum =
          get_parameters_skylight(daylight_space: daylight_space,
                                  skylight_area_weighted_vt_handle: skylight_area_weighted_vt_handle,
                                  skylight_area_sum: skylight_area_sum,
                                  daylighted_under_skylight_area: daylighted_under_skylight_area)

        daylighted_area_under_skylights_hash[daylight_space.name.to_s] = daylighted_under_skylight_area

        ##### Calculate skylight_effective_aperture as per NECB2011: 4.2.2.7.
        ##### Note that it was assumed that the skylight is flush with the ceiling. Therefore, area-weighted average well factor (WF) was set to 0.9 in the below Equation.
        skylight_area_weighted_vt = skylight_area_weighted_vt_handle / skylight_area_sum
        skylight_effective_aperture_hash[daylight_space.name.to_s] = 0.85 * skylight_area_sum * skylight_area_weighted_vt * 0.9 / daylighted_under_skylight_area
        # daylight_spaces.each do |daylight_space|
      end
      # puts "primary_sidelighted_area_hash is #{primary_sidelighted_area_hash}"
      # puts sidelighting_effective_aperture_hash
      # puts daylighted_area_under_skylights_hash
      # puts skylight_effective_aperture_hash

      ##### Find office spaces >= 25m2 among daylight_spaces
      offices_larger_25m2 = []
      daylight_spaces.sort.each do |daylight_space|
        ## The following steps are for in case an office has multiple floors at various heights
        ## 1. Calculate number of floors of each daylight_space
        ## 2. Find the lowest z among all floors of each daylight_space
        ## 3. Find lowest floors of each daylight_space (these floors are at the same level)
        ## 4. Calculate 'daylight_space_area' as sum of area of all the lowest floors of each daylight_space, and gather the vertices of all the lowest floors of each daylight_space

        ## 1. Calculate number of floors of daylight_space
        floor_vertices = []
        number_floor = 0
        daylight_space.surfaces.sort.each do |surface|
          if surface.surfaceType == 'Floor'
            floor_vertices << surface.vertices
            number_floor += 1
          end
        end

        ## 2. Loop through all floors of daylight_space, and find the lowest z among all floors of daylight_space
        lowest_floor_z = []
        highest_floor_z = []
        for i in 0..number_floor - 1
          if i == 0
            lowest_floor_z = floor_vertices[i][0].z
            highest_floor_z = floor_vertices[i][0].z
          else
            if lowest_floor_z > floor_vertices[i][0].z
              lowest_floor_z = floor_vertices[i][0].z
            else
              lowest_floor_z = lowest_floor_z
            end
            if highest_floor_z < floor_vertices[i][0].z
              highest_floor_z = floor_vertices[i][0].z
            else
              highest_floor_z = highest_floor_z
            end
          end
        end

        ## 3 and 4. Loop through all floors of daylight_space, and calculate the sum of area of all the lowest floors of daylight_space,
        ## and gather the vertices of all the lowest floors of daylight_space
        daylight_space_area = 0
        lowest_floors_vertices = []
        floor_vertices = []
        daylight_space.surfaces.sort.each do |surface|
          if surface.surfaceType == 'Floor'
            floor_vertices = surface.vertices
            if floor_vertices[0].z == lowest_floor_z
              lowest_floors_vertices << floor_vertices
              daylight_space_area += surface.netArea
            end
          end
        end

        if daylight_space.spaceType.get.standardsSpaceType.get.to_s == 'Office - enclosed' && daylight_space_area >= 25.0
          offices_larger_25m2 << daylight_space.name.to_s
        end
      end

      ##### find daylight_spaces which do not need daylight sensor controls based on the primary_sidelighted_area as per NECB2011: 4.2.2.8.
      ##### Note: Office spaces >= 25m2 are excluded (i.e. they should have daylighting controls even if their primary_sidelighted_area <= 100m2), as per NECB2011: 4.2.2.2.
      daylight_spaces_exception = []
      primary_sidelighted_area_hash.sort.each do |key_daylight_space_name, value_primary_sidelighted_area|
        if value_primary_sidelighted_area <= 100.0 && [key_daylight_space_name].any? { |word| offices_larger_25m2.include?(word) } == false
          daylight_spaces_exception << key_daylight_space_name
        end
      end

      ##### find daylight_spaces which do not need daylight sensor controls based on the sidelighting_effective_aperture as per NECB2011: 4.2.2.8.
      ##### Note: Office spaces >= 25m2 are excluded (i.e. they should have daylighting controls even if their sidelighting_effective_aperture <= 10%), as per NECB2011: 4.2.2.2.
      sidelighting_effective_aperture_hash.sort.each do |key_daylight_space_name, value_sidelighting_effective_aperture|
        if value_sidelighting_effective_aperture <= 0.1 && [key_daylight_space_name].any? { |word| offices_larger_25m2.include?(word) } == false
          daylight_spaces_exception << key_daylight_space_name
        end
      end

      ##### find daylight_spaces which do not need daylight sensor controls based on the daylighted_area_under_skylights as per NECB2011: 4.2.2.4.
      ##### Note: Office spaces >= 25m2 are excluded (i.e. they should have daylighting controls even if their daylighted_area_under_skylights <= 400m2), as per NECB2011: 4.2.2.2.
      daylighted_area_under_skylights_hash.sort.each do |key_daylight_space_name, value_daylighted_area_under_skylights|
        if value_daylighted_area_under_skylights <= 400.0 && [key_daylight_space_name].any? { |word| offices_larger_25m2.include?(word) } == false
          daylight_spaces_exception << key_daylight_space_name
        end
      end

      ##### find daylight_spaces which do not need daylight sensor controls based on the skylight_effective_aperture criterion as per NECB2011: 4.2.2.4.
      ##### Note: Office spaces >= 25m2 are excluded (i.e. they should have daylighting controls even if their skylight_effective_aperture <= 0.6%), as per NECB2011: 4.2.2.2.
      skylight_effective_aperture_hash.sort.each do |key_daylight_space_name, value_skylight_effective_aperture|
        if value_skylight_effective_aperture <= 0.006 && [key_daylight_space_name].any? { |word| offices_larger_25m2.include?(word) } == false
          daylight_spaces_exception << key_daylight_space_name
        end
      end
      # puts daylight_spaces_exception

      ##### Loop through the daylight_spaces and exclude the daylight_spaces that do not meet the criteria (see above) as per NECB2011: 4.2.2.4. and 4.2.2.8.
      daylight_spaces_exception.sort.each do |daylight_space_exception|
        daylight_spaces.sort.each do |daylight_space|
          if daylight_space.name.to_s == daylight_space_exception
            daylight_spaces.delete(daylight_space)
          end
        end
      end
      # puts daylight_spaces

      # elsif daylighting_type == 'add_daylighting_controls' # puts daylighting sensors in all spaces regardless of NECB requirements

    end  #if daylighting_type.nil? || daylighting_type == false || daylighting_type == 'none' || daylighting_type == 'NECB_Default'

    ##### Create one daylighting sensor and put it at the center of each daylight_space if the space area < 250m2;
    ##### otherwise, create two daylight sensors, divide the space into two parts and put each of the daylight sensors at the center of each part of the space.
    daylight_spaces.sort.each do |daylight_space|
      # puts daylight_space.name.to_s
      ##### 1. Calculate number of floors of each daylight_space
      ##### 2. Find the lowest z among all floors of each daylight_space
      ##### 3. Find lowest floors of each daylight_space (these floors are at the same level)
      ##### 4. Calculate 'daylight_space_area' as sum of area of all the lowest floors of each daylight_space, and gather the vertices of all the lowest floors of each daylight_space
      ##### 5. Find min and max of x and y among vertices of all the lowest floors of each daylight_space

      ##### Calculate number of floors of daylight_space
      floor_vertices = []
      number_floor = 0
      daylight_space.surfaces.sort.each do |surface|
        if surface.surfaceType == 'Floor'
          floor_vertices << surface.vertices
          number_floor += 1
        end
      end

      ##### Loop through all floors of daylight_space, and find the lowest z among all floors of daylight_space
      lowest_floor_z = []
      highest_floor_z = []
      for i in 0..number_floor - 1
        if i == 0
          lowest_floor_z = floor_vertices[i][0].z
          highest_floor_z = floor_vertices[i][0].z
        else
          if lowest_floor_z > floor_vertices[i][0].z
            lowest_floor_z = floor_vertices[i][0].z
          else
            lowest_floor_z = lowest_floor_z
          end
          if highest_floor_z < floor_vertices[i][0].z
            highest_floor_z = floor_vertices[i][0].z
          else
            highest_floor_z = highest_floor_z
          end
        end
      end
      # puts lowest_floor_z

      ##### Loop through all floors of daylight_space, and calculate the sum of area of all the lowest floors of daylight_space,
      ##### and gather the vertices of all the lowest floors of daylight_space
      daylight_space_area = 0
      lowest_floors_vertices = []
      floor_vertices = []
      daylight_space.surfaces.sort.each do |surface|
        if surface.surfaceType == 'Floor'
          floor_vertices = surface.vertices
          if floor_vertices[0].z == lowest_floor_z
            lowest_floors_vertices << floor_vertices
            daylight_space_area += surface.netArea
          end
        end
      end
      # puts daylight_space.name.to_s
      # puts number_floor
      # puts lowest_floors_vertices
      # puts daylight_space_area

      ##### Loop through all lowest floors of daylight_space and find the min and max of x and y among their vertices
      xmin = lowest_floors_vertices[0][0].x
      ymin = lowest_floors_vertices[0][0].y
      xmax = lowest_floors_vertices[0][0].x
      ymax = lowest_floors_vertices[0][0].y
      zmin = lowest_floor_z
      for i in 0..lowest_floors_vertices.count - 1 # this loops through each of the lowers floors of daylight_space
        for j in 0..lowest_floors_vertices[i].count - 1 # this loops through each of vertices of each of the lowers floors of daylight_space

          if xmin > lowest_floors_vertices[i][j].x
            xmin = lowest_floors_vertices[i][j].x
          end
          if ymin > lowest_floors_vertices[i][j].y
            ymin = lowest_floors_vertices[i][j].y
          end
          if xmax < lowest_floors_vertices[i][j].x
            xmax = lowest_floors_vertices[i][j].x
          end
          if ymax < lowest_floors_vertices[i][j].y
            ymax = lowest_floors_vertices[i][j].y
          end
        end
      end
      # puts daylight_space.name.to_s
      # puts xmin
      # puts xmax
      # puts ymin
      # puts ymax

      ##### Get the thermal zone of daylight_space (this is used later to assign daylighting sensor)
      zone = daylight_space.thermalZone
      # puts "zone name is #{zone}"
      if !zone.empty?
        zone = daylight_space.thermalZone.get
        ##### Get the floor of the daylight_space
        floors = []
        daylight_space.surfaces.sort.each do |surface|
          if surface.surfaceType == 'Floor'
            floors << surface
          end
        end

        ##### Set daylighting controls illuminance setpoint and number of stepped control steps
        number_of_stepped_control_steps = 2   ##### Note that the minimum number of stepped control steps is two steps as per NECB2011.
        illuminance_setpoint =  daylight_spaces_target_illuminance_setpoint_hash.select {|key| key == daylight_space.name.to_s }
        illuminance_setpoint = illuminance_setpoint[daylight_space.name.to_s]

        ##### Create daylighting sensor control
        ##### NOTE: NECB2011 has some requirements on the number of sensors in spaces based on the area of the spaces.
        ##### However, EnergyPlus/OpenStudio allows to put maximum two built-in sensors in each thermal zone rather than in each space.
        ##### Since a thermal zone may include several spaces which are not next to each other on the same floor, or
        ##### a thermal zone may include spaces on different floors, a simplified method has been used to create a daylighting sensor.
        ##### So, in each thermal zone, only one daylighting sensor has been created even if the area of that thermal zone requires more than one daylighting sensor.
        ##### Also, it has been assumed that a thermal zone includes spaces which are next to each other and are on the same floor.
        ##### Furthermore, the one daylighting sensor in each thermal zone (where the thermal zone needs daylighting sensor),
        ##### the sensor has been put at the intersection of the minimum and maximum x and y of the lowest floor of that thermal zones.
        sensor = OpenStudio::Model::DaylightingControl.new(daylight_space.model)
        sensor.setName("#{daylight_space.name} daylighting control")
        sensor.setSpace(daylight_space)
        sensor.setIlluminanceSetpoint(illuminance_setpoint)
        sensor.setLightingControlType('Stepped')
        sensor.setNumberofSteppedControlSteps(number_of_stepped_control_steps)
        x_pos = (xmin + xmax) / 2.0
        y_pos = (ymin + ymax) / 2.0
        z_pos = zmin + 0.8 # put it 0.8 meter above the floor
        sensor_vertex = OpenStudio::Point3d.new(x_pos, y_pos, z_pos)
        sensor.setPosition(sensor_vertex)
        zone.setPrimaryDaylightingControl(sensor)
        zone.setFractionofZoneControlledbyPrimaryDaylightingControl(1.0)
        # if !zone.empty?
      end
      # daylight_spaces.each do |daylight_space|
    end # END if daylighting_controls_type.nil? || daylighting_controls_type == false || daylighting_controls_type == 'none' || daylighting_controls_type == 'NECB_Default'

  end # END model_add_daylighting_controls(model:, daylighting_type:)

  ##### Define ScheduleTypeLimits for Any_Number_ppm
  ##### @todo (upon other BTAP tasks) This function can be added to btap/schedules.rb > module StandardScheduleTypeLimits
  def get_any_number_ppm(model)
    name = 'Any_Number_ppm'
    any_number_ppm_schedule_type_limits = model.getScheduleTypeLimitsByName(name)
    return any_number_ppm_schedule_type_limits.get unless any_number_ppm_schedule_type_limits.empty?

    any_number_ppm_schedule_type_limits = OpenStudio::Model::ScheduleTypeLimits.new(model)
    any_number_ppm_schedule_type_limits.setName(name)
    any_number_ppm_schedule_type_limits.setNumericType('CONTINUOUS')
    any_number_ppm_schedule_type_limits.setUnitType('Dimensionless')
    any_number_ppm_schedule_type_limits.setLowerLimitValue(400.0)
    any_number_ppm_schedule_type_limits.setUpperLimitValue(1000.0)
    return any_number_ppm_schedule_type_limits
  end

  # Note: Values for dcv_type are: 'Occupancy_based_DCV', 'CO2_based_DCV', 'No_DCV', 'NECB_Default'
  def model_enable_demand_controlled_ventilation(model, dcv_type = 'No_DCV')
    return if dcv_type == 'NECB_Defualt'

    if dcv_type == 'Occupancy_based_DCV' || dcv_type == 'CO2_based_DCV'
      # @todo IMPORTANT: (upon other BTAP tasks) Set a value for the "Outdoor Air Flow per Person" field of the "OS:DesignSpecification:OutdoorAir" object
      # Note: The "Outdoor Air Flow per Person" field is required for occupancy-based DCV.
      # Note: The "Outdoor Air Flow per Person" values should be based on ASHRAE 62.1: Article 6.2.2.1.
      # Note: The "Outdoor Air Flow per Person" should be entered for "ventilation_per_person" in "lib/openstudio-standards/standards/necb/NECB2011/data/space_types.json"

      ##### Define indoor CO2 availability schedule (required for CO2-based DCV)
      ##### Reference: see page B.13 of PNNL (2017), "Impacts of Commercial Building Controls on Energy Savings and Peak Load Reduction", available a: https://www.energy.gov/eere/buildings/downloads/impacts-commercial-building-controls-energy-savings-and-peak-load-reduction
      ##### Note: the defined schedule here is redundant as the schedule says it is always on AND
      ##### the "ZoneControl:ContaminantController" object says that "If this field is left blank, the schedule has a value of 1 for all time periods".
      indoor_co2_availability_schedule = OpenStudio::Model::ScheduleCompact.new(model)
      indoor_co2_availability_schedule.setName('indoor_co2_availability_schedule')
      indoor_co2_availability_schedule.setScheduleTypeLimits(BTAP::Resources::Schedules::StandardScheduleTypeLimits.get_fraction(model))
      indoor_co2_availability_schedule.to_ScheduleCompact.get
      # indoor_co2_availability_schedule.setString(1,"indoor_co2_availability_schedule")
      indoor_co2_availability_schedule.setString(3, 'Through: 12/31')
      indoor_co2_availability_schedule.setString(4, 'For: Weekdays SummerDesignDay')
      indoor_co2_availability_schedule.setString(5, 'Until: 07:00')
      indoor_co2_availability_schedule.setString(6, '0.0')
      indoor_co2_availability_schedule.setString(7, 'Until: 22:00')
      indoor_co2_availability_schedule.setString(8, '1.0')
      indoor_co2_availability_schedule.setString(9, 'Until: 24:00')
      indoor_co2_availability_schedule.setString(10, '0.0')
      indoor_co2_availability_schedule.setString(11, 'For: Saturday WinterDesignDay')
      indoor_co2_availability_schedule.setString(12, 'Until: 07:00')
      indoor_co2_availability_schedule.setString(13, '0.0')
      indoor_co2_availability_schedule.setString(14, 'Until: 18:00')
      indoor_co2_availability_schedule.setString(15, '1.0')
      indoor_co2_availability_schedule.setString(16, 'Until: 24:00')
      indoor_co2_availability_schedule.setString(17, '0.0')
      indoor_co2_availability_schedule.setString(18, 'For: AllOtherDays')
      indoor_co2_availability_schedule.setString(19, 'Until: 24:00')
      indoor_co2_availability_schedule.setString(20, '0.0')

      ##### Define indoor CO2 setpoint schedule (required for CO2-based DCV)
      ##### Reference: see page B.13 of PNNL (2017), "Impacts of Commercial Building Controls on Energy Savings and Peak Load Reduction", available a: https://www.energy.gov/eere/buildings/downloads/impacts-commercial-building-controls-energy-savings-and-peak-load-reduction
      indoor_co2_setpoint_schedule = OpenStudio::Model::ScheduleCompact.new(model)
      indoor_co2_setpoint_schedule.setName('indoor_co2_setpoint_schedule')
      indoor_co2_setpoint_schedule.setScheduleTypeLimits(get_any_number_ppm(model))
      indoor_co2_setpoint_schedule.to_ScheduleCompact.get
      indoor_co2_setpoint_schedule.setString(3, 'Through: 12/31')
      indoor_co2_setpoint_schedule.setString(4, 'For: AllDays')
      indoor_co2_setpoint_schedule.setString(5, 'Until: 24:00')
      indoor_co2_setpoint_schedule.setString(6, '1000.0')
      # indoor_co2_setpoint_schedule.setToConstantValue(1000.0) #1000 ppm

      ##### Define outdoor CO2 schedule (required for CO2-based DCV
      ##### Reference: see page B.13 of PNNL (2017), "Impacts of Commercial Building Controls on Energy Savings and Peak Load Reduction", available a: https://www.energy.gov/eere/buildings/downloads/impacts-commercial-building-controls-energy-savings-and-peak-load-reduction
      outdoor_co2_schedule = OpenStudio::Model::ScheduleCompact.new(model)
      outdoor_co2_schedule.setName('outdoor_co2_schedule')
      outdoor_co2_schedule.setScheduleTypeLimits(get_any_number_ppm(model))
      outdoor_co2_schedule.to_ScheduleCompact.get
      outdoor_co2_schedule.setString(3, 'Through: 12/31')
      outdoor_co2_schedule.setString(4, 'For: AllDays')
      outdoor_co2_schedule.setString(5, 'Until: 24:00')
      outdoor_co2_schedule.setString(6, '400.0')
      # outdoor_co2_schedule.setToConstantValue(400.0) #400 ppm

      ##### Define ZoneAirContaminantBalance (required for CO2-based DCV)
      zone_air_contaminant_balance = model.getZoneAirContaminantBalance
      zone_air_contaminant_balance.setCarbonDioxideConcentration(true)
      zone_air_contaminant_balance.setOutdoorCarbonDioxideSchedule(outdoor_co2_schedule)

      ##### Set CO2 controller in each space (required for CO2-based DCV)
      model.getSpaces.sort.each do |space|
        # puts space.name.to_s
        zone = space.thermalZone
        if !zone.empty?
          zone = space.thermalZone.get
        end
        zone_control_co2 = OpenStudio::Model::ZoneControlContaminantController.new(zone.model)
        zone_control_co2.setName("#{space.name} Zone Control Contaminant Controller")
        zone_control_co2.setCarbonDioxideControlAvailabilitySchedule(indoor_co2_availability_schedule)
        zone_control_co2.setCarbonDioxideSetpointSchedule(indoor_co2_setpoint_schedule)
        zone.setZoneControlContaminantController(zone_control_co2)
      end
      # if dcv_type == "Occupancy_based_DCV" || dcv_type == "CO2_based_DCV"
    end

    ##### Loop through AirLoopHVACs
    model.getAirLoopHVACs.sort.each do |air_loop|
      ##### Loop through AirLoopHVAC's supply nodes to:
      ##### (1) Find its AirLoopHVAC:OutdoorAirSystem using the supply node;
      ##### (2) Find Controller:OutdoorAir using AirLoopHVAC:OutdoorAirSystem;
      ##### (3) Get "Controller Mechanical Ventilation" from Controller:OutdoorAir.
      air_loop.supplyComponents.sort.each do |supply_component|
        ##### Find AirLoopHVAC:OutdoorAirSystem of AirLoopHVAC using the supply node.
        hvac_component = supply_component.to_AirLoopHVACOutdoorAirSystem

        if !hvac_component.empty?
          ##### Find Controller:OutdoorAir using AirLoopHVAC:OutdoorAirSystem.
          hvac_component = hvac_component.get
          controller_oa = hvac_component.getControllerOutdoorAir

          ##### Get "Controller Mechanical Ventilation" from Controller:OutdoorAir.
          controller_mv = controller_oa.controllerMechanicalVentilation

          ##### Set "Demand Controlled Ventilation" to "Yes" or "No" in Controller:MechanicalVentilation depending on dcv_type.
          if (dcv_type == 'CO2_based_DCV') || (dcv_type == 'Occupancy_based_DCV') # Occupancy
            controller_mv.setDemandControlledVentilation(true)
            ##### Set the "System Outdoor Air Method" field based on dcv_type in the Controller:MechanicalVentilation object
            if dcv_type == 'CO2_based_DCV'
              controller_mv.setSystemOutdoorAirMethod('IndoorAirQualityProcedure')
            else # dcv_type == 'Occupancy_based_DCV'
              controller_mv.setSystemOutdoorAirMethod('ZoneSum')
            end
          elsif dcv_type == 'No_DCV'
            controller_mv.setDemandControlledVentilation(false)
          end
          # puts controller_mv
          # if !hvac_component.empty?
        end
        # air_loop.supplyComponents.each do |supply_component|
      end
      # model.getAirLoopHVACs.each do |air_loop|
    end
  end

  def set_lighting_per_area_led_lighting(space_type:, definition:, lighting_per_area_led_lighting:, lights_scale:)
    # puts "#{space_type.name.to_s} - 'space_height' - #{space_height.to_s}"
    occ_sens_lpd_frac = 1.0
    # NECB2011 space types that require a reduction in the LPD to account for
    # the requirement of an occupancy sensor (8.4.4.6(3) and 4.2.2.2(2))
    reduce_lpd_spaces = ['Classroom/lecture/training', 'Conf./meet./multi-purpose', 'Lounge/recreation',
                         'Conf./meet./multi-purpose', 'Washroom-sch-A', 'Washroom-sch-B', 'Washroom-sch-C', 'Washroom-sch-D',
                         'Washroom-sch-E', 'Washroom-sch-F', 'Washroom-sch-G', 'Washroom-sch-H', 'Washroom-sch-I',
                         'Dress./fitt. - performance arts', 'Locker room', 'Locker room-sch-A', 'Locker room-sch-B',
                         'Locker room-sch-C', 'Locker room-sch-D', 'Locker room-sch-E', 'Locker room-sch-F', 'Locker room-sch-G',
                         'Locker room-sch-H', 'Locker room-sch-I', 'Retail - dressing/fitting']
    if reduce_lpd_spaces.include?(space_type.standardsSpaceType.get)
      # Note that "Storage area", "Storage area - refrigerated", "Hospital - medical supply" and "Office - enclosed"
      # LPD should only be reduced if their space areas are less than specific area values.
      # This is checked in a space loop after this function in the calling routine.
      occ_sens_lpd_frac = 0.9
    end

    # ##### Since Atrium's LPD for LED lighting depends on atrium's height, the height of the atrium (if applicable) should be found.
    standards_space_type = space_type.standardsSpaceType.is_initialized ? space_type.standardsSpaceType.get : nil
    if standards_space_type.include? 'Atrium' # @todo Note that since none of the archetypes has Atrium, this was tested for 'Dining'. #Atrium
      puts "#{standards_space_type} - has atrium" # space_type.name.to_s
      # Get the max height for the spacetype.
      max_space_height_for_spacetype = get_max_space_height_for_space_type(space_type: space_type)
      if max_space_height_for_spacetype < 12.0 # @todo Note that since none of the archetypes has Atrium, this was tested for 'Dining' with the threshold of 5.0 m for space_height.
        # @todo Regarding the below equations, identify which version of ASHRAE 90.1 was used in NECB2015.
        atrium_lpd_eq_smaller_12_intercept = 0
        atrium_lpd_eq_smaller_12_slope = 1.06
        atrium_lpd_eq_larger_12_intercept = 4.3
        atrium_lpd_eq_larger_12_slope = 1.06
        lighting_per_area_led_lighting_atrium = (atrium_lpd_eq_smaller_12_intercept + atrium_lpd_eq_smaller_12_slope * 12.0) * 0.092903 # W/ft2 @todo Note that for NECB2011, a constant LPD is used for atrium based on NECB2015's equations. NECB2011's threshold for height is 13.0 m.
      elsif max_space_height_for_spacetype >= 12.0 && max_space_height_for_spacetype < 13.0
        lighting_per_area_led_lighting_atrium = (atrium_lpd_eq_larger_12_intercept + atrium_lpd_eq_larger_12_slope * 12.5) * 0.092903 # W/ft2
      else # i.e. space_height >= 13.0
        lighting_per_area_led_lighting_atrium = (atrium_lpd_eq_larger_12_intercept + atrium_lpd_eq_larger_12_slope * 13.0) * 0.092903 # W/ft2
      end
      puts "#{standards_space_type} - has lighting_per_area_led_lighting_atrium - #{lighting_per_area_led_lighting_atrium}"
      lighting_per_area_led_lighting = lighting_per_area_led_lighting_atrium
    end
    lighting_per_area_led_lighting *= lights_scale
    definition.setWattsperSpaceFloorArea(OpenStudio.convert(lighting_per_area_led_lighting.to_f * occ_sens_lpd_frac, 'W/ft^2', 'W/m^2').get)

    OpenStudio.logFree(OpenStudio::Info, 'openstudio.standards.SpaceType', "#{space_type.name} set LPD to #{lighting_per_area_led_lighting} W/ft^2.")
  end

  # Adds the loads and associated schedules for each space type
  # as defined in the OpenStudio_Standards_space_types.json file.
  # This includes lights, plug loads, occupants, ventilation rate requirements,
  # infiltration, gas equipment (for kitchens, etc.) and typical schedules for each.
  # Some loads are governed by the standard, others are typical values
  # pulled from sources such as the DOE Reference and DOE Prototype Buildings.
  #
  # @return [Boolean] returns true if successful, false if not
  def model_add_loads(model, lights_type, lights_scale)
    OpenStudio.logFree(OpenStudio::Info, 'openstudio.model.Model', 'Started applying space types (loads)')

    # Loop through all the space types currently in the model,
    # which are placeholders, and give them appropriate loads and schedules
    model.getSpaceTypes.sort.each do |space_type|
      # Rendering color
      space_type_apply_rendering_color(space_type)

      # Loads
      space_type_apply_internal_loads(space_type: space_type, lights_type: lights_type, lights_scale: lights_scale)

      # Schedules
      space_type_apply_internal_load_schedules(space_type, true, true, true, true, true, true, true)
    end

    OpenStudio.logFree(OpenStudio::Info, 'openstudio.model.Model', 'Finished applying space types (loads)')

    return true
  end

  ##### This method is needed to the space_type_apply_internal_loads space needed for the calculation of atriums' LPD when LED lighting is used in atriums. ***END***
  def get_max_space_height_for_space_type(space_type:)
    # initialize return value to zero.
    max_space_height_for_space_type = 0.0
    # Interate through all spaces in model.. not just ones that have space type defined.. Is this right sara?
    space_type.spaces.sort.each do |space|
      # Get only the wall type surfaces and iterate throught them.
      space.surfaces.sort.select(&:surfaceType == 'Wall').each do |wall_surface|
        # Find the vertex with the max z value.
        vertex_with_max_height = wall_surface.vertices.max_by(&:z)
        # replace max if this surface has something bigger.
        max_space_height_for_space_type = vertex_with_max_height.z if vertex_with_max_height.z > max_space_height_for_space_type
      end
    end
    return max_space_height_for_space_type
  end

  ##### The below method is for the 'model_add_daylighting_controls' method
  def get_parameters_sidelighting(daylight_space:, floor_surface:, floor_vertices:, floor_area:, primary_sidelighted_area:, area_weighted_vt_handle:, window_area_sum:)
    daylight_space.surfaces.sort.each do |surface|
      ##### Get the vertices of each exterior wall of the daylight_space on the floor
      ##### (these vertices will be used to calculate daylight_space depth in relation to the exterior wall, and
      ##### the distance of the window to vertical walls on each side of the window)
      if surface.outsideBoundaryCondition == 'Outdoors' && surface.surfaceType == 'Wall'
        wall_vertices_x_on_floor = []
        wall_vertices_y_on_floor = []
        surface_z_min = [surface.vertices[0].z, surface.vertices[1].z, surface.vertices[2].z, surface.vertices[3].z].min
        surface.vertices.each do |vertex|
          # puts vertex.z
          if vertex.z == surface_z_min && surface_z_min == floor_vertices[0][0].z
            wall_vertices_x_on_floor << vertex.x
            wall_vertices_y_on_floor << vertex.y
          end
        end
      end

      if surface.outsideBoundaryCondition == 'Outdoors' && surface.surfaceType == 'Wall' && surface_z_min == floor_vertices[0][0].z

        ##### Calculate the daylight_space depth in relation to the considered exterior wall.
        ##### To calculate daylight_space depth, first get the floor vertices which are on the opposite side of the considered exterior wall.
        floor_vertices_x_wall_opposite = []
        floor_vertices_y_wall_opposite = []
        floor_vertices[0].each do |floor_vertex|
          if (floor_vertex.x != wall_vertices_x_on_floor[0] && floor_vertex.y != wall_vertices_y_on_floor[0]) || (floor_vertex.x != wall_vertices_x_on_floor[1] && floor_vertex.y != wall_vertices_y_on_floor[1])
            floor_vertices_x_wall_opposite << floor_vertex.x
            floor_vertices_y_wall_opposite << floor_vertex.y
          end
        end

        ##### To calculate daylight_space depth, second calculate floor length on both sides: (1) exterior wall side, (2) on the opposite side of the exterior wall
        floor_width_wall_side = Math.sqrt((wall_vertices_x_on_floor[0] - wall_vertices_x_on_floor[1])**2 + (wall_vertices_y_on_floor[0] - wall_vertices_y_on_floor[1])**2)
        floor_width_wall_opposite = Math.sqrt((floor_vertices_x_wall_opposite[0] - floor_vertices_x_wall_opposite[1])**2 + (floor_vertices_y_wall_opposite[0] - floor_vertices_y_wall_opposite[1])**2)

        ##### Now, daylight_space depth can be calculated using the floor area and two lengths of the floor (note that these two lengths are in parallel to each other).
        daylight_space_depth = 2 * floor_area / (floor_width_wall_side + floor_width_wall_opposite)

        ##### Loop through the windows (including fixed and operable ones) to get window specification (width, height, area, visible transmittance (VT)), and area-weighted VT
        surface.subSurfaces.sort.each do |subsurface|
          # puts subsurface.name.to_s
          if subsurface.subSurfaceType == 'FixedWindow' || subsurface.subSurfaceType == 'OperableWindow'
            window_vt = subsurface.visibleTransmittance
            window_vt = window_vt.get
            window_area = subsurface.netArea
            window_area_sum += window_area
            area_weighted_vt_handle += window_area * window_vt
            window_vertices = subsurface.vertices
            if window_vertices[0].z.round(2) == window_vertices[1].z.round(2)
              window_width = Math.sqrt((window_vertices[0].x - window_vertices[1].x)**2.0 + (window_vertices[0].y - window_vertices[1].y)**2.0)
            else
              window_width = Math.sqrt((window_vertices[1].x - window_vertices[2].x)**2.0 + (window_vertices[1].y - window_vertices[2].y)**2.0)
            end
            window_head_height = [window_vertices[0].z, window_vertices[1].z, window_vertices[2].z, window_vertices[3].z].max.round(2)
            primary_sidelighted_area_depth = [window_head_height, daylight_space_depth].min # as per NECB2011: 4.2.2.9.

            ##### Calculate the  distance of the window to vertical walls on each side of the window (this is used to determine the sidelighted area's width).
            window_vertices_on_floor = []
            window_vertices.each do |vertex|
              window_vertices_on_floor << floor_surface.plane.project(vertex)
            end
            window_wall_distance_side1 = [Math.sqrt((wall_vertices_x_on_floor[0] - window_vertices_on_floor[0].x)**2.0 + (wall_vertices_y_on_floor[0] - window_vertices_on_floor[0].y)**2.0),
                                          Math.sqrt((wall_vertices_x_on_floor[0] - window_vertices_on_floor[2].x)**2.0 + (wall_vertices_y_on_floor[0] - window_vertices_on_floor[2].y)**2.0),
                                          0.6].min # 0.6 m as per NECB2011: 4.2.2.9.
            window_wall_distance_side2 = [Math.sqrt((wall_vertices_x_on_floor[1] - window_vertices_on_floor[0].x)**2.0 + (wall_vertices_y_on_floor[1] - window_vertices_on_floor[0].y)**2.0),
                                          Math.sqrt((wall_vertices_x_on_floor[1] - window_vertices_on_floor[2].x)**2.0 + (wall_vertices_y_on_floor[1] - window_vertices_on_floor[2].y)**2.0),
                                          0.6].min # 0.6 m as per NECB2011: 4.2.2.9.
            primary_sidelighted_area_width = window_wall_distance_side1 + window_width + window_wall_distance_side2
            primary_sidelighted_area += primary_sidelighted_area_depth * primary_sidelighted_area_width
            # if subsurface.subSurfaceType == "FixedWindow" || subsurface.subSurfaceType == "OperableWindow"
          end
          # surface.subSurfaces.each do |subsurface|
        end
        # if surface.outsideBoundaryCondition == "Outdoors" && surface.surfaceType == "Wall" && surface_z_min == floor_vertices[0][0].z
      end
      # daylight_space.surfaces.each do |surface|
    end

    return primary_sidelighted_area, area_weighted_vt_handle, window_area_sum
  end

  ##### The below method is for the 'model_add_daylighting_controls' method
  def get_parameters_skylight(daylight_space:, skylight_area_weighted_vt_handle:, skylight_area_sum:, daylighted_under_skylight_area:)
    daylight_space.surfaces.sort.each do |surface|
      ##### Get roof vertices
      if surface.outsideBoundaryCondition == 'Outdoors' && surface.surfaceType == 'RoofCeiling'
        roof_vertices = surface.vertices
      end

      ##### Loop through each subsurface to calculate daylighted_area_under_skylights and skylight_effective_aperture for each daylight_space
      surface.subSurfaces.sort.each do |subsurface|
        if subsurface.subSurfaceType == 'Skylight'
          skylight_vt = subsurface.visibleTransmittance
          skylight_vt = skylight_vt.get
          skylight_area = subsurface.netArea
          skylight_area_sum += skylight_area
          skylight_area_weighted_vt_handle += skylight_area * skylight_vt

          ##### Get skylight vertices
          skylight_vertices = subsurface.vertices

          ##### Calculate skylight width and height
          skylight_width = Math.sqrt((skylight_vertices[0].x - skylight_vertices[1].x)**2.0 + (skylight_vertices[0].y - skylight_vertices[1].y)**2.0)
          skylight_length = Math.sqrt((skylight_vertices[0].x - skylight_vertices[3].x)**2.0 + (skylight_vertices[0].y - skylight_vertices[3].y)**2.0)

          ##### Get ceiling height assuming the skylight is flush with the ceiling
          ceiling_height = skylight_vertices[0].z

          ##### Calculate roof lengths
          ##### (Note: used OpenStudio BCL measure called "assign_ashrae_9012010_daylighting_controls" with some changes/correcctions)
          roof_length_0 = Math.sqrt((roof_vertices[0].x - roof_vertices[1].x)**2.0 + (roof_vertices[0].y - roof_vertices[1].y)**2.0)
          roof_length_1 = Math.sqrt((roof_vertices[1].x - roof_vertices[2].x)**2.0 + (roof_vertices[1].y - roof_vertices[2].y)**2.0)
          roof_length_2 = Math.sqrt((roof_vertices[2].x - roof_vertices[3].x)**2.0 + (roof_vertices[2].y - roof_vertices[3].y)**2.0)
          roof_length_3 = Math.sqrt((roof_vertices[3].x - roof_vertices[0].x)**2.0 + (roof_vertices[3].y - roof_vertices[0].y)**2.0)

          ##### Find the skylight point that is the closest one to roof_vertex_0
          ##### (Note: used OpenStudio BCL measure called "assign_ashrae_9012010_daylighting_controls" with some changes/correcctions)
          roof_vertex_0_skylight_vertex_0 = Math.sqrt((roof_vertices[0].x - skylight_vertices[0].x)**2.0 + (roof_vertices[0].y - skylight_vertices[0].y)**2.0)
          roof_vertex_0_skylight_vertex_1 = Math.sqrt((roof_vertices[0].x - skylight_vertices[1].x)**2.0 + (roof_vertices[0].y - skylight_vertices[1].y)**2.0)
          roof_vertex_0_skylight_vertex_2 = Math.sqrt((roof_vertices[0].x - skylight_vertices[2].x)**2.0 + (roof_vertices[0].y - skylight_vertices[2].y)**2.0)
          roof_vertex_0_skylight_vertex_3 = Math.sqrt((roof_vertices[0].x - skylight_vertices[3].x)**2.0 + (roof_vertices[0].y - skylight_vertices[3].y)**2.0)
          roof_vertex_0_closest_distance = [roof_vertex_0_skylight_vertex_0, roof_vertex_0_skylight_vertex_1, roof_vertex_0_skylight_vertex_2, roof_vertex_0_skylight_vertex_3].min
          if roof_vertex_0_closest_distance == roof_vertex_0_skylight_vertex_0
            roof_vertex_0_closest_point = skylight_vertices[0]
          elsif roof_vertex_0_closest_distance == roof_vertex_0_skylight_vertex_1
            roof_vertex_0_closest_point = skylight_vertices[1]
          elsif roof_vertex_0_closest_distance == roof_vertex_0_skylight_vertex_2
            roof_vertex_0_closest_point = skylight_vertices[2]
          elsif roof_vertex_0_closest_distance == roof_vertex_0_skylight_vertex_3
            roof_vertex_0_closest_point = skylight_vertices[3]
          end

          ##### Find the skylight point that is the closest one to roof_vertex_2
          ##### (Note: used OpenStudio BCL measure called "assign_ashrae_9012010_daylighting_controls" with some changes/correcctions)
          roof_vertex_2_skylight_vertex_0 = Math.sqrt((roof_vertices[2].x - skylight_vertices[0].x)**2.0 + (roof_vertices[2].y - skylight_vertices[0].y)**2.0)
          roof_vertex_2_skylight_vertex_1 = Math.sqrt((roof_vertices[2].x - skylight_vertices[1].x)**2.0 + (roof_vertices[2].y - skylight_vertices[1].y)**2.0)
          roof_vertex_2_skylight_vertex_2 = Math.sqrt((roof_vertices[2].x - skylight_vertices[2].x)**2.0 + (roof_vertices[2].y - skylight_vertices[2].y)**2.0)
          roof_vertex_2_skylight_vertex_3 = Math.sqrt((roof_vertices[2].x - skylight_vertices[3].x)**2.0 + (roof_vertices[2].y - skylight_vertices[3].y)**2.0)
          roof_vertex_2_closest_distance = [roof_vertex_2_skylight_vertex_0, roof_vertex_2_skylight_vertex_1, roof_vertex_2_skylight_vertex_2, roof_vertex_2_skylight_vertex_3].min
          if roof_vertex_2_closest_distance == roof_vertex_2_skylight_vertex_0
            roof_vertex_2_closest_point = skylight_vertices[0]
          elsif roof_vertex_2_closest_distance == roof_vertex_2_skylight_vertex_1
            roof_vertex_2_closest_point = skylight_vertices[1]
          elsif roof_vertex_2_closest_distance == roof_vertex_2_skylight_vertex_2
            roof_vertex_2_closest_point = skylight_vertices[2]
          elsif roof_vertex_2_closest_distance == roof_vertex_2_skylight_vertex_3
            roof_vertex_2_closest_point = skylight_vertices[3]
          end

          ##### Calculate the vertical distance from the closest skylight points (projection onto the roof) to the wall (projection onto the roof) for roof_vertex_0 and roof_vertex_2
          ##### (Note: used OpenStudio BCL measure called "assign_ashrae_9012010_daylighting_controls" with some changes/correcctions)
          ##### For the calculation of each vertical distance: (1) first the area of the triangle is calculated knowing the cooridantes of its three corners;
          ##### (2) the vertical distance (i.e. triangle height) is calculated knowing the triangle area and the associated roof length.
          rv_0_triangle_0_area = 0.5 * (((roof_vertex_0_closest_point.x - roof_vertices[1].x) * (roof_vertex_0_closest_point.y - roof_vertices[0].y)) -
              ((roof_vertex_0_closest_point.x - roof_vertices[0].x) * (roof_vertex_0_closest_point.y - roof_vertices[1].y))).abs
          rv_0_distance_0 = (2.0 * rv_0_triangle_0_area) / roof_length_0
          rv_0_triangle_3_area = 0.5 * (((roof_vertex_0_closest_point.x - roof_vertices[3].x) * (roof_vertex_0_closest_point.y - roof_vertices[0].y)) -
              ((roof_vertex_0_closest_point.x - roof_vertices[0].x) * (roof_vertex_0_closest_point.y - roof_vertices[3].y))).abs
          rv_0_distance_3 = (2.0 * rv_0_triangle_3_area) / roof_length_3

          rv_2_triangle_1_area = 0.5 * (((roof_vertex_2_closest_point.x - roof_vertices[1].x) * (roof_vertex_2_closest_point.y - roof_vertices[2].y)) -
              ((roof_vertex_2_closest_point.x - roof_vertices[2].x) * (roof_vertex_2_closest_point.y - roof_vertices[1].y))).abs
          rv_2_distance_1 = (2.0 * rv_2_triangle_1_area) / roof_length_1
          rv_2_triangle_2_area = 0.5 * (((roof_vertex_2_closest_point.x - roof_vertices[3].x) * (roof_vertex_2_closest_point.y - roof_vertices[2].y)) -
              ((roof_vertex_2_closest_point.x - roof_vertices[2].x) * (roof_vertex_2_closest_point.y - roof_vertices[3].y))).abs
          rv_2_distance_2 = (2.0 * rv_2_triangle_2_area) / roof_length_2

          ##### Set the vertical distances from the closest skylight points (projection onto the roof) to the wall (projection onto the roof) for roof_vertex_0 and roof_vertex_2
          distance_1 = rv_0_distance_0
          distance_2 = rv_0_distance_3
          distance_3 = rv_2_distance_1
          distance_4 = rv_2_distance_2

          ##### Calculate the width and length of the daylighted area under the skylight as per NECB2011: 4.2.2.5.
          ##### Note: In the below loops, if any exterior walls has window(s), the width and length of the daylighted area under the skylight are re-calculated as per NECB2011: 4.2.2.5.
          daylighted_under_skylight_width = skylight_width + [0.7 * ceiling_height, distance_1].min + [0.7 * ceiling_height, distance_4].min
          daylighted_under_skylight_length = skylight_length + [0.7 * ceiling_height, distance_2].min + [0.7 * ceiling_height, distance_3].min

          ##### As noted above, the width and length of the daylighted area under the skylight are re-calculated (as per NECB2011: 4.2.2.5.), if any exterior walls has window(s).
          ##### To this end, the window_head_height should be calculated, as below:
          daylight_space.surfaces.sort.each do |curr_surface|
            if curr_surface.outsideBoundaryCondition == 'Outdoors' && curr_surface.surfaceType == 'Wall'
              wall_vertices_on_floor_x = []
              wall_vertices_on_floor_y = []
              wall_vertices = curr_surface.vertices
              if wall_vertices[0].z == wall_vertices[1].z
                wall_vertices_on_floor_x << wall_vertices[0].x
                wall_vertices_on_floor_x << wall_vertices[1].x
                wall_vertices_on_floor_y << wall_vertices[0].y
                wall_vertices_on_floor_y << wall_vertices[1].y
              elsif wall_vertices[0].z == wall_vertices[3].z
                wall_vertices_on_floor_x << wall_vertices[0].x
                wall_vertices_on_floor_x << wall_vertices[3].x
                wall_vertices_on_floor_y << wall_vertices[0].y
                wall_vertices_on_floor_y << wall_vertices[3].y
              end
              window_vertices = subsurface.vertices
              window_head_height = [window_vertices[0].z, window_vertices[1].z, window_vertices[2].z, window_vertices[3].z].max.round(2)

              ##### Calculate the exterior wall length (on the floor)
              exterior_wall_length = Math.sqrt((wall_vertices_on_floor_x[0] - wall_vertices_on_floor_x[1])**2.0 + (wall_vertices_on_floor_y[0] - wall_vertices_on_floor_y[1])**2.0)

              ##### Calculate the vertical distance of skylight_vertices[0] projection onto the roof/floor to the exterior wall
              skylight_vertex_0_triangle_area = 0.5 * (((wall_vertices_on_floor_x[0] - wall_vertices_on_floor_x[1]) * (wall_vertices_on_floor_y[0] - skylight_vertices[0].y)) -
                  ((wall_vertices_on_floor_x[0] - skylight_vertices[0].x) * (wall_vertices_on_floor_y[0] - wall_vertices_on_floor_y[1]))).abs
              skylight_vertex_0_distance = (2.0 * skylight_vertex_0_triangle_area) / exterior_wall_length

              ##### Calculate the vertical distance of skylight_vertices[1] projection onto the roof/floor to the exterior wall
              skylight_vertex_1_triangle_area = 0.5 * (((wall_vertices_on_floor_x[0] - wall_vertices_on_floor_x[1]) * (wall_vertices_on_floor_y[0] - skylight_vertices[1].y)) -
                  ((wall_vertices_on_floor_x[0] - skylight_vertices[1].x) * (wall_vertices_on_floor_y[0] - wall_vertices_on_floor_y[1]))).abs
              skylight_vertex_1_distance = (2.0 * skylight_vertex_1_triangle_area) / exterior_wall_length

              ##### Calculate the vertical distance of skylight_vertices[3] projection onto the roof/floor to the exterior wall
              skylight_vertex_3_triangle_area = 0.5 * (((wall_vertices_on_floor_x[0] - wall_vertices_on_floor_x[1]) * (wall_vertices_on_floor_y[0] - skylight_vertices[3].y)) -
                  ((wall_vertices_on_floor_x[0] - skylight_vertices[3].x) * (wall_vertices_on_floor_y[0] - wall_vertices_on_floor_y[1]))).abs
              skylight_vertex_3_distance = (2.0 * skylight_vertex_3_triangle_area) / exterior_wall_length

              ##### Loop through the subsurfaces that has exterior windows to re-calculate the width and length of the daylighted area under the skylight
              curr_surface.subSurfaces.sort.each do |curr_subsurface|
                if curr_subsurface.subSurfaceType == 'FixedWindow' || curr_subsurface.subSurfaceType == 'OperableWindow'

                  if skylight_vertex_0_distance == skylight_vertex_1_distance # skylight_01 is in parellel to the exterior wall
                    if skylight_vertex_0_distance.round(2) == distance_2.round(2)
                      daylighted_under_skylight_length = skylight_length + [0.7 * ceiling_height, distance_2, distance_2 - window_head_height].min + [0.7 * ceiling_height, distance_3].min
                    elsif skylight_vertex_0_distance.round(2) == distance_3.round(2)
                      daylighted_under_skylight_length = skylight_length + [0.7 * ceiling_height, distance_2].min + [0.7 * ceiling_height, distance_3, distance_3 - window_head_height].min
                    end
                  elsif skylight_vertex_0_distance == skylight_vertex_3_distance # skylight_03 is in parellel to the exterior wall
                    if skylight_vertex_0_distance.round(2) == distance_1.round(2)
                      daylighted_under_skylight_width = skylight_width + [0.7 * ceiling_height, distance_1, distance_1 - window_head_height].min + [0.7 * ceiling_height, distance_4].min
                    elsif skylight_vertex_0_distance.round(2) == distance_4.round(2)
                      daylighted_under_skylight_width = skylight_width + [0.7 * ceiling_height, distance_1].min + [0.7 * ceiling_height, distance_4, distance_4 - window_head_height].min
                    end
                    # if skylight_vertex_0_distance == skylight_vertex_1_distance
                  end

                  daylighted_under_skylight_area += daylighted_under_skylight_length * daylighted_under_skylight_width
                  # if subsurface.subSurfaceType == "FixedWindow" || subsurface.subSurfaceType == "OperableWindow"
                end
                # surface.subSurfaces.each do |subsurface|
              end
              # if surface.outsideBoundaryCondition == "Outdoors" && surface.surfaceType == "Wall"
            end
            # daylight_space.surfaces.each do |surface|
          end
          # if subsurface.subSurfaceType == "Skylight"
        end
        # surface.subSurfaces.each do |subsurface|
      end
      # daylight_space.surfaces.each do |surface|
    end

    return daylighted_under_skylight_area, skylight_area_weighted_vt_handle, skylight_area_sum
  end

  def set_output_variables(model:,output_variables:)
    unless output_variables.nil? or output_variables.empty?
      output_variables.each do |output_variable|
        puts output_variable
        puts output_variable['frequency']
        raise("Frequency is not valid. Must by \"hourly\" or \"timestep\" but got #{output_variable}.") unless ["timestep","hourly",'daily','monthly','annual'].include?(output_variable['frequency'])
        output = OpenStudio::Model::OutputVariable.new(output_variable['variable'],model)
        output.setKeyValue(output_variable['key'])
        output.setReportingFrequency(output_variable['frequency'])
      end
    end
    return model
  end

  def set_output_meters(model:,output_meters:)
    unless output_meters.nil? or output_meters.empty?
      # remove existing output meters
      existing_meters = model.getOutputMeters

      # OpenStudio doesn't seemt to like two meters of the same name, even if they have different reporting frequencies.
      output_meters.each do |new_meter|
        #check if meter already exists
        result = existing_meters.select { |e_m| e_m.name == new_meter['name'] }
        puts("More and one output meter named #{new_meter['name']}") if result.size > 1
        if result.size >= 1
          existing_meter = result[0]
          puts("A meter named #{new_meter['name']} already exists. One will not be added to the model.")
          if existing_meter.reportingFrequency != new_meter['frequency']
            existing_meter.setReportingFrequency(new_meter['frequency'])
            puts("Changing reporting frequency of existing meter to #{new_meter['frequency']}.")
          end
        end
        if result.size == 0
          meter = OpenStudio::Model::OutputMeter.new(model)
          meter.setName(new_meter['name'])
          meter.setReportingFrequency(new_meter['frequency'])
          puts("Adding meter for #{meter.name} reporting #{new_meter['frequency']}")
        end
      end
    end
    return model
  end

  # This method handles looking for the epw_file in the https://github.com/canmet-energy/btap_weather repository.  It
  # checks for the epw_file in the historical data first.  If it is not there then it looks in the future weather data.
  # If it is not there either, it throws an error.
  # epw_file (String):  The name of the epw file.  The different weather files all share the same name as the epw file,
  #                     only the extension changes.
  def get_weather_file_from_repo(epw_file:)
    # Get just the weather file name without the extension
    weather_loc = epw_file[0..-5]
    # Get the url of the file containing the historical weather data file names in the repository and the repository
    # folder containing the files
    historic_weather_files_loc = @standards_data['constants']['historic_weather_file_list']['value'].to_s
    historic_git_folder = @standards_data['constants']['historic_weather_folder_url']['value'].to_s
    # Get the files from the repository
    success_flag = download_and_save_file(weather_list_url: historic_weather_files_loc, weather_loc: weather_loc, git_folder: historic_git_folder)
    return if success_flag
    # If the file could not be found in the historical data look for it with the future weather data.
    puts "Could not find #{epw_file} in historical weather data files, looking in future weather data files."
    future_weather_files_loc = @standards_data['constants']['future_weather_file_list']['value'].to_s
    future_git_folder = @standards_data['constants']['future_weather_folder_url']['value'].to_s
    success_flag = download_and_save_file(weather_list_url: future_weather_files_loc, weather_loc: weather_loc, git_folder: future_git_folder)
    return if success_flag
    raise("Could not locate the following file in the canmet/btap_weather repository or could not extract the data: #{epw_file}.  Please check the spelling of the file or visit https://github.com/canmet-energy/btap_weather to see if the file exists.")
  end

  # This method actually looks for and downloads the zip file from the https://github.com/canmet-energy/btap_weather
  # repository.  The repository contains json files containing the names of all of the weather data zip files of a given
  # type (either historic weather files or future weather files).  This json is checked first to make sure that the file
  # is in the repository.  If it is, the method downloads the zip file and extracts the data all to the
  # openstudio-standards weather file folder.

  # Arguments:
  # weather_list_url (string): the web address of the json file containing the list of weather files on the repository
  # weather_loc (string): the name of the epw file we are looking for without the .epw extension
  # git_folder (string): the url of the folder containing the weather files.  As of 2023-07-07 this this is either the
  #                      url of the historical weather data folder or the future weather data folder.
  def download_and_save_file(weather_list_url:, weather_loc:, git_folder:)
    status = false
    attempt = 1
    # Try to download the list of weather files 5 times, waiting 5 seconds between each attempt.
    until attempt > 5
      begin
        puts "Beginning attempt #{attempt} to download #{weather_list_url}"
        # Download the list of weather files on the repository
        URI.open(weather_list_url) do |web_data|
          # Convert the weather file list to an array
          if web_data.size <= 100
            raise("Could not read #{weather_list_url}!")
          end
          weather_files = (JSON.parse(web_data.read)).to_a
          # Check to see if the requested weather file is on the list
          zip_name = weather_files.find{ |weather_file| weather_file.match(weather_loc) }
          # If the weather file is on the list proceed, otherwise report that it could not be found
          unless zip_name.nil?
            # Found the weather file on the list
            # Define the full url of the weather zip file we want to download
            save_file_url = git_folder + zip_name
            # Define the local location of where the weather zip file will be saved
            weather_dir = File.absolute_path(File.join(__FILE__, '..', '..', '..', '..', '..' , '..', "data/weather"))
            save_file = File.join(weather_dir, zip_name)
            attemptb = 1
            # Try to download the weather file up to 5 times, waiting 5 seconds between each attempt.
            until attemptb > 5
              begin
                puts "Beginning attempt #{attemptb} to download #{save_file_url}"
                # Download the weather zip file from the repository
                URI.open(save_file_url) do |file_url|
                  if file_url.size <= 100
                    raise("Could not read #{save_file_url}!")
                  end
                  # Save the zip file in the /data/weather folder
                  File.open(save_file, 'wb') { |f| f.write(file_url.read) }
                  puts "Downloaded #{save_file_url} to #{save_file}"
                  # Extract the individual weother files from the zip file
                  status = extract_weather_data(zipped_file: save_file, weather_dir: weather_dir)
                end
                attemptb = 10
              rescue
                sleep(30)
                attemptb += 1
              end
            end
          end
        end
        attempt = 10
      rescue
        sleep(30)
        attempt += 1
      end
    end
    return status
  end

  # This method checks if a zip file containing weather data is stored in an external directory.  If it is, then it
  # checks if the name of the zip file (without extension) matches the name of the desired epw file (without extension).
  # If it does then it copies the zip file to the openstudio-standards weather directory and expands the file.
  # Presumably the zip file contains the .ddy, .epw, and .stat files needed by the rest of BTAP.  If no appropriate
  # weather zip files are present in the external directory then the method returns false.
  # Arguments:
  # epw_file (string): The name of the .epw file that BTAP will use.
  # weather_folder (string): The path to the openstudio-standards weather folder.
  # custom_weather_folder (string): The path to the external folder presumably containing the weather data zip file.
  def check_datapoint_weather_folder(epw_file:, weather_folder:, custom_weather_folder: nil)
    # Check if the external weather directory exists and return false if there isn't one
    return false if custom_weather_folder.nil?
    # Check if there are any zip files in the external weather directory and return false if there isn't any.
    zip_search_term = File.join(custom_weather_folder.to_s, '*.zip')
    zip_files = Dir[zip_search_term]
    return false if zip_files.empty?
    # Look for a zip file in the external directory named after the .epw file.  If there isn't one return false.
    weather_loc = epw_file[0..-5]
    weather_zip = weather_loc + '.zip'
    zip_find = zip_files.select{ |check_file | File.basename(check_file).to_s.downcase == weather_zip.to_s.downcase }
    return false if zip_find.empty?
    # Copy the zip file we want from the external weather directory to the openstudio-standards weather directory and
    # extract the weather data in the file.
    puts "Copying: #{zip_find[0]} from the btap_cli weather folder to the openstudio-standards weather folder: #{weather_folder}"
    FileUtils.cp(zip_find[0], weather_folder)
    dest_zip = File.join(weather_folder, weather_zip)
    # Return true if everything goes well.
    return extract_weather_data(zipped_file: dest_zip, weather_dir: weather_folder)
  end

  # This method extracts data from a zip file.  The name implies it is to be used for zip files containing weather
  # data but really it can be used to extract any zip file.
  # Arguments:
  # zipped_file (string): As the name implies, this is the name and path to the zip file we want to expand.
  # weather_dir (string): This is the folder where the zipped files will be extracted to.  Don't let the name fool you.
  #                       it can be any folder not just a weather directory.
  def extract_weather_data(zipped_file:, weather_dir:)
    # Set a flag to check if the weather data is for future weather.
    future_file = false
    # Start expanding the data.
    Zip::File.open(zipped_file) do |zip_file|
      puts "Expanding #{zipped_file}"
      # Cycle through each file in the zip file
      zip_file.each do |entry|
        # Define the location of where the file will be saved locally
        curr_save_file = File.join(weather_dir, entry.name.to_s)
        puts "Extracting #{entry.name} to #{curr_save_file}"
        # Check if the file includes a '_ASHRAE.ddy' term.  If there is, later on we will rename the '_ASHRAE.ddy' file
        # to just '.ddy'. This is so the rest of BTAP uses the _ASHRAE.ddy file.
        entry_name = entry.name.to_s
        if entry_name.length > 11
          future_file = true if entry_name[-11..-1] == '_ASHRAE.ddy'
        end
        # entry.extract # This was required before but now it isn't.  I'm confused so am saving this comment to
        # remind me if there are problems later.
        # Read the data from the file
        content = entry.get_input_stream.read
        # Save the data locally
        File.open(curr_save_file, 'wb') { |save_f| save_f.write(content) }
      end
    end
    if future_file
      # Rename the non ASHRAE.ddy as '_non_ASHRAE.ddy' and save the '_ASHRAE.ddy' as the regular '.ddy' file.  This is
      # because the ASHRAE .ddy file includes sizing information not included in the regular .ddy file for future
      # weather data files.  Unfortunately, openstudio-standards just looks for the regular .ddy file for sizing
      # information which is why the switch is done.
      weather_loc = (File.basename(zipped_file).to_s)[0..-5]
      puts "Renaming #{weather_loc}.ddy as #{weather_loc}_orig.ddy and #{weather_loc}_ASHRAE.ddy as #{weather_loc}.ddy."
      puts "This is so that the design weather information in the #{weather_loc}_ASHRAE.ddy file is used."
      orig_ddy_name = File.join(weather_dir, (weather_loc + ".ddy"))
      ashrae_ddy_name = File.join(weather_dir, (weather_loc + "_ASHRAE.ddy"))
      rev_ddy_name = File.join(weather_dir, (weather_loc + "_orig.ddy"))
      FileUtils.cp(orig_ddy_name, rev_ddy_name)
      FileUtils.cp(ashrae_ddy_name, orig_ddy_name)
    end
    # Return true if everything worked out
    return true
  end

  # This method is defined and used by the vintage classes to address he issue with the heat pump fuel types.  This
  # method does nothing when creating NECB reference buildings.
  def validate_primary_heating_fuel(primary_heating_fuel:)
    return primary_heating_fuel
  end

<<<<<<< HEAD
  # def determine_fuel(swh_fuel, primary_heating_fuel)
  #   case swh_fuel
  #   when 'NECB_Default'
  #     primary_heating_fuel
  #   when 'NaturalGasHPGasBackup', 'NaturalGasHPElecBackupMixed'
  #     'NaturalGas'
  #   when 'ElectricityHPElecBackup', 'ElectricityHPGasBackupMixed'
  #     'Electricity'
  #   end
  # end
  
end

=======
  # This method expects a string with the following pattern:  number-number
  # The first number is the percent of the total capacity that the primary boiler's capacity will be set to.
  # The second number is the percent of the total capacity that the secondary boiler's capacity will be set to.
  # If no boiler_cap_ratio is provided the the primary boiler will have its capacity set to 75% of the total and the
  # secondary boiler will have its capacity set to 25% of the total.  If a boiler_cap_ratio is set to '0_0' then the
  # NECB default capacities are assigned.
  def set_boiler_cap_ratios(boiler_cap_ratio:, boiler_fuel:)
    # Rules if boiler_fuel is defined
    unless boiler_fuel.nil?
      # Set the NECB default boiler capacities if the boiler_cap_ratio is set to '0-0'
      if boiler_cap_ratio == '0-0'
        boiler_cap_ratios = {
          primary_ratio: nil,
          secondary_ratio: nil
        }
        return boiler_cap_ratios
      elsif !boiler_fuel.to_s.downcase.include?('backup') && boiler_cap_ratios.to_s.nil?
        # Set the NECB default boiler capacities if the boiler_cap_ratio in not defined and the boiler fuel type is set
        # and the primary and secondary fuel types are the same.
        boiler_cap_ratios = {
          primary_ratio: nil,
          secondary_ratio: nil
        }
        return boiler_cap_ratios
      end
    end
    # Assuming the above rules do not apply, set the default boiler capacity ratio to 75% for the primary boiler and 25%
    # for the secondary boiler
    if boiler_cap_ratio.nil?
      boiler_cap_ratios = {
        primary_ratio: 0.75,
        secondary_ratio: 0.25
      }
      return boiler_cap_ratios
    end
    # If you defined the boiler capacity ratios set them accordingly.
    # Split the capacity ratio using the '-' symbol
    string_ratios = boiler_cap_ratio.to_s.split('-')
    # Turn the percentages into fractions
    primary_ratio = string_ratios[0].to_f/100.0
    secondary_ratio = string_ratios[1].to_f/100.0
    # Set the hash containg the ratios and return
    boiler_cap_ratios = {
      primary_ratio: primary_ratio,
      secondary_ratio: secondary_ratio
    }
    return boiler_cap_ratios
  end
end
>>>>>>> 7febc692
<|MERGE_RESOLUTION|>--- conflicted
+++ resolved
@@ -335,7 +335,6 @@
                                 boiler_fuel: boiler_fuel,
                                 boiler_cap_ratio: boiler_cap_ratio
                                 )
-
   end
 
   def load_building_type_from_library(building_type:)
@@ -410,14 +409,10 @@
                            output_meters: nil,
                            airloop_economizer_type: nil,
                            baseline_system_zones_map_option: nil,
-<<<<<<< HEAD
-                           necb_hdd: true)
-
-=======
                            necb_hdd: true,
                            boiler_fuel: nil,
                            boiler_cap_ratio: nil)
->>>>>>> 7febc692
+
     primary_heating_fuel = validate_primary_heating_fuel(primary_heating_fuel: primary_heating_fuel)
     self.fuel_type_set = SystemFuels.new()
     swh_fuel = swh_fuel.nil? ? 'NECB_Default' : swh_fuel.to_s
@@ -2453,21 +2448,6 @@
     return primary_heating_fuel
   end
 
-<<<<<<< HEAD
-  # def determine_fuel(swh_fuel, primary_heating_fuel)
-  #   case swh_fuel
-  #   when 'NECB_Default'
-  #     primary_heating_fuel
-  #   when 'NaturalGasHPGasBackup', 'NaturalGasHPElecBackupMixed'
-  #     'NaturalGas'
-  #   when 'ElectricityHPElecBackup', 'ElectricityHPGasBackupMixed'
-  #     'Electricity'
-  #   end
-  # end
-  
-end
-
-=======
   # This method expects a string with the following pattern:  number-number
   # The first number is the percent of the total capacity that the primary boiler's capacity will be set to.
   # The second number is the percent of the total capacity that the secondary boiler's capacity will be set to.
@@ -2517,4 +2497,4 @@
     return boiler_cap_ratios
   end
 end
->>>>>>> 7febc692
+
