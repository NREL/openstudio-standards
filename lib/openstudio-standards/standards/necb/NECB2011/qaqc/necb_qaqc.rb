class NECB2011
  attr_accessor :qaqc_data

  def get_sql_table_to_json(model, report_name, report_for_string, table_name)
    table = []
    query_row_names = "
     SELECT DISTINCT
        RowName
     FROM
        tabulardatawithstrings
      WHERE
        ReportName='#{report_name}'
      AND
        ReportForString='#{report_for_string}'
      AND
        TableName='#{table_name}'"
    row_names = model.sqlFile.get.execAndReturnVectorOfString(query_row_names).get

    # get Columns
    query_col_names = "
     SELECT DISTINCT
        ColumnName
     FROM tabulardatawithstrings
      WHERE ReportName='#{report_name}'
      AND ReportForString='#{report_for_string}'
      AND TableName='#{table_name}'"
    col_names = model.sqlFile.get.execAndReturnVectorOfString(query_col_names).get

    # get units
    query_unit_names = "
     SELECT DISTINCT
        Units
     FROM tabulardatawithstrings
      WHERE ReportName='#{report_name}'
      AND ReportForString='#{report_for_string}'
      AND TableName='#{table_name}'"
    unit_names = model.sqlFile.get.execAndReturnVectorOfString(query_unit_names).get

    row_names.each do |row|
      next if row.nil? || row == ''

      row_hash = {}
      row_hash[:name] = row
      col_names.each do |col|
        unit_names.each do |unit|
          query = "
        SELECT
          Value
        FROM
          tabulardatawithstrings
        WHERE
          ReportName='#{report_name}'
        AND
          ReportForString='#{report_for_string}'
        AND
          TableName='#{table_name}'
        AND
          RowName='#{row}'
        AND
          ColumnName='#{col}'
        AND
          Units='#{unit}'
"
          column_name = col.to_s.gsub(/\s+/, '_').downcase
          # If the column name is "additional_fuel" and the file contains a boiler with a FuelOilNo2 fuel type assume
          # the column name should be "fueloilno2".
          if column_name.include? 'additional_fuel'
            model.getPlantLoops.sort.each do |iplantloop|
              boilers = iplantloop.components.select { |icomponent| icomponent.to_BoilerHotWater.is_initialized }
              column_name = 'fueloilno2' unless boilers.select { |boiler| boiler.to_BoilerHotWater.get.fuelType.to_s == 'FuelOilNo2' }.empty?
            end
          end
          column_name += "_#{unit}" if unit != ''
          value = model.sqlFile.get.execAndReturnFirstString(query)
          next if value.empty? || value.get.nil?

          value = value.get.strip
          # check is value is a number
          if (begin
                Float(value)
              rescue StandardError
                false
              end) && value.to_f != 0
            row_hash[column_name] = value.to_f
            # Check if value is a date
          elsif unit == '' && value =~ /\d\d-\D\D\D-\d\d:\d\d/
            row_hash[column_name] = DateTime.parse(value)
            # skip if value in an empty string or a zero value
          elsif value != '' && value != '0.00'
            row_hash[column_name] = value
          end
        end
      end
      if row_hash.size > 1
        table << row_hash
      end
    end
    result = { report_name: report_name, report_for_string: report_for_string, table_name: table_name, table: table }
    return result
  end

  def merge_recursively(a, b)
    a.merge(b) { |key, a_item, b_item| merge_recursively(a_item, b_item) }
  end

  def get_sql_tables_to_json(model)
    sql_data = []
    sql_data << get_sql_table_to_json(model, 'AnnualBuildingUtilityPerformanceSummary', 'Entire Facility', 'End Uses')
    sql_data << get_sql_table_to_json(model, 'AnnualBuildingUtilityPerformanceSummary', 'Entire Facility', 'Site and Source Energy')
    # sql_data << get_sql_table_to_json(model, "AnnualBuildingUtilityPerformanceSummary", "Entire Facility", "On-Site Thermal Sources")
    # sql_data << get_sql_table_to_json(model, "AnnualBuildingUtilityPerformanceSummary", "Entire Facility", "Comfort and Setpoint Not Met Summary")
    # sql_data << get_sql_table_to_json(model, "InputVerificationandResultsSummary", "Entire Facility", "Window-Wall Ratio")
    # sql_data << get_sql_table_to_json(model, "InputVerificationandResultsSummary", "Entire Facility", "Conditioned Window-Wall Ratio")
    # sql_data << get_sql_table_to_json(model, "InputVerificationandResultsSummary", "Entire Facility", "Skylight-Roof Ratio")
    # sql_data << get_sql_table_to_json(model, "DemandEndUseComponentsSummary", "Entire Facility", "End Uses")
    # sql_data << get_sql_table_to_json(model, "ComponentSizingSummary", "Entire Facility", "AirLoopHVAC")
    return sql_data
  end

  def load_qaqc_database_new
    # Combine the data from the JSON files into a single hash
    files = Dir.glob("#{File.dirname(__FILE__)}/qaqc_data/*.json").select { |e| File.file? e }
    @qaqc_data = {}
    @qaqc_data['tables'] = {}
    files.each do |file|
      # puts "loading qaqc data from #{file}"
      data = JSON.parse(File.read(file))
      if !data['tables'].nil?
        @qaqc_data['tables'] = [*@qaqc_data['tables'], *data['tables']].to_h
      else
        @qaqc_data[data.keys.first] = data[data.keys.first]
      end
    end
    # Write test report file.
    test_result_file = File.join(File.dirname(__FILE__), '..', 'NECB2011_QAQC.json')
    File.open(test_result_file, 'w') { |f| f.write(JSON.pretty_generate(@qaqc_data)) }
    return @qaqc_data
  end

  def get_qaqc_table(table_name:, search_criteria: nil)
    return_objects = nil
    table = @qaqc_data['tables'][table_name]
    raise("could not find #{table_name} in qaqc table database. ") if table.nil?

    return table if search_criteria.nil? # removed table beause need to use the object['refs']

    rows = table['table']
    search_criteria.each do |key, value|
      rows = rows.select { |row| row[key] == value }
    end
    return rows
  end

  # generates full qaqc.json
  def init_qaqc(model)
    # load the qaqc.json files
    # This is currently disabled as most tests are now done using regression and unit tests.. but we may bring this back.
    # @qaqc_data = self.load_qaqc_database_new()

    # generate base qaqc hash
    qaqc = create_base_data(model)
    # performs the qaqc on the given base qaqc hash
    # necb_qaqc(qaqc, model)
    return qaqc
  end

  # generates only qaqc component
  def qaqc_only(model)
    # load the qaqc.json files
    @qaqc_data = load_qaqc_database_new

    # generate base qaqc hash
    qaqc = create_base_data(model)
    # performs the qaqc on the given base qaqc hash.
    # using `qaqc.clone` as an argument to pass in a shallow copy, so that the argument passed can stay unmodified.
    necb_qaqc_with_base = necb_qaqc(qaqc.clone, model)

    # subract base data from qaqc
    return (necb_qaqc_with_base.to_a - qaqc.to_a).to_h
  end

  # Generates the base data hash mainly used to perform qaqc.
  def create_base_data(model)
    # construct command with local libs
    os_version = OpenStudio.openStudioLongVersion
    eplus_version = OpenStudio.energyPlusVersion
    puts "\n\n\nOS_version is [#{os_version.strip}]"
    puts "\n\n\nEP_version is [#{eplus_version.strip}]"

    # Ensure all surfaces are unique.
    surfaces = model.getSurfaces.sort

    # Sort surfaces by type

    interior_surfaces = BTAP::Geometry::Surfaces.filter_by_boundary_condition(surfaces, ['Surface', 'Adiabatic'])
    interior_floors = BTAP::Geometry::Surfaces.filter_by_surface_types(interior_surfaces, 'Floor')
    outdoor_surfaces = BTAP::Geometry::Surfaces.filter_by_boundary_condition(surfaces, 'Outdoors')
    outdoor_walls = BTAP::Geometry::Surfaces.filter_by_surface_types(outdoor_surfaces, 'Wall')
    outdoor_roofs = BTAP::Geometry::Surfaces.filter_by_surface_types(outdoor_surfaces, 'RoofCeiling')
    outdoor_floors = BTAP::Geometry::Surfaces.filter_by_surface_types(outdoor_surfaces, 'Floor')
    outdoor_subsurfaces = BTAP::Geometry::Surfaces.get_subsurfaces_from_surfaces(outdoor_surfaces)

    ground_surfaces = BTAP::Geometry::Surfaces.filter_by_boundary_condition(surfaces, 'Ground')
    ground_walls = BTAP::Geometry::Surfaces.filter_by_surface_types(ground_surfaces, 'Wall')
    ground_roofs = BTAP::Geometry::Surfaces.filter_by_surface_types(ground_surfaces, 'RoofCeiling')
    ground_floors = BTAP::Geometry::Surfaces.filter_by_surface_types(ground_surfaces, 'Floor')

    windows = BTAP::Geometry::Surfaces.filter_subsurfaces_by_types(outdoor_subsurfaces, ['FixedWindow', 'OperableWindow'])
    skylights = BTAP::Geometry::Surfaces.filter_subsurfaces_by_types(outdoor_subsurfaces, ['Skylight', 'TubularDaylightDiffuser', 'TubularDaylightDome'])
    doors = BTAP::Geometry::Surfaces.filter_subsurfaces_by_types(outdoor_subsurfaces, ['Door', 'GlassDoor'])
    overhead_doors = BTAP::Geometry::Surfaces.filter_subsurfaces_by_types(outdoor_subsurfaces, ['OverheadDoor'])

    # Peaks
    electric_peak = model.sqlFile.get.execAndReturnFirstDouble("SELECT Value FROM tabulardatawithstrings WHERE ReportName='EnergyMeters'" \
                                                                       " AND ReportForString='Entire Facility' AND TableName='Annual and Peak Values - Electricity' AND RowName='Electricity:Facility'" \
                                                                       " AND ColumnName='Electricity Maximum Value' AND Units='W'")
    natural_gas_peak = model.sqlFile.get.execAndReturnFirstDouble("SELECT Value FROM tabulardatawithstrings WHERE ReportName='EnergyMeters'" \
<<<<<<< HEAD
                                                                          " AND ReportForString='Entire Facility' AND TableName='Annual and Peak Values - Gas' AND RowName='Gas:Facility'" \
                                                                          " AND ColumnName='Gas Maximum Value' AND Units='W'")
=======
                                                                          " AND ReportForString='Entire Facility' AND TableName='Annual and Peak Values - Natural Gas' AND RowName='NaturalGas:Facility'" \
                                                                          " AND ColumnName='Natural Gas Maximum Value' AND Units='W'")
>>>>>>> 40d01238

    get_sql_tables_to_json(model)

    # Create hash to store all the collected data.
    qaqc = {}
    qaqc[:sql_data] = get_sql_tables_to_json(model)
    error_warning = []
    qaqc[:os_standards_revision] = OpenstudioStandards.git_revision
    qaqc[:os_standards_version] = OpenstudioStandards::VERSION
    qaqc[:openstudio_version] = os_version.strip
    qaqc[:energyplus_version] = eplus_version.strip
    # Store Building data.
    qaqc[:building] = {}
    qaqc[:building][:name] = model.building.get.name.get
    qaqc[:building][:conditioned_floor_area_m2] = nil
    if model.building.get.conditionedFloorArea.empty?
      error_warning << "model.building.get.conditionedFloorArea() is empty for #{model.building.get.name.get}"
    else
      qaqc[:building][:conditioned_floor_area_m2] = model.building.get.conditionedFloorArea.get
    end
    qaqc[:building][:exterior_area_m2] = model.building.get.exteriorSurfaceArea # m2
    qaqc[:building][:volume] = model.building.get.airVolume # m3
    qaqc[:building][:number_of_stories] = model.getBuildingStorys.size
    qaqc[:building][:standards_number_of_stories] = nil
    qaqc[:building][:standards_number_of_stories] = model.building.get.standardsNumberOfStories.get unless model.building.get.standardsNumberOfStories.empty?
    qaqc[:building][:standards_number_of_above_ground_stories] = nil
    qaqc[:building][:standards_number_of_above_ground_stories] = model.building.get.standardsNumberOfAboveGroundStories.get unless model.building.get.standardsNumberOfAboveGroundStories.empty?
    qaqc[:building][:standards_number_of_living_units] = nil
    qaqc[:building][:standards_number_of_living_units] = model.building.get.standardsNumberOfLivingUnits.get unless model.building.get.standardsNumberOfLivingUnits.empty?
    qaqc[:building][:nominal_floor_to_ceiling_height] = nil
    qaqc[:building][:nominal_floor_to_ceiling_height] = model.building.get.nominalFloortoCeilingHeight.get unless model.building.get.nominalFloortoCeilingHeight.empty?
    qaqc[:building][:nominal_floor_to_floor_height] = nil
    qaqc[:building][:nominal_floor_to_floor_height] = model.building.get.nominalFloortoFloorHeight.get unless model.building.get.nominalFloortoFloorHeight.empty?

    # Store Geography Data
    qaqc[:geography] = {}
    qaqc[:geography][:hdd] = get_necb_hdd18(model)
    qaqc[:geography][:cdd] = BTAP::Environment::WeatherFile.new(model.getWeatherFile.path.get.to_s).cdd18
    qaqc[:geography][:climate_zone] = NECB2011.new.get_climate_zone_name(qaqc[:geography][:hdd])
    qaqc[:geography][:city] = model.getWeatherFile.city
    qaqc[:geography][:state_province_region] = model.getWeatherFile.stateProvinceRegion
    qaqc[:geography][:country] = model.getWeatherFile.country
    qaqc[:geography][:latitude] = model.getWeatherFile.latitude
    qaqc[:geography][:longitude] = model.getWeatherFile.longitude

    # Spacetype Breakdown
    qaqc[:spacetype_area_breakdown] = {}
    model.getSpaceTypes.sort.each do |spaceType|
      next if spaceType.floorArea == 0

      # data for space type breakdown
      display = spaceType.name.get
      floor_area_si = 0
      # loop through spaces so I can skip if not included in floor area
      spaceType.spaces.sort.each do |space|
        next if !space.partofTotalFloorArea

        floor_area_si += space.floorArea * space.multiplier
      end
      qaqc[:spacetype_area_breakdown][spaceType.name.get.gsub(/\s+/, '_').downcase.to_sym] = floor_area_si
    end

    # Economics Section
    qaqc[:economics] = {}
    provinces_names_map = { 'QC' => 'Quebec', 'NL' => 'Newfoundland and Labrador', 'NS' => 'Nova Scotia', 'PE' => 'Prince Edward Island', 'ON' => 'Ontario', 'MB' => 'Manitoba', 'SK' => 'Saskatchewan', 'AB' => 'Alberta', 'BC' => 'British Columbia', 'YT' => 'Yukon', 'NT' => 'Northwest Territories', 'NB' => 'New Brunswick', 'NU' => 'Nunavut' }
    neb_prices_csv_file_name = "#{File.dirname(__FILE__)}/qaqc_resources/neb_end_use_prices.csv"
    puts neb_prices_csv_file_name
    building_type = 'Commercial'
    province = provinces_names_map[qaqc[:geography][:state_province_region]]
    neb_fuel_list = ['Electricity', 'Natural Gas', 'Oil']
    neb_eplus_fuel_map = { 'Electricity' => 'Electricity', 'Natural Gas' => 'Gas', 'Oil' => 'FuelOilNo2' }
    qaqc[:economics][:total_neb_cost] = 0.0
    qaqc[:economics][:total_neb_cost_per_m2] = 0.0
    neb_eplus_fuel_map.each do |neb_fuel, ep_fuel|
      search_info = {
        0 => building_type,
        1 => province,
        2 => neb_fuel
      }
      row = look_up_csv_data(neb_prices_csv_file_name, search_info)
      neb_fuel_cost = row['2020']
      fuel_consumption_gj = 0.0
      if neb_fuel == 'Electricity' || neb_fuel == 'Natural Gas'
        if model.sqlFile.get.execAndReturnFirstDouble("SELECT Value FROM tabulardatawithstrings WHERE ReportName='EnergyMeters' AND ReportForString='Entire Facility' AND
        TableName='Annual and Peak Values - #{ep_fuel}' AND RowName='#{ep_fuel}:Facility' AND ColumnName='#{ep_fuel} Annual Value' AND Units='GJ'").is_initialized
          fuel_consumption_gj = model.sqlFile.get.execAndReturnFirstDouble("SELECT Value FROM tabulardatawithstrings WHERE ReportName='EnergyMeters' AND ReportForString='Entire Facility' AND
        TableName='Annual and Peak Values - #{ep_fuel}' AND RowName='#{ep_fuel}:Facility' AND ColumnName='#{ep_fuel} Annual Value' AND Units='GJ'").get
        end
      else
        if model.sqlFile.get.execAndReturnFirstDouble("SELECT Value FROM tabulardatawithstrings WHERE ReportName='EnergyMeters' AND ReportForString='Entire Facility' AND
        TableName='Annual and Peak Values - Other' AND RowName='#{ep_fuel}:Facility' AND ColumnName='Annual Value' AND Units='GJ'").is_initialized
          fuel_consumption_gj = model.sqlFile.get.execAndReturnFirstDouble("SELECT Value FROM tabulardatawithstrings WHERE ReportName='EnergyMeters' AND ReportForString='Entire Facility' AND
        TableName='Annual and Peak Values - Other' AND RowName='#{ep_fuel}:Facility' AND ColumnName='Annual Value' AND Units='GJ'").get
        end
      end
      qaqc[:economics][:"#{neb_fuel}_neb_cost"] = fuel_consumption_gj * neb_fuel_cost.to_f
      qaqc[:economics][:"#{neb_fuel}_neb_cost_per_m2"] = qaqc[:economics][:"#{neb_fuel}_neb_cost"] / qaqc[:building][:conditioned_floor_area_m2] unless model.building.get.conditionedFloorArea.empty?
      qaqc[:economics][:total_neb_cost] += qaqc[:economics][:"#{neb_fuel}_neb_cost"]
      qaqc[:economics][:total_neb_cost_per_m2] += qaqc[:economics][:"#{neb_fuel}_neb_cost_per_m2"] || 0.0
    end

    # Fuel cost based local utility rates
    costing_rownames = model.sqlFile.get.execAndReturnVectorOfString("SELECT RowName FROM TabularDataWithStrings WHERE ReportName='LEEDsummary' AND ReportForString='Entire Facility' AND TableName='EAp2-7. Energy Cost Summary' AND ColumnName='Total Energy Cost'")
    #==> ["Electricity", "Natural Gas", "Additional", "Total"]
    costing_rownames = validate_optional(costing_rownames, model, 'N/A')
    if costing_rownames != 'N/A'
      costing_rownames.each do |rowname|
        case rowname
          when 'Electricity'
            qaqc[:economics][:electricity_cost] = model.sqlFile.get.execAndReturnFirstDouble("SELECT Value FROM TabularDataWithStrings WHERE ReportName='LEEDsummary' AND ReportForString='Entire Facility' AND TableName='EAp2-7. Energy Cost Summary' AND ColumnName='Total Energy Cost' AND RowName='#{rowname}'").get
            qaqc[:economics][:electricity_cost_per_m2] = qaqc[:economics][:electricity_cost] / qaqc[:building][:conditioned_floor_area_m2] unless model.building.get.conditionedFloorArea.empty?
          when 'Natural Gas'
            qaqc[:economics][:natural_gas_cost] = model.sqlFile.get.execAndReturnFirstDouble("SELECT Value FROM TabularDataWithStrings WHERE ReportName='LEEDsummary' AND ReportForString='Entire Facility' AND TableName='EAp2-7. Energy Cost Summary' AND ColumnName='Total Energy Cost' AND RowName='#{rowname}'").get
            qaqc[:economics][:natural_gas_cost_per_m2] = qaqc[:economics][:natural_gas_cost] / qaqc[:building][:conditioned_floor_area_m2] unless model.building.get.conditionedFloorArea.empty?

          when 'Additional'
            qaqc[:economics][:additional_cost] = model.sqlFile.get.execAndReturnFirstDouble("SELECT Value FROM TabularDataWithStrings WHERE ReportName='LEEDsummary' AND ReportForString='Entire Facility' AND TableName='EAp2-7. Energy Cost Summary' AND ColumnName='Total Energy Cost' AND RowName='#{rowname}'").get
            qaqc[:economics][:additional_cost_per_m2] = qaqc[:economics][:additional_cost] / qaqc[:building][:conditioned_floor_area_m2] unless model.building.get.conditionedFloorArea.empty?

          when 'Total'
            qaqc[:economics][:total_cost] = model.sqlFile.get.execAndReturnFirstDouble("SELECT Value FROM TabularDataWithStrings WHERE ReportName='LEEDsummary' AND ReportForString='Entire Facility' AND TableName='EAp2-7. Energy Cost Summary' AND ColumnName='Total Energy Cost' AND RowName='#{rowname}'").get
            qaqc[:economics][:total_cost_per_m2] = qaqc[:economics][:total_cost] / qaqc[:building][:conditioned_floor_area_m2] unless model.building.get.conditionedFloorArea.empty?
        end
      end
    else
      error_warning << "costing is unavailable because the sql statement is nil RowName FROM TabularDataWithStrings WHERE ReportName='LEEDsummary' AND ReportForString='Entire Facility' AND TableName='EAp2-7. Energy Cost Summary' AND ColumnName='Total Energy Cost'"
    end

    # Store end_use data
    end_uses = [
      'Heating',
      'Cooling',
      'Interior Lighting',
      'Exterior Lighting',
      'Interior Equipment',
      'Exterior Equipment',
      'Fans',
      'Pumps',
      'Heat Rejection',
      'Humidification',
      'Heat Recovery',
      'Water Systems',
      'Refrigeration',
      'Generators',
      'Total End Uses'
    ]

    fuels = [
      ['Electricity', 'GJ'],
      ['Natural Gas', 'GJ'],
      ['Additional Fuel', 'GJ'],
      ['District Cooling', 'GJ'],
      ['District Heating', 'GJ']
    ]

    qaqc[:end_uses] = {}
    qaqc[:end_uses_eui] = {}
    end_uses.each do |use_type|
      qaqc[:end_uses]["#{use_type.gsub(/\s+/, '_').downcase.to_sym}_gj"] = 0
      qaqc[:end_uses_eui]["#{use_type.gsub(/\s+/, '_').downcase.to_sym}_gj_per_m2"] = 0
      fuels.each do |fuel_type|
        value = model.sqlFile.get.execAndReturnFirstDouble("SELECT Value FROM tabulardatawithstrings WHERE ReportName='AnnualBuildingUtilityPerformanceSummary' AND ReportForString='Entire Facility' AND TableName='End Uses' AND RowName='#{use_type}' AND ColumnName='#{fuel_type[0]}' AND Units='#{fuel_type[1]}'")
        if value.empty? || (value.get == 0)
        else
          qaqc[:end_uses]["#{use_type.gsub(/\s+/, '_').downcase.to_sym}_gj"] += value.get
          unless qaqc[:building][:conditioned_floor_area_m2].nil?
            qaqc[:end_uses_eui]["#{use_type.gsub(/\s+/, '_').downcase.to_sym}_gj_per_m2"] += value.get / qaqc[:building][:conditioned_floor_area_m2]
          end
        end
      end
      value = model.sqlFile.get.execAndReturnFirstDouble("SELECT Value FROM tabulardatawithstrings WHERE ReportName='AnnualBuildingUtilityPerformanceSummary' AND ReportForString='Entire Facility' AND TableName='End Uses' AND RowName='#{use_type}' AND ColumnName='Water' AND Units='m3'")
      if value.empty? || (value.get == 0)
      else
        qaqc[:end_uses]["#{use_type.gsub(/\s+/, '_').downcase.to_sym}_water_m3"] = value.get
        unless qaqc[:building][:conditioned_floor_area_m2].nil?
          qaqc[:end_uses_eui]["#{use_type.gsub(/\s+/, '_').downcase.to_sym}_water_m3_per_m2"] = value.get / qaqc[:building][:conditioned_floor_area_m2]
        end
      end
    end

    # Store Peak Data
    qaqc[:meter_peaks] = {}
    qaqc[:meter_peaks][:electric_w] = electric_peak.empty? ? 'NA' : electric_peak.get
    qaqc[:meter_peaks][:natural_gas_w] = natural_gas_peak.empty? ? 'NA' : natural_gas_peak.get

    # Store unmet hour data
    qaqc[:unmet_hours] = {}
    qaqc[:unmet_hours][:cooling] = model.getFacility.hoursCoolingSetpointNotMet.get unless model.getFacility.hoursCoolingSetpointNotMet.empty?
    qaqc[:unmet_hours][:heating] = model.getFacility.hoursHeatingSetpointNotMet.get unless model.getFacility.hoursHeatingSetpointNotMet.empty?

    # puts "\n\n\n#{costing_rownames}\n\n\n"
    # Padmassun's Code -- Tarrif end

    # Padmassun's Code -- Service Hotwater Heating *start*
    qaqc[:service_water_heating] = {}
    qaqc[:service_water_heating][:total_nominal_occupancy] = -1
    # qaqc[:service_water_heating][:total_nominal_occupancy]=model.sqlFile().get().execAndReturnVectorOfDouble("SELECT Value FROM TabularDataWithStrings WHERE ReportName='OutdoorAirSummary' AND ReportForString='Entire Facility' AND TableName='Average Outdoor Air During Occupied Hours' AND ColumnName='Nominal Number of Occupants'").get.inject(0, :+)
    qaqc[:service_water_heating][:total_nominal_occupancy] = get_total_nominal_capacity(model)

    qaqc[:service_water_heating][:electricity_per_year] = model.sqlFile.get.execAndReturnFirstDouble("SELECT Value FROM TabularDataWithStrings WHERE ReportName='AnnualBuildingUtilityPerformanceSummary' AND ReportForString='Entire Facility' AND TableName='End Uses' AND ColumnName='Electricity' AND RowName='Water Systems'")
    qaqc[:service_water_heating][:electricity_per_year] = validate_optional(qaqc[:service_water_heating][:electricity_per_year], model, -1)

    qaqc[:service_water_heating][:electricity_per_day] = qaqc[:service_water_heating][:electricity_per_year] / 365.5
    qaqc[:service_water_heating][:electricity_per_day_per_occupant] = qaqc[:service_water_heating][:electricity_per_day] / qaqc[:service_water_heating][:total_nominal_occupancy]

    qaqc[:service_water_heating][:natural_gas_per_year] = model.sqlFile.get.execAndReturnFirstDouble("SELECT Value FROM TabularDataWithStrings WHERE ReportName='AnnualBuildingUtilityPerformanceSummary' AND ReportForString='Entire Facility' AND TableName='End Uses' AND ColumnName='Natural Gas' AND RowName='Water Systems'")
    qaqc[:service_water_heating][:natural_gas_per_year] = validate_optional(qaqc[:service_water_heating][:natural_gas_per_year], model, -1)

    qaqc[:service_water_heating][:additional_fuel_per_year] = model.sqlFile.get.execAndReturnFirstDouble("SELECT Value FROM TabularDataWithStrings WHERE ReportName='AnnualBuildingUtilityPerformanceSummary' AND ReportForString='Entire Facility' AND TableName='End Uses' AND ColumnName='Additional Fuel' AND RowName='Water Systems'")
    qaqc[:service_water_heating][:additional_fuel_per_year] = validate_optional(qaqc[:service_water_heating][:additional_fuel_per_year], model, -1)

    qaqc[:service_water_heating][:water_m3_per_year] = model.sqlFile.get.execAndReturnFirstDouble("SELECT Value FROM TabularDataWithStrings WHERE ReportName='AnnualBuildingUtilityPerformanceSummary' AND ReportForString='Entire Facility' AND TableName='End Uses' AND ColumnName='Water' AND RowName='Water Systems'")
    qaqc[:service_water_heating][:water_m3_per_year] = validate_optional(qaqc[:service_water_heating][:water_m3_per_year], model, -1)

    qaqc[:service_water_heating][:water_m3_per_day] = qaqc[:service_water_heating][:water_m3_per_year] / 365.5
    qaqc[:service_water_heating][:water_m3_per_day_per_occupant] = qaqc[:service_water_heating][:water_m3_per_day] / qaqc[:service_water_heating][:total_nominal_occupancy]
    # puts qaqc[:service_water_heating][:total_nominal_occupancy]
    # Padmassun's Code -- Service Hotwater Heating *end*

    # Store Envelope data.
    qaqc[:envelope] = {}
    # Get Areas
    qaqc[:envelope][:outdoor_walls_area_m2] = outdoor_walls.inject(0) { |sum, e| sum + e.netArea * e.space.get.multiplier }
    qaqc[:envelope][:outdoor_roofs_area_m2] = outdoor_roofs.inject(0) { |sum, e| sum + e.netArea * e.space.get.multiplier }
    qaqc[:envelope][:outdoor_floors_area_m2] = outdoor_floors.inject(0) { |sum, e| sum + e.netArea * e.space.get.multiplier }
    qaqc[:envelope][:ground_walls_area_m2] = ground_walls.inject(0) { |sum, e| sum + e.netArea * e.space.get.multiplier }
    qaqc[:envelope][:ground_roofs_area_m2] = ground_roofs.inject(0) { |sum, e| sum + e.netArea * e.space.get.multiplier }
    qaqc[:envelope][:ground_floors_area_m2] = ground_floors.inject(0) { |sum, e| sum + e.netArea * e.space.get.multiplier }
    qaqc[:envelope][:interior_floors_area_m2] = interior_floors.inject(0) { |sum, e| sum + e.netArea * e.space.get.multiplier }

    # Subsurface areas
    qaqc[:envelope][:windows_area_m2] = windows.inject(0) { |sum, e| sum + e.netArea * e.space.get.multiplier * e.multiplier }
    qaqc[:envelope][:skylights_area_m2] = skylights.inject(0) { |sum, e| sum + e.netArea * e.space.get.multiplier * e.multiplier }
    qaqc[:envelope][:doors_area_m2] = doors.inject(0) { |sum, e| sum + e.netArea * e.space.get.multiplier * e.multiplier }
    qaqc[:envelope][:overhead_doors_area_m2] = overhead_doors.inject(0) { |sum, e| sum + e.netArea * e.space.get.multiplier * e.multiplier }

    # Total Building Surface Area.
    qaqc[:envelope][:total_exterior_area_m2] = qaqc[:envelope][:outdoor_walls_area_m2] +
                                               qaqc[:envelope][:outdoor_roofs_area_m2] +
                                               qaqc[:envelope][:outdoor_floors_area_m2] +
                                               qaqc[:envelope][:ground_walls_area_m2] +
                                               qaqc[:envelope][:ground_roofs_area_m2] +
                                               qaqc[:envelope][:ground_floors_area_m2] +
                                               qaqc[:envelope][:windows_area_m2] +
                                               qaqc[:envelope][:skylights_area_m2] +
                                               qaqc[:envelope][:doors_area_m2] +
                                               qaqc[:envelope][:overhead_doors_area_m2]
    # Total Building Ground Surface Area.
    qaqc[:envelope][:total_ground_area_m2] = qaqc[:envelope][:ground_walls_area_m2] +
                                             qaqc[:envelope][:ground_roofs_area_m2] +
                                             qaqc[:envelope][:ground_floors_area_m2]
    # Total Building Outdoor Surface Area.
    qaqc[:envelope][:total_outdoor_area_m2] = qaqc[:envelope][:outdoor_walls_area_m2] +
                                              qaqc[:envelope][:outdoor_roofs_area_m2] +
                                              qaqc[:envelope][:outdoor_floors_area_m2] +
                                              qaqc[:envelope][:windows_area_m2] +
                                              qaqc[:envelope][:skylights_area_m2] +
                                              qaqc[:envelope][:doors_area_m2] +
                                              qaqc[:envelope][:overhead_doors_area_m2]

    # Average Conductances by surface Type
    qaqc[:envelope][:outdoor_walls_average_conductance_w_per_m2_k] = BTAP::Geometry::Surfaces.get_weighted_average_surface_conductance(outdoor_walls).round(4) if !outdoor_walls.empty?
    qaqc[:envelope][:outdoor_roofs_average_conductance_w_per_m2_k] = BTAP::Geometry::Surfaces.get_weighted_average_surface_conductance(outdoor_roofs).round(4) if !outdoor_roofs.empty?
    qaqc[:envelope][:outdoor_floors_average_conductance_w_per_m2_k] = BTAP::Geometry::Surfaces.get_weighted_average_surface_conductance(outdoor_floors).round(4) if !outdoor_floors.empty?
    qaqc[:envelope][:ground_walls_average_conductance_w_per_m2_k] = BTAP::Geometry::Surfaces.get_weighted_average_surface_conductance(ground_walls).round(4) if !ground_walls.empty?
    qaqc[:envelope][:ground_roofs_average_conductance_w_per_m2_k] = BTAP::Geometry::Surfaces.get_weighted_average_surface_conductance(ground_roofs).round(4) if !ground_roofs.empty?
    qaqc[:envelope][:ground_floors_average_conductance_w_per_m2_k] = BTAP::Geometry::Surfaces.get_weighted_average_surface_conductance(ground_floors).round(4) if !ground_floors.empty?
    qaqc[:envelope][:windows_average_conductance_w_per_m2_k] = BTAP::Geometry::Surfaces.get_weighted_average_surface_conductance(windows).round(4) if !windows.empty?
    qaqc[:envelope][:skylights_average_conductance_w_per_m2_k] = BTAP::Geometry::Surfaces.get_weighted_average_surface_conductance(skylights).round(4) if !skylights.empty?
    qaqc[:envelope][:doors_average_conductance_w_per_m2_k] = BTAP::Geometry::Surfaces.get_weighted_average_surface_conductance(doors).round(4) if !doors.empty?
    qaqc[:envelope][:overhead_doors_average_conductance_w_per_m2_k] = BTAP::Geometry::Surfaces.get_weighted_average_surface_conductance(overhead_doors).round(4) if !overhead_doors.empty?

    # #Average Conductances for building whole weight factors
    !outdoor_walls.empty? ? o_wall_cond_weight = qaqc[:envelope][:outdoor_walls_average_conductance_w_per_m2_k] * qaqc[:envelope][:outdoor_walls_area_m2] : o_wall_cond_weight = 0
    !outdoor_roofs.empty? ? o_roof_cond_weight = qaqc[:envelope][:outdoor_roofs_average_conductance_w_per_m2_k] * qaqc[:envelope][:outdoor_roofs_area_m2] : o_roof_cond_weight = 0
    !outdoor_floors.empty? ? o_floor_cond_weight = qaqc[:envelope][:outdoor_floors_average_conductance_w_per_m2_k] * qaqc[:envelope][:outdoor_floors_area_m2] : o_floor_cond_weight = 0
    !ground_walls.empty?   ? g_wall_cond_weight = qaqc[:envelope][:ground_walls_average_conductance_w_per_m2_k] * qaqc[:envelope][:ground_walls_area_m2] : g_wall_cond_weight = 0
    !ground_roofs.empty?   ? g_roof_cond_weight = qaqc[:envelope][:ground_roofs_average_conductance_w_per_m2_k] * qaqc[:envelope][:ground_roofs_area_m2] : g_roof_cond_weight = 0
    !ground_floors.empty?  ? g_floor_cond_weight = qaqc[:envelope][:ground_floors_average_conductance_w_per_m2_k] * qaqc[:envelope][:ground_floors_area_m2] : g_floor_cond_weight = 0
    !windows.empty?        ? win_cond_weight = qaqc[:envelope][:windows_average_conductance_w_per_m2_k] * qaqc[:envelope][:windows_area_m2] : win_cond_weight = 0
    # doors.size > 0 ? sky_cond_weight = qaqc[:envelope][:skylights_average_conductance_w_per_m2_k] * qaqc[:envelope][:skylights_area_m2] : sky_cond_weight = 0
    if !doors.empty? && !qaqc[:envelope][:skylights_average_conductance_w_per_m2_k].nil? && !qaqc[:envelope][:skylights_area_m2].nil?
      sky_cond_weight = qaqc[:envelope][:skylights_average_conductance_w_per_m2_k] * qaqc[:envelope][:skylights_area_m2]
    else
      sky_cond_weight = 0
    end
    !overhead_doors.empty? ? door_cond_weight = qaqc[:envelope][:doors_average_conductance_w_per_m2_k] * qaqc[:envelope][:doors_area_m2] : door_cond_weight = 0
    !overhead_doors.empty? ? overhead_door_cond_weight = qaqc[:envelope][:overhead_doors_average_conductance_w_per_m2_k] * qaqc[:envelope][:overhead_doors_area_m2] : overhead_door_cond_weight = 0

    # Building Average Conductance
    qaqc[:envelope][:building_outdoor_average_conductance_w_per_m2_k] = (
    o_floor_cond_weight +
        o_roof_cond_weight +
        o_wall_cond_weight +
        win_cond_weight +
        sky_cond_weight +
        door_cond_weight +
        overhead_door_cond_weight) / qaqc[:envelope][:total_outdoor_area_m2]

    # Building Average Ground Conductance
    qaqc[:envelope][:building_ground_average_conductance_w_per_m2_k] = (
    g_floor_cond_weight +
        g_roof_cond_weight +
        g_wall_cond_weight) / qaqc[:envelope][:total_ground_area_m2]

    # Building Average Conductance
    qaqc[:envelope][:building_average_conductance_w_per_m2_k] = (
    (qaqc[:envelope][:building_ground_average_conductance_w_per_m2_k] * qaqc[:envelope][:total_ground_area_m2]) +
        (qaqc[:envelope][:building_outdoor_average_conductance_w_per_m2_k] * qaqc[:envelope][:total_outdoor_area_m2])
  ) /
                                                                (qaqc[:envelope][:total_ground_area_m2] + qaqc[:envelope][:total_outdoor_area_m2])

    qaqc[:envelope][:fdwr] = (BTAP::Geometry.get_fwdr(model) * 100.0).round(1)
    qaqc[:envelope][:srr] = (BTAP::Geometry.get_srr(model) * 100.0).round(1)

    qaqc[:envelope][:constructions] = {}
    qaqc[:envelope][:constructions][:exterior_fenestration] = []
    constructions = []
    outdoor_subsurfaces.each { |surface| constructions << surface.construction.get }
    ext_const_base = Hash.new(0)
    constructions.each { |name| ext_const_base[name] += 1 }
    # iterate thought each construction and get store data
    ext_const_base.sort.each do |construction, count|
      construction_info = {}
      qaqc[:envelope][:constructions][:exterior_fenestration] << construction_info
      construction_info[:name] = construction.name.get
      construction_info[:net_area_m2] = construction.getNetArea.round(2)
      construction_info[:thermal_conductance_m2_w_per_k] = BTAP::Resources::Envelope::Constructions.get_conductance(construction).round(3)
      construction_info[:solar_transmittance] = BTAP::Resources::Envelope::Constructions.get_shgc(model, construction).round(3)
      construction_info[:visible_tranmittance] = BTAP::Resources::Envelope::Constructions.get_tvis(model, construction).round(3)
    end

    # Exterior
    qaqc[:envelope][:constructions][:exterior_opaque] = []
    constructions = []
    outdoor_surfaces.each { |surface| constructions << surface.construction.get }
    ext_const_base = Hash.new(0)
    constructions.each { |name| ext_const_base[name] += 1 }
    # iterate thought each construction and get store data
    ext_const_base.sort.each do |construction, count|
      construction_info = {}
      qaqc[:envelope][:constructions][:exterior_opaque] << construction_info
      construction_info[:name] = construction.name.get
      construction_info[:net_area_m2] = construction.getNetArea.round(2)
      construction_info[:thermal_conductance_m2_w_per_k] = construction.thermalConductance.get.round(3) if construction.thermalConductance.is_initialized
      construction_info[:net_area_m2] = construction.to_Construction.get.getNetArea.round(2)
      construction_info[:solar_absorptance] = construction.to_Construction.get.layers[0].exteriorVisibleAbsorptance.get
    end

    # Ground
    qaqc[:envelope][:constructions][:ground] = []
    constructions = []
    ground_surfaces.each { |surface| constructions << surface.construction.get }
    ext_const_base = Hash.new(0)
    constructions.each { |name| ext_const_base[name] += 1 }
    # iterate thought each construction and get store data
    ext_const_base.sort.each do |construction, count|
      construction_info = {}
      qaqc[:envelope][:constructions][:ground] << construction_info
      construction_info[:name] = construction.name.get
      construction_info[:net_area_m2] = construction.getNetArea.round(2)
      construction_info[:thermal_conductance_m2_w_per_k] = construction.thermalConductance.get.round(3) if construction.thermalConductance.is_initialized
      construction_info[:net_area_m2] = construction.to_Construction.get.getNetArea.round(2)
      construction_info[:solar_absorptance] = construction.to_Construction.get.layers[0].exteriorVisibleAbsorptance.get
    end

    qaqc[:envelope][:average_thermal_conductance_m2_w_per_k] =
      # Store Space data.
      qaqc[:spaces] = []
    model.getSpaces.sort.each do |space|
      spaceinfo = {}
      qaqc[:spaces] << spaceinfo
      spaceinfo[:name] = space.name.get # name should be defined test
      spaceinfo[:multiplier] = space.multiplier
      spaceinfo[:volume] = space.volume # should be greater than zero
      spaceinfo[:exterior_wall_area] = space.exteriorWallArea # just for information.
      spaceinfo[:space_type_name] = space.spaceType.get.name.get unless space.spaceType.empty? # should have a space types name defined.
      spaceinfo[:thermal_zone] = space.thermalZone.get.name.get unless space.thermalZone.empty? # should be assigned a thermalzone name.
      # puts space.name.get
      # puts space.thermalZone.empty?
      spaceinfo[:breathing_zone_outdoor_airflow_vbz] = -1
      breathing_zone_outdoor_airflow_vbz = model.sqlFile.get.execAndReturnFirstDouble("SELECT Value FROM TabularDataWithStrings WHERE ReportName='Standard62.1Summary' AND ReportForString='Entire Facility' AND TableName='Zone Ventilation Parameters' AND ColumnName='Breathing Zone Outdoor Airflow - Vbz' AND Units='m3/s' AND RowName='#{spaceinfo[:thermal_zone].to_s.upcase}' ")
      spaceinfo[:breathing_zone_outdoor_airflow_vbz] = breathing_zone_outdoor_airflow_vbz.get unless breathing_zone_outdoor_airflow_vbz.empty?
      spaceinfo[:infiltration_method] = 'N/A'
      spaceinfo[:infiltration_flow_per_m2] = -1.0
      if space.spaceInfiltrationDesignFlowRates[0].nil?
        error_warning << "space.spaceInfiltrationDesignFlowRates[0] is empty for #{spaceinfo[:name]}"
        error_warning << "space.spaceInfiltrationDesignFlowRates[0].designFlowRateCalculationMethod is empty for #{spaceinfo[:name]}"
        error_warning << "space.spaceInfiltrationDesignFlowRates[0].flowperExteriorSurfaceArea is empty for #{spaceinfo[:name]}"
      else
        spaceinfo[:infiltration_method] = space.spaceInfiltrationDesignFlowRates[0].designFlowRateCalculationMethod
        spaceinfo[:infiltration_flow_per_m2] = 'N/A'
        spaceinfo[:infiltration_flow_per_m2] = space.spaceInfiltrationDesignFlowRates[0].flowperExteriorSurfaceArea.get.round(5) unless space.spaceInfiltrationDesignFlowRates[0].flowperExteriorSurfaceArea.empty?
      end

      # the following should have values unless the spacetype is "undefined" other they should be set to the correct NECB values.
      if space.spaceType.empty?
        error_warning << "space.spaceType is empty for #{space.name.get}"
      else
        spaceinfo[:occupancy_schedule] = nil
        if space.spaceType.get.defaultScheduleSet.empty?
          error_warning << "space.spaceType.get.defaultScheduleSet is empty for #{space.name.get}"
        else
          if space.spaceType.get.defaultScheduleSet.get.numberofPeopleSchedule.empty?
            error_warning << "space.spaceType.get.defaultScheduleSet.get.numberofPeopleSchedule is empty for #{space.name.get}"
          else
            spaceinfo[:occupancy_schedule] = space.spaceType.get.defaultScheduleSet.get.numberofPeopleSchedule.get.name.get # should not empty.
          end
        end

        spaceinfo[:occ_per_m2] = space.spaceType.get.people[0].peopleDefinition.peopleperSpaceFloorArea.get.round(3) unless space.spaceType.get.people[0].nil? || space.spaceType.get.people[0].peopleDefinition.peopleperSpaceFloorArea.empty?
        if space.spaceType.get.lights[0].nil?
          error_warning << "space.spaceType.get.lights[0] is nil for Space:[#{space.name.get}] Space Type:[#{spaceinfo[:space_type_name]}]"
        else
          spaceinfo[:lighting_w_per_m2] = space.spaceType.get.lights[0].lightsDefinition.wattsperSpaceFloorArea # .get.round(3) unless space.spaceType.get.lights[0].nil?
          spaceinfo[:lighting_w_per_m2] = validate_optional(spaceinfo[:lighting_w_per_m2], model, -1.0)
          unless spaceinfo[:lighting_w_per_m2].nil?
            spaceinfo[:lighting_w_per_m2] = spaceinfo[:lighting_w_per_m2].round(3)
          end
        end
        # spaceinfo[:electric_w_per_m2] = space.spaceType.get.electricEquipment[0].electricEquipmentDefinition.wattsperSpaceFloorArea.get.round(3) unless space.spaceType.get.electricEquipment[0].nil?

        unless space.spaceType.get.electricEquipment[0].nil?
          unless space.spaceType.get.electricEquipment[0].electricEquipmentDefinition.wattsperSpaceFloorArea.empty?
            spaceinfo[:electric_w_per_m2] = space.spaceType.get.electricEquipment[0].electricEquipmentDefinition.wattsperSpaceFloorArea.get.round(3)
          end
        end
        spaceinfo[:shw_m3_per_s] = space.waterUseEquipment[0].waterUseEquipmentDefinition.peakFlowRate.round(3) unless space.waterUseEquipment[0].nil?
        spaceinfo[:waterUseEquipment] = []
        if !space.waterUseEquipment.empty?
          waterUseEquipment_info = {}
          spaceinfo[:waterUseEquipment] << waterUseEquipment_info
          waterUseEquipment_info[:peak_flow_rate] = space.waterUseEquipment[0].waterUseEquipmentDefinition.peakFlowRate
          waterUseEquipment_info[:peak_flow_rate_per_area] = waterUseEquipment_info[:peak_flow_rate] / space.floorArea
          area_per_occ = space.spaceType.get.people[0].nil? ? 0.0 : validate_optional(space.spaceType.get.people[0].spaceFloorAreaPerPerson, model, -1.0)
          #                             Watt per person =             m3/s/m3                * 1000W/kW * (specific heat * dT) * m2/person
          waterUseEquipment_info[:shw_watts_per_person] = waterUseEquipment_info[:peak_flow_rate_per_area] * 1000 * (4.19 * 44.4) * 1000 * area_per_occ
          # puts waterUseEquipment_info[:shw_watts_per_ponce the erson]
          # puts "\n\n\n"
        end
      end
    end

    # Store Thermal zone data
    qaqc[:thermal_zones] = []
    model.getThermalZones.sort.each do |zone|
      zoneinfo = {}
      qaqc[:thermal_zones] << zoneinfo
      zoneinfo[:name] = zone.name.get
      zoneinfo[:floor_area] = zone.floorArea
      zoneinfo[:multiplier] = zone.multiplier
      zoneinfo[:is_conditioned] = 'N/A'
      if zone.isConditioned.empty?
        error_warning << "zone.isConditioned is empty for #{zone.name.get}"
      else
        zoneinfo[:is_conditioned] = zone.isConditioned.get
      end

      zoneinfo[:is_ideal_air_loads] = zone.useIdealAirLoads
      zoneinfo[:heating_sizing_factor] = -1.0
      if zone.sizingZone.zoneHeatingSizingFactor.empty?
        error_warning << "zone.sizingZone.zoneHeatingSizingFactor is empty for #{zone.name.get}"
      else
        zoneinfo[:heating_sizing_factor] = zone.sizingZone.zoneHeatingSizingFactor.get
      end

      zoneinfo[:cooling_sizing_factor] = -1.0 # zone.sizingZone.zoneCoolingSizingFactor.get
      if zone.sizingZone.zoneCoolingSizingFactor.empty?
        error_warning << "zone.sizingZone.zoneCoolingSizingFactor is empty for #{zone.name.get}"
      else
        zoneinfo[:cooling_sizing_factor] = zone.sizingZone.zoneCoolingSizingFactor.get
      end

      zoneinfo[:zone_heating_design_supply_air_temperature] = zone.sizingZone.zoneHeatingDesignSupplyAirTemperature
      zoneinfo[:zone_cooling_design_supply_air_temperature] = zone.sizingZone.zoneCoolingDesignSupplyAirTemperature
      zoneinfo[:spaces] = []
      zone.spaces.sort.each do |space|
        spaceinfo = {}
        zoneinfo[:spaces] << spaceinfo
        spaceinfo[:name] = space.name.get
        spaceinfo[:type] = space.spaceType.get.name.get unless space.spaceType.empty?
      end
      zoneinfo[:equipment] = []
      zone.equipmentInHeatingOrder.each do |equipment|
        item = {}
        zoneinfo[:equipment] << item
        item[:name] = equipment.name.get
        if equipment.to_ZoneHVACComponent.is_initialized
          item[:type] = 'ZoneHVACComponent'
        elsif equipment.to_StraightComponent.is_initialized
          item[:type] = 'StraightComponent'
        end
      end
      # zone
    end
    # Store Air Loop Information
    qaqc[:air_loops] = []
    model.getAirLoopHVACs.sort.each do |air_loop|
      air_loop_info = {}
      air_loop_info[:name] = air_loop.name.get
      air_loop_info[:thermal_zones] = []
      air_loop_info[:total_floor_area_served] = 0.0
      air_loop_info[:total_breathing_zone_outdoor_airflow_vbz] = 0.0
      air_loop.thermalZones.sort.each do |zone|
        air_loop_info[:thermal_zones] << zone.name.get
        vbz = model.sqlFile.get.execAndReturnFirstDouble("SELECT Value FROM TabularDataWithStrings WHERE ReportName='Standard62.1Summary' AND ReportForString='Entire Facility' AND TableName='Zone Ventilation Parameters' AND ColumnName='Breathing Zone Outdoor Airflow - Vbz' AND Units='m3/s' AND RowName='#{zone.name.get.to_s.upcase}' ")
        vbz = validate_optional(vbz, model, 0)
        air_loop_info[:total_breathing_zone_outdoor_airflow_vbz] += vbz
        air_loop_info[:total_floor_area_served] += zone.floorArea * zone.multiplier.to_f
      end
      air_loop_info[:area_outdoor_air_rate_m3_per_s_m2] = model.sqlFile.get.execAndReturnFirstDouble("SELECT Value FROM TabularDataWithStrings WHERE ReportName='Standard62.1Summary' AND ReportForString='Entire Facility' AND TableName='System Ventilation Parameters' AND ColumnName='Area Outdoor Air Rate - Ra' AND Units='m3/s-m2' AND RowName='#{air_loop_info[:name].to_s.upcase}' ")
      air_loop_info[:area_outdoor_air_rate_m3_per_s_m2] = validate_optional(air_loop_info[:area_outdoor_air_rate_m3_per_s_m2], model, -1.0)

      air_loop_info[:outdoor_air_L_per_s] = -1.0
      unless air_loop_info[:area_outdoor_air_rate_m3_per_s_m2] == -1.0
        air_loop_info[:outdoor_air_L_per_s] = air_loop_info[:area_outdoor_air_rate_m3_per_s_m2] * air_loop_info[:total_floor_area_served] * 1000
      end
      # Fan

      unless air_loop.supplyFan.empty?
        air_loop_info[:supply_fan] = {}
        if air_loop.supplyFan.get.to_FanConstantVolume.is_initialized
          air_loop_info[:supply_fan][:type] = 'CV'
          fan = air_loop.supplyFan.get.to_FanConstantVolume.get
        elsif air_loop.supplyFan.get.to_FanVariableVolume.is_initialized
          air_loop_info[:supply_fan][:type] = 'VV'
          fan = air_loop.supplyFan.get.to_FanVariableVolume.get
        end
        air_loop_info[:supply_fan][:name] = fan.name.get
        # puts "\n\n\n\n#{fan.name.get}\n\n\n\n"
        air_loop_info[:supply_fan][:fan_efficiency] = fan.fanEfficiency
        air_loop_info[:supply_fan][:motor_efficiency] = fan.motorEfficiency
        air_loop_info[:supply_fan][:pressure_rise] = fan.pressureRise
        air_loop_info[:supply_fan][:max_air_flow_rate_m3_per_s] = -1.0

        max_air_flow_info = model.sqlFile.get.execAndReturnVectorOfString("SELECT RowName FROM TabularDataWithStrings WHERE ReportName='EquipmentSummary' AND ReportForString='Entire Facility' AND TableName='Fans' AND ColumnName='Max Air Flow Rate' AND Units='m3/s' ")
        max_air_flow_info = validate_optional(max_air_flow_info, model, 'N/A')
        if max_air_flow_info == 'N/A'
          error_warning << "max_air_flow_info is nil because the following sql statement returned nil: RowName FROM TabularDataWithStrings WHERE ReportName='EquipmentSummary' AND ReportForString='Entire Facility' AND TableName='Fans' AND ColumnName='Max Air Flow Rate' AND Units='m3/s' "
        else
          if max_air_flow_info.include? air_loop_info[:supply_fan][:name].to_s.upcase.to_s
            air_loop_info[:supply_fan][:max_air_flow_rate_m3_per_s] = model.sqlFile.get.execAndReturnFirstDouble("SELECT Value FROM TabularDataWithStrings WHERE ReportName='EquipmentSummary' AND ReportForString='Entire Facility' AND TableName='Fans' AND ColumnName='Max Air Flow Rate' AND Units='m3/s' AND RowName='#{air_loop_info[:supply_fan][:name].upcase}' ").get
            air_loop_info[:supply_fan][:rated_electric_power_w] = model.sqlFile.get.execAndReturnFirstDouble("SELECT Value FROM TabularDataWithStrings WHERE ReportName='EquipmentSummary' AND ReportForString='Entire Facility' AND TableName='Fans' AND ColumnName='Rated Electric Power' AND Units='W' AND RowName='#{air_loop_info[:supply_fan][:name].upcase}' ")
            # Version 3.2.0 has renamed  rated electric_power  to rated electricity rate
            if air_loop_info[:supply_fan][:rated_electric_power_w].empty?
              air_loop_info[:supply_fan][:rated_electric_power_w] = model.sqlFile.get.execAndReturnFirstDouble("SELECT Value FROM TabularDataWithStrings WHERE ReportName='EquipmentSummary' AND ReportForString='Entire Facility' AND TableName='Fans' AND ColumnName='Rated Electricity Rate' AND Units='W' AND RowName='#{air_loop_info[:supply_fan][:name].upcase}' ")
            end
            air_loop_info[:supply_fan][:rated_electric_power_w] = air_loop_info[:supply_fan][:rated_electric_power_w].get
            else
            error_warning << "#{air_loop_info[:supply_fan][:name]} does not exist in sql file WHERE ReportName='EquipmentSummary' AND ReportForString='Entire Facility' AND TableName='Fans' AND ColumnName='Max Air Flow Rate' AND Units='m3/s'"
          end
        end
      end

      # economizer
      air_loop_info[:economizer] = {}
      air_loop_info[:economizer][:name] = air_loop.airLoopHVACOutdoorAirSystem.get.getControllerOutdoorAir.name.get unless air_loop.airLoopHVACOutdoorAirSystem.empty? or air_loop.airLoopHVACOutdoorAirSystem.get.getControllerOutdoorAir.name.empty?
      air_loop_info[:economizer][:control_type] = air_loop.airLoopHVACOutdoorAirSystem.get.getControllerOutdoorAir.getEconomizerControlType unless air_loop.airLoopHVACOutdoorAirSystem.empty?
      # DX cooling coils
      air_loop_info[:cooling_coils] = {}
      air_loop_info[:cooling_coils][:dx_single_speed] = []
      air_loop_info[:cooling_coils][:dx_two_speed] = []
      air_loop_info[:cooling_coils][:coil_cooling_water] = []

      # Heating Coil
      air_loop_info[:heating_coils] = {}
      air_loop_info[:heating_coils][:coil_heating_gas] = []
      air_loop_info[:heating_coils][:coil_heating_electric] = []
      air_loop_info[:heating_coils][:coil_heating_water] = []

      # Heat Excahnger
      air_loop_info[:heat_exchanger] = {}

      air_loop.supplyComponents.each do |supply_comp|
        if supply_comp.to_CoilHeatingGas.is_initialized
          coil = {}
          air_loop_info[:heating_coils][:coil_heating_gas] << coil
          gas = supply_comp.to_CoilHeatingGas.get
          coil[:name] = gas.name.get
          coil[:type] = 'Gas'
          coil[:efficency] = gas.gasBurnerEfficiency
          # coil[:nominal_capacity]= gas.nominalCapacity()
          coil[:nominal_capacity] = model.sqlFile.get.execAndReturnFirstDouble("SELECT Value FROM TabularDataWithStrings WHERE ReportName='EquipmentSummary' AND ReportForString='Entire Facility' AND TableName='Heating Coils' AND ColumnName='Nominal Total Capacity' AND RowName='#{coil[:name].to_s.upcase}'")
          coil[:nominal_capacity] = validate_optional(coil[:nominal_capacity], model, -1.0)
        end
        if supply_comp.to_CoilHeatingElectric.is_initialized
          coil = {}
          air_loop_info[:heating_coils][:coil_heating_electric] << coil
          electric = supply_comp.to_CoilHeatingElectric.get
          coil[:name] = electric.name.get
          coil[:type] = 'Electric'
          coil[:nominal_capacity] = model.sqlFile.get.execAndReturnFirstDouble("SELECT Value FROM TabularDataWithStrings WHERE ReportName='EquipmentSummary' AND ReportForString='Entire Facility' AND TableName='Heating Coils' AND ColumnName='Nominal Total Capacity' AND RowName='#{coil[:name].to_s.upcase}'")
          coil[:nominal_capacity] = validate_optional(coil[:nominal_capacity], model, -1.0)
        end
        if supply_comp.to_CoilHeatingWater.is_initialized
          coil = {}
          air_loop_info[:heating_coils][:coil_heating_water] << coil
          water = supply_comp.to_CoilHeatingWater.get
          coil[:name] = water.name.get
          coil[:type] = 'Water'
          coil[:nominal_capacity] = model.sqlFile.get.execAndReturnFirstDouble("SELECT Value FROM TabularDataWithStrings WHERE ReportName='EquipmentSummary' AND ReportForString='Entire Facility' AND TableName='Heating Coils' AND ColumnName='Nominal Total Capacity' AND RowName='#{coil[:name].to_s.upcase}'")
          coil[:nominal_capacity] = validate_optional(coil[:nominal_capacity], model, -1.0)
        end
        if supply_comp.to_HeatExchangerAirToAirSensibleAndLatent.is_initialized
          heatExchanger = supply_comp.to_HeatExchangerAirToAirSensibleAndLatent.get
          air_loop_info[:heat_exchanger][:name] = heatExchanger.name.get
        end
      end
      # I dont think i need to get the type of heating coil from the sql file, because the coils are differentiated by class, and I have hard coded the information
      # model.sqlFile().get().execAndReturnFirstDouble("SELECT Value FROM TabularDataWithStrings WHERE ReportName='EquipmentSummary' AND ReportForString='Entire Facility' AND TableName= 'Heating Coils' AND ColumnName='Type' ").get #padmussen to complete #AND RowName='#{air_loop_info[:heating_coils][:name].upcase}'

      # Collect all the fans into the the array.
      air_loop.supplyComponents.each do |supply_comp|
        if supply_comp.to_CoilCoolingDXSingleSpeed.is_initialized
          coil = {}
          air_loop_info[:cooling_coils][:dx_single_speed] << coil
          single_speed = supply_comp.to_CoilCoolingDXSingleSpeed.get
          coil[:name] = single_speed.name.get
          coil[:cop] = single_speed.ratedCOP.get
          coil[:nominal_total_capacity_w] = model.sqlFile.get.execAndReturnFirstDouble("SELECT Value FROM TabularDataWithStrings WHERE ReportName='EquipmentSummary' AND ReportForString='Entire Facility' AND TableName='Cooling Coils' AND ColumnName='Nominal Total Capacity' AND RowName='#{coil[:name].upcase}' ")
          coil[:nominal_total_capacity_w] = validate_optional(coil[:nominal_total_capacity_w], model, -1.0)
        end
        if supply_comp.to_CoilCoolingDXTwoSpeed.is_initialized
          coil = {}
          air_loop_info[:cooling_coils][:dx_two_speed] << coil
          two_speed = supply_comp.to_CoilCoolingDXTwoSpeed.get
          coil[:name] = two_speed.name.get
          coil[:cop_low] = two_speed.ratedLowSpeedCOP.get
          coil[:cop_high] = two_speed.ratedHighSpeedCOP.get
          coil[:nominal_total_capacity_w] = model.sqlFile.get.execAndReturnFirstDouble("SELECT Value FROM TabularDataWithStrings WHERE ReportName='EquipmentSummary' AND ReportForString='Entire Facility' AND TableName='Cooling Coils' AND ColumnName='Nominal Total Capacity' AND RowName='#{coil[:name].upcase}' ")
          coil[:nominal_total_capacity_w] = validate_optional(coil[:nominal_total_capacity_w], model, -1.0)
        end
        if supply_comp.to_CoilCoolingWater.is_initialized
          coil = {}
          air_loop_info[:cooling_coils][:coil_cooling_water] << coil
          coil_cooling_water = supply_comp.to_CoilCoolingWater.get
          coil[:name] = coil_cooling_water.name.get
          coil[:nominal_total_capacity_w] = model.sqlFile.get.execAndReturnFirstDouble("SELECT Value FROM TabularDataWithStrings WHERE ReportName='EquipmentSummary' AND ReportForString='Entire Facility' AND TableName='Cooling Coils' AND ColumnName='Nominal Total Capacity' AND RowName='#{coil[:name].upcase}' ")
          coil[:nominal_total_capacity_w] = validate_optional(coil[:nominal_total_capacity_w], model, -1.0)
          coil[:nominal_sensible_heat_ratio] = model.sqlFile.get.execAndReturnFirstDouble("SELECT Value FROM TabularDataWithStrings WHERE ReportName='EquipmentSummary' AND ReportForString='Entire Facility' AND TableName='Cooling Coils' AND ColumnName='Nominal Sensible Heat Ratio' AND RowName='#{coil[:name].upcase}' ")
          coil[:nominal_sensible_heat_ratio] = validate_optional(coil[:nominal_sensible_heat_ratio], model, -1.0)
        end
      end
      qaqc[:air_loops] << air_loop_info
    end

    qaqc[:plant_loops] = []
    model.getPlantLoops.sort.each do |plant_loop|
      plant_loop_info = {}
      qaqc[:plant_loops] << plant_loop_info
      plant_loop_info[:name] = plant_loop.name.get

      sizing = plant_loop.sizingPlant
      plant_loop_info[:design_loop_exit_temperature] = sizing.designLoopExitTemperature
      plant_loop_info[:loop_design_temperature_difference] = sizing.loopDesignTemperatureDifference

      # Create Container for plant equipment arrays.
      plant_loop_info[:pumps] = []
      plant_loop_info[:boilers] = []
      plant_loop_info[:chiller_electric_eir] = []
      plant_loop_info[:cooling_tower_single_speed] = []
      plant_loop_info[:water_heater_mixed] = []
      plant_loop.supplyComponents.each do |supply_comp|
        # Collect Constant Speed
        if supply_comp.to_PumpConstantSpeed.is_initialized
          pump = supply_comp.to_PumpConstantSpeed.get
          pump_info = {}
          plant_loop_info[:pumps] << pump_info
          pump_info[:name] = pump.name.get
          pump_info[:type] = 'Pump:ConstantSpeed'
          pump_info[:head_pa] = model.sqlFile.get.execAndReturnFirstDouble("SELECT Value FROM TabularDataWithStrings WHERE ReportName='EquipmentSummary' AND ReportForString='Entire Facility' AND TableName='Pumps' AND ColumnName='Head' AND RowName='#{pump_info[:name].upcase}' ")
          pump_info[:head_pa] = validate_optional(pump_info[:head_pa], model, -1.0)
          pump_info[:water_flow_m3_per_s] = model.sqlFile.get.execAndReturnFirstDouble("SELECT Value FROM TabularDataWithStrings WHERE ReportName='EquipmentSummary' AND ReportForString='Entire Facility' AND TableName='Pumps' AND ColumnName='Water Flow' AND RowName='#{pump_info[:name].upcase}' ")
          pump_info[:water_flow_m3_per_s] = validate_optional(pump_info[:water_flow_m3_per_s], model, -1.0)
          pump_info[:electric_power_w] = model.sqlFile.get.execAndReturnFirstDouble("SELECT Value FROM TabularDataWithStrings WHERE ReportName='EquipmentSummary' AND ReportForString='Entire Facility' AND TableName='Pumps' AND ColumnName='Electric Power' AND RowName='#{pump_info[:name].upcase}' ")
          pump_info[:electric_power_w] = validate_optional(pump_info[:electric_power_w], model, -1.0)
          pump_info[:motor_efficency] = pump.motorEfficiency
        end

        # Collect Variable Speed
        if supply_comp.to_PumpVariableSpeed.is_initialized
          pump = supply_comp.to_PumpVariableSpeed.get
          pump_info = {}
          plant_loop_info[:pumps] << pump_info
          pump_info[:name] = pump.name.get
          pump_info[:type] = 'Pump:VariableSpeed'
          pump_info[:head_pa] = model.sqlFile.get.execAndReturnFirstDouble("SELECT Value FROM TabularDataWithStrings WHERE ReportName='EquipmentSummary' AND ReportForString='Entire Facility' AND TableName='Pumps' AND ColumnName='Head' AND RowName='#{pump_info[:name].upcase}' ")
          pump_info[:head_pa] = validate_optional(pump_info[:head_pa], model, -1.0)
          pump_info[:water_flow_m3_per_s] = model.sqlFile.get.execAndReturnFirstDouble("SELECT Value FROM TabularDataWithStrings WHERE ReportName='EquipmentSummary' AND ReportForString='Entire Facility' AND TableName='Pumps' AND ColumnName='Water Flow' AND RowName='#{pump_info[:name].upcase}' ")
          pump_info[:water_flow_m3_per_s] = validate_optional(pump_info[:water_flow_m3_per_s], model, -1.0)
          pump_info[:electric_power_w] = model.sqlFile.get.execAndReturnFirstDouble("SELECT Value FROM TabularDataWithStrings WHERE ReportName='EquipmentSummary' AND ReportForString='Entire Facility' AND TableName='Pumps' AND ColumnName='Electric Power' AND RowName='#{pump_info[:name].upcase}' ")
          pump_info[:electric_power_w] = validate_optional(pump_info[:electric_power_w], model, -1.0)
          pump_info[:motor_efficency] = pump.motorEfficiency
        end

        # Collect HotWaterBoilers
        if supply_comp.to_BoilerHotWater.is_initialized
          boiler = supply_comp.to_BoilerHotWater.get
          boiler_info = {}
          plant_loop_info[:boilers] << boiler_info
          boiler_info[:name] = boiler.name.get
          boiler_info[:type] = 'Boiler:HotWater'
          boiler_info[:fueltype] = boiler.fuelType
          boiler_info[:nominal_capacity] = boiler.nominalCapacity
          boiler_info[:nominal_capacity] = validate_optional(boiler_info[:nominal_capacity], model, -1.0)
        end

        # Collect ChillerElectricEIR
        if supply_comp.to_ChillerElectricEIR.is_initialized
          chiller = supply_comp.to_ChillerElectricEIR.get
          chiller_info = {}
          plant_loop_info[:chiller_electric_eir] << chiller_info
          chiller_info[:name] = chiller.name.get
          chiller_info[:type] = 'Chiller:Electric:EIR'
          chiller_info[:reference_capacity] = validate_optional(chiller.referenceCapacity, model, -1.0)
          chiller_info[:reference_leaving_chilled_water_temperature] = chiller.referenceLeavingChilledWaterTemperature
        end

        # Collect CoolingTowerSingleSpeed
        if supply_comp.to_CoolingTowerSingleSpeed.is_initialized
          coolingTower = supply_comp.to_CoolingTowerSingleSpeed.get
          coolingTower_info = {}
          plant_loop_info[:cooling_tower_single_speed] << coolingTower_info
          coolingTower_info[:name] = coolingTower.name.get
          coolingTower_info[:type] = 'CoolingTower:SingleSpeed'
          coolingTower_info[:fan_power_at_design_air_flow_rate] = validate_optional(coolingTower.fanPoweratDesignAirFlowRate, model, -1.0)

        end

        # Collect WaterHeaterMixed
        if supply_comp.to_WaterHeaterMixed.is_initialized
          waterHeaterMixed = supply_comp.to_WaterHeaterMixed.get
          waterHeaterMixed_info = {}
          plant_loop_info[:water_heater_mixed] << waterHeaterMixed_info
          waterHeaterMixed_info[:name] = waterHeaterMixed.name.get
          waterHeaterMixed_info[:type] = 'WaterHeater:Mixed'
          waterHeaterMixed_info[:heater_thermal_efficiency] = waterHeaterMixed.heaterThermalEfficiency.get unless waterHeaterMixed.heaterThermalEfficiency.empty?
          waterHeaterMixed_info[:heater_fuel_type] = waterHeaterMixed.heaterFuelType
        end
      end

      qaqc[:eplusout_err] = {}
      warnings = model.sqlFile.get.execAndReturnVectorOfString("SELECT ErrorMessage FROM Errors WHERE ErrorType='0' ")
      warnings = validate_optional(warnings, model, 'N/A')
      unless warnings == 'N/A'
        qaqc[:eplusout_err][:warnings] = model.sqlFile.get.execAndReturnVectorOfString("SELECT ErrorMessage FROM Errors WHERE ErrorType='0' ").get
        qaqc[:eplusout_err][:fatal] = model.sqlFile.get.execAndReturnVectorOfString("SELECT ErrorMessage FROM Errors WHERE ErrorType='2' ").get
        qaqc[:eplusout_err][:severe] = model.sqlFile.get.execAndReturnVectorOfString("SELECT ErrorMessage FROM Errors WHERE ErrorType='1' ").get
      end

      qaqc[:ruby_warnings] = error_warning
    end

    qaqc[:code_metrics] = {}
    qaqc[:code_metrics]['heating_gj']  = qaqc[:end_uses]['heating_gj']
    qaqc[:code_metrics]['cooling_gj']  = qaqc[:end_uses]['cooling_gj']
    qaqc[:code_metrics][:ep_conditioned_floor_area_m2] = qaqc[:building][:conditioned_floor_area_m2]
    qaqc[:code_metrics][:os_conditioned_floor_area_m2] = qaqc[:envelope][:interior_floors_area_m2] +
                                                         qaqc[:envelope][:outdoor_floors_area_m2] +
                                                         qaqc[:envelope][:ground_floors_area_m2]
    # TEDI
    unless qaqc[:building][:conditioned_floor_area_m2].nil?
      qaqc[:code_metrics][:building_tedi_gj_per_m2] = (qaqc[:end_uses]['heating_gj'] + qaqc[:end_uses]['cooling_gj']
                                                      ) / qaqc[:building][:conditioned_floor_area_m2]
      # Mech TEDI?
      qaqc[:code_metrics][:building_medi_gj_per_m2] = (qaqc[:end_uses]['fans_gj'] +
          qaqc[:end_uses]['pumps_gj'] +
          qaqc[:end_uses]['heat_rejection_gj'] +
          qaqc[:end_uses]['humidification_gj'] +
          qaqc[:end_uses]['heat_recovery_gj']
      ) / qaqc[:building][:conditioned_floor_area_m2]
    end


    return qaqc
  end

  # Checks if a space with a proper schedule is conditioned or not
  def sanity_check(qaqc)
    qaqc[:sanity_check] = {}
    qaqc[:sanity_check][:fail] = []
    qaqc[:sanity_check][:pass] = []
    # Padmassun's code for isConditioned start
    qaqc[:thermal_zones].each do |zoneinfo|
      zoneinfo[:spaces].each do |space|
        # skip plenums and undefined spaces/zones
        if zoneinfo[:name].to_s.include? '- undefined -'
          next
        end

        if zoneinfo[:space_type_name].to_s.include? 'Space Function - undefined -'
          if zoneinfo[:is_conditioned].to_s == 'No'
            qaqc[:sanity_check][:pass] << "[TEST-PASS][SANITY_CHECK-PASS] for [SPACE][#{space[:name]}] and [THERMAL ZONE] [#{zoneinfo[:name]}] where isConditioned is supposed to be [" 'No' "] and found as #{zoneinfo[:is_conditioned]}"
          else
            qaqc[:sanity_check][:fail] << "[ERROR][SANITY_CHECK-FAIL] for [SPACE][#{space[:name]}] and [THERMAL ZONE] [#{zoneinfo[:name]}] where isConditioned is supposed to be [" 'No' "] but found as #{zoneinfo[:is_conditioned]}"
          end
        else
          if zoneinfo[:is_conditioned].to_s == 'Yes'
            qaqc[:sanity_check][:pass] << "[TEST-PASS][SANITY_CHECK-PASS] for [SPACE][#{space[:name]}] and [THERMAL ZONE] [#{zoneinfo[:name]}] where isConditioned is supposed to be [" 'Yes' "] and found as #{zoneinfo[:is_conditioned]}"
          elsif zoneinfo[:name]
            qaqc[:sanity_check][:fail] << "[ERROR][SANITY_CHECK-FAIL] for [SPACE][#{space[:name]}] and [THERMAL ZONE] [#{zoneinfo[:name]}] where isConditioned is supposed to be [" 'Yes' "] but found as #{zoneinfo[:is_conditioned]}"
          end
        end
      end
    end
    qaqc[:sanity_check][:fail] = qaqc[:sanity_check][:fail].sort
    qaqc[:sanity_check][:pass] = qaqc[:sanity_check][:pass].sort
    # Padmassun's code for isConditioned end
  end

  # checks the pump power using pressure, and flowrate
  def necb_plantloop_sanity(qaqc)
    necb_section_name = 'SANITY-??'
    qaqc[:plant_loops].each do |plant_loop_info|
      pump_head = plant_loop_info[:pumps][0][:head_pa]
      flow_rate = plant_loop_info[:pumps][0][:water_flow_m3_per_s] * 1000
      hp_check = ((flow_rate * 60 * 60) / 1000 * 1000 * 9.81 * pump_head * 0.000101997) / 3600000
      puts "\npump_head #{pump_head}"
      puts "name: #{qaqc[:building][:name]}"
      puts "name: #{plant_loop_info[:name]}"
      puts "flow_rate #{flow_rate}"
      puts "hp_check #{hp_check}\n"
      pump_power_hp = plant_loop_info[:pumps][0][:electric_power_w] / 1000 * 0.746
      percent_diff = (hp_check - pump_power_hp).to_f.abs / hp_check * 100

      if percent_diff.nan?
        qaqc[:ruby_warnings] << "(hp_check - pump_power_hp).to_f.abs/hp_check * 100 for #{plant_loop_info[:name]} is NaN"
        next
      end

      if pump_power_hp < 1.0
        qaqc[:warnings] << "necb_plantloop_sanity [SKIP] [PLANT LOOP][#{plant_loop_info[:name]}][:pumps][0][:electric_power_hp] because  pump_power_hp: [#{pump_power_hp}] < 1 hp"
        next
      end

      necb_section_test(
        qaqc,
        percent_diff,
        '<=',
        20, # diff of 20%
        necb_section_name,
        "[PLANT LOOP][#{plant_loop_info[:name]}][:pumps][0][:electric_power_hp] [#{pump_power_hp}]; NECB value [#{hp_check}]; Percent Diff"
      )
    end
  end

  # checks space compliance
  # Re: lighting_per_area, occupancy_per_area, occupancy_schedule, electric_equipment_per_area

  def necb_space_compliance(qaqc)
    #    #Padmassun's Code Start
    # csv_file_name ="#{File.dirname(__FILE__)}/necb_2011_spacetype_info.csv"
    qaqc[:spaces].each do |space|
      building_type = ''
      space_type = ''
      if space[:space_type_name].include? 'Space Function '
        space_type = space[:space_type_name].to_s.rpartition('Space Function ')[2].strip
        building_type = 'Space Function'
      elsif space[:space_type_name].include? ' WholeBuilding'
        space_type = space[:space_type_name].to_s.rpartition(' WholeBuilding')[0].strip
        building_type = 'WholeBuilding'
      end

      ['lighting_per_area_w_per_m2', 'occupancy_per_area_people_per_m2', 'occupancy_schedule', 'electric_equipment_per_area_w_per_m2'].each do |compliance_var|
        qaqc_table = get_qaqc_table(table_name: 'space_compliance', search_criteria: { 'building_type' => building_type, 'space_type' => space_type }).first
        puts "\n#{qaqc_table}\n"
        necb_section_name = get_qaqc_table(table_name: 'space_compliance')['refs'][compliance_var]
        tolerance = get_qaqc_table(table_name: 'space_compliance')['tolerance'][compliance_var]
        # puts "\ncompliance_var:#{compliance_var}\n\tnecb_section_name:#{necb_section_name}\n\texp Value:#{qaqc_table[compliance_var]}\n"
        if compliance_var == 'lighting_per_area_w_per_m2'
          if space[:lighting_w_per_m2].nil?
            result_value = 0
          else
            result_value = space[:lighting_w_per_m2] * qaqc_table['lpd_ratio']
          end
        elsif compliance_var == 'occupancy_per_area_people_per_m2'
          result_value = space[:occ_per_m2]
        elsif compliance_var == 'occupancy_schedule'
          result_value = space[:occupancy_schedule]
        elsif compliance_var == 'electric_equipment_per_area_w_per_m2'
          result_value = space[:electric_w_per_m2]
        end

        test_text = "[SPACE][#{space[:name]}]-[TYPE:][#{space_type}]-#{compliance_var}"
        next if result_value.nil?

        necb_section_test(
          qaqc,
          result_value,
          '==',
          qaqc_table[compliance_var],
          necb_section_name,
          test_text,
          tolerance
        )
      end

      # row = look_up_csv_data(csv_file_name,{2 => space_type, 1 => building_type})
      # if row.nil?
      #   #raise ("space type of [#{space_type}] and/or building type of [#{building_type}] was not found in the excel sheet for space: [#{space[:name]}]")
      #   qaqc[:ruby_warnings] << "space type of [#{space_type}] and/or building type of [#{building_type}] was not found in the excel sheet for space: [#{space[:name]}]"
      #   puts "space type of [#{space_type}] and/or building type of [#{building_type}] was not found in the excel sheet for space: [#{space[:name]}]"
      # else
      #   #correct the data from the csv file to include a multiplier of 0.9 for specific space types.

      #   reduceLPDSpaces = ["Classroom/lecture/training", "Conf./meet./multi-purpose", "Lounge/recreation",
      #     "Washroom-sch-A", "Washroom-sch-B", "Washroom-sch-C", "Washroom-sch-D", "Washroom-sch-E",
      #     "Washroom-sch-F", "Washroom-sch-G", "Washroom-sch-H", "Washroom-sch-I", "Dress./fitt. - performance arts",
      #     "Locker room", "Retail - dressing/fitting","Locker room-sch-A","Locker room-sch-B","Locker room-sch-C",
      #     "Locker room-sch-D","Locker room-sch-E","Locker room-sch-F","Locker room-sch-G","Locker room-sch-H",
      #     "Locker room-sch-I", "Office - open plan - occsens", "Office - enclosed - occsens", "Storage area - occsens",
      #     "Hospital - medical supply - occsens", "Storage area - refrigerated - occsens"]

      #   if reduceLPDSpaces.include?(space_type)
      #     row[3] = row[3]*0.9
      #     puts "\n============================\nspace_type: #{space_type}\n============================\n"
      #   end

      #   # Start of Space Compliance
      #   necb_section_name = "NECB2011-Section 8.4.3.6"
      #   data = {}
      #   data[:lighting_per_area]            = [ row[3],'==',space[:lighting_w_per_m2] , "Table 4.2.1.6"     ,1 ] unless space[:lighting_w_per_m2].nil?
      #   data[:occupancy_per_area]           = [ row[4],'==',space[:occ_per_m2]        , "Table A-8.4.3.3.1" ,3 ] unless space[:occ_per_m2].nil?
      #   data[:occupancy_schedule]           = [ row[5],'==',space[:occupancy_schedule], "Table A-8.4.3.3.1" ,nil ] unless space[:occupancy_schedule].nil?
      #   data[:electric_equipment_per_area]  = [ row[6],'==',space[:electric_w_per_m2] , "Table A-8.4.3.3.1" ,1 ] unless space[:electric_w_per_m2].nil?
      #   data.each do |key,value|
      #     #puts key
      #     necb_section_test(
      #       qaqc,
      #       value[0],
      #       value[1],
      #       value[2],
      #       value[3],
      #       "[SPACE][#{space[:name]}]-[TYPE:][#{space_type}]#{key}",
      #       value[4]
      #     )
      #   end
      # end#space Compliance
    end
    # Padmassun's Code End
  end

  # checks envelope compliance
  # fenestration_to_door_and_window_percentage, skylight_to_roof_percentage
  def necb_envelope_compliance(qaqc)
    # Envelope
    necb_section_name = 'NECB2011-Section 3.2.1.4'
    # store hdd in short form
    hdd = qaqc[:geography][:hdd]
    # calculate fdwr based on hdd.
    fdwr = 0
    if hdd < 4000
      fdwr = 0.40
    elsif (hdd >= 4000) && (hdd <= 7000)
      fdwr = (2000 - 0.2 * hdd) / 3000
    elsif hdd > 7000
      fdwr = 0.20
    end
    # hardset srr to 0.05
    srr = 0.05
    # create table of expected values and results.
    data = {}
    data[:fenestration_to_door_and_window_percentage] = [fdwr * 100, qaqc[:envelope][:fdwr].round(3)]
    data[:skylight_to_roof_percentage] = [srr * 100, qaqc[:envelope][:srr].round(3)]
    # perform test. result must be less than or equal to.
    data.each do |key, value|
      necb_section_test(
        qaqc,
        value[0],
        '>=',
        value[1],
        necb_section_name,
        "[ENVELOPE]#{key}",
        1 # padmassun added tollerance
      )
    end
  end

  def necb_infiltration_compliance(qaqc, model)
    # Infiltration
    # puts "\n"
    # puts get_qaqc_table("infiltration_compliance")
    # puts "\n"
    # puts "\n"
    # puts get_qaqc_table("infiltration_compliance", {"var" => ":infiltration_method"} )
    # puts "\n"
    # puts "\n"
    infiltration_compliance = get_qaqc_table(table_name: 'infiltration_compliance')['table']
    necb_section_name = get_qaqc_table(table_name: 'infiltration_compliance')['refs'].join(',')
    qaqc[:spaces].each do |spaceinfo|
      model.getSpaces.sort.each do |space|
        next unless space.name.get == spaceinfo[:name]

        found = false
        space.surfaces.each do |surface|
          next unless surface.outsideBoundaryCondition == 'Outdoors'

          found = true
          # peform this infiltration qaqc if and only if the space's surface is in contact with outdoors
          infiltration_compliance.each do |compliance|
            # puts "\nspaceinfo[#{compliance['var']}]"
            eval_string = "spaceinfo[:#{compliance['var']}]"
            result_value = eval(eval_string)
            # puts "#{compliance['test_text']}"
            test_text = "[SPACE][#{spaceinfo[:name]}]-#{compliance['var']}"
            # puts "result_value: #{result_value}"
            # puts "test_text: #{test_text}\n"
            # data[:infiltration_method]    = [ "Flow/ExteriorArea", spaceinfo[:infiltration_method] , nil ]
            # data[:infiltration_flow_per_m2] = [ 0.00025,       spaceinfo[:infiltration_flow_per_m2], 5 ]
            # data.each do |key,value|
            # puts key
            necb_section_test(
              qaqc,
              result_value,
              compliance['bool_operator'],
              compliance['expected_value'],
              necb_section_name,
              test_text,
              compliance['tolerance']
            )
          end
          # peform qaqc only once per space
          break
        end
        if !found
          qaqc[:warnings] << "necb_infiltration_compliance for SPACE:[#{spaceinfo[:name]}] was skipped because it does not contain surfaces with 'Outside' boundary condition."
        end
      end
    end
  end

  def necb_exterior_opaque_compliance(qaqc)
    # puts JSON.pretty_generate @qaqc_data
    # Exterior Opaque
    necb_section_name = get_qaqc_table(table_name: 'exterior_opaque_compliance')['refs'].join(',')
    climate_index = NECB2011.new.get_climate_zone_index(qaqc[:geography][:hdd])
    puts "HDD #{qaqc[:geography][:hdd]}"
    tolerance = 3
    # puts "\n\n"
    # puts "climate_index: #{climate_index}"
    # puts get_qaqc_table("exterior_opaque_compliance", {"var" => "ext_wall_conductances", "climate_index" => 2})
    ['ext_wall_conductances', 'ext_roof_conductances', 'ext_floor_conductances'].each do |compliance_var|
      qaqc_table = get_qaqc_table(table_name: 'exterior_opaque_compliance', search_criteria: { 'var' => compliance_var, 'climate_index' => climate_index }).first
      # puts "\n#{qaqc_table}\n"
      if compliance_var == 'ext_wall_conductances'
        result_value = qaqc[:envelope][:outdoor_walls_average_conductance_w_per_m2_k]
      elsif compliance_var == 'ext_roof_conductances'
        result_value = qaqc[:envelope][:outdoor_floors_average_conductance_w_per_m2_k]
      elsif compliance_var == 'ext_floor_conductances'
        result_value = qaqc[:envelope][:outdoor_roofs_average_conductance_w_per_m2_k]
      end

      test_text = "[ENVELOPE] #{compliance_var}"
      next if result_value.nil?

      necb_section_test(
        qaqc,
        result_value,
        qaqc_table['bool_operator'],
        qaqc_table['expected_value'],
        necb_section_name,
        test_text,
        tolerance
      )
    end
    # result_value_index = 6
    # round_precision = 3
    # data = {}
    # data[:ext_wall_conductances]        =  [0.315,0.278,0.247,0.210,0.210,0.183,qaqc[:envelope][:outdoor_walls_average_conductance_w_per_m2_k]] unless qaqc[:envelope][:outdoor_walls_average_conductance_w_per_m2_k].nil?
    # data[:ext_roof_conductances]        =  [0.227,0.183,0.183,0.162,0.162,0.142,qaqc[:envelope][:outdoor_roofs_average_conductance_w_per_m2_k]] unless qaqc[:envelope][:outdoor_roofs_average_conductance_w_per_m2_k].nil?
    # data[:ext_floor_conductances]       =  [0.227,0.183,0.183,0.162,0.162,0.142,qaqc[:envelope][:outdoor_floors_average_conductance_w_per_m2_k]] unless qaqc[:envelope][:outdoor_floors_average_conductance_w_per_m2_k].nil?

    # data.each {|key,value| necb_section_test(
    #     qaqc,
    #     value[result_value_index],
    #     '==',
    #     value[climate_index],
    #     necb_section_name,
    #     "[ENVELOPE]#{key}",
    #     round_precision
    #   )
    # }
  end

  def necb_exterior_fenestration_compliance(qaqc)
    # Exterior Fenestration
    necb_section_name = get_qaqc_table(table_name: 'exterior_fenestration_compliance')['refs'].join(',')
    climate_index = NECB2011.new.get_climate_zone_index(qaqc[:geography][:hdd])
    tolerance = 3
    # puts "\n\n"
    # puts "climate_index: #{climate_index}"
    # puts get_qaqc_table("exterior_fenestration_compliance", {"var" => "ext_window_conductances", "climate_index" => 2})

    ['ext_window_conductances', 'ext_door_conductances', 'ext_overhead_door_conductances', 'ext_skylight_conductances'].each do |compliance_var|
      qaqc_table = get_qaqc_table(table_name: 'exterior_fenestration_compliance', search_criteria: { 'var' => compliance_var, 'climate_index' => climate_index }).first
      # puts "\n#{qaqc_table}\n"
      if compliance_var == 'ext_window_conductances'
        result_value = qaqc[:envelope][:windows_average_conductance_w_per_m2_k]
      elsif compliance_var == 'ext_door_conductances'
        result_value = qaqc[:envelope][:doors_average_conductance_w_per_m2_k]
      elsif compliance_var == 'ext_overhead_door_conductances'
        result_value = qaqc[:envelope][:overhead_doors_average_conductance_w_per_m2_k]
      elsif compliance_var == 'ext_skylight_conductances'
        result_value = qaqc[:envelope][:skylights_average_conductance_w_per_m2_k]
      end
      test_text = "[ENVELOPE] #{compliance_var}"
      next if result_value.nil?

      necb_section_test(
        qaqc,
        result_value,
        qaqc_table['bool_operator'],
        qaqc_table['expected_value'],
        necb_section_name,
        test_text,
        tolerance
      )
    end
    # necb_section_name = "NECB2011-Section 3.2.2.3"
    # climate_index = BTAP::Compliance::NECB2011::get_climate_zone_index(qaqc[:geography][:hdd])
    # result_value_index = 6
    # round_precision = 3
    # data = {}
    # data[:ext_window_conductances]      =     [2.400,2.200,2.200,2.200,2.200,1.600,qaqc[:envelope][:windows_average_conductance_w_per_m2_k]] unless qaqc[:envelope][:windows_average_conductance_w_per_m2_k].nil?
    # data[:ext_door_conductances]        =     [2.400,2.200,2.200,2.200,2.200,1.600,qaqc[:envelope][:doors_average_conductance_w_per_m2_k]]   unless qaqc[:envelope][:doors_average_conductance_w_per_m2_k].nil?
    # data[:ext_overhead_door_conductances] =   [2.400,2.200,2.200,2.200,2.200,1.600,qaqc[:envelope][:overhead_doors_average_conductance_w_per_m2_k]] unless qaqc[:envelope][:overhead_doors_average_conductance_w_per_m2_k].nil?
    # data[:ext_skylight_conductances]  =       [2.400,2.200,2.200,2.200,2.200,1.600,qaqc[:envelope][:skylights_average_conductance_w_per_m2_k]] unless qaqc[:envelope][:skylights_average_conductance_w_per_m2_k].nil?

    # data.each do |key,value|
    #   #puts key
    #   necb_section_test(
    #     qaqc,
    #     value[result_value_index].round(round_precision),
    #     '==',
    #     value[climate_index].round(round_precision),
    #     necb_section_name,
    #     "[ENVELOPE]#{key}",
    #     round_precision
    #   )
    # end
  end

  def necb_exterior_ground_surfaces_compliance(qaqc)
    # Exterior Ground surfaces
    necb_section_name = get_qaqc_table(table_name: 'exterior_ground_surfaces_compliance')['refs'].join(',')
    climate_index = NECB2011.new.get_climate_zone_index(qaqc[:geography][:hdd])
    tolerance = 3
    # puts "\n\n"
    # puts "climate_index: #{climate_index}"
    # puts get_qaqc_table("exterior_ground_surfaces_compliance", {"var" => "ground_wall_conductances", "climate_index" => 2})

    ['ground_wall_conductances', 'ground_roof_conductances', 'ground_floor_conductances'].each do |compliance_var|
      qaqc_table = get_qaqc_table(table_name: 'exterior_ground_surfaces_compliance', search_criteria: { 'var' => compliance_var, 'climate_index' => climate_index }).first
      # puts "\n#{qaqc_table}\n"
      if compliance_var == 'ground_wall_conductances'
        result_value = qaqc[:envelope][:ground_walls_average_conductance_w_per_m2_k]
      elsif compliance_var == 'ground_roof_conductances'
        result_value = qaqc[:envelope][:ground_roofs_average_conductance_w_per_m2_k]
      elsif compliance_var == 'ground_floor_conductances'
        result_value = qaqc[:envelope][:ground_floors_average_conductance_w_per_m2_k]
      end
      test_text = "[ENVELOPE] #{compliance_var}"
      next if result_value.nil?

      necb_section_test(
        qaqc,
        result_value,
        qaqc_table['bool_operator'],
        qaqc_table['expected_value'],
        necb_section_name,
        test_text,
        tolerance
      )
    end
    # necb_section_name = "NECB2011-Section 3.2.3.1"
    # climate_index = BTAP::Compliance::NECB2011::get_climate_zone_index(qaqc[:geography][:hdd])
    # result_value_index = 6
    # round_precision = 3
    # data = {}
    # data[:ground_wall_conductances]  = [ 0.568,0.379,0.284,0.284,0.284,0.210, qaqc[:envelope][:ground_walls_average_conductance_w_per_m2_k] ]  unless qaqc[:envelope][:ground_walls_average_conductance_w_per_m2_k].nil?
    # data[:ground_roof_conductances]  = [ 0.568,0.379,0.284,0.284,0.284,0.210, qaqc[:envelope][:ground_roofs_average_conductance_w_per_m2_k] ]  unless qaqc[:envelope][:ground_roofs_average_conductance_w_per_m2_k].nil?
    # data[:ground_floor_conductances] = [ 0.757,0.757,0.757,0.757,0.757,0.379, qaqc[:envelope][:ground_floors_average_conductance_w_per_m2_k] ] unless qaqc[:envelope][:ground_floors_average_conductance_w_per_m2_k].nil?
    # data.each {|key,value| necb_section_test(
    #     qaqc,
    #     value[result_value_index],
    #     '==',
    #     value[climate_index],
    #     necb_section_name,
    #     "[ENVELOPE]#{key}",
    #     round_precision
    #   )
    # }
  end

  def necb_zone_sizing_compliance(qaqc)
    # Zone Sizing test
    necb_section_name = get_qaqc_table(table_name: 'zone_sizing_compliance')['refs'].join(',')
    qaqc_table = get_qaqc_table(table_name: 'zone_sizing_compliance')
    tolerance = 3
    # necb_section_name = "NECB2011-?"
    # round_precision = 3
    qaqc[:thermal_zones].each do |zoneinfo|
      #    skipping undefined schedules
      if (qaqc_table['exclude']['exclude_string'].any? { |ex_string| zoneinfo[:name].to_s.include? ex_string }) && !qaqc_table['exclude']['exclude_string'].empty?
        # if zoneinfo[:name].to_s.include?"- undefined -"
        puts "#{zoneinfo[:name]} was skipped in necb_zone_sizing_compliance because it contains #{qaqc_table['exclude']['exclude_string'].join(',')}"
        next
      end
      zone_sizing_compliance = qaqc_table['table']
      zone_sizing_compliance.each do |compliance|
        eval_string = "zoneinfo[:#{compliance['var']}]"
        result_value = eval(eval_string)
        next if result_value.nil?

        test_text = "[ZONE][#{zoneinfo[:name]}] #{compliance['var']}"
        # puts key
        necb_section_test(
          qaqc,
          result_value,
          compliance['bool_operator'],
          compliance['expected_value'],
          necb_section_name,
          test_text,
          tolerance
        )
      end
      # data = {}
      # data[:heating_sizing_factor] = [1.3 , zoneinfo[:heating_sizing_factor]]
      # data[:cooling_sizing_factor] = [1.1 ,zoneinfo[:cooling_sizing_factor]]
      # #data[:heating_design_supply_air_temp] =   [43.0, zoneinfo[:zone_heating_design_supply_air_temperature] ] #unless zoneinfo[:zone_heating_design_supply_air_temperature].nil?
      # #data[:cooling_design_supply_temp]   =   [13.0, zoneinfo[:zone_cooling_design_supply_air_temperature] ]
      # data.each do |key,value|
      #   #puts key
      #   necb_section_test(
      #     qaqc,
      #     value[0],
      #     '==',
      #     value[1],
      #     necb_section_name,
      #     "[ZONE][#{zoneinfo[:name]}] #{key}",
      #     round_precision
      #   )
      # end
    end
  end

  def necb_design_supply_temp_compliance(qaqc)
    necb_section_name = get_qaqc_table(table_name: 'design_supply_temp_compliance')['refs'].join(',')
    qaqc_table = get_qaqc_table(table_name: 'design_supply_temp_compliance')
    tolerance = 3
    qaqc[:thermal_zones].each do |zoneinfo|
      #    skipping undefined schedules
      if (qaqc_table['exclude']['exclude_string'].any? { |ex_string| zoneinfo[:name].to_s.include? ex_string }) && !qaqc_table['exclude']['exclude_string'].empty?
        puts "#{zoneinfo[:name]} was skipped in necb_zone_sizing_compliance because it contains #{qaqc_table['exclude']['exclude_string'].join(',')}"
        next
      end
      design_supply_temp_compliance = qaqc_table['table']

      design_supply_temp_compliance.each do |compliance|
        if compliance['var'] == 'heating_design_supply_air_temp'
          result_value = zoneinfo[:zone_heating_design_supply_air_temperature]
        elsif compliance['var'] == 'cooling_design_supply_temp'
          result_value = zoneinfo[:zone_cooling_design_supply_air_temperature]
        end

        next if result_value.nil?

        test_text = "[ZONE][#{zoneinfo[:name]}] #{compliance['var']}"
        # puts key
        necb_section_test(
          qaqc,
          result_value,
          compliance['bool_operator'],
          compliance['expected_value'],
          necb_section_name,
          test_text,
          tolerance
        )
      end
    end
    # Design supply temp test
    # necb_section_name = "NECB2011-?"
    # round_precision = 3
    # qaqc[:thermal_zones].each do |zoneinfo|
    #   #    skipping undefined schedules
    #   if zoneinfo[:name].to_s.include?"- undefined -"
    #     next
    #   end
    #   data = {}
    #   #data[:heating_sizing_factor] = [1.3 , zoneinfo[:heating_sizing_factor]]
    #   #data[:cooling_sizing_factor] = [1.1 ,zoneinfo[:cooling_sizing_factor]]
    #   data[:heating_design_supply_air_temp] =   [43.0, zoneinfo[:zone_heating_design_supply_air_temperature] ] #unless zoneinfo[:zone_heating_design_supply_air_temperature].nil?
    #   data[:cooling_design_supply_temp]   =   [13.0, zoneinfo[:zone_cooling_design_supply_air_temperature] ]
    #   data.each do |key,value|
    #     #puts key
    #     necb_section_test(
    #       qaqc,
    #       value[0],
    #       '==',
    #       value[1],
    #       necb_section_name,
    #       "[ZONE][#{zoneinfo[:name]}] #{key}",
    #       round_precision
    #     )
    #   end
    # end
  end

  def necb_economizer_compliance(qaqc)
    # determine correct economizer usage according to section 5.2.2.7 of NECB2011
    necb_section_name = get_qaqc_table(table_name: 'economizer_compliance')['refs'].join(',')
    qaqc_table = get_qaqc_table(table_name: 'economizer_compliance') # stores the full hash of qaqc for economizer_compliance
    # necb_section_name = "NECB2011-5.2.2.7"

    qaqc[:air_loops].each do |air_loop_info|
      capacity = -1.0
      if !air_loop_info[:cooling_coils][:dx_single_speed][0].nil?
        puts 'capacity = air_loop_info[:cooling_coils][:dx_single_speed][0][:nominal_total_capacity_w]'
        capacity = air_loop_info[:cooling_coils][:dx_single_speed][0][:nominal_total_capacity_w]
      elsif !air_loop_info[:cooling_coils][:dx_two_speed][0].nil?
        puts 'capacity = air_loop_info[:cooling_coils][:dx_two_speed][0][:cop_high]'
        capacity = air_loop_info[:cooling_coils][:dx_two_speed][0][:cop_high]
      elsif !air_loop_info[:cooling_coils][:coil_cooling_water][0].nil?
        puts 'capacity = air_loop_info[:cooling_coils][:coil_cooling_water][0][:nominal_total_capacity_w]'
        capacity = air_loop_info[:cooling_coils][:coil_cooling_water][0][:nominal_total_capacity_w]
      end
      puts capacity
      if capacity == -1.0
        # This should not happen
        qaqc[:errors] << "[necb_economizer_compliance] air_loop_info[:cooling_coils] for #{air_loop_info[:name]} does not have a capacity "
      else
        # check for correct economizer usage
        # puts "air_loop_info[:supply_fan][:max_air_flow_rate]: #{air_loop_info[:supply_fan][:max_air_flow_rate]}"
        unless air_loop_info[:supply_fan][:max_air_flow_rate_m3_per_s] == -1.0
          # capacity should be in kW
          max_air_flow_rate_m3_per_s = air_loop_info[:supply_fan][:max_air_flow_rate_m3_per_s]
          necb_section_test(
            qaqc,
            eval(qaqc_table['table'][0]['expected_value']),
            '==',
            air_loop_info[:economizer][:control_type],
            necb_section_name,
            "[AIR LOOP][#{air_loop_info[:name]}][:economizer][:control_type]"
          )
        end
      end
    end
  end

  def necb_hrv_compliance(qaqc, model)
    # HRV check
    hrv_compliance = get_qaqc_table(table_name: 'hrv_compliance')['table']
    necb_section_name = get_qaqc_table(table_name: 'hrv_compliance')['refs'].join(',')
    qaqc[:air_loops].each do |air_loop_info|
      hrv_compliance.each do |compliance|
        data = {}

        # puts "\nspaceinfo[#{compliance['var']}]"
        result_value = !air_loop_info[:heat_exchanger].empty?
        # puts "#{compliance['test_text']}"
        test_text = "[AIR LOOP][:heat_exchanger] for [#{air_loop_info[:name]}] is present?"
        # puts "result_value: #{result_value}"
        # puts "test_text: #{test_text}\n"
        # data[:infiltration_method]    = [ "Flow/ExteriorArea", spaceinfo[:infiltration_method] , nil ]
        # data[:infiltration_flow_per_m2] = [ 0.00025,       spaceinfo[:infiltration_flow_per_m2], 5 ]
        # data.each do |key,value|
        # puts key
        outdoor_air_L_per_s = air_loop_info[:outdoor_air_L_per_s]
        db990 = BTAP::Environment::WeatherFile.new(model.getWeatherFile.path.get.to_s).db990
        necb_section_test(
          qaqc,
          result_value,
          '==',
          eval(compliance['expected_value']),
          necb_section_name,
          test_text,
          compliance['tolerance']
        )
      end
    end
    # necb_section_name = "NECB2011-5.2.10.1"
    # qaqc[:air_loops].each do |air_loop_info|
    #   unless air_loop_info[:supply_fan][:max_air_flow_rate_m3_per_s] == -1.0
    #     hrv_calc = 0.00123*air_loop_info[:outdoor_air_L_per_s]*(21-BTAP::Environment::WeatherFile.new( model.getWeatherFile.path.get.to_s ).db990) #=AP46*(21-O$1)
    #     hrv_reqd = hrv_calc > 150 ? true : false
    #     #qaqc[:information] << "[Info][TEST-PASS][#{necb_section_name}]:#{test_text} result value:#{result_value} #{bool_operator} expected value:#{expected_value}"
    #     hrv_present = false
    #     unless air_loop_info[:heat_exchanger].empty?
    #       hrv_present = true
    #     end
    #     necb_section_test(
    #       qaqc,
    #       hrv_reqd,
    #       '==',
    #       hrv_present,
    #       necb_section_name,
    #       "[AIR LOOP][:heat_exchanger] for [#{air_loop_info[:name]}] is present?"
    #     )
    #   else
    #     qaqc['warnings'] << "[hrv_compliance] air_loop_info[:supply_fan][:max_air_flow_rate_m3_per_s] == -1.0 for [#{air_loop_info[:name]}]"
    #   end
    # end
  end

  # This methos is not used as part of the QAQC process,
  # because support for MURBS has not been implemented for HRV
  # in NECB 2011 and 2015
  def necb_hrv_compliance_inc_murb(qaqc, model)
    murb_hrv_compliance = get_qaqc_table('murb_hrv_compliance')
    hrv_spacetpye_ignore_regex = murb_hrv_compliance['ignored_spacetypes_regex']
    hrv_dwelling_unit_spacetpye_regex = murb_hrv_compliance['dwelling_unit_spacetype_regex']
    necb_section_name = murb_hrv_compliance['refs'].join(',')

    model.getAirLoopHVACs.sort.each do |air_loop|
      air_loop_info = {}

      qaqc[:air_loops].each do |air_loop_i|
        next unless air_loop_i[:name] == air_loop.name.get

        air_loop_info = air_loop_i
      end

      zones = air_loop.thermalZones
      if zones.length == 1
        # here the Airloop is serving only one zone

        # So, next we need to determine if the zone has only
        # one dwelling unit and no other space types other than stairs, corridor, and lobby

        zone = zones.first
        # get the spaces and keep track of the number of spaces and dewlling units
        num_of_served_spaces = zone.spaces.length
        contains_dwelling_unit = false
        if num_of_served_spaces == 0
          qaqc[:warnings] << "[necb_murb_hrv_compliance] Thermal Zone [#{zone.name}] does not serve any Spaces"
        else
          spaces = zone.spaces()
          spaces.each do |z_space|
            spacetype = z_space.spaceType
            spacetype = validate_optional(spacetype, model, nil)
            if spacetype.nil?
              qaqc[:warnings] << "[necb_murb_hrv_compliance] Space [#{z_space.name}] does not have a SpaceType"
            else
              # reduce the number of spaces if the space served by the thermal zone is a
              # stairwell/staircase/lobby/corridor
              spacetype_name = spacetype.name.to_s
              ignored_spacetypes_regex = Regexp.new(hrv_spacetpye_ignore_regex, Regexp::IGNORECASE)
              if ignored_spacetypes_regex =~ spacetype_name
                num_of_served_spaces -= 1
              end
              # detect is the thermal zone serves a Dwelling Unit
              dwelling_unit_regex = Regexp.new(hrv_dwelling_unit_spacetpye_regex, Regexp::IGNORECASE)
              if dwelling_unit_regex =~ spacetype_name
                contains_dwelling_unit = true
              end
            end
          end
          if (num_of_served_spaces == 1) && contains_dwelling_unit
            # here the Thermal zone serves one space that is a dwelling unit
            # and other space types such as lobby, stairs, or corridors are ignored
            # So in this case, an HRV is required
            test_text = "[AIR LOOP][:heat_exchanger] (murb) for [#{air_loop_info[:name]}] is present?"
            result_value = murb_hrv_compliance['table']['expected_value']
            necb_section_test(
              qaqc,
              result_value,
              '==',
              true,
              necb_section_name,
              test_text,
              nil
            )
          else
            # Here either the number of served spaces exceed 1 or
            # does not contain a dwelling unit, So a regular HRV check has to be done for this air loop
            qaqc[:warnings] << "[necb_murb_hrv_compliance] Regular HRV compliance check for airloop: [#{air_loop.name}], because (it does not serve a single dwelling unit) OR (serves multiple spacetypes)"
            necb_hrv_compliance_for_single_airloop(qaqc, model, air_loop_info)
          end
        end
      else
        # here the Airloop does not serve any zones, or it serves more than one zone
        # So, a regular hrv compliance must be done for this air loop
        qaqc[:warnings] << "[necb_murb_hrv_compliance] Regular HRV compliance check for airloop: [#{air_loop.name}], because it serves multiple Thermal zones"
        necb_hrv_compliance_for_single_airloop(qaqc, model, air_loop_info)
      end
    end
  end

  # This methos is not used as part of the QAQC process,
  # because support for MURBS has not been implemented for HRV
  # in NECB 2011 and 2015
  #
  # This method will run the HRV compliance for a single air loop
  #
  # @param qaqc [:hash] Hash that contains the base data with qaqc keys
  # @param model [:OS:Model] Openstudio Model
  # @param  air_loop_info [:hash]  single air_loop object from the qaqc hash
  def necb_hrv_compliance_for_single_airloop(qaqc, model, air_loop_info)
    # HRV check
    hrv_compliance = get_qaqc_table('hrv_compliance')['table']
    necb_section_name = get_qaqc_table('hrv_compliance')['refs'].join(',')
    hrv_compliance.each do |compliance|
      data = {}

      # puts "\nspaceinfo[#{compliance['var']}]"
      result_value = !air_loop_info[:heat_exchanger].empty?
      # puts "#{compliance['test_text']}"
      test_text = "[AIR LOOP][:heat_exchanger] for [#{air_loop_info[:name]}] is present?"
      # puts "result_value: #{result_value}"
      # puts "test_text: #{test_text}\n"
      # data[:infiltration_method]    = [ "Flow/ExteriorArea", spaceinfo[:infiltration_method] , nil ]
      # data[:infiltration_flow_per_m2] = [ 0.00025,       spaceinfo[:infiltration_flow_per_m2], 5 ]
      # data.each do |key,value|
      # puts key
      outdoor_air_L_per_s = air_loop_info[:outdoor_air_L_per_s]
      db990 = BTAP::Environment::WeatherFile.new(model.getWeatherFile.path.get.to_s).db990
      necb_section_test(
        qaqc,
        result_value,
        '==',
        eval(compliance['expected_value']),
        necb_section_name,
        test_text,
        compliance['tolerance']
      )
    end
    # necb_section_name = "NECB2011-5.2.10.1"
    # qaqc[:air_loops].each do |air_loop_info|
    #   unless air_loop_info[:supply_fan][:max_air_flow_rate_m3_per_s] == -1.0
    #     hrv_calc = 0.00123*air_loop_info[:outdoor_air_L_per_s]*(21-BTAP::Environment::WeatherFile.new( model.getWeatherFile.path.get.to_s ).db990) #=AP46*(21-O$1)
    #     hrv_reqd = hrv_calc > 150 ? true : false
    #     #qaqc[:information] << "[Info][TEST-PASS][#{necb_section_name}]:#{test_text} result value:#{result_value} #{bool_operator} expected value:#{expected_value}"
    #     hrv_present = false
    #     unless air_loop_info[:heat_exchanger].empty?
    #       hrv_present = true
    #     end
    #     necb_section_test(
    #       qaqc,
    #       hrv_reqd,
    #       '==',
    #       hrv_present,
    #       necb_section_name,
    #       "[AIR LOOP][:heat_exchanger] for [#{air_loop_info[:name]}] is present?"
    #     )
    #   else
    #     qaqc['warnings'] << "[hrv_compliance] air_loop_info[:supply_fan][:max_air_flow_rate_m3_per_s] == -1.0 for [#{air_loop_info[:name]}]"
    #   end
    # end
  end

  def necb_vav_fan_power_compliance(qaqc)
    necb_section_name = get_qaqc_table(table_name: 'vav_fan_power_compliance')['refs'].join(',')
    qaqc_table = get_qaqc_table(table_name: 'vav_fan_power_compliance')
    # necb_section_name = "NECB2011-5.2.3.3"
    qaqc[:air_loops].each do |air_loop_info|
      # necb_clg_cop = air_loop_info[:cooling_coils][:dx_single_speed][:cop] #*assuming that the cop is defined correctly*
      if air_loop_info[:supply_fan][:max_air_flow_rate_m3_per_s].nil?
        qaqc[:warnings] << '[vav_fan_power_compliance] air_loop_info[:supply_fan][:max_air_flow_rate_m3_per_s] is nil'
        next
      end

      max_air_flow_rate_m3_per_s = air_loop_info[:supply_fan][:max_air_flow_rate_m3_per_s]
      necb_supply_fan_w = -1

      if air_loop_info[:name].include? 'PSZ'
        necb_supply_fan_w = eval(qaqc_table['formulas']['NECB PSZ fan power (W)']).round(2)
      elsif air_loop_info[:name].include? 'VAV'
        necb_supply_fan_w = eval(qaqc_table['formulas']['NECB VAV fan power (W)']).round(2)
      end

      if air_loop_info[:supply_fan][:rated_electric_power_w].nil?
        qaqc[:warnings] << '[vav_fan_power_compliance] air_loop_info[:supply_fan][:rated_electric_power_w] is nil'
        next
      end

      supply_fan_w = (air_loop_info[:supply_fan][:rated_electric_power_w]).round(3)
      absolute_diff = (necb_supply_fan_w - supply_fan_w).to_f.abs
      if absolute_diff < 10
        # This case should ALWAYS PASS
        necb_section_test(
          qaqc,
          10,
          '>=',
          absolute_diff,
          necb_section_name,
          "[AIR LOOP][#{air_loop_info[:name]}][:supply_fan][:rated_electric_power_w] [#{supply_fan_w}] Absolute Difference from NECB value [#{necb_supply_fan_w}]"
        )
        next
      else
        # The test should pass if and only if the percent difference is less than 10%
        percent_diff = ((necb_supply_fan_w - supply_fan_w).to_f.abs / necb_supply_fan_w * 100).round(3)
        necb_section_test(
          qaqc,
          10,
          '>=',
          percent_diff,
          necb_section_name,
          "[AIR LOOP][#{air_loop_info[:name]}][:supply_fan][:rated_electric_power_w] [#{supply_fan_w}] Percent Diff from NECB value [#{necb_supply_fan_w}]"
        )
      end
    end
  end

  def necb_qaqc(qaqc, model)
    puts "\n\nin necb_qaqc 2011 now\n\n"
    # Now perform basic QA/QC on items for NECB2011
    qaqc[:information] = []
    qaqc[:warnings] = []
    qaqc[:errors] = []
    qaqc[:unique_errors] = []

    necb_space_compliance(qaqc)

    necb_envelope_compliance(qaqc)

    necb_infiltration_compliance(qaqc, model)

    necb_exterior_opaque_compliance(qaqc)

    necb_exterior_fenestration_compliance(qaqc)

    necb_exterior_ground_surfaces_compliance(qaqc)

    necb_zone_sizing_compliance(qaqc)

    necb_design_supply_temp_compliance(qaqc)

    necb_economizer_compliance(qaqc)

    necb_hrv_compliance(qaqc, model)

    necb_vav_fan_power_compliance(qaqc)

    sanity_check(qaqc)

    necb_plantloop_sanity(qaqc)

    qaqc[:information] = qaqc[:information].sort
    qaqc[:warnings] = qaqc[:warnings].sort
    qaqc[:errors] = qaqc[:errors].sort
    qaqc[:unique_errors] = qaqc[:unique_errors].sort
    return qaqc
  end

  def necb_section_test(qaqc, result_value, bool_operator, expected_value, necb_section_name, test_text, tolerance = nil)
    test = 'eval_failed'
    command = ''
    if tolerance.is_a?(Integer)
      command = "#{result_value}.round(#{tolerance}) #{bool_operator} #{expected_value}.round(#{tolerance})"
    elsif expected_value.is_a?(String) && result_value.is_a?(String)
      command = "'#{result_value}' #{bool_operator} '#{expected_value}'"
    else
      command = "#{result_value} #{bool_operator} #{expected_value}"
    end
    test = eval(command)
    test_res = nil
    test_res = true if test.to_s.downcase == 'true'
    test_res = false if test.to_s.downcase == 'false'
    raise "Eval command failed #{test}" if test_res.nil?

    if test_res
      qaqc[:information] << "[Info][TEST-PASS][#{necb_section_name}]:#{test_text} result value:#{result_value} #{bool_operator} expected value:#{expected_value}"
    else
      qaqc[:errors] << "[ERROR][TEST-FAIL][#{necb_section_name}]:#{test_text} expected value:#{expected_value} #{bool_operator} result value:#{result_value}"
      unless (expected_value == -1.0) || (expected_value == 'N/A')
        qaqc[:unique_errors] << "[ERROR][TEST-FAIL][#{necb_section_name}]:#{test_text} expected value:#{expected_value} #{bool_operator} result value:#{result_value}"
      end
    end
  end

  def check_boolean_value(value, varname)
    return true if value =~ /^(true|t|yes|y|1)$/i
    return false if value.empty? || value =~ /^(false|f|no|n|0)$/i

    raise ArgumentError, "invalid value for #{varname}: #{value}"
  end

  def look_up_csv_data(csv_fname, search_criteria)
    options = { headers: :first_row,
                converters: [:numeric] }
    unless File.exist?(csv_fname)
      raise "File: [#{csv_fname}] Does not exist"
    end

    # we'll save the matches here
    matches = nil
    # save a copy of the headers
    headers = nil
    CSV.open(csv_fname, 'r', options) do |csv|
      # Since CSV includes Enumerable we can use 'find_all'
      # which will return all the elements of the Enumerble for
      # which the block returns true

      matches = csv.find_all do |row|
        match = true
        search_criteria.keys.each do |key|
          match &&= (row[key].strip == search_criteria[key].strip)
        end
        match
      end
      headers = csv.headers
    end
    # puts matches
    raise('More than one match') if matches.size > 1

    puts "Zero matches found for [#{search_criteria}]" if matches.empty?
    # return matches[0]
    return matches[0]
  end
end<|MERGE_RESOLUTION|>--- conflicted
+++ resolved
@@ -215,13 +215,8 @@
                                                                        " AND ReportForString='Entire Facility' AND TableName='Annual and Peak Values - Electricity' AND RowName='Electricity:Facility'" \
                                                                        " AND ColumnName='Electricity Maximum Value' AND Units='W'")
     natural_gas_peak = model.sqlFile.get.execAndReturnFirstDouble("SELECT Value FROM tabulardatawithstrings WHERE ReportName='EnergyMeters'" \
-<<<<<<< HEAD
-                                                                          " AND ReportForString='Entire Facility' AND TableName='Annual and Peak Values - Gas' AND RowName='Gas:Facility'" \
-                                                                          " AND ColumnName='Gas Maximum Value' AND Units='W'")
-=======
                                                                           " AND ReportForString='Entire Facility' AND TableName='Annual and Peak Values - Natural Gas' AND RowName='NaturalGas:Facility'" \
                                                                           " AND ColumnName='Natural Gas Maximum Value' AND Units='W'")
->>>>>>> 40d01238
 
     get_sql_tables_to_json(model)
 
