--- conflicted
+++ resolved
@@ -46,93 +46,6 @@
     return @standards_data
   end
 
-<<<<<<< HEAD
-  # Created this method so that additional methods can be addded for bulding the prototype model in later
-  # code versions without modifying the build_protoype_model method or copying it wholesale for a few changes.
-  def model_apply_standard(model:,
-                           epw_file:,
-                           sizing_run_dir: Dir.pwd,
-                           primary_heating_fuel: 'DefaultFuel',
-                           dcv_type: 'NECB_Default',
-                           lights_type: 'NECB_Default',
-                           lights_scale: 1.0,
-                           daylighting_type: 'NECB_Default',
-                           ecm_system_name: 'NECB_Default',
-                           erv_package: 'NECB_Default',
-                           boiler_eff: nil,
-                           furnace_eff: nil,
-                           unitary_cop: nil,
-                           shw_eff: nil,
-                           ext_wall_cond: nil,
-                           ext_floor_cond: nil,
-                           ext_roof_cond: nil,
-                           ground_wall_cond: nil,
-                           ground_floor_cond: nil,
-                           ground_roof_cond: nil,
-                           door_construction_cond: nil,
-                           fixed_window_cond: nil,
-                           glass_door_cond: nil,
-                           overhead_door_cond: nil,
-                           skylight_cond: nil,
-                           glass_door_solar_trans: nil,
-                           fixed_wind_solar_trans: nil,
-                           skylight_solar_trans: nil,
-                           fdwr_set: -1,
-                           srr_set: -1,
-                           rotation_degrees: nil,
-                           scale_x: nil,
-                           scale_y: nil,
-                           scale_z: nil,
-                           pv_ground_type: 'NECB_Default',
-                           pv_ground_total_area_pv_panels_m2: nil ,
-                           pv_ground_tilt_angle: nil,
-                           pv_ground_azimuth_angle: nil,
-                           pv_ground_module_description: nil,
-                           chiller_type: 'NECB_Default',
-                           nv_type: 'NECB_Default',
-                           nv_opening_fraction: nil,
-                           nv_Tout_min: nil,
-                           nv_Delta_Tin_Tout: nil
-  )
-    # This will allow changes to default fdwr/srr for vintages.. but will not touch the existing models if they were
-    # called for with -1.0 in the fdwr_srr method.
-    fdwr_set = -2 if fdwr_set.nil? || fdwr_set == -1.0
-    srr_set = -2 if srr_set.nil? || srr_set == -1.0
-    return super(model: model,
-                 epw_file: epw_file,
-                 sizing_run_dir: sizing_run_dir,
-                 primary_heating_fuel: primary_heating_fuel,
-                 dcv_type: dcv_type,
-                 lights_type: lights_type,
-                 lights_scale: lights_scale,
-                 daylighting_type: daylighting_type,
-                 ecm_system_name: ecm_system_name,
-                 erv_package: erv_package,
-                 boiler_eff: boiler_eff,
-                 furnace_eff: furnace_eff,
-                 unitary_cop: unitary_cop,
-                 shw_eff: shw_eff,
-                 ext_wall_cond: ext_wall_cond,
-                 ext_floor_cond: ext_floor_cond,
-                 ext_roof_cond: ext_roof_cond,
-                 ground_wall_cond: ground_wall_cond,
-                 ground_floor_cond: ground_floor_cond,
-                 ground_roof_cond: ground_roof_cond,
-                 door_construction_cond: door_construction_cond,
-                 fixed_window_cond: fixed_window_cond,
-                 glass_door_cond: glass_door_cond,
-                 overhead_door_cond: overhead_door_cond,
-                 skylight_cond: skylight_cond,
-                 glass_door_solar_trans: glass_door_solar_trans,
-                 fixed_wind_solar_trans: fixed_wind_solar_trans,
-                 skylight_solar_trans: skylight_solar_trans,
-                 fdwr_set: fdwr_set,
-                 srr_set: srr_set,
-                 rotation_degrees: rotation_degrees,
-                 scale_x: scale_x,
-                 scale_y: scale_y,
-                 scale_z: scale_z)
-=======
   # Thermal zones need to be set to determine conditioned spaces when applying fdwr and srr limits.
   #     # fdwr_set/srr_set settings:
   #     # 0-1:  Remove all windows/skylights and add windows/skylights to match this fdwr/srr
@@ -150,7 +63,6 @@
     apply_standard_window_to_wall_ratio(model: model, fdwr_set: fdwr_set)
     apply_standard_skylight_to_roof_ratio(model: model, srr_set: srr_set)
     # model_add_daylighting_controls(model) # to be removed after refactor.
->>>>>>> fc21e14a
   end
 
   def apply_standard_efficiencies(model:, sizing_run_dir:, dcv_type: 'NECB_Default')
