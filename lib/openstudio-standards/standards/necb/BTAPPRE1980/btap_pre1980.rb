# This class holds methods that apply NECB2011 rules.
# @ref [References::NECB2011]
class BTAPPRE1980 < NECB2011
  @template = self.new.class.name # rubocop:disable Style/ClassVars
  register_standard(@template)


  def initialize
    super()
    @template = self.class.name
    @standards_data = self.load_standards_database_new()
    self.corrupt_standards_database()
  end

  def load_standards_database_new()
    #load NECB2011 data.
    super()

    if __dir__[0] == ':' # Running from OpenStudio CLI
      embedded_files_relative('data/', /.*\.json/).each do |file|
        data = JSON.parse(EmbeddedScripting.getFileAsString(file))
        if !data['tables'].nil?
          @standards_data['tables'] = [*@standards_data['tables'], *data['tables']].to_h
        elsif !data['constants'].nil?
          @standards_data['constants'] = [*@standards_data['constants'], *data['constants']].to_h
        elsif !data['constants'].nil?
          @standards_data['formulas'] = [*@standards_data['formulas'], *data['formulas']].to_h
        end
      end
    else
      files = Dir.glob("#{File.dirname(__FILE__)}/data/*.json").select { |e| File.file? e }
      files.each do |file|
        data = JSON.parse(File.read(file))
        if !data['tables'].nil?
          @standards_data['tables'] = [*@standards_data['tables'], *data['tables']].to_h
        elsif !data['constants'].nil?
          @standards_data['constants'] = [*@standards_data['constants'], *data['constants']].to_h
        elsif !data['formulas'].nil?
          @standards_data['formulas'] = [*@standards_data['formulas'], *data['formulas']].to_h
        end
      end
    end
    # Write database to file.
    # File.open(File.join(File.dirname(__FILE__), '..', 'NECB2017.json'), 'w') {|f| f.write(JSON.pretty_generate(@standards_data))}

    return @standards_data
  end

  # Created this method so that additional methods can be addded for bulding the prototype model in later
  # code versions without modifying the build_protoype_model method or copying it wholesale for a few changes.
  def model_apply_standard(model:,
                           epw_file:,
                           sizing_run_dir: Dir.pwd,
                           primary_heating_fuel: 'DefaultFuel',
                           dcv_type: 'NECB_Default',
                           lights_type: 'NECB_Default',
                           lights_scale: 1.0,
                           daylighting_type: 'NECB_Default',
                           ecm_system_name: 'NECB_Default',
                           erv_package: 'NECB_Default',
                           boiler_eff: nil,
                           furnace_eff: nil,
                           unitary_cop: nil,
                           shw_eff: nil,
                           ext_wall_cond: nil,
                           ext_floor_cond: nil,
                           ext_roof_cond: nil,
                           ground_wall_cond: nil,
                           ground_floor_cond: nil,
                           ground_roof_cond: nil,
                           door_construction_cond: nil,
                           fixed_window_cond: nil,
                           glass_door_cond: nil,
                           overhead_door_cond: nil,
                           skylight_cond: nil,
                           glass_door_solar_trans: nil,
                           fixed_wind_solar_trans: nil,
                           skylight_solar_trans: nil,
                           fdwr_set: -1,
                           srr_set: -1,
                           rotation_degrees: nil,
                           scale_x: nil,
                           scale_y: nil,
                           scale_z: nil,
<<<<<<< HEAD
                           no_air: nil
=======
                           pv_ground_type: nil,
                           pv_ground_total_area_pv_panels_m2: nil ,
                           pv_ground_tilt_angle: nil,
                           pv_ground_azimuth_angle: nil,
                           pv_ground_module_description: nil
>>>>>>> 4cdc6f22
  )
    # This will allow changes to default fdwr/srr for vintages.. but will not touch the existing models if they were
    # called for with -1.0 in the fdwr_srr method.
    fdwr_set = -2 if fdwr_set.nil? || fdwr_set == -1.0
    srr_set = -2 if srr_set.nil? || srr_set == -1.0
    return super(model: model,
                 epw_file: epw_file,
                 sizing_run_dir: sizing_run_dir,
                 primary_heating_fuel: primary_heating_fuel,
                 dcv_type: dcv_type,
                 lights_type: lights_type,
                 lights_scale: lights_scale,
                 daylighting_type: daylighting_type,
                 ecm_system_name: ecm_system_name,
                 erv_package: erv_package,
                 boiler_eff: boiler_eff,
                 furnace_eff: furnace_eff,
                 unitary_cop: unitary_cop,
                 shw_eff: shw_eff,
                 ext_wall_cond: ext_wall_cond,
                 ext_floor_cond: ext_floor_cond,
                 ext_roof_cond: ext_roof_cond,
                 ground_wall_cond: ground_wall_cond,
                 ground_floor_cond: ground_floor_cond,
                 ground_roof_cond: ground_roof_cond,
                 door_construction_cond: door_construction_cond,
                 fixed_window_cond: fixed_window_cond,
                 glass_door_cond: glass_door_cond,
                 overhead_door_cond: overhead_door_cond,
                 skylight_cond: skylight_cond,
                 glass_door_solar_trans: glass_door_solar_trans,
                 fixed_wind_solar_trans: fixed_wind_solar_trans,
                 skylight_solar_trans: skylight_solar_trans,
                 fdwr_set: fdwr_set,
                 srr_set: srr_set,
                 rotation_degrees: rotation_degrees,
                 scale_x: scale_x,
                 scale_y: scale_y,
                 scale_z: scale_z,
                 no_air: no_air)
  end

  def apply_standard_efficiencies(model:, sizing_run_dir:, dcv_type: 'NECB_Default')
    raise('validation of model failed.') unless validate_initial_model(model)
    climate_zone = 'NECB HDD Method'
    raise("sizing run 1 failed! check #{sizing_run_dir}") if model_run_sizing_run(model, "#{sizing_run_dir}/plant_loops") == false
    # This is needed for NECB2011 as a workaround for sizing the reheat boxes
    model.getAirTerminalSingleDuctVAVReheats.each { |iobj| air_terminal_single_duct_vav_reheat_set_heating_cap(iobj) }
    # Apply the prototype HVAC assumptions
    model_apply_prototype_hvac_assumptions(model, nil, climate_zone)
    # Apply the HVAC efficiency standard
    sql_db_vars_map = {}
    model_apply_hvac_efficiency_standard(model, climate_zone, sql_db_vars_map: sql_db_vars_map)
    model_enable_demand_controlled_ventilation(model, dcv_type)
    model_apply_existing_building_fan_performance(model: model)
    return sql_db_vars_map
  end

  #occupancy sensor control applied using lighting schedule, see apply_lighting_schedule method
  def set_occ_sensor_spacetypes(model, space_type_map)
    return true
  end

=begin
  def apply_loop_pump_power(model:, sizing_run_dir:)
    # NECB2015 Custom code
    # Do another sizing run to take into account adjustments to equipment efficiency etc. on capacities. This was done primarily
    # because the cooling tower loop capacity is affected by the chiller COP.  If the chiller COP is not properly set then
    # the cooling tower loop capacity can be significantly off which will affect the NECB 2015 maximum loop pump capacity.  Found
    # all sizing was off somewhat if the additional sizing run was not done.
    if model_run_sizing_run(model, "#{sizing_run_dir}/SR2") == false
      raise("sizing run 2 failed!")
    end
    # Apply maxmimum loop pump power normalized by peak demand by served spaces as per NECB2015 5.2.6.3.(1)
    apply_maximum_loop_pump_power(model)
    #model = BTAP::FileIO::remove_duplicate_materials_and_constructions(model)
    return model
  end
=end
end<|MERGE_RESOLUTION|>--- conflicted
+++ resolved
@@ -82,15 +82,12 @@
                            scale_x: nil,
                            scale_y: nil,
                            scale_z: nil,
-<<<<<<< HEAD
-                           no_air: nil
-=======
                            pv_ground_type: nil,
                            pv_ground_total_area_pv_panels_m2: nil ,
                            pv_ground_tilt_angle: nil,
                            pv_ground_azimuth_angle: nil,
-                           pv_ground_module_description: nil
->>>>>>> 4cdc6f22
+                           pv_ground_module_description: nil,
+                           no_air: nil
   )
     # This will allow changes to default fdwr/srr for vintages.. but will not touch the existing models if they were
     # called for with -1.0 in the fdwr_srr method.
