class BTAPPRE1980
  def add_sys4_single_zone_make_up_air_unit_with_baseboard_heating(model:,
                                                                   zones:,
                                                                   heating_coil_type:,
                                                                   baseboard_type:,
                                                                   hw_loop:,
                                                                   necb_reference_hp:false,
                                                                   necb_reference_hp_supp_fuel:'DefaultFuel')
    system_data = {}
    system_data[:name] = 'Sys_4_PSZ'
    system_data[:CentralCoolingDesignSupplyAirTemperature] = 13.0
    system_data[:CentralHeatingDesignSupplyAirTemperature] = 43.0
    system_data[:AllOutdoorAirinCooling] = false
    system_data[:AllOutdoorAirinHeating] = false
    # Setting system 4 airloops in BTAPPRE1980 and BTAP1980TO2010 buildings to size by ventilation requirement rather
    # than cooling or heating load.
    system_data[:TypeofLoadtoSizeOn] = 'VentilationRequirement'
    system_data[:MinimumSystemAirFlowRatio] = 1.0

    system_data[:PreheatDesignTemperature] = 7.0
    system_data[:PreheatDesignHumidityRatio] = 0.008
    system_data[:PrecoolDesignTemperature] = 13.0
    system_data[:PrecoolDesignHumidityRatio] = 0.008
    system_data[:SizingOption] = 'NonCoincident'
    system_data[:CoolingDesignAirFlowMethod] = 'DesignDay'
    system_data[:CoolingDesignAirFlowRate] = 0.0
    system_data[:HeatingDesignAirFlowMethod] = 'DesignDay'
    system_data[:HeatingDesignAirFlowRate] = 0.0
    system_data[:SystemOutdoorAirMethod] = 'ZoneSum'
    system_data[:CentralCoolingDesignSupplyAirHumidityRatio] = 0.0085
    system_data[:CentralHeatingDesignSupplyAirHumidityRatio] = 0.0080

    # zone
    system_data[:SetpointManagerSingleZoneReheatSupplyTempMax] = 43.0
    system_data[:SetpointManagerSingleZoneReheatSupplyTempMin] = 13.0
    system_data[:ZoneCoolingDesignSupplyAirTemperatureInputMethod] = 'TemperatureDifference'
    system_data[:ZoneCoolingDesignSupplyAirTemperatureDifference] = 11.0
    system_data[:ZoneHeatingDesignSupplyAirTemperatureInputMethod] = 'TemperatureDifference'
    system_data[:ZoneHeatingDesignSupplyAirTemperatureDifference] = 21.0
    system_data[:ZoneHeatingDesignSupplyAirTemperature] = 43.0
    system_data[:ZoneDXCoolingSizingFactor] = 1.0
    system_data[:ZoneDXHeatingSizingFactor] = 1.3
    system_data[:ZoneCoolingSizingFactor] = 1.1
    system_data[:ZoneHeatingSizingFactor] = 1.3

    # System Type 4: PSZ-AC
    # This measure creates:
    # -a constant volume packaged single-zone A/C unit
    # for each zone in the building; DX cooling with
    # heating coil: fuel-fired or electric, depending on argument heating_coil_type
    # heating_coil_type choices are "Electric", "Gas"
    # zone baseboards: hot water or electric, depending on argument baseboard_type
    # baseboard_type choices are "Hot Water" or "Electric"
    # boiler_fueltype choices match OS choices for Boiler component fuel type, i.e.
    # "NaturalGas","Electricity","PropaneGas","FuelOilNo1","FuelOilNo2","Coal","Diesel","Gasoline","OtherFuel1"
    # NOTE: This is the same as system type 3 (single zone make-up air unit and single zone rooftop unit are both PSZ systems)
    # SHOULD WE COMBINE sys3 and sys4 into one script?
    #
    control_zone = determine_control_zone(zones)

    always_on = model.alwaysOnDiscreteSchedule

    # Create a PSZ for each zone
    # TO DO: need to apply this system to space types:
    # (1) automotive area: repair/parking garage, fire engine room, indoor truck bay
    # (2) supermarket/food service: food preparation with kitchen hood/vented appliance
    # (3) warehouse area (non-refrigerated spaces)

    air_loop = common_air_loop(model: model, system_data: system_data)
    air_loop.setName("#{system_data[:name]}_#{control_zone.name}")

    # Zone sizing temperature
    sizing_zone = control_zone.sizingZone
    sizing_zone.setZoneCoolingDesignSupplyAirTemperatureInputMethod(system_data[:ZoneCoolingDesignSupplyAirTemperatureInputMethod])
    sizing_zone.setZoneCoolingDesignSupplyAirTemperatureDifference(system_data[:ZoneCoolingDesignSupplyAirTemperatureDifference])
    sizing_zone.setZoneHeatingDesignSupplyAirTemperatureInputMethod(system_data[:ZoneHeatingDesignSupplyAirTemperatureInputMethod])
    sizing_zone.setZoneCoolingDesignSupplyAirTemperatureDifference(system_data[:ZoneHeatingDesignSupplyAirTemperatureDifference])
    if necb_reference_hp
      sizing_zone.setZoneCoolingSizingFactor(system_data[:ZoneDXCoolingSizingFactor])
      sizing_zone.setZoneHeatingSizingFactor(system_data[:ZoneDXHeatingSizingFactor])
    else
      sizing_zone.setZoneCoolingSizingFactor(system_data[:ZoneCoolingSizingFactor])
      sizing_zone.setZoneHeatingSizingFactor(system_data[:ZoneHeatingSizingFactor])
    end

    fan = OpenStudio::Model::FanConstantVolume.new(model, always_on)

    # Set up DX coil with NECB performance curve characteristics;
    clg_coil = add_onespeed_DX_coil(model, always_on)
    clg_coil.setName('CoilCoolingDXSingleSpeed_dx')
    clg_coil.setName('CoilCoolingDXSingleSpeed_ashp') if necb_reference_hp
    
    raise("Flag 'necb_reference_hp' is set to true while parameter 'heating_coil_type' is not set to DX") if (necb_reference_hp && (heating_coil_type != 'DX'))
    if heating_coil_type == 'Electric' || heating_coil_type == 'FuelOilNo2' # electric coil
      htg_coil = OpenStudio::Model::CoilHeatingElectric.new(model, always_on)
    elsif heating_coil_type == 'Gas'
      htg_coil = OpenStudio::Model::CoilHeatingGas.new(model, always_on)
    elsif heating_coil_type == 'DX'
      htg_coil = add_onespeed_htg_DX_coil(model, always_on)
      htg_coil.setName('CoilHeatingDXSingleSpeed_ashp')
    elsif heating_coil_type == 'Hot Water'
      htg_coil = OpenStudio::Model::CoilHeatingWater.new(model, always_on)
      hw_loop.addDemandBranchForComponent(htg_coil)
    end

    # TO DO: other fuel-fired heating coil types? (not available in OpenStudio/E+ - may need to play with efficiency to mimic other fuel types)

    # oa_controller
    oa_controller = OpenStudio::Model::ControllerOutdoorAir.new(model)
    oa_controller.autosizeMinimumOutdoorAirFlowRate

    # Set mechanical ventilation controller outdoor air to ZoneSum (used to be defaulted to ZoneSum but now should be
    # set explicitly)
    oa_controller.controllerMechanicalVentilation.setSystemOutdoorAirMethod('ZoneSum')

    # oa_system
    oa_system = OpenStudio::Model::AirLoopHVACOutdoorAirSystem.new(model, oa_controller)

    # Add the components to the air loop
    # in order from closest to zone to furthest from zone
    supply_inlet_node = air_loop.supplyInletNode
    fan.addToNode(supply_inlet_node)
    if necb_reference_hp
      #create supplemental heating coil based on default regional fuel type
      if necb_reference_hp_supp_fuel == 'DefaultFuel'
        epw = OpenStudio::EpwFile.new(model.weatherFile.get.path.get)
        necb_reference_hp_supp_fuel = @standards_data['regional_fuel_use'].detect { |fuel_sources| fuel_sources['state_province_regions'].include?(epw.stateProvinceRegion) }['fueltype_set']
      end
      if necb_reference_hp_supp_fuel == 'NaturalGas'
        supplemental_htg_coil = OpenStudio::Model::CoilHeatingGas.new(model, always_on)
      elsif necb_reference_hp_supp_fuel == 'Electricity' or  necb_reference_hp_supp_fuel == 'FuelOilNo2'
        supplemental_htg_coil = OpenStudio::Model::CoilHeatingElectric.new(model, always_on)
      elsif necb_reference_hp_supp_fuel == 'Hot Water'
        supplemental_htg_coil = OpenStudio::Model::CoilHeatingWater.new(model, always_on)
        hw_loop.addDemandBranchForComponent(supplemental_htg_coil)
      else
        raise('Invalid fuel type selected for heat pump supplemental coil')
      end
      supplemental_htg_coil.addToNode(supply_inlet_node)
      # This method will seem like an error in number of args..but this is due to swig voodoo.
      #air_to_air_heatpump = OpenStudio::Model::AirLoopHVACUnitaryHeatPumpAirToAir.new(model, always_on, fan, htg_coil, clg_coil, supplemental_htg_coil)
      #air_to_air_heatpump.setName("#{control_zone.name} ASHP")
      #air_to_air_heatpump.setControllingZone(control_zone)
      #air_to_air_heatpump.setSupplyAirFanOperatingModeSchedule(always_on)
      #air_to_air_heatpump.addToNode(supply_inlet_node)
    end
    htg_coil.addToNode(supply_inlet_node)
    clg_coil.addToNode(supply_inlet_node)
    oa_system.addToNode(supply_inlet_node)
    # Add a setpoint manager single zone reheat to control the
    # supply air temperature based on the needs of this zone
    setpoint_mgr_single_zone_reheat = OpenStudio::Model::SetpointManagerSingleZoneReheat.new(model)
    setpoint_mgr_single_zone_reheat.setControlZone(control_zone)
    setpoint_mgr_single_zone_reheat.setMinimumSupplyAirTemperature(system_data[:SetpointManagerSingleZoneReheatSupplyTempMin])
    setpoint_mgr_single_zone_reheat.setMaximumSupplyAirTemperature(system_data[:SetpointManagerSingleZoneReheatSupplyTempMax])
    setpoint_mgr_single_zone_reheat.addToNode(air_loop.supplyOutletNode)

    # Create sensible heat exchanger
    #              heat_exchanger = BTAP::Resources::HVAC::Plant::add_hrv(model)
    #              heat_exchanger.setSensibleEffectivenessat100HeatingAirFlow(0.5)
    #              heat_exchanger.setSensibleEffectivenessat75HeatingAirFlow(0.5)
    #              heat_exchanger.setSensibleEffectivenessat100CoolingAirFlow(0.5)
    #              heat_exchanger.setSensibleEffectivenessat75CoolingAirFlow(0.5)
    #              heat_exchanger.setLatentEffectivenessat100HeatingAirFlow(0.0)
    #              heat_exchanger.setLatentEffectivenessat75HeatingAirFlow(0.0)
    #              heat_exchanger.setLatentEffectivenessat100CoolingAirFlow(0.0)
    #              heat_exchanger.setLatentEffectivenessat75CoolingAirFlow(0.0)
    #              heat_exchanger.setSupplyAirOutletTemperatureControl(false)
    #
    #              Connect heat exchanger
    #              oa_node = oa_system.outboardOANode
    #              heat_exchanger.addToNode(oa_node.get)

    exhaust_fan_name = 'Sys_4_zone_exhaust_fan'
    zones.each do |zone|
      sizing_zone = zone.sizingZone
      sizing_zone.setZoneCoolingDesignSupplyAirTemperatureInputMethod(system_data[:ZoneCoolingDesignSupplyAirTemperatureInputMethod])
      sizing_zone.setZoneCoolingDesignSupplyAirTemperatureDifference(system_data[:ZoneCoolingDesignSupplyAirTemperatureDifference])
      sizing_zone.setZoneHeatingDesignSupplyAirTemperatureInputMethod(system_data[:ZoneHeatingDesignSupplyAirTemperatureInputMethod])
      sizing_zone.setZoneHeatingDesignSupplyAirTemperatureDifference(system_data[:ZoneHeatingDesignSupplyAirTemperatureDifference])
      if necb_reference_hp
        sizing_zone.setZoneCoolingSizingFactor(system_data[:ZoneDXCoolingSizingFactor])
        sizing_zone.setZoneHeatingSizingFactor(system_data[:ZoneDXHeatingSizingFactor])
      else
        sizing_zone.setZoneCoolingSizingFactor(system_data[:ZoneCoolingSizingFactor])
        sizing_zone.setZoneHeatingSizingFactor(system_data[:ZoneHeatingSizingFactor])
      end
      # Create a diffuser and attach the zone/diffuser pair to the air loop
      # diffuser = OpenStudio::Model::AirTerminalSingleDuctUncontrolled.new(model,always_on)
      add_zone_baseboards(baseboard_type: baseboard_type,
                          hw_loop: hw_loop,
                          model: model,
                          zone: zone)
      add_exhaust_fan(zone: zone, model: model, name: exhaust_fan_name)
      diffuser = OpenStudio::Model::AirTerminalSingleDuctUncontrolled.new(model, always_on)
      air_loop.addBranchForZone(zone, diffuser.to_StraightComponent)
    end
    sys_name_pars = {}
    sys_name_pars['sys_hr'] = 'none'
    sys_name_pars['sys_clg'] = 'dx'
    sys_name_pars['sys_clg'] = 'ashp' if necb_reference_hp
    sys_name_pars['sys_htg'] = heating_coil_type
    sys_name_pars['sys_htg'] = 'ashp>c-g' if necb_reference_hp and necb_reference_hp_supp_fuel == "NaturalGas"
    sys_name_pars['sys_htg'] = 'ashp>c-e' if necb_reference_hp and necb_reference_hp_supp_fuel == "Electricity"
    sys_name_pars['sys_htg'] = 'ashp>c-hw' if necb_reference_hp and necb_reference_hp_supp_fuel == "Hot Water"
    sys_name_pars['sys_sf'] = 'cv'
    sys_name_pars['zone_htg'] = baseboard_type
    sys_name_pars['zone_clg'] = 'none'
    sys_name_pars['sys_rf'] = 'none'
<<<<<<< HEAD
    return assign_base_sys_name(air_loop: air_loop,
=======
    assign_base_sys_name(air_loop: air_loop,
>>>>>>> 7c8cac34
                         sys_abbr: 'sys_4',
                         sys_oa: 'mixed',
                         sys_name_pars: sys_name_pars)

  end
end<|MERGE_RESOLUTION|>--- conflicted
+++ resolved
@@ -89,7 +89,7 @@
     clg_coil = add_onespeed_DX_coil(model, always_on)
     clg_coil.setName('CoilCoolingDXSingleSpeed_dx')
     clg_coil.setName('CoilCoolingDXSingleSpeed_ashp') if necb_reference_hp
-    
+
     raise("Flag 'necb_reference_hp' is set to true while parameter 'heating_coil_type' is not set to DX") if (necb_reference_hp && (heating_coil_type != 'DX'))
     if heating_coil_type == 'Electric' || heating_coil_type == 'FuelOilNo2' # electric coil
       htg_coil = OpenStudio::Model::CoilHeatingElectric.new(model, always_on)
@@ -207,11 +207,7 @@
     sys_name_pars['zone_htg'] = baseboard_type
     sys_name_pars['zone_clg'] = 'none'
     sys_name_pars['sys_rf'] = 'none'
-<<<<<<< HEAD
-    return assign_base_sys_name(air_loop: air_loop,
-=======
-    assign_base_sys_name(air_loop: air_loop,
->>>>>>> 7c8cac34
+    return assign_base_sys_name(air_loop: air_loop: air_loop,
                          sys_abbr: 'sys_4',
                          sys_oa: 'mixed',
                          sys_name_pars: sys_name_pars)
