class BTAPPRE1980
  # Some tests still require a simple way to set up a system without sizing.. so we are keeping the auto_zoner flag for this  method.

  def add_sys3and8_single_zone_packaged_rooftop_unit_with_baseboard_heating_single_speed(model:,
                                                                                         zones:,
                                                                                         heating_coil_type:,
                                                                                         baseboard_type:,
                                                                                         hw_loop:,
                                                                                         new_auto_zoner: true,
                                                                                         necb_reference_hp: false,
                                                                                         necb_reference_hp_supp_fuel: 'DefaultFuel')

    system_data = {}
    system_data[:name] = 'Sys_3_PSZ'
    system_data[:CentralCoolingDesignSupplyAirTemperature] = 13.0
    system_data[:CentralHeatingDesignSupplyAirTemperature] = 43.0
    system_data[:AllOutdoorAirinCooling] = false
    system_data[:AllOutdoorAirinHeating] = false
    system_data[:TypeofLoadtoSizeOn] = 'Sensible'
    system_data[:MinimumSystemAirFlowRatio] = 1.0

    system_data[:PreheatDesignTemperature] = 7.0
    system_data[:PreheatDesignHumidityRatio] = 0.008
    system_data[:PrecoolDesignTemperature] = 13.0
    system_data[:PrecoolDesignHumidityRatio] = 0.008
    system_data[:SizingOption] = 'NonCoincident'
    system_data[:CoolingDesignAirFlowMethod] = 'DesignDay'
    system_data[:CoolingDesignAirFlowRate] = 0.0
    system_data[:HeatingDesignAirFlowMethod] = 'DesignDay'
    system_data[:HeatingDesignAirFlowRate] = 0.0
    system_data[:SystemOutdoorAirMethod] = 'ZoneSum'
    system_data[:CentralCoolingDesignSupplyAirHumidityRatio] = 0.0085
    system_data[:CentralHeatingDesignSupplyAirHumidityRatio] = 0.0080

    # System 3 Zone data
    system_data[:ZoneCoolingDesignSupplyAirTemperatureInputMethod] = 'TemperatureDifference'
    system_data[:ZoneCoolingDesignSupplyAirTemperatureDifference] = 11.0
    system_data[:ZoneHeatingDesignSupplyAirTemperatureInputMethod] = 'TemperatureDifference'
    system_data[:ZoneHeatingDesignSupplyAirTemperatureDifference] = 21.0
    system_data[:SetpointManagerSingleZoneReheatSupplyTempMin] = 13.0
    system_data[:SetpointManagerSingleZoneReheatSupplyTempMax] = 43.0
    system_data[:ZoneDXCoolingSizingFactor] = 1.0
    system_data[:ZoneDXHeatingSizingFactor] = 1.3
    system_data[:ZoneCoolingSizingFactor] = 1.1
    system_data[:ZoneHeatingSizingFactor] = 1.3
    system_data[:MinimumOutdoorDryBulbTemperatureforCompressorOperation] = -10.0

    if new_auto_zoner == true
      # Create system airloop

      # Add Air Loop
      air_loop = add_system_3_and_8_airloop(heating_coil_type,
                                            model,
                                            system_data,
                                            determine_control_zone(zones),
                                            necb_reference_hp: necb_reference_hp,
                                            necb_reference_hp_supp_fuel: necb_reference_hp_supp_fuel,
                                            hw_loop: hw_loop)
      # Add Zone equipment
      zones.each do |zone| # Zone sizing temperature
        sizing_zone = zone.sizingZone
        sizing_zone.setZoneCoolingDesignSupplyAirTemperatureInputMethod(system_data[:ZoneCoolingDesignSupplyAirTemperatureInputMethod])
        sizing_zone.setZoneCoolingDesignSupplyAirTemperatureDifference(system_data[:ZoneCoolingDesignSupplyAirTemperatureDifference])
        sizing_zone.setZoneHeatingDesignSupplyAirTemperatureInputMethod(system_data[:ZoneHeatingDesignSupplyAirTemperatureInputMethod])
        sizing_zone.setZoneHeatingDesignSupplyAirTemperatureDifference(system_data[:ZoneHeatingDesignSupplyAirTemperatureDifference])
        if necb_reference_hp
          sizing_zone.setZoneCoolingSizingFactor(system_data[:ZoneDXCoolingSizingFactor])
          sizing_zone.setZoneHeatingSizingFactor(system_data[:ZoneDXHeatingSizingFactor])
        else
          sizing_zone.setZoneCoolingSizingFactor(system_data[:ZoneCoolingSizingFactor])
          sizing_zone.setZoneHeatingSizingFactor(system_data[:ZoneHeatingSizingFactor])
        end
        add_sys3_and_8_zone_equip(air_loop,
                                  baseboard_type,
                                  hw_loop,
                                  model,
                                  zone)
      end
    else
      zones.each do |zone|
        air_loop = add_system_3_and_8_airloop(heating_coil_type, model, system_data, zone, necb_reference_hp: necb_reference_hp, necb_reference_hp_supp_fuel: necb_reference_hp_supp_fuel, hw_loop: hw_loop)
        add_sys3_and_8_zone_equip(air_loop,
                                  baseboard_type,
                                  hw_loop,
                                  model,
                                  zone)
      end
    end

    # Modifying airloop name.
    sys_name_pars = {}
    sys_name_pars['sys_hr'] = 'none'
    sys_name_pars['sys_clg'] = 'dx'
    sys_name_pars['sys_clg'] = 'ashp' if necb_reference_hp
    sys_name_pars['sys_htg'] = heating_coil_type
    sys_name_pars['sys_htg'] = 'ashp>c-g' if necb_reference_hp && (necb_reference_hp_supp_fuel == "NaturalGas" || necb_reference_hp_supp_fuel == "Gas")
    sys_name_pars['sys_htg'] = 'ashp>c-e' if necb_reference_hp && (necb_reference_hp_supp_fuel == "Electricity" || necb_reference_hp_supp_fuel == "Electric" || necb_reference_hp_supp_fuel == "FuelOilNo2")
    sys_name_pars['sys_htg'] = 'ashp>c-hw' if necb_reference_hp && (necb_reference_hp_supp_fuel == "Hot Water" || necb_reference_hp_supp_fuel == "HotWater")
    sys_name_pars['sys_sf'] = 'cv'
    sys_name_pars['zone_htg'] = baseboard_type
    sys_name_pars['zone_clg'] = 'none'
    sys_name_pars['sys_rf'] = 'none'
<<<<<<< HEAD
    return assign_base_sys_name(air_loop: air_loop,
=======
    assign_base_sys_name(air_loop: air_loop,
>>>>>>> 7c8cac34
                         sys_abbr: 'sys_3',
                         sys_oa: 'mixed',
                         sys_name_pars: sys_name_pars)
  end

  def add_system_3_and_8_airloop(heating_coil_type, model, system_data, control_zone, necb_reference_hp:false, necb_reference_hp_supp_fuel:'DefaultFuel', necb_reference_hp_fancoil: false, hw_loop: nil)
    # System Type 3: PSZ-AC
    # This measure creates:
    # -a constant volume packaged single-zone A/C unit
    # for each zone in the building; DX cooling with
    # heating coil: fuel-fired or electric, depending on argument heating_coil_type
    # heating_coil_type choices are "Electric", "Gas", "DX"
    # zone baseboards: hot water or electric, depending on argument baseboard_type
    # baseboard_type choices are "Hot Water" or "Electric"
    # boiler_fueltype choices match OS choices for Boiler component fuel type, i.e.
    # "NaturalGas","Electricity","PropaneGas","FuelOilNo1","FuelOilNo2","Coal","Diesel","Gasoline","OtherFuel1"
    # For BTAPPRE1980 (and BTAP1980TO2010 which is created from BTAPPRE1980) add a constant speed return fan

    always_on = model.alwaysOnDiscreteSchedule
    air_loop = common_air_loop(model: model, system_data: system_data)
    air_loop.setName("#{system_data[:name]} #{control_zone.name}")

    # Zone sizing temperature
    sizing_zone = control_zone.sizingZone
    sizing_zone.setZoneCoolingDesignSupplyAirTemperatureInputMethod(system_data[:ZoneCoolingDesignSupplyAirTemperatureInputMethod])
    sizing_zone.setZoneCoolingDesignSupplyAirTemperatureDifference(system_data[:ZoneCoolingDesignSupplyAirTemperatureDifference])
    sizing_zone.setZoneHeatingDesignSupplyAirTemperatureInputMethod(system_data[:ZoneHeatingDesignSupplyAirTemperatureInputMethod])
    sizing_zone.setZoneHeatingDesignSupplyAirTemperatureDifference(system_data[:ZoneHeatingDesignSupplyAirTemperatureDifference])
    if necb_reference_hp
      sizing_zone.setZoneCoolingSizingFactor(system_data[:ZoneDXCoolingSizingFactor])
      sizing_zone.setZoneHeatingSizingFactor(system_data[:ZoneDXHeatingSizingFactor])
    else
      sizing_zone.setZoneCoolingSizingFactor(system_data[:ZoneCoolingSizingFactor])
      sizing_zone.setZoneHeatingSizingFactor(system_data[:ZoneHeatingSizingFactor])
    end

    fan = OpenStudio::Model::FanConstantVolume.new(model, always_on)

    # Set up DX coil
    if necb_reference_hp #NECB curve characteristics
      clg_coil = add_onespeed_DX_coil(model, always_on)
      clg_coil.setName('CoilCoolingDXSingleSpeed_ashp')
    else
      clg_coil = OpenStudio::Model::CoilCoolingDXSingleSpeed.new(model) #sets default OS curve (but will be replaced with NECB curves later)
      clg_coil.setName('CoilCoolingDXSingleSpeed_dx')
    end
    # Create a return fan for BTAPPRE1980 system 3 systems
    return_fan = OpenStudio::Model::FanConstantVolume.new(model, always_on)
    return_fan.setName('Sys3 Return Fan')
    return_fan.setEndUseSubcategory('Return_Fan')

    raise("Flag 'necb_reference_hp' is set to true while parameter 'heating_coil_type' is not set to DX") if (necb_reference_hp && (heating_coil_type != 'DX'))
    case heating_coil_type
    when 'Electric', 'Electricity', "FuelOilNo2" # electric coil
      htg_coil = OpenStudio::Model::CoilHeatingElectric.new(model, always_on)
    when 'Gas', 'NaturalGas'
      htg_coil = OpenStudio::Model::CoilHeatingGas.new(model, always_on)
    when 'Hot Water', 'HotWater'
      htg_coil = OpenStudio::Model::CoilHeatingWater.new(model, always_on)
      hw_loop.addDemandBranchForComponent(htg_coil)
    when 'DX'
      #create main DX heating coil
      htg_coil = add_onespeed_htg_DX_coil(model, always_on)
      htg_coil.setMinimumOutdoorDryBulbTemperatureforCompressorOperation(system_data[:MinimumOutdoorDryBulbTemperatureforCompressorOperation])
      htg_coil.setName('CoilHeatingDXSingleSpeed_ashp')
      sizing_zone.setZoneHeatingSizingFactor(system_data[:ZoneDXHeatingSizingFactor])
      sizing_zone.setZoneCoolingSizingFactor(system_data[:ZoneDXCoolingSizingFactor])
    else
      raise("#{heating_coil_type} is not a valid heating coil type.)")
    end

    # TO DO: other fuel-fired heating coil types? (not available in OpenStudio/E+ - may need to play with efficiency to mimic other fuel types)



    # oa_controller
    oa_controller = OpenStudio::Model::ControllerOutdoorAir.new(model)
    oa_controller.autosizeMinimumOutdoorAirFlowRate

    # Set mechanical ventilation controller outdoor air to ZoneSum (used to be defaulted to ZoneSum but now should be
    # set explicitly)
    oa_controller.controllerMechanicalVentilation.setSystemOutdoorAirMethod('ZoneSum')

    # oa_system
    oa_system = OpenStudio::Model::AirLoopHVACOutdoorAirSystem.new(model, oa_controller)

    # Add the components to the air loop
    # in order from closest to zone to furthest from zone
    supply_inlet_node = air_loop.supplyInletNode
    fan.addToNode(supply_inlet_node)
    if necb_reference_hp
      #create supplemental heating coil based on default regional fuel type
      if necb_reference_hp_supp_fuel == 'DefaultFuel'
        epw = OpenStudio::EpwFile.new(model.weatherFile.get.path.get)
        necb_reference_hp_supp_fuel = @standards_data['regional_fuel_use'].detect { |fuel_sources| fuel_sources['state_province_regions'].include?(epw.stateProvinceRegion) }['fueltype_set']
      end
      if necb_reference_hp_supp_fuel == 'NaturalGas' || necb_reference_hp_supp_fuel == 'Gas'
        supplemental_htg_coil = OpenStudio::Model::CoilHeatingGas.new(model, always_on)
      elsif necb_reference_hp_supp_fuel == 'Electricity' || necb_reference_hp_supp_fuel == 'Electric' || necb_reference_hp_supp_fuel == 'FuelOilNo2'
        supplemental_htg_coil = OpenStudio::Model::CoilHeatingElectric.new(model, always_on)
      elsif necb_reference_hp_supp_fuel == 'Hot Water' || necb_reference_hp_supp_fuel == "HotWater"
        supplemental_htg_coil = OpenStudio::Model::CoilHeatingWater.new(model, always_on)
        hw_loop.addDemandBranchForComponent(supplemental_htg_coil)
      else
        raise('Invalid fuel type selected for heat pump supplemental coil')
      end
      #air_to_air_heatpump.setName("#{control_zone.name} ASHP")
      #air_to_air_heatpump.setControllingZone(control_zone)
      #air_to_air_heatpump.setSupplyAirFanOperatingModeSchedule(always_on)
      #air_to_air_heatpump.addToNode(supply_inlet_node)
      supplemental_htg_coil.addToNode(supply_inlet_node)
    end
    htg_coil.addToNode(supply_inlet_node)
    clg_coil.addToNode(supply_inlet_node)
    oa_system.addToNode(supply_inlet_node)

    # Find return air node and add a return air fan to it for BTAPPRE1980 system 3 airloops.
    returnAirNode = oa_system.returnAirModelObject.get.to_Node.get
    return_fan.addToNode(returnAirNode)

    # Add a setpoint manager single zone reheat to control the
    # supply air temperature based on the needs of this zone
    setpoint_mgr_single_zone_reheat = OpenStudio::Model::SetpointManagerSingleZoneReheat.new(model)
    setpoint_mgr_single_zone_reheat.setControlZone(control_zone)
    setpoint_mgr_single_zone_reheat.setMinimumSupplyAirTemperature(system_data[:SetpointManagerSingleZoneReheatSupplyTempMin])
    setpoint_mgr_single_zone_reheat.setMaximumSupplyAirTemperature(system_data[:SetpointManagerSingleZoneReheatSupplyTempMax])
    setpoint_mgr_single_zone_reheat.addToNode(air_loop.supplyOutletNode)
    return air_loop
  end

  def add_sys3_and_8_zone_equip(air_loop,
                                baseboard_type,
                                hw_loop, model,
                                zone)
    always_on = model.alwaysOnDiscreteSchedule
    add_zone_baseboards(baseboard_type: baseboard_type, hw_loop: hw_loop, model: model, zone: zone)
    diffuser = OpenStudio::Model::AirTerminalSingleDuctUncontrolled.new(model, always_on)
    air_loop.addBranchForZone(zone, diffuser.to_StraightComponent)
  end
end<|MERGE_RESOLUTION|>--- conflicted
+++ resolved
@@ -100,11 +100,7 @@
     sys_name_pars['zone_htg'] = baseboard_type
     sys_name_pars['zone_clg'] = 'none'
     sys_name_pars['sys_rf'] = 'none'
-<<<<<<< HEAD
-    return assign_base_sys_name(air_loop: air_loop,
-=======
-    assign_base_sys_name(air_loop: air_loop,
->>>>>>> 7c8cac34
+    return assign_base_sys_name(air_loop: air_loop: air_loop,
                          sys_abbr: 'sys_3',
                          sys_oa: 'mixed',
                          sys_name_pars: sys_name_pars)
