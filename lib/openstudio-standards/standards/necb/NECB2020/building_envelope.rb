--- conflicted
+++ resolved
@@ -1,7 +1,4 @@
-<<<<<<< HEAD
-=======
 
->>>>>>> a5a0b272
 class NECB2020
 
   # Go through the default construction sets and hard-assigned
@@ -118,7 +115,7 @@
     BTAP::Resources::Envelope.assign_interior_surface_construction_to_adiabatic_surfaces(model, nil)
     BTAP.runner_register('Info', ' apply_standard_construction_properties was sucessful.', runner)
   end
-  
+
   # Set all external subsurfaces (doors, windows, skylights) to NECB values.
   # @author phylroy.lopez@nrcan.gc.ca
   # @param subsurface [String]
