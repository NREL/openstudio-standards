class NECB2020

  # Applies the standard efficiency ratings and typical losses and paraisitic loads to this object.
  # Efficiency and skin loss coefficient (UA)
  # Per PNNL http://www.energycodes.gov/sites/default/files/documents/PrototypeModelEnhancements_2014_0.pdf
  # Appendix A: Service Water Heating
  #
  # @return [Bool] true if successful, false if not
  #
  # NECB2020 uses a different procedure calculate gas water heater efficiencies (compared to previous NECB)
  #
  def water_heater_mixed_apply_efficiency(water_heater_mixed)
    # Get the capacity of the water heater
    # TODO add capability to pull autosized water heater capacity
    # if the Sizing:WaterHeater object is ever implemented in OpenStudio.
    capacity_w = water_heater_mixed.heaterMaximumCapacity
    if capacity_w.empty?
      OpenStudio.logFree(OpenStudio::Warn, 'openstudio.standards.WaterHeaterMixed', "For #{water_heater_mixed.name}, cannot find capacity, standard will not be applied.")
      return false
    else
      capacity_w = capacity_w.get
    end
    capacity_btu_per_hr = OpenStudio.convert(capacity_w, 'W', 'Btu/hr').get
    capacity_kbtu_per_hr = OpenStudio.convert(capacity_w, 'W', 'kBtu/hr').get

    # Get the volume of the water heater
    # TODO add capability to pull autosized water heater volume
    # if the Sizing:WaterHeater object is ever implemented in OpenStudio.
    volume_m3 = water_heater_mixed.tankVolume
    if volume_m3.empty?
      OpenStudio.logFree(OpenStudio::Warn, 'openstudio.standards.WaterHeaterMixed', "For #{water_heater_mixed.name}, cannot find volume, standard will not be applied.")
      return false
    else
      volume_m3 = volume_m3.get
    end
    volume_gal = OpenStudio.convert(volume_m3, 'm^3', 'gal').get
    volume_litre = OpenStudio.convert(volume_m3, 'm^3', 'L').get
    # Get the heater fuel type
    fuel_type = water_heater_mixed.heaterFuelType
    unless fuel_type == 'NaturalGas' || fuel_type == 'Electricity' || fuel_type == 'FuelOilNo2'
      OpenStudio.logFree(OpenStudio::Warn, 'openstudio.standards.WaterHeaterMixed', "For #{water_heater_mixed.name}, fuel type of #{fuel_type} is not yet supported, standard will not be applied.")
    end

    # Calculate the water heater efficiency and
    # skin loss coefficient (UA)
    # Calculate the energy factor (EF)
    # From PNNL http://www.energycodes.gov/sites/default/files/documents/PrototypeModelEnhancements_2014_0.pdf
    # Appendix A: Service Water Heating
<<<<<<< HEAD
	  # and modified by PCF 1630 as noted below.
=======
    # and modified by PCF 1630 as noted below.
>>>>>>> 3703cbe0
    water_heater_eff = nil
    ua_btu_per_hr_per_f = nil
    sl_btu_per_hr = nil
    q_load_btu_per_hr = nil
    uef = nil
    case fuel_type
    when 'Electricity'
      volume_litre_per_s = volume_m3 * 1000
      if capacity_btu_per_hr <= OpenStudio.convert(12, 'kW', 'Btu/hr').get
        # Fixed water heater efficiency per PNNL
        water_heater_eff = 1
        # Calculate the max allowable standby loss (SL)
        sl_w = if volume_litre_per_s < 270
                 40 + 0.2 * volume_litre_per_s # assume bottom inlet
               else
                 0.472 * volume_litre_per_s - 33.5
                 # assume bottom inlet
               end
        sl_btu_per_hr = OpenStudio.convert(sl_w, 'W', 'Btu/hr').get
      else
        # Fixed water heater efficiency per PNNL
        water_heater_eff = 1
        # Calculate the max allowable standby loss (SL)   # use this - NECB does not give SL calculation for cap > 12 kW
        sl_btu_per_hr = 20 + (35 * Math.sqrt(volume_gal))
      end
      # Calculate the skin loss coefficient (UA)
      ua_btu_per_hr_per_f = sl_btu_per_hr / 70
    when 'NaturalGas'
      # Performance requirements from NECB2020 Table 6.2.2.1 Gas-fired storage type
      
      # Performance requirement based on FHR and volume
      # Water heater parameters derived using the procedure described by:
      #   Maguire, J., & Roberts, D. (2020). DERIVING SIMULATION PARAMETERS FOR STORAGE-TYPE WATER HEATERS 
      #   USING RATINGS DATA PRODUCED FROM THE UNIFORM ENERGY FACTOR TEST PROCEDURE. 2020 Building Performance 
      #   Analysis Conference and SimBuild co-organized by ASHRAE and IBPSA-USA (pp. 325-331). Chicago: ASHRAE.
      #   https://www.ashrae.org/file%20library/conferences/specialty%20conferences/2020%20building%20performance/papers/d-bsc20-c039.pdf
      #
      #   AND
      #
      #   PNNL http://www.energycodes.gov/sites/default/files/documents/PrototypeModelEnhancements_2014_0.pdf

      # Assume fhr = peak demand flow
      tank_param = auto_size_shw_capacity(model:water_heater_mixed.model, shw_scale: 'NECB_Default')
      fhr_L_per_hr = tank_param['loop_peak_flow_rate_SI']
      fhr_L_per_hr = fhr_L_per_hr * 3600000
      if capacity_w <= 22000 and volume_litre >= 76 and volume_litre < 208
        if fhr_L_per_hr < 68
          uef = 0.3456 - 0.00053*volume_litre
          q_load_btu_per_hr = 5561
          volume_drawn_gal = 10
        elsif fhr_L_per_hr >= 68 and fhr_L_per_hr < 193
          uef = 0.5982 - 0.00050*volume_litre
          q_load_btu_per_hr = 21131
          volume_drawn_gal = 38
        elsif fhr_L_per_hr >= 193 and fhr_L_per_hr < 284
          uef = 0.6483 - 0.00045*volume_litre
          q_load_btu_per_hr = 30584
          volume_drawn_gal = 55
        elsif fhr_L_per_hr >= 284 
          uef = 0.6920 - 0.00034*volume_litre
          q_load_btu_per_hr = 46710
          volume_drawn_gal = 84
        end

        # Assume burner efficiency  (PNNL)
        water_heater_eff = 0.82
<<<<<<< HEAD

        # Estimate recovery efficiency (RE) and UA (Maguire and Robers, 2020)
        q_load_btu = volume_drawn_gal*8.30074*0.99826*(125-58) #water properties at 91.5F
        capacity_btu_per_hr = OpenStudio.convert(capacity_w, 'W', 'Btu/hr').get
        re = water_heater_eff + q_load_btu*(uef-water_heater_eff)/(24*capacity_btu_per_hr*uef)
        ua_btu_per_hr_per_f = (water_heater_eff-re)*capacity_btu_per_hr/(125-67.5)  

      elsif capacity_w <= 22000 and volume_litre >= 208 and volume_litre < 380
        if fhr_L_per_hr < 68
          uef = 0.6470 - 0.00016*volume_litre
          q_load_btu_per_hr = 5561
          volume_drawn_gal = 10
        elsif fhr_L_per_hr >= 68 and fhr_L_per_hr < 193
          uef = 0.7689 - 0.00013*volume_litre
          q_load_btu_per_hr = 21131
          volume_drawn_gal = 38
        elsif fhr_L_per_hr >= 193 and fhr_L_per_hr < 284
          uef = 0.7897 - 0.00011*volume_litre
          q_load_btu_per_hr = 30584
          volume_drawn_gal = 55
        elsif fhr_L_per_hr >= 284 
          uef = 0.8072 - 0.00008*volume_litre
          q_load_btu_per_hr = 46710
          volume_drawn_gal = 84
        end

        # Assume burner  efficiency  (PNNL)
        water_heater_eff = 0.82

        # Estimate recovery efficiency (RE) and UA (Maguire and Robers, 2020)
        q_load_btu = volume_drawn_gal*8.30074*0.99826*(125-58) #water properties at 91.5F
        capacity_btu_per_hr = OpenStudio.convert(capacity_w, 'W', 'Btu/hr').get
        # Estimate recovery efficiency (RE) and UA (Maguire and Robers, 2020)
        re = water_heater_eff + q_load_btu*(uef-water_heater_eff)/(24*capacity_btu_per_hr*uef)
        ua_btu_per_hr_per_f = (water_heater_eff-re)*capacity_btu_per_hr/(125-67.5)      

      elsif capacity_w > 22000 and capacity_w <= 30500 and volume_litre <= 454 
        # NOTE: volume_litre 454L in this case, refers to manufacturer stated volume.
        # Assume manufacturer rated volume = actual tank volume (value used in EnergyPlus)
        
        uef = 0.8107 - 0.00021*volume_litre

        # Assume burner efficiency  (PNNL)
        water_heater_eff = 0.82

        # Estimate recovery efficiency (RE) and UA (Maguire and Robers, 2020)
        capacity_btu_per_hr = OpenStudio.convert(capacity_w, 'W', 'Btu/hr').get
        if fhr_L_per_hr < 68
          q_load_btu_per_hr = 5561
          volume_drawn_gal = 10
        elsif fhr_L_per_hr >= 68 and fhr_L_per_hr < 193
          q_load_btu_per_hr = 21131
          volume_drawn_gal = 38
        elsif fhr_L_per_hr >= 193 and fhr_L_per_hr < 284
          q_load_btu_per_hr = 30584
          volume_drawn_gal = 55
        elsif fhr_L_per_hr >= 284 
          q_load_btu_per_hr = 46710
          volume_drawn_gal = 84
        end
        q_load_btu = volume_drawn_gal*8.30074*0.99826*(125-58) #water properties at 91.5F

        # Estimate recovery efficiency (RE) and UA (Maguire and Robers, 2020)
        re = water_heater_eff + q_load_btu*(uef-water_heater_eff)/(24*capacity_btu_per_hr*uef)
        ua_btu_per_hr_per_f = (water_heater_eff-re)*capacity_btu_per_hr/(125-67.5)      
        
      else # all other water heaters
        capacity_kw = capacity_w/1000
        capacity_btu_per_hr = OpenStudio.convert(capacity_w, 'W', 'Btu/hr').get
        # thermal efficiency (NECB2020)
=======
        # Calculate the minimum Energy Factor (EF) (This was introduced in PCF 1630)
        if volume_l < 68
          uef = 0.3456 - 0.00053 * volume_l
          ef = 1.0005 * uef + 0.0019
        elsif volume_l >= 68 and volume_l < 193
          uef = 0.5982 - 0.0005 * volume_l
          ef = 1.0005 * uef + 0.0019
        elsif volume_l >= 193 and volume_l < 284
          uef = 0.6483 - 0.00045 * volume_l
          ef = 1.0005 * uef + 0.0019
        elsif volume_l >= 284
          uef = 0.692 - 0.00034 * volume_l
          ef = 1.0005 * uef + 0.0019
        end

        # Calculate the Recovery Efficiency (RE)
        # based on a fixed capacity of 75,000 Btu/hr
        # and a fixed volume of 40 gallons by solving
        # this system of equations:
        # ua = (1/.95-1/re)/(67.5*(24/41094-1/(re*cap)))
        # 0.82 = (ua*67.5+cap*re)/cap
        cap = 75_000.0
        re = (Math.sqrt(6724 * ef ** 2 * cap ** 2 + 40_409_100 * ef ** 2 * cap - 28_080_900 * ef * cap + 29_318_000_625 * ef ** 2 - 58_636_001_250 * ef + 29_318_000_625) + 82 * ef * cap + 171_225 * ef - 171_225) / (200 * ef * cap)

        # Calculate the skin loss coefficient (UA)
        # based on the actual capacity.
        ua_btu_per_hr_per_f = (water_heater_eff - re) * capacity_btu_per_hr / 67.5

        # This capacity band was introduced in PCF 1630
      elsif capacity_btu_per_hr > 75_000 and capacity_btu_per_hr < 103977 and volume_l < 454
        water_heater_eff = 0.82
        uef = 0.8107 - 0.00021 * volume_l
        ef = 1.0005 * uef + 0.0019
        cap = 103977
        re = (Math.sqrt(6724 * ef ** 2 * cap ** 2 + 40_409_100 * ef ** 2 * cap - 28_080_900 * ef * cap + 29_318_000_625 * ef ** 2 - 58_636_001_250 * ef + 29_318_000_625) + 82 * ef * cap + 171_225 * ef - 171_225) / (200 * ef * cap)

        # Calculate the skin loss coefficient (UA)
        # based on the actual capacity.
        ua_btu_per_hr_per_f = (water_heater_eff - re) * capacity_btu_per_hr / 67.5
      else
        # Thermal efficiency (PCF 1630 update)
>>>>>>> 3703cbe0
        et = 0.9
        # maximum standby losses
        sl_w = 0.84*(1.25*capacity_kw + 16.57*(volume_litre**0.5))
        sl_btu_per_hr = OpenStudio.convert(sl_w, 'W', 'Btu/hr').get
        ua_btu_per_hr_per_f = sl_btu_per_hr*et / 70
        water_heater_eff = (ua_btu_per_hr_per_f*70 + capacity_btu_per_hr*et)/capacity_btu_per_hr
      end
    end

    # Convert to SI
    ua_w_per_k = OpenStudio.convert(ua_btu_per_hr_per_f, 'Btu/hr*R', 'W/K').get
    # Set the water heater properties
    # Efficiency
    water_heater_mixed.setHeaterThermalEfficiency(water_heater_eff)
    # Skin loss
    water_heater_mixed.setOffCycleLossCoefficienttoAmbientTemperature(ua_w_per_k)
    water_heater_mixed.setOnCycleLossCoefficienttoAmbientTemperature(ua_w_per_k)
    # TODO: Parasitic loss (pilot light)
    # PNNL document says pilot lights were removed, but IDFs
    # still have the on/off cycle parasitic fuel consumptions filled in
    water_heater_mixed.setOnCycleParasiticFuelType(fuel_type)
    # self.setOffCycleParasiticFuelConsumptionRate(??)
    water_heater_mixed.setOnCycleParasiticHeatFractiontoTank(0)
    water_heater_mixed.setOffCycleParasiticFuelType(fuel_type)
    # self.setOffCycleParasiticFuelConsumptionRate(??)
    water_heater_mixed.setOffCycleParasiticHeatFractiontoTank(0.8)

    # set part-load performance curve
    if (fuel_type == 'NaturalGas') || (fuel_type == 'FuelOilNo2')
      plf_vs_plr_curve = model_add_curve(water_heater_mixed.model, 'SWH-EFFFPLR-NECB2011')
      water_heater_mixed.setPartLoadFactorCurve(plf_vs_plr_curve)
    end

    # Append the name with standards information
    water_heater_mixed.setName("#{water_heater_mixed.name} #{water_heater_eff.round(3)} Therm Eff")
    OpenStudio.logFree(OpenStudio::Info, 'openstudio.model.WaterHeaterMixed', "For #{template}: #{water_heater_mixed.name}; thermal efficiency = #{water_heater_eff.round(3)}, skin-loss UA = #{ua_btu_per_hr_per_f.round}Btu/hr")
    return true
  end
end<|MERGE_RESOLUTION|>--- conflicted
+++ resolved
@@ -46,11 +46,8 @@
     # Calculate the energy factor (EF)
     # From PNNL http://www.energycodes.gov/sites/default/files/documents/PrototypeModelEnhancements_2014_0.pdf
     # Appendix A: Service Water Heating
-<<<<<<< HEAD
 	  # and modified by PCF 1630 as noted below.
-=======
-    # and modified by PCF 1630 as noted below.
->>>>>>> 3703cbe0
+
     water_heater_eff = nil
     ua_btu_per_hr_per_f = nil
     sl_btu_per_hr = nil
@@ -117,7 +114,6 @@
 
         # Assume burner efficiency  (PNNL)
         water_heater_eff = 0.82
-<<<<<<< HEAD
 
         # Estimate recovery efficiency (RE) and UA (Maguire and Robers, 2020)
         q_load_btu = volume_drawn_gal*8.30074*0.99826*(125-58) #water properties at 91.5F
@@ -188,49 +184,6 @@
         capacity_kw = capacity_w/1000
         capacity_btu_per_hr = OpenStudio.convert(capacity_w, 'W', 'Btu/hr').get
         # thermal efficiency (NECB2020)
-=======
-        # Calculate the minimum Energy Factor (EF) (This was introduced in PCF 1630)
-        if volume_l < 68
-          uef = 0.3456 - 0.00053 * volume_l
-          ef = 1.0005 * uef + 0.0019
-        elsif volume_l >= 68 and volume_l < 193
-          uef = 0.5982 - 0.0005 * volume_l
-          ef = 1.0005 * uef + 0.0019
-        elsif volume_l >= 193 and volume_l < 284
-          uef = 0.6483 - 0.00045 * volume_l
-          ef = 1.0005 * uef + 0.0019
-        elsif volume_l >= 284
-          uef = 0.692 - 0.00034 * volume_l
-          ef = 1.0005 * uef + 0.0019
-        end
-
-        # Calculate the Recovery Efficiency (RE)
-        # based on a fixed capacity of 75,000 Btu/hr
-        # and a fixed volume of 40 gallons by solving
-        # this system of equations:
-        # ua = (1/.95-1/re)/(67.5*(24/41094-1/(re*cap)))
-        # 0.82 = (ua*67.5+cap*re)/cap
-        cap = 75_000.0
-        re = (Math.sqrt(6724 * ef ** 2 * cap ** 2 + 40_409_100 * ef ** 2 * cap - 28_080_900 * ef * cap + 29_318_000_625 * ef ** 2 - 58_636_001_250 * ef + 29_318_000_625) + 82 * ef * cap + 171_225 * ef - 171_225) / (200 * ef * cap)
-
-        # Calculate the skin loss coefficient (UA)
-        # based on the actual capacity.
-        ua_btu_per_hr_per_f = (water_heater_eff - re) * capacity_btu_per_hr / 67.5
-
-        # This capacity band was introduced in PCF 1630
-      elsif capacity_btu_per_hr > 75_000 and capacity_btu_per_hr < 103977 and volume_l < 454
-        water_heater_eff = 0.82
-        uef = 0.8107 - 0.00021 * volume_l
-        ef = 1.0005 * uef + 0.0019
-        cap = 103977
-        re = (Math.sqrt(6724 * ef ** 2 * cap ** 2 + 40_409_100 * ef ** 2 * cap - 28_080_900 * ef * cap + 29_318_000_625 * ef ** 2 - 58_636_001_250 * ef + 29_318_000_625) + 82 * ef * cap + 171_225 * ef - 171_225) / (200 * ef * cap)
-
-        # Calculate the skin loss coefficient (UA)
-        # based on the actual capacity.
-        ua_btu_per_hr_per_f = (water_heater_eff - re) * capacity_btu_per_hr / 67.5
-      else
-        # Thermal efficiency (PCF 1630 update)
->>>>>>> 3703cbe0
         et = 0.9
         # maximum standby losses
         sl_w = 0.84*(1.25*capacity_kw + 16.57*(volume_litre**0.5))
