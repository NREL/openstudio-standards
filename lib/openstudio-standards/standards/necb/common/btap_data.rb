--- conflicted
+++ resolved
@@ -402,12 +402,7 @@
   def envelope_exterior_surface_table
     surfaces = @model.getSurfaces.sort
     outdoor_surfaces = BTAP::Geometry::Surfaces.filter_by_boundary_condition(surfaces, 'Outdoors')
-<<<<<<< HEAD
-    ground_surfaces = BTAP::Geometry::Surfaces.filter_by_boundary_condition(surfaces, 'Ground')
-    ground_surfaces += BTAP::Geometry::Surfaces.filter_by_boundary_condition(surfaces, 'Foundation')
-=======
     ground_surfaces = BTAP::Geometry::Surfaces.filter_by_boundary_condition(surfaces, ['Ground', 'Foundation'])
->>>>>>> 7d1b6a76
     exterior_opaque_surfaces = outdoor_surfaces + ground_surfaces
     # outdoor_surfaces.each { |surface| puts surface.name}
     # get surface table from sql
