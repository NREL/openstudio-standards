require 'openstudio'
require 'openstudio-standards'
require 'aws-sdk-s3'
require 'securerandom'
require 'optparse'
require 'yaml'
require 'git-revision'
resource_folder = File.join(__dir__, '..', '..', 'measures/btap_results/resources')
require_relative File.join(__dir__, 'btap_data.rb')
OpenSSL::SSL::VERIFY_PEER = OpenSSL::SSL::VERIFY_NONE

class BTAPDatapoint
  def initialize(input_folder: nil,
                 output_folder: nil,
                 input_folder_cache: File.join(__dir__, 'input_cache'))
    @failed = false

    # set default input folder.
    if input_folder.nil?
      input_folder = File.join(__dir__, 'input')
    end
    if output_folder.nil?
      output_folder = File.join(__dir__, 'output')
    end

    puts("INPUT FOLDER:#{input_folder}")
    puts("OUTPUT FOLDER:#{output_folder}")

    # Set local temp cache folders. These are created new for each datapoint.
    # Location of the datapoint input folder. Could be local, cloud, or VM host.
    @dp_input_folder = File.join(input_folder)
    # Location of temp folder, it is always local.
    @dp_temp_folder = File.join(__dir__, 'temp_folder')

    # Make sure temp folder is always clean.
    FileUtils.rm_rf(@dp_temp_folder) if Dir.exist?(@dp_temp_folder)
    FileUtils.mkdir_p(@dp_temp_folder)

    # Create local cache for datapoint folder. Makes everything faster an easier to have a local copy. Mirroring logic
    # even if running locally to be consistent.
    FileUtils.rm_rf(input_folder_cache) if Dir.exist?(input_folder_cache)
    FileUtils.mkdir_p(input_folder_cache)

    # Check if input where input is from.
    if @dp_input_folder.start_with?('s3:')
      # Lets dissect the information from the s3 path.
      m = @dp_input_folder.match(%r{s3://(.*?)/(.*)})
      puts(m)
      puts(m[1])
      puts(m[2])
      @s3_bucket = m[1]
      @s3_input_folder_object = m[2]
      m = output_folder.match(%r{s3://(.*?)/(.*)})
      puts(m)
      puts(m[1])
      puts(m[2])
      @s3_output_folder_object = m[2]
      puts("s3_bucket:#{@s3_bucket}")
      puts("s3_input_folder_object:#{@s3_input_folder_object}")
      puts("s3_output_folder_object:#{@s3_output_folder_object}")

      s3_copy(source_folder: @dp_input_folder, target_folder: input_folder_cache)
    else
      raise("input folder dne:#{@dp_input_folder}") unless Dir.exist?(@dp_input_folder)

      puts @dp_input_folder
      puts input_folder_cache
      FileUtils.cp_r(File.join(@dp_input_folder, '.'), input_folder_cache)
    end
    run_options_path = File.join(input_folder_cache, 'run_options.yml')
    raise("Could not read input from #{run_options_path}") unless File.file?(run_options_path)

    @options = YAML.load_file(run_options_path)

    # Location of datapoint output folder. Could be local, cloud, or VM host.
    @dp_output_folder = File.join(output_folder, @options[:datapoint_id])

    # Show versions in yml file.
    @options[:btap_costing_git_revision] = Git::Revision.commit_short
    @options[:os_git_revision] = OpenstudioStandards.git_revision

    # Save configuration to temp folder.
    File.open(File.join(@dp_temp_folder, 'run_options.yml'), 'w') { |file| file.write(@options.to_yaml) }
    begin
      # set up basic model.
      # This dynamically creates a class by string using the factory method design pattern.
      @standard = Standard.build(@options[:template])

      # This allows you to select the skeleton model from our built in starting points. You can add a custom file as
      # it will search the libary first,.
      # model = load_osm(@options[:building_type]) # loads skeleton file from path.
      model = @standard.load_building_type_from_library(building_type: @options[:building_type])
      if false == model
        osm_model_path = File.absolute_path(File.join(input_folder, @options[:building_type] + '.osm'))
        raise("File #{osm_model_path} not found") unless File.exist?(osm_model_path)

        model = BTAP::FileIO.load_osm(osm_model_path)
      end
      @standard.model_apply_standard(model: model,
                                     epw_file: @options[:epw_file],
                                     sizing_run_dir: File.join(@dp_temp_folder, 'sizing_folder'),
                                     primary_heating_fuel: @options[:primary_heating_fuel],
                                     dcv_type: @options[:dcv_type], # Four options: @options[: (1) 'NECB_Default', (2) 'No DCV', (3) 'Occupancy-based DCV' , (4) 'CO2-based DCV'
                                     lights_type: @options[:lights_type], # Two options: @options[: (1) 'NECB_Default', (2) 'LED'
                                     lights_scale: @options[:lights_scale],
                                     daylighting_type: @options[:daylighting_type], # Two options: @options[: (1) 'NECB_Default', (2) 'add_daylighting_controls'
                                     ecm_system_name: @options[:ecm_system_name],
                                     erv_package: @options[:erv_package],
                                     boiler_eff: @options[:boiler_eff],
                                     # Inconsistent naming Todo Chris K.
                                     unitary_cop: @options[:adv_dx_units],
                                     furnace_eff: @options[:furnace_eff],
                                     shw_eff: @options[:shw_eff],
                                     ext_wall_cond: @options[:ext_wall_cond],
                                     ext_floor_cond: @options[:ext_floor_cond],
                                     ext_roof_cond: @options[:ext_roof_cond],
                                     ground_wall_cond: @options[:ground_wall_cond],
                                     ground_floor_cond: @options[:ground_floor_cond],
                                     ground_roof_cond: @options[:ground_roof_cond],
                                     door_construction_cond: @options[:door_construction_cond],
                                     fixed_window_cond: @options[:fixed_window_cond],
                                     glass_door_cond: @options[:glass_door_cond],
                                     overhead_door_cond: @options[:overhead_door_cond],
                                     skylight_cond: @options[:skylight_cond],
                                     glass_door_solar_trans: @options[:glass_door_solar_trans],
                                     fixed_wind_solar_trans: @options[:fixed_wind_solar_trans],
                                     skylight_solar_trans: @options[:skylight_solar_trans],
                                     fdwr_set: @options[:fdwr_set],
                                     srr_set: @options[:srr_set],
                                     rotation_degrees: @options[:rotation_degrees],
                                     scale_x: @options[:scale_x],
                                     scale_y: @options[:scale_y],
                                     scale_z: @options[:scale_z],
                                     pv_ground_type: @options[:pv_ground_type],
                                     pv_ground_total_area_pv_panels_m2: @options[:pv_ground_total_area_pv_panels_m2],
                                     pv_ground_tilt_angle: @options[:pv_ground_tilt_angle],
                                     pv_ground_azimuth_angle: @options[:pv_ground_azimuth_angle],
                                     pv_ground_module_description: @options[:pv_ground_module_description],
                                     nv_type: @options[:nv_type],
                                     nv_opening_fraction: @options[:nv_opening_fraction],
                                     nv_temp_out_min: @options[:nv_temp_out_min],
                                     nv_delta_temp_in_out: @options[:nv_delta_temp_in_out],
                                     occupancy_loads_scale: @options[:occupancy_loads_scale],
                                     electrical_loads_scale: @options[:electrical_loads_scale],
                                     oa_scale: @options[:oa_scale],
                                     infiltration_scale: @options[:infiltration_scale],
                                     chiller_type: @options[:chiller_type],
                                     output_variables: @options[:output_variables],
<<<<<<< HEAD
                                     output_meters: @options[:output_meters]

      )
=======
                                     airloop_economizer_type: @options[:airloop_economizer_type])
>>>>>>> e98d0ca0

      # Save model to to disk.
      puts "saving model to #{File.join(@dp_temp_folder, 'output.osm')}"
      BTAP::FileIO.save_osm(model, File.join(@dp_temp_folder, 'output.osm'))

      # Run annual simulation of model.
      if @options[:run_annual_simulation]
        @run_dir = File.join(@dp_temp_folder, 'run_dir')
        puts "running simulation in #{@run_dir}"
        @standard.model_run_simulation_and_log_errors(model, @run_dir)

        # Create qaqc file and save it.
        @qaqc = @standard.init_qaqc(model)
        command = "SELECT Value
                  FROM TabularDataWithStrings
                  WHERE ReportName='LEEDsummary'
                  AND ReportForString='Entire Facility'
                  AND TableName='Sec1.1A-General Information'
                  AND RowName = 'Principal Heating Source'
                  AND ColumnName='Data'"
        value = model.sqlFile.get.execAndReturnFirstString(command)
        # make sure all the data are available
        raise("Could not determine primary heating source from sql file #{@model.building.get.name.get}") if value.empty?

        @qaqc[:building][:principal_heating_source] = value.get
        if value.get == 'Additional Fuel'
          model.getPlantLoops.sort.each do |iplantloop|
            boilers = iplantloop.components.select { |icomponent| icomponent.to_BoilerHotWater.is_initialized }
            @qaqc[:building][:principal_heating_source] = 'FuelOilNo2' unless boilers.select { |boiler| boiler.to_BoilerHotWater.get.fuelType.to_s == 'FuelOilNo2' }.empty?
          end
        end

        @qaqc[:aws_datapoint_id] = @options[:datapoint_id]
        @qaqc[:aws_analysis_id] = @options[:analysis_id]

        # Load the sql file into model
        sql_path = OpenStudio::Path.new(File.join(@run_dir, 'run/eplusout.sql'))
        raise(OpenStudio::Error, 'openstudio.model.Model', "Results for the sizing run couldn't be found here: #{sql_path}.") unless OpenStudio.exists(sql_path)

        sql = OpenStudio::SqlFile.new(sql_path)
        # Check to make sure the sql file is readable,
        # which won't be true if EnergyPlus crashed during simulation.
        unless sql.connectionOpen
          raise(OpenStudio::Error, 'openstudio.model.Model', "The run failed.  Look at the eplusout.err file in #{File.dirname(sql_path.to_s)} to see the cause.")
          return false
        end
        # Attach the sql file from the run to the sizing model
        model.setSqlFile(sql)

        @cost_result = nil
        if @options[:enable_costing] == true
          # Perform costing
          costing = BTAPCosting.new
          costing.load_database
          @cost_result, @btap_items = costing.cost_audit_all(model: model, prototype_creator: @standard, template_type: @options[:template])
          @qaqc[:costing_information] = @cost_result
          File.open(File.join(@dp_temp_folder, 'cost_results.json'), 'w') { |f| f.write(JSON.pretty_generate(@cost_result, allow_nan: true)) }
          puts "Wrote File cost_results.json in #{Dir.pwd} "
        end

        @qaqc[:options] = @options # This is options sent on the command line
        # BTAPData
        @btap_data = BTAPData.new(model: model,
                                  runner: nil,
                                  cost_result: @cost_result,
                                  qaqc: @qaqc).btap_data

        # Write Files
        File.open(File.join(@dp_temp_folder, 'btap_data.json'), 'w') { |f| f.write(JSON.pretty_generate(@btap_data.sort.to_h, allow_nan: true)) }
        puts "Wrote File btap_data.json in #{Dir.pwd} "

        File.open(File.join(@dp_temp_folder, 'qaqc.json'), 'w') { |f| f.write(JSON.pretty_generate(@qaqc, allow_nan: true)) }
        puts "Wrote File qaqc.json in #{Dir.pwd} "

        #output hourly data
        self.output_hourly_data(model,@dp_temp_folder, @options[:datapoint_id])
      end
    rescue StandardError => bang
      puts "Error occured: #{bang}"
      @bang = bang
      File.open(File.join(@dp_temp_folder, 'error.txt'), 'w') { |f| f.write(@bang.message + "\n" + @bang.backtrace.join("\n")) }
      @failed = true
    ensure # will always get executed
      if @dp_output_folder.start_with?('s3://')
        @dp_output_folder = File.join(@s3_output_folder_object, @options[:datapoint_id])
        s3_copy_folder_to_s3(bucket_name: @s3_bucket,
                             source_folder: @dp_temp_folder,
                             target_folder: @dp_output_folder)
      else
        # Copy results to datapoint output folder.
        @dp_output_folder = File.join(output_folder, @options[:datapoint_id])
        FileUtils.rm_rf(@dp_output_folder) if Dir.exist?(@dp_output_folder)
        FileUtils.mkdir_p(@dp_output_folder)
        FileUtils.cp_r(File.join(@dp_temp_folder, '.'), @dp_output_folder) # Needs dot otherwise will copy temp folder and not just contents.
        puts "Copied output to your designated output folder in the #{@options[:datapoint_id]} subfolder."
      end

      # clean temp/cache folder up.
      FileUtils.rm_rf(input_folder_cache)
      FileUtils.rm_rf(@dp_temp_folder)
      if @failed == true
        raise(@bang)
      end
    end
  end

  def s3_copy_file_to_s3(bucket_name:, source_file:, target_file:, n: 0)
    require 'aws-sdk-s3'
    s3_resource = Aws::S3::Resource.new(region: 'ca-central-1')

    puts("Copying File to S3. source_file:#{source_file} bucket:#{bucket_name} target_folder:#{target_file}")
    response = nil
    begin
      obj = s3_resource.bucket(bucket_name).object(target_file)

      # passing the TempFile object's path is massively faster than passing the TempFile object itself
      result = obj.upload_file(source_file)

      if result == true
        puts "Object '#{source_file}' uploaded to bucket '#{bucket_name}'."
      else
        puts response
        raise("Error:Object '#{source_file}' not uploaded to bucket '#{bucket_name}'.")
      end
    rescue StandardError => bang
      # Implementing exponential backoff
      # Tried 7 times.. give up.
      if n == 8
        raise("Giving Up. Failed to submit send file #{source_file} #{target_file} in 8 tries while using exponential backoff. Error was:#{bang}.")
      end

      # Exponential wait time
      wait_time = 2**n + rand
      puts "Implementing exponential backoff for sending #{target_file} for #{wait_time}s. #{n}th try"
      sleep(wait_time)
      # Do recursive function.
      return s3_copy_file_to_s3(bucket_name: bucket_name, source_file: source_file, target_file: target_file, n: n + 1)
    end
    return response
  end

  def s3_copy_folder_to_s3(bucket_name:,
                           source_folder:,
                           target_folder:)
    puts("Copying Folder to S3. source_folder:#{source_folder} bucket:#{bucket_name} target_folder:#{target_folder}")

    # Iterate over files in folder.
    Dir[File.join(source_folder, '**/*')].reject { |fn| File.directory?(fn) }.each do |source_file|
      # Convert to s3 path. Removing source parent folders and replacing with s3 output folder.
      target_file = File.join(target_folder, source_file.gsub(source_folder, ''))
      s3_copy_file_to_s3(bucket_name: bucket_name,
                         source_file: source_file,
                         target_file: target_file)
    end
  end

  def s3_copy(source_folder:,
              target_folder:)
    require 'open3'
    exit_code = nil
    error = nil
    Open3.popen2e('aws', 's3', 'cp', source_folder, target_folder, '--recursive') do |stdin, stdout_stderr, wait_thread|
      error = stdout_stderr.read
      exit_code = wait_thread.value
    end
    if exit_code != 0
      raise(error)
    end

    return exit_code
  end


  def output_hourly_data(model, output_folder,datapoint_id)
    osm_path = File.join(output_folder, "run_dir/in.osm")
    sql_path = File.join(output_folder, "run_dir/run/eplusout.sql")
    csv_output = File.join(output_folder, "hourly.csv")

    hours_of_year = []
    d = Time.new(2006, 1, 1, 1)
    (0...8760).each do |increment|
      hours_of_year << (d + (60 * 60) * increment).strftime('%Y-%m-%d %H:%M')
    end


    array_of_hashes = []


#Find hourly outputs available for this datapoint.
    query = "
        SELECT ReportDataDictionaryIndex
        FROM ReportDataDictionary
        WHERE ReportingFrequency == 'Hourly'
                                                       "
# Get hourly data for each output.
    model.sqlFile.get.execAndReturnVectorOfInt(query).get.each do |rdd_index|

      #Get Name
      query = "
        SELECT Name
        FROM ReportDataDictionary
        WHERE ReportDataDictionaryIndex == #{rdd_index}
      "
      name = model.sqlFile.get.execAndReturnFirstString(query).get

      #Get KeyValue
      query = "
        SELECT KeyValue
        FROM ReportDataDictionary
        WHERE ReportDataDictionaryIndex == #{rdd_index}
      "
      key_value = model.sqlFile.get.execAndReturnFirstString(query).get

      #Get Units
      query = "
        SELECT Units
        FROM ReportDataDictionary
        WHERE ReportDataDictionaryIndex == #{rdd_index}
      "
      units = model.sqlFile.get.execAndReturnFirstString(query).get

      #Get hourly data
      query = "
                    Select Value
                    FROM ReportData
                    WHERE
                        ReportDataDictionaryIndex = #{rdd_index}
      "
      hourly_values = model.sqlFile.get.execAndReturnVectorOfDouble(query).get

      hourly_hash = Hash[hours_of_year.zip(hourly_values)]

      data_hash = {"datapoint_id": datapoint_id, "Name": name, "KeyValue": key_value, "Units": units}.merge(hourly_hash)
      array_of_hashes << data_hash
    end

    CSV.open(csv_output, "wb") do |csv|
      csv << array_of_hashes.first.keys # adds the attributes name on the first line
      array_of_hashes.each do |hash|
        csv << hash.values
      end
    end
  end
end<|MERGE_RESOLUTION|>--- conflicted
+++ resolved
@@ -146,13 +146,9 @@
                                      infiltration_scale: @options[:infiltration_scale],
                                      chiller_type: @options[:chiller_type],
                                      output_variables: @options[:output_variables],
-<<<<<<< HEAD
-                                     output_meters: @options[:output_meters]
-
-      )
-=======
+                                     output_meters: @options[:output_meters],
                                      airloop_economizer_type: @options[:airloop_economizer_type])
->>>>>>> e98d0ca0
+
 
       # Save model to to disk.
       puts "saving model to #{File.join(@dp_temp_folder, 'output.osm')}"
