--- conflicted
+++ resolved
@@ -516,7 +516,7 @@
 
     # Create one hot-water loop for hot-water baseboards if required
     hw_loop = nil
-    hw_loop = add_hotwater_loop(model: model, fuel_type_set: standard.fuel_type_set) if standard.fuel_type_set.baseboard_type == 'Hot Water' || standard.fuel_type_set.force_airloop_hot_water
+    hw_loop = add_hotwater_loop(model: model, fuel_type_set: standard.fuel_type_set) if standard.fuel_type_set.baseboard_type == 'Hot Water' || standard.fuel_type_set.force_airloop_hot_water || standard.fuel_type_set.force_airloop_hot_water
 
     # Update system zones map if needed
     system_zones_map = update_system_zones_map_keys(system_zones_map,'sys_1')
@@ -1387,11 +1387,7 @@
           if backup_coil.nominalCapacity.is_initialized
             backup_coil_cap = backup_coil.nominalCapacity.to_f
           elsif backup_coil.autosizedNominalCapacity.is_initialized
-<<<<<<< HEAD
              backup_coil_cap = backup_coil.autosizedNominalCapacity.to_f
-=======
-            backup_coil_cap = backup_coil.autosizedNominalCapacity.to_f
->>>>>>> 7c8cac34
           else
             raise "Nominal capacity is undefiled for coil #{backup_coil.name.to_s}"
           end
