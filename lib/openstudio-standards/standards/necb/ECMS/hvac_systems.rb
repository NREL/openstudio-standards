class ECMS
  # =============================================================================================================================
  # Remove existing zone equipment
  def remove_all_zone_eqpt(sys_objs)
    sys_objs.each do |isys|
      isys.thermalZones.each do |izone|
        if izone.equipment.empty? then next end

        izone.equipment.each(&:remove)
      end
    end
  end

  # =============================================================================================================================
  # Remove hot-water plant loops
  def remove_hw_loops(model)
    model.getPlantLoops.each do |iloop|
      hw_loop = false
      iloop.supplyComponents.each do |icomp|
        if icomp.to_BoilerHotWater.is_initialized
          hw_loop = true
          break
        end
      end
      if hw_loop then iloop.remove end
    end
  end

  # =============================================================================================================================
  # Remove chilled-water plant loops
  def remove_chw_loops(model)
    model.getPlantLoops.each do |iloop|
      chw_loop = false
      iloop.supplyComponents.each do |icomp|
        if icomp.to_ChillerElectricEIR.is_initialized
          chw_loop = true
          break
        end
      end
      if chw_loop then iloop.remove end
    end
  end

  # =============================================================================================================================
  # Remove condenser-water plant loops
  def remove_cw_loops(model)
    model.getPlantLoops.each do |iloop|
      cw_loop = false
      iloop.supplyComponents.each do |icomp|
        if icomp.to_CoolingTowerSingleSpeed.is_initialized
          cw_loop = true
        end
      end
      if cw_loop then iloop.remove end
    end
  end

  # =============================================================================================================================
  # Remove air loops
  def remove_air_loops(model)
    # remove air loops
    model.getAirLoopHVACs.each(&:remove)
  end

  # =============================================================================================================================
  # Return map of systems to zones and set flag for dedicated outdoor air unit for each system
  def get_map_systems_to_zones(systems)
    map_systems_to_zones = {}
    system_doas_flags = {}
    systems.each do |system|
      zones = system.thermalZones
      map_systems_to_zones[system.name.to_s] = zones
      if system.sizingSystem.typeofLoadtoSizeOn.to_s == 'VentilationRequirement'
        system_doas_flags[system.name.to_s] = true
      else
        system_doas_flags[system.name.to_s] = false
      end
    end
    return map_systems_to_zones, system_doas_flags
  end

  # =============================================================================================================================
  # Return hash of zone and cooling equipment type in the zone
  def get_zone_clg_eqpt_type(model)
    zone_clg_eqpt_type = {}
    model.getThermalZones.each do |zone|
      zone.equipment.each do |eqpt|
        if eqpt.to_ZoneHVACPackagedTerminalAirConditioner.is_initialized
          zone_clg_eqpt_type[zone.name.to_s] = 'ZoneHVACPackagedTerminalAirConditioner'
          break
        end
      end
    end
    return zone_clg_eqpt_type
  end

  # =============================================================================================================================
  # Return hash of flags for whether storey is conditioned and average ceiling z-coordinates of building storeys.
  def get_storey_avg_clg_zcoords(model)
    storey_avg_clg_zcoords = {}
    model.getBuildingStorys.each do |storey|
      storey_avg_clg_zcoords[storey] = []
      storey_cond = false
      total_area = 0.0
      sum = 0.0
      storey.spaces.each do |space|
        # Determine if any of the spaces/zones of the storey are conditioned? If yes then the floor is considered to be conditioned
        if space.thermalZone.is_initialized
          zone = space.thermalZone.get
          if zone.thermostat.is_initialized
            if zone.thermostat.get.to_ThermostatSetpointDualSetpoint.is_initialized
              if zone.thermostat.get.to_ThermostatSetpointDualSetpoint.get.heatingSetpointTemperatureSchedule.is_initialized ||
                 zone.thermostat.get.to_ThermostatSetpointDualSetpoint.get.coolingSetpointTemperatureSchedule.is_initialized
                storey_cond = true
              end
            end
          end
        end
        # Find average height of z-coordinates of ceiling/roof of floor
        space.surfaces.each do |surf|
          if surf.surfaceType.to_s.upcase == 'ROOFCEILING'
            sum += (surf.centroid.z.to_f + space.zOrigin.to_f) * surf.grossArea.to_f
            total_area += surf.grossArea.to_f
          end
        end
      end
      storey_avg_clg_zcoords[storey] << storey_cond
      storey_avg_clg_zcoords[storey] << (sum / total_area)
    end

    return storey_avg_clg_zcoords
  end

  # =============================================================================================================================
  # Return x,y,z coordinates of exterior wall with largest area on the lowest floor
  def get_lowest_floor_ext_wall_centroid_coords(storeys_clg_zcoords)
    ext_wall = nil
    ext_wall_x = nil
    ext_wall_y = nil
    ext_wall_z = nil
    storeys_clg_zcoords.keys.each do |storey|
      max_area = 0.0
      sorted_spaces = storey.spaces.sort_by { |space| space.name.to_s }
      sorted_spaces.each do |space|
        ext_walls = space.surfaces.select { |surf| (surf.surfaceType.to_s.upcase == 'WALL') && (surf.outsideBoundaryCondition.to_s.upcase == 'OUTDOORS') }
        ext_walls = ext_walls.sort_by { |wall| wall.grossArea.to_f }
        if !ext_walls.empty?
          if ext_walls.last.grossArea.to_f > max_area
            max_area = ext_walls.last.grossArea.to_f
            ext_wall_x = ext_walls.last.centroid.x.to_f + space.xOrigin.to_f
            ext_wall_y = ext_walls.last.centroid.y.to_f + space.yOrigin.to_f
            ext_wall_z = ext_walls.last.centroid.z.to_f + space.zOrigin.to_f
            ext_wall = ext_walls.last
          end
        end
      end
      break unless !ext_wall
    end
    if !ext_wall
      OpenStudio.logFree(OpenStudio::Info, 'openstudiostandards.get_lowest_floor_ext_wall_centroid_coords', 'Did not find an exteior wall in the building!')
    end

    return ext_wall_x, ext_wall_y, ext_wall_z
  end

  # =============================================================================================================================
  # Return x,y,z coordinates of space centroid
  def get_space_centroid_coords(space)
    total_area = 0.0
    sum_x = 0.0
    sum_y = 0.0
    sum_z = 0.0
    space.surfaces.each do |surf|
      total_area += surf.grossArea.to_f
      sum_x += (surf.centroid.x.to_f + space.xOrigin.to_f) * surf.grossArea.to_f
      sum_y += (surf.centroid.y.to_f + space.yOrigin.to_f) * surf.grossArea.to_f
      sum_z += (surf.centroid.z.to_f + space.zOrigin.to_f) * surf.grossArea.to_f
    end
    space_centroid_x = sum_x / total_area
    space_centroid_y = sum_y / total_area
    space_centroid_z = sum_z / total_area

    return space_centroid_x, space_centroid_y, space_centroid_z
  end

  # =============================================================================================================================
  # Return x,y,z coordinates of the centroid of the roof of the storey
  def get_roof_centroid_coords(storey)
    sum_x = 0.0
    sum_y = 0.0
    sum_z = 0.0
    total_area = 0.0
    cent_x = nil
    cent_y = nil
    cent_z = nil
    storey.spaces.each do |space|
      roof_surfaces = space.surfaces.select { |surf| (surf.surfaceType.to_s.upcase == 'ROOFCEILING') && (surf.outsideBoundaryCondition.to_s.upcase == 'OUTDOORS') }
      roof_surfaces.each do |surf|
        sum_x += (surf.centroid.x.to_f + space.xOrigin.to_f) * surf.grossArea.to_f
        sum_y += (surf.centroid.y.to_f + space.yOrigin.to_f) * surf.grossArea.to_f
        sum_z += (surf.centroid.z.to_f + space.zOrigin.to_f) * surf.grossArea.to_f
        total_area += surf.grossArea.to_f
      end
    end
    if total_area > 0.0
      cent_x = sum_x / total_area
      cent_y = sum_y / total_area
      cent_z = sum_z / total_area
    else
      OpenStudio.logFree(OpenStudio::Info, 'openstudiostandards.get_roof_centroid_coords', 'Did not find a roof on the top floor!')
    end

    return cent_x, cent_y, cent_z
  end

  # =============================================================================================================================
  # Determine maximum equivalent and net vertical pipe runs for VRF model
  def get_max_vrf_pipe_lengths(model)
    # Get and sort floors average ceilings z-coordinates hash
    storeys_clg_zcoords = get_storey_avg_clg_zcoords(model)
    storeys_clg_zcoords = storeys_clg_zcoords.sort_by { |key, value| value[1] }.to_h # sort storeys hash based on ceiling/roof z-coordinate
    if storeys_clg_zcoords.values.last[0]
      # If the top floor is conditioned, then assume the top floor is not an attic floor and place the VRF outdoor unit at the roof centroid
      location_cent_x, location_cent_y, location_cent_z = get_roof_centroid_coords(storeys_clg_zcoords.keys.last)
    else
      # If the top floor is not conditioned, then assume it's an attic floor. In this case place the VRF outdoor unit next to the centroid
      # of the exterior wall with the largest area on the lowest floor.
      location_cent_x, location_cent_y, location_cent_z = get_lowest_floor_ext_wall_centroid_coords(storeys_clg_zcoords)
    end
    # Initialize distances
    max_equiv_distance = 0.0
    max_vert_distance = 0.0
    min_vert_distance = 0.0
    storeys_clg_zcoords.keys.each do |storey|
      next unless storeys_clg_zcoords[storey][0]

      storey.spaces.each do |space|
        # Is there a VRF terminal unit in the space/zone?
        vrf_term_units = []
        if space.thermalZone.is_initialized
          vrf_term_units = space.thermalZone.get.equipment.select { |eqpt| eqpt.to_ZoneHVACTerminalUnitVariableRefrigerantFlow.is_initialized }
        end
        next if vrf_term_units.empty?

        space_centroid_x, space_centroid_y, space_centroid_z = get_space_centroid_coords(space)
        # Update max horizontal and vertical distances if needed
        equiv_distance = (location_cent_x.to_f - space_centroid_x.to_f).abs +
                         (location_cent_y.to_f - space_centroid_y.to_f).abs +
                         (location_cent_z.to_f - space_centroid_z.to_f).abs
        if equiv_distance > max_equiv_distance then max_equiv_distance = equiv_distance end
        pos_vert_distance = [space_centroid_z.to_f - location_cent_z.to_f, 0.0].max
        if pos_vert_distance > max_vert_distance then max_vert_distance = pos_vert_distance end
        neg_vert_distance = [space_centroid_z.to_f - location_cent_z.to_f, 0.0].min
        if neg_vert_distance < min_vert_distance then min_vert_distance = neg_vert_distance end
      end
    end
    max_net_vert_distance = max_vert_distance + min_vert_distance
    max_net_vert_distance = [max_net_vert_distance, 0.000001].max

    return max_equiv_distance, max_net_vert_distance
  end

  # =============================================================================================================================
  # Add an outdoor VRF unit
  def add_outdoor_vrf_unit(model:,
                           ecm_name: nil,
                           condenser_type: 'AirCooled')
    outdoor_vrf_unit = OpenStudio::Model::AirConditionerVariableRefrigerantFlow.new(model)
    outdoor_vrf_unit.setName('VRF Outdoor Unit')
    outdoor_vrf_unit.setHeatPumpWasteHeatRecovery(true)
    outdoor_vrf_unit.setRatedHeatingCOP(4.0)
    outdoor_vrf_unit.setRatedCoolingCOP(4.0)
    outdoor_vrf_unit.setMinimumOutdoorTemperatureinHeatingMode(-25.0)
    outdoor_vrf_unit.setHeatingPerformanceCurveOutdoorTemperatureType('WetBulbTemperature')
    outdoor_vrf_unit.setMasterThermostatPriorityControlType('ThermostatOffsetPriority')
    outdoor_vrf_unit.setDefrostControl('OnDemand')
    outdoor_vrf_unit.setDefrostStrategy('ReverseCycle')
    outdoor_vrf_unit.autosizeResistiveDefrostHeaterCapacity
    outdoor_vrf_unit.setPipingCorrectionFactorforHeightinHeatingModeCoefficient(-0.00019231)
    outdoor_vrf_unit.setPipingCorrectionFactorforHeightinCoolingModeCoefficient(-0.00019231)
    outdoor_vrf_unit.setMinimumOutdoorTemperatureinHeatRecoveryMode(-5.0)
    outdoor_vrf_unit.setMaximumOutdoorTemperatureinHeatRecoveryMode(26.2)
    outdoor_vrf_unit.setInitialHeatRecoveryCoolingCapacityFraction(0.5)
    outdoor_vrf_unit.setHeatRecoveryCoolingCapacityTimeConstant(0.15)
    outdoor_vrf_unit.setInitialHeatRecoveryCoolingEnergyFraction(1.0)
    outdoor_vrf_unit.setHeatRecoveryCoolingEnergyTimeConstant(0.0)
    outdoor_vrf_unit.setInitialHeatRecoveryHeatingCapacityFraction(1.0)
    outdoor_vrf_unit.setHeatRecoveryHeatingCapacityTimeConstant(0.15)
    outdoor_vrf_unit.setInitialHeatRecoveryHeatingEnergyFraction(1.0)
    outdoor_vrf_unit.setHeatRecoveryCoolingEnergyTimeConstant(0.0)
    outdoor_vrf_unit.setMinimumHeatPumpPartLoadRatio(0.5)
    outdoor_vrf_unit.setCondenserType(condenser_type)
    outdoor_vrf_unit.setCrankcaseHeaterPowerperCompressor(1.0e-6)
    heat_defrost_eir_ft = nil
    if ecm_name
      search_criteria = {}
      search_criteria['name'] = 'Mitsubishi_Hyper_Heating_VRF_Outdoor_Unit'
      props = model_find_object(standards_data['tables']['heat_pump_heating_ecm']['table'], search_criteria, 1.0)
      heat_defrost_eir_ft = model_add_curve(model, props['heat_defrost_eir_ft'])
    end
    if heat_defrost_eir_ft
      outdoor_vrf_unit.setDefrostEnergyInputRatioModifierFunctionofTemperatureCurve(heat_defrost_eir_ft)
    else
      OpenStudio.logFree(OpenStudio::Warn, 'openstudio.standards.AirConditionerVariableRefrigerantFlow', "For #{outdoor_vrf_unit.name}, cannot find heat_defrost_eir_ft curve, will not be set.")
    end

    return outdoor_vrf_unit
  end

  # =============================================================================================================================
  # Method to determine whether zone can have terminal vrf equipment. Zones with no vrf terminal equipment are characterized by
  # transient occupancy such is the case for corridors, stairwells, storage, ...
  def zone_with_no_vrf_eqpt?(zone)
    space_types_to_skip = {}
    space_types_to_skip['NECB2011'] = ['Atrium - H < 13m',
                                       'Atrium - H > 13m',
                                       'Audience - auditorium',
                                       'Corr. < 2.4m wide',
                                       'Corr. >= 2.4m wide',
                                       'Electrical/Mechanical',
                                       'Hospital corr. < 2.4m',
                                       'Hospital corr. >= 2.4m',
                                       'Mfg - corr. < 2.4m',
                                       'Mfg - corr. >= 2.4m',
                                       'Lobby - elevator',
                                       'Lobby - hotel',
                                       'Lobby - motion picture',
                                       'Lobby - other',
                                       'Lobby - performance arts',
                                       'Locker room',
                                       'Parking garage space',
                                       'Stairway',
                                       'Storage area',
                                       'Storage area - occsens',
                                       'Storage area - refrigerated',
                                       'Storage area - refrigerated - occsens',
                                       'Washroom',
                                       'Warehouse - fine',
                                       'Warehouse - fine - refrigerated',
                                       'Warehouse - med/blk',
                                       'Warehouse - med/blk - refrigerated',
                                       'Warehouse - med/blk2',
                                       'Warehouse - med/blk2 - refrigerated',
                                       'Hotel/Motel - lobby']

    space_types_to_skip['NECB2015'] = ['Atrium (height < 6m)',
                                       'Atrium (6 =< height <= 12m)',
                                       'Atrium (height > 12m)',
                                       'Computer/Server room-sch-A',
                                       'Copy/Print room',
                                       'Corridor/Transition area - hospital',
                                       'Corridor/Transition area - manufacturing facility',
                                       'Corridor/Transition area - space designed to ANSI/IES RP-28',
                                       'Corridor/Transition area other',
                                       'Electrical/Mechanical room',
                                       'Emergency vehicle garage',
                                       'Lobby - elevator',
                                       'Lobby - hotel',
                                       'Lobby - motion picture theatre',
                                       'Lobby - performing arts theatre',
                                       'Lobby - space designed to ANSI/IES RP-28',
                                       'Lobby - other',
                                       'Locker room',
                                       'Storage garage interior',
                                       'Storage room < 5 m2',
                                       'Storage room <= 5 m2 <= 100 m2',
                                       'Storage room > 100 m2',
                                       'Washroom - space designed to ANSI/IES RP-28',
                                       'Washroom - other',
                                       'Warehouse storage area medium to bulky palletized items',
                                       'Warehouse storage area small hand-carried items(4)']

    space_types_to_skip['NECB2017'] = ['Atrium (height < 6m)',
                                       'Atrium (6 =< height <= 12m)',
                                       'Atrium (height > 12m)',
                                       'Computer/Server room',
                                       'Copy/Print room',
                                       'Corridor/Transition area - hospital',
                                       'Corridor/Transition area - manufacturing facility',
                                       'Corridor/Transition area - space designed to ANSI/IES RP-28',
                                       'Corridor/Transition area other',
                                       'Electrical/Mechanical room',
                                       'Emergency vehicle garage',
                                       'Lobby - elevator',
                                       'Lobby - hotel',
                                       'Lobby - motion picture theatre',
                                       'Lobby - performing arts theatre',
                                       'Lobby - space designed to ANSI/IES RP-28',
                                       'Lobby - other',
                                       'Locker room',
                                       'Stairway/Stairwell',
                                       'Storage garage interior',
                                       'Storage room < 5 m2',
                                       'Storage room <= 5 m2 <= 100 m2',
                                       'Storage room > 100 m2',
                                       'Washroom - space designed to ANSI/IES RP-28',
                                       'Washroom - other',
                                       'Warehouse storage area medium to bulky palletized items',
                                       'Warehouse storage area small hand-carried items(4)']

    zone_does_not_have_vrf_eqpt = false
    zone.spaces.each do |space|
      space_types_to_skip.each do |std, spfs|
        spfs.each do |spf|
          if space.spaceType.get.name.to_s.downcase.include? spf.downcase
            zone_does_not_have_vrf_eqpt = true
            break
          end
        end
        break if zone_does_not_have_vrf_eqpt
      end
      break if zone_does_not_have_vrf_eqpt
    end
  end

  #=============================================================================================================================
  # Get building storey for a zone
  def get_zone_storey(zone)
    zone_storey = nil
    zone.model.getBuildingStorys.each do |storey|
      storey.spaces.each do |space|
        if space.thermalZone.get.name.to_s == zone.name.to_s
          zone_storey = storey
          break
        end
      end
      break if !zone_storey.nil?
    end
    return zone_storey
  end

  #==============================================================================================================================
  # Get a map of bldg storeys and zones
  def get_storey_zones_map(system_zones_map)
    storey_zones_map = {}
    system_zones_map.each do |sys,zones|
      zones.each do |zone|
        storey = get_zone_storey(zone)
        storey_zones_map[storey.name.to_s] = [] if !storey_zones_map.has_key? storey.name.to_s
        storey_zones_map[storey.name.to_s] << zone
      end
    end
    return storey_zones_map
  end

  #==============================================================================================================================
  # Update the map between systems and zones
  def update_system_zones_map(model,system_zones_map,system_zones_map_option,system_key)
    updated_system_zones_map = {}
    if system_zones_map_option == 'one_sys_per_bldg'
      system_zones_map.each do |sname,zones|
        updated_system_zones_map[system_key] = [] if !updated_system_zones_map.has_key? system_key
        updated_system_zones_map[system_key] += zones
      end
    elsif system_zones_map_option == 'one_sys_per_floor'
      storey_zones_map = get_storey_zones_map(system_zones_map)
      storey_zones_map.each do |storey_name,zones|
        sys_name = "#{system_key}_#{storey_name.gsub(' ','_')}"
        updated_system_zones_map[sys_name] = [] if !updated_system_zones_map.has_key? sys_name
        updated_system_zones_map[sys_name] += zones
      end
    end

    return updated_system_zones_map
  end

  # =============================================================================================================================
  # The first 5 letters of the air loop name designate the system type (sys_abbr). This method updates the system type designation 
  # in the air loop name. At the same time the chosen air loop names are checked to avoid duplicate names from being used in the 
  # hash for system to zones.
  def update_system_zones_map_keys(system_zones_map,sys_abbr)
    updated_system_zones_map = {}
    system_zones_map.each do |sname,zones|
      updated_sys_name = "#{sys_abbr}#{sname[5..-1]}"
      if !updated_system_zones_map.has_key? updated_sys_name
        updated_system_zones_map[updated_sys_name] = zones
      else
        updated_sys_name_set = false
        index = 1
        while !updated_sys_name_set
          updated_sys_name = "#{sys_abbr}#{sname[5..-1]}"
          updated_sys_name.chop! if updated_sys_name.split.size > 1
          updated_sys_name = updated_sys_name + index.to_s
          if !updated_system_zones_map.has_key? updated_sys_name
            updated_sys_name_set = true
            updated_system_zones_map[updated_sys_name] = zones
          end
          index += 1
        end
      end
    end

    return updated_system_zones_map
  end

  # =============================================================================================================================
  # Add equipment for ECM 'hs08_ccashp_vrf':
  #   -Constant-volume DOAS with air-source heat pump for heating and cooling and electric backup
  #   -Zonal terminal VRF units connected to an outdoor VRF condenser unit
  #   -Zonal electric or hot-water backup
  def add_ecm_hs08_ccashp_vrf(
    model:,
    system_zones_map:,
    system_doas_flags:,
    ecm_system_zones_map_option:,
    heating_fuel:,
    standard:,
    air_sys_eqpt_type: 'ccashp')

    # Create one hot-water loop for hot-water baseboards if primary heating fuel is gas
    hw_loop = nil
    hw_loop = add_hotwater_loop(model: model) if heating_fuel == 'NaturalGas'

    # Update system zones map if needed
    system_zones_map = update_system_zones_map_keys(system_zones_map,'sys_1')
    system_zones_map = update_system_zones_map(model,system_zones_map,ecm_system_zones_map_option,'sys_1') if ecm_system_zones_map_option != 'NECB_Default'
    # Add outdoor VRF unit
    outdoor_vrf_unit = add_outdoor_vrf_unit(model: model, ecm_name: 'hs08_ccashp_vrf')
    eqpt_name = 'Mitsubishi_Hyper_Heating_VRF_Outdoor_Unit'
    airconditioner_variablerefrigerantflow_cooling_apply_curves(outdoor_vrf_unit,eqpt_name)
    airconditioner_variablerefrigerantflow_heating_apply_curves(outdoor_vrf_unit,eqpt_name)
    # Update system doas flags
    system_doas_flags = {}
    system_zones_map.keys.each { |sname| system_doas_flags[sname] = true }
    # Set heating fuel
    updated_heating_fuel = heating_fuel
    if heating_fuel == 'DefaultFuel'
      epw = BTAP::Environment::WeatherFile.new(model.weatherFile.get.path.get)
      updated_heating_fuel = standard.standards_data['regional_fuel_use'].detect { |fuel_sources| fuel_sources['state_province_regions'].include?(epw.state_province_region) }['fueltype_set']
    end
    raise("Heating fuel for ECM 'HS08_CCASHP_VRF' is neither Electricity nor NaturalGas") if ((updated_heating_fuel != 'Electricity') && (updated_heating_fuel != 'NaturalGas'))
    # use system zones map and generate new air system and zonal equipment
    system_zones_map.sort.each do |sys_name, zones|
      sys_info = air_sys_comps_assumptions(sys_name: sys_name,
                                           zones: zones,
                                           system_doas_flags: system_doas_flags)
      sys_supp_htg_eqpt_type = 'coil_electric'
      sys_supp_htg_eqpt_type = 'coil_gas' if updated_heating_fuel == 'NaturalGas'
      airloop,clg_dx_coil,htg_dx_coil,return_fan = add_air_system(model: model,
                                           zones: zones,
                                           sys_abbr: sys_info['sys_abbr'],
                                           sys_vent_type: sys_info['sys_vent_type'],
                                           sys_heat_rec_type: sys_info['sys_heat_rec_type'],
                                           sys_htg_eqpt_type: air_sys_eqpt_type,
                                           sys_supp_htg_eqpt_type: sys_supp_htg_eqpt_type,
                                           sys_clg_eqpt_type: air_sys_eqpt_type,
                                           sys_supp_fan_type: sys_info['sys_supp_fan_type'],
                                           sys_ret_fan_type: sys_info['sys_ret_fan_type'],
                                           sys_setpoint_mgr_type: sys_info['sys_setpoint_mgr_type'])
      # Appy performance curves
      if air_sys_eqpt_type == 'ccashp'
        eqpt_name = 'Mitsubishi_Hyper_Heating_VRF_Outdoor_Unit RTU'
        coil_cooling_dx_variable_speed_apply_curves(clg_dx_coil, eqpt_name)
        coil_heating_dx_variable_speed_apply_curves(htg_dx_coil, eqpt_name)
      elsif air_sys_eqpt_type == 'ashp'
        eqpt_name = 'NECB2015_ASHP'
        coil_cooling_dx_single_speed_apply_curves(clg_dx_coil, eqpt_name)
        coil_heating_dx_single_speed_apply_curves(htg_dx_coil, eqpt_name)
      else
        raise("add_ecm_hs08_ccashp_vrf: The air system equipment type is neither an ashp nor a ccashp")
      end
      # add zone equipment and diffuser
      # add terminal VRF units
      add_zone_eqpt(model: model,
                    airloop: airloop,
                    zones: zones,
                    outdoor_unit: outdoor_vrf_unit,
                    zone_diffuser_type: sys_info['zone_diffuser_type'],
                    zone_htg_eqpt_type: 'vrf',
                    zone_supp_htg_eqpt_type: 'none',
                    zone_clg_eqpt_type: 'vrf',
                    zone_fan_type: 'On_Off',
                    hw_loop: hw_loop)
      # add electric or hot-water baseboards for backup; Type of baseboard follows the primary heating fuel used in the building model.
      zone_htg_eqpt_type = 'baseboard_hotwater' if heating_fuel == 'NaturalGas'
      zone_htg_eqpt_type = 'baseboard_electric' if heating_fuel == 'Electricity'

      add_zone_eqpt(model: model,
                    airloop: airloop,
                    zones: zones,
                    outdoor_unit: nil,
                    zone_diffuser_type: nil,
                    zone_htg_eqpt_type: zone_htg_eqpt_type,
                    zone_supp_htg_eqpt_type: 'none',
                    zone_clg_eqpt_type: 'none',
                    zone_fan_type: 'none',
                    hw_loop: hw_loop)
      # Now we can find and apply maximum horizontal and vertical distances between outdoor vrf unit and zones with vrf terminal units
      max_hor_pipe_length, max_vert_pipe_length = get_max_vrf_pipe_lengths(model)
      outdoor_vrf_unit.setEquivalentPipingLengthusedforPipingCorrectionFactorinCoolingMode(max_hor_pipe_length)
      outdoor_vrf_unit.setEquivalentPipingLengthusedforPipingCorrectionFactorinHeatingMode(max_hor_pipe_length)
      outdoor_vrf_unit.setVerticalHeightusedforPipingCorrectionFactor(max_vert_pipe_length)
    end
  end

  # =============================================================================================================================
  # Apply efficiencies for ECM 'hs08_ccashp_vrf'
  def apply_efficiency_ecm_hs08_ccashp_vrf(model, air_sys_eqpt_type: 'ccashp')
    # Use same performance data as ECM 'hs09_ccashpsys' for air system
    if air_sys_eqpt_type == 'ccashp'
      apply_efficiency_ecm_hs09_ccashp_baseboard(model)
    elsif air_sys_eqpt_type == 'ashp'
      apply_efficiency_ecm_hs12_ashp_baseboard(model)
    end
    # Apply efficiency for VRF units
    eqpt_name = 'Mitsubishi_Hyper_Heating_VRF_Outdoor_Unit'
    search_criteria = {}
    search_criteria['name'] = eqpt_name
    model.getAirConditionerVariableRefrigerantFlows.sort.each do |vrf_unit|
      airconditioner_variablerefrigerantflow_cooling_apply_cop(vrf_unit, search_criteria)
      airconditioner_variablerefrigerantflow_heating_apply_cop(vrf_unit, search_criteria)
    end
    # Set fan size of VRF terminal units
    fan_power_per_flow_rate = 150.0 # based on Mitsubishi data: 100 low and 200 high (W-s/m3)
    model.getZoneHVACTerminalUnitVariableRefrigerantFlows.each do |iunit|
      fan = iunit.supplyAirFan.to_FanOnOff.get
      fan_pr_rise = fan_power_per_flow_rate * (fan.fanEfficiency * fan.motorEfficiency)
      fan.setPressureRise(fan_pr_rise)
    end
    # Set fan size of unit heaters
    model.getZoneHVACUnitHeaters.each do |iunit|
      fan = iunit.supplyAirFan.to_FanConstantVolume.get
      fan_pr_rise = fan_power_per_flow_rate * (fan.fanEfficiency * fan.motorEfficiency)
      fan.setPressureRise(fan_pr_rise)
    end

  end

  # =============================================================================================================================
  # create air loop
  def create_airloop(model, sys_vent_type)
    airloop = OpenStudio::Model::AirLoopHVAC.new(model)
    airloop.sizingSystem.setPreheatDesignTemperature(7.0)
    airloop.sizingSystem.setPreheatDesignHumidityRatio(0.008)
    airloop.sizingSystem.setPrecoolDesignTemperature(13.0)
    airloop.sizingSystem.setPrecoolDesignHumidityRatio(0.008)
    airloop.sizingSystem.setSizingOption('NonCoincident')
    airloop.sizingSystem.setCoolingDesignAirFlowMethod('DesignDay')
    airloop.sizingSystem.setCoolingDesignAirFlowRate(0.0)
    airloop.sizingSystem.setHeatingDesignAirFlowMethod('DesignDay')
    airloop.sizingSystem.setHeatingDesignAirFlowRate(0.0)
    airloop.sizingSystem.setSystemOutdoorAirMethod('ZoneSum')
    airloop.sizingSystem.setCentralCoolingDesignSupplyAirHumidityRatio(0.0085)
    airloop.sizingSystem.setCentralHeatingDesignSupplyAirHumidityRatio(0.0080)
    if model.version < OpenStudio::VersionString.new('2.7.0')
      airloop.sizingSystem.setMinimumSystemAirFlowRatio(1.0)
    else
      airloop.sizingSystem.setCentralHeatingMaximumSystemAirFlowRatio(1.0)
    end
    case sys_vent_type.downcase
    when 'doas'
      airloop.sizingSystem.setAllOutdoorAirinCooling(true)
      airloop.sizingSystem.setAllOutdoorAirinHeating(true)
      airloop.sizingSystem.setTypeofLoadtoSizeOn('VentilationRequirement')
      airloop.sizingSystem.setCentralCoolingDesignSupplyAirTemperature(13.0)
      airloop.sizingSystem.setCentralHeatingDesignSupplyAirTemperature(22.0)
    when 'mixed'
      airloop.sizingSystem.setAllOutdoorAirinCooling(false)
      airloop.sizingSystem.setAllOutdoorAirinHeating(false)
      airloop.sizingSystem.setTypeofLoadtoSizeOn('Sensible')
      airloop.sizingSystem.setCentralCoolingDesignSupplyAirTemperature(13.0)
      airloop.sizingSystem.setCentralHeatingDesignSupplyAirTemperature(43.0)
    end

    return airloop
  end

  # =============================================================================================================================
  # create air system setpoint manager
  def create_air_sys_spm(model,
                         setpoint_mgr_type,
                         zones)
    spm = nil
    case setpoint_mgr_type.downcase
    when 'scheduled'
      sat = 20.0
      sat_sch = OpenStudio::Model::ScheduleRuleset.new(model)
      sat_sch.defaultDaySchedule.addValue(OpenStudio::Time.new(0, 24, 0, 0), sat)
      spm = OpenStudio::Model::SetpointManagerScheduled.new(model, sat_sch)
    when 'single_zone_reheat'
      spm = OpenStudio::Model::SetpointManagerSingleZoneReheat.new(model)
      spm.setControlZone(zones[0])
      spm.setMinimumSupplyAirTemperature(13.0)
      spm.setMaximumSupplyAirTemperature(43.0)
    when 'warmest'
      spm = OpenStudio::Model::SetpointManagerWarmest.new(model)
      spm.setMinimumSetpointTemperature(13.0)
      spm.setMaximumSetpointTemperature(22.0)
    end

    return spm
  end

  # =============================================================================================================================
  # create air system fan
  def create_air_sys_fan(model, fan_type)
    fan = nil
    case fan_type.downcase
    when 'constant_volume'
      fan = OpenStudio::Model::FanConstantVolume.new(model)
      fan.setName('FanConstantVolume')
    when 'variable_volume'
      fan = OpenStudio::Model::FanVariableVolume.new(model)
      fan.setName('FanVariableVolume')
    when 'on_off'
      fan = OpenStudio::Model::FanOnOff.new(model)
      fan.setName('FanOnOff')
    end

    return fan
  end

  # =============================================================================================================================
  # create air system cooling equipment
  def create_air_sys_clg_eqpt(model, clg_eqpt_type)
    clg_eqpt = nil
    case clg_eqpt_type.downcase
    when 'ashp'
      clg_eqpt = OpenStudio::Model::CoilCoolingDXSingleSpeed.new(model)
      clg_eqpt.setName('CoilCoolingDxSingleSpeed_ASHP')
      clg_eqpt.setCrankcaseHeaterCapacity(1.0e-6)
    when 'ccashp'
      clg_eqpt = OpenStudio::Model::CoilCoolingDXVariableSpeed.new(model)
      clg_eqpt.setName('CoilCoolingDXVariableSpeed_CCASHP')
      clg_eqpt_speed1 = OpenStudio::Model::CoilCoolingDXVariableSpeedSpeedData.new(model)
      clg_eqpt.addSpeed(clg_eqpt_speed1)
      clg_eqpt.setNominalSpeedLevel(1)
      clg_eqpt.setCrankcaseHeaterCapacity(1.0e-6)
    when 'coil_chw'
      clg_eqpt = OpenStudio::Model::CoilCoolingWater.new(model)
      clg_eqpt.setName('CoilCoolingWater')
    when 'vrf'
      clg_eqpt = OpenStudio::Model::CoilCoolingDXVariableRefrigerantFlow.new(model)
      clg_eqpt.setName('CoilCoolingDXVariableRefrigerantFlow')
    end

    return clg_eqpt
  end

  # =============================================================================================================================
  # create air system heating equipment
  def create_air_sys_htg_eqpt(model, htg_eqpt_type)
    always_on = model.alwaysOnDiscreteSchedule
    htg_eqpt = nil
    case htg_eqpt_type.downcase
    when 'coil_electric'
      htg_eqpt = OpenStudio::Model::CoilHeatingElectric.new(model, always_on)
      htg_eqpt.setName('CoilHeatingElectric')
    when 'coil_gas'
      htg_eqpt = OpenStudio::Model::CoilHeatingGas.new(model, always_on)
      htg_eqpt.setName('CoilHeatingGas')
    when 'ashp'
      htg_eqpt = OpenStudio::Model::CoilHeatingDXSingleSpeed.new(model)
      htg_eqpt.setName('CoilHeatingDXSingleSpeed_ASHP')
      htg_eqpt.setDefrostStrategy('ReverseCycle')
      htg_eqpt.setDefrostControl('OnDemand')
      htg_eqpt.setCrankcaseHeaterCapacity(1.0e-6)
    when 'ccashp'
      htg_eqpt = OpenStudio::Model::CoilHeatingDXVariableSpeed.new(model)
      htg_eqpt.setName('CoilHeatingDXVariableSpeed_CCASHP')
      htg_eqpt_speed1 = OpenStudio::Model::CoilHeatingDXVariableSpeedSpeedData.new(model)
      htg_eqpt.addSpeed(htg_eqpt_speed1)
      htg_eqpt.setNominalSpeedLevel(1)
      htg_eqpt.setMinimumOutdoorDryBulbTemperatureforCompressorOperation(-25.0)
      htg_eqpt.setDefrostStrategy('ReverseCycle')
      htg_eqpt.setDefrostControl('OnDemand')
      htg_eqpt.setCrankcaseHeaterCapacity(1.0e-6)
    when 'coil_hw'
      htg_eqpt = OpenStudio::Model::CoilHeatingWater.new(model)
      htg_eqpt.setName('CoilHeatingWater')
    end

    return htg_eqpt
  end

  # =============================================================================================================================
  # add air system with all its components
  def add_air_system(model:,
                     zones:,
                     sys_abbr:,
                     sys_vent_type:,
                     sys_heat_rec_type:,
                     sys_htg_eqpt_type:,
                     sys_supp_htg_eqpt_type:,
                     sys_clg_eqpt_type:,
                     sys_supp_fan_type:,
                     sys_ret_fan_type:,
                     sys_setpoint_mgr_type:)

    # create all the needed components and the air loop
    airloop = create_airloop(model, sys_vent_type)
    setpoint_mgr = create_air_sys_spm(model, sys_setpoint_mgr_type, zones)
    supply_fan = create_air_sys_fan(model, sys_supp_fan_type)
    supply_fan.setName('Supply Fan') if supply_fan
    return_fan = create_air_sys_fan(model, sys_ret_fan_type)
    return_fan.setName('Return Fan') if return_fan
    htg_eqpt = create_air_sys_htg_eqpt(model, sys_htg_eqpt_type)
    supp_htg_eqpt = create_air_sys_htg_eqpt(model, sys_supp_htg_eqpt_type)
    clg_eqpt = create_air_sys_clg_eqpt(model, sys_clg_eqpt_type)
    # add components to the air loop
    clg_eqpt.addToNode(airloop.supplyOutletNode) if clg_eqpt
    htg_eqpt.addToNode(airloop.supplyOutletNode) if htg_eqpt
    supp_htg_eqpt.addToNode(airloop.supplyOutletNode) if supp_htg_eqpt
    supply_fan.addToNode(airloop.supplyOutletNode) if supply_fan
    setpoint_mgr.addToNode(airloop.supplyOutletNode) if setpoint_mgr

    # OA controller
    oa_controller = OpenStudio::Model::ControllerOutdoorAir.new(model)
    oa_controller.autosizeMinimumOutdoorAirFlowRate
    oa_system = OpenStudio::Model::AirLoopHVACOutdoorAirSystem.new(model, oa_controller)
    oa_system.addToNode(airloop.supplyInletNode)

    # Set airloop name
    sys_name_pars = {}
    sys_name_pars['sys_hr'] = 'none'
    sys_name_pars['sys_clg'] = sys_clg_eqpt_type
    sys_name_pars['sys_htg'] = sys_htg_eqpt_type
    sys_name_pars['sys_sf'] = 'cv' if sys_supp_fan_type == 'constant_volume'
    sys_name_pars['sys_sf'] = 'vv' if sys_supp_fan_type == 'variable_volume'
    sys_name_pars['zone_htg'] = 'none'
    sys_name_pars['zone_clg'] = 'none'
    sys_name_pars['sys_rf'] = 'none'
    sys_name_pars['sys_rf'] = 'cv' if sys_ret_fan_type == 'constant_volume'
    sys_name_pars['sys_rf'] = 'vv' if sys_ret_fan_type == 'variable_volume'
    assign_base_sys_name(airloop, sys_abbr: sys_abbr, sys_oa: sys_vent_type, sys_name_pars: sys_name_pars)
    return airloop, clg_eqpt, htg_eqpt, return_fan
  end

  # =============================================================================================================================
  # create zone diffuser
  def create_zone_diffuser(model, zone_diffuser_type, zone)
    always_on = model.alwaysOnDiscreteSchedule
    diffuser = nil
    case zone_diffuser_type.downcase
    when 'single_duct_uncontrolled'
      diffuser = OpenStudio::Model::AirTerminalSingleDuctUncontrolled.new(model, always_on)
    when 'single_duct_vav_reheat'
      reheat_coil = OpenStudio::Model::CoilHeatingElectric.new(model, always_on)
      diffuser = OpenStudio::Model::AirTerminalSingleDuctVAVReheat.new(model, always_on, reheat_coil)
      # diffuser.setFixedMinimumAirFlowRate(0.002 * zone.floorArea )
      diffuser.setMaximumReheatAirTemperature(43.0)
      diffuser.setDamperHeatingAction('Normal')
    end

    return diffuser
  end

  # =============================================================================================================================
  # create zonal heating equipment
  def create_zone_htg_eqpt(model, zone_htg_eqpt_type, hw_loop)
    always_on = model.alwaysOnDiscreteSchedule
    always_off = model.alwaysOffDiscreteSchedule
    htg_eqpt = nil
    case zone_htg_eqpt_type.downcase
    when 'baseboard_electric'
      htg_eqpt = OpenStudio::Model::ZoneHVACBaseboardConvectiveElectric.new(model)
      htg_eqpt.setName('ZoneHVACBaseboardConvectiveElectric')
    when 'baseboard_hotwater'
      htg_coil = OpenStudio::Model::CoilHeatingWaterBaseboard.new(model)
      htg_coil.setName("CoilHeatingWaterBaseboard")
      hw_loop.addDemandBranchForComponent(htg_coil)
      htg_eqpt = OpenStudio::Model::ZoneHVACBaseboardConvectiveWater.new(model, model.alwaysOnDiscreteSchedule, htg_coil)
      htg_eqpt.setName('ZoneHVACBaseboardConvectiveWater')
    when 'coil_electric', 'ptac_electric_off', 'unitheater_electric'
      htg_eqpt = OpenStudio::Model::CoilHeatingElectric.new(model, always_on)
      htg_eqpt.setName('CoilHeatingElectric')
      htg_eqpt.setAvailabilitySchedule(always_off) if zone_htg_eqpt_type == 'ptac_electric_off'
    when 'fancoil_4pipe'
      htg_eqpt = OpenStudio::Model::CoilHeatingWater.new(model)
      htg_eqpt.setName('CoilHeatingWater_FanCoil')
    when 'pthp'
      htg_eqpt = OpenStudio::Model::CoilHeatingDXSingleSpeed.new(model)
      htg_eqpt.setName('CoilHeatingDXSingleSpeed_PTHP')
      htg_eqpt.setDefrostStrategy('ReverseCycle')
      htg_eqpt.setDefrostControl('OnDemand')
      htg_eqpt.setCrankcaseHeaterCapacity(1.0e-6)
    when 'vrf'
      htg_eqpt = OpenStudio::Model::CoilHeatingDXVariableRefrigerantFlow.new(model)
      htg_eqpt.setName('CoilHeatingDXVariableRefrigerantFlow')
    end

    return htg_eqpt
  end

  # =============================================================================================================================
  # create zonal cooling equipment
  def create_zone_clg_eqpt(model, zone_clg_eqpt_type)
    always_on = model.alwaysOnDiscreteSchedule
    clg_eqpt = nil
    case zone_clg_eqpt_type.downcase
    when 'fancoil_4pipe'
      clg_eqpt = OpenStudio::Model::CoilCoolingWater.new(model)
      clg_eqpt.setName('CoilCoolingWater_FanCoil')
    when 'ptac_electric_off', 'pthp'
      clg_eqpt = OpenStudio::Model::CoilCoolingDXSingleSpeed.new(model)
      clg_eqpt.setName('CoilCoolingDXSingleSpeed_PTHP') if zone_clg_eqpt_type.downcase == 'pthp'
      clg_eqpt.setName('CoilCoolingDXSingleSpeed_PTAC') if zone_clg_eqpt_type.downcase == 'ptac_electric_off'
      clg_eqpt.setCrankcaseHeaterCapacity(1.0e-6)
    when 'vrf'
      clg_eqpt = OpenStudio::Model::CoilCoolingDXVariableRefrigerantFlow.new(model)
      clg_eqpt.setName('CoilCoolingDXVariableRefrigerantFlow')
    end

    return clg_eqpt
  end

  # =============================================================================================================================
  # create zpne container eqpt
  def create_zone_container_eqpt(model:,
                                 zone_cont_eqpt_type:,
                                 zone_htg_eqpt:,
                                 zone_supp_htg_eqpt:,
                                 zone_clg_eqpt:,
                                 zone_fan:,
                                 zone_vent_off: true)

    always_on = model.alwaysOnDiscreteSchedule
    always_off = model.alwaysOffDiscreteSchedule
    zone_eqpt = nil
    case zone_cont_eqpt_type.downcase
    when 'fancoil_4pipe'
      zone_eqpt = OpenStudio::Model::ZoneHVACFourPipeFanCoil.new(model, always_on, zone_fan, zone_clg_eqpt, zone_htg_eqpt)
      zone_eqpt.setName('ZoneHVACFourPipeFanCoil')
      zone_eqpt.setSupplyAirFanOperatingModeSchedule(always_off)
      zone_eqpt.setMaximumOutdoorAirFlowRate(1.0e-6)
    when 'ptac_electric_off'
      zone_eqpt = OpenStudio::Model::ZoneHVACPackagedTerminalAirConditioner.new(model, always_on, zone_fan, zone_htg_eqpt, zone_clg_eqpt)
      zone_eqpt.setName('ZoneHVACPackagedTerminalAirConditioner')
      if zone_vent_off
        zone_eqpt.setOutdoorAirFlowRateDuringCoolingOperation(1.0e-6)
        zone_eqpt.setOutdoorAirFlowRateDuringHeatingOperation(1.0e-6)
        zone_eqpt.setOutdoorAirFlowRateWhenNoCoolingorHeatingisNeeded(1.0e-6)
      end
    when 'pthp'
      zone_eqpt = OpenStudio::Model::ZoneHVACPackagedTerminalHeatPump.new(model, always_on, zone_fan, zone_htg_eqpt, zone_clg_eqpt, zone_supp_htg_eqpt)
      zone_eqpt.setName('ZoneHVACPackagedTerminalHeatPump')
      if zone_vent_off
        zone_eqpt.setOutdoorAirFlowRateDuringCoolingOperation(1.0e-6)
        zone_eqpt.setOutdoorAirFlowRateDuringHeatingOperation(1.0e-6)
        zone_eqpt.setOutdoorAirFlowRateWhenNoCoolingorHeatingisNeeded(1.0e-6)
        zone_eqpt.setSupplyAirFanOperatingModeSchedule(always_off)
      end
    when 'unitheater_electric'
      zone_eqpt = OpenStudio::Model::ZoneHVACUnitHeater.new(model, always_on, zone_fan, zone_htg_eqpt)
      zone_eqpt.setName('ZoneHVACUnitHeater')
      zone_eqpt.setFanControlType('OnOff')
    when 'vrf'
      zone_eqpt = OpenStudio::Model::ZoneHVACTerminalUnitVariableRefrigerantFlow.new(model, zone_clg_eqpt, zone_htg_eqpt, zone_fan)
      zone_eqpt.setName('ZoneHVACTerminalUnitVariableRefrigerantFlow')
      zone_eqpt.setSupplyAirFanOperatingModeSchedule(always_off)
      if zone_vent_off
        zone_eqpt.setOutdoorAirFlowRateDuringCoolingOperation(1.0e-6)
        zone_eqpt.setOutdoorAirFlowRateDuringHeatingOperation(1.0e-6)
        zone_eqpt.setOutdoorAirFlowRateWhenNoCoolingorHeatingisNeeded(1.0e-6)
        zone_eqpt.setZoneTerminalUnitOffParasiticElectricEnergyUse(1.0e-6)
        zone_eqpt.setZoneTerminalUnitOnParasiticElectricEnergyUse(1.0e-6)
      end
    end

    return zone_eqpt
  end

  # =============================================================================================================================
  # add zonal heating and cooling equipment
  def add_zone_eqpt(model:,
                    airloop:,
                    zones:,
                    outdoor_unit:,
                    zone_diffuser_type:,
                    zone_htg_eqpt_type:,
                    zone_supp_htg_eqpt_type:,
                    zone_clg_eqpt_type:,
                    zone_fan_type:,
                    hw_loop: nil)

    always_on = model.alwaysOnDiscreteSchedule
    zones.sort.each do |zone|
      # during the first call to this method for a zone, the diffuser type has to be specified if there is an air loop serving the zone
      if zone_diffuser_type
        zone.sizingZone.setZoneCoolingDesignSupplyAirTemperature(13.0)
        zone.sizingZone.setZoneHeatingDesignSupplyAirTemperature(43.0)
        zone.sizingZone.setZoneCoolingSizingFactor(1.1)
        zone.sizingZone.setZoneHeatingSizingFactor(1.3)
        diffuser = create_zone_diffuser(model, zone_diffuser_type, zone)
        airloop.removeBranchForZone(zone)
        airloop.addBranchForZone(zone, diffuser.to_StraightComponent)
      end
      clg_eqpt = create_zone_clg_eqpt(model, zone_clg_eqpt_type)
      htg_eqpt = create_zone_htg_eqpt(model, zone_htg_eqpt_type, hw_loop)
      supp_htg_eqpt = create_zone_htg_eqpt(model, zone_supp_htg_eqpt_type, hw_loop)
      fan = create_air_sys_fan(model, zone_fan_type)
      # for container zonal equipment call method "create_zone_container_equipment"
      this_is_container_comp = false
      if (zone_htg_eqpt_type == 'pthp') || (zone_htg_eqpt_type == 'vrf') ||
         (zone_htg_eqpt_type.include? 'unitheater') || (zone_htg_eqpt_type.include? 'ptac') ||
         (zone_htg_eqpt_type.include? 'fancoil')
        this_is_container_comp = true
        zone_cont_eqpt = create_zone_container_eqpt(model: model,
                                                    zone_cont_eqpt_type: zone_htg_eqpt_type,
                                                    zone_htg_eqpt: htg_eqpt,
                                                    zone_supp_htg_eqpt: supp_htg_eqpt,
                                                    zone_clg_eqpt: clg_eqpt,
                                                    zone_fan: fan)
      end
      if zone_cont_eqpt
        zone_cont_eqpt.addToThermalZone(zone)
        outdoor_unit.addTerminal(zone_cont_eqpt) if outdoor_unit
      elsif htg_eqpt && !this_is_container_comp
        htg_eqpt.addToThermalZone(zone)
      end
    end
    sys_name_zone_htg_eqpt_type = zone_htg_eqpt_type
    sys_name_zone_htg_eqpt_type = 'b-e' if zone_htg_eqpt_type == 'baseboard_electric' || zone_htg_eqpt_type == 'ptac_electric_off'
    sys_name_zone_htg_eqpt_type = 'b-hw' if zone_htg_eqpt_type == 'baseboard_hotwater'
    sys_name_zone_clg_eqpt_type = zone_clg_eqpt_type
    sys_name_zone_clg_eqpt_type = 'ptac' if zone_clg_eqpt_type == 'ptac_electric_off'
    update_sys_name(airloop, zone_htg: sys_name_zone_htg_eqpt_type, zone_clg: sys_name_zone_clg_eqpt_type) if zone_diffuser_type
  end

  # =============================================================================================================================
  # add plant loop pump
  def create_plantloop_pump(model, loop_pump_type)

    pump = nil
    case loop_pump_type.downcase
    when "constant_speed"
      pump = OpenStudio::Model::PumpConstantSpeed.new(model)
      pump.setName("PumpConstantSpeed")
    when "variable_speed"
      pump = OpenStudio::Model::PumpVariableSpeed.new(model)
      pump.setName("PumpVariableSpeed")
    end

    return pump
  end

  # =============================================================================================================================
  # add plant loop heating eqpt
  # created by: kamel.haddad@nrcan-rncan.gc.ca (August 2021)
  def create_plantloop_htg_eqpt(model, loop_htg_eqpt_type)

    htg_eqpt = nil
    case loop_htg_eqpt_type.downcase
    when "district_heating"
     htg_eqpt = OpenStudio::Model::DistrictHeating.new(model)
     htg_eqpt.setName("DistrictHeating")
    when "heatpump_watertowater_equationfit"
      htg_eqpt = OpenStudio::Model::HeatPumpWaterToWaterEquationFitHeating.new(model)
      htg_eqpt.setName("HeatPumpWaterToWaterEquationFitHeating")
    end

    return htg_eqpt
  end

  # =============================================================================================================================
  # add plant loop cooling eqpt
  def create_plantloop_clg_eqpt(model, loop_clg_eqpt_type)

    clg_eqpt = nil
    case loop_clg_eqpt_type.downcase
    when "chiller_electric_eir"
      clg_eqpt = OpenStudio::Model::ChillerElectricEIR.new(model)
      clg_eqpt.setName("ChillerElectricEIR")
    when "district_cooling"
      clg_eqpt = OpenStudio::Model::DistrictCooling.new(model)
      clg_eqpt.setName("DistrictCooling")
    when "heatpump_watertowater_equationfit"
      clg_eqpt = OpenStudio::Model::HeatPumpWaterToWaterEquationFitCooling.new(model)
      clg_eqpt.setName("HeatPumpWaterToWaterEquationFitCooling")
    end

    return clg_eqpt

  end

  # =============================================================================================================================
  # add plant loop setpoint manager
  def create_plantloop_spm( model, loop_spm_type, loop_setpoint)

    spm = nil
    case loop_spm_type.downcase
    when "scheduled"
      sch = OpenStudio::Model::ScheduleConstant.new(model)
      sch.setValue(loop_setpoint)
      spm = OpenStudio::Model::SetpointManagerScheduled.new(model,sch)
      spm.setName("SetpointManagerScheduled")
    when "followgroundtemperature"
      spm = OpenStudio::Model::SetpointManagerFollowGroundTemperature.new(model)
      spm.setReferenceGroundTemperatureObjectType("Site:GroundTemperature:Deep")
      spm.setMinimumSetpointTemperature(0.0)
    end

    return spm
  end

  # =============================================================================================================================
  # add plant loop heat rejection equipment
  def create_plantloop_heat_rej_eqpt(model, loop_heat_rej_eqpt_type)

    heat_rej_eqpt = nil
    case loop_heat_rej_eqpt_type.downcase
    when "tower_single_speed"
      heat_rej_eqpt = OpenStudio::Model::CoolingTowerSingleSpeed.new(model)
      heat_rej_eqpt.setName("CoolingTowerSingleSpeed")
    when "vertical_ground_hx"
      heat_rej_eqpt = OpenStudio::Model::GroundHeatExchangerVertical.new(model)
      heat_rej_eqpt.setName("GroundHeatExchangerVertical")
    when "district_heating"
      heat_rej_eqpt = OpenStudio::Model::DistrictHeating.new(model)
      heat_rej_eqpt.setName("DistrictHeating")
    when "district_cooling"
      heat_rej_eqpt = OpenStudio::Model::DistrictCooling.new(model)
      heat_rej_eqpt.setName("DistrictCooling")
    end

    return heat_rej_eqpt
  end

  # =============================================================================================================================
  # add plant loop with all its components
  def add_plantloop(model:,
                    loop_htg_eqpt_type:,
                    loop_clg_eqpt_type:,
                    loop_heat_rej_eqpt_type:,
                    loop_pump_type:,
                    loop_spm_type:,
                    loop_setpoint:,
                    loop_temp_diff:)

    # create all the needed components and the plant loop
    plantloop = OpenStudio::Model::PlantLoop.new(model)
    spm = create_plantloop_spm(model, loop_spm_type, loop_setpoint)
    pump = create_plantloop_pump(model, loop_pump_type)
    htg_eqpt = create_plantloop_htg_eqpt(model, loop_htg_eqpt_type)
    clg_eqpt = create_plantloop_clg_eqpt(model, loop_clg_eqpt_type)
    heat_rej_eqpt = create_plantloop_heat_rej_eqpt(model, loop_heat_rej_eqpt_type)
    if heat_rej_eqpt.nil?
      if !htg_eqpt.nil?
        plantloop.sizingPlant.setLoopType('Heating')
        plantloop.setName("HW PlantLoop")
        eqpt = htg_eqpt
      elsif !clg_eqpt.nil?
        plantloop.sizingPlant.setLoopType('Cooling')
        plantloop.setName("CHW PlantLoop")
        eqpt = clg_eqpt
      end
    elsif !heat_rej_eqpt.nil?
      plantloop.sizingPlant.setLoopType('Condenser')
      plantloop.setName("Condenser PlantLoop")
      eqpt = heat_rej_eqpt
    end
    plantloop.sizingPlant.setDesignLoopExitTemperature(loop_setpoint) if loop_setpoint != 'none'
    plantloop.sizingPlant.setLoopDesignTemperatureDifference(loop_temp_diff) if loop_temp_diff != 'none'
    bypass_pipe = OpenStudio::Model::PipeAdiabatic.new(model)
    supply_outlet_pipe = OpenStudio::Model::PipeAdiabatic.new(model)
    supply_inlet_node = plantloop.supplyInletNode
    supply_outlet_node = plantloop.supplyOutletNode
    pump.addToNode(supply_inlet_node)
    plantloop.addSupplyBranchForComponent(eqpt)
    plantloop.addSupplyBranchForComponent(bypass_pipe)
    supply_outlet_pipe.addToNode(supply_outlet_node)
    spm.addToNode(supply_outlet_node) if loop_spm_type != 'none'

    return plantloop,eqpt
  end

  # =============================================================================================================================
  # Set assumptions for type of components for air system based on the number of zones served by the system and whether it's
  # a mixed or doas.
  def air_sys_comps_assumptions(sys_name:,
                                zones:,
                                system_doas_flags:)

    sys_info = {}
    sys_info['sys_abbr'] = sys_name.split('|')[0]
    sys_info['sys_vent_type'] = 'mixed'
    sys_info['sys_vent_type'] = 'doas' if system_doas_flags[sys_name.to_s]
    sys_info['sys_heat_rec_type'] = 'none'
    sys_info['sys_htg_eqpt_type'] = 'coil_electric'
    sys_info['sys_supp_htg_eqpt_type'] = 'none'
    sys_info['sys_clg_eqpt_type'] = 'coil_dx'
    if zones.size == 1
      sys_info['sys_setpoint_mgr_type'] = 'single_zone_reheat'
      sys_info['sys_setpoint_mgr_type'] = 'scheduled' if system_doas_flags[sys_name.to_s]
      sys_info['sys_supp_fan_type'] = 'constant_volume'
      sys_info['sys_ret_fan_type'] = 'none'
      sys_info['zone_diffuser_type'] = 'single_duct_uncontrolled'
    elsif zones.size > 1
      if system_doas_flags[sys_name.to_s]
        sys_info['sys_setpoint_mgr_type'] = 'scheduled'
        sys_info['sys_supp_fan_type'] = 'constant_volume'
        sys_info['sys_ret_fan_type'] = 'none'
        sys_info['zone_diffuser_type'] = 'single_duct_uncontrolled'
      else
        sys_info['sys_setpoint_mgr_type'] = 'warmest'
        sys_info['sys_supp_fan_type'] = 'variable_volume'
        sys_info['sys_ret_fan_type'] = 'variable_volume'
        sys_info['zone_diffuser_type'] = 'single_duct_vav_reheat'
      end
    end

    return sys_info
  end

  # =============================================================================================================================
  # Add equipment for ecm "hs09_ccashp_baseboard":
  #   -Constant-volume reheat system for single zone systems
  #   -VAV system with reheat for non DOAS multi-zone systems
  #   -Cold-climate air-source heat pump for heating and cooling with electric backup
  #   -Electric or hot-water baseboards
  def add_ecm_hs09_ccashp_baseboard(model:,
                                    system_zones_map:,    # hash of ailoop names as keys and array of zones as values
                                    system_doas_flags:,   # hash of system names as keys and flag for DOAS as values
                                    ecm_system_zones_map_option:,
                                    heating_fuel:,
                                    standard:)

    # Create one hot-water loop for hot-water baseboards if primary heating fuel is gas
    hw_loop = nil
    hw_loop = add_hotwater_loop(model: model) if heating_fuel == 'NaturalGas'

    # Set heating fuel
    updated_heating_fuel = heating_fuel
    if heating_fuel == 'DefaultFuel'
      epw = BTAP::Environment::WeatherFile.new(model.weatherFile.get.path.get)
      updated_heating_fuel = standard.standards_data['regional_fuel_use'].detect { |fuel_sources| fuel_sources['state_province_regions'].include?(epw.state_province_region)}['fueltype_set']
    end
    raise("Heating fuel for ECM 'HS09_CCASHP_Baseboard' is neither Electricity nor NaturalGas") if ((updated_heating_fuel != 'Electricity') && (updated_heating_fuel != 'NaturalGas'))
    # Set supplemental heating for air loop
    sys_supp_htg_eqpt_type = 'coil_electric'
    sys_supp_htg_eqpt_type = 'coil_gas' if updated_heating_fuel == 'NaturalGas'
    systems = []
    system_zones_map.sort.each do |sys_name, zones|
      sys_info = air_sys_comps_assumptions(sys_name: sys_name,
                                           zones: zones,
                                           system_doas_flags: system_doas_flags)
      # add airloop and its equipment
      airloop,clg_dx_coil,htg_dx_coil,return_fan = add_air_system(
        model: model,
        zones: zones,
        sys_abbr: sys_info['sys_abbr'],
        sys_vent_type: sys_info['sys_vent_type'],
        sys_heat_rec_type: sys_info['sys_heat_rec_type'],
        sys_htg_eqpt_type: 'ccashp',
        sys_supp_htg_eqpt_type: sys_supp_htg_eqpt_type,
        sys_clg_eqpt_type: 'ccashp',
        sys_supp_fan_type: sys_info['sys_supp_fan_type'],
        sys_ret_fan_type: sys_info['sys_ret_fan_type'],
        sys_setpoint_mgr_type: sys_info['sys_setpoint_mgr_type']
      )
      # Appy performance curves
      eqpt_name = 'Mitsubishi_Hyper_Heating_VRF_Outdoor_Unit RTU'
      coil_cooling_dx_variable_speed_apply_curves(clg_dx_coil, eqpt_name)
      coil_heating_dx_variable_speed_apply_curves(htg_dx_coil, eqpt_name)
      # add zone equipment and diffuser
      if sys_info['sys_vent_type'] == 'doas'
        zone_htg_eqpt_type = 'ptac_electric_off'
        zone_clg_eqpt_type = 'ptac_electric_off'
        zone_fan_type = 'constant_volume'
      else
        zone_htg_eqpt_type = 'baseboard_electric' if updated_heating_fuel == 'Electricity'
        zone_htg_eqpt_type = 'baseboard_hotwater' if updated_heating_fuel == 'NaturalGas'
        zone_clg_eqpt_type = 'none'
        zone_fan_type = 'none'
      end
      add_zone_eqpt(model: model,
                    airloop: airloop,
                    zones: zones,
                    outdoor_unit: nil,
                    zone_diffuser_type: sys_info['zone_diffuser_type'],
                    zone_htg_eqpt_type: zone_htg_eqpt_type,
                    zone_supp_htg_eqpt_type: 'none',
                    zone_clg_eqpt_type: zone_clg_eqpt_type,
                    zone_fan_type: zone_fan_type,
                    hw_loop: hw_loop)
      # for doas use baseboard electric or hotwater as backup for PTAC units
      if sys_info['sys_vent_type'] == 'doas'
        zone_htg_eqpt_type = 'baseboard_electric' if updated_heating_fuel == 'Electricity'
        zone_htg_eqpt_type = 'baseboard_hotwater' if updated_heating_fuel == 'NaturalGas'
        add_zone_eqpt(model: model,
                      airloop: airloop,
                      zones: zones,
                      outdoor_unit: nil,
                      zone_diffuser_type: nil,
                      zone_htg_eqpt_type: zone_htg_eqpt_type,
                      zone_supp_htg_eqpt_type: 'none',
                      zone_clg_eqpt_type: 'none',
                      zone_fan_type: 'none',
                      hw_loop: hw_loop)
      end
      return_fan.addToNode(airloop.returnAirNode.get) if return_fan
      systems << airloop
    end

    return systems
  end

  # =============================================================================================================================
  # Apply effiencies for ECM "hs09_ccashp_baseboard"
  def apply_efficiency_ecm_hs09_ccashp_baseboard(model)
    # fraction of electric backup heating coil capacity assigned to dx heating coil
    fr_backup_coil_cap_as_dx_coil_cap = 0.5
    model.getAirLoopHVACs.sort.each do |isys|
      clg_dx_coil = nil
      htg_dx_coil = nil
      backup_coil = nil
      fans = []
      # Find the components on the air loop
      isys.supplyComponents.sort.each do |icomp|
        if icomp.to_CoilCoolingDXVariableSpeed.is_initialized
          clg_dx_coil = icomp.to_CoilCoolingDXVariableSpeed.get
        elsif icomp.to_CoilHeatingDXVariableSpeed.is_initialized
          htg_dx_coil = icomp.to_CoilHeatingDXVariableSpeed.get
        elsif icomp.to_CoilHeatingElectric.is_initialized
          backup_coil = icomp.to_CoilHeatingElectric.get
        elsif icomp.to_CoilHeatingGas.is_initialized
          backup_coil = icomp.to_CoilHeatingGas.get
        elsif icomp.to_FanConstantVolume.is_initialized
          fans << icomp.to_FanConstantVolume.get
        elsif icomp.to_FanVariableVolume.is_initialized
          fans << icomp.to_FanVariableVolume.get
        end
      end
      if clg_dx_coil && htg_dx_coil && backup_coil
        clg_dx_coil_init_name = get_hvac_comp_init_name(clg_dx_coil, false)
        clg_dx_coil.setName(clg_dx_coil_init_name)
        if clg_dx_coil.autosizedGrossRatedTotalCoolingCapacityAtSelectedNominalSpeedLevel.is_initialized
          max_pd = 0.0
          supply_fan = nil
          fans.each do |fan|
            if fan.pressureRise.to_f > max_pd
              max_pd = fan.pressureRise.to_f
              supply_fan = fan # assume supply fan has higher pressure drop
            end
          end
          # There is an error in EnergyPlus in the estimated capacity of the coil "CoilCoolingDXVariableSpeed".
          # Here the capacity reported by OS is adjusted to estimate an appropriate capacity for the cooling coil.
          # The autosized capacity is corrected for the actual fan flow rate and fan power.
          if supply_fan.maximumFlowRate.is_initialized
            fan_max_afr = supply_fan.maximumFlowRate.to_f
          elsif supply_fan.autosizedMaximumFlowRate.is_initialized
            fan_max_afr = supply_fan.autosizedMaximumFlowRate.to_f
          else
            raise "Fan flow rate is undefined for fan #{supply_fan.name.to_s}"
          end
          if clg_dx_coil.ratedAirFlowRateAtSelectedNominalSpeedLevel.is_initialized
            clg_dx_coil_afr = clg_dx_coil.ratedAirFlowRateAtSelectedNominalSpeedLevel.to_f
          elsif clg_dx_coil.autosizedRatedAirFlowRateAtSelectedNominalSpeedLevel.is_initialized
            clg_dx_coil_afr = clg_dx_coil.autosizedRatedAirFlowRateAtSelectedNominalSpeedLevel.to_f
          else
            raise "Rated air flow rate at selected nominal speed level is undefined for coil #{clg_dx_coil.name.to_s}"
          end
          fan_power = fan_max_afr * max_pd / supply_fan.fanTotalEfficiency.to_f
          clg_dx_coil_cap = clg_dx_coil.autosizedGrossRatedTotalCoolingCapacityAtSelectedNominalSpeedLevel.to_f *
                            fan_max_afr / clg_dx_coil_afr + fan_power / clg_dx_coil.speeds.last.referenceUnitGrossRatedSensibleHeatRatio.to_f
        elsif clg_dx_coil.grossRatedTotalCoolingCapacityAtSelectedNominalSpeedLevel.is_initialized
          clg_dx_coil_cap = clg_dx_coil.grossRatedTotalCoolingCapacityAtSelectedNominalSpeedLevel.to_f
        else
          raise "Rated total cooling capacity at selected nominal speed is undefined for coil #{clg_dx_coil.name.to_s}"
        end
        htg_dx_coil_init_name = get_hvac_comp_init_name(htg_dx_coil, false)
        htg_dx_coil.setName(htg_dx_coil_init_name)
        if backup_coil.nominalCapacity.is_initialized
          backup_coil_cap = backup_coil.nominalCapacity.to_f
        elsif backup_coil.autosizedNominalCapacity.is_initialized
           backup_coil_cap = backup_coil.autosizedNominalCapacity.to_f
        else
          raise "Nominal capacity is undefiled for coil #{backup_coil.name.to_s}"
        end
        # Set the DX capacities to the maximum of the fraction of the backup coil capacity or the cooling capacity needed
        dx_cap = fr_backup_coil_cap_as_dx_coil_cap * backup_coil_cap
        if dx_cap < clg_dx_coil_cap then dx_cap = clg_dx_coil_cap end
        clg_dx_coil.setGrossRatedTotalCoolingCapacityAtSelectedNominalSpeedLevel(dx_cap)
        htg_dx_coil.setRatedHeatingCapacityAtSelectedNominalSpeedLevel(dx_cap)
        # Assign COPs
        search_criteria = {}
        search_criteria['name'] = 'Mitsubishi_Hyper_Heating_VRF_Outdoor_Unit RTU'
        coil_cooling_dx_variable_speed_apply_cop(clg_dx_coil, search_criteria, false)
        coil_heating_dx_variable_speed_apply_cop(htg_dx_coil, search_criteria, false)
      end
    end
  end

  # =============================================================================================================================
  # Add equipment for ECM "hs11_ashp_pthp"
  #   -Constant volume DOAS with air-source heat pump for heating and cooling and electric backup
  #   -Packaged-Terminal air-source heat pumps with electric backup
  def add_ecm_hs11_ashp_pthp(model:,
                             system_zones_map:,
                             system_doas_flags:,
                             ecm_system_zones_map_option:,
                             standard:,
                             heating_fuel:)
    hw_loop = nil

    # Set heating fuel
    updated_heating_fuel = heating_fuel
    if heating_fuel == 'DefaultFuel'
      epw = BTAP::Environment::WeatherFile.new(model.weatherFile.get.path.get)
      updated_heating_fuel = standard.standards_data['regional_fuel_use'].detect { |fuel_sources| fuel_sources['state_province_regions'].include?(epw.state_province_region)}['fueltype_set']
    end
    raise("Heating fuel for ECM 'HS11_ASHP_PTHP' is neither Electricity nor NaturalGas") if ((updated_heating_fuel != 'Electricity') && (updated_heating_fuel != 'NaturalGas'))
    # Set supplemental heaing for airloop
    sys_supp_htg_eqpt_type = 'coil_electric'
    sys_supp_htg_eqpt_type = 'coil_gas' if updated_heating_fuel == 'NaturalGas'
    # Update system zones map if needed
    system_zones_map = update_system_zones_map_keys(system_zones_map,'sys_1')
    system_zones_map = update_system_zones_map(model,system_zones_map,ecm_system_zones_map_option,'sys_1') if ecm_system_zones_map_option != 'NECB_Default'
    # Update system doas flags
    system_doas_flags = {}
    system_zones_map.keys.each { |sname| system_doas_flags[sname] = true }
    # use system zones map and generate new air system and zonal equipment
    systems = []
    system_zones_map.sort.each do |sys_name, zones|
      sys_info = air_sys_comps_assumptions(sys_name: sys_name,
                                           zones: zones,
                                           system_doas_flags: system_doas_flags)
      airloop,clg_dx_coil,htg_dx_coil,return_fan = add_air_system(model: model,
                                           zones: zones,
                                           sys_abbr: sys_info['sys_abbr'],
                                           sys_vent_type: sys_info['sys_vent_type'],
                                           sys_heat_rec_type: sys_info['sys_heat_rec_type'],
                                           sys_htg_eqpt_type: 'ashp',
                                           sys_supp_htg_eqpt_type: sys_supp_htg_eqpt_type,
                                           sys_clg_eqpt_type: 'ashp',
                                           sys_supp_fan_type: sys_info['sys_supp_fan_type'],
                                           sys_ret_fan_type: sys_info['sys_ret_fan_type'],
                                           sys_setpoint_mgr_type: sys_info['sys_setpoint_mgr_type'])
      eqpt_name = 'HS11_PTHP'
      coil_cooling_dx_single_speed_apply_curves(clg_dx_coil,eqpt_name)
      coil_heating_dx_single_speed_apply_curves(htg_dx_coil,eqpt_name)
      # add zone equipment and diffuser
      zone_htg_eqpt_type = 'pthp'
      zone_clg_eqpt_type = 'pthp'
      zone_supp_htg_eqpt_type = 'coil_electric'
      zone_fan_type = 'on_off'
      add_zone_eqpt(model: model,
                    airloop: airloop,
                    zones: zones,
                    outdoor_unit: nil,
                    zone_diffuser_type: sys_info['zone_diffuser_type'],
                    zone_htg_eqpt_type: zone_htg_eqpt_type,
                    zone_supp_htg_eqpt_type: zone_supp_htg_eqpt_type,
                    zone_clg_eqpt_type: zone_clg_eqpt_type,
                    zone_fan_type: zone_fan_type,
                    hw_loop: hw_loop)
      zones.each do |zone|
        zone.equipment.each do |comp|
          if comp.to_ZoneHVACPackagedTerminalHeatPump.is_initialized
            if comp.to_ZoneHVACPackagedTerminalHeatPump.get.heatingCoil.to_CoilHeatingDXSingleSpeed.is_initialized
              htg_coil = comp.to_ZoneHVACPackagedTerminalHeatPump.get.heatingCoil.to_CoilHeatingDXSingleSpeed.get
              coil_heating_dx_single_speed_apply_curves(htg_coil,eqpt_name)
            end
            if comp.to_ZoneHVACPackagedTerminalHeatPump.get.coolingCoil.to_CoilCoolingDXSingleSpeed.is_initialized
              clg_coil = comp.to_ZoneHVACPackagedTerminalHeatPump.get.coolingCoil.to_CoilCoolingDXSingleSpeed.get
              coil_cooling_dx_single_speed_apply_curves(clg_coil,eqpt_name)
            end
          end
        end
      end
      return_fan.addToNode(airloop.returnAirNode.get) if return_fan
      systems << airloop
    end

    return systems
  end

  # =============================================================================================================================
  # Apply efficiencies and performance curves for ECM "hs11_ashp_pthp"
  def apply_efficiency_ecm_hs11_ashp_pthp(model)
    fr_backup_coil_cap_as_dx_coil_cap = 0.5 # fraction of electric backup heating coil capacity assigned to dx heating coil
    apply_efficiency_ecm_hs12_ashp_baseboard(model)
    pthp_eqpt_name = 'HS11_PTHP'
    model.getAirLoopHVACs.sort.each do |isys|
      isys.thermalZones.each do |zone|
        clg_dx_coil = nil
        htg_dx_coil = nil
        backup_coil = nil
        fan = nil
        zone.equipment.sort.each do |icomp|
          if icomp.to_ZoneHVACPackagedTerminalHeatPump.is_initialized
            if icomp.to_ZoneHVACPackagedTerminalHeatPump.get.coolingCoil.to_CoilCoolingDXSingleSpeed.is_initialized
              clg_dx_coil = icomp.to_ZoneHVACPackagedTerminalHeatPump.get.coolingCoil.to_CoilCoolingDXSingleSpeed.get
            end
            if icomp.to_ZoneHVACPackagedTerminalHeatPump.get.heatingCoil.to_CoilHeatingDXSingleSpeed.is_initialized
              htg_dx_coil = icomp.to_ZoneHVACPackagedTerminalHeatPump.get.heatingCoil.to_CoilHeatingDXSingleSpeed.get
            end
            if icomp.to_ZoneHVACPackagedTerminalHeatPump.get.supplementalHeatingCoil.to_CoilHeatingElectric.is_initialized
              backup_coil = icomp.to_ZoneHVACPackagedTerminalHeatPump.get.supplementalHeatingCoil.to_CoilHeatingElectric.get
            end
            if icomp.to_ZoneHVACPackagedTerminalHeatPump.get.supplyAirFan.to_FanOnOff.is_initialized
              fan = icomp.to_ZoneHVACPackagedTerminalHeatPump.get.supplyAirFan.to_FanOnOff.get
            end
          end
          if clg_dx_coil && htg_dx_coil && backup_coil && fan
            clg_dx_coil_init_name = get_hvac_comp_init_name(clg_dx_coil, false)
            clg_dx_coil.setName(clg_dx_coil_init_name)
            if clg_dx_coil.ratedTotalCoolingCapacity.is_initialized
              clg_dx_coil_cap = clg_dx_coil.ratedTotalCoolingCapacity.to_f
            elsif clg_dx_coil.autosizedRatedTotalCoolingCapacity.is_initialized
              clg_dx_coil_cap = clg_dx_coil.autosizedRatedTotalCoolingCapacity.to_f
            else
              raise "The total cooling capacity is undefined for coil #{clg_dx_coil_cap.name.to_s}"
            end
            htg_dx_coil_init_name = get_hvac_comp_init_name(htg_dx_coil, true)
            htg_dx_coil.setName(htg_dx_coil_init_name)
            if backup_coil.nominalCapacity.is_initialized
              backup_coil_cap = backup_coil.nominalCapacity.to_f
            elsif backup_coil.autosizedNominalCapacity.is_initialized
              backup_coil_cap = backup_coil.autosizedNominalCapacity.to_f
            else
              raise "The nominal capacity is undefined for coil #{backup_coil.name.to_s}"
            end
            # Set the DX capacities to the maximum of the fraction of the backup coil capacity or the cooling capacity needed
            dx_cap = fr_backup_coil_cap_as_dx_coil_cap * backup_coil_cap
            if dx_cap < clg_dx_coil_cap then dx_cap = clg_dx_coil_cap end
            # clg_dx_coil.setRatedTotalCoolingCapacity(dx_cap)
            # htg_dx_coil.setRatedTotalHeatingCapacity(dx_cap)
            # assign COPs
            search_criteria = {}
            search_criteria['name'] = pthp_eqpt_name
            coil_cooling_dx_single_speed_apply_cop(clg_dx_coil, search_criteria)
            coil_heating_dx_single_speed_apply_cop(htg_dx_coil, search_criteria)
            # Set fan power
            fan_power_per_flow_rate = 150.0 # based on Mitsubishi data: 100 low and 200 high (W-s/m3)
            fan_pr_rise = fan_power_per_flow_rate * (fan.fanEfficiency * fan.motorEfficiency)
            fan.setPressureRise(fan_pr_rise)
          end
        end
      end
    end
  end

  # =============================================================================================================================
  # Add equipment for ecm "hs12_ashp_baseboard":
  #   -Constant-volume reheat system for single zone systems
  #   -VAV system with reheat for non DOAS multi-zone systems
  #   -Air-source heat pump for heating and cooling with electric backup
  #   -Electric or hot-water baseboards
  def add_ecm_hs12_ashp_baseboard(model:,
                                  system_zones_map:,
                                  system_doas_flags:,
                                  ecm_system_zones_map_option:,
                                  standard:,
                                  heating_fuel:)

    # Create one hot-water loop for hot-water baseboards if primary heating fuel is gas
    hw_loop = nil
    hw_loop = add_hotwater_loop(model: model) if heating_fuel == 'NaturalGas'

    # Set heating fuel
    updated_heating_fuel = heating_fuel
    if heating_fuel == 'DefaultFuel'
      epw = BTAP::Environment::WeatherFile.new(model.weatherFile.get.path.get)
      updated_heating_fuel = standard.standards_data['regional_fuel_use'].detect { |fuel_sources| fuel_sources['state_province_regions'].include?(epw.state_province_region)}['fueltype_set']
    end
    raise("Heating fuel for ECM 'HS12_ASHP_Baseboard' is neither Electricity nor NaturalGas") if ((updated_heating_fuel != 'Electricity') && (updated_heating_fuel != 'NaturalGas'))
    # Set supplemental heating fuel for airloop
    sys_supp_htg_eqpt_type = 'coil_electric'
    sys_supp_htg_eqpt_type = 'coil_gas' if updated_heating_fuel == 'NaturalGas'
    systems = []
    system_zones_map.sort.each do |sys_name, zones|
      sys_info = air_sys_comps_assumptions(sys_name: sys_name,
                                           zones: zones,
                                           system_doas_flags: system_doas_flags)
      # add air loop and its equipment
      airloop,clg_dx_coil,htg_dx_coil,return_fan = add_air_system(model: model,
                                           zones: zones,
                                           sys_abbr: sys_info['sys_abbr'],
                                           sys_vent_type: sys_info['sys_vent_type'],
                                           sys_heat_rec_type: sys_info['sys_heat_rec_type'],
                                           sys_htg_eqpt_type: 'ashp',
                                           sys_supp_htg_eqpt_type: sys_supp_htg_eqpt_type,
                                           sys_clg_eqpt_type: 'ashp',
                                           sys_supp_fan_type: sys_info['sys_supp_fan_type'],
                                           sys_ret_fan_type: sys_info['sys_ret_fan_type'],
                                           sys_setpoint_mgr_type: sys_info['sys_setpoint_mgr_type'])
      eqpt_name = 'NECB2015_ASHP'
      coil_cooling_dx_single_speed_apply_curves(clg_dx_coil,eqpt_name)
      coil_heating_dx_single_speed_apply_curves(htg_dx_coil,eqpt_name)
      # add zone equipment and diffuser
      if sys_info['sys_vent_type'] == 'doas'
        zone_htg_eqpt_type = 'ptac_electric_off'
        zone_clg_eqpt_type = 'ptac_electric_off'
        zone_fan_type = 'constant_volume'
      else
        zone_htg_eqpt_type = 'baseboard_electric' if updated_heating_fuel == 'Electricity'
        zone_htg_eqpt_type = 'baseboard_hotwater' if updated_heating_fuel == 'NaturalGas'
        zone_clg_eqpt_type = 'none'
        zone_fan_type = 'none'
      end
      add_zone_eqpt(model: model,
                    airloop: airloop,
                    zones: zones,
                    outdoor_unit: nil,
                    zone_diffuser_type: sys_info['zone_diffuser_type'],
                    zone_htg_eqpt_type: zone_htg_eqpt_type,
                    zone_supp_htg_eqpt_type: 'none',
                    zone_clg_eqpt_type: zone_clg_eqpt_type,
                    zone_fan_type: zone_fan_type,
                    hw_loop: hw_loop)
      # for doas use baseboard electric or hotwater as backup for PTAC units
      if sys_info['sys_vent_type'] == 'doas'
        zone_htg_eqpt_type = 'baseboard_electric' if updated_heating_fuel == 'Electricity'
        zone_htg_eqpt_type = 'baseboard_hotwater' if updated_heating_fuel == 'NaturalGas'
        add_zone_eqpt(model: model,
                      airloop: airloop,
                      zones: zones,
                      outdoor_unit: nil,
                      zone_diffuser_type: nil,
                      zone_htg_eqpt_type: zone_htg_eqpt_type,
                      zone_supp_htg_eqpt_type: 'none',
                      zone_clg_eqpt_type: 'none',
                      zone_fan_type: 'none',
                      hw_loop: hw_loop)
      end
      return_fan.addToNode(airloop.returnAirNode.get) if return_fan
      systems << airloop
    end

    return systems
  end

  # =============================================================================================================================
  # Name of HVAC component might have been updated by standards methods for setting efficiency. Here original name of the component
  # is restored.
  def get_hvac_comp_init_name(obj, htg_flag)
    return obj.name.to_s if obj.name.to_s.split.size <= 2

    init_name = obj.name.to_s.split[0]
    range = obj.name.to_s.split.size - 3
    range = obj.name.to_s.split.size - 5 if htg_flag
    for i in 1..range
      init_name += " #{obj.name.to_s.split[i]}"
    end
    return init_name
  end

  # =============================================================================================================================
  # Apply efficiencies and performance curves for ECM "hs12_ashp_baseboard"
  def apply_efficiency_ecm_hs12_ashp_baseboard(model)
    fr_backup_coil_cap_as_dx_coil_cap = 0.5 # fraction of electric backup heating coil capacity assigned to dx heating coil
    ashp_eqpt_name = 'NECB2015_ASHP'
    model.getAirLoopHVACs.sort.each do |isys|
      clg_dx_coil = nil
      htg_dx_coil = nil
      backup_coil = nil
      # Find the coils on the air loop
      isys.supplyComponents.sort.each do |icomp|
        if icomp.to_CoilCoolingDXSingleSpeed.is_initialized
          clg_dx_coil = icomp.to_CoilCoolingDXSingleSpeed.get
        elsif icomp.to_CoilHeatingDXSingleSpeed.is_initialized
          htg_dx_coil = icomp.to_CoilHeatingDXSingleSpeed.get
        elsif icomp.to_CoilHeatingElectric.is_initialized
          backup_coil = icomp.to_CoilHeatingElectric.get
        elsif icomp.to_CoilHeatingGas.is_initialized
          backup_coil = icomp.to_CoilHeatingGas.get
        end
      end
      if clg_dx_coil && htg_dx_coil && backup_coil
        # update names of dx coils
        clg_dx_coil_init_name = get_hvac_comp_init_name(clg_dx_coil, false)
        clg_dx_coil.setName(clg_dx_coil_init_name)
        if clg_dx_coil.ratedTotalCoolingCapacity.is_initialized
          clg_dx_coil_cap = clg_dx_coil.ratedTotalCoolingCapacity.to_f
        elsif clg_dx_coil.autosizedRatedTotalCoolingCapacity.is_initialized
          clg_dx_coil_cap = clg_dx_coil.autosizedRatedTotalCoolingCapacity.to_f
        else
          raise "Rated total cooling capacity is undefined for coil #{clg_dx_coil.name.to_s}"
        end
        htg_dx_coil_init_name = get_hvac_comp_init_name(htg_dx_coil, true)
        htg_dx_coil.setName(htg_dx_coil_init_name)
        if backup_coil.nominalCapacity.is_initialized
          backup_coil_cap = backup_coil.nominalCapacity.to_f
        elsif backup_coil.autosizedNominalCapacity.is_initialized
          backup_coil_cap = backup_coil.autosizedNominalCapacity.to_f
        else
          raise "Nominal capacity is undefined for coil #{backup_coil.name.to_s}"
        end
        # set the DX capacities to the maximum of the fraction of the backup coil capacity or the cooling capacity needed
        dx_cap = fr_backup_coil_cap_as_dx_coil_cap * backup_coil_cap
        if dx_cap < clg_dx_coil_cap then dx_cap = clg_dx_coil_cap end
        clg_dx_coil.setRatedTotalCoolingCapacity(dx_cap)
        htg_dx_coil.setRatedTotalHeatingCapacity(dx_cap)
        # assign COPs
        search_criteria = {}
        search_criteria['name'] = ashp_eqpt_name
        coil_cooling_dx_single_speed_apply_cop(clg_dx_coil, search_criteria)
        coil_heating_dx_single_speed_apply_cop(htg_dx_coil, search_criteria)
      end
    end
  end

  # =============================================================================================================================
  # Add equipment for ecm "hs13_ashp_vrf":
  #   -Constant-volume dedicated-outside air system
  #   -Air-source heat pump for heating and cooling with electric backup
  #   -Zonal VRF terminal units for heating and cooling with electric baseboards
  def add_ecm_hs13_ashp_vrf(model:,
                            system_zones_map:,
                            system_doas_flags:,
                            ecm_system_zones_map_option:,
                            standard:,
                            heating_fuel:)
    # call method for ECM hs08 with ASHP in the air system
    add_ecm_hs08_ccashp_vrf(model: model,
                            system_zones_map: system_zones_map,
                            system_doas_flags: system_doas_flags,
                            ecm_system_zones_map_option: ecm_system_zones_map_option,
                            standard: standard,
                            heating_fuel: heating_fuel,
                            air_sys_eqpt_type: 'ashp')
  end

  # =============================================================================================================================
  # Apply efficiencies and performance curves for ECM "hs12_ashp_vrf"
  def apply_efficiency_ecm_hs13_ashp_vrf(model)
    # call method for ECM hs08 with ASHP in air system
    apply_efficiency_ecm_hs08_ccashp_vrf(model, air_sys_eqpt_type: 'ashp')
  end

  # =============================================================================================================================
  # Define object "SiteGroundTemperatureShallow" and use ground temperatures from weather file at 0.5 m depth
  def set_undisturbed_ground_surface_temp_objs(model)
    surface_ground_temp_obj = OpenStudio::Model::SiteGroundTemperatureShallow.new(model)
    wfile_path = model.getWeatherFile.path.get.to_s
    statsfile = EnergyPlus::StatFile.new(wfile_path.sub("epw","stat"))
    surface_ground_temp_obj.setJanuarySurfaceGroundTemperature(statsfile.monthly_undis_ground_temps_0p5m[0])
    surface_ground_temp_obj.setFebruarySurfaceGroundTemperature(statsfile.monthly_undis_ground_temps_0p5m[1])
    surface_ground_temp_obj.setMarchSurfaceGroundTemperature(statsfile.monthly_undis_ground_temps_0p5m[2])
    surface_ground_temp_obj.setAprilSurfaceGroundTemperature(statsfile.monthly_undis_ground_temps_0p5m[3])
    surface_ground_temp_obj.setMaySurfaceGroundTemperature(statsfile.monthly_undis_ground_temps_0p5m[4])
    surface_ground_temp_obj.setJuneSurfaceGroundTemperature(statsfile.monthly_undis_ground_temps_0p5m[5])
    surface_ground_temp_obj.setJulySurfaceGroundTemperature(statsfile.monthly_undis_ground_temps_0p5m[6])
    surface_ground_temp_obj.setAugustSurfaceGroundTemperature(statsfile.monthly_undis_ground_temps_0p5m[7])
    surface_ground_temp_obj.setSeptemberSurfaceGroundTemperature(statsfile.monthly_undis_ground_temps_0p5m[8])
    surface_ground_temp_obj.setOctoberSurfaceGroundTemperature(statsfile.monthly_undis_ground_temps_0p5m[9])
    surface_ground_temp_obj.setNovemberSurfaceGroundTemperature(statsfile.monthly_undis_ground_temps_0p5m[10])
    surface_ground_temp_obj.setDecemberSurfaceGroundTemperature(statsfile.monthly_undis_ground_temps_0p5m[11])
  end

  # =============================================================================================================================
  # Define object "SiteGroundTemperatureDeep" and use ground temperatures from weather file at 4.0 m depth
  def set_undisturbed_ground_deep_temp_objs(model)
    surface_ground_temp_obj = OpenStudio::Model::SiteGroundTemperatureDeep.new(model)
    wfile_path = model.getWeatherFile.path.get.to_s
    statsfile = EnergyPlus::StatFile.new(wfile_path.sub("epw","stat"))
    surface_ground_temp_obj.setJanuaryDeepGroundTemperature(statsfile.monthly_undis_ground_temps_4p0m[0])
    surface_ground_temp_obj.setFebruaryDeepGroundTemperature(statsfile.monthly_undis_ground_temps_4p0m[1])
    surface_ground_temp_obj.setMarchDeepGroundTemperature(statsfile.monthly_undis_ground_temps_4p0m[2])
    surface_ground_temp_obj.setAprilDeepGroundTemperature(statsfile.monthly_undis_ground_temps_4p0m[3])
    surface_ground_temp_obj.setMayDeepGroundTemperature(statsfile.monthly_undis_ground_temps_4p0m[4])
    surface_ground_temp_obj.setJuneDeepGroundTemperature(statsfile.monthly_undis_ground_temps_4p0m[5])
    surface_ground_temp_obj.setJulyDeepGroundTemperature(statsfile.monthly_undis_ground_temps_4p0m[6])
    surface_ground_temp_obj.setAugustDeepGroundTemperature(statsfile.monthly_undis_ground_temps_4p0m[7])
    surface_ground_temp_obj.setSeptemberDeepGroundTemperature(statsfile.monthly_undis_ground_temps_4p0m[8])
    surface_ground_temp_obj.setOctoberDeepGroundTemperature(statsfile.monthly_undis_ground_temps_4p0m[9])
    surface_ground_temp_obj.setNovemberDeepGroundTemperature(statsfile.monthly_undis_ground_temps_4p0m[10])
    surface_ground_temp_obj.setDecemberDeepGroundTemperature(statsfile.monthly_undis_ground_temps_4p0m[11])
  end

  # =============================================================================================================================
  # Add equipment for ECM "hs14_cgshp_fancoils"
  #   -Constant volume DOAS with hydronic htg and clg coils.
  #   -Zonal terminal fan coil (4-pipe) connected to central ground-source heat pump.
  #   -Plant has a heating loop with water-to-water heat pump with a backup boiler. It also has a water-cooled chiller with a 
  #    backup air-cooled chiller. Water-source heat pump and water-cooled chiller are connected to a ground-loop.
  def add_ecm_hs14_cgshp_fancoils(model:,
                                  system_zones_map:,
                                  system_doas_flags:,
                                  ecm_system_zones_map_option:,
                                  standard:,
                                  heating_fuel:)

    updated_heating_fuel = heating_fuel
    if heating_fuel == 'DefaultFuel'
      epw = BTAP::Environment::WeatherFile.new(model.weatherFile.get.path.get)
      updated_heating_fuel = standard.standards_data['regional_fuel_use'].detect { |fuel_sources| fuel_sources['state_province_regions'].include?(epw.state_province_region)}['fueltype_set']
    end
    raise("Heating fuel for ECM 'HS11_ASHP_PTHP' is neither Electricity nor NaturalGas") if ((updated_heating_fuel != 'Electricity') && (updated_heating_fuel != 'NaturalGas'))
    # Set supplemental heaing for airloop
    sys_supp_htg_eqpt_type = 'coil_electric'
    sys_supp_htg_eqpt_type = 'coil_gas' if updated_heating_fuel == 'NaturalGas'
    # Update system zones map if needed
    system_zones_map = update_system_zones_map_keys(system_zones_map,'sys_1')
    system_zones_map = update_system_zones_map(model,system_zones_map,ecm_system_zones_map_option,'sys_1') if ecm_system_zones_map_option != 'NECB_Default'
    # Update system doas flags
    system_doas_flags = {}
    system_zones_map.keys.each { |sname| system_doas_flags[sname] = true }
    # use system zones map and generate new air system and zonal equipment
    systems = []
    system_zones_map.sort.each do |sys_name, zones|
      sys_info = air_sys_comps_assumptions(sys_name: sys_name,
                                           zones: zones,
                                           system_doas_flags: system_doas_flags)
      airloop,clg_coil,htg_coil,return_fan = add_air_system(model: model,
                                           zones: zones,
                                           sys_abbr: sys_info['sys_abbr'],
                                           sys_vent_type: sys_info['sys_vent_type'],
                                           sys_heat_rec_type: sys_info['sys_heat_rec_type'],
                                           sys_htg_eqpt_type: 'coil_hw',
                                           sys_supp_htg_eqpt_type: 'none',
                                           sys_clg_eqpt_type: 'coil_chw',
                                           sys_supp_fan_type: sys_info['sys_supp_fan_type'],
                                           sys_ret_fan_type: sys_info['sys_ret_fan_type'],
                                           sys_setpoint_mgr_type: 'warmest')

      # add zone equipment and diffuser
      zone_htg_eqpt_type = 'fancoil_4pipe'
      zone_clg_eqpt_type = 'fancoil_4pipe'
      zone_supp_htg_eqpt_type = 'none'
      zone_fan_type = 'on_off'
      add_zone_eqpt(model: model,
                    airloop: airloop,
                    zones: zones,
                    outdoor_unit: nil,
                    zone_diffuser_type: sys_info['zone_diffuser_type'],
                    zone_htg_eqpt_type: zone_htg_eqpt_type,
                    zone_supp_htg_eqpt_type: zone_supp_htg_eqpt_type,
                    zone_clg_eqpt_type: zone_clg_eqpt_type,
                    zone_fan_type: zone_fan_type)

      return_fan.addToNode(airloop.returnAirNode.get) if return_fan
      systems << airloop
    end

    # add hot-water loop
    hw_loop,hw_loop_htg_eqpt = add_plantloop(model: model,
                                             loop_htg_eqpt_type: 'HeatPump_WaterToWater_EquationFit',
                                             loop_clg_eqpt_type: 'none',
                                             loop_heat_rej_eqpt_type: 'none',
                                             loop_pump_type: 'variable_speed',
                                             loop_spm_type: 'Scheduled',
                                             loop_setpoint: 50.0,
                                             loop_temp_diff: 5.0)
    model.getCoilHeatingWaters.sort.each {|coil| hw_loop.addDemandBranchForComponent(coil)}
    hcapf_curve_name = "HEATPUMP_WATERTOWATER_HCAPF"
    hcapf_curve = model_add_curve(model, hcapf_curve_name)
    if hcapf_curve
      hw_loop_htg_eqpt.setHeatingCapacityCurve(hcapf_curve)
    else
      raise("Can not find curve hcapf for  #{hw_loop_htg_eqpt.name}")
    end    
    hpowerf_curve_name = "HEATPUMP_WATERTOWATER_HPOWERF"
    hpowerf_curve = model_add_curve(model, hpowerf_curve_name)
    if hpowerf_curve
      hw_loop_htg_eqpt.setHeatingCompressorPowerCurve(hpowerf_curve)
    else
      raise("Can not find curve hpowerf for #{hw_loop_htg_eqpt.name}")
    end
    boiler = OpenStudio::Model::BoilerHotWater.new(model)
    boiler.setFuelType(updated_heating_fuel)
    hw_loop_htg_eqpt_outlet_node = hw_loop_htg_eqpt.supplyOutletModelObject.get.to_Node.get
    boiler.addToNode(hw_loop_htg_eqpt_outlet_node)

    # add chilled-water loop
    chw_loop,chw_loop_clg_eqpt = add_plantloop(model: model,
                                               loop_htg_eqpt_type: 'none',
                                               loop_clg_eqpt_type: 'chiller_electric_eir',
                                               loop_heat_rej_eqpt_type: 'none',
                                               loop_pump_type: 'variable_speed',
                                               loop_spm_type: 'Scheduled',
                                               loop_setpoint: 7.0,
                                               loop_temp_diff: 6.0)
    
    chw_loop_clg_eqpt.setName('ChillerWaterCooled')
    chw_loop_clg_eqpt.setCondenserType("WaterCooled")
    model.getCoilCoolingWaters.sort.each {|coil| chw_loop.addDemandBranchForComponent(coil)}
    sec_chiller = OpenStudio::Model::ChillerElectricEIR.new(model)
    chw_loop_clg_eqpt_outlet_node = chw_loop_clg_eqpt.supplyOutletModelObject.get.to_Node.get
    sec_chiller.addToNode(chw_loop_clg_eqpt_outlet_node)
    sec_chiller.setName('ChillerAirCooled')

    # add ground HX loop with district heating and cooling plant to represent the ground HX
    heat_rej_loop,heat_rej_loop_eqpt = add_plantloop(model: model,
                                                     loop_htg_eqpt_type: 'none',
                                                     loop_clg_eqpt_type: 'none',
                                                     loop_heat_rej_eqpt_type: 'District_Heating',
                                                     loop_pump_type: 'variable_speed',
                                                     loop_spm_type: 'none',
                                                     loop_setpoint: 'none',
                                                     loop_temp_diff: 10.0)
    heat_rej_loop_eqpt.setName('DistrictHeating GLHX')
    htg_eqpt_outlet_node = heat_rej_loop_eqpt.outletModelObject.get.to_Node.get
    clg_eqpt = create_plantloop_clg_eqpt(model, 'District_Cooling')
    clg_eqpt.setName('DistrictCooling GLHX')
    clg_eqpt.addToNode(htg_eqpt_outlet_node)
    htg_spm = create_plantloop_spm( model, 'Scheduled', 5.0)
    htg_spm.addToNode(htg_eqpt_outlet_node)
    clg_eqpt_outlet_node = clg_eqpt.outletModelObject.get.to_Node.get
    clg_spm = create_plantloop_spm( model, 'Scheduled', 25.0)
    clg_spm.addToNode(heat_rej_loop.supplyOutletNode)
    heat_rej_loop.setName("#{heat_rej_loop.name.to_s} GLHX")        
    heat_rej_loop.addDemandBranchForComponent(hw_loop_htg_eqpt)
    heat_rej_loop.addDemandBranchForComponent(chw_loop_clg_eqpt)

    # add output variables  for district heating and cooling
    model.getOutputVariables.each {|ivar| ivar.remove}
    dist_htg_var = OpenStudio::Model::OutputVariable.new("District Heating Hot Water Rate",model)
    dist_htg_var.setReportingFrequency("hourly")
    dist_htg_var.setKeyValue("*")
    dist_clg_var = OpenStudio::Model::OutputVariable.new("District Cooling Chilled Water Rate",model)
    dist_clg_var.setReportingFrequency("hourly")
    dist_clg_var.setKeyValue("*")

    return systems
  end

  #=============================================================================================================================
  # Appy efficiencies for ECM "hs14_cgshp_fancoils"
  def apply_efficiency_ecm_hs14_cgshp_fancoils(model)
    heatpump_siz_f = 0.4  # sizing factor for water-source heat pump (heating mode)
    chiller_siz_f = 0.4  # sizing factor for water-cooled chiller 
    # get water-source heat pump and boiler
    hw_loops = model.getPlantLoops.select {|loop| loop.sizingPlant.loopType.to_s.downcase == 'heating'}
    hw_heatpump_loop = nil
    hw_heatpump = nil
    hw_boiler = nil
    hw_loops.each do |hw_loop|
      hw_heatpumps = hw_loop.supplyComponents.select {|comp| comp.to_HeatPumpWaterToWaterEquationFitHeating.is_initialized}
      if !hw_heatpumps.empty?
        hw_heatpump_loop = hw_loop
        hw_heatpump = hw_heatpumps[0].to_HeatPumpWaterToWaterEquationFitHeating.get
      end
      hw_boilers = hw_loop.supplyComponents.select {|comp| comp.to_BoilerHotWater.is_initialized}
      hw_boiler = hw_boilers[0].to_BoilerHotWater.get if !hw_boilers.empty?
      break if !hw_heatpump_loop.nil? && !hw_heatpump.nil? && !hw_boiler.nil?
    end
    raise("apply_efficiency_ecm_hs14_cgshp_fancoils: no water-source heat pump found in heating loop #{hw_loops.name.to_s}") if hw_heatpump.nil?
    cw_loop = model.getPlantLoops.select {|loop| loop.sizingPlant.loopType.to_s.downcase == 'condenser'}[0]
    # condenser flow rate is set based on heating loop flow rate and cooling loop flow rate (adjusted for sizing factors)
    cw_loop_max_flow = 0.0
    if hw_heatpump_loop.maximumLoopFlowRate.is_initialized
      cw_loop_max_flow += heatpump_siz_f*hw_heatpump_loop.maximumLoopFlowRate.to_f
    elsif hw_heatpump_loop.autosizedMaximumLoopFlowRate.is_initialized
      cw_loop_max_flow += heatpump_siz_f*hw_heatpump_loop.autosizedMaximumLoopFlowRate.to_f
    else
      raise("apply_efficiency_ecm_hs14_cgshp_fancoils: heating loop #{hw_heatpump_loop.name.to_s} flow rate is not defined")
    end
    chw_loop = model.getPlantLoops.select {|loop| loop.sizingPlant.loopType.to_s.downcase == 'cooling'}[0]
    if chw_loop.maximumLoopFlowRate.is_initialized
      cw_loop_max_flow += chiller_siz_f*chw_loop.maximumLoopFlowRate.to_f
    elsif chw_loop.autosizedMaximumLoopFlowRate.is_initialized
      cw_loop_max_flow += chiller_siz_f*chw_loop.autosizedMaximumLoopFlowRate.to_f
    else
      raise("apply_efficiency_ecm_hs14_cgshp_fancoils: cooling loop #{chw_loop.name.to_s} is not defined")
    end
    cw_loop.setMaximumLoopFlowRate(cw_loop_max_flow)
    cw_loop_pump = cw_loop.supplyComponents.select {|comp| comp.to_PumpVariableSpeed.is_initialized}[0].to_PumpVariableSpeed.get
    cw_loop_pump.setRatedFlowRate(cw_loop_max_flow)
<<<<<<< HEAD
    # set heating capacity of water-source heat pump and boiler
    if hw_heatpump.autosizedRatedHeatingCapacity.is_initialized
      cap = hw_heatpump.autosizedRatedHeatingCapacity.to_f
    elsif hw_heatpump.ratedHeatingCapacity.is_initialized
=======
    # set heating capacity of water-source heat pump
    if hw_heatpump.ratedHeatingCapacity.is_initialized
>>>>>>> d332605c
      cap = hw_heatpump.ratedHeatingCapacity.to_f
    elsif hw_heatpump.autosizedRatedHeatingCapacity.is_initialized
      cap = hw_heatpump.autosizedRatedHeatingCapacity.to_f
    else
      raise("apply_efficiency_ecm_hs14_cgshp_fancoils: capacity of water-source heat pump #{hw_heatpump.name.to_s} is not defined")
    end
    hw_heatpump.setRatedHeatingCapacity(heatpump_siz_f*cap)
    hw_boiler.setNominalCapacity((1.0-heatpump_siz_f)*cap)
    # set cooling capacity of chillers
    chillers = chw_loop.supplyComponents.select {|comp| comp.to_ChillerElectricEIR.is_initialized}
    chiller_water_cooled = nil
    chiller_air_cooled = nil
    chillers.each do |comp|
      chlr = comp.to_ChillerElectricEIR.get
      chiller_water_cooled = chlr if chlr.name.to_s.include? 'ChillerWaterCooled'
      chiller_air_cooled = chlr if chlr.name.to_s.include? 'ChillerAirCooled'
      break if !chiller_water_cooled.nil? && !chiller_air_cooled.nil?
    end 
    raise("apply_efficiency_ecm_hs14_cgshp_fancoils: no water-cooled chiller found in cooling loop #{chw_loop.name.to_s}") if chiller_water_cooled.nil?
<<<<<<< HEAD
    raise("apply_efficiency_ecm_hs14_cgshp_fancoils: no air-cooled chiller found in cooling loop #{chw_loop.name.to_s}") if chiller_air_cooled.nil?
    if chiller_water_cooled.autosizedReferenceCapacity.is_initialized
      cap = chiller_water_cooled.autosizedReferenceCapacity.to_f
    elsif chiller_water_cooled.referenceCapacity.is_initialized
=======
    if chiller_water_cooled.referenceCapacity.is_initialized
>>>>>>> d332605c
      cap = chiller_water_cooled.referenceCapacity.to_f
    elsif chiller_water_cooled.autosizedReferenceCapacity.is_initialized
      cap = chiller_water_cooled.autosizedReferenceCapacity.to_f
    else
      raise("apply_efficiency_ecm_hs14_cgshp_fancoils: cooling capacity of chiller #{chiller_water_cooled.name.to_s} is not defined")
    end
    chiller_water_cooled.setReferenceCapacity(chiller_siz_f*cap)
    chiller_air_cooled.setReferenceCapacity((1.0-chiller_siz_f)*cap)
    # set cop of air-cooled chiller
    chlr_cap_w = (1.0-chiller_siz_f)*cap
    chlr_cap_ton = OpenStudio.convert(chlr_cap_w, 'W', 'ton').get
    search_criteria = {}
    search_criteria['name'] = 'NECB2020_AirCooledChiller'
    chlr_props = model_find_object(standards_data['tables']['chillers_ecm']['table'], search_criteria, chlr_cap_ton)
    cop = chlr_props['minimum_coefficient_of_performance_cooling'].to_f
    chiller_air_cooled.setReferenceCOP(cop)
    chiller_air_cooled.setName("Chiller AirCooled #{chlr_props['chiller_type']}")
  end

  #=============================================================================================================================
  def set_ghx_loop_district_cap(model)
    # The autosized values for the district heating and cooling objects on a condenser loop are the sum of the peak heating and 
    # cooling loads. Here the capacity of the district heating object of the condenser loop is set to the maximum district heating 
    # rate on the winter design day. Similarily the capacity of the district cooling object of the condenser loop is set to the 
    # maximum district cooling rate on the summer design day.

    cw_loops = model.getPlantLoops.select{|loop| loop.sizingPlant.loopType.to_s.downcase == 'condenser'}
    ghx_loops = cw_loops.select {|loop| loop.name.to_s.downcase.include? 'glhx'}
    return if ghx_loops.empty?
    ghx_loop = ghx_loops[0]
    dist_htg_eqpts = ghx_loop.supplyComponents.select {|comp| comp.to_DistrictHeating.is_initialized}
    dist_htg_eqpt = dist_htg_eqpts[0].to_DistrictHeating.get if !dist_htg_eqpts.empty?
    dist_clg_eqpts = ghx_loop.supplyComponents.select {|comp| comp.to_DistrictCooling.is_initialized}
    dist_clg_eqpt = dist_clg_eqpts[0].to_DistrictCooling.get if !dist_clg_eqpts.empty?
    raise("set_cond_loop_district_cap: condenser loop doesn't have a district heating and district cooling objects") if dist_htg_eqpts.empty? || dist_clg_eqpts.empty?
    # District Heating
    sql_command = "SELECT ReportVariableDataDictionaryIndex FROM ReportVariableDataDictionary
               WHERE VariableName='District Heating Hot Water Rate'"
    dhtg_index = model.sqlFile.get.execAndReturnFirstString(sql_command).get
    raise("set_ghx_loop_district_cap: EnergyPlus sql results file has no data for district heating hot water rate") if dhtg_index.nil?
    sql_command = "SELECT Value FROM ReportVariableWithTime
               WHERE ReportDataDictionaryIndex=#{dhtg_index} AND DayType='WinterDesignDay'"
    dist_htg_w = model.sqlFile.get.execAndReturnVectorOfString(sql_command).get
    sql_command = "SELECT Value FROM ReportVariableWithTime
               WHERE ReportDataDictionaryIndex=#{dhtg_index} AND DayType='SummerDesignDay'"
    dist_htg_s = model.sqlFile.get.execAndReturnVectorOfString(sql_command).get
    # District Cooling
    sql_command = "SELECT ReportVariableDataDictionaryIndex FROM ReportVariableDataDictionary
               WHERE VariableName='District Cooling Chilled Water Rate'"
    dclg_index = model.sqlFile.get.execAndReturnFirstString(sql_command).get
    raise("set_ghx_loop_district_cap: EnergyPlus sql results file has no data for district cooling chilled water rate") if dclg_index.nil?
    sql_command = "SELECT Value FROM ReportVariableWithTime
               WHERE ReportDataDictionaryIndex=#{dclg_index} AND DayType='SummerDesignDay'"
    dist_clg_s = model.sqlFile.get.execAndReturnVectorOfString(sql_command).get
    sql_command = "SELECT Value FROM ReportVariableWithTime
               WHERE ReportDataDictionaryIndex=#{dclg_index} AND DayType='WinterDesignDay'"
    dist_clg_w = model.sqlFile.get.execAndReturnVectorOfString(sql_command).get
    # Assign peak heating and cooling loads to capacities of district objects
    max_htg_load = 0.0
    max_clg_load = 0.0
    for hour in 1..24
      htg_load = [dist_htg_w[hour-1].to_f-dist_clg_w[hour-1].to_f,0.0].max
      clg_load = [dist_clg_s[hour-1].to_f-dist_htg_s[hour-1].to_f,0.0].max
      max_htg_load = [max_htg_load,htg_load].max
      max_clg_load = [max_clg_load,clg_load].max
    end
    dist_htg_eqpt.setNominalCapacity(max_htg_load)
    dist_clg_eqpt.setNominalCapacity(max_clg_load)
  end

  # =============================================================================================================================
  # Applies the performance curves "CoilCoolingDXSingleSpeed" object.
  def coil_cooling_dx_single_speed_apply_curves(coil_cooling_dx_single_speed, eqpt_name)
    successfully_set_all_properties = true

    search_criteria = {}
    search_criteria['name'] = eqpt_name

    # Get the capacity
    capacity_w = coil_cooling_dx_single_speed_find_capacity(coil_cooling_dx_single_speed)
    capacity_w = [1.0,capacity_w].max
    capacity_btu_per_hr = OpenStudio.convert(capacity_w, 'W', 'Btu/hr').get

    # Lookup efficiencies
    ac_props = model_find_object(standards_data['tables']['heat_pump_cooling_ecm']['table'], search_criteria, capacity_btu_per_hr)

    # Check to make sure properties were found
    if ac_props.nil?
      OpenStudio.logFree(OpenStudio::Warn, 'openstudio.standard.CoilCoolingDXSingleSpeed', "For #{coil_cooling_dx_single_speed.name}, cannot find efficiency info using #{search_criteria}, cannot apply efficiency.")
      successfully_set_all_properties = false
    end

    # Make the COOL-CAP-FT curve
    cool_cap_ft = model_add_curve(coil_cooling_dx_single_speed.model, ac_props['cool_cap_ft'])

    if cool_cap_ft
      coil_cooling_dx_single_speed.setTotalCoolingCapacityFunctionOfTemperatureCurve(cool_cap_ft)
    else
      OpenStudio.logFree(OpenStudio::Warn, 'openstudio.standard.CoilCoolingDXSingleSpeed', "For #{coil_cooling_dx_single_speed.name}, cannot find cool_cap_ft curve, will not be set.")
      successfully_set_all_properties = false
    end

    # Make the COOL-CAP-FFLOW curve
    cool_cap_fflow = model_add_curve(coil_cooling_dx_single_speed.model, ac_props['cool_cap_fflow'])
    if cool_cap_fflow
      coil_cooling_dx_single_speed.setTotalCoolingCapacityFunctionOfFlowFractionCurve(cool_cap_fflow)
    else
      OpenStudio.logFree(OpenStudio::Warn, 'openstudio.standard.CoilCoolingDXSingleSpeed', "For #{coil_cooling_dx_single_speed.name}, cannot find cool_cap_fflow curve, will not be set.")
      successfully_set_all_properties = false
    end

    # Make the COOL-EIR-FT curve
    cool_eir_ft = model_add_curve(coil_cooling_dx_single_speed.model, ac_props['cool_eir_ft'])
    if cool_eir_ft
      coil_cooling_dx_single_speed.setEnergyInputRatioFunctionOfTemperatureCurve(cool_eir_ft)
    else
      OpenStudio.logFree(OpenStudio::Warn, 'openstudio.standards.CoilCoolingDXSingleSpeed', "For #{coil_cooling_dx_single_speed.name}, cannot find cool_eir_ft curve, will not be set.")
      successfully_set_all_properties = false
    end

    # Make the COOL-EIR-FFLOW curve
    cool_eir_fflow = model_add_curve(coil_cooling_dx_single_speed.model, ac_props['cool_eir_fflow'])
    if cool_eir_fflow
      coil_cooling_dx_single_speed.setEnergyInputRatioFunctionOfFlowFractionCurve(cool_eir_fflow)
    else
      OpenStudio.logFree(OpenStudio::Warn, 'openstudio.standards.CoilCoolingDXSingleSpeed', "For #{coil_cooling_dx_single_speed.name}, cannot find cool_eir_fflow curve, will not be set.")
      successfully_set_all_properties = false
    end

    # Make the COOL-PLF-FPLR curve
    cool_plf_fplr = model_add_curve(coil_cooling_dx_single_speed.model, ac_props['cool_plf_fplr'])
    if cool_plf_fplr
      coil_cooling_dx_single_speed.setPartLoadFractionCorrelationCurve(cool_plf_fplr)
    else
      OpenStudio.logFree(OpenStudio::Warn, 'openstudio.standards.CoilCoolingDXSingleSpeed', "For #{coil_cooling_dx_Single_speed.name}, cannot find cool_plf_fplr curve, will not be set.")
      successfully_set_all_properties = false
    end

  end

  # =============================================================================================================================
  # Applies the performance curves to "CoilHeatingSingleSpeed" object.
  def coil_heating_dx_single_speed_apply_curves(coil_heating_dx_single_speed, eqpt_name)
    successfully_set_all_properties = true

    # Get the search criteria
    search_criteria = {}
    search_criteria['name'] = eqpt_name

    # Get the capacity
    capacity_w = coil_heating_dx_single_speed_find_capacity(coil_heating_dx_single_speed)
    capacity_w = [1.0,capacity_w].max
    capacity_btu_per_hr = OpenStudio.convert(capacity_w, 'W', 'Btu/hr').get
    capacity_kbtu_per_hr = OpenStudio.convert(capacity_w, 'W', 'kBtu/hr').get

    # Lookup efficiencies
    props = model_find_object(standards_data['tables']['heat_pump_heating_ecm']['table'], search_criteria, capacity_btu_per_hr)

    # Check to make sure properties were found
    if props.nil?
      OpenStudio.logFree(OpenStudio::Warn, 'openstudio.standards.CoilHeatingDXSingleSpeed', "For #{coil_heating_dx_single_speed.name}, cannot find efficiency info using #{search_criteria}, cannot apply efficiency standard.")
      successfully_set_all_properties = false
    end

    # Make the HEAT-CAP-FT curve
    heat_cap_ft = model_add_curve(coil_heating_dx_single_speed.model, props['heat_cap_ft'])
    if heat_cap_ft
      coil_heating_dx_single_speed.setTotalHeatingCapacityFunctionofTemperatureCurve(heat_cap_ft)
    else
      OpenStudio.logFree(OpenStudio::Warn, 'openstudio.standards.CoilHeatingDXSingleSpeed', "For #{coil_heating_dx_single_speed.name}, cannot find heat_cap_ft curve, will not be set.")
      successfully_set_all_properties = false
    end

    # Make the HEAT-CAP-FFLOW curve
    heat_cap_fflow = model_add_curve(coil_heating_dx_single_speed.model, props['heat_cap_fflow'])
    if heat_cap_fflow
      coil_heating_dx_single_speed.setTotalHeatingCapacityFunctionofFlowFractionCurve(heat_cap_fflow)
    else
      OpenStudio.logFree(OpenStudio::Warn, 'openstudio.standards.CoilHeatingDXSingleSpeed', "For #{coil_heating_dx_single_speed.name}, cannot find heat_cap_fflow curve, will not be set.")
      successfully_set_all_properties = false
    end

    # Make the HEAT-EIR-FT curve
    heat_eir_ft = model_add_curve(coil_heating_dx_single_speed.model, props['heat_eir_ft'])
    if heat_eir_ft
      coil_heating_dx_single_speed.setEnergyInputRatioFunctionofTemperatureCurve(heat_eir_ft)
    else
      OpenStudio.logFree(OpenStudio::Warn, 'openstudio.standards.CoilHeatingDXSingleSpeed', "For #{coil_heating_dx_single_speed.name}, cannot find heat_eir_ft curve, will not be set.")
      successfully_set_all_properties = false
    end

    # Make the HEAT-EIR-FFLOW curve
    heat_eir_fflow = model_add_curve(coil_heating_dx_single_speed.model, props['heat_eir_fflow'])
    if heat_eir_fflow
      coil_heating_dx_single_speed.setEnergyInputRatioFunctionofFlowFractionCurve(heat_eir_fflow)
    else
      OpenStudio.logFree(OpenStudio::Warn, 'openstudio.standards.CoilHeatingDXSingleSpeed', "For #{coil_heating_dx_single_speed.name}, cannot find heat_eir_fflow curve, will not be set.")
      successfully_set_all_properties = false
    end

    # Make the HEAT-PLF-FPLR curve
    heat_plf_fplr = model_add_curve(coil_heating_dx_single_speed.model, props['heat_plf_fplr'])
    if heat_plf_fplr
      coil_heating_dx_single_speed.setPartLoadFractionCorrelationCurve(heat_plf_fplr)
    else
      OpenStudio.logFree(OpenStudio::Warn, 'openstudio.standards.CoilHeatingDXSingleSpeed', "For #{coil_heating_dx_single_speed.name}, cannot find heat_plf_fplr curve, will not be set.")
      successfully_set_all_properties = false
    end
    
    # Make the HEAT-DEFROST-EIR-FT curve
    heat_defrost_eir_ft = model_add_curve(coil_heating_dx_single_speed.model, props['heat_defrost_eir_ft'])
    if heat_defrost_eir_ft
      coil_heating_dx_single_speed.setDefrostEnergyInputRatioFunctionofTemperatureCurve(heat_defrost_eir_ft)
    else
      OpenStudio.logFree(OpenStudio::Warn, 'openstudio.standards.CoilHeatingDXSingleSpeed', "For #{coil_heating_dx_single_speed.name}, can not find heat_defrost_eir_ft curve, will not be set.")
      successfully_set_all_properties = false
    end

  end

  # =============================================================================================================================
  # Applies the performance curves "CoilCoolingDXVariableSpeed" object.
  def coil_cooling_dx_variable_speed_apply_curves(coil_cooling_dx_variable_speed, eqpt_name)
    successfully_set_all_properties = true

    # Get the capacity
    capacity_w = coil_cooling_dx_variable_speed_find_capacity(coil_cooling_dx_variable_speed)
    capacity_w = [1.0,capacity_w].max
    capacity_btu_per_hr = OpenStudio.convert(capacity_w, 'W', 'Btu/hr').get
    capacity_kbtu_per_hr = OpenStudio.convert(capacity_w, 'W', 'kBtu/hr').get

    # Lookup performance curves
    search_criteria = {}
    search_criteria['name'] = eqpt_name
    ac_props = model_find_object(standards_data['tables']['heat_pump_cooling_ecm']['table'], search_criteria, capacity_btu_per_hr)

    # Check to make sure properties were found
    if ac_props.nil?
      OpenStudio.logFree(OpenStudio::Warn, 'openstudio.standard.CoilCoolingDXVariableSpeed', "For #{coil_cooling_dx_variable_speed.name}, cannot find efficiency info using #{search_criteria}, cannot apply efficiency.")
      successfully_set_all_properties = false
    end

    # Make the COOL-CAP-FT curve
    cool_cap_ft = model_add_curve(coil_cooling_dx_variable_speed.model, ac_props['cool_cap_ft'])
    if cool_cap_ft
      coil_cooling_dx_variable_speed.speeds.each { |speed| speed.setTotalCoolingCapacityFunctionofTemperatureCurve(cool_cap_ft) }
    else
      OpenStudio.logFree(OpenStudio::Warn, 'openstudio.standard.CoilCoolingDXVariableSpeed', "For #{coil_cooling_dx_variable_speed.name}, cannot find cool_cap_ft curve, will not be set.")
      successfully_set_all_properties = false
    end

    # Make the COOL-CAP-FFLOW curve
    cool_cap_fflow = model_add_curve(coil_cooling_dx_variable_speed.model, ac_props['cool_cap_fflow'])
    if cool_cap_fflow
      coil_cooling_dx_variable_speed.speeds.each { |speed| speed.setTotalCoolingCapacityFunctionofAirFlowFractionCurve(cool_cap_fflow) }
    else
      OpenStudio.logFree(OpenStudio::Warn, 'openstudio.standard.CoilCoolingDXVariableSpeed', "For #{coil_cooling_dx_variable_speed.name}, cannot find cool_cap_fflow curve, will not be set.")
      successfully_set_all_properties = false
    end

    # Make the COOL-EIR-FT curve
    cool_eir_ft = model_add_curve(coil_cooling_dx_variable_speed.model, ac_props['cool_eir_ft'])
    if cool_eir_ft
      coil_cooling_dx_variable_speed.speeds.each { |speed| speed.setEnergyInputRatioFunctionofTemperatureCurve(cool_eir_ft) }
    else
      OpenStudio.logFree(OpenStudio::Warn, 'openstudio.standards.CoilCoolingDXVariableSpeed', "For #{coil_cooling_dx_variable_speed.name}, cannot find cool_eir_ft curve, will not be set.")
      successfully_set_all_properties = false
    end

    # Make the COOL-EIR-FFLOW curve
    cool_eir_fflow = model_add_curve(coil_cooling_dx_variable_speed.model, ac_props['cool_eir_fflow'])
    if cool_eir_fflow
      coil_cooling_dx_variable_speed.speeds.each { |speed| speed.setEnergyInputRatioFunctionofAirFlowFractionCurve(cool_eir_fflow) }
    else
      OpenStudio.logFree(OpenStudio::Warn, 'openstudio.standards.CoilCoolingDXVariableSpeed', "For #{coil_cooling_dx_variable_speed.name}, cannot find cool_eir_fflow curve, will not be set.")
      successfully_set_all_properties = false
    end

    # Make the COOL-PLF-FPLR curve
    cool_plf_fplr = model_add_curve(coil_cooling_dx_variable_speed.model, ac_props['cool_plf_fplr'])
    if cool_plf_fplr
      coil_cooling_dx_variable_speed.setEnergyPartLoadFractionCurve(cool_plf_fplr)
    else
      OpenStudio.logFree(OpenStudio::Warn, 'openstudio.standards.CoilCoolingDXVariableSpeed', "For #{coil_cooling_dx_variable_speed.name}, cannot find cool_plf_fplr curve, will not be set.")
      successfully_set_all_properties = false
    end

  end

  # =============================================================================================================================
  # Applies performance curves to "CoilHeatingVariableSpeed" object.
  def coil_heating_dx_variable_speed_apply_curves(coil_heating_dx_variable_speed, eqpt_name)
    successfully_set_all_properties = true

    # Get the search criteria
    search_criteria = {}
    search_criteria['name'] = eqpt_name

    # Get the capacity
    capacity_w = coil_heating_dx_variable_speed_find_capacity(coil_heating_dx_variable_speed)
    capacity_w = [1.0,capacity_w].max
    capacity_btu_per_hr = OpenStudio.convert(capacity_w, 'W', 'Btu/hr').get
    capacity_kbtu_per_hr = OpenStudio.convert(capacity_w, 'W', 'kBtu/hr').get

    # Lookup performance curves
    props = model_find_object(standards_data['tables']['heat_pump_heating_ecm']['table'], search_criteria, capacity_btu_per_hr)

    # Check to make sure properties were found
    if props.nil?
      OpenStudio.logFree(OpenStudio::Warn, 'openstudio.standards.CoilHeatingDXVariableSpeed', "For #{coil_heating_dx_variable_speed.name}, cannot find efficiency info using #{search_criteria}, cannot apply efficiency standard.")
      successfully_set_all_properties = false
    end

    # Make the HEAT-CAP-FT curve
    heat_cap_ft = model_add_curve(coil_heating_dx_variable_speed.model, props['heat_cap_ft'])
    if heat_cap_ft
      coil_heating_dx_variable_speed.speeds.each { |speed| speed.setHeatingCapacityFunctionofTemperatureCurve(heat_cap_ft) }
    else
      OpenStudio.logFree(OpenStudio::Warn, 'openstudio.standards.CoilHeatingDXVariableSpeed', "For #{coil_heating_dx_variable_speed.name}, cannot find heat_cap_ft curve, will not be set.")
      successfully_set_all_properties = false
    end

    # Make the HEAT-CAP-FFLOW curve
    heat_cap_fflow = model_add_curve(coil_heating_dx_variable_speed.model, props['heat_cap_fflow'])
    if heat_cap_fflow
      coil_heating_dx_variable_speed.speeds.each { |speed| speed.setTotalHeatingCapacityFunctionofAirFlowFractionCurve(heat_cap_fflow) }
    else
      OpenStudio.logFree(OpenStudio::Warn, 'openstudio.standards.CoilHeatingDXVariableSpeed', "For #{coil_heating_dx_variable_speed.name}, cannot find heat_cap_fflow curve, will not be set.")
      successfully_set_all_properties = false
    end

    # Make the HEAT-EIR-FT curve
    heat_eir_ft = model_add_curve(coil_heating_dx_variable_speed.model, props['heat_eir_ft'])
    if heat_eir_ft
      coil_heating_dx_variable_speed.speeds.each { |speed| speed.setEnergyInputRatioFunctionofTemperatureCurve(heat_eir_ft) }
    else
      OpenStudio.logFree(OpenStudio::Warn, 'openstudio.standards.CoilHeatingDXVariableSingleSpeed', "For #{coil_heating_dx_variable_speed.name}, cannot find heat_eir_ft curve, will not be set.")
      successfully_set_all_properties = false
    end

    # Make the HEAT-EIR-FFLOW curve
    heat_eir_fflow = model_add_curve(coil_heating_dx_variable_speed.model, props['heat_eir_fflow'])
    if heat_eir_fflow
      coil_heating_dx_variable_speed.speeds.each { |speed| speed.setEnergyInputRatioFunctionofAirFlowFractionCurve(heat_eir_fflow) }
    else
      OpenStudio.logFree(OpenStudio::Warn, 'openstudio.standards.CoilHeatingDXVariableSpeed', "For #{coil_heating_dx_variable_speed.name}, cannot find heat_eir_fflow curve, will not be set.")
      successfully_set_all_properties = false
    end

    # Make the HEAT-PLF-FPLR curve
    heat_plf_fplr = model_add_curve(coil_heating_dx_variable_speed.model, props['heat_plf_fplr'])
    if heat_plf_fplr
      coil_heating_dx_variable_speed.setEnergyPartLoadFractionCurve(heat_plf_fplr)
    else
      OpenStudio.logFree(OpenStudio::Warn, 'openstudio.standards.CoilHeatingDXVariableSpeed', "For #{coil_heating_dx_variable_speed.name}, cannot find heat_plf_fplr curve, will not be set.")
      successfully_set_all_properties = false
    end

    # Make the heat_defrost_eir_ft
    heat_defrost_eir_ft = model_add_curve(coil_heating_dx_variable_speed.model, props['heat_defrost_eir_ft'])
    if heat_defrost_eir_ft
      coil_heating_dx_variable_speed.setDefrostEnergyInputRatioFunctionofTemperatureCurve(heat_defrost_eir_ft)
    else
      OpenStudio.logFree(OpenStudio::Warn, 'openstudio.standards.CoilHeatingDXVariableSpeed', "For #{coil_heating_dx_variable_speed.name}, cannot find heat_defrost_eir_ft curve, will not be set")
      successfully_set_all_properties = false
    end

  end

  # =============================================================================================================================
  # Applies the cooling performance curves to "AirConditionerVariableRefrigerantFlow" object.
  def airconditioner_variablerefrigerantflow_cooling_apply_curves(airconditioner_variablerefrigerantflow, eqpt_name)
    successfully_set_all_properties = true

    search_criteria = {}
    search_criteria['name'] = eqpt_name
    # Get the capacity
    capacity_w = airconditioner_variablerefrigerantflow_cooling_find_capacity(airconditioner_variablerefrigerantflow)
    capacity_w = [1.0,capacity_w].max
    capacity_btu_per_hr = OpenStudio.convert(capacity_w, 'W', 'Btu/hr').get
    capacity_kbtu_per_hr = OpenStudio.convert(capacity_w, 'W', 'kBtu/hr').get

    # Lookup performance curves
    props = model_find_object(standards_data['tables']['heat_pump_cooling_ecm']['table'], search_criteria, capacity_btu_per_hr)

    # Check to make sure properties were found
    if props.nil?
      OpenStudio.logFree(OpenStudio::Warn, 'openstudio.standard.AirConditionerVariableRefrigerantFlow', "For #{airconditioner_variablerefrigerantflow.name}, cannot find efficiency info using #{search_criteria}, cannot apply efficiency.")
      successfully_set_all_properties = false
    end

    # Make the COOL-CAP-FT Low curve
    cool_cap_ft_low = model_add_curve(airconditioner_variablerefrigerantflow.model, props['cool_cap_ft_low'])
    if cool_cap_ft_low
      airconditioner_variablerefrigerantflow.setCoolingCapacityRatioModifierFunctionofLowTemperatureCurve(cool_cap_ft_low)
    else
      OpenStudio.logFree(OpenStudio::Warn, 'openstudio.standard.AirConditionerVariableRefrigerantFlow', "For #{airconditioner_variablerefrigerantflow.name}, cannot find cool_cap_ft_low curve, will not be set.")
      successfully_set_all_properties = false
    end

    # Make the COOL-CAP-FT boundary curve
    cool_cap_ft_boundary = model_add_curve(airconditioner_variablerefrigerantflow.model, props['cool_cap_ft_boundary'])
    if cool_cap_ft_boundary
      airconditioner_variablerefrigerantflow.setCoolingCapacityRatioBoundaryCurve(cool_cap_ft_boundary)
    else
      OpenStudio.logFree(OpenStudio::Warn, 'openstudio.standard.AirConditionerVariableRefrigerantFlow', "For #{airconditioner_variablerefrigerantflow.name}, cannot find cool_cap_ft_boundary curve, will not be set.")
      successfully_set_all_properties = false
    end

    # Make the COOL-CAP-FT high curve
    cool_cap_ft_high = model_add_curve(airconditioner_variablerefrigerantflow.model, props['cool_cap_ft_high'])
    if cool_cap_ft_high
      airconditioner_variablerefrigerantflow.setCoolingCapacityRatioModifierFunctionofHighTemperatureCurve(cool_cap_ft_high)
    else
      OpenStudio.logFree(OpenStudio::Warn, 'openstudio.standards.AirConditionerVariableRefrigerantFlow', "For #{airconditioner_variablerefrigerantflow.name}, cannot find cool_cap_ft_high curve, will not be set.")
      successfully_set_all_properties = false
    end

    # Make the COOL-EIR-FT low curve
    cool_eir_ft_low = model_add_curve(airconditioner_variablerefrigerantflow.model, props['cool_eir_ft_low'])
    if cool_eir_ft_low
      airconditioner_variablerefrigerantflow.setCoolingEnergyInputRatioModifierFunctionofLowTemperatureCurve(cool_eir_ft_low)
    else
      OpenStudio.logFree(OpenStudio::Warn, 'openstudio.standards.AirConditionerVariableRefrigerantFlow', "For #{airconditioner_variablerefrigerantflow.name}, cannot find cool_eir_ft_low curve, will not be set.")
      successfully_set_all_properties = false
    end

    # Make the COOL-EIR-FT boundary curve
    cool_eir_ft_boundary = model_add_curve(airconditioner_variablerefrigerantflow.model, props['cool_eir_ft_boundary'])
    if cool_eir_ft_boundary
      airconditioner_variablerefrigerantflow.setCoolingEnergyInputRatioBoundaryCurve(cool_eir_ft_boundary)
    else
      OpenStudio.logFree(OpenStudio::Warn, 'openstudio.standards.AirConditionerVariableRefrigerantFlow', "For #{airconditioner_variablerefrigerantflow.name}, cannot find cool_eir_ft_boundary curve, will not be set.")
      successfully_set_all_properties = false
    end

    # Make the COOL-EIR-FT high curve
    cool_eir_ft_high = model_add_curve(airconditioner_variablerefrigerantflow.model, props['cool_eir_ft_high'])
    if cool_eir_ft_high
      airconditioner_variablerefrigerantflow.setCoolingEnergyInputRatioModifierFunctionofHighTemperatureCurve(cool_eir_ft_high)
    else
      OpenStudio.logFree(OpenStudio::Warn, 'openstudio.standards.AirConditionerVariableRefrigerantFlow', "For #{airconditioner_variablerefrigerantflow.name}, cannot find cool_eir_ft_high curve, will not be set.")
      successfully_set_all_properties = false
    end

    # Make the COOL-EIR-FPLR low curve
    cool_eir_fplr_low = model_add_curve(airconditioner_variablerefrigerantflow.model, props['cool_eir_fplr_low'])
    if cool_eir_fplr_low
      airconditioner_variablerefrigerantflow.setCoolingEnergyInputRatioModifierFunctionofLowPartLoadRatioCurve(cool_eir_fplr_low)
    else
      OpenStudio.logFree(OpenStudio::Warn, 'openstudio.standards.AirConditionerVariableRefrigerantFlow', "For #{airconditioner_variablerefrigerantflow.name}, cannot find cool_eir_fplr_low curve, will not be set.")
      successfully_set_all_properties = false
    end

    # Make the COOL-EIR-FPLR high curve
    cool_eir_fplr_high = model_add_curve(airconditioner_variablerefrigerantflow.model, props['cool_eir_fplr_high'])
    if cool_eir_fplr_high
      airconditioner_variablerefrigerantflow.setCoolingEnergyInputRatioModifierFunctionofHighPartLoadRatioCurve(cool_eir_fplr_high)
    else
      OpenStudio.logFree(OpenStudio::Warn, 'openstudio.standards.AirConditionerVariableRefrigerantFlow', "For #{airconditioner_variablerefrigerantflow.name}, cannot find cool_eir_fplr_high curve, will not be set.")
      successfully_set_all_properties = false
    end

    # Make the COOL-CCR curve
    cool_ccr = model_add_curve(airconditioner_variablerefrigerantflow.model, props['cool_ccr'])
    if cool_ccr
      airconditioner_variablerefrigerantflow.setCoolingCombinationRatioCorrectionFactorCurve(cool_ccr)
    else
      OpenStudio.logFree(OpenStudio::Warn, 'openstudio.standards.AirConditionerVariableRefrigerantFlow', "For #{airconditioner_variablerefrigerantflow.name}, cannot find cool_ccr curve, will not be set.")
      successfully_set_all_properties = false
    end

    # Make the COOL-PLF-FPLR curve
    cool_plf_fplr = model_add_curve(airconditioner_variablerefrigerantflow.model, props['cool_plf_fplr'])
    if cool_plf_fplr
      airconditioner_variablerefrigerantflow.setCoolingPartLoadFractionCorrelationCurve(cool_plf_fplr)
    else
      OpenStudio.logFree(OpenStudio::Warn, 'openstudio.standards.AirConditionerVariableRefrigerantFlow', "For #{airconditioner_variablerefrigerantflow.name}, cannot find cool_plf_fplr curve, will not be set.")
      successfully_set_all_properties = false
    end

    # Make the COOL-PLF-FPLR curve
    cool_plf_fplr = model_add_curve(airconditioner_variablerefrigerantflow.model, props['cool_plf_fplr'])
    if cool_plf_fplr
      airconditioner_variablerefrigerantflow.setCoolingPartLoadFractionCorrelationCurve(cool_plf_fplr)
    else
      OpenStudio.logFree(OpenStudio::Warn, 'openstudio.standards.AirConditionerVariableRefrigerantFlow', "For #{airconditioner_variablerefrigerantflow.name}, cannot find cool_plf_fplr curve, will not be set.")
      successfully_set_all_properties = false
    end

    # Make the COOL-CAP-FPL curve
    cool_cap_fpl = model_add_curve(airconditioner_variablerefrigerantflow.model, props['cool_cap_fpl'])
    if cool_cap_fpl
      airconditioner_variablerefrigerantflow.setPipingCorrectionFactorforLengthinCoolingModeCurve(cool_cap_fpl)
    else
      OpenStudio.logFree(OpenStudio::Warn, 'openstudio.standards.AirConditionerVariableRefrigerantFlow', "For #{airconditioner_variablerefrigerantflow.name}, cannot find cool_cap_fpl curve, will not be set.")
      successfully_set_all_properties = false
    end

  end

  # =============================================================================================================================
  # Applies the heating performance curves to "AirConditionerVariableRefrigerantFlow" object.
  def airconditioner_variablerefrigerantflow_heating_apply_curves(airconditioner_variablerefrigerantflow, eqpt_name)
    successfully_set_all_properties = true

    search_criteria = {}
    search_criteria['name'] = eqpt_name
    # Get the capacity
    capacity_w = airconditioner_variablerefrigerantflow_heating_find_capacity(airconditioner_variablerefrigerantflow)
    capacity_w = [1.0,capacity_w].max
    capacity_btu_per_hr = OpenStudio.convert(capacity_w, 'W', 'Btu/hr').get
    capacity_kbtu_per_hr = OpenStudio.convert(capacity_w, 'W', 'kBtu/hr').get

    # Lookup performance curves
    props = model_find_object(standards_data['tables']['heat_pump_heating_ecm']['table'], search_criteria, capacity_btu_per_hr)

    # Check to make sure properties were found
    if props.nil?
      OpenStudio.logFree(OpenStudio::Warn, 'openstudio.standard.AirConditionerVariableRefrigerantFlow', "For #{airconditioner_variablerefrigerantflow.name}, cannot find heating efficiency info using #{search_criteria}, cannot apply efficiency.")
      successfully_set_all_properties = false
    end

    # Make the HEAT-CAP-FT Low curve
    heat_cap_ft_low = model_add_curve(airconditioner_variablerefrigerantflow.model, props['heat_cap_ft_low'])
    if heat_cap_ft_low
      airconditioner_variablerefrigerantflow.setHeatingCapacityRatioModifierFunctionofLowTemperatureCurve(heat_cap_ft_low)
    else
      OpenStudio.logFree(OpenStudio::Warn, 'openstudio.standard.AirConditionerVariableRefrigerantFlow', "For #{airconditioner_variablerefrigerantflow.name}, cannot find heat_cap_ft_low curve, will not be set.")
      successfully_set_all_properties = false
    end

    # Make the HEAT-CAP-FT boundary curve
    heat_cap_ft_boundary = model_add_curve(airconditioner_variablerefrigerantflow.model, props['heat_cap_ft_boundary'])
    if heat_cap_ft_boundary
      airconditioner_variablerefrigerantflow.setHeatingCapacityRatioBoundaryCurve(heat_cap_ft_boundary)
    else
      OpenStudio.logFree(OpenStudio::Warn, 'openstudio.standard.AirConditionerVariableRefrigerantFlow', "For #{airconditioner_variablerefrigerantflow.name}, cannot find heat_cap_ft_boundary curve, will not be set.")
      successfully_set_all_properties = false
    end

    # Make the HEAT-CAP-FT high curve
    heat_cap_ft_high = model_add_curve(airconditioner_variablerefrigerantflow.model, props['heat_cap_ft_high'])
    if heat_cap_ft_high
      airconditioner_variablerefrigerantflow.setHeatingCapacityRatioModifierFunctionofHighTemperatureCurve(heat_cap_ft_high)
    else
      OpenStudio.logFree(OpenStudio::Warn, 'openstudio.standards.AirConditionerVariableRefrigerantFlow', "For #{airconditioner_variablerefrigerantflow.name}, cannot find heat_cap_ft_high curve, will not be set.")
      successfully_set_all_properties = false
    end

    # Make the HEAT-EIR-FT low curve
    heat_eir_ft_low = model_add_curve(airconditioner_variablerefrigerantflow.model, props['heat_eir_ft_low'])
    if heat_eir_ft_low
      airconditioner_variablerefrigerantflow.setHeatingEnergyInputRatioModifierFunctionofLowTemperatureCurve(heat_eir_ft_low)
    else
      OpenStudio.logFree(OpenStudio::Warn, 'openstudio.standards.AirConditionerVariableRefrigerantFlow', "For #{airconditioner_variablerefrigerantflow.name}, cannot find heat_eir_ft_low curve, will not be set.")
      successfully_set_all_properties = false
    end

    # Make the HEAT-EIR-FT boundary curve
    heat_eir_ft_boundary = model_add_curve(airconditioner_variablerefrigerantflow.model, props['heat_eir_ft_boundary'])
    if heat_eir_ft_boundary
      airconditioner_variablerefrigerantflow.setHeatingEnergyInputRatioBoundaryCurve(heat_eir_ft_boundary)
    else
      OpenStudio.logFree(OpenStudio::Warn, 'openstudio.standards.AirConditionerVariableRefrigerantFlow', "For #{airconditioner_variablerefrigerantflow.name}, cannot find heat_eir_ft_boundary curve, will not be set.")
      successfully_set_all_properties = false
    end

    # Make the HEAT-EIR-FT high curve
    heat_eir_ft_high = model_add_curve(airconditioner_variablerefrigerantflow.model, props['heat_eir_ft_high'])
    if heat_eir_ft_high
      airconditioner_variablerefrigerantflow.setHeatingEnergyInputRatioModifierFunctionofHighTemperatureCurve(heat_eir_ft_high)
    else
      OpenStudio.logFree(OpenStudio::Warn, 'openstudio.standards.AirConditionerVariableRefrigerantFlow', "For #{airconditioner_variablerefrigerantflow.name}, cannot find heat_eir_ft_high curve, will not be set.")
      successfully_set_all_properties = false
    end

    # Make the HEAT-EIR-FPLR low curve
    heat_eir_fplr_low = model_add_curve(airconditioner_variablerefrigerantflow.model, props['heat_eir_fplr_low'])
    if heat_eir_fplr_low
      airconditioner_variablerefrigerantflow.setHeatingEnergyInputRatioModifierFunctionofLowPartLoadRatioCurve(heat_eir_fplr_low)
    else
      OpenStudio.logFree(OpenStudio::Warn, 'openstudio.standards.AirConditionerVariableRefrigerantFlow', "For #{airconditioner_variablerefrigerantflow.name}, cannot find heat_eir_fplr_low curve, will not be set.")
      successfully_set_all_properties = false
    end

    # Make the HEAT-EIR-FPLR high curve
    heat_eir_fplr_high = model_add_curve(airconditioner_variablerefrigerantflow.model, props['heat_eir_fplr_high'])
    if heat_eir_fplr_high
      airconditioner_variablerefrigerantflow.setHeatingEnergyInputRatioModifierFunctionofHighPartLoadRatioCurve(heat_eir_fplr_high)
    else
      OpenStudio.logFree(OpenStudio::Warn, 'openstudio.standards.AirConditionerVariableRefrigerantFlow', "For #{airconditioner_variablerefrigerantflow.name}, cannot find heat_eir_fplr_high curve, will not be set.")
      successfully_set_all_properties = false
    end

    # Make the HEAT-HCR curve
    heat_hcr = model_add_curve(airconditioner_variablerefrigerantflow.model, props['heat_hcr'])
    if heat_hcr
      airconditioner_variablerefrigerantflow.setHeatingCombinationRatioCorrectionFactorCurve(heat_hcr)
    else
      OpenStudio.logFree(OpenStudio::Warn, 'openstudio.standards.AirConditionerVariableRefrigerantFlow', "For #{airconditioner_variablerefrigerantflow.name}, cannot find heat_hcr curve, will not be set.")
      successfully_set_all_properties = false
    end

    # Make the HEAT-PLF-FPLR curve
    heat_plf_fplr = model_add_curve(airconditioner_variablerefrigerantflow.model, props['heat_plf_fplr'])
    if heat_plf_fplr
      airconditioner_variablerefrigerantflow.setHeatingPartLoadFractionCorrelationCurve(heat_plf_fplr)
    else
      OpenStudio.logFree(OpenStudio::Warn, 'openstudio.standards.AirConditionerVariableRefrigerantFlow', "For #{airconditioner_variablerefrigerantflow.name}, cannot find cool_plf_fplr curve, will not be set.")
      successfully_set_all_properties = false
    end

    # Make the HEAT-CAP-FPL curve
    heat_cap_fpl = model_add_curve(airconditioner_variablerefrigerantflow.model, props['heat_cap_fpl'])
    if heat_cap_fpl
      airconditioner_variablerefrigerantflow.setPipingCorrectionFactorforLengthinHeatingModeCurve(heat_cap_fpl)
    else
      OpenStudio.logFree(OpenStudio::Warn, 'openstudio.standards.AirConditionerVariableRefrigerantFlow', "For #{airconditioner_variablerefrigerantflow.name}, cannot find heat_cap_fpl curve, will not be set.")
      successfully_set_all_properties = false
    end

  end

  # =============================================================================================================================
  # Find efficiency for "CoilCoolingDXSingleSpeed" object
  def coil_cooling_dx_single_speed_apply_cop(coil_cooling_dx_single_speed,
                                             search_criteria,
                                             rename = false)

    capacity_w = coil_cooling_dx_single_speed_find_capacity(coil_cooling_dx_single_speed)
    capacity_btu_per_hr = OpenStudio.convert(capacity_w, 'W', 'Btu/hr').get
    capacity_kbtu_per_hr = OpenStudio.convert(capacity_w, 'W', 'kBtu/hr').get

    # Look up the efficiency characteristics
    ac_props = model_find_object(standards_data['tables']['heat_pump_cooling_ecm']['table'], search_criteria, capacity_btu_per_hr)

    # Check to make sure properties were found
    if ac_props.nil?
      OpenStudio.logFree(OpenStudio::Warn, 'openstudio.standards.CoilCoolingDXSingleSpeed', "For #{coil_cooling_dx_single_speed.name}, cannot find efficiency info using #{search_criteria}, cannot apply efficiency standard.")
      successfully_set_all_properties = false
      return successfully_set_all_properties
    end

    # Get the minimum efficiency standards
    cop = nil

    # If specified as SEER
    unless ac_props['minimum_seasonal_energy_efficiency_ratio'].nil?
      min_seer = ac_props['minimum_seasonal_energy_efficiency_ratio']
      cop = seer_to_cop_cooling_with_fan(min_seer)
      new_comp_name = "#{coil_cooling_dx_single_speed.name} #{capacity_kbtu_per_hr.round}kBtu/hr #{min_seer}SEER"
      OpenStudio.logFree(OpenStudio::Info, 'openstudio.standards.CoilCoolingDXSingleSpeed', "For #{template}: #{coil_cooling_dx_single_speed.name}: Capacity = #{capacity_kbtu_per_hr.round}kBtu/hr; SEER = #{min_seer}")
    end

    # If specified as EER
    unless ac_props['minimum_energy_efficiency_ratio'].nil?
      min_eer = ac_props['minimum_energy_efficiency_ratio']
      cop = eer_to_cop(min_eer)
      new_comp_name = "#{coil_cooling_dx_single_speed.name} #{capacity_kbtu_per_hr.round}kBtu/hr #{min_eer}EER"
      OpenStudio.logFree(OpenStudio::Info, 'openstudio.standards.CoilCoolingDXSingleSpeed', "For #{template}: #{coil_cooling_dx_single_speed.name}: Capacity = #{capacity_kbtu_per_hr.round}kBtu/hr; EER = #{min_eer}")
    end

    # if specified as SEER (heat pump)
    unless ac_props['minimum_seasonal_efficiency'].nil?
      min_seer = ac_props['minimum_seasonal_efficiency']
      cop = seer_to_cop_cooling_with_fan(min_seer)
      new_comp_name = "#{coil_cooling_dx_single_speed.name} #{capacity_kbtu_per_hr.round}kBtu/hr #{min_seer}SEER"
      OpenStudio.logFree(OpenStudio::Info, 'openstudio.standards.CoilCoolingDXSingleSpeed', "For #{template}: #{coil_cooling_dx_single_speed.name}: Capacity = #{capacity_kbtu_per_hr.round}kBtu/hr; SEER = #{min_seer}")
    end

    # If specified as EER (heat pump)
    unless ac_props['minimum_full_load_efficiency'].nil?
      min_eer = ac_props['minimum_full_load_efficiency']
      cop = eer_to_cop(min_eer)
      new_comp_name = "#{coil_cooling_dx_single_speed.name} #{capacity_kbtu_per_hr.round}kBtu/hr #{min_eer}EER"
      OpenStudio.logFree(OpenStudio::Info, 'openstudio.standards.CoilCoolingDXSingleSpeed', "For #{template}: #{coil_cooling_dx_single_speed.name}: Capacity = #{capacity_kbtu_per_hr.round}kBtu/hr; EER = #{min_eer}")
    end

    # If specified as COP
    unless ac_props['minimum_coefficient_of_performance_cooling'].nil?
      cop = ac_props['minimum_coefficient_of_performance_cooling']
      new_comp_name = "#{coil_cooling_dx_single_speed.name} #{capacity_kbtu_per_hr.round}kBtu/hr #{cop}COP"
      OpenStudio.logFree(OpenStudio::Info, 'openstudio.standards.CoilCoolingDXSingleSpeed', "For #{template}: #{coil_cooling_dx_single_speed.name}: Capacity = #{capacity_kbtu_per_hr.round}kBtu/hr; COP = #{cop}")
    end

    # Rename
    if rename
      coil_cooling_dx_single_speed.setName(new_comp_name)
    end
    
    # Set COP
    coil_cooling_dx_single_speed.setRatedCOP(cop.to_f) unless cop.nil?

  end

  # =============================================================================================================================
  # Find efficiency for "CoilHeatingDXSingleSpeed" object
  def coil_heating_dx_single_speed_apply_cop(coil_heating_dx_single_speed,
                                             search_criteria,
                                             rename = false)

    capacity_w = coil_heating_dx_single_speed_find_capacity(coil_heating_dx_single_speed)
    capacity_btu_per_hr = OpenStudio.convert(capacity_w, 'W', 'Btu/hr').get
    capacity_kbtu_per_hr = OpenStudio.convert(capacity_w, 'W', 'kBtu/hr').get

    # Look up the efficiency characteristics
    props = model_find_object(standards_data['tables']['heat_pump_heating_ecm'], search_criteria, capacity_btu_per_hr)

    # Check to make sure properties were found
    if props.nil?
      OpenStudio.logFree(OpenStudio::Warn, 'openstudio.standards.CoilHeatingDXSingleSpeed', "For #{coil_heating_dx_single_speed.name}, cannot find efficiency info using #{search_criteria}, cannot apply efficiency standard.")
      successfully_set_all_properties = false
      return successfully_set_all_properties
    end

    # Get the minimum efficiency standards
    cop = nil

    # If specified as EER
    unless props['minimum_energy_efficiency_ratio'].nil?
      min_eer = props['minimum_energy_efficiency_ratio']
      cop = eer_to_cop(min_eer)
      new_comp_name = "#{coil_heating_dx_single_speed.name} #{capacity_kbtu_per_hr.round}kBtu/hr #{min_eer}EER"
      OpenStudio.logFree(OpenStudio::Info, 'openstudio.standards.CoilHeatingDXSingleSpeed', "For #{template}: #{coil_heating_dx_single_speed.name}: Capacity = #{capacity_kbtu_per_hr.round}kBtu/hr; EER = #{min_eer}")
    end

    # if specified as HSPF (heat pump)
    unless props['minimum_heating_seasonal_performance_factor'].nil?
      min_hspf = props['minimum_heating_seasonal_performance_factor']
      cop = hspf_to_cop_heating_with_fan(min_hspf)
      new_comp_name = "#{coil_heating_dx_single_speed.name} #{capacity_kbtu_per_hr.round}kBtu/hr #{min_seer}HSPF"
      OpenStudio.logFree(OpenStudio::Info, 'openstudio.standards.CoilHeatingDXSingleSpeed', "For #{template}: #{coil_heating_dx_single_speed.name}: Capacity = #{capacity_kbtu_per_hr.round}kBtu/hr; SEER = #{min_seer}")
    end

    # If specified as EER (heat pump)
    unless props['minimum_full_load_efficiency'].nil?
      min_eer = props['minimum_full_load_efficiency']
      cop = eer_to_cop(min_eer)
      new_comp_name = "#{coil_heating_dx_single_speed.name} #{capacity_kbtu_per_hr.round}kBtu/hr #{min_eer}EER"
      OpenStudio.logFree(OpenStudio::Info, 'openstudio.standards.CoilHeatingDXSingleSpeed', "For #{template}: #{coil_heating_dx_single_speed.name}: Capacity = #{capacity_kbtu_per_hr.round}kBtu/hr; EER = #{min_eer}")
    end

    # If specified as COP
    unless props['minimum_coefficient_of_performance_heating'].nil?
      cop = props['minimum_coefficient_of_performance_heating']
      new_comp_name = "#{coil_heating_dx_single_speed.name} #{capacity_kbtu_per_hr.round}kBtu/hr #{cop}COP"
      OpenStudio.logFree(OpenStudio::Info, 'openstudio.standards.CoilHeatingDXSingleSpeed', "For #{template}: #{coil_heating_dx_single_speed.name}: Capacity = #{capacity_kbtu_per_hr.round}kBtu/hr; EER = #{min_eer}")
    end

    # Rename
    if rename
      coil_heating_dx_single_speed.setName(new_comp_name)
    end

    # Set COP
    coil_heating_dx_single_speed.setRatedCOP(cop.to_f) unless cop.nil?

  end

  # =============================================================================================================================
  # Find efficiency for "CoilCoolingDXVariableSpeed" object
  def coil_cooling_dx_variable_speed_apply_cop(coil_cooling_dx_variable_speed,
                                               search_criteria,
                                               rename = false)

    capacity_w = coil_cooling_dx_variable_speed_find_capacity(coil_cooling_dx_variable_speed)
    capacity_btu_per_hr = OpenStudio.convert(capacity_w, 'W', 'Btu/hr').get
    capacity_kbtu_per_hr = OpenStudio.convert(capacity_w, 'W', 'kBtu/hr').get

    # Look up the efficiency characteristics
    ac_props = model_find_object(standards_data['tables']['heat_pump_cooling_ecm']['table'], search_criteria, capacity_btu_per_hr)

    # Check to make sure properties were found
    if ac_props.nil?
      OpenStudio.logFree(OpenStudio::Warn, 'openstudio.standards.CoilCoolingDXVariableSpeed', "For #{coil_cooling_dx_variable_speed.name}, cannot find efficiency info using #{search_criteria}, cannot apply efficiency standard.")
      successfully_set_all_properties = false
      return successfully_set_all_properties
    end

    # Get the minimum efficiency standards
    cop = nil

    # If specified as SEER
    unless ac_props['minimum_seasonal_energy_efficiency_ratio'].nil?
      min_seer = ac_props['minimum_seasonal_energy_efficiency_ratio']
      cop = seer_to_cop_cooling_with_fan(min_seer)
      new_comp_name = "#{coil_cooling_dx_variable_speed.name} #{capacity_kbtu_per_hr.round}kBtu/hr #{min_seer}SEER"
      OpenStudio.logFree(OpenStudio::Info, 'openstudio.standards.CoilCoolingDXVariableSpeed', "For #{template}: #{coil_cooling_dx_variable_speed.name}: Capacity = #{capacity_kbtu_per_hr.round}kBtu/hr; SEER = #{min_seer}")
    end

    # If specified as EER
    unless ac_props['minimum_energy_efficiency_ratio'].nil?
      min_eer = ac_props['minimum_energy_efficiency_ratio']
      cop = eer_to_cop(min_eer)
      new_comp_name = "#{coil_cooling_dx_single_speed.name} #{capacity_kbtu_per_hr.round}kBtu/hr #{min_eer}EER"
      OpenStudio.logFree(OpenStudio::Info, 'openstudio.standards.CoilCoolingDXVariableSpeed', "For #{template}: #{coil_cooling_dx_variable_speed.name}: Capacity = #{capacity_kbtu_per_hr.round}kBtu/hr; EER = #{min_eer}")
    end

    # if specified as SEER (heat pump)
    unless ac_props['minimum_seasonal_efficiency'].nil?
      min_seer = ac_props['minimum_seasonal_efficiency']
      cop = seer_to_cop_cooling_with_fan(min_seer)
      new_comp_name = "#{coil_cooling_dx_variable_speed.name} #{capacity_kbtu_per_hr.round}kBtu/hr #{min_seer}SEER"
      OpenStudio.logFree(OpenStudio::Info, 'openstudio.standards.CoilCoolingDXVariableSpeed', "For #{template}: #{coil_cooling_dx_variable_speed.name}: Capacity = #{capacity_kbtu_per_hr.round}kBtu/hr; SEER = #{min_seer}")
    end

    # If specified as EER (heat pump)
    unless ac_props['minimum_full_load_efficiency'].nil?
      min_eer = ac_props['minimum_full_load_efficiency']
      cop = eer_to_cop(min_eer)
      new_comp_name = "#{coil_cooling_dx_variable_speed.name} #{capacity_kbtu_per_hr.round}kBtu/hr #{min_eer}EER"
      OpenStudio.logFree(OpenStudio::Info, 'openstudio.standards.CoilCoolingDXVariableSpeed', "For #{template}: #{coil_cooling_dx_variable_speed.name}: Capacity = #{capacity_kbtu_per_hr.round}kBtu/hr; EER = #{min_eer}")
    end

    # If specified as COP
    unless ac_props['minimum_coefficient_of_performance_cooling'].nil?
      cop = ac_props['minimum_coefficient_of_performance_cooling']
      new_comp_name = "#{coil_cooling_dx_variable_speed.name} #{capacity_kbtu_per_hr.round}kBtu/hr #{cop}COP"
      OpenStudio.logFree(OpenStudio::Info, 'openstudio.standards.CoilCoolingDXVariableSpeed', "For #{template}: #{coil_cooling_dx_variable_speed.name}: Capacity = #{capacity_kbtu_per_hr.round}kBtu/hr; COP = #{cop}")
    end

    # Rename
    if rename
      coil_cooling_dx_variable_speed.setName(new_comp_name)
    end

    # Set COP values
    coil_cooling_dx_variable_speed.speeds.each { |speed| speed.setReferenceUnitGrossRatedCoolingCOP(cop.to_f) } unless cop.nil?

  end

  # =============================================================================================================================
  # Find efficiency for "CoilHeatingDXVariableSpeed" object
  def coil_heating_dx_variable_speed_apply_cop(coil_heating_dx_variable_speed,
                                               search_criteria,
                                               rename = false)

    capacity_w = coil_heating_dx_variable_speed_find_capacity(coil_heating_dx_variable_speed)
    capacity_btu_per_hr = OpenStudio.convert(capacity_w, 'W', 'Btu/hr').get
    capacity_kbtu_per_hr = OpenStudio.convert(capacity_w, 'W', 'kBtu/hr').get

    # Look up the efficiency characteristics
    props = model_find_object(standards_data['tables']['heat_pump_heating_ecm'], search_criteria, capacity_btu_per_hr)

    # Check to make sure properties were found
    if props.nil?
      OpenStudio.logFree(OpenStudio::Warn, 'openstudio.standards.CoilHeatingDXVariableSpeed', "For #{coil_heating_dx_variable_speed.name}, cannot find efficiency info using #{search_criteria}, cannot apply efficiency standard.")
      successfully_set_all_properties = false
      return successfully_set_all_properties
    end

    # Get the minimum efficiency standards
    cop = nil

    # If specified as EER
    unless props['minimum_energy_efficiency_ratio'].nil?
      min_eer = props['minimum_energy_efficiency_ratio']
      cop = eer_to_cop(min_eer)
      new_comp_name = "#{coil_heating_dx_variable_speed.name} #{capacity_kbtu_per_hr.round}kBtu/hr #{min_eer}EER"
      OpenStudio.logFree(OpenStudio::Info, 'openstudio.standards.CoilHeatingDXVariableSpeed', "For #{template}: #{coil_heating_dx_variable_speed.name}: Capacity = #{capacity_kbtu_per_hr.round}kBtu/hr; EER = #{min_eer}")
    end

    # if specified as HSPF (heat pump)
    unless props['minimum_heating_seasonal_performance_factor'].nil?
      min_hspf = props['minimum_heating_seasonal_performance_factor']
      cop = hspf_to_cop_heating_with_fan(min_hspf)
      new_comp_name = "#{coil_heating_dx_variable_speed.name} #{capacity_kbtu_per_hr.round}kBtu/hr #{min_seer}HSPF"
      OpenStudio.logFree(OpenStudio::Info, 'openstudio.standards.CoilHeatingDXVariableSpeed', "For #{template}: #{coil_heating_dx_variable_speed.name}: Capacity = #{capacity_kbtu_per_hr.round}kBtu/hr; SEER = #{min_seer}")
    end

    # If specified as EER (heat pump)
    unless props['minimum_full_load_efficiency'].nil?
      min_eer = props['minimum_full_load_efficiency']
      cop = eer_to_cop(min_eer)
      new_comp_name = "#{coil_heating_dx_variable_speed.name} #{capacity_kbtu_per_hr.round}kBtu/hr #{min_eer}EER"
      OpenStudio.logFree(OpenStudio::Info, 'openstudio.standards.CoilHeatingDXVariableSpeed', "For #{template}: #{coil_heating_dx_variable_speed.name}: Capacity = #{capacity_kbtu_per_hr.round}kBtu/hr; EER = #{min_eer}")
    end

    # If specified as COP
    unless props['minimum_coefficient_of_performance_heating'].nil?
      cop = props['minimum_coefficient_of_performance_heating']
      new_comp_name = "#{coil_heating_dx_variable_speed.name} #{capacity_kbtu_per_hr.round}kBtu/hr #{cop}COP"
      OpenStudio.logFree(OpenStudio::Info, 'openstudio.standards.CoilHeatingDXVariableSpeed', "For #{template}: #{coil_heating_dx_variable_speed.name}: Capacity = #{capacity_kbtu_per_hr.round}kBtu/hr; EER = #{min_eer}")
    end

    # Rename
    if rename
      coil_heating_dx_variable_speed.setName(new_comp_name)
    end

    # Set COP values
    coil_heating_dx_variable_speed.speeds.each { |speed| speed.setReferenceUnitGrossRatedHeatingCOP(cop.to_f) } unless cop.nil?

  end

  # =============================================================================================================================
  # Find cooling efficiency for "AirConditionerVariableRefrigerantFlow" object
  def airconditioner_variablerefrigerantflow_cooling_apply_cop(airconditioner_variablerefrigerantflow,
                                                               search_criteria,
                                                               rename = false)

    capacity_w = airconditioner_variablerefrigerantflow_cooling_find_capacity(airconditioner_variablerefrigerantflow)
    capacity_btu_per_hr = OpenStudio.convert(capacity_w, 'W', 'Btu/hr').get
    capacity_kbtu_per_hr = OpenStudio.convert(capacity_w, 'W', 'kBtu/hr').get

    # Look up the efficiency characteristics
    props = model_find_object(standards_data['tables']['heat_pump_cooling_ecm'], search_criteria, capacity_btu_per_hr)

    # Check to make sure properties were found
    if props.nil?
      OpenStudio.logFree(OpenStudio::Warn, 'openstudio.standards.AirConditionerVariableRefrigerantFlow', "For #{airconditioner_variablerefrigerantflow.name}, cannot find efficiency info using #{search_criteria}, cannot apply efficiency standard.")
      successfully_set_all_properties = false
      return successfully_set_all_properties
    end

    # Get the minimum efficiency standards
    cop = nil

    # If specified as EER
    unless props['minimum_energy_efficiency_ratio'].nil?
      min_eer = props['minimum_energy_efficiency_ratio']
      cop = eer_to_cop(min_eer)
      new_comp_name = "#{airconditioner_variablerefrigerantflow.name} #{capacity_kbtu_per_hr.round}kBtu/hr #{min_eer}EER"
      OpenStudio.logFree(OpenStudio::Info, 'openstudio.standards.AirConditionerVariableRefrigerantFlow', "For #{template}: #{airconditioner_variablerefrigerantflow.name}: Capacity = #{capacity_kbtu_per_hr.round}kBtu/hr; EER = #{min_eer}")
    end

    # if specified as HSPF (heat pump)
    unless props['minimum_heating_seasonal_performance_factor'].nil?
      min_hspf = props['minimum_heating_seasonal_performance_factor']
      cop = hspf_to_cop_heating_with_fan(min_hspf)
      new_comp_name = "#{coil_heating_dx_variable_speed.name} #{capacity_kbtu_per_hr.round}kBtu/hr #{min_seer}HSPF"
      OpenStudio.logFree(OpenStudio::Info, 'openstudio.standards.AirConditionerVariableRefrigerantFlow', "For #{template}: #{airconditioner_variablerefrigerantflow.name}: Capacity = #{capacity_kbtu_per_hr.round}kBtu/hr; SEER = #{min_seer}")
    end

    # If specified as EER (heat pump)
    unless props['minimum_full_load_efficiency'].nil?
      min_eer = props['minimum_full_load_efficiency']
      cop = eer_to_cop(min_eer)
      new_comp_name = "#{airconditioner_variablerefrigerantflow.name} #{capacity_kbtu_per_hr.round}kBtu/hr #{min_eer}EER"
      OpenStudio.logFree(OpenStudio::Info, 'openstudio.standards.AirConditionerVariableRefrigerantFlow', "For #{template}: #{airconditioner_variablerefrigerantflow.name}: Capacity = #{capacity_kbtu_per_hr.round}kBtu/hr; EER = #{min_eer}")
    end

    # If specified as COP
    unless props['minimum_coefficient_of_performance_cooling'].nil?
      cop = props['minimum_coefficient_of_performance_cooling']
      new_comp_name = "#{airconditioner_variablerefrigerantflow.name} #{capacity_kbtu_per_hr.round}kBtu/hr #{cop}COP"
      OpenStudio.logFree(OpenStudio::Info, 'openstudio.standards.AirConditionerVariableRefrigerantFlow', "For #{template}: #{airconditioner_variablerefrigerantflow.name}: Capacity = #{capacity_kbtu_per_hr.round}kBtu/hr; EER = #{min_eer}")
    end

    # Rename
    if rename
      airconditioner_variablerefrigerantflow.setName(new_comp_name)
    end

    # Set COP
    airconditioner_variablerefrigerantflow.setRatedCoolingCOP(cop.to_f) unless cop.nil?

  end

  # =============================================================================================================================
  # Find heating efficiency for "AirConditionerVariableRefrigerantFlow" object
  def airconditioner_variablerefrigerantflow_heating_apply_cop(airconditioner_variablerefrigerantflow,
                                                               search_criteria,
                                                               rename = false)

    capacity_w = airconditioner_variablerefrigerantflow_heating_find_capacity(airconditioner_variablerefrigerantflow)
    capacity_btu_per_hr = OpenStudio.convert(capacity_w, 'W', 'Btu/hr').get
    capacity_kbtu_per_hr = OpenStudio.convert(capacity_w, 'W', 'kBtu/hr').get

    # Look up the efficiency characteristics
    props = model_find_object(standards_data['tables']['heat_pump_heating_ecm'], search_criteria, capacity_btu_per_hr)

    # Check to make sure properties were found
    if props.nil?
      OpenStudio.logFree(OpenStudio::Warn, 'openstudio.standards.AirConditionerVariableRefrigerantFlow', "For #{airconditioner_variablerefrigerantflow.name}, cannot find heating efficiency info using #{search_criteria}, cannot apply efficiency standard.")
      successfully_set_all_properties = false
      return successfully_set_all_properties
    end

    # Get the minimum efficiency standards
    cop = nil

    # If specified as EER
    unless props['minimum_energy_efficiency_ratio'].nil?
      min_eer = props['minimum_energy_efficiency_ratio']
      cop = eer_to_cop(min_eer)
      new_comp_name = "#{airconditioner_variablerefrigerantflow.name} #{capacity_kbtu_per_hr.round}kBtu/hr #{min_eer}EER"
      OpenStudio.logFree(OpenStudio::Info, 'openstudio.standards.AirConditionerVariableRefrigerantFlow', "For #{template}: #{airconditioner_variablerefrigerantflow.name}: Capacity = #{capacity_kbtu_per_hr.round}kBtu/hr; EER = #{min_eer}")
    end

    # if specified as HSPF (heat pump)
    unless props['minimum_heating_seasonal_performance_factor'].nil?
      min_hspf = props['minimum_heating_seasonal_performance_factor']
      cop = hspf_to_cop_heating_with_fan(min_hspf)
      new_comp_name = "#{coil_heating_dx_variable_speed.name} #{capacity_kbtu_per_hr.round}kBtu/hr #{min_seer}HSPF"
      OpenStudio.logFree(OpenStudio::Info, 'openstudio.standards.AirConditionerVariableRefrigerantFlow', "For #{template}: #{airconditioner_variablerefrigerantflow.name}: Capacity = #{capacity_kbtu_per_hr.round}kBtu/hr; SEER = #{min_seer}")
    end

    # If specified as EER (heat pump)
    unless props['minimum_full_load_efficiency'].nil?
      min_eer = props['minimum_full_load_efficiency']
      cop = eer_to_cop(min_eer)
      new_comp_name = "#{airconditioner_variablerefrigerantflow.name} #{capacity_kbtu_per_hr.round}kBtu/hr #{min_eer}EER"
      OpenStudio.logFree(OpenStudio::Info, 'openstudio.standards.AirConditionerVariableRefrigerantFlow', "For #{template}: #{airconditioner_variablerefrigerantflow.name}: Capacity = #{capacity_kbtu_per_hr.round}kBtu/hr; EER = #{min_eer}")
    end

    # If specified as COP
    unless props['minimum_coefficient_of_performance_heating'].nil?
      cop = props['minimum_coefficient_of_performance_heating']
      new_comp_name = "#{airconditioner_variablerefrigerantflow.name} #{capacity_kbtu_per_hr.round}kBtu/hr #{cop}COP"
      OpenStudio.logFree(OpenStudio::Info, 'openstudio.standards.AirConditionerVariableRefrigerantFlow', "For #{template}: #{airconditioner_variablerefrigerantflow.name}: Capacity = #{capacity_kbtu_per_hr.round}kBtu/hr; EER = #{min_eer}")
    end

    # Rename
    if rename
      airconditioner_variablerefrigerantflow.setName(new_comp_name)
    end

    # Set COP
    airconditioner_variablerefrigerantflow.setRatedHeatingCOP(cop.to_f) unless cop.nil?

  end

  # =============================================================================================================================
  # Find cooling capacity for "CoilCoolingDXVariableSpeed" object
  def coil_cooling_dx_variable_speed_find_capacity(coil_cooling_dx_variable_speed)
    capacity_w = nil
    if coil_cooling_dx_variable_speed.grossRatedTotalCoolingCapacityAtSelectedNominalSpeedLevel.is_initialized
      capacity_w = coil_cooling_dx_variable_speed.grossRatedTotalCoolingCapacityAtSelectedNominalSpeedLevel.get
    elsif coil_cooling_dx_variable_speed.autosizedGrossRatedTotalCoolingCapacityAtSelectedNominalSpeedLevel.is_initialized
      capacity_w = coil_cooling_dx_variable_speed.autosizedGrossRatedTotalCoolingCapacityAtSelectedNominalSpeedLevel.get
    else
      OpenStudio.logFree(OpenStudio::Warn, 'openstudio.standards.CoilCoolingDXVariableSpeed', "For #{coil_cooling_dx_variable_speed.name} capacity is not available, cannot apply efficiency standard.")
      return 0.0
    end

    return capacity_w
  end

  # =============================================================================================================================
  # Find heating capacity for "CoilHeatingDXVariableSpeed" object
  def coil_heating_dx_variable_speed_find_capacity(coil_heating_dx_variable_speed)
    capacity_w = nil
    if coil_heating_dx_variable_speed.ratedHeatingCapacityAtSelectedNominalSpeedLevel.is_initialized
      capacity_w = coil_heating_dx_variable_speed.ratedHeatingCapacityAtSelectedNominalSpeedLevel.get
    elsif coil_heating_dx_variable_speed.autosizedRatedHeatingCapacityAtSelectedNominalSpeedLevel.is_initialized
      capacity_w = coil_heating_dx_variable_speed.autosizedRatedHeatingCapacityAtSelectedNominalSpeedLevel.get
    else
      OpenStudio.logFree(OpenStudio::Warn, 'openstudio.standards.CoilHeatingDXVariableSpeed', "For #{coil_heating_dx_variable_speed.name} capacity is not available, cannot apply efficiency standard.")
      return 0.0
    end

    return capacity_w
  end

  # =============================================================================================================================
  # Find cooling capacity for "AirConditionerVariableRefrigerantFlow" object
  def airconditioner_variablerefrigerantflow_cooling_find_capacity(airconditioner_variablerefrigerantflow)
    capacity_w = nil
    if airconditioner_variablerefrigerantflow.ratedTotalCoolingCapacity.is_initialized
      capacity_w = airconditioner_variablerefrigerantflow.ratedTotalCoolingCapacity.get
    elsif airconditioner_variablerefrigerantflow.autosizedRatedTotalCoolingCapacity.is_initialized
      capacity_w = airconditioner_variablerefrigerantflow.autosizedRatedTotalCoolingCapacity.get
      airconditioner_variablerefrigerantflow.setRatedTotalCoolingCapacity(capacity_w)
    else
      OpenStudio.logFree(OpenStudio::Warn, 'openstudio.standards.AirConditionerVariableRefrigerantFlow', "For #{airconditioner_variablerefrigerantflow.name} cooling capacity is not available, cannot apply efficiency standard.")
      return 0.0
    end

    return capacity_w
  end

  # =============================================================================================================================
  # Find heating capacity for "AirConditionerVariableRefrigerantFlow" object
  def airconditioner_variablerefrigerantflow_heating_find_capacity(airconditioner_variablerefrigerantflow)
    capacity_w = nil
    if airconditioner_variablerefrigerantflow.ratedTotalHeatingCapacity.is_initialized
      capacity_w = airconditioner_variablerefrigerantflow.ratedTotalHeatingCapacity.get
    elsif airconditioner_variablerefrigerantflow.autosizedRatedTotalHeatingCapacity.is_initialized
      capacity_w = airconditioner_variablerefrigerantflow.autosizedRatedTotalHeatingCapacity.get
      airconditioner_variablerefrigerantflow.setRatedTotalHeatingCapacity(capacity_w)
    else
      OpenStudio.logFree(OpenStudio::Warn, 'openstudio.standards.AirConditionerVariableRefrigerantFlow', "For #{airconditioner_variablerefrigerantflow.name} heating capacity is not available, cannot apply efficiency standard.")
      return 0.0
    end

    return capacity_w
  end

  # ============================================================================================================================
  # Apply boiler efficiency
  # This model takes an OS model and a boiler efficiency string or hash sent to it with the following form:
  #    "boiler_eff": {
  #        "name" => "NECB 88% Efficient Condensing Boiler",
  #        "efficiency" => 0.88,
  #        "part_load_curve" => "BOILER-EFFPLR-COND-NECB2011",
  #        "notes" => "From NECB 2011."
  #    }
  # If boiler_eff is nill then it does nothing.  If both "efficiency" and "part_load_curve" are nil then it does
  # nothing.  If a boiler_eff is passed as a string and not a hash then it looks for a "name" field in the
  # boiler_set.json file that matches boiler_eff and gets the associated boiler performance details from the file.
  # If an efficiency is set but is not between 0.01 and 1.0 it returns an error.  Otherwise, it looks for plant loop
  # supply components that match the "OS_BoilerHotWater" type.  If it finds one it then calls the
  # "reset_boiler_efficiency method which resets the the boiler efficiency and looks for the part load efficiency curve
  # in the curves.json file.  If it finds a curve it sets the part load curve to that, otherwise it returns an error.
  # It also renames the boiler to include the "boiler_eff"["name"].
  def modify_boiler_efficiency(model:, boiler_eff: nil)
    return if boiler_eff.nil?

    # If boiler_eff is a string rather than a hash then assume it is the name of a boiler efficiency package and look
    # for a package with that name in boiler_set.json.
    if boiler_eff.is_a?(String)
      eff_packages = @standards_data['tables']['boiler_eff_ecm']['table']
      eff_package = eff_packages.select { |eff_pack_info| eff_pack_info['name'] == boiler_eff }

      raise "Cannot not find #{boiler_eff} in the ECMS boiler_set.json file.  Please check that the name is correctly spelled in the ECMS class boiler_set.json and in the code calling (directly or through another method) the ECMS class modify_boiler_efficiency method." if eff_package.empty?
      raise "More than one boiler efficiency package with the name #{boiler_eff} was found.  Please check the ECMS class boiler_set.json file and make sure that each boiler efficiency package has a unique name." if eff_package.size > 1

      ecm_name = boiler_eff
      boiler_eff = {
        'name' => ecm_name,
        'efficiency' => eff_package[0]['efficiency'],
        'part_load_curve' => eff_package[0]['part_load_curve']
      }
    end
    # If nothing is passed in the boiler_eff hash then assume this was not supposed to be used and return without doing
    # anything.
    return if boiler_eff['name'].nil? && boiler_eff['efficiency'].nil? && boiler_eff['part_load_curve'].nil?
    # If no efficiency or partload curve are found (either passed directly or via the boiler_set.json file) then assume
    # that the current SHW setting should not be changed.  Return without changing anything.
    return if boiler_eff['efficiency'].nil? && boiler_eff['part_load_curve'].nil?
    raise 'You attempted to set the efficiency of boilers in this model to nil. Please check the ECMS class boiler_set.json and make sure the efficiency is properly set' if boiler_eff['efficiency'].nil?
    raise "You attempted to set the efficiency of boilers in this model to: #{boiler_eff['efficiency']}. Please check the ECMS class boiler_set.json and make sure the efficiency you set is between 0.01 and 1.0." if boiler_eff['efficiency'] < 0.01 || boiler_eff['efficiency'] > 1.0
    raise 'You attempted to set the part load curve of boilers in this model to nil.  Please check the ECMS class boiler_set.json file and ensure that both the efficiency and part load curve are set.' if boiler_eff['part_load_curve'].nil?

    model.getBoilerHotWaters.sort.each do |mod_boiler|
      reset_boiler_efficiency(model: model, component: mod_boiler.to_BoilerHotWater.get, eff: boiler_eff)
    end
  end

  # This method takes an OS model, a "OS_BoilerHotWater" type compenent, condensing efficiency limit and an efficiency
  # hash which looks like:
  #    "eff": {
  #        "name": "NECB 88% Efficient Condensing Boiler",
  #        "efficiency" => 0.88,
  #        "part_load_curve" => "BOILER-EFFPLR-COND-NECB2011",
  #        "notes" => "From NECB 2011."
  #    }
  # This method sets efficiency of the boiler to whatever is entered in eff["efficiency"].  It then looks for the
  # "part_load_curve" value in the curves.json file. If it does not find one it returns an error.  If it finds one it
  # reset the part load curve to whatever was found. It then determines the nominal capacity of the boiler.  If the
  # nominal capacity is greater than 1W the boiler is considered a primary boiler (for the name only) if the capacity is
  # less than 1W the boiler is considered a secondary boiler (for the name only).  It then renames the boiler according
  # to the following pattern:
  # "Primary/Secondary eff["name"] capacity kBtu/hr".
  def reset_boiler_efficiency(model:, component:, eff:)
    component.setNominalThermalEfficiency(eff['efficiency'])
    part_load_curve_name = eff['part_load_curve'].to_s
    existing_curve = @standards_data['curves'].select { |curve| curve['name'] == part_load_curve_name }
    raise "No boiler with the name #{part_load_curve_name} could be found in the ECMS class curves.json file.  Please check both the ECMS class boiler_set.json and class curves.json files to ensure the curve is entered and referenced correctly." if existing_curve.empty?

    part_load_curve_data = (@standards_data['curves'].select { |curve| curve['name'] == part_load_curve_name })[0]
    if part_load_curve_data['independent_variable_1'].to_s.upcase == 'TEnteringBoiler'.upcase || part_load_curve_data['independent_variable_2'].to_s.upcase == 'TEnteringBoiler'.upcase
      component.setEfficiencyCurveTemperatureEvaluationVariable('EnteringBoiler')
    elsif part_load_curve_data['independent_variable_1'].to_s.upcase == 'TLeavingBoiler'.upcase || part_load_curve_data['independent_variable_2'].to_s.upcase == 'TLeavingBoiler'.upcase
      component.setEfficiencyCurveTemperatureEvaluationVariable('LeavingBoiler')
    end
    part_load_curve = model_add_curve(model, part_load_curve_name)
    raise "There was a problem setting the boiler part load curve named #{part_load_curve_name} for #{component.name}.  Please ensure that the curve is entered and referenced correctly in the ECMS class curves.json and boiler_set.json files." unless part_load_curve

    component.setNormalizedBoilerEfficiencyCurve(part_load_curve)
    if component.nominalCapacity.is_initialized
      boiler_size_w = component.nominalCapacity.to_f
    elsif component.isNominalCapacityAutosized
      boiler_size_w = component.autosizedNominalCapacity.get
    end
    boiler_size_kbtu_per_hour = OpenStudio.convert(boiler_size_w, 'W', 'kBtu/h').get
    boiler_primacy = 'Primary '
    if boiler_size_w < 1.0
      boiler_primacy = 'Secondary '
    end
    if eff['name'].nil?
      eff_measure_name = 'Revised Performance Boiler'
    else
      eff_measure_name = eff['name']
    end
    new_boiler_name = (boiler_primacy + eff_measure_name + " #{boiler_size_kbtu_per_hour.round(0)}kBtu/hr #{component.nominalThermalEfficiency} Thermal Eff").strip
    component.setName(new_boiler_name)
  end

  # ============================================================================================================================
  # Apply Furnace efficiency
  # This model takes an OS model and a furnace efficiency string or hash sent to it with the following form:
  #    "furnace_eff": {
  #        "name" => "NECB 85% Efficient Condensing Furnace",
  #        "efficiency" => 0.85,
  #        "part_load_curve" => "FURNACE-EFFPLR-COND-NECB2011",
  #        "notes" => "From NECB 2011."
  #    }
  # If furnace_eff is nil then it does nothing.  If both "efficiency" and "part_load_curve" are nil then it does
  # nothing.  If a furnace_eff is a string it looks for furnace_eff as a "name" in the furnace_set.json file to find
  # the performance details.  If an efficiency is set but is not between 0.01 and 1.0 it returns an error.  Otherwise,
  # it looks for air loop supply components that match the "OS_CoilHeatingGas" type.  If it finds one it then calls the
  # reset_furnace_efficiency method which resets the the furnace efficiency and looks for the part load efficiency curve
  # in the curves.json file.  If it finds a curve it sets the part load curve to that, otherwise it returns an error. It
  # also renames the furnace to include the "furnace_eff"["name"].
  def modify_furnace_efficiency(model:, furnace_eff: nil)
    return if furnace_eff.nil?

    # If furnace_eff is a string rather than a hash then assume it is the name of a furnace efficiency package and look
    # for a package with that name in furnace_set.json.
    if furnace_eff.is_a?(String)
      eff_packages = @standards_data['tables']['furnace_eff_ecm']['table']
      eff_package = eff_packages.select { |eff_pack_info| eff_pack_info['name'] == furnace_eff }

      raise "Cannot not find #{furnace_eff} in the ECMS furnace_set.json file.  Please check that the name is correctly spelled in the ECMS class furnace_set.json and in the code calling (directly or through another method) the ECMS class modify_furnace_efficiency method." if eff_package.empty?
      raise "More than one furnace efficiency package with the name #{furnace_eff} was found.  Please check the ECMS class furnace_set.json file and make sure that each furnace efficiency package has a unique name." if eff_package.size > 1

      ecm_name = furnace_eff
      furnace_eff = {
        'name' => ecm_name,
        'efficiency' => eff_package[0]['efficiency'],
        'part_load_curve' => eff_package[0]['part_load_curve']
      }
    end
    # If nothing is passed in the furnace_eff hash then assume this was not supposed to be used and return without doing
    # anything.
    return if furnace_eff['name'].nil? && furnace_eff['efficiency'].nil? && furnace_eff['part_load_curve'].nil?
    # If no efficiency or partload curve are found (either passed directly or via the furnace_set.json file) then assume
    # that the current furance performance settings should not be changed.  Return without changing anything.
    return if furnace_eff['efficiency'].nil? && furnace_eff['part_load_curve'].nil?
    raise 'You attempted to set the efficiency of furnaces in this model to nil.  Please check the ECMS class furnace_set.json file and make sure the efficiency is set' if furnace_eff['efficiency'].nil?
    raise "You attempted to set the efficiency of furnaces in this model to: #{furnace_eff['efficiency']}. Please check the ECMS class furnace_set.json file and make sure the efficiency you set is between 0.01 and 1.0." if furnace_eff['efficiency'] < 0.01 || furnace_eff['efficiency'] > 1.0
    raise 'You attempted to set the part load curve of furnaces in this model to nil.  Please check the ECMS class furnace_set.json file and ensure that both the efficiency and part load curve are set.' if furnace_eff['part_load_curve'].nil?

    model.getCoilHeatingGass.sort.each do |mod_furnace|
      reset_furnace_efficiency(model: model, component: mod_furnace.to_CoilHeatingGas.get, eff: furnace_eff)
    end
  end

  # This method takes an OS model, a "OS_CoilHeatingGas" type compenent, and an efficiency hash which looks like:
  #    "eff": {
  #        "name": "NECB 85% Efficient Condensing Furnace",
  #        "efficiency" => 0.85,
  #        "part_load_curve" => "FURNACE-EFFPLR-COND-NECB2011",
  #        "notes" => "From NECB 2011."
  #    }
  # This method sets the efficiency of the furnace to whatever is entered in eff["efficiency"].  It then looks for the
  # "part_load_curve" value in the curves.json file.  If it does not find one it returns an error.  If it finds one it
  # reset the part load curve to whatever was found.  It then renames the furnace according to the following pattern:
  # "eff["name"] + <furnace number (whatever was there before)>".
  def reset_furnace_efficiency(model:, component:, eff:)
    component.setGasBurnerEfficiency(eff['efficiency'])
    part_load_curve_name = eff['part_load_curve'].to_s
    existing_curve = @standards_data['curves'].select { |curve| curve['name'] == part_load_curve_name }
    raise "No furnace part load curve with the name #{part_load_curve_name} could be found in the ECMS class curves.json file.  Please check both the ECMS class curves.json and the measure furnace_set.json files to ensure the curve is entered and referenced correctly." if existing_curve.empty?

    part_load_curve = model_add_curve(model, part_load_curve_name)
    raise "There was a problem setting the furnace part load curve named #{part_load_curve_name} for #{component.name}.  Please ensure that the curve is entered and referenced correctly in the ECMS class curves.json or measure furnace_set.json files." unless part_load_curve

    component.setPartLoadFractionCorrelationCurve(part_load_curve)
    if eff['name'].nil?
      ecm_package_name = 'Revised Performance Furnace'
    else
      ecm_package_name = eff['name']
    end
    furnace_num = component.name.to_s.gsub(/[^0-9]/, '')
    new_furnace_name = (ecm_package_name + " #{furnace_num}").strip
    component.setName(new_furnace_name)
  end

  # ============================================================================================================================
  # Apply shw efficiency
  # This model takes an OS model and a shw efficiency string or hash sent to it with the following form:
  #    "shw_eff": {
  #        "name" => "Natural Gas Power Vent with Electric Ignition",
  #        "efficiency" => 0.94,
  #        "part_load_curve" => "SWH-EFFFPLR-NECB2011"
  #        "notes" => "From NECB 2011."
  #    }
  # If shw_eff is nil then it does nothing.  If both "efficiency" and "part_load_curve" are nil then it does nothing.
  # If shw_eff is a string then it looks for shw_eff as a "name" in the shw_set.json file for the details on the tank.
  # If an efficiency is set but is not between 0.01 and 1.0 it returns an error.  Otherwise, it looks for mixed water
  # heaters.  If it finds any it then calls the reset_shw_efficiency method which resets the the shw efficiency and the
  # part load curve. It also renames the shw tank with the following pattern:
  # {valume}Gal {eff_name} Water Heater - {Capacity}kBtu/hr {efficiency} Therm Eff
  def modify_shw_efficiency(model:, shw_eff: nil)
    return if shw_eff.nil?

    # If shw_eff is a string rather than a hash then assume it is the name of a shw efficiency package and look
    # for a package with that name in shw_set.json.
    if shw_eff.is_a?(String)
      eff_packages = @standards_data['tables']['shw_eff_ecm']['table']
      eff_package = eff_packages.select { |eff_pack_info| eff_pack_info['name'] == shw_eff }

      raise "Cannot not find #{shw_eff} in the ECMS shw_set.json file.  Please check that the name is correctly spelled in the ECMS class shw_set.json and in the code calling (directly or through another method) the ECMS class modify_shw_efficiency method." if eff_package.empty?
      raise "More than one shw tank efficiency package with the name #{shw_eff} was found.  Please check the ECMS class shw_set.json file and make sure that each shw tank efficiency package has a unique name." if eff_package.size > 1

      ecm_name = shw_eff
      shw_eff = {
        'name' => ecm_name,
        'efficiency' => eff_package[0]['efficiency'],
        'part_load_curve' => eff_package[0]['part_load_curve']
      }
    end
    # If nothing is passed in the shw_eff hash then assume this was not supposed to be used and return without doing
    # anything.
    return if shw_eff['name'].nil? && shw_eff['efficiency'].nil? && shw_eff['part_load_curve'].nil?
    # If no efficiency or partload curve are found (either passed directly or via the shw_set.json file) then assume
    # that the current shw performance settings should not be changed.  Return without changing anything.
    return if shw_eff['efficiency'].nil? && shw_eff['part_load_curve'].nil?
    raise 'You attempted to set the efficiency of shw tanks in this model to nil.  Please check the ECMS class shw_set.json file and make sure the efficiency is set' if shw_eff['efficiency'].nil?
    raise "You attempted to set the efficiency of shw tanks in this model to: #{shw_eff['efficiency']}. Please check the ECMS class shw_set.json and make sure the efficiency you set is between 0.01 and 1.0." if shw_eff['efficiency'] < 0.01 || shw_eff['efficiency'] > 1.0
    raise 'You attempted to set the part load curve of shw tanks in this model to nil.  Please check the ECMS class shw_set.json file and ensure that both the efficiency and part load curve are set.' if shw_eff['part_load_curve'].nil?

    model.getWaterHeaterMixeds.sort.each do |shw_mod|
      reset_shw_efficiency(model: model, component: shw_mod, eff: shw_eff)
    end
  end

  # This method takes an OS model, a "OS_WaterHeaterMixed" type compenent, and an efficiency hash which looks like:
  #    "eff": {
  #        "name": "Natural Gas Power Vent with Electric Ignition",
  #        "efficiency" => 0.94,
  #        "part_load_curve" => "SWH-EFFFPLR-NECB2011",
  #        "notes" => "From NECB 2011."
  #    }
  # This method sets the efficiency of the shw heater to whatever is entered in eff["efficiency"].  It then looks for the
  # "part_load_curve" value in the curves.json file.  If it does not find one it returns an error.  If it finds one it
  # resets the part load curve to whatever was found.  It then renames the shw tank according to the following pattern:
  # {valume}Gal {eff_name} Water Heater - {Capacity}kBtu/hr {efficiency} Therm Eff
  def reset_shw_efficiency(model:, component:, eff:)
    return if component.heaterFuelType.to_s.upcase == 'ELECTRICITY'

    eff_result = component.setHeaterThermalEfficiency(eff['efficiency'].to_f)
    raise "There was a problem setting the efficiency of the SHW #{component.name}.  Please check the ECMS class shw_set.json file or the model." unless eff_result

    part_load_curve_name = eff['part_load_curve'].to_s
    existing_curve = @standards_data['curves'].select { |curve| curve['name'] == part_load_curve_name }
    raise "No shw tank part load curve with the name #{part_load_curve_name} could be found in the ECMS class curves.json file.  Please check both the ECMS class curves.json and the measure shw_set.json files to ensure the curve is entered and referenced correctly." if existing_curve.empty?

    part_load_curve = model_add_curve(model, part_load_curve_name)
    raise "There was a problem setting the shw tank part load curve named #{part_load_curve_name} for #{component.name}.  Please ensure that the curve is entered and referenced correctly in the ECMS class curves.json and shw_set.json files." unless part_load_curve

    component.setPartLoadFactorCurve(part_load_curve)
    # Get the volume and capacity of the SHW tank.
    if component.tankVolume.is_initialized
      shw_vol_m3 = component.tankVolume.to_f
      shw_vol_gal = OpenStudio.convert(shw_vol_m3, 'm^3', 'gal').get.to_f.round(0)
    elsif component.isTankVolumeAutosized
      shw_vol_gal = 'auto_size'
    end
    if component.heaterMaximumCapacity.is_initialized
      shw_capacity_W = component.heaterMaximumCapacity.to_f
      shw_capacity_kBtu_hr = OpenStudio.convert(shw_capacity_W, 'W', 'kBtu/h').get.to_f.round(0)
    elsif component.isHeaterMaximumCapacityAutosized
      shw_capacity_kBtu_hr = 'auto_cap'
    end
    # Set a default revised shw tank name if no name is present in the eff hash.
    if eff['name'].nil?
      shw_ecm_package_name = 'Revised'
    else
      shw_ecm_package_name = eff['name']
    end
    shw_name = ("#{shw_vol_gal} Gal #{shw_ecm_package_name} Water Heater - #{shw_capacity_kBtu_hr}kBtu/hr #{eff['efficiency']} Therm Eff").strip
    component.setName(shw_name)
  end

  # ============================================================================================================================
  # Method to update the cop and/or the performance curves of unitary dx coils. The method input 'unitary_cop' can either be a
  # string or a hash. When it's a string it's used to find a hash in the json table 'unitary_cop_ecm'. When it's a hash it holds
  # the parameters needed to update the cop and/or the performance curves of the unitary coil.
  def modify_unitary_cop(model:, unitary_cop:, sizing_done:, sql_db_vars_map:)
    return if unitary_cop.nil? || (unitary_cop.to_s == 'NECB_Default')

    coils = model.getCoilCoolingDXSingleSpeeds.select {|coil| coil.name.to_s.include? '_dx'}
    coils += model.getCoilCoolingDXMultiSpeeds.select {|coil| coil.name.to_s.include? '_dx'}
    unitary_cop_copy = unitary_cop.dup
    coils.sort.each do |coil|
      coil_type = 'SingleSpeed'
      coil_type = 'MultiSpeed' if coil.class.name.to_s.include? 'CoilCoolingDXMultiSpeed'
      # if the parameter 'unitary_cop' is a string then get the information on the new parameters for the coils from
      # the json table 'unitary_cop_ecm'
      if unitary_cop_copy.is_a?(String)
        search_criteria = {}
        search_criteria['name'] = unitary_cop_copy
        coil_name = coil.name.to_s
        if (sql_db_vars_map.has_key? coil_name) && !sizing_done then coil.setName(sql_db_vars_map[coil_name]) end
        if coil_type == 'SingleSpeed'
          capacity_w = coil_cooling_dx_single_speed_find_capacity(coil)
        elsif coil_type == 'MultiSpeed'
          capacity_w = coil_cooling_dx_multi_speed_find_capacity(coil)
        end
        coil.setName(coil_name)
        cop_package = model_find_object(@standards_data['tables']['unitary_cop_ecm'], search_criteria, capacity_w)
        raise "Cannot find #{unitary_cop_ecm} in the ECMS unitary_acs.json file.  Please check that the name is correctly spelled in the ECMS class unitary_acs.json file and in the code calling (directly or through another method) the ECMS class modify_unitary_eff method." if cop_package.empty?

        ecm_name = unitary_cop_copy
        unitary_cop = {
          'name' => ecm_name,
          'maximum_capacity' => cop_package['maximum_capacity'],
          'minimum_energy_efficiency_ratio' => cop_package['minimum_energy_efficiency_ratio'],
          'minimum_seasonal_energy_efficiency_ratio' => cop_package['minimum_seasonal_energy_efficiency_ratio'],
          'minimum_coefficient_of_performance_cooling' => cop_package['minimum_coefficient_of_performance_cooling'],
          'ref_flow_rate_m3_per_sec' => cop_package['ref_flow_rate_m3_per_sec'],
          'cool_cap_ft' => cop_package['cool_cap_ft'],
          'cool_cap_fflow' => cop_package['cool_cap_fflow'],
          'cool_eir_ft' => cop_package['cool_eir_ft'],
          'cool_eir_fflow' => cop_package['cool_eir_fflow'],
          'cool_plf_fplr' => cop_package['cool_plf_fplr']
        }
      end
      next if unitary_cop['minimum_energy_efficiency_ratio'].nil? && unitary_cop['minimum_seasonal_energy_efficiency_ratio'].nil? && 
              unitary_cop['minimum_coefficient_of_performance_cooling'].nil? && unitary_cop['cool_cap_ft'].nil? && unitary_cop['cool_cap_fflow'].nil? && 
              unitary_cop['cool_eir_ft'].nil? && unitary_cop['cool_eir_fflow'].nil? && unitary_cop['cool_plf_fplr'].nil? && unitary_cop['ref_flow_rate_m3_per_sec'].nil?

      # If the dx coil is on an air loop then update its cop and the performance curves when these are specified in the ecm data
      if (coil_type == 'SingleSpeed' && coil.airLoopHVAC.is_initialized && (!coil.name.to_s.include? "_ASHP")) ||
         (coil_type == 'MultiSpeed' && coil.containingHVACComponent.get.airLoopHVAC.is_initialized)
        # Set COP if sizing run is done
        if sizing_done
          cop = nil
          if unitary_cop['minimum_energy_efficiency_ratio']
            cop = eer_to_cop(unitary_cop['minimum_energy_efficiency_ratio'].to_f)
          elsif unitary_cop['minimum_seasonal_energy_efficiency_ratio']
            cop = seer_to_cop_cooling_with_fan(unitary_cop['minimum_seasonal_energy_efficiency_ratio'].to_f)
          elsif unitary_cop['minimum_coefficient_of_performance_cooling']
            cop = unitary_cop['minimum_coefficient_of_performance_cooling'].to_f
          end
          if coil_type == 'SingleSpeed'
            coil.setRatedCOP(cop) if cop
          elsif coil_type == 'MultiSpeed'
            coil.stages.sort.each do |stage|
              stage.setGrossRatedCoolingCOP(cop) if cop
            end
          end
          coil.setName('CoilCoolingDXSingleSpeed_dx-adv') if coil_type == 'SingleSpeed'
          coil.setName('CoilCoolingDXMultiSpeed_dx-adv') if coil_type == 'MultiSpeed'
        else
        # Set performance curves before sizing run
          cool_cap_ft = nil
          cool_cap_ft = @standards_data['curves'].select { |curve| curve['name'] == unitary_cop['cool_cap_ft'] }[0] if unitary_cop['cool_cap_ft']
          cool_cap_ft = model_add_curve(model, unitary_cop['cool_cap_ft']) if cool_cap_ft
          cool_cap_fflow = nil
          cool_cap_fflow = @standards_data['curves'].select { |curve| curve['name'] == unitary_cop['cool_cap_fflow'] }[0] if unitary_cop['cool_cap_fflow']
          cool_cap_fflow = model_add_curve(model, unitary_cop['cool_cap_fflow']) if cool_cap_fflow
          cool_eir_ft = nil
          cool_eir_ft = @standards_data['curves'].select { |curve| curve['name'] == unitary_cop['cool_eir_ft'] }[0] if unitary_cop['cool_eir_ft']
          cool_eir_ft = model_add_curve(model, unitary_cop['cool_eir_ft']) if cool_eir_ft
          cool_eir_fflow = nil
          cool_eir_fflow = @standards_data['curves'].select { |curve| curve['name'] == unitary_cop['cool_eir_fflow'] }[0] if unitary_cop['cool_eir_fflow']
          cool_eir_fflow = model_add_curve(model, unitary_cop['cool_eir_fflow']) if cool_eir_fflow
          cool_plf_fplr = nil
          cool_plf_fplr = @standards_data['curves'].select { |curve| curve['name'] == unitary_cop['cool_plf_fplr'] }[0] if unitary_cop['cool_plf_fplr']
          cool_plf_fplr = model_add_curve(model, unitary_cop['cool_plf_fplr']) if cool_plf_fplr
          rated_flow_rate = nil
          rated_flow_rate = unitary_cop['ref_flow_rate_m3_per_sec'] * (capacity_w / unitary_cop['maximum_capacity']) if unitary_cop['ref_flow_rate_m3_per_sec'] 
          if coil_type == 'SingleSpeed'
            coil.setTotalCoolingCapacityFunctionOfTemperatureCurve(cool_cap_ft) if cool_cap_ft
            coil.setTotalCoolingCapacityFunctionOfFlowFractionCurve(cool_cap_fflow) if cool_cap_fflow
            coil.setEnergyInputRatioFunctionOfTemperatureCurve(cool_eir_ft) if cool_eir_ft
            coil.setEnergyInputRatioFunctionOfFlowFractionCurve(cool_eir_fflow) if cool_eir_fflow
            coil.setPartLoadFractionCorrelationCurve(cool_plf_fplr) if cool_plf_fplr
            coil.setRatedAirFlowRate(rated_flow_rate) if rated_flow_rate
          elsif coil_type == 'MultiSpeed'
            coil.stages.sort.each do |stage|
              stage.setTotalCoolingCapacityFunctionofTemperatureCurve(cool_cap_ft) if cool_cap_ft
              stage.setTotalCoolingCapacityFunctionofFlowFractionCurve(cool_cap_fflow) if cool_cap_fflow
              stage.setEnergyInputRatioFunctionofTemperatureCurve(cool_eir_ft) if cool_eir_ft
              stage.setEnergyInputRatioFunctionofFlowFractionCurve(cool_eir_fflow) if cool_eir_fflow
              stage.setPartLoadFractionCorrelationCurve(cool_plf_fplr) if cool_plf_fplr
            end
          end
        end
      end
    end
  end

  # ============================================================================================================================
  # Despite the name, this method does not actually remove any air loops.  All air loops, hot water loops, cooling and
  # any existing baseboard heaters should already be gone.  The name is an artifact of the way ECM methods are named and
  # used.  With everything gone, this method adds a hot water loop (if required) and baseboard heating back in to all
  # zones requiring heating.  Originally, code was included in the 'apply_systems' method which would prevent the air
  # loops and other stuff from being created if someone did not want them.  But others felt that that was not a clear
  # way of doing things and did not feel the performance penalty of creating objects, then removing them, then creating
  # them again was significant.
  def add_ecm_remove_airloops_add_zone_baseboards(model:,
                                                  system_zones_map:,
                                                  system_doas_flags: nil,
                                                  ecm_system_zones_map_option:,
                                                  standard:,
                                                  heating_fuel:)
    # Set the primary fuel set to default to to specific fuel type.
    standards_info = standard.standards_data

    if heating_fuel == 'DefaultFuel'
      epw = BTAP::Environment::WeatherFile.new(model.weatherFile.get.path.get)
      heating_fuel = standards_info['regional_fuel_use'].detect { |fuel_sources| fuel_sources['state_province_regions'].include?(epw.state_province_region) }['fueltype_set']
    end
    # Get fuelset.
    system_fuel_defaults = standards_info['fuel_type_sets'].detect { |fuel_type_set| fuel_type_set['name'] == heating_fuel }
    raise("fuel_type_sets named #{heating_fuel} not found in fuel_type_sets table.") if system_fuel_defaults.nil?

    # Assign fuel sources.
    boiler_fueltype = system_fuel_defaults['boiler_fueltype']
    baseboard_type = system_fuel_defaults['baseboard_type']
    mau_heating_coil_type = 'none'

    # Create the hot water loop if necessary.
    hw_loop = standard.create_hw_loop_if_required(
      baseboard_type,
      boiler_fueltype,
      mau_heating_coil_type,
      model
    )

    # Add baseboard heaters to each heated zone.
    system_zones_map.sort.each do |sname, zones|
      zones.each do |zone|
        standard.add_zone_baseboards(baseboard_type: baseboard_type,
                                     hw_loop: hw_loop,
                                     model: model,
                                     zone: zone)
      end
    end
  end

  # ============================================================================================================================
  # Apply advanced chiller measure
  def modify_chiller_efficiency(model:, chiller_type:)
    return if chiller_type.nil? || chiller_type == false || chiller_type == 'none' || chiller_type == 'NECB_Default'

    model.getChillerElectricEIRs.sort.each do |mod_chiller|
      ref_capacity_w = mod_chiller.referenceCapacity
      ref_capacity_w = ref_capacity_w.to_f

      ##### Look for a chiller set in chiller_set.json (with a capacity close to that of the existing chiller)
      chiller_set, chiller_min_cap, chiller_max_cap = find_chiller_set(chiller_type: chiller_type, ref_capacity_w: ref_capacity_w)

      ##### No need to replace any chillers with capacity = 0.001 W as per Kamel Haddad's comment
      if ref_capacity_w > 0.0011
        reset_chiller_efficiency(model: model, component: mod_chiller.to_ChillerElectricEIR.get, cop: chiller_set)
      end
    end

    ##### Change fan power of single-speed Cooling towers from 'Hard Sized' to Autosized (Otherwise, E+ gives the fatal error 'Autosizing of cooling tower UA failed for tower')
    model.getCoolingTowerSingleSpeeds.sort.each(&:autosizeFanPoweratDesignAirFlowRate)
  end

# ========================================================================================================================
  def find_chiller_set(chiller_type:, ref_capacity_w:)
    if chiller_type.is_a?(String)
      ##### Find the chiller that has the required capacity
      search_criteria = {}
      search_criteria['name'] = chiller_type
      capacity_w = ref_capacity_w
      chiller_packages = model_find_object(@standards_data['tables']['chiller_eff_ecm'], search_criteria, capacity_w)
      chiller_name = chiller_packages['notes']
      ecm_name = chiller_name
      chiller_set = {
        'notes' => ecm_name,
        'capacity_w' => chiller_packages['capacity_w'],
        'cop_w_by_w' => chiller_packages['cop_w_by_w'],
        'ref_leaving_chilled_water_temp_c' => chiller_packages['ref_leaving_chilled_water_temp_c'],
        'ref_entering_condenser_fluid_temp_c' => chiller_packages['ref_entering_condenser_fluid_temp_c'],
        'ref_chilled_water_flow_rate_m3_s' => chiller_packages['ref_chilled_water_flow_rate_m3_s'],
        'ref_condenser_fluid_flow_rate_m3_s' => chiller_packages['ref_condenser_fluid_flow_rate_m3_s'],
        'capft_curve' => chiller_packages['capft_curve'],
        'eirft_curve' => chiller_packages['eirft_curve'],
        'eirfplr_curve' => chiller_packages['eirfplr_curve'],
        'min_part_load_ratio' => chiller_packages['min_part_load_ratio'],
        'max_part_load_ratio' => chiller_packages['max_part_load_ratio'],
        'opt_part_load_ratio' => chiller_packages['opt_part_load_ratio'],
        'min_unloading_ratio' => chiller_packages['min_unloading_ratio'],
        'condenser_type' => chiller_packages['condenser_type'],
        'fraction_of_compressor_electric_consumption_rejected_by_condenser' => chiller_packages['fraction_of_compressor_electric_consumption_rejected_by_condenser'],
        'leaving_chilled_water_lower_temperature_limit_c' => chiller_packages['leaving_chilled_water_lower_temperature_limit_c'],
        'chiller_flow_mode' => chiller_packages['chiller_flow_mode'],
        'design_heat_recovery_water_flow_rate_m3_s' => chiller_packages['design_heat_recovery_water_flow_rate_m3_s']
      }
      chiller_min_cap = chiller_packages['minimum_capacity']
      chiller_max_cap = chiller_packages['maximum_capacity']
    end
    return chiller_set, chiller_min_cap, chiller_max_cap
  end

  # ============================================================================================================================
  def reset_chiller_efficiency(model:, component:, cop:)
    # Note that all parameters (except for the capacity) of an existing chiller are replaced with the ones of the VSD chiller, as per Kamel Haddad's comment.
    component.setName('ChillerElectricEIR_VSDCentrifugalWaterChiller')
    component.setReferenceCOP(cop['cop_w_by_w'])
    component.setReferenceLeavingChilledWaterTemperature(cop['ref_leaving_chilled_water_temp_c'])
    component.setReferenceEnteringCondenserFluidTemperature(cop['ref_entering_condenser_fluid_temp_c'])
    component.isReferenceChilledWaterFlowRateAutosized
    component.isReferenceCondenserFluidFlowRateAutosized
    component.setMinimumPartLoadRatio(cop['min_part_load_ratio'])
    component.setMaximumPartLoadRatio(cop['max_part_load_ratio'])
    component.setOptimumPartLoadRatio(cop['opt_part_load_ratio'])
    component.setMinimumUnloadingRatio(cop['min_unloading_ratio'])
    component.setCondenserType(cop['condenser_type'])
    component.setFractionofCompressorElectricConsumptionRejectedbyCondenser(cop['fraction_of_compressor_electric_consumption_rejected_by_condenser'])
    component.setLeavingChilledWaterLowerTemperatureLimit(cop['leaving_chilled_water_lower_temperature_limit_c'])
    component.setChillerFlowMode(cop['chiller_flow_mode'])
    component.setDesignHeatRecoveryWaterFlowRate(cop['design_heat_recovery_water_flow_rate_m3_s'])

    # set other fields of this object to nothing #Note that this could not be done for the 'Condenser Heat Recovery Relative Capacity Fraction' field as there is no 'reset' for this field.
    component.resetCondenserFanPowerRatio
    component.resetSizingFactor
    component.resetBasinHeaterCapacity
    component.resetBasinHeaterSetpointTemperature
    component.resetBasinHeaterSchedule
    component.resetHeatRecoveryInletHighTemperatureLimitSchedule
    component.resetHeatRecoveryLeavingTemperatureSetpointNode

    ##### Replace cooling_capacity_function_of_temperature (CAPFT) curve
    capft_curve_name = cop['capft_curve'].to_s
    existing_curve = @standards_data['curves'].select { |curve| curve['name'] == capft_curve_name }
    raise "No chiller with the name #{capft_curve_name} could be found in the ECMS class curves.json file.  Please check both the ECMS class chiller_set.json and curves.json files to ensure the curve is entered and referenced correctly." if existing_curve.empty?

    capft_curve_data = (@standards_data['curves'].select { |curve| curve['name'] == capft_curve_name })[0]
    capft_curve = model_add_curve(model, capft_curve_name)
    component.setCoolingCapacityFunctionOfTemperature(capft_curve) if capft_curve
    raise "There was a problem setting the CoolingCapacityFunctionOfTemperature curve named #{capft_curve_name} for #{component.name}.  Please ensure that the curve is entered and referenced correctly in the ECMS class curves.json and chiller_set.json files." if !capft_curve

    ##### Replace electric_input_to_cooling_output_ratio_function_of_temperature (EIRFT) curve
    eirft_curve_name = cop['eirft_curve'].to_s
    existing_curve = @standards_data['curves'].select { |curve| curve['name'] == eirft_curve_name }
    raise "No chiller with the name #{eirft_curve_name} could be found in the ECMS class curves.json file.  Please check both the ECMS class chiller_set.json and curves.json files to ensure the curve is entered and referenced correctly." if existing_curve.empty?

    eirft_curve_data = (@standards_data['curves'].select { |curve| curve['name'] == eirft_curve_name })[0]
    eirft_curve = model_add_curve(model, eirft_curve_name)
    component.setElectricInputToCoolingOutputRatioFunctionOfTemperature(eirft_curve) if eirft_curve
    raise "There was a problem setting the ElectricInputToCoolingOutputRatioFunctionOfTemperature curve named #{eirft_curve_name} for #{component.name}.  Please ensure that the curve is entered and referenced correctly in the ECMS class curves.json and chiller_set.json files." if !eirft_curve

    ##### Replace electric_input_to_cooling_output_ratio_function_of_part_load_ratio (EIRFPLR) curve
    eirfplr_curve_name = cop['eirfplr_curve'].to_s
    existing_curve = @standards_data['curves'].select { |curve| curve['name'] == eirfplr_curve_name }
    raise "No chiller with the name #{eirfplr_curve_name} could be found in the ECMS class curves.json file.  Please check both the ECMS class chiller_set.json and curves.json files to ensure the curve is entered and referenced correctly." if existing_curve.empty?

    eirfplr_curve_data = (@standards_data['curves'].select { |curve| curve['name'] == eirfplr_curve_name })[0]
    eirfplr_curve = model_add_curve(model, eirfplr_curve_name)
    component.setElectricInputToCoolingOutputRatioFunctionOfPLR(eirfplr_curve) if eirfplr_curve
    raise "There was a problem setting the ElectricInputToCoolingOutputRatioFunctionOfPLR curve named #{eirfplr_curve_name} for #{component.name}.  Please ensure that the curve is entered and referenced correctly in the ECMS class curves.json and chiller_set.json files." if !eirfplr_curve
  end

  # ============================================================================================================================
  # Add air side economizer for each airloop
  def add_airloop_economizer(model:, airloop_economizer_type:)
    return if airloop_economizer_type.nil? || (airloop_economizer_type.to_s == 'NECB_Default')

    if airloop_economizer_type.downcase == "differentialenthalpy"
      economizer_type = 'DifferentialEnthalpy'
    elsif airloop_economizer_type.downcase == "differentialdrybulb"
      economizer_type = 'DifferentialDryBulb'
    else
      OpenStudio.logFree(OpenStudio::Warn, 'openstudio.standards.airLoopHVACOutdoorAirSystem', "The air loop economizer type #{airloop_economizer_type} is not recognized.  Please make sure that the economizer being applied by the ECM is either a DifferentialEnthalpy or DifferentialDryBulb type.  No economizer will be applied.")
      return
    end

    model.getAirLoopHVACs.sort.each do |air_loop|
      oa_sys = air_loop.airLoopHVACOutdoorAirSystem
      if oa_sys.is_initialized
        oa_sys = oa_sys.get
        oa_control = oa_sys.getControllerOutdoorAir
        oa_control.setEconomizerControlType(economizer_type)
      end
    end
  end
  # ============================================================================================================================
  # Add one hot-water loop for hot-water baseboards if primary heating fuel is gas
  def add_hotwater_loop(model:)
    plant_loop_names = []
    model.getPlantLoops.sort.each do |plant_loop|
      plant_loop_names << plant_loop.name.to_s
    end
    unless plant_loop_names.include? 'Hot Water Loop'
      hw_loop = OpenStudio::Model::PlantLoop.new(model)
      setup_hw_loop_with_components(model, hw_loop, 'NaturalGas', model.alwaysOnDiscreteSchedule)
    end
    return hw_loop
  end
  # ============================================================================================================================

end<|MERGE_RESOLUTION|>--- conflicted
+++ resolved
@@ -1948,15 +1948,10 @@
     cw_loop.setMaximumLoopFlowRate(cw_loop_max_flow)
     cw_loop_pump = cw_loop.supplyComponents.select {|comp| comp.to_PumpVariableSpeed.is_initialized}[0].to_PumpVariableSpeed.get
     cw_loop_pump.setRatedFlowRate(cw_loop_max_flow)
-<<<<<<< HEAD
     # set heating capacity of water-source heat pump and boiler
     if hw_heatpump.autosizedRatedHeatingCapacity.is_initialized
       cap = hw_heatpump.autosizedRatedHeatingCapacity.to_f
     elsif hw_heatpump.ratedHeatingCapacity.is_initialized
-=======
-    # set heating capacity of water-source heat pump
-    if hw_heatpump.ratedHeatingCapacity.is_initialized
->>>>>>> d332605c
       cap = hw_heatpump.ratedHeatingCapacity.to_f
     elsif hw_heatpump.autosizedRatedHeatingCapacity.is_initialized
       cap = hw_heatpump.autosizedRatedHeatingCapacity.to_f
@@ -1976,14 +1971,10 @@
       break if !chiller_water_cooled.nil? && !chiller_air_cooled.nil?
     end 
     raise("apply_efficiency_ecm_hs14_cgshp_fancoils: no water-cooled chiller found in cooling loop #{chw_loop.name.to_s}") if chiller_water_cooled.nil?
-<<<<<<< HEAD
     raise("apply_efficiency_ecm_hs14_cgshp_fancoils: no air-cooled chiller found in cooling loop #{chw_loop.name.to_s}") if chiller_air_cooled.nil?
     if chiller_water_cooled.autosizedReferenceCapacity.is_initialized
       cap = chiller_water_cooled.autosizedReferenceCapacity.to_f
     elsif chiller_water_cooled.referenceCapacity.is_initialized
-=======
-    if chiller_water_cooled.referenceCapacity.is_initialized
->>>>>>> d332605c
       cap = chiller_water_cooled.referenceCapacity.to_f
     elsif chiller_water_cooled.autosizedReferenceCapacity.is_initialized
       cap = chiller_water_cooled.autosizedReferenceCapacity.to_f
