class ECMS
  # =============================================================================================================================
  # Remove existing zone equipment
  def remove_all_zone_eqpt(sys_objs)
    sys_objs.each do |isys|
      isys.thermalZones.each do |izone|
        if izone.equipment.empty? then next end

        izone.equipment.each(&:remove)
      end
    end
  end

  # =============================================================================================================================
  # Remove hot-water plant loops
  def remove_hw_loops(model)
    model.getPlantLoops.each do |iloop|
      hw_loop = false
      iloop.supplyComponents.each do |icomp|
        if icomp.to_BoilerHotWater.is_initialized
          hw_loop = true
          break
        end
      end
      if hw_loop then iloop.remove end
    end
  end

  # =============================================================================================================================
  # Remove chilled-water plant loops
  def remove_chw_loops(model)
    model.getPlantLoops.each do |iloop|
      chw_loop = false
      iloop.supplyComponents.each do |icomp|
        if icomp.to_ChillerElectricEIR.is_initialized
          chw_loop = true
          break
        end
      end
      if chw_loop then iloop.remove end
    end
  end

  # =============================================================================================================================
  # Remove condenser-water plant loops
  def remove_cw_loops(model)
    model.getPlantLoops.each do |iloop|
      cw_loop = false
      iloop.supplyComponents.each do |icomp|
        if icomp.to_CoolingTowerSingleSpeed.is_initialized
          cw_loop = true
        end
      end
      if cw_loop then iloop.remove end
    end
  end

  # =============================================================================================================================
  # Remove air loops
  def remove_air_loops(model)
    # remove air loops
    model.getAirLoopHVACs.each(&:remove)
  end

  # =============================================================================================================================
  # Return map of systems to zones and set flag for dedicated outdoor air unit for each system
  def get_map_systems_to_zones(systems)
    map_systems_to_zones = {}
    system_doas_flags = {}
    systems.each do |system|
      zones = system.thermalZones
      map_systems_to_zones[system.name.to_s] = zones
      if system.sizingSystem.typeofLoadtoSizeOn.to_s == 'VentilationRequirement'
        system_doas_flags[system.name.to_s] = true
      else
        system_doas_flags[system.name.to_s] = false
      end
    end
    return map_systems_to_zones, system_doas_flags
  end

  # =============================================================================================================================
  # Return hash of zone and cooling equipment type in the zone
  def get_zone_clg_eqpt_type(model)
    zone_clg_eqpt_type = {}
    model.getThermalZones.each do |zone|
      zone.equipment.each do |eqpt|
        if eqpt.to_ZoneHVACPackagedTerminalAirConditioner.is_initialized
          zone_clg_eqpt_type[zone.name.to_s] = 'ZoneHVACPackagedTerminalAirConditioner'
          break
        end
      end
    end
    return zone_clg_eqpt_type
  end

  # =============================================================================================================================
  # Return hash of flags for whether storey is conditioned and average ceiling z-coordinates of building storeys.
  def get_storey_avg_clg_zcoords(model)
    storey_avg_clg_zcoords = {}
    model.getBuildingStorys.each do |storey|
      storey_avg_clg_zcoords[storey] = []
      storey_cond = false
      total_area = 0.0
      sum = 0.0
      raise("get_storey_avg_clg_zcoords: storey #{storey.name} has no spaces associated with it. Either delete the storey or " \
            "assign spaces to it") if storey.spaces.empty?
      storey.spaces.each do |space|
        # Determine if any of the spaces/zones of the storey are conditioned? If yes then the floor is considered to be conditioned
        if space.thermalZone.is_initialized
          zone = space.thermalZone.get
          if zone.thermostat.is_initialized
            if zone.thermostat.get.to_ThermostatSetpointDualSetpoint.is_initialized
              if zone.thermostat.get.to_ThermostatSetpointDualSetpoint.get.heatingSetpointTemperatureSchedule.is_initialized ||
                 zone.thermostat.get.to_ThermostatSetpointDualSetpoint.get.coolingSetpointTemperatureSchedule.is_initialized
                storey_cond = true
              end
            end
          end
        end
        # Find average height of z-coordinates of ceiling/roof of floor
        space.surfaces.each do |surf|
          if surf.surfaceType.to_s.upcase == 'ROOFCEILING'
            sum += (surf.centroid.z.to_f + space.zOrigin.to_f) * surf.grossArea.to_f
            total_area += surf.grossArea.to_f
          end
        end
      end
      storey_avg_clg_zcoords[storey] << storey_cond
      storey_avg_clg_zcoords[storey] << (sum / total_area)
    end

    return storey_avg_clg_zcoords
  end

  # =============================================================================================================================
  # Return x,y,z coordinates of exterior wall with largest area on the lowest floor
  def get_lowest_floor_ext_wall_centroid_coords(storeys_clg_zcoords)
    ext_wall = nil
    ext_wall_x = nil
    ext_wall_y = nil
    ext_wall_z = nil
    storeys_clg_zcoords.keys.each do |storey|
      max_area = 0.0
      sorted_spaces = storey.spaces.sort_by { |space| space.name.to_s }
      sorted_spaces.each do |space|
        ext_walls = space.surfaces.select { |surf| (surf.surfaceType.to_s.upcase == 'WALL') && (surf.outsideBoundaryCondition.to_s.upcase == 'OUTDOORS') }
        ext_walls = ext_walls.sort_by { |wall| wall.grossArea.to_f }
        if !ext_walls.empty?
          if ext_walls.last.grossArea.to_f > max_area
            max_area = ext_walls.last.grossArea.to_f
            ext_wall_x = ext_walls.last.centroid.x.to_f + space.xOrigin.to_f
            ext_wall_y = ext_walls.last.centroid.y.to_f + space.yOrigin.to_f
            ext_wall_z = ext_walls.last.centroid.z.to_f + space.zOrigin.to_f
            ext_wall = ext_walls.last
          end
        end
      end
      break unless !ext_wall
    end
    if !ext_wall
      OpenStudio.logFree(OpenStudio::Info, 'openstudiostandards.get_lowest_floor_ext_wall_centroid_coords', 'Did not find an exteior wall in the building!')
    end

    return ext_wall_x, ext_wall_y, ext_wall_z
  end

  # =============================================================================================================================
  # Return x,y,z coordinates of space centroid
  def get_space_centroid_coords(space)
    total_area = 0.0
    sum_x = 0.0
    sum_y = 0.0
    sum_z = 0.0
    space.surfaces.each do |surf|
      total_area += surf.grossArea.to_f
      sum_x += (surf.centroid.x.to_f + space.xOrigin.to_f) * surf.grossArea.to_f
      sum_y += (surf.centroid.y.to_f + space.yOrigin.to_f) * surf.grossArea.to_f
      sum_z += (surf.centroid.z.to_f + space.zOrigin.to_f) * surf.grossArea.to_f
    end
    space_centroid_x = sum_x / total_area
    space_centroid_y = sum_y / total_area
    space_centroid_z = sum_z / total_area

    return space_centroid_x, space_centroid_y, space_centroid_z
  end

  # =============================================================================================================================
  # Return x,y,z coordinates of the centroid of the roof of the storey
  def get_roof_centroid_coords(storey)
    sum_x = 0.0
    sum_y = 0.0
    sum_z = 0.0
    total_area = 0.0
    cent_x = nil
    cent_y = nil
    cent_z = nil
    storey.spaces.each do |space|
      roof_surfaces = space.surfaces.select { |surf| (surf.surfaceType.to_s.upcase == 'ROOFCEILING') && (surf.outsideBoundaryCondition.to_s.upcase == 'OUTDOORS') }
      roof_surfaces.each do |surf|
        sum_x += (surf.centroid.x.to_f + space.xOrigin.to_f) * surf.grossArea.to_f
        sum_y += (surf.centroid.y.to_f + space.yOrigin.to_f) * surf.grossArea.to_f
        sum_z += (surf.centroid.z.to_f + space.zOrigin.to_f) * surf.grossArea.to_f
        total_area += surf.grossArea.to_f
      end
    end
    if total_area > 0.0
      cent_x = sum_x / total_area
      cent_y = sum_y / total_area
      cent_z = sum_z / total_area
    else
      OpenStudio.logFree(OpenStudio::Info, 'openstudiostandards.get_roof_centroid_coords', 'Did not find a roof on the top floor!')
    end

    return cent_x, cent_y, cent_z
  end

  # =============================================================================================================================
  # Determine maximum equivalent and net vertical pipe runs for VRF model
  def get_max_vrf_pipe_lengths(model)
    # Get and sort floors average ceilings z-coordinates hash
    storeys_clg_zcoords = get_storey_avg_clg_zcoords(model)
    storeys_clg_zcoords = storeys_clg_zcoords.sort_by { |key, value| value[1] }.to_h # sort storeys hash based on ceiling/roof z-coordinate
    if storeys_clg_zcoords.values.last[0]
      # If the top floor is conditioned, then assume the top floor is not an attic floor and place the VRF outdoor unit at the roof centroid
      location_cent_x, location_cent_y, location_cent_z = get_roof_centroid_coords(storeys_clg_zcoords.keys.last)
    else
      # If the top floor is not conditioned, then assume it's an attic floor. In this case place the VRF outdoor unit next to the centroid
      # of the exterior wall with the largest area on the lowest floor.
      location_cent_x, location_cent_y, location_cent_z = get_lowest_floor_ext_wall_centroid_coords(storeys_clg_zcoords)
    end
    # Initialize distances
    max_equiv_distance = 0.0
    max_vert_distance = 0.0
    min_vert_distance = 0.0
    storeys_clg_zcoords.keys.each do |storey|
      next unless storeys_clg_zcoords[storey][0]

      storey.spaces.each do |space|
        # Is there a VRF terminal unit in the space/zone?
        vrf_term_units = []
        if space.thermalZone.is_initialized
          vrf_term_units = space.thermalZone.get.equipment.select { |eqpt| eqpt.to_ZoneHVACTerminalUnitVariableRefrigerantFlow.is_initialized }
        end
        next if vrf_term_units.empty?

        space_centroid_x, space_centroid_y, space_centroid_z = get_space_centroid_coords(space)
        # Update max horizontal and vertical distances if needed
        equiv_distance = (location_cent_x.to_f - space_centroid_x.to_f).abs +
                         (location_cent_y.to_f - space_centroid_y.to_f).abs +
                         (location_cent_z.to_f - space_centroid_z.to_f).abs
        if equiv_distance > max_equiv_distance then max_equiv_distance = equiv_distance end
        pos_vert_distance = [space_centroid_z.to_f - location_cent_z.to_f, 0.0].max
        if pos_vert_distance > max_vert_distance then max_vert_distance = pos_vert_distance end
        neg_vert_distance = [space_centroid_z.to_f - location_cent_z.to_f, 0.0].min
        if neg_vert_distance < min_vert_distance then min_vert_distance = neg_vert_distance end
      end
    end
    max_net_vert_distance = max_vert_distance + min_vert_distance

    return max_equiv_distance, max_net_vert_distance
  end

  # =============================================================================================================================
  # Add an outdoor VRF unit
  def add_outdoor_vrf_unit(model:,
                           ecm_name: nil,
                           condenser_type: 'AirCooled')
    outdoor_vrf_unit = OpenStudio::Model::AirConditionerVariableRefrigerantFlow.new(model)
    outdoor_vrf_unit.setName('VRF Outdoor Unit')
    outdoor_vrf_unit.setHeatPumpWasteHeatRecovery(true)
    outdoor_vrf_unit.setRatedHeatingCOP(4.0)
    outdoor_vrf_unit.setRatedCoolingCOP(4.0)
    outdoor_vrf_unit.setMinimumOutdoorTemperatureinHeatingMode(-25.0)
    outdoor_vrf_unit.setHeatingPerformanceCurveOutdoorTemperatureType('WetBulbTemperature')
    outdoor_vrf_unit.setMasterThermostatPriorityControlType('ThermostatOffsetPriority')
    outdoor_vrf_unit.setDefrostControl('OnDemand')
    outdoor_vrf_unit.setDefrostStrategy('ReverseCycle')
    outdoor_vrf_unit.autosizeResistiveDefrostHeaterCapacity
    outdoor_vrf_unit.setPipingCorrectionFactorforHeightinHeatingModeCoefficient(-0.00019231)
    outdoor_vrf_unit.setPipingCorrectionFactorforHeightinCoolingModeCoefficient(-0.00019231)
    outdoor_vrf_unit.setMinimumOutdoorTemperatureinHeatRecoveryMode(-5.0)
    outdoor_vrf_unit.setMaximumOutdoorTemperatureinHeatRecoveryMode(26.2)
    outdoor_vrf_unit.setInitialHeatRecoveryCoolingCapacityFraction(0.5)
    outdoor_vrf_unit.setHeatRecoveryCoolingCapacityTimeConstant(0.15)
    outdoor_vrf_unit.setInitialHeatRecoveryCoolingEnergyFraction(1.0)
    outdoor_vrf_unit.setHeatRecoveryCoolingEnergyTimeConstant(0.0)
    outdoor_vrf_unit.setInitialHeatRecoveryHeatingCapacityFraction(1.0)
    outdoor_vrf_unit.setHeatRecoveryHeatingCapacityTimeConstant(0.15)
    outdoor_vrf_unit.setInitialHeatRecoveryHeatingEnergyFraction(1.0)
    outdoor_vrf_unit.setHeatRecoveryCoolingEnergyTimeConstant(0.0)
    outdoor_vrf_unit.setMinimumHeatPumpPartLoadRatio(0.5)
    outdoor_vrf_unit.setCondenserType(condenser_type)
    outdoor_vrf_unit.setCrankcaseHeaterPowerperCompressor(1.0e-6)
    heat_defrost_eir_ft = nil
    if ecm_name
      search_criteria = {}
      search_criteria['name'] = 'Mitsubishi_Hyper_Heating_VRF_Outdoor_Unit'
      props = model_find_object(standards_data['tables']['heat_pump_heating_ecm']['table'], search_criteria, 1.0)
      heat_defrost_eir_ft = model_add_curve(model, props['heat_defrost_eir_ft'])
    end
    if heat_defrost_eir_ft
      outdoor_vrf_unit.setDefrostEnergyInputRatioModifierFunctionofTemperatureCurve(heat_defrost_eir_ft)
    else
      OpenStudio.logFree(OpenStudio::Warn, 'openstudio.standards.AirConditionerVariableRefrigerantFlow', "For #{outdoor_vrf_unit.name}, cannot find heat_defrost_eir_ft curve, will not be set.")
    end

    return outdoor_vrf_unit
  end

  # =============================================================================================================================
  # Method to determine whether zone can have terminal vrf equipment. Zones with no vrf terminal equipment are characterized by
  # transient occupancy such is the case for corridors, stairwells, storage, ...
  def zone_with_no_vrf_eqpt?(zone)
    space_types_to_skip = {}
    space_types_to_skip['NECB2011'] = ['Atrium - H < 13m',
                                       'Atrium - H > 13m',
                                       'Audience - auditorium',
                                       'Corr. < 2.4m wide',
                                       'Corr. >= 2.4m wide',
                                       'Electrical/Mechanical',
                                       'Hospital corr. < 2.4m',
                                       'Hospital corr. >= 2.4m',
                                       'Mfg - corr. < 2.4m',
                                       'Mfg - corr. >= 2.4m',
                                       'Lobby - elevator',
                                       'Lobby - hotel',
                                       'Lobby - motion picture',
                                       'Lobby - other',
                                       'Lobby - performance arts',
                                       'Locker room',
                                       'Parking garage space',
                                       'Stairway',
                                       'Storage area',
                                       'Storage area - occsens',
                                       'Storage area - refrigerated',
                                       'Storage area - refrigerated - occsens',
                                       'Washroom',
                                       'Warehouse - fine',
                                       'Warehouse - fine - refrigerated',
                                       'Warehouse - med/blk',
                                       'Warehouse - med/blk - refrigerated',
                                       'Warehouse - med/blk2',
                                       'Warehouse - med/blk2 - refrigerated',
                                       'Hotel/Motel - lobby']

    space_types_to_skip['NECB2015'] = ['Atrium (height < 6m)',
                                       'Atrium (6 =< height <= 12m)',
                                       'Atrium (height > 12m)',
                                       'Computer/Server room-sch-A',
                                       'Copy/Print room',
                                       'Corridor/Transition area - hospital',
                                       'Corridor/Transition area - manufacturing facility',
                                       'Corridor/Transition area - space designed to ANSI/IES RP-28',
                                       'Corridor/Transition area other',
                                       'Electrical/Mechanical room',
                                       'Emergency vehicle garage',
                                       'Lobby - elevator',
                                       'Lobby - hotel',
                                       'Lobby - motion picture theatre',
                                       'Lobby - performing arts theatre',
                                       'Lobby - space designed to ANSI/IES RP-28',
                                       'Lobby - other',
                                       'Locker room',
                                       'Storage garage interior',
                                       'Storage room < 5 m2',
                                       'Storage room <= 5 m2 <= 100 m2',
                                       'Storage room > 100 m2',
                                       'Washroom - space designed to ANSI/IES RP-28',
                                       'Washroom - other',
                                       'Warehouse storage area medium to bulky palletized items',
                                       'Warehouse storage area small hand-carried items(4)']

    space_types_to_skip['NECB2017'] = ['Atrium (height < 6m)',
                                       'Atrium (6 =< height <= 12m)',
                                       'Atrium (height > 12m)',
                                       'Computer/Server room',
                                       'Copy/Print room',
                                       'Corridor/Transition area - hospital',
                                       'Corridor/Transition area - manufacturing facility',
                                       'Corridor/Transition area - space designed to ANSI/IES RP-28',
                                       'Corridor/Transition area other',
                                       'Electrical/Mechanical room',
                                       'Emergency vehicle garage',
                                       'Lobby - elevator',
                                       'Lobby - hotel',
                                       'Lobby - motion picture theatre',
                                       'Lobby - performing arts theatre',
                                       'Lobby - space designed to ANSI/IES RP-28',
                                       'Lobby - other',
                                       'Locker room',
                                       'Stairway/Stairwell',
                                       'Storage garage interior',
                                       'Storage room < 5 m2',
                                       'Storage room <= 5 m2 <= 100 m2',
                                       'Storage room > 100 m2',
                                       'Washroom - space designed to ANSI/IES RP-28',
                                       'Washroom - other',
                                       'Warehouse storage area medium to bulky palletized items',
                                       'Warehouse storage area small hand-carried items(4)']

    zone_does_not_have_vrf_eqpt = false
    zone.spaces.each do |space|
      space_types_to_skip.each do |std, spfs|
        spfs.each do |spf|
          if space.spaceType.get.name.to_s.downcase.include? spf.downcase
            zone_does_not_have_vrf_eqpt = true
            break
          end
        end
        break if zone_does_not_have_vrf_eqpt
      end
      break if zone_does_not_have_vrf_eqpt
    end
  end

  #=============================================================================================================================
  # Get building storey for a zone
  def get_zone_storey(zone)
    zone_storey = nil
    zone.model.getBuildingStorys.each do |storey|
      storey.spaces.each do |space|
        if space.thermalZone.get.name.to_s == zone.name.to_s
          zone_storey = storey
          break
        end
      end
      break if !zone_storey.nil?
    end
    return zone_storey
  end

  #==============================================================================================================================
  # Get a map of bldg storeys and zones
  def get_storey_zones_map(system_zones_map)
    storey_zones_map = {}
    system_zones_map.each do |sys,zones|
      zones.each do |zone|
        storey = get_zone_storey(zone)
        storey_zones_map[storey.name.to_s] = [] if !storey_zones_map.has_key? storey.name.to_s
        storey_zones_map[storey.name.to_s] << zone
      end
    end
    return storey_zones_map
  end

  #==============================================================================================================================
  # Update the map between systems and zones
  def update_system_zones_map(model,system_zones_map,system_zones_map_option,system_key)
    updated_system_zones_map = {}
    if system_zones_map_option == 'one_sys_per_bldg'
      system_zones_map.each do |sname,zones|
        updated_system_zones_map[system_key] = [] if !updated_system_zones_map.has_key? system_key
        updated_system_zones_map[system_key] += zones
      end
    elsif system_zones_map_option == 'one_sys_per_floor'
      storey_zones_map = get_storey_zones_map(system_zones_map)
      storey_zones_map.each do |storey_name,zones|
        sys_name = "#{system_key}_#{storey_name.gsub(' ','_')}"
        updated_system_zones_map[sys_name] = [] if !updated_system_zones_map.has_key? sys_name
        updated_system_zones_map[sys_name] += zones
      end
    end

    return updated_system_zones_map
  end

  # =============================================================================================================================
  # The first 5 letters of the air loop name designate the system type (sys_abbr). This method updates the system type designation
  # in the air loop name. At the same time the chosen air loop names are checked to avoid duplicate names from being used in the
  # hash for system to zones.
  def update_system_zones_map_keys(system_zones_map,sys_abbr)
    updated_system_zones_map = {}
    system_zones_map.each do |sname,zones|
      updated_sys_name = "#{sys_abbr}#{sname[5..-1]}"
      if !updated_system_zones_map.has_key? updated_sys_name
        updated_system_zones_map[updated_sys_name] = zones
      else
        updated_sys_name_set = false
        index = 1
        while !updated_sys_name_set
          updated_sys_name = "#{sys_abbr}#{sname[5..-1]}"
          updated_sys_name.chop! if updated_sys_name.split.size > 1
          updated_sys_name = updated_sys_name + index.to_s
          if !updated_system_zones_map.has_key? updated_sys_name
            updated_sys_name_set = true
            updated_system_zones_map[updated_sys_name] = zones
          end
          index += 1
        end
      end
    end

    return updated_system_zones_map
  end

  # =============================================================================================================================
  # Add equipment for ECM 'hs08_ccashp_vrf':
  #   -Constant-volume DOAS with air-source heat pump for heating and cooling and electric backup
  #   -Zonal terminal VRF units connected to an outdoor VRF condenser unit
  #   -Zonal electric or hot-water backup
  def add_ecm_hs08_ccashp_vrf(
    model:,
    system_zones_map:,
    system_doas_flags:,
    ecm_system_zones_map_option:,
    standard:,
    air_sys_eqpt_type: 'ccashp')

    # Get the heating fuel type from the system fuels object defined by the standards object
    heating_fuel = standard.fuel_type_set.ecm_fueltype

    # Create one hot-water loop for hot-water baseboards if required
    hw_loop = nil
    hw_loop = add_hotwater_loop(model: model, fuel_type_set: standard.fuel_type_set) if standard.fuel_type_set.baseboard_type == 'Hot Water' || standard.fuel_type_set.force_airloop_hot_water

    # Update system zones map if needed
    system_zones_map = update_system_zones_map_keys(system_zones_map,'sys_1')
    system_zones_map = update_system_zones_map(model,system_zones_map,ecm_system_zones_map_option,'sys_1') if ecm_system_zones_map_option != 'NECB_Default'
    # Add outdoor VRF unit
    outdoor_vrf_unit = add_outdoor_vrf_unit(model: model, ecm_name: 'hs08_ccashp_vrf')
    eqpt_name = 'Mitsubishi_Hyper_Heating_VRF_Outdoor_Unit'
    airconditioner_variablerefrigerantflow_cooling_apply_curves(outdoor_vrf_unit,eqpt_name)
    airconditioner_variablerefrigerantflow_heating_apply_curves(outdoor_vrf_unit,eqpt_name)
    # Update system doas flags
    system_doas_flags = {}
    system_zones_map.keys.each { |sname| system_doas_flags[sname] = true }

    # use system zones map and generate new air system and zonal equipment
    system_zones_map.sort.each do |sys_name, zones|
      sys_info = air_sys_comps_assumptions(sys_name: sys_name,
                                           zones: zones,
                                           system_doas_flags: system_doas_flags)
      sys_supp_htg_eqpt_type = 'coil_electric'
      sys_supp_htg_eqpt_type = 'coil_gas' if heating_fuel == 'NaturalGas'
      sys_supp_htg_eqpt_type = 'coil_hw' if standard.fuel_type_set.force_airloop_hot_water
      airloop,clg_dx_coil,htg_dx_coil,return_fan = add_air_system(model: model,
                                           zones: zones,
                                           sys_abbr: sys_info['sys_abbr'],
                                           sys_vent_type: sys_info['sys_vent_type'],
                                           sys_heat_rec_type: sys_info['sys_heat_rec_type'],
                                           sys_htg_eqpt_type: air_sys_eqpt_type,
                                           sys_supp_htg_eqpt_type: sys_supp_htg_eqpt_type,
                                           sys_clg_eqpt_type: air_sys_eqpt_type,
                                           sys_supp_fan_type: sys_info['sys_supp_fan_type'],
                                           sys_ret_fan_type: sys_info['sys_ret_fan_type'],
                                           sys_setpoint_mgr_type: sys_info['sys_setpoint_mgr_type'],
                                           hw_loop: hw_loop)
      # Appy performance curves
      if air_sys_eqpt_type == 'ccashp'
        eqpt_name = 'Mitsubishi_Hyper_Heating_VRF_Outdoor_Unit RTU'
        coil_cooling_dx_variable_speed_apply_curves(clg_dx_coil, eqpt_name)
        coil_heating_dx_variable_speed_apply_curves(htg_dx_coil, eqpt_name)
      elsif air_sys_eqpt_type == 'ashp'
        eqpt_name = 'NECB2015_ASHP'
        coil_cooling_dx_single_speed_apply_curves(clg_dx_coil, eqpt_name)
        coil_heating_dx_single_speed_apply_curves(htg_dx_coil, eqpt_name)
      else
        raise("add_ecm_hs08_ccashp_vrf: The air system equipment type is neither an ashp nor a ccashp")
      end
      # add zone equipment and diffuser
      # add terminal VRF units
      add_zone_eqpt(model: model,
                    airloop: airloop,
                    zones: zones,
                    outdoor_unit: outdoor_vrf_unit,
                    zone_diffuser_type: sys_info['zone_diffuser_type'],
                    zone_htg_eqpt_type: 'vrf',
                    zone_supp_htg_eqpt_type: 'none',
                    zone_clg_eqpt_type: 'vrf',
                    zone_fan_type: 'On_Off',
                    hw_loop: hw_loop)
      # add electric or hot-water baseboards for backup; Type of baseboard follows the primary heating fuel used in the building model.
      zone_htg_eqpt_type = 'baseboard_hotwater' if standard.fuel_type_set.baseboard_type == 'Hot Water'
      zone_htg_eqpt_type = 'baseboard_electric' if standard.fuel_type_set.baseboard_type == 'Electric'

      add_zone_eqpt(model: model,
                    airloop: airloop,
                    zones: zones,
                    outdoor_unit: nil,
                    zone_diffuser_type: nil,
                    zone_htg_eqpt_type: zone_htg_eqpt_type,
                    zone_supp_htg_eqpt_type: 'none',
                    zone_clg_eqpt_type: 'none',
                    zone_fan_type: 'none',
                    hw_loop: hw_loop)
      # Now we can find and apply maximum horizontal and vertical distances between outdoor vrf unit and zones with vrf terminal units
      max_hor_pipe_length, max_vert_pipe_length = get_max_vrf_pipe_lengths(model)
      outdoor_vrf_unit.setEquivalentPipingLengthusedforPipingCorrectionFactorinCoolingMode(max_hor_pipe_length)
      outdoor_vrf_unit.setEquivalentPipingLengthusedforPipingCorrectionFactorinHeatingMode(max_hor_pipe_length)
      outdoor_vrf_unit.setVerticalHeightusedforPipingCorrectionFactor(max_vert_pipe_length)
    end
  end

  # =============================================================================================================================
  # Apply efficiencies for ECM 'hs08_ccashp_vrf'
  def apply_efficiency_ecm_hs08_ccashp_vrf(model, standard, air_sys_eqpt_type: 'ccashp')
    # Use same performance data as ECM 'hs09_ccashpsys' for air system
    if air_sys_eqpt_type == 'ccashp'
      apply_efficiency_ecm_hs09_ccashp_baseboard(model,standard)
    elsif air_sys_eqpt_type == 'ashp'
      apply_efficiency_ecm_hs12_ashp_baseboard(model,standard)
    end
    # Apply efficiency for VRF units
    eqpt_name = 'Mitsubishi_Hyper_Heating_VRF_Outdoor_Unit'
    search_criteria = {}
    search_criteria['name'] = eqpt_name
    model.getAirConditionerVariableRefrigerantFlows.sort.each do |vrf_unit|
      airconditioner_variablerefrigerantflow_cooling_apply_cop(vrf_unit, search_criteria)
      airconditioner_variablerefrigerantflow_heating_apply_cop(vrf_unit, search_criteria)
    end
    # Set fan size of VRF terminal units
    fan_power_per_flow_rate = 150.0 # based on Mitsubishi data: 100 low and 200 high (W-s/m3)
    model.getZoneHVACTerminalUnitVariableRefrigerantFlows.each do |iunit|
      fan = iunit.supplyAirFan.to_FanOnOff.get
      fan_pr_rise = fan_power_per_flow_rate * (fan.fanEfficiency * fan.motorEfficiency)
      fan.setPressureRise(fan_pr_rise)
    end
    # Set fan size of unit heaters
    model.getZoneHVACUnitHeaters.each do |iunit|
      fan = iunit.supplyAirFan.to_FanConstantVolume.get
      fan_pr_rise = fan_power_per_flow_rate * (fan.fanEfficiency * fan.motorEfficiency)
      fan.setPressureRise(fan_pr_rise)
    end

  end

  # =============================================================================================================================
  # create air loop
  def create_airloop(model, sys_vent_type)
    airloop = OpenStudio::Model::AirLoopHVAC.new(model)
    airloop.sizingSystem.setPreheatDesignTemperature(7.0)
    airloop.sizingSystem.setPreheatDesignHumidityRatio(0.008)
    airloop.sizingSystem.setPrecoolDesignTemperature(13.0)
    airloop.sizingSystem.setPrecoolDesignHumidityRatio(0.008)
    airloop.sizingSystem.setSizingOption('NonCoincident')
    airloop.sizingSystem.setCoolingDesignAirFlowMethod('DesignDay')
    airloop.sizingSystem.setCoolingDesignAirFlowRate(0.0)
    airloop.sizingSystem.setHeatingDesignAirFlowMethod('DesignDay')
    airloop.sizingSystem.setHeatingDesignAirFlowRate(0.0)
    airloop.sizingSystem.setSystemOutdoorAirMethod('ZoneSum')
    airloop.sizingSystem.setCentralCoolingDesignSupplyAirHumidityRatio(0.0085)
    airloop.sizingSystem.setCentralHeatingDesignSupplyAirHumidityRatio(0.0080)
    if model.version < OpenStudio::VersionString.new('2.7.0')
      airloop.sizingSystem.setMinimumSystemAirFlowRatio(1.0)
    else
      airloop.sizingSystem.setCentralHeatingMaximumSystemAirFlowRatio(1.0)
    end
    case sys_vent_type.downcase
    when 'doas'
      airloop.sizingSystem.setAllOutdoorAirinCooling(true)
      airloop.sizingSystem.setAllOutdoorAirinHeating(true)
      airloop.sizingSystem.setTypeofLoadtoSizeOn('VentilationRequirement')
      airloop.sizingSystem.setCentralCoolingDesignSupplyAirTemperature(13.0)
      airloop.sizingSystem.setCentralHeatingDesignSupplyAirTemperature(22.0)
    when 'mixed'
      airloop.sizingSystem.setAllOutdoorAirinCooling(false)
      airloop.sizingSystem.setAllOutdoorAirinHeating(false)
      airloop.sizingSystem.setTypeofLoadtoSizeOn('Sensible')
      airloop.sizingSystem.setCentralCoolingDesignSupplyAirTemperature(13.0)
      airloop.sizingSystem.setCentralHeatingDesignSupplyAirTemperature(43.0)
    end

    return airloop
  end

  # =============================================================================================================================
  # create air system setpoint manager
  def create_air_sys_spm(model,
                         setpoint_mgr_type,
                         zones)
    spm = nil
    case setpoint_mgr_type.downcase
    when 'scheduled'
      sat = 20.0
      sat_sch = OpenStudio::Model::ScheduleRuleset.new(model)
      sat_sch.defaultDaySchedule.addValue(OpenStudio::Time.new(0, 24, 0, 0), sat)
      spm = OpenStudio::Model::SetpointManagerScheduled.new(model, sat_sch)
    when 'single_zone_reheat'
      spm = OpenStudio::Model::SetpointManagerSingleZoneReheat.new(model)
      spm.setControlZone(zones[0])
      spm.setMinimumSupplyAirTemperature(13.0)
      spm.setMaximumSupplyAirTemperature(43.0)
    when 'warmest'
      spm = OpenStudio::Model::SetpointManagerWarmest.new(model)
      spm.setMinimumSetpointTemperature(13.0)
      spm.setMaximumSetpointTemperature(22.0)
    end

    return spm
  end

  # =============================================================================================================================
  # create air system fan
  def create_air_sys_fan(model, fan_type)
    fan = nil
    case fan_type.downcase
    when 'constant_volume'
      fan = OpenStudio::Model::FanConstantVolume.new(model)
      fan.setName('FanConstantVolume')
    when 'variable_volume'
      fan = OpenStudio::Model::FanVariableVolume.new(model)
      fan.setName('FanVariableVolume')
    when 'on_off'
      fan = OpenStudio::Model::FanOnOff.new(model)
      fan.setName('FanOnOff')
    end

    return fan
  end

  # =============================================================================================================================
  # create air system cooling equipment
  def create_air_sys_clg_eqpt(model, clg_eqpt_type)
    clg_eqpt = nil
    case clg_eqpt_type.downcase
    when 'ashp'
      clg_eqpt = OpenStudio::Model::CoilCoolingDXSingleSpeed.new(model)
      clg_eqpt.setName('CoilCoolingDxSingleSpeed_ASHP')
      clg_eqpt.setCrankcaseHeaterCapacity(1.0e-6)
    when 'ccashp'
      clg_eqpt = OpenStudio::Model::CoilCoolingDXVariableSpeed.new(model)
      clg_eqpt.setName('CoilCoolingDXVariableSpeed_CCASHP')
      clg_eqpt_speed1 = OpenStudio::Model::CoilCoolingDXVariableSpeedSpeedData.new(model)
      clg_eqpt.addSpeed(clg_eqpt_speed1)
      clg_eqpt.setNominalSpeedLevel(1)
      clg_eqpt.setCrankcaseHeaterCapacity(1.0e-6)
    when 'coil_chw'
      clg_eqpt = OpenStudio::Model::CoilCoolingWater.new(model)
      clg_eqpt.setName('CoilCoolingWater')
    when 'vrf'
      clg_eqpt = OpenStudio::Model::CoilCoolingDXVariableRefrigerantFlow.new(model)
      clg_eqpt.setName('CoilCoolingDXVariableRefrigerantFlow')
    end

    return clg_eqpt
  end

  # =============================================================================================================================
  # create air system heating equipment
  def create_air_sys_htg_eqpt(model, htg_eqpt_type, hw_loop = nil)
    always_on = model.alwaysOnDiscreteSchedule
    htg_eqpt = nil
    case htg_eqpt_type.downcase
    when 'coil_electric'
      htg_eqpt = OpenStudio::Model::CoilHeatingElectric.new(model, always_on)
      htg_eqpt.setName('CoilHeatingElectric')
    when 'coil_gas'
      htg_eqpt = OpenStudio::Model::CoilHeatingGas.new(model, always_on)
      htg_eqpt.setName('CoilHeatingGas')
    when 'ashp'
      htg_eqpt = OpenStudio::Model::CoilHeatingDXSingleSpeed.new(model)
      htg_eqpt.setName('CoilHeatingDXSingleSpeed_ASHP')
      htg_eqpt.setDefrostStrategy('ReverseCycle')
      htg_eqpt.setDefrostControl('OnDemand')
      htg_eqpt.setCrankcaseHeaterCapacity(1.0e-6)
    when 'ccashp'
      htg_eqpt = OpenStudio::Model::CoilHeatingDXVariableSpeed.new(model)
      htg_eqpt.setName('CoilHeatingDXVariableSpeed_CCASHP')
      htg_eqpt_speed1 = OpenStudio::Model::CoilHeatingDXVariableSpeedSpeedData.new(model)
      htg_eqpt.addSpeed(htg_eqpt_speed1)
      htg_eqpt.setNominalSpeedLevel(1)
      htg_eqpt.setMinimumOutdoorDryBulbTemperatureforCompressorOperation(-25.0)
      htg_eqpt.setDefrostStrategy('ReverseCycle')
      htg_eqpt.setDefrostControl('OnDemand')
      htg_eqpt.setCrankcaseHeaterCapacity(1.0e-6)
    when 'coil_hw'
      htg_eqpt = OpenStudio::Model::CoilHeatingWater.new(model)
      htg_eqpt.setName('CoilHeatingWater')
      hw_loop.addDemandBranchForComponent(htg_eqpt) unless hw_loop.nil?
    end

    return htg_eqpt
  end

  # =============================================================================================================================
  # add air system with all its components
  def add_air_system(model:,
                     zones:,
                     sys_abbr:,
                     sys_vent_type:,
                     sys_heat_rec_type:,
                     sys_htg_eqpt_type:,
                     sys_supp_htg_eqpt_type:,
                     sys_clg_eqpt_type:,
                     sys_supp_fan_type:,
                     sys_ret_fan_type:,
                     sys_setpoint_mgr_type:,
                     hw_loop: nil)

    # create all the needed components and the air loop
    airloop = create_airloop(model, sys_vent_type)
    setpoint_mgr = create_air_sys_spm(model, sys_setpoint_mgr_type, zones)
    supply_fan = create_air_sys_fan(model, sys_supp_fan_type)
    supply_fan.setName('Supply Fan') if supply_fan
    return_fan = create_air_sys_fan(model, sys_ret_fan_type)
    return_fan.setName('Return Fan') if return_fan
    htg_eqpt = create_air_sys_htg_eqpt(model, sys_htg_eqpt_type)
    supp_htg_eqpt = create_air_sys_htg_eqpt(model, sys_supp_htg_eqpt_type, hw_loop)
    clg_eqpt = create_air_sys_clg_eqpt(model, sys_clg_eqpt_type)
    # add components to the air loop
    clg_eqpt.addToNode(airloop.supplyOutletNode) if clg_eqpt
    htg_eqpt.addToNode(airloop.supplyOutletNode) if htg_eqpt
    supp_htg_eqpt.addToNode(airloop.supplyOutletNode) if supp_htg_eqpt
    supply_fan.addToNode(airloop.supplyOutletNode) if supply_fan
    setpoint_mgr.addToNode(airloop.supplyOutletNode) if setpoint_mgr

    # OA controller
    oa_controller = OpenStudio::Model::ControllerOutdoorAir.new(model)
    oa_controller.autosizeMinimumOutdoorAirFlowRate
    oa_system = OpenStudio::Model::AirLoopHVACOutdoorAirSystem.new(model, oa_controller)
    oa_system.addToNode(airloop.supplyInletNode)

    # Set airloop name
    sys_name_pars = {}
    sys_name_pars['sys_hr'] = 'none'
    sys_name_pars['sys_clg'] = sys_clg_eqpt_type
    sys_name_pars['sys_htg'] = sys_htg_eqpt_type
    sys_name_pars['sys_sf'] = 'cv' if sys_supp_fan_type == 'constant_volume'
    sys_name_pars['sys_sf'] = 'vv' if sys_supp_fan_type == 'variable_volume'
    sys_name_pars['zone_htg'] = 'none'
    sys_name_pars['zone_clg'] = 'none'
    sys_name_pars['sys_rf'] = 'none'
    sys_name_pars['sys_rf'] = 'cv' if sys_ret_fan_type == 'constant_volume'
    sys_name_pars['sys_rf'] = 'vv' if sys_ret_fan_type == 'variable_volume'
    assign_base_sys_name( air_loop: airloop,
                          sys_abbr: sys_abbr,
                          sys_oa: sys_vent_type,
                          sys_name_pars: sys_name_pars)
    return airloop, clg_eqpt, htg_eqpt, return_fan
  end

  # =============================================================================================================================
  # create zone diffuser
  def create_zone_diffuser(model, zone_diffuser_type, zone)
    always_on = model.alwaysOnDiscreteSchedule
    diffuser = nil
    case zone_diffuser_type.downcase
    when 'single_duct_uncontrolled'
      diffuser = OpenStudio::Model::AirTerminalSingleDuctUncontrolled.new(model, always_on)
    when 'single_duct_vav_reheat'
      reheat_coil = OpenStudio::Model::CoilHeatingElectric.new(model, always_on)
      diffuser = OpenStudio::Model::AirTerminalSingleDuctVAVReheat.new(model, always_on, reheat_coil)
      # diffuser.setFixedMinimumAirFlowRate(0.002 * zone.floorArea )
      diffuser.setMaximumReheatAirTemperature(43.0)
      diffuser.setDamperHeatingAction('Normal')
    end

    return diffuser
  end

  # =============================================================================================================================
  # create zonal heating equipment
  def create_zone_htg_eqpt(model, zone_htg_eqpt_type, hw_loop)
    always_on = model.alwaysOnDiscreteSchedule
    always_off = model.alwaysOffDiscreteSchedule
    htg_eqpt = nil
    case zone_htg_eqpt_type.downcase
    when 'baseboard_electric'
      htg_eqpt = OpenStudio::Model::ZoneHVACBaseboardConvectiveElectric.new(model)
      htg_eqpt.setName('ZoneHVACBaseboardConvectiveElectric')
    when 'baseboard_hotwater'
      htg_coil = OpenStudio::Model::CoilHeatingWaterBaseboard.new(model)
      htg_coil.setName("CoilHeatingWaterBaseboard")
      hw_loop.addDemandBranchForComponent(htg_coil)
      htg_eqpt = OpenStudio::Model::ZoneHVACBaseboardConvectiveWater.new(model, model.alwaysOnDiscreteSchedule, htg_coil)
      htg_eqpt.setName('ZoneHVACBaseboardConvectiveWater')
    when 'coil_electric', 'ptac_electric_off', 'unitheater_electric'
      htg_eqpt = OpenStudio::Model::CoilHeatingElectric.new(model, always_on)
      htg_eqpt.setName('CoilHeatingElectric')
      htg_eqpt.setAvailabilitySchedule(always_off) if zone_htg_eqpt_type == 'ptac_electric_off'
    when 'fancoil_4pipe'
      htg_eqpt = OpenStudio::Model::CoilHeatingWater.new(model)
      htg_eqpt.setName('CoilHeatingWater_FanCoil')
    when 'pthp'
      htg_eqpt = OpenStudio::Model::CoilHeatingDXSingleSpeed.new(model)
      htg_eqpt.setName('CoilHeatingDXSingleSpeed_PTHP')
      htg_eqpt.setDefrostStrategy('ReverseCycle')
      htg_eqpt.setDefrostControl('OnDemand')
      htg_eqpt.setCrankcaseHeaterCapacity(1.0e-6)
    when 'vrf'
      htg_eqpt = OpenStudio::Model::CoilHeatingDXVariableRefrigerantFlow.new(model)
      htg_eqpt.setName('CoilHeatingDXVariableRefrigerantFlow')
    end

    return htg_eqpt
  end

  # =============================================================================================================================
  # create zonal cooling equipment
  def create_zone_clg_eqpt(model, zone_clg_eqpt_type)
    always_on = model.alwaysOnDiscreteSchedule
    clg_eqpt = nil
    case zone_clg_eqpt_type.downcase
    when 'fancoil_4pipe'
      clg_eqpt = OpenStudio::Model::CoilCoolingWater.new(model)
      clg_eqpt.setName('CoilCoolingWater_FanCoil')
    when 'ptac_electric_off', 'pthp'
      clg_eqpt = OpenStudio::Model::CoilCoolingDXSingleSpeed.new(model)
      clg_eqpt.setName('CoilCoolingDXSingleSpeed_PTHP') if zone_clg_eqpt_type.downcase == 'pthp'
      clg_eqpt.setName('CoilCoolingDXSingleSpeed_PTAC') if zone_clg_eqpt_type.downcase == 'ptac_electric_off'
      clg_eqpt.setCrankcaseHeaterCapacity(1.0e-6)
    when 'vrf'
      clg_eqpt = OpenStudio::Model::CoilCoolingDXVariableRefrigerantFlow.new(model)
      clg_eqpt.setName('CoilCoolingDXVariableRefrigerantFlow')
    end

    return clg_eqpt
  end

  # =============================================================================================================================
  # create zpne container eqpt
  def create_zone_container_eqpt(model:,
                                 zone_cont_eqpt_type:,
                                 zone_htg_eqpt:,
                                 zone_supp_htg_eqpt:,
                                 zone_clg_eqpt:,
                                 zone_fan:,
                                 zone_vent_off: true)

    always_on = model.alwaysOnDiscreteSchedule
    always_off = model.alwaysOffDiscreteSchedule
    zone_eqpt = nil
    case zone_cont_eqpt_type.downcase
    when 'fancoil_4pipe'
      zone_eqpt = OpenStudio::Model::ZoneHVACFourPipeFanCoil.new(model, always_on, zone_fan, zone_clg_eqpt, zone_htg_eqpt)
      zone_eqpt.setName('ZoneHVACFourPipeFanCoil')
      zone_eqpt.setSupplyAirFanOperatingModeSchedule(always_off)
      zone_eqpt.setMaximumOutdoorAirFlowRate(1.0e-6)
    when 'ptac_electric_off'
      zone_eqpt = OpenStudio::Model::ZoneHVACPackagedTerminalAirConditioner.new(model, always_on, zone_fan, zone_htg_eqpt, zone_clg_eqpt)
      zone_eqpt.setName('ZoneHVACPackagedTerminalAirConditioner')
      zone_eqpt.setSupplyAirFanOperatingModeSchedule(always_off)
      if zone_vent_off
        zone_eqpt.setOutdoorAirFlowRateDuringCoolingOperation(1.0e-6)
        zone_eqpt.setOutdoorAirFlowRateDuringHeatingOperation(1.0e-6)
        zone_eqpt.setOutdoorAirFlowRateWhenNoCoolingorHeatingisNeeded(1.0e-6)
      end
    when 'pthp'
      zone_eqpt = OpenStudio::Model::ZoneHVACPackagedTerminalHeatPump.new(model, always_on, zone_fan, zone_htg_eqpt, zone_clg_eqpt, zone_supp_htg_eqpt)
      zone_eqpt.setName('ZoneHVACPackagedTerminalHeatPump')
      if zone_vent_off
        zone_eqpt.setOutdoorAirFlowRateDuringCoolingOperation(1.0e-6)
        zone_eqpt.setOutdoorAirFlowRateDuringHeatingOperation(1.0e-6)
        zone_eqpt.setOutdoorAirFlowRateWhenNoCoolingorHeatingisNeeded(1.0e-6)
        zone_eqpt.setSupplyAirFanOperatingModeSchedule(always_off)
      end
    when 'unitheater_electric'
      zone_eqpt = OpenStudio::Model::ZoneHVACUnitHeater.new(model, always_on, zone_fan, zone_htg_eqpt)
      zone_eqpt.setName('ZoneHVACUnitHeater')
      zone_eqpt.setFanControlType('OnOff')
    when 'vrf'
      zone_eqpt = OpenStudio::Model::ZoneHVACTerminalUnitVariableRefrigerantFlow.new(model, zone_clg_eqpt, zone_htg_eqpt, zone_fan)
      zone_eqpt.setName('ZoneHVACTerminalUnitVariableRefrigerantFlow')
      zone_eqpt.setSupplyAirFanOperatingModeSchedule(always_off)
      if zone_vent_off
        zone_eqpt.setOutdoorAirFlowRateDuringCoolingOperation(1.0e-6)
        zone_eqpt.setOutdoorAirFlowRateDuringHeatingOperation(1.0e-6)
        zone_eqpt.setOutdoorAirFlowRateWhenNoCoolingorHeatingisNeeded(1.0e-6)
        zone_eqpt.setZoneTerminalUnitOffParasiticElectricEnergyUse(1.0e-6)
        zone_eqpt.setZoneTerminalUnitOnParasiticElectricEnergyUse(1.0e-6)
      end
    end

    return zone_eqpt
  end

  # =============================================================================================================================
  # add zonal heating and cooling equipment
  def add_zone_eqpt(model:,
                    airloop:,
                    zones:,
                    outdoor_unit:,
                    zone_diffuser_type:,
                    zone_htg_eqpt_type:,
                    zone_supp_htg_eqpt_type:,
                    zone_clg_eqpt_type:,
                    zone_fan_type:,
                    hw_loop: nil)

    always_on = model.alwaysOnDiscreteSchedule
    zones.sort.each do |zone|
      # during the first call to this method for a zone, the diffuser type has to be specified if there is an air loop serving the zone
      if zone_diffuser_type
        zone.sizingZone.setZoneCoolingDesignSupplyAirTemperature(13.0)
        zone.sizingZone.setZoneHeatingDesignSupplyAirTemperature(43.0)
        zone.sizingZone.setZoneCoolingSizingFactor(1.1)
        zone.sizingZone.setZoneHeatingSizingFactor(1.3)
        diffuser = create_zone_diffuser(model, zone_diffuser_type, zone)
        airloop.removeBranchForZone(zone)
        airloop.addBranchForZone(zone, diffuser.to_StraightComponent)
      end
      clg_eqpt = create_zone_clg_eqpt(model, zone_clg_eqpt_type)
      htg_eqpt = create_zone_htg_eqpt(model, zone_htg_eqpt_type, hw_loop)
      supp_htg_eqpt = create_zone_htg_eqpt(model, zone_supp_htg_eqpt_type, hw_loop)
      fan = create_air_sys_fan(model, zone_fan_type)
      # for container zonal equipment call method "create_zone_container_equipment"
      this_is_container_comp = false
      if (zone_htg_eqpt_type == 'pthp') || (zone_htg_eqpt_type == 'vrf') ||
         (zone_htg_eqpt_type.include? 'unitheater') || (zone_htg_eqpt_type.include? 'ptac') ||
         (zone_htg_eqpt_type.include? 'fancoil')
        this_is_container_comp = true
        zone_cont_eqpt = create_zone_container_eqpt(model: model,
                                                    zone_cont_eqpt_type: zone_htg_eqpt_type,
                                                    zone_htg_eqpt: htg_eqpt,
                                                    zone_supp_htg_eqpt: supp_htg_eqpt,
                                                    zone_clg_eqpt: clg_eqpt,
                                                    zone_fan: fan)
      end
      if zone_cont_eqpt
        zone_cont_eqpt.addToThermalZone(zone)
        outdoor_unit.addTerminal(zone_cont_eqpt) if outdoor_unit
      elsif htg_eqpt && !this_is_container_comp
        htg_eqpt.addToThermalZone(zone)
      end
    end
    sys_name_zone_htg_eqpt_type = zone_htg_eqpt_type
    sys_name_zone_htg_eqpt_type = 'b-e' if zone_htg_eqpt_type == 'baseboard_electric' || zone_htg_eqpt_type == 'ptac_electric_off'
    sys_name_zone_htg_eqpt_type = 'b-hw' if zone_htg_eqpt_type == 'baseboard_hotwater'
    sys_name_zone_clg_eqpt_type = zone_clg_eqpt_type
    sys_name_zone_clg_eqpt_type = 'ptac' if zone_clg_eqpt_type == 'ptac_electric_off'
    update_sys_name(airloop, zone_htg: sys_name_zone_htg_eqpt_type, zone_clg: sys_name_zone_clg_eqpt_type) if zone_diffuser_type
  end

  # =============================================================================================================================
  # add plant loop pump
  def create_plantloop_pump(model, loop_pump_type)

    pump = nil
    case loop_pump_type.downcase
    when "constant_speed"
      pump = OpenStudio::Model::PumpConstantSpeed.new(model)
      pump.setName("PumpConstantSpeed")
    when "variable_speed"
      pump = OpenStudio::Model::PumpVariableSpeed.new(model)
      pump.setName("PumpVariableSpeed")
    end

    return pump
  end

  # =============================================================================================================================
  # add plant loop heating eqpt
  # created by: kamel.haddad@nrcan-rncan.gc.ca (August 2021)
  def create_plantloop_htg_eqpt(model, loop_htg_eqpt_type)

    htg_eqpt = nil
    case loop_htg_eqpt_type.downcase
    when "district_heating"
      if model.version < OpenStudio::VersionString.new('3.7.0')
        htg_eqpt = OpenStudio::Model::DistrictHeating.new(model)
      else
        htg_eqpt = OpenStudio::Model::DistrictHeatingWater.new(model)
      end
      htg_eqpt.setName("DistrictHeating")

    when "heatpump_watertowater_equationfit"
      htg_eqpt = OpenStudio::Model::HeatPumpWaterToWaterEquationFitHeating.new(model)
      htg_eqpt.setName("HeatPumpWaterToWaterEquationFitHeating")
    when "heatpump_plantloop_eir_heating"
      htg_eqpt = OpenStudio::Model::HeatPumpPlantLoopEIRHeating.new(model)
      htg_eqpt.setName("HeatPumpPlantLoopEIRHeating")
    end

    return htg_eqpt
  end

  # =============================================================================================================================
  # add plant loop cooling eqpt
  def create_plantloop_clg_eqpt(model, loop_clg_eqpt_type)

    clg_eqpt = nil
    case loop_clg_eqpt_type.downcase
    when "chiller_electric_eir"
      clg_eqpt = OpenStudio::Model::ChillerElectricEIR.new(model)
      clg_eqpt.setName("ChillerElectricEIR")
    when "district_cooling"
      clg_eqpt = OpenStudio::Model::DistrictCooling.new(model)
      clg_eqpt.setName("DistrictCooling")
    when "heatpump_watertowater_equationfit"
      clg_eqpt = OpenStudio::Model::HeatPumpWaterToWaterEquationFitCooling.new(model)
      clg_eqpt.setName("HeatPumpWaterToWaterEquationFitCooling")
    when "heatpump_plantloop_eir_cooling"
      clg_eqpt = OpenStudio::Model::HeatPumpPlantLoopEIRCooling.new(model)
      clg_eqpt.setName("HeatPumpPlantLoopEIRCooling")
    end

    return clg_eqpt

  end

  # =============================================================================================================================
  # add plant loop setpoint manager
  def create_plantloop_spm( model, loop_spm_type, loop_setpoint)

    spm = nil
    case loop_spm_type.downcase
    when "scheduled"
      sch = OpenStudio::Model::ScheduleConstant.new(model)
      sch.setValue(loop_setpoint)
      spm = OpenStudio::Model::SetpointManagerScheduled.new(model,sch)
      spm.setName("SetpointManagerScheduled")
    when "followgroundtemperature"
      spm = OpenStudio::Model::SetpointManagerFollowGroundTemperature.new(model)
      spm.setReferenceGroundTemperatureObjectType("Site:GroundTemperature:Deep")
      spm.setMinimumSetpointTemperature(0.0)
    end

    return spm
  end

  # =============================================================================================================================
  # add plant loop heat rejection equipment
  def create_plantloop_heat_rej_eqpt(model, loop_heat_rej_eqpt_type)

    heat_rej_eqpt = nil
    case loop_heat_rej_eqpt_type.downcase
    when "tower_single_speed"
      heat_rej_eqpt = OpenStudio::Model::CoolingTowerSingleSpeed.new(model)
      heat_rej_eqpt.setName("CoolingTowerSingleSpeed")
    when "vertical_ground_hx"
      heat_rej_eqpt = OpenStudio::Model::GroundHeatExchangerVertical.new(model)
      heat_rej_eqpt.setName("GroundHeatExchangerVertical")
    when "district_heating"
      if model.version < OpenStudio::VersionString.new('3.7.0')
        heat_rej_eqpt = OpenStudio::Model::DistrictHeating.new(model)
      else
        heat_rej_eqpt = OpenStudio::Model::DistrictHeatingWater.new(model)
      end
      heat_rej_eqpt.setName("DistrictHeating")
    when "district_cooling"
      heat_rej_eqpt = OpenStudio::Model::DistrictCooling.new(model)
      heat_rej_eqpt.setName("DistrictCooling")
    end

    return heat_rej_eqpt
  end

  # =============================================================================================================================
  # add plant loop with all its components
  def add_plantloop(model:,
                    loop_htg_eqpt_type:,
                    loop_clg_eqpt_type:,
                    loop_heat_rej_eqpt_type:,
                    loop_pump_type:,
                    loop_spm_type:,
                    loop_setpoint:,
                    loop_temp_diff:)

    # create all the needed components and the plant loop
    plantloop = OpenStudio::Model::PlantLoop.new(model)
    spm = create_plantloop_spm(model, loop_spm_type, loop_setpoint)
    pump = create_plantloop_pump(model, loop_pump_type)
    htg_eqpt = create_plantloop_htg_eqpt(model, loop_htg_eqpt_type)
    clg_eqpt = create_plantloop_clg_eqpt(model, loop_clg_eqpt_type)
    heat_rej_eqpt = create_plantloop_heat_rej_eqpt(model, loop_heat_rej_eqpt_type)
    if heat_rej_eqpt.nil?
      if !htg_eqpt.nil?
        plantloop.sizingPlant.setLoopType('Heating')
        plantloop.setName("HW PlantLoop")
        eqpt = htg_eqpt
      elsif !clg_eqpt.nil?
        plantloop.sizingPlant.setLoopType('Cooling')
        plantloop.setName("CHW PlantLoop")
        eqpt = clg_eqpt
      end
    elsif !heat_rej_eqpt.nil?
      plantloop.sizingPlant.setLoopType('Condenser')
      plantloop.setName("Condenser PlantLoop")
      eqpt = heat_rej_eqpt
    end
    plantloop.sizingPlant.setDesignLoopExitTemperature(loop_setpoint) if loop_setpoint != 'none'
    plantloop.sizingPlant.setLoopDesignTemperatureDifference(loop_temp_diff) if loop_temp_diff != 'none'
    bypass_pipe = OpenStudio::Model::PipeAdiabatic.new(model)
    supply_outlet_pipe = OpenStudio::Model::PipeAdiabatic.new(model)
    supply_inlet_node = plantloop.supplyInletNode
    supply_outlet_node = plantloop.supplyOutletNode
    pump.addToNode(supply_inlet_node)
    plantloop.addSupplyBranchForComponent(eqpt)
    plantloop.addSupplyBranchForComponent(bypass_pipe)
    supply_outlet_pipe.addToNode(supply_outlet_node)
    spm.addToNode(supply_outlet_node) if loop_spm_type != 'none'

    return plantloop,eqpt
  end

  # =============================================================================================================================
  # Set assumptions for type of components for air system based on the number of zones served by the system and whether it's
  # a mixed or doas.
  def air_sys_comps_assumptions(sys_name:,
                                zones:,
                                system_doas_flags:)

    sys_info = {}
    sys_info['sys_abbr'] = sys_name.split('|')[0]
    sys_info['sys_vent_type'] = 'mixed'
    sys_info['sys_vent_type'] = 'doas' if system_doas_flags[sys_name.to_s]
    sys_info['sys_heat_rec_type'] = 'none'
    sys_info['sys_htg_eqpt_type'] = 'coil_electric'
    sys_info['sys_supp_htg_eqpt_type'] = 'none'
    sys_info['sys_clg_eqpt_type'] = 'coil_dx'
    if (zones.size == 1) || (sys_info['sys_abbr'] == 'sys_4')
      sys_info['sys_setpoint_mgr_type'] = 'single_zone_reheat'
      sys_info['sys_setpoint_mgr_type'] = 'scheduled' if system_doas_flags[sys_name.to_s]
      sys_info['sys_supp_fan_type'] = 'constant_volume'
      sys_info['sys_ret_fan_type'] = 'none'
      sys_info['zone_diffuser_type'] = 'single_duct_uncontrolled'
    elsif zones.size > 1
      if system_doas_flags[sys_name.to_s]
        sys_info['sys_setpoint_mgr_type'] = 'scheduled'
        sys_info['sys_supp_fan_type'] = 'constant_volume'
        sys_info['sys_ret_fan_type'] = 'none'
        sys_info['zone_diffuser_type'] = 'single_duct_uncontrolled'
      else
        sys_info['sys_setpoint_mgr_type'] = 'warmest'
        sys_info['sys_supp_fan_type'] = 'variable_volume'
        sys_info['sys_ret_fan_type'] = 'variable_volume'
        sys_info['zone_diffuser_type'] = 'single_duct_vav_reheat'
      end
    end

    return sys_info
  end

  # =============================================================================================================================
  # Add equipment for ecm "hs09_ccashp_baseboard":
  #   -Constant-volume reheat system for single zone systems
  #   -VAV system with reheat for non DOAS multi-zone systems
  #   -Cold-climate air-source heat pump for heating and cooling with electric backup
  #   -Electric or hot-water baseboards
  def add_ecm_hs09_ccashp_baseboard(model:,
                                    system_zones_map:,    # hash of ailoop names as keys and array of zones as values
                                    system_doas_flags:,   # hash of system names as keys and flag for DOAS as values
                                    ecm_system_zones_map_option:,
                                    standard:)

    # Get the heating fuel type from the system fuels object defined by the standards object
    heating_fuel = standard.fuel_type_set.ecm_fueltype

    # Create one hot-water loop for hot-water baseboards if required
    hw_loop = nil
    hw_loop = add_hotwater_loop(model: model, fuel_type_set: standard.fuel_type_set) if standard.fuel_type_set.baseboard_type == 'Hot Water' || standard.fuel_type_set.force_airloop_hot_water

    # Set supplemental heating for air loop
    sys_supp_htg_eqpt_type = 'coil_electric'
    sys_supp_htg_eqpt_type = 'coil_gas' if heating_fuel == 'NaturalGas'
    sys_supp_htg_eqpt_type = 'coil_hw' if standard.fuel_type_set.force_airloop_hot_water
    systems = []
    system_zones_map.sort.each do |sys_name, zones|
      sys_info = air_sys_comps_assumptions(sys_name: sys_name,
                                           zones: zones,
                                           system_doas_flags: system_doas_flags)
      # add airloop and its equipment
      airloop,clg_dx_coil,htg_dx_coil,return_fan = add_air_system(
        model: model,
        zones: zones,
        sys_abbr: sys_info['sys_abbr'],
        sys_vent_type: sys_info['sys_vent_type'],
        sys_heat_rec_type: sys_info['sys_heat_rec_type'],
        sys_htg_eqpt_type: 'ccashp',
        sys_supp_htg_eqpt_type: sys_supp_htg_eqpt_type,
        sys_clg_eqpt_type: 'ccashp',
        sys_supp_fan_type: sys_info['sys_supp_fan_type'],
        sys_ret_fan_type: sys_info['sys_ret_fan_type'],
        sys_setpoint_mgr_type: sys_info['sys_setpoint_mgr_type'],
        hw_loop: hw_loop
      )
      # Apply performance curves
      eqpt_name = 'Mitsubishi_Hyper_Heating_VRF_Outdoor_Unit RTU'
      coil_cooling_dx_variable_speed_apply_curves(clg_dx_coil, eqpt_name)
      coil_heating_dx_variable_speed_apply_curves(htg_dx_coil, eqpt_name)
      # add zone equipment and diffuser
      if sys_info['sys_vent_type'] == 'doas'
        zone_htg_eqpt_type = 'ptac_electric_off'
        zone_clg_eqpt_type = 'ptac_electric_off'
        zone_fan_type = 'on_off'
      else
        zone_htg_eqpt_type = 'baseboard_electric' if standard.fuel_type_set.baseboard_type == 'Electric'
        zone_htg_eqpt_type = 'baseboard_hotwater' if standard.fuel_type_set.baseboard_type == 'Hot Water'
        zone_clg_eqpt_type = 'none'
        zone_fan_type = 'none'
      end
      add_zone_eqpt(model: model,
                    airloop: airloop,
                    zones: zones,
                    outdoor_unit: nil,
                    zone_diffuser_type: sys_info['zone_diffuser_type'],
                    zone_htg_eqpt_type: zone_htg_eqpt_type,
                    zone_supp_htg_eqpt_type: 'none',
                    zone_clg_eqpt_type: zone_clg_eqpt_type,
                    zone_fan_type: zone_fan_type,
                    hw_loop: hw_loop)
      # for doas use baseboard electric or hotwater as backup for PTAC units
      if sys_info['sys_vent_type'] == 'doas'
        zone_htg_eqpt_type = 'baseboard_electric' if standard.fuel_type_set.baseboard_type == 'Electric'
        zone_htg_eqpt_type = 'baseboard_hotwater' if standard.fuel_type_set.baseboard_type == 'Hot Water'
        add_zone_eqpt(model: model,
                      airloop: airloop,
                      zones: zones,
                      outdoor_unit: nil,
                      zone_diffuser_type: nil,
                      zone_htg_eqpt_type: zone_htg_eqpt_type,
                      zone_supp_htg_eqpt_type: 'none',
                      zone_clg_eqpt_type: 'none',
                      zone_fan_type: 'none',
                      hw_loop: hw_loop)
      end
      return_fan.addToNode(airloop.returnAirNode.get) if return_fan
      systems << airloop
    end

    return systems
  end

  # =============================================================================================================================
  # Apply effiencies for ECM "hs09_ccashp_baseboard"
  def apply_efficiency_ecm_hs09_ccashp_baseboard(model,standard)
    # fraction of electric backup heating coil capacity assigned to dx heating coil
    fr_backup_coil_cap_as_dx_coil_cap = 0.5
    model.getAirLoopHVACs.sort.each do |isys|
      clg_dx_coil = nil
      htg_dx_coil = nil
      backup_coil = nil
      fans = []
      # Find the components on the air loop
      isys.supplyComponents.sort.each do |icomp|
        if icomp.to_CoilCoolingDXVariableSpeed.is_initialized
          clg_dx_coil = icomp.to_CoilCoolingDXVariableSpeed.get
        elsif icomp.to_CoilHeatingDXVariableSpeed.is_initialized
          htg_dx_coil = icomp.to_CoilHeatingDXVariableSpeed.get
        elsif icomp.to_CoilHeatingElectric.is_initialized
          backup_coil = icomp.to_CoilHeatingElectric.get
        elsif icomp.to_CoilHeatingGas.is_initialized
          backup_coil = icomp.to_CoilHeatingGas.get
        elsif icomp.to_FanConstantVolume.is_initialized
          fans << icomp.to_FanConstantVolume.get
        elsif icomp.to_FanVariableVolume.is_initialized
          fans << icomp.to_FanVariableVolume.get
        end
      end
      if clg_dx_coil && htg_dx_coil && backup_coil
        clg_dx_coil_init_name = get_hvac_comp_init_name(clg_dx_coil, false)
        clg_dx_coil.setName(clg_dx_coil_init_name)
        if clg_dx_coil.autosizedGrossRatedTotalCoolingCapacityAtSelectedNominalSpeedLevel.is_initialized
          max_pd = 0.0
          supply_fan = nil
          fans.each do |fan|
            if fan.pressureRise.to_f > max_pd
              max_pd = fan.pressureRise.to_f
              supply_fan = fan # assume supply fan has higher pressure drop
            end
          end
          # There is an error in EnergyPlus in the estimated capacity of the coil "CoilCoolingDXVariableSpeed".
          # Here the capacity reported by OS is adjusted to estimate an appropriate capacity for the cooling coil.
          # The autosized capacity is corrected for the actual fan flow rate and fan power.
          if supply_fan.maximumFlowRate.is_initialized
            fan_max_afr = supply_fan.maximumFlowRate.to_f
          elsif supply_fan.autosizedMaximumFlowRate.is_initialized
            fan_max_afr = supply_fan.autosizedMaximumFlowRate.to_f
          else
            raise "Fan flow rate is undefined for fan #{supply_fan.name.to_s}"
          end
          if clg_dx_coil.ratedAirFlowRateAtSelectedNominalSpeedLevel.is_initialized
            clg_dx_coil_afr = clg_dx_coil.ratedAirFlowRateAtSelectedNominalSpeedLevel.to_f
          elsif clg_dx_coil.autosizedRatedAirFlowRateAtSelectedNominalSpeedLevel.is_initialized
            clg_dx_coil_afr = clg_dx_coil.autosizedRatedAirFlowRateAtSelectedNominalSpeedLevel.to_f
          else
            raise "Rated air flow rate at selected nominal speed level is undefined for coil #{clg_dx_coil.name.to_s}"
          end
          fan_power = fan_max_afr * max_pd / supply_fan.fanTotalEfficiency.to_f
          clg_dx_coil_cap = clg_dx_coil.autosizedGrossRatedTotalCoolingCapacityAtSelectedNominalSpeedLevel.to_f *
                            fan_max_afr / clg_dx_coil_afr + fan_power / clg_dx_coil.speeds.last.referenceUnitGrossRatedSensibleHeatRatio.to_f
        elsif clg_dx_coil.grossRatedTotalCoolingCapacityAtSelectedNominalSpeedLevel.is_initialized
          clg_dx_coil_cap = clg_dx_coil.grossRatedTotalCoolingCapacityAtSelectedNominalSpeedLevel.to_f
        else
          raise "Rated total cooling capacity at selected nominal speed is undefined for coil #{clg_dx_coil.name.to_s}"
        end
        htg_dx_coil_init_name = get_hvac_comp_init_name(htg_dx_coil, false)
        htg_dx_coil.setName(htg_dx_coil_init_name)
        if backup_coil.nominalCapacity.is_initialized
          backup_coil_cap = backup_coil.nominalCapacity.to_f
        elsif backup_coil.autosizedNominalCapacity.is_initialized
           backup_coil_cap = backup_coil.autosizedNominalCapacity.to_f
        else
          raise "Nominal capacity is undefiled for coil #{backup_coil.name.to_s}"
        end
        # Set the DX capacities to the maximum of the fraction of the backup coil capacity or the cooling capacity needed
        dx_cap = fr_backup_coil_cap_as_dx_coil_cap * backup_coil_cap
        if dx_cap < clg_dx_coil_cap then dx_cap = clg_dx_coil_cap end
        clg_dx_coil.setGrossRatedTotalCoolingCapacityAtSelectedNominalSpeedLevel(dx_cap)
        htg_dx_coil.setRatedHeatingCapacityAtSelectedNominalSpeedLevel(dx_cap)
        # Assign COPs
        search_criteria = {}
        search_criteria['name'] = 'Mitsubishi_Hyper_Heating_VRF_Outdoor_Unit RTU'
        coil_cooling_dx_variable_speed_apply_cop(clg_dx_coil, search_criteria, false)
        coil_heating_dx_variable_speed_apply_cop(htg_dx_coil, search_criteria, false)
      end
    end
  end

  # =============================================================================================================================
  # Add equipment for ECM "hs11_ashp_pthp"
  #   -Constant volume DOAS with air-source heat pump for heating and cooling and electric backup
  #   -Packaged-Terminal air-source heat pumps with electric backup
  def add_ecm_hs11_ashp_pthp(model:,
                             system_zones_map:,
                             system_doas_flags:,
                             ecm_system_zones_map_option:,
                             standard:)
    hw_loop = nil
    if standard.fuel_type_set.force_airloop_hot_water || standard.fuel_type_set.necb_reference_hp_supp_fuel.to_s.downcase == "hot water"
      hw_loop = add_hotwater_loop(model: model, fuel_type_set: standard.fuel_type_set)
    end

    # Get the heating fuel type from the system fuels object defined by the standards object
    heating_fuel = standard.fuel_type_set.ecm_fueltype
    # Set supplemental heaing for airloop
    sys_supp_htg_eqpt_type = 'coil_electric'
    sys_supp_htg_eqpt_type = 'coil_gas' if heating_fuel == 'NaturalGas'
    sys_supp_htg_eqpt_type = 'coil_hw' if standard.fuel_type_set.force_airloop_hot_water || standard.fuel_type_set.necb_reference_hp_supp_fuel.to_s.downcase == "hot water"
    # Update system zones map if needed
    system_zones_map = update_system_zones_map_keys(system_zones_map,'sys_1')
    system_zones_map = update_system_zones_map(model,system_zones_map,ecm_system_zones_map_option,'sys_1') if ecm_system_zones_map_option != 'NECB_Default'
    # Update system doas flags
    system_doas_flags = {}
    system_zones_map.keys.each { |sname| system_doas_flags[sname] = true }
    # use system zones map and generate new air system and zonal equipment
    systems = []
    system_zones_map.sort.each do |sys_name, zones|
      sys_info = air_sys_comps_assumptions(sys_name: sys_name,
                                           zones: zones,
                                           system_doas_flags: system_doas_flags)
      airloop,clg_dx_coil,htg_dx_coil,return_fan = add_air_system(model: model,
                                           zones: zones,
                                           sys_abbr: sys_info['sys_abbr'],
                                           sys_vent_type: sys_info['sys_vent_type'],
                                           sys_heat_rec_type: sys_info['sys_heat_rec_type'],
                                           sys_htg_eqpt_type: 'ashp',
                                           sys_supp_htg_eqpt_type: sys_supp_htg_eqpt_type,
                                           sys_clg_eqpt_type: 'ashp',
                                           sys_supp_fan_type: sys_info['sys_supp_fan_type'],
                                           sys_ret_fan_type: sys_info['sys_ret_fan_type'],
                                           sys_setpoint_mgr_type: sys_info['sys_setpoint_mgr_type'],
                                           hw_loop: hw_loop)
      eqpt_name = 'HS11_PTHP'
      coil_cooling_dx_single_speed_apply_curves(clg_dx_coil,eqpt_name)
      coil_heating_dx_single_speed_apply_curves(htg_dx_coil,eqpt_name)
      # add zone equipment and diffuser
      zone_htg_eqpt_type = 'pthp'
      zone_clg_eqpt_type = 'pthp'
      zone_supp_htg_eqpt_type = 'coil_electric'
      zone_fan_type = 'on_off'
      add_zone_eqpt(model: model,
                    airloop: airloop,
                    zones: zones,
                    outdoor_unit: nil,
                    zone_diffuser_type: sys_info['zone_diffuser_type'],
                    zone_htg_eqpt_type: zone_htg_eqpt_type,
                    zone_supp_htg_eqpt_type: zone_supp_htg_eqpt_type,
                    zone_clg_eqpt_type: zone_clg_eqpt_type,
                    zone_fan_type: zone_fan_type,
                    hw_loop: hw_loop)
      zones.each do |zone|
        zone.equipment.each do |comp|
          if comp.to_ZoneHVACPackagedTerminalHeatPump.is_initialized
            if comp.to_ZoneHVACPackagedTerminalHeatPump.get.heatingCoil.to_CoilHeatingDXSingleSpeed.is_initialized
              htg_coil = comp.to_ZoneHVACPackagedTerminalHeatPump.get.heatingCoil.to_CoilHeatingDXSingleSpeed.get
              coil_heating_dx_single_speed_apply_curves(htg_coil,eqpt_name)
            end
            if comp.to_ZoneHVACPackagedTerminalHeatPump.get.coolingCoil.to_CoilCoolingDXSingleSpeed.is_initialized
              clg_coil = comp.to_ZoneHVACPackagedTerminalHeatPump.get.coolingCoil.to_CoilCoolingDXSingleSpeed.get
              coil_cooling_dx_single_speed_apply_curves(clg_coil,eqpt_name)
            end
          end
        end
      end
      return_fan.addToNode(airloop.returnAirNode.get) if return_fan
      systems << airloop
    end

    return systems
  end

  # =============================================================================================================================
  # Apply efficiencies and performance curves for ECM "hs11_ashp_pthp"
  def apply_efficiency_ecm_hs11_ashp_pthp(model,standard)
    fr_backup_coil_cap_as_dx_coil_cap = 0.5 # fraction of electric or hot-water backup heating coil capacity assigned to dx heating coil
    apply_efficiency_ecm_hs12_ashp_baseboard(model,standard)
    pthp_eqpt_name = 'HS11_PTHP'
    model.getAirLoopHVACs.sort.each do |isys|
      isys.thermalZones.each do |zone|
        clg_dx_coil = nil
        htg_dx_coil = nil
        backup_coil = nil
        fan = nil
        zone.equipment.sort.each do |icomp|
          if icomp.to_ZoneHVACPackagedTerminalHeatPump.is_initialized
            if icomp.to_ZoneHVACPackagedTerminalHeatPump.get.coolingCoil.to_CoilCoolingDXSingleSpeed.is_initialized
              clg_dx_coil = icomp.to_ZoneHVACPackagedTerminalHeatPump.get.coolingCoil.to_CoilCoolingDXSingleSpeed.get
            end
            if icomp.to_ZoneHVACPackagedTerminalHeatPump.get.heatingCoil.to_CoilHeatingDXSingleSpeed.is_initialized
              htg_dx_coil = icomp.to_ZoneHVACPackagedTerminalHeatPump.get.heatingCoil.to_CoilHeatingDXSingleSpeed.get
            end
            if icomp.to_ZoneHVACPackagedTerminalHeatPump.get.supplementalHeatingCoil.to_CoilHeatingElectric.is_initialized
              backup_coil = icomp.to_ZoneHVACPackagedTerminalHeatPump.get.supplementalHeatingCoil.to_CoilHeatingElectric.get
            end
            if icomp.to_ZoneHVACPackagedTerminalHeatPump.get.supplyAirFan.to_FanOnOff.is_initialized
              fan = icomp.to_ZoneHVACPackagedTerminalHeatPump.get.supplyAirFan.to_FanOnOff.get
            end
          end
          if clg_dx_coil && htg_dx_coil && backup_coil && fan
            clg_dx_coil_init_name = get_hvac_comp_init_name(clg_dx_coil, false)
            clg_dx_coil.setName(clg_dx_coil_init_name)
            if clg_dx_coil.ratedTotalCoolingCapacity.is_initialized
              clg_dx_coil_cap = clg_dx_coil.ratedTotalCoolingCapacity.to_f
            elsif clg_dx_coil.autosizedRatedTotalCoolingCapacity.is_initialized
              clg_dx_coil_cap = clg_dx_coil.autosizedRatedTotalCoolingCapacity.to_f
            else
              raise "The total cooling capacity is undefined for coil #{clg_dx_coil_cap.name.to_s}"
            end
            htg_dx_coil_init_name = get_hvac_comp_init_name(htg_dx_coil, true)
            htg_dx_coil.setName(htg_dx_coil_init_name)
            if backup_coil.nominalCapacity.is_initialized
              backup_coil_cap = backup_coil.nominalCapacity.to_f
            elsif backup_coil.autosizedNominalCapacity.is_initialized
              backup_coil_cap = backup_coil.autosizedNominalCapacity.to_f
            else
              raise "The nominal capacity is undefined for coil #{backup_coil.name.to_s}"
            end
            # Set the DX capacities to the maximum of the fraction of the backup coil capacity or the cooling capacity needed
            dx_cap = fr_backup_coil_cap_as_dx_coil_cap * backup_coil_cap
            if dx_cap < clg_dx_coil_cap then dx_cap = clg_dx_coil_cap end
            clg_dx_coil.setRatedTotalCoolingCapacity(dx_cap)
            htg_dx_coil.setRatedTotalHeatingCapacity(dx_cap)
            # assign COPs
            search_criteria = {}
            search_criteria['name'] = pthp_eqpt_name
            coil_cooling_dx_single_speed_apply_cop(clg_dx_coil, search_criteria)
            coil_heating_dx_single_speed_apply_cop(htg_dx_coil, search_criteria)
            # Set fan power
            fan_power_per_flow_rate = 150.0 # based on Mitsubishi data: 100 low and 200 high (W-s/m3)
            fan_pr_rise = fan_power_per_flow_rate * (fan.fanEfficiency * fan.motorEfficiency)
            fan.setPressureRise(fan_pr_rise)
          end
        end
      end
    end
  end

  # =============================================================================================================================
  # Add equipment for ecm "hs12_ashp_baseboard":
  #   -Constant-volume reheat system for single zone systems
  #   -VAV system with reheat for non DOAS multi-zone systems
  #   -Air-source heat pump for heating and cooling with electric backup
  #   -Electric or hot-water baseboards
  def add_ecm_hs12_ashp_baseboard(model:,
                                  system_zones_map:,
                                  system_doas_flags:,
                                  ecm_system_zones_map_option:,
                                  standard:)

    # Get the heating fuel type from the system fuels object defined by the standards object
    heating_fuel = standard.fuel_type_set.ecm_fueltype

    # Create one hot-water loop for hot-water baseboards if required
    hw_loop = nil
    hw_loop = add_hotwater_loop(model: model, fuel_type_set: standard.fuel_type_set) if standard.fuel_type_set.baseboard_type == 'Hot Water' || standard.fuel_type_set.force_airloop_hot_water

    # Set supplemental heating fuel for airloop
    sys_supp_htg_eqpt_type = 'coil_electric'
    sys_supp_htg_eqpt_type = 'coil_gas' if heating_fuel == 'NaturalGas'
    sys_supp_htg_eqpt_type = 'coil_hw' if standard.fuel_type_set.force_airloop_hot_water
    systems = []
    system_zones_map.sort.each do |sys_name, zones|
      sys_info = air_sys_comps_assumptions(sys_name: sys_name,
                                           zones: zones,
                                           system_doas_flags: system_doas_flags)
      # add air loop and its equipment
      airloop,clg_dx_coil,htg_dx_coil,return_fan = add_air_system(model: model,
                                           zones: zones,
                                           sys_abbr: sys_info['sys_abbr'],
                                           sys_vent_type: sys_info['sys_vent_type'],
                                           sys_heat_rec_type: sys_info['sys_heat_rec_type'],
                                           sys_htg_eqpt_type: 'ashp',
                                           sys_supp_htg_eqpt_type: sys_supp_htg_eqpt_type,
                                           sys_clg_eqpt_type: 'ashp',
                                           sys_supp_fan_type: sys_info['sys_supp_fan_type'],
                                           sys_ret_fan_type: sys_info['sys_ret_fan_type'],
                                           sys_setpoint_mgr_type: sys_info['sys_setpoint_mgr_type'],
                                           hw_loop: hw_loop)
      eqpt_name = 'NECB2015_ASHP'
      coil_cooling_dx_single_speed_apply_curves(clg_dx_coil,eqpt_name)
      coil_heating_dx_single_speed_apply_curves(htg_dx_coil,eqpt_name)
      # add zone equipment and diffuser
      if sys_info['sys_vent_type'] == 'doas'
        zone_htg_eqpt_type = 'ptac_electric_off'
        zone_clg_eqpt_type = 'ptac_electric_off'
        zone_fan_type = 'on_off'
      else
        zone_htg_eqpt_type = 'baseboard_electric' if standard.fuel_type_set.baseboard_type == 'Electric'
        zone_htg_eqpt_type = 'baseboard_hotwater' if standard.fuel_type_set.baseboard_type == 'Hot Water'
        zone_clg_eqpt_type = 'none'
        zone_fan_type = 'none'
      end
      add_zone_eqpt(model: model,
                    airloop: airloop,
                    zones: zones,
                    outdoor_unit: nil,
                    zone_diffuser_type: sys_info['zone_diffuser_type'],
                    zone_htg_eqpt_type: zone_htg_eqpt_type,
                    zone_supp_htg_eqpt_type: 'none',
                    zone_clg_eqpt_type: zone_clg_eqpt_type,
                    zone_fan_type: zone_fan_type,
                    hw_loop: hw_loop)
      # for doas use baseboard electric or hotwater as backup for PTAC units
      if sys_info['sys_vent_type'] == 'doas'
        zone_htg_eqpt_type = 'baseboard_electric' if standard.fuel_type_set.baseboard_type == 'Electric'
        zone_htg_eqpt_type = 'baseboard_hotwater' if standard.fuel_type_set.baseboard_type == 'Hot Water'
        add_zone_eqpt(model: model,
                      airloop: airloop,
                      zones: zones,
                      outdoor_unit: nil,
                      zone_diffuser_type: nil,
                      zone_htg_eqpt_type: zone_htg_eqpt_type,
                      zone_supp_htg_eqpt_type: 'none',
                      zone_clg_eqpt_type: 'none',
                      zone_fan_type: 'none',
                      hw_loop: hw_loop)
      end
      return_fan.addToNode(airloop.returnAirNode.get) if return_fan
      systems << airloop
    end

    return systems
  end

  # =============================================================================================================================
  # Name of HVAC component might have been updated by standards methods for setting efficiency. Here original name of the component
  # is restored.
  def get_hvac_comp_init_name(obj, htg_flag)
    return obj.name.to_s if obj.name.to_s.split.size <= 2

    init_name = obj.name.to_s.split[0]
    range = obj.name.to_s.split.size - 3
    range = obj.name.to_s.split.size - 5 if htg_flag
    for i in 1..range
      init_name += " #{obj.name.to_s.split[i]}"
    end
    return init_name
  end

  # =============================================================================================================================
  # Apply efficiencies and performance curves for ECM "hs12_ashp_baseboard"
  def apply_efficiency_ecm_hs12_ashp_baseboard(model,standard)
    fr_backup_coil_cap_as_dx_coil_cap = 0.5 # fraction of electric backup heating coil capacity assigned to dx heating coil
    ashp_eqpt_name = 'NECB2015_ASHP'
    model.getAirLoopHVACs.sort.each do |isys|
      clg_dx_coil = nil
      htg_dx_coil = nil
      backup_coil = nil
      # Find the coils on the air loop
      isys.supplyComponents.sort.each do |icomp|
        if icomp.to_CoilCoolingDXSingleSpeed.is_initialized
          clg_dx_coil = icomp.to_CoilCoolingDXSingleSpeed.get
        elsif icomp.to_CoilHeatingDXSingleSpeed.is_initialized
          htg_dx_coil = icomp.to_CoilHeatingDXSingleSpeed.get
        elsif icomp.to_CoilHeatingElectric.is_initialized
          backup_coil = icomp.to_CoilHeatingElectric.get
        elsif icomp.to_CoilHeatingGas.is_initialized
          backup_coil = icomp.to_CoilHeatingGas.get
        end
      end
      if clg_dx_coil && htg_dx_coil && backup_coil
        # update names of dx coils
        clg_dx_coil_init_name = get_hvac_comp_init_name(clg_dx_coil, false)
        clg_dx_coil.setName(clg_dx_coil_init_name)
        if clg_dx_coil.ratedTotalCoolingCapacity.is_initialized
          clg_dx_coil_cap = clg_dx_coil.ratedTotalCoolingCapacity.to_f
        elsif clg_dx_coil.autosizedRatedTotalCoolingCapacity.is_initialized
          clg_dx_coil_cap = clg_dx_coil.autosizedRatedTotalCoolingCapacity.to_f
        else
          raise "Rated total cooling capacity is undefined for coil #{clg_dx_coil.name.to_s}"
        end
        htg_dx_coil_init_name = get_hvac_comp_init_name(htg_dx_coil, true)
        htg_dx_coil.setName(htg_dx_coil_init_name)
        if backup_coil.nominalCapacity.is_initialized
          backup_coil_cap = backup_coil.nominalCapacity.to_f
        elsif backup_coil.autosizedNominalCapacity.is_initialized
          backup_coil_cap = backup_coil.autosizedNominalCapacity.to_f
        else
          raise "Nominal capacity is undefined for coil #{backup_coil.name.to_s}"
        end
        # set the DX capacities to the maximum of the fraction of the backup coil capacity or the cooling capacity needed
        dx_cap = fr_backup_coil_cap_as_dx_coil_cap * backup_coil_cap
        if dx_cap < clg_dx_coil_cap then dx_cap = clg_dx_coil_cap end
        clg_dx_coil.setRatedTotalCoolingCapacity(dx_cap)
        htg_dx_coil.setRatedTotalHeatingCapacity(dx_cap)
        # assign COPs
        search_criteria = {}
        search_criteria['name'] = ashp_eqpt_name
        coil_cooling_dx_single_speed_apply_cop(clg_dx_coil, search_criteria)
        coil_heating_dx_single_speed_apply_cop(htg_dx_coil, search_criteria)
      end
    end
  end

  # =============================================================================================================================
  # Add equipment for ecm "hs13_ashp_vrf":
  #   -Constant-volume dedicated-outside air system
  #   -Air-source heat pump for heating and cooling with electric backup
  #   -Zonal VRF terminal units for heating and cooling with electric baseboards
  def add_ecm_hs13_ashp_vrf(model:,
                            system_zones_map:,
                            system_doas_flags:,
                            ecm_system_zones_map_option:,
                            standard:)
    # call method for ECM hs08 with ASHP in the air system
    add_ecm_hs08_ccashp_vrf(model: model,
                            system_zones_map: system_zones_map,
                            system_doas_flags: system_doas_flags,
                            ecm_system_zones_map_option: ecm_system_zones_map_option,
                            standard: standard,
                            air_sys_eqpt_type: 'ashp')
  end

  # =============================================================================================================================
  # Apply efficiencies and performance curves for ECM "hs12_ashp_vrf"
  def apply_efficiency_ecm_hs13_ashp_vrf(model,standard)
    # call method for ECM hs08 with ASHP in air system
    apply_efficiency_ecm_hs08_ccashp_vrf(model, standard, air_sys_eqpt_type: 'ashp')
  end

  # =============================================================================================================================
  # Add equipment for ECM "hs14_cgshp_fancoils"
  #   -Constant volume DOAS with hydronic htg and clg coils.
  #   -Zonal terminal fan coil (4-pipe) connected to central ground-source heat pump.
  #   -Plant has a heating loop with water-to-water heat pump with a backup boiler. It also has a water-cooled chiller with a
  #    backup air-cooled chiller. Water-source heat pump and water-cooled chiller are connected to a ground-loop.
  def add_ecm_hs14_cgshp_fancoils(model:,
                                  system_zones_map:,
                                  system_doas_flags:,
                                  ecm_system_zones_map_option:,
                                  standard:)

    # Get the heating fuel type from the system fuels object defined by the standards object
    heating_fuel = standard.fuel_type_set.ecm_fueltype

    # Set supplemental heaing for airloop
    sys_supp_htg_eqpt_type = 'coil_electric'
    sys_supp_htg_eqpt_type = 'coil_gas' if heating_fuel == 'NaturalGas'
    # Update system zones map if needed
    system_zones_map = update_system_zones_map_keys(system_zones_map,'sys_1')
    system_zones_map = update_system_zones_map(model,system_zones_map,ecm_system_zones_map_option,'sys_1') if ecm_system_zones_map_option != 'NECB_Default'
    # Update system doas flags
    system_doas_flags = {}
    system_zones_map.keys.each { |sname| system_doas_flags[sname] = true }
    # use system zones map and generate new air system and zonal equipment
    systems = []
    system_zones_map.sort.each do |sys_name, zones|
      sys_info = air_sys_comps_assumptions(sys_name: sys_name,
                                           zones: zones,
                                           system_doas_flags: system_doas_flags)
      airloop,clg_coil,htg_coil,return_fan = add_air_system(model: model,
                                           zones: zones,
                                           sys_abbr: sys_info['sys_abbr'],
                                           sys_vent_type: sys_info['sys_vent_type'],
                                           sys_heat_rec_type: sys_info['sys_heat_rec_type'],
                                           sys_htg_eqpt_type: 'coil_hw',
                                           sys_supp_htg_eqpt_type: 'none',
                                           sys_clg_eqpt_type: 'coil_chw',
                                           sys_supp_fan_type: sys_info['sys_supp_fan_type'],
                                           sys_ret_fan_type: sys_info['sys_ret_fan_type'],
                                           sys_setpoint_mgr_type: 'warmest')

      # add zone equipment and diffuser
      zone_htg_eqpt_type = 'fancoil_4pipe'
      zone_clg_eqpt_type = 'fancoil_4pipe'
      zone_supp_htg_eqpt_type = 'none'
      zone_fan_type = 'on_off'
      add_zone_eqpt(model: model,
                    airloop: airloop,
                    zones: zones,
                    outdoor_unit: nil,
                    zone_diffuser_type: sys_info['zone_diffuser_type'],
                    zone_htg_eqpt_type: zone_htg_eqpt_type,
                    zone_supp_htg_eqpt_type: zone_supp_htg_eqpt_type,
                    zone_clg_eqpt_type: zone_clg_eqpt_type,
                    zone_fan_type: zone_fan_type)

      return_fan.addToNode(airloop.returnAirNode.get) if return_fan
      systems << airloop
    end

    # add hot-water loop
    hw_loop,hw_loop_htg_eqpt = add_plantloop(model: model,
                                             loop_htg_eqpt_type: 'HeatPump_WaterToWater_EquationFit',
                                             loop_clg_eqpt_type: 'none',
                                             loop_heat_rej_eqpt_type: 'none',
                                             loop_pump_type: 'variable_speed',
                                             loop_spm_type: 'Scheduled',
                                             loop_setpoint: 50.0,
                                             loop_temp_diff: 5.0)
    model.getCoilHeatingWaters.sort.each {|coil| hw_loop.addDemandBranchForComponent(coil)}
    hcapf_curve_name = "HEATPUMP_WATERTOWATER_HCAPF"
    hcapf_curve = model_add_curve(model, hcapf_curve_name)
    if hcapf_curve
      hw_loop_htg_eqpt.setHeatingCapacityCurve(hcapf_curve)
    else
      raise("Can not find curve hcapf for  #{hw_loop_htg_eqpt.name}")
    end
    hpowerf_curve_name = "HEATPUMP_WATERTOWATER_HPOWERF"
    hpowerf_curve = model_add_curve(model, hpowerf_curve_name)
    if hpowerf_curve
      hw_loop_htg_eqpt.setHeatingCompressorPowerCurve(hpowerf_curve)
    else
      raise("Can not find curve hpowerf for #{hw_loop_htg_eqpt.name}")
    end
    # Add one boiler if the primary and backup boiler fuel types are the same.  Add two boilers if the primary and
    # secondary boiler fuel types differ.
    boiler_fuels = []
    boiler_fuels[0] = standard.fuel_type_set.boiler_fueltype
    boiler_fuels[1] = standard.fuel_type_set.backup_boiler_fueltype unless standard.fuel_type_set.backup_boiler_fueltype == boiler_fuels[0]
    hw_loop_htg_eqpt_outlet_node = hw_loop_htg_eqpt.supplyOutletModelObject.get.to_Node.get
    hw_boilers = []
    boiler_fuels.each do |boiler_fuel|
      boiler = OpenStudio::Model::BoilerHotWater.new(model)
      boiler.setFuelType(boiler_fuel)
      hw_boilers << boiler
    end
    hw_boilers.reverse().each {|boiler| boiler.addToNode(hw_loop_htg_eqpt_outlet_node)}
    # add chilled-water loop
    chw_loop,chw_loop_clg_eqpt = add_plantloop(model: model,
                                               loop_htg_eqpt_type: 'none',
                                               loop_clg_eqpt_type: 'chiller_electric_eir',
                                               loop_heat_rej_eqpt_type: 'none',
                                               loop_pump_type: 'variable_speed',
                                               loop_spm_type: 'Scheduled',
                                               loop_setpoint: 7.0,
                                               loop_temp_diff: 6.0)

    chw_loop_clg_eqpt.setName('ChillerWaterCooled')
    chw_loop_clg_eqpt.setCondenserType("WaterCooled")
    model.getCoilCoolingWaters.sort.each {|coil| chw_loop.addDemandBranchForComponent(coil)}
    sec_chiller = OpenStudio::Model::ChillerElectricEIR.new(model)
    chw_loop_clg_eqpt_outlet_node = chw_loop_clg_eqpt.supplyOutletModelObject.get.to_Node.get
    sec_chiller.addToNode(chw_loop_clg_eqpt_outlet_node)
    sec_chiller.setName('ChillerAirCooled')

    # add ground HX loop with district heating and cooling plant to represent the ground HX
    heat_rej_loop,heat_rej_loop_eqpt = add_plantloop(model: model,
                                                     loop_htg_eqpt_type: 'none',
                                                     loop_clg_eqpt_type: 'none',
                                                     loop_heat_rej_eqpt_type: 'District_Heating',
                                                     loop_pump_type: 'variable_speed',
                                                     loop_spm_type: 'none',
                                                     loop_setpoint: 'none',
                                                     loop_temp_diff: 10.0)
    heat_rej_loop_eqpt.setName('DistrictHeating GLHX')
    htg_eqpt_outlet_node = heat_rej_loop_eqpt.outletModelObject.get.to_Node.get
    clg_eqpt = create_plantloop_clg_eqpt(model, 'District_Cooling')
    clg_eqpt.setName('DistrictCooling GLHX')
    clg_eqpt.addToNode(htg_eqpt_outlet_node)
    htg_spm = create_plantloop_spm( model, 'Scheduled', 5.0)
    htg_spm.addToNode(htg_eqpt_outlet_node)
    clg_eqpt_outlet_node = clg_eqpt.outletModelObject.get.to_Node.get
    clg_spm = create_plantloop_spm( model, 'Scheduled', 25.0)
    clg_spm.addToNode(heat_rej_loop.supplyOutletNode)
    heat_rej_loop.setName("#{heat_rej_loop.name.to_s} GLHX")
    heat_rej_loop.addDemandBranchForComponent(hw_loop_htg_eqpt)
    heat_rej_loop.addDemandBranchForComponent(chw_loop_clg_eqpt)

    # add output variables for district heating and cooling
    model.getOutputVariables.each {|ivar| ivar.remove}
    dist_htg_var = OpenStudio::Model::OutputVariable.new("District Heating Water Rate",model)
    dist_htg_var.setReportingFrequency("hourly")
    dist_htg_var.setKeyValue("*")
    dist_clg_var = OpenStudio::Model::OutputVariable.new("District Cooling Water Rate",model)
    dist_clg_var.setReportingFrequency("hourly")
    dist_clg_var.setKeyValue("*")

    return systems
  end

  #=============================================================================================================================
  # Appy efficiencies for ECM "hs14_cgshp_fancoils"
  def apply_efficiency_ecm_hs14_cgshp_fancoils(model,standard)
    heatpump_siz_f = 0.4  # sizing factor for water-source heat pump (heating mode)
    chiller_siz_f = 0.4  # sizing factor for water-cooled chiller
    # get water-source heat pump and boiler
    hw_loops = model.getPlantLoops.select {|loop| loop.sizingPlant.loopType.to_s.downcase == 'heating'}
    hw_heatpump_loop = nil
    hw_heatpump = nil
    hw_boilers = nil
    hw_loops.each do |hw_loop|
      hw_heatpumps = hw_loop.supplyComponents.select {|comp| comp.to_HeatPumpWaterToWaterEquationFitHeating.is_initialized}
      if !hw_heatpumps.empty?
        hw_heatpump_loop = hw_loop
        hw_heatpump = hw_heatpumps[0].to_HeatPumpWaterToWaterEquationFitHeating.get
      end
      hw_boilers = hw_loop.supplyComponents.select {|comp| comp.to_BoilerHotWater.is_initialized}
      break if !hw_heatpump_loop.nil? && !hw_heatpump.nil? && !hw_boilers.empty?
    end
    raise("apply_efficiency_ecm_hs14_cgshp_fancoils: no water-source heat pump found in heating loop #{hw_loops.name.to_s}") if hw_heatpump.nil?
    cw_loop = model.getPlantLoops.select {|loop| loop.sizingPlant.loopType.to_s.downcase == 'condenser'}[0]
    # condenser flow rate is set based on heating loop flow rate and cooling loop flow rate (adjusted for sizing factors)
    cw_loop_max_flow = 0.0
    if hw_heatpump_loop.maximumLoopFlowRate.is_initialized
      cw_loop_max_flow += heatpump_siz_f*hw_heatpump_loop.maximumLoopFlowRate.to_f
    elsif hw_heatpump_loop.autosizedMaximumLoopFlowRate.is_initialized
      cw_loop_max_flow += heatpump_siz_f*hw_heatpump_loop.autosizedMaximumLoopFlowRate.to_f
    else
      raise("apply_efficiency_ecm_hs14_cgshp_fancoils: heating loop #{hw_heatpump_loop.name.to_s} flow rate is not defined")
    end
    chw_loop = model.getPlantLoops.select {|loop| loop.sizingPlant.loopType.to_s.downcase == 'cooling'}[0]
    if chw_loop.maximumLoopFlowRate.is_initialized
      cw_loop_max_flow += chiller_siz_f*chw_loop.maximumLoopFlowRate.to_f
    elsif chw_loop.autosizedMaximumLoopFlowRate.is_initialized
      cw_loop_max_flow += chiller_siz_f*chw_loop.autosizedMaximumLoopFlowRate.to_f
    else
      raise("apply_efficiency_ecm_hs14_cgshp_fancoils: cooling loop #{chw_loop.name.to_s} is not defined")
    end
    cw_loop.setMaximumLoopFlowRate(cw_loop_max_flow)
    cw_loop_pump = cw_loop.supplyComponents.select {|comp| comp.to_PumpVariableSpeed.is_initialized}[0].to_PumpVariableSpeed.get
    cw_loop_pump.setRatedFlowRate(cw_loop_max_flow)
    # set heating capacity of water-source heat pump and boiler
    if hw_heatpump.autosizedRatedHeatingCapacity.is_initialized
      cap = hw_heatpump.autosizedRatedHeatingCapacity.to_f
    elsif hw_heatpump.ratedHeatingCapacity.is_initialized
      cap = hw_heatpump.ratedHeatingCapacity.to_f
    else
      raise("apply_efficiency_ecm_hs14_cgshp_fancoils: capacity of water-source heat pump #{hw_heatpump.name.to_s} is not defined")
    end
    hw_heatpump.setRatedHeatingCapacity(heatpump_siz_f*cap)
    # If two boilers are present set their capacities by multiplying the capacity not handled by the GSHP by the defined
    # primary and secondary boiler capacity ratios, respectively. If one boiler is defined then set its capacity to the
    # amount not handled by the GSHP.
    tot_hw_boiler_cap = (1.0-heatpump_siz_f)*cap
    hw_boiler_cap = [ 1.0 ]
    if hw_boilers.size > 1
      standard.fuel_type_set.primary_boiler_cap_frac.nil? ? hw_boiler_cap[0] = 0.75 : hw_boiler_cap[0] = standard.fuel_type_set.primary_boiler_cap_frac
      standard.fuel_type_set.secondary_boiler_cap_frac.nil? ? hw_boiler_cap[1] = 1.0 - hw_boiler_cap[0] : hw_boiler_cap[1] = standard.fuel_type_set.secondary_boiler_cap_frac
    end
    hw_boilers.each_with_index do |hw_boiler, boiler_index|
      hw_boiler.to_BoilerHotWater.get.setNominalCapacity((tot_hw_boiler_cap*hw_boiler_cap[boiler_index]))
    end
    # set cooling capacity of chillers
    chillers = chw_loop.supplyComponents.select {|comp| comp.to_ChillerElectricEIR.is_initialized}
    chiller_water_cooled = nil
    chiller_air_cooled = nil
    chillers.each do |comp|
      chlr = comp.to_ChillerElectricEIR.get
      chiller_water_cooled = chlr if chlr.name.to_s.include? 'ChillerWaterCooled'
      chiller_air_cooled = chlr if chlr.name.to_s.include? 'ChillerAirCooled'
      break if !chiller_water_cooled.nil? && !chiller_air_cooled.nil?
    end
    raise("apply_efficiency_ecm_hs14_cgshp_fancoils: no water-cooled chiller found in cooling loop #{chw_loop.name.to_s}") if chiller_water_cooled.nil?
    raise("apply_efficiency_ecm_hs14_cgshp_fancoils: no air-cooled chiller found in cooling loop #{chw_loop.name.to_s}") if chiller_air_cooled.nil?
    if chiller_water_cooled.autosizedReferenceCapacity.is_initialized
      cap = chiller_water_cooled.autosizedReferenceCapacity.to_f
    elsif chiller_water_cooled.referenceCapacity.is_initialized
      cap = chiller_water_cooled.referenceCapacity.to_f
    else
      raise("apply_efficiency_ecm_hs14_cgshp_fancoils: cooling capacity of chiller #{chiller_water_cooled.name.to_s} is not defined")
    end
    chiller_water_cooled.setReferenceCapacity(chiller_siz_f*cap)
    chiller_air_cooled.setReferenceCapacity((1.0-chiller_siz_f)*cap)
    # call standard efficiency method again for water-cooled chiller
    new_chlr_name = chiller_water_cooled.name.to_s.chomp!(chiller_water_cooled.name.to_s.split.last).strip
    new_chlr_name = new_chlr_name.chomp!(new_chlr_name.split.last).strip
    new_chlr_name = new_chlr_name.chomp!(new_chlr_name.split.last).strip
    chiller_water_cooled.setName(new_chlr_name)
    standard.chiller_electric_eir_apply_efficiency_and_curves(chiller_water_cooled,nil)
    # set curves and cop of air-cooled chiller
    chlr_cap_w = (1.0-chiller_siz_f)*cap
    chlr_cap_ton = OpenStudio.convert(chlr_cap_w, 'W', 'ton').get
    search_criteria = {}
    search_criteria['cooling_type'] = 'AirCooled'
    chlr_props = model_find_object(standards_data['tables']['chiller_types_ecm']['table'], search_criteria, chlr_cap_ton)
    chiller_air_cooled.setName("ChillerAirCooled #{chlr_props['compressor_type']}")
    search_criteria = {}
    search_criteria['name'] = 'NECB2020_AirCooledChiller'
    search_criteria['compressor_type'] = chlr_props['compressor_type']
    chiller_electric_eir_apply_curves_and_cop(chiller_air_cooled, search_criteria)
  end

  #=============================================================================================================================
  def set_ghx_loop_district_cap(model)
    # The autosized values for the district heating and cooling objects on a condenser loop are the sum of the peak heating and
    # cooling loads. Here the capacity of the district heating object of the condenser loop is set to the maximum district heating
    # rate on the winter design day. Similarily the capacity of the district cooling object of the condenser loop is set to the
    # maximum district cooling rate on the summer design day.

    cw_loops = model.getPlantLoops.select{|loop| loop.sizingPlant.loopType.to_s.downcase == 'condenser'}
    ghx_loops = cw_loops.select { |loop| loop.name.to_s.downcase.include? 'glhx' }
    return if ghx_loops.empty?
    ghx_loop = ghx_loops[0]
    dist_htg_eqpts = ghx_loop.supplyComponents.select { |comp| comp.iddObjectType.valueName.to_s.include?('DistrictHeating') }
    if !dist_htg_eqpts.empty?
      case dist_htg_eqpts[0].iddObjectType.valueName.to_s
      when 'OS_DistrictHeating'
        dist_htg_eqpt = dist_htg_eqpts[0].to_DistrictHeating.get
      when 'OS_DistrictHeating_Water'
        dist_htg_eqpt = dist_htg_eqpts[0].to_DistrictHeatingWater.get
      when 'OS_DistrictHeating_Steam'
        dist_htg_eqpt = dist_htg_eqpts[0].to_DistrictHeatingSteam.get
      end
    end
    dist_clg_eqpts = ghx_loop.supplyComponents.select {|comp| comp.to_DistrictCooling.is_initialized}
    dist_clg_eqpt = dist_clg_eqpts[0].to_DistrictCooling.get if !dist_clg_eqpts.empty?
    raise("set_cond_loop_district_cap: condenser loop doesn't have a district heating and district cooling objects") if dist_htg_eqpts.empty? || dist_clg_eqpts.empty?
    # District Heating
    sql_command = "SELECT ReportVariableDataDictionaryIndex FROM ReportVariableDataDictionary
               WHERE VariableName='District Heating Water Rate'"
    dhtg_index = model.sqlFile.get.execAndReturnFirstString(sql_command).get
    raise("set_ghx_loop_district_cap: EnergyPlus sql results file has no data for district heating hot water rate") if dhtg_index.nil?
    sql_command = "SELECT Value FROM ReportVariableWithTime
               WHERE ReportDataDictionaryIndex=#{dhtg_index} AND DayType='WinterDesignDay'"
    dist_htg_w = model.sqlFile.get.execAndReturnVectorOfString(sql_command).get
    sql_command = "SELECT Value FROM ReportVariableWithTime
               WHERE ReportDataDictionaryIndex=#{dhtg_index} AND DayType='SummerDesignDay'"
    dist_htg_s = model.sqlFile.get.execAndReturnVectorOfString(sql_command).get
    # District Cooling
    sql_command = "SELECT ReportVariableDataDictionaryIndex FROM ReportVariableDataDictionary
               WHERE VariableName='District Cooling Water Rate'"
    dclg_index = model.sqlFile.get.execAndReturnFirstString(sql_command).get
    raise("set_ghx_loop_district_cap: EnergyPlus sql results file has no data for district cooling chilled water rate") if dclg_index.nil?
    sql_command = "SELECT Value FROM ReportVariableWithTime
               WHERE ReportDataDictionaryIndex=#{dclg_index} AND DayType='SummerDesignDay'"
    dist_clg_s = model.sqlFile.get.execAndReturnVectorOfString(sql_command).get
    sql_command = "SELECT Value FROM ReportVariableWithTime
               WHERE ReportDataDictionaryIndex=#{dclg_index} AND DayType='WinterDesignDay'"
    dist_clg_w = model.sqlFile.get.execAndReturnVectorOfString(sql_command).get
    # Assign peak heating and cooling loads to capacities of district objects
    max_htg_load = 0.0
    max_clg_load = 0.0
    for hour in 1..24
      htg_load = [dist_htg_w[hour-1].to_f-dist_clg_w[hour-1].to_f,0.0].max
      clg_load = [dist_clg_s[hour-1].to_f-dist_htg_s[hour-1].to_f,0.0].max
      max_htg_load = [max_htg_load,htg_load].max
      max_clg_load = [max_clg_load,clg_load].max
    end
    dist_htg_eqpt.setNominalCapacity(max_htg_load)
    dist_clg_eqpt.setNominalCapacity(max_clg_load)
  end

  #=============================================================================================================================
  # Add equipment for ECM "hs15_cawhp_fancoils"
  #   -Constant volume DOAS with hydronic htg and clg coils served by central air-to-water heat pump.
  #   -Zonal terminal fan coil (4-pipe) connected to central air-to-water heat pump.
  #   -Plant has a heating loop with air-to-water heat pump with one or two backup boiler(s).
  def add_ecm_hs15_cawhp_fancoils(model:,
                               system_zones_map:,
                               system_doas_flags:,
                               ecm_system_zones_map_option:,
                               standard:,
                               sys_htg_eqpt_type: 'coil_hw',
                               sys_clg_eqpt_type: 'coil_chw',
                               sys_supp_htg_eqpt_type: 'none')
    # Update system zones map if needed
    system_zones_map = update_system_zones_map_keys(system_zones_map,'sys_1')
    system_zones_map = update_system_zones_map(model,system_zones_map,ecm_system_zones_map_option,'sys_1') if ecm_system_zones_map_option != 'NECB_Default'
    # Update system doas flags
    system_doas_flags = {}
    system_zones_map.keys.each { |sname| system_doas_flags[sname] = true }
    # generate new air system and zonal equipment
    systems = []
    system_zones_map.sort.each do |sys_name, zones|
      sys_info = air_sys_comps_assumptions(sys_name: sys_name,
             zones: zones,
             system_doas_flags: system_doas_flags)
      airloop,clg_coil,htg_coil,return_fan = add_air_system(model: model,
             zones: zones,
             sys_abbr: sys_info['sys_abbr'],
             sys_vent_type: sys_info['sys_vent_type'],
             sys_heat_rec_type: sys_info['sys_heat_rec_type'],
             sys_htg_eqpt_type: sys_htg_eqpt_type,
             sys_supp_htg_eqpt_type: sys_supp_htg_eqpt_type,
             sys_clg_eqpt_type: sys_clg_eqpt_type,
             sys_supp_fan_type: sys_info['sys_supp_fan_type'],
             sys_ret_fan_type: sys_info['sys_ret_fan_type'],
             sys_setpoint_mgr_type: 'warmest')
      if sys_htg_eqpt_type == 'ashp' && sys_clg_eqpt_type == 'ashp'
        eqpt_name = 'NECB2015_ASHP'
        coil_cooling_dx_single_speed_apply_curves(clg_coil,eqpt_name)
        coil_heating_dx_single_speed_apply_curves(htg_coil,eqpt_name)
      end
      # add zone fan coil equipment and diffuser
      zone_htg_eqpt_type = 'fancoil_4pipe'
      zone_clg_eqpt_type = 'fancoil_4pipe'
      zone_supp_htg_eqpt_type = 'none'
      zone_fan_type = 'on_off'
      add_zone_eqpt(model: model,
      airloop: airloop,
      zones: zones,
      outdoor_unit: nil,
      zone_diffuser_type: sys_info['zone_diffuser_type'],
      zone_htg_eqpt_type: zone_htg_eqpt_type,
      zone_supp_htg_eqpt_type: zone_supp_htg_eqpt_type,
      zone_clg_eqpt_type: zone_clg_eqpt_type,
      zone_fan_type: zone_fan_type)
      return_fan.addToNode(airloop.returnAirNode.get) if return_fan
      systems << airloop
    end
    # add hot-water loop with heat pump for heating
    hw_loop,hw_loop_htg_eqpt = add_plantloop(model: model,
           loop_htg_eqpt_type: 'HeatPump_PlantLoop_EIR_Heating',
           loop_clg_eqpt_type: 'none',
           loop_heat_rej_eqpt_type: 'none',
           loop_pump_type: 'variable_speed',
           loop_spm_type: 'Scheduled',
           loop_setpoint: 50.0,
           loop_temp_diff: 5.0)
    # set additional parameters for heating heat pump
    hw_loop_htg_eqpt.setCondenserType('AirSoure')
    hw_loop_htg_eqpt.setMinimumSourceInletTemperature(-15.0)
    hw_loop_htg_eqpt.setReferenceCoefficientofPerformance(3.0)
    hw_loop_htg_eqpt.setHeatPumpSizingMethod('CoolingCapacity')
    hw_loop_htg_eqpt.setHeatPumpDefrostControl('OnDemand')
    hw_loop_htg_eqpt.setFlowMode('VariableSpeedPumping')
    hw_loop_htg_eqpt.setControlType('Setpoint')
    hw_loop_htg_eqpt.setMinimumPartLoadRatio(0.2)
    hw_loop.setLoadDistributionScheme('SequentialLoad')
    model.getCoilHeatingWaters.sort.each {|coil| hw_loop.addDemandBranchForComponent(coil)}
    # add one boiler if the primary and backup boiler fuel types are the same.  Add two boilers if the primary and
    # secondary boiler fuel types differ.
    hw_loop_htg_eqpt_outlet_node = hw_loop_htg_eqpt.supplyOutletModelObject.get.to_Node.get
    boiler_fuels = []
    boiler_fuels[0] = standard.fuel_type_set.boiler_fueltype
    boiler_fuels[1] = standard.fuel_type_set.backup_boiler_fueltype unless standard.fuel_type_set.backup_boiler_fueltype == boiler_fuels[0]
    hw_boilers = []
    boiler_fuels.each do |boiler_fuel|
      boiler = OpenStudio::Model::BoilerHotWater.new(model)
      boiler.setFuelType(boiler_fuel)
      hw_boilers << boiler
    end
    hw_boilers.reverse().each {|boiler| boiler.addToNode(hw_loop_htg_eqpt_outlet_node)}
    # add setpoint manager at the exit of the heat pump heating comp
    sch = OpenStudio::Model::ScheduleConstant.new(model)
    sch.setValue(50.0)
    spm = OpenStudio::Model::SetpointManagerScheduled.new(model,sch)
    spm.setName("HeatPumpHtgSetpointManager")
    spm.addToNode(hw_loop_htg_eqpt_outlet_node)
    # add chilled-water loop with heat pump for cooling
    chw_loop,chw_loop_clg_eqpt = add_plantloop(model: model,
           loop_htg_eqpt_type: 'none',
           loop_clg_eqpt_type: 'HeatPump_PlantLoop_EIR_Cooling',
           loop_heat_rej_eqpt_type: 'none',
           loop_pump_type: 'variable_speed',
           loop_spm_type: 'Scheduled',
           loop_setpoint: 7.0,
           loop_temp_diff: 6.0)
    # set additional parameter for heat pump for cooling
    chw_loop_clg_eqpt.setCondenserType('AirSource')
    chw_loop_clg_eqpt.setFlowMode('VariableSpeedPumping')
    chw_loop_clg_eqpt.setReferenceCoefficientofPerformance(3.0)
    chw_loop_clg_eqpt.setFlowMode('VariableSpeedPumping')
    chw_loop_clg_eqpt.setControlType('Load')
    chw_loop_clg_eqpt.setMinimumPartLoadRatio(0.2)
    hw_loop_htg_eqpt.setCompanionCoolingHeatPump(chw_loop_clg_eqpt)
    model.getCoilCoolingWaters.sort.each {|coil| chw_loop.addDemandBranchForComponent(coil)}
    # use performance curves given in one of the E+ examples for a central air-to-water heat pump from Trane
    # heating capft curve
    hcapft = OpenStudio::Model::CurveBiquadratic.new(model)
    hcapft.setCoefficient1Constant(0.794900878202383)
    hcapft.setCoefficient2x(0.00388524034840032)
    hcapft.setCoefficient3xPOW2(-0.0000575169230965453)
    hcapft.setCoefficient4y(0.0278109488428528)
    hcapft.setCoefficient5yPOW2(0.000318168)
    hcapft.setCoefficient6xTIMESY(-0.000130572089253355)
    hcapft.setMinimumValueofx(15.0)
    hcapft.setMaximumValueofx(70.0)
    hcapft.setMinimumValueofy(-17.0)
    hcapft.setMaximumValueofy(37.22)
    hcapft.setMinimumCurveOutput(0.0)
    hcapft.setMaximumCurveOutput(1.55)
    hw_loop_htg_eqpt.setCapacityModifierFunctionofTemperatureCurve(hcapft)
    # heating eirft curve
    heirft = OpenStudio::Model::CurveBiquadratic.new(model)
    heirft.setCoefficient1Constant(0.530730392560108)
    heirft.setCoefficient2x(0.00655164780603528)
    heirft.setCoefficient3xPOW2(0.000263599226028026)
    heirft.setCoefficient4y(-0.03620668194737)
    heirft.setCoefficient5yPOW2(0.00126617163409192)
    heirft.setCoefficient6xTIMESY(-0.000791224057761721)
    heirft.setMinimumValueofx(15.0)
    heirft.setMaximumValueofx(70.0)
    heirft.setMinimumValueofy(-17.0)
    heirft.setMaximumValueofy(37.22)
    heirft.setMinimumCurveOutput(0.4)
    heirft.setMaximumCurveOutput(1.48)
    hw_loop_htg_eqpt.setElectricInputtoOutputRatioModifierFunctionofTemperatureCurve(heirft)
    # cooling capft curves
    ccapft = OpenStudio::Model::CurveBiquadratic.new(model)
    ccapft.setCoefficient1Constant(1.06722728893252)
    ccapft.setCoefficient2x(0.0460678063570057)
    ccapft.setCoefficient3xPOW2(0.00034604993757372)
    ccapft.setCoefficient4y(-0.0069704934525177)
    ccapft.setCoefficient5yPOW2(-0.0000288618548923695)
    ccapft.setCoefficient6xTIMESY(-0.000475762640861958)
    ccapft.setMinimumValueofx(2.0)
    ccapft.setMaximumValueofx(20.0)
    ccapft.setMinimumValueofy(4.2)
    ccapft.setMaximumValueofy(37.0)
    ccapft.setMinimumCurveOutput(0.0)
    ccapft.setMaximumCurveOutput(1.55)
    chw_loop_clg_eqpt.setCapacityModifierFunctionofTemperatureCurve(ccapft)
    # cooling eirft curve
    ceirft = OpenStudio::Model::CurveBiquadratic.new(model)
    ceirft.setCoefficient1Constant(0.440305821838175)
    ceirft.setCoefficient2x(-0.0241323110030793)
    ceirft.setCoefficient3xPOW2(0.000537914626055751)
    ceirft.setCoefficient4y(0.0118716162533228)
    ceirft.setCoefficient5yPOW2(0.000305785618883187)
    ceirft.setCoefficient6xTIMESY(-0.000617329632749052)
    ceirft.setMinimumValueofx(2.0)
    ceirft.setMaximumValueofx(20.0)
    ceirft.setMinimumValueofy(4.2)
    ceirft.setMaximumValueofy(37.0)
    ceirft.setMinimumCurveOutput(0.4)
    ceirft.setMaximumCurveOutput(1.48)
    chw_loop_clg_eqpt.setElectricInputtoOutputRatioModifierFunctionofTemperatureCurve(ceirft)
    return
  end

  #=============================================================================================================================
  # Apply efficiency for ECM 'hs15_cawhp_fancoils'
  def apply_efficiency_ecm_hs15_cawhp_fancoils(model, standard)
    heatpump_siz_f = 0.4 # heating heat pump sizing fraction
    # get heat pump heating and boiler objects
    hw_loop = model.getPlantLoops.select {|loop| loop.sizingPlant.loopType.to_s.downcase == 'heating'}
    raise("apply_efficiency_ecm_hs15_cawhp_fancoils: no hot-water loop is found") if hw_loop.empty?
    hw_loop = hw_loop[0].to_PlantLoop.get
    heatpump_htg = hw_loop.supplyComponents.select {|comp| comp.to_HeatPumpPlantLoopEIRHeating.is_initialized}
    hw_boilers = hw_loop.supplyComponents.select {|comp| comp.to_BoilerHotWater.is_initialized}
    raise("apply_efficiency_ecm_hs15_cawhp_fancoils: no air-source heat pump found on hot-water loop #{hw_loop.name.to_s}") if heatpump_htg.empty?
    raise("apply_efficiency_ecm_hs15_cawhp_fancoils: no boiler found on hot-water loop #{hw_loop.name.to_s}") if hw_boilers.empty?
    heatpump_htg = heatpump_htg[0].to_HeatPumpPlantLoopEIRHeating.get
    primary_boiler = hw_boilers[0].to_BoilerHotWater.get
    # boiler total capacity
    if primary_boiler.autosizedNominalCapacity.is_initialized
      tot_hw_boiler_cap = primary_boiler.autosizedNominalCapacity.to_f
    elsif primary_boiler.nominalCapacity.is_initialized
      tot_hw_boiler_cap = primary_boiler.nominalCapacity.to_f
    else
      raise("apply_efficiency_ecm_hs15_cawhp_fancoils: capacity of boiler #{primary_boiler.name.to_s} is not defined")
    end
    # If two boilers are present set their capacities by multiplying the total capacity by the defined primary and secondary
    # boiler capacity ratios, respectively.
    hw_boiler_cap = [ 1.0 ]
    if hw_boilers.size > 1
      standard.fuel_type_set.primary_boiler_cap_frac.nil? ? hw_boiler_cap[0] = 0.75 : hw_boiler_cap[0] = standard.fuel_type_set.primary_boiler_cap_frac
      standard.fuel_type_set.secondary_boiler_cap_frac.nil? ? hw_boiler_cap[1] = 1.0 - hw_boiler_cap[0] : hw_boiler_cap[1] = standard.fuel_type_set.secondary_boiler_cap_frac
    end
    hw_boilers.each_with_index do |hw_boiler, boiler_index|
      hw_boiler.to_BoilerHotWater.get.setNominalCapacity((tot_hw_boiler_cap*hw_boiler_cap[boiler_index]))
    end
    # get heat pump cooling object
    chw_loop = model.getPlantLoops.select {|loop| loop.sizingPlant.loopType.to_s.downcase == 'cooling'}
    raise("apply_efficiency_ecm_hs15_cawhp_fancoils: no chilled-water loop is found") if chw_loop.empty?
    chw_loop = chw_loop[0].to_PlantLoop.get
    heatpump_clg = chw_loop.supplyComponents.select {|comp| comp.to_HeatPumpPlantLoopEIRCooling.is_initialized}
    raise("apply_efficiency_ecm_hs15_cawhp_fancoils: no heat pump on chilled-water loop #{chw_loop.name} is found") if heatpump_clg.empty?
    heatpump_clg = heatpump_clg[0].to_HeatPumpPlantLoopEIRCooling.get
    # get cooling capacity of air-source heat pump
    if heatpump_clg.autosizedReferenceCapacity.is_initialized
      hp_clg_cap = heatpump_clg.autosizedReferenceCapacity.to_f
    elsif heatpump_clg.ratedReferenceCapacity.is_initialized
      hp_clg_cap = heatpump_clg.ratedReferenceCapacity.to_f
    else
      raise("apply_efficiency_ecm_hs15_cawhp_fancoils: capacity of air-source heat pump #{heatpump_htg.name.to_s} is not defined")
    end
    # set final heating capacity and cooling capacities of air-source heat pump
    hp_htg_cap = heatpump_siz_f*tot_hw_boiler_cap
    hp_htg_cap = hp_clg_cap if hp_clg_cap > hp_htg_cap
    heatpump_htg.setReferenceCapacity(hp_htg_cap)
    heatpump_clg.setReferenceCapacity(hp_htg_cap)
<<<<<<< HEAD
   return
 end
=======
    # sensor for heat pump cooling load side heat transfer
    heatpump_clg_load_s = OpenStudio::Model::EnergyManagementSystemSensor.new(model, 'Heat Pump Load Side Heat Transfer Rate')
    heatpump_clg_load_s.setName('HeatPumpClgLoad')
    heatpump_clg_load_s.setKeyName(heatpump_clg.name.to_s)
    # actuator for heat pump heating outlet node setpoint schedule
    heatpump_htg_outlet_node = heatpump_htg.supplyOutletModelObject.get.to_Node.get
    heatpump_htg_sch = heatpump_htg_outlet_node.setpointManagers[0].to_SetpointManagerScheduled.get.schedule.to_ScheduleConstant.get
    heatpump_htg_sch_a = OpenStudio::Model::EnergyManagementSystemActuator.new(heatpump_htg_sch, 'Schedule:Constant', 'Schedule Value')
    heatpump_htg_sch_a.setName('heatpump_htg_sch_a')
    # energy management program to turn off heat pump heating side when the cooling side is on
    heatpump_cltr_prg = OpenStudio::Model::EnergyManagementSystemProgram.new(model)
    heatpump_cltr_prg.setName('HeatPumpCtrlPrg')
    body = <<-EMS
      IF (HeatPumpClgLoad > 0.0)
        SET heatpump_htg_sch_a = -99.0
      ELSE
        SET heatpump_htg_sch_a = 50.0
      ENDIF
    EMS
    heatpump_cltr_prg.setBody(body)
    heat_pump_ctlr_pcm = OpenStudio::Model::EnergyManagementSystemProgramCallingManager.new(model)
    heat_pump_ctlr_pcm.setName('HeatPumpCtrlPCM')
    heat_pump_ctlr_pcm.setCallingPoint('InsideHVACSystemIterationLoop')
    heat_pump_ctlr_pcm.addProgram(heatpump_cltr_prg)

    return
  end

  #=============================================================================================================================
  # Add equipment for ECM "hs16_ashp_cawhp_fancoils"
  #   -Constant volume DOAS with ashp for heating and cooling with a backup heating coil.
  #   -Zonal terminal fan coil (4-pipe) connected to central air-to-water heat pump.
  #   -Plant has a heating loop with air-to-water heat pump with one or two backup boiler(s).
  def add_ecm_hs16_ashp_cawhp_fancoils(model:,
                                    system_zones_map:,
                                    system_doas_flags:,
                                    ecm_system_zones_map_option:,
                                    standard:)
    # Get the heating fuel type from the system fuels object defined by the standards object
    heating_fuel = standard.fuel_type_set.ecm_fueltype
    # Set supplemental heaing for airloop
    sys_supp_htg_eqpt_type = 'coil_electric'
    sys_supp_htg_eqpt_type = 'coil_gas' if heating_fuel == 'NaturalGas'
    # call ecm HS15 to add the air loop
    add_ecm_hs15_cawhp_fancoils(model: model,
                             system_zones_map: system_zones_map,
                             system_doas_flags: system_doas_flags,
                             ecm_system_zones_map_option: ecm_system_zones_map_option,
                             standard: standard,
                             sys_htg_eqpt_type: 'ashp',
                             sys_clg_eqpt_type: 'ashp',
                             sys_supp_htg_eqpt_type: sys_supp_htg_eqpt_type)
    return
  end

  #=============================================================================================================================
  # Apply efficiency for ECM 'hs16_ashp_cawhp_fancoils'
  def apply_efficiency_ecm_hs16_ashp_cawhp_fancoils(model, standard)
    # The air loop is the same as in ECM 12
    apply_efficiency_ecm_hs12_ashp_baseboard(model, standard)
    return
  end
>>>>>>> fc32763a

  # =============================================================================================================================
  # Applies the performance curves "CoilCoolingDXSingleSpeed" object.
  def coil_cooling_dx_single_speed_apply_curves(coil_cooling_dx_single_speed, eqpt_name)
    successfully_set_all_properties = true

    search_criteria = {}
    search_criteria['name'] = eqpt_name

    # Get the capacity
    capacity_w = coil_cooling_dx_single_speed_find_capacity(coil_cooling_dx_single_speed)
    capacity_w = [1.0,capacity_w].max
    capacity_btu_per_hr = OpenStudio.convert(capacity_w, 'W', 'Btu/hr').get

    # Lookup efficiencies
    ac_props = model_find_object(standards_data['tables']['heat_pump_cooling_ecm']['table'], search_criteria, capacity_btu_per_hr)

    # Check to make sure properties were found
    if ac_props.nil?
      OpenStudio.logFree(OpenStudio::Warn, 'openstudio.standard.CoilCoolingDXSingleSpeed', "For #{coil_cooling_dx_single_speed.name}, cannot find efficiency info using #{search_criteria}, cannot apply efficiency.")
      successfully_set_all_properties = false
    end
    # Make the COOL-CAP-FT curve
    cool_cap_ft = model_add_curve(coil_cooling_dx_single_speed.model, ac_props['cool_cap_ft'])

    if cool_cap_ft
      coil_cooling_dx_single_speed.setTotalCoolingCapacityFunctionOfTemperatureCurve(cool_cap_ft)
    else
      OpenStudio.logFree(OpenStudio::Warn, 'openstudio.standard.CoilCoolingDXSingleSpeed', "For #{coil_cooling_dx_single_speed.name}, cannot find cool_cap_ft curve, will not be set.")
      successfully_set_all_properties = false
    end

    # Make the COOL-CAP-FFLOW curve
    cool_cap_fflow = model_add_curve(coil_cooling_dx_single_speed.model, ac_props['cool_cap_fflow'])
    if cool_cap_fflow
      coil_cooling_dx_single_speed.setTotalCoolingCapacityFunctionOfFlowFractionCurve(cool_cap_fflow)
    else
      OpenStudio.logFree(OpenStudio::Warn, 'openstudio.standard.CoilCoolingDXSingleSpeed', "For #{coil_cooling_dx_single_speed.name}, cannot find cool_cap_fflow curve, will not be set.")
      successfully_set_all_properties = false
    end

    # Make the COOL-EIR-FT curve
    cool_eir_ft = model_add_curve(coil_cooling_dx_single_speed.model, ac_props['cool_eir_ft'])
    if cool_eir_ft
      coil_cooling_dx_single_speed.setEnergyInputRatioFunctionOfTemperatureCurve(cool_eir_ft)
    else
      OpenStudio.logFree(OpenStudio::Warn, 'openstudio.standards.CoilCoolingDXSingleSpeed', "For #{coil_cooling_dx_single_speed.name}, cannot find cool_eir_ft curve, will not be set.")
      successfully_set_all_properties = false
    end

    # Make the COOL-EIR-FFLOW curve
    cool_eir_fflow = model_add_curve(coil_cooling_dx_single_speed.model, ac_props['cool_eir_fflow'])
    if cool_eir_fflow
      coil_cooling_dx_single_speed.setEnergyInputRatioFunctionOfFlowFractionCurve(cool_eir_fflow)
    else
      OpenStudio.logFree(OpenStudio::Warn, 'openstudio.standards.CoilCoolingDXSingleSpeed', "For #{coil_cooling_dx_single_speed.name}, cannot find cool_eir_fflow curve, will not be set.")
      successfully_set_all_properties = false
    end

    # Make the COOL-PLF-FPLR curve
    cool_plf_fplr = model_add_curve(coil_cooling_dx_single_speed.model, ac_props['cool_plf_fplr'])
    if cool_plf_fplr
      coil_cooling_dx_single_speed.setPartLoadFractionCorrelationCurve(cool_plf_fplr)
    else
      OpenStudio.logFree(OpenStudio::Warn, 'openstudio.standards.CoilCoolingDXSingleSpeed', "For #{coil_cooling_dx_Single_speed.name}, cannot find cool_plf_fplr curve, will not be set.")
      successfully_set_all_properties = false
    end

  end

  # =============================================================================================================================
  # Applies the performance curves to "CoilHeatingSingleSpeed" object.
  def coil_heating_dx_single_speed_apply_curves(coil_heating_dx_single_speed, eqpt_name)
    successfully_set_all_properties = true

    # Get the search criteria
    search_criteria = {}
    search_criteria['name'] = eqpt_name

    # Get the capacity
    capacity_w = coil_heating_dx_single_speed_find_capacity(coil_heating_dx_single_speed)
    capacity_w = [1.0,capacity_w].max
    capacity_btu_per_hr = OpenStudio.convert(capacity_w, 'W', 'Btu/hr').get

    # Lookup efficiencies
    props = model_find_object(standards_data['tables']['heat_pump_heating_ecm']['table'], search_criteria, capacity_btu_per_hr)

    # Check to make sure properties were found
    if props.nil?
      OpenStudio.logFree(OpenStudio::Warn, 'openstudio.standards.CoilHeatingDXSingleSpeed', "For #{coil_heating_dx_single_speed.name}, cannot find efficiency info using #{search_criteria}.")
      successfully_set_all_properties = false
    end

    # Make the HEAT-CAP-FT curve
    heat_cap_ft = model_add_curve(coil_heating_dx_single_speed.model, props['heat_cap_ft'])
    if heat_cap_ft
      coil_heating_dx_single_speed.setTotalHeatingCapacityFunctionofTemperatureCurve(heat_cap_ft)
    else
      OpenStudio.logFree(OpenStudio::Warn, 'openstudio.standards.CoilHeatingDXSingleSpeed', "For #{coil_heating_dx_single_speed.name}, cannot find heat_cap_ft curve, will not be set.")
      successfully_set_all_properties = false
    end

    # Make the HEAT-CAP-FFLOW curve
    heat_cap_fflow = model_add_curve(coil_heating_dx_single_speed.model, props['heat_cap_fflow'])
    if heat_cap_fflow
      coil_heating_dx_single_speed.setTotalHeatingCapacityFunctionofFlowFractionCurve(heat_cap_fflow)
    else
      OpenStudio.logFree(OpenStudio::Warn, 'openstudio.standards.CoilHeatingDXSingleSpeed', "For #{coil_heating_dx_single_speed.name}, cannot find heat_cap_fflow curve, will not be set.")
      successfully_set_all_properties = false
    end

    # Make the HEAT-EIR-FT curve
    heat_eir_ft = model_add_curve(coil_heating_dx_single_speed.model, props['heat_eir_ft'])
    if heat_eir_ft
      coil_heating_dx_single_speed.setEnergyInputRatioFunctionofTemperatureCurve(heat_eir_ft)
    else
      OpenStudio.logFree(OpenStudio::Warn, 'openstudio.standards.CoilHeatingDXSingleSpeed', "For #{coil_heating_dx_single_speed.name}, cannot find heat_eir_ft curve, will not be set.")
      successfully_set_all_properties = false
    end

    # Make the HEAT-EIR-FFLOW curve
    heat_eir_fflow = model_add_curve(coil_heating_dx_single_speed.model, props['heat_eir_fflow'])
    if heat_eir_fflow
      coil_heating_dx_single_speed.setEnergyInputRatioFunctionofFlowFractionCurve(heat_eir_fflow)
    else
      OpenStudio.logFree(OpenStudio::Warn, 'openstudio.standards.CoilHeatingDXSingleSpeed', "For #{coil_heating_dx_single_speed.name}, cannot find heat_eir_fflow curve, will not be set.")
      successfully_set_all_properties = false
    end

    # Make the HEAT-PLF-FPLR curve
    heat_plf_fplr = model_add_curve(coil_heating_dx_single_speed.model, props['heat_plf_fplr'])
    if heat_plf_fplr
      coil_heating_dx_single_speed.setPartLoadFractionCorrelationCurve(heat_plf_fplr)
    else
      OpenStudio.logFree(OpenStudio::Warn, 'openstudio.standards.CoilHeatingDXSingleSpeed', "For #{coil_heating_dx_single_speed.name}, cannot find heat_plf_fplr curve, will not be set.")
      successfully_set_all_properties = false
    end

    # Make the HEAT-DEFROST-EIR-FT curve
    heat_defrost_eir_ft = model_add_curve(coil_heating_dx_single_speed.model, props['heat_defrost_eir_ft'])
    if heat_defrost_eir_ft
      coil_heating_dx_single_speed.setDefrostEnergyInputRatioFunctionofTemperatureCurve(heat_defrost_eir_ft)
    else
      OpenStudio.logFree(OpenStudio::Warn, 'openstudio.standards.CoilHeatingDXSingleSpeed', "For #{coil_heating_dx_single_speed.name}, can not find heat_defrost_eir_ft curve, will not be set.")
      successfully_set_all_properties = false
    end

  end

  # =============================================================================================================================
  # Applies the performance curves "ChillerElectricEIR" object.
  def chiller_electric_eir_apply_curves_and_cop(chiller_electric_eir, search_criteria)
    successfully_set_all_properties = true

    # Get the capacity
    capacity_w = chiller_electric_eir_find_capacity(chiller_electric_eir)
    capacity_tons = OpenStudio.convert(capacity_w, 'W', 'ton').get

    # Lookup performance curves
    chlr_props = model_find_object(standards_data['tables']['chillers_ecm']['table'], search_criteria, capacity_tons)

    # Check to make sure properties were found
    if chlr_props.nil?
      OpenStudio.logFree(OpenStudio::Warn, 'openstudio.standard.ChillerElectricEIR', "For #{chiller_electric_eir.name}, cannot find efficiency info using #{search_criteria}")
      successfully_set_all_properties = false
    end

    # CAP-FT curve
    capft = model_add_curve(chiller_electric_eir.model, chlr_props['capft'])
    if capft
      chiller_electric_eir.setCoolingCapacityFunctionOfTemperature(capft)
    else
      OpenStudio.logFree(OpenStudio::Warn, 'openstudio.standard.ChillerElectricEIR', "For #{chiller_electric_eir.name}, cannot find cap_ft curve, will not be set.")
      successfully_set_all_properties = false
    end

    # EIR-FT curve
    eirft = model_add_curve(chiller_electric_eir.model, chlr_props['eirft'])
    if eirft
      chiller_electric_eir.setElectricInputToCoolingOutputRatioFunctionOfTemperature(eirft)
    else
      OpenStudio.logFree(OpenStudio::Warn, 'openstudio.standard.ChillerElectricEIR', "For #{chiller_electric_eir.name}, cannot find eir_ft curve, will not be set.")
      successfully_set_all_properties = false
    end

    # EIR-FPLR curve
    eirfplr = model_add_curve(chiller_electric_eir.model, chlr_props['eirfplr'])
    if eirfplr
      chiller_electric_eir.setElectricInputToCoolingOutputRatioFunctionOfPLR(eirfplr)
    else
      OpenStudio.logFree(OpenStudio::Warn, 'openstudio.standard.ChillerElectricEIR', "For #{chiller_electric_eir.name}, cannot find eir_fplr curve, will not be set.")
      successfully_set_all_properties = false
    end

    # set COP
    cop = chlr_props['minimum_coefficient_of_performance_cooling'].to_f
    if cop
      chiller_electric_eir.setReferenceCOP(cop)
    else
      OpenStudio.logFree(OpenStudio::Warn, 'openstudio.standard.ChillerElectricEIR', "For #{chiller_electric_eir.name}, cannot find cop, will not be set.")
      successfully_set_all_properties = false
    end

  end

  # =============================================================================================================================
  # Applies the performance curves "CoilCoolingDXVariableSpeed" object.
  def coil_cooling_dx_variable_speed_apply_curves(coil_cooling_dx_variable_speed, eqpt_name)
    successfully_set_all_properties = true

    # Get the capacity
    capacity_w = coil_cooling_dx_variable_speed_find_capacity(coil_cooling_dx_variable_speed)
    capacity_w = [1.0,capacity_w].max
    capacity_btu_per_hr = OpenStudio.convert(capacity_w, 'W', 'Btu/hr').get

    # Lookup performance curves
    search_criteria = {}
    search_criteria['name'] = eqpt_name
    ac_props = model_find_object(standards_data['tables']['heat_pump_cooling_ecm']['table'], search_criteria, capacity_btu_per_hr)

    # Check to make sure properties were found
    if ac_props.nil?
      OpenStudio.logFree(OpenStudio::Warn, 'openstudio.standard.CoilCoolingDXVariableSpeed', "For #{coil_cooling_dx_variable_speed.name}, cannot find efficiency info using #{search_criteria}, cannot apply efficiency.")
      successfully_set_all_properties = false
    end

    # Make the COOL-CAP-FT curve
    cool_cap_ft = model_add_curve(coil_cooling_dx_variable_speed.model, ac_props['cool_cap_ft'])
    if cool_cap_ft
      coil_cooling_dx_variable_speed.speeds.each { |speed| speed.setTotalCoolingCapacityFunctionofTemperatureCurve(cool_cap_ft) }
    else
      OpenStudio.logFree(OpenStudio::Warn, 'openstudio.standard.CoilCoolingDXVariableSpeed', "For #{coil_cooling_dx_variable_speed.name}, cannot find cool_cap_ft curve, will not be set.")
      successfully_set_all_properties = false
    end

    # Make the COOL-CAP-FFLOW curve
    cool_cap_fflow = model_add_curve(coil_cooling_dx_variable_speed.model, ac_props['cool_cap_fflow'])
    if cool_cap_fflow
      coil_cooling_dx_variable_speed.speeds.each { |speed| speed.setTotalCoolingCapacityFunctionofAirFlowFractionCurve(cool_cap_fflow) }
    else
      OpenStudio.logFree(OpenStudio::Warn, 'openstudio.standard.CoilCoolingDXVariableSpeed', "For #{coil_cooling_dx_variable_speed.name}, cannot find cool_cap_fflow curve, will not be set.")
      successfully_set_all_properties = false
    end

    # Make the COOL-EIR-FT curve
    cool_eir_ft = model_add_curve(coil_cooling_dx_variable_speed.model, ac_props['cool_eir_ft'])
    if cool_eir_ft
      coil_cooling_dx_variable_speed.speeds.each { |speed| speed.setEnergyInputRatioFunctionofTemperatureCurve(cool_eir_ft) }
    else
      OpenStudio.logFree(OpenStudio::Warn, 'openstudio.standards.CoilCoolingDXVariableSpeed', "For #{coil_cooling_dx_variable_speed.name}, cannot find cool_eir_ft curve, will not be set.")
      successfully_set_all_properties = false
    end

    # Make the COOL-EIR-FFLOW curve
    cool_eir_fflow = model_add_curve(coil_cooling_dx_variable_speed.model, ac_props['cool_eir_fflow'])
    if cool_eir_fflow
      coil_cooling_dx_variable_speed.speeds.each { |speed| speed.setEnergyInputRatioFunctionofAirFlowFractionCurve(cool_eir_fflow) }
    else
      OpenStudio.logFree(OpenStudio::Warn, 'openstudio.standards.CoilCoolingDXVariableSpeed', "For #{coil_cooling_dx_variable_speed.name}, cannot find cool_eir_fflow curve, will not be set.")
      successfully_set_all_properties = false
    end

    # Make the COOL-PLF-FPLR curve
    cool_plf_fplr = model_add_curve(coil_cooling_dx_variable_speed.model, ac_props['cool_plf_fplr'])
    if cool_plf_fplr
      coil_cooling_dx_variable_speed.setEnergyPartLoadFractionCurve(cool_plf_fplr)
    else
      OpenStudio.logFree(OpenStudio::Warn, 'openstudio.standards.CoilCoolingDXVariableSpeed', "For #{coil_cooling_dx_variable_speed.name}, cannot find cool_plf_fplr curve, will not be set.")
      successfully_set_all_properties = false
    end

  end

  # =============================================================================================================================
  # Applies performance curves to "CoilHeatingVariableSpeed" object.
  def coil_heating_dx_variable_speed_apply_curves(coil_heating_dx_variable_speed, eqpt_name)
    successfully_set_all_properties = true

    # Get the search criteria
    search_criteria = {}
    search_criteria['name'] = eqpt_name

    # Get the capacity
    capacity_w = coil_heating_dx_variable_speed_find_capacity(coil_heating_dx_variable_speed)
    capacity_w = [1.0,capacity_w].max
    capacity_btu_per_hr = OpenStudio.convert(capacity_w, 'W', 'Btu/hr').get

    # Lookup performance curves
    props = model_find_object(standards_data['tables']['heat_pump_heating_ecm']['table'], search_criteria, capacity_btu_per_hr)

    # Check to make sure properties were found
    if props.nil?
      OpenStudio.logFree(OpenStudio::Warn, 'openstudio.standards.CoilHeatingDXVariableSpeed', "For #{coil_heating_dx_variable_speed.name}, cannot find efficiency info using #{search_criteria}.")
      successfully_set_all_properties = false
    end

    # Make the HEAT-CAP-FT curve
    heat_cap_ft = model_add_curve(coil_heating_dx_variable_speed.model, props['heat_cap_ft'])
    if heat_cap_ft
      coil_heating_dx_variable_speed.speeds.each { |speed| speed.setHeatingCapacityFunctionofTemperatureCurve(heat_cap_ft) }
    else
      OpenStudio.logFree(OpenStudio::Warn, 'openstudio.standards.CoilHeatingDXVariableSpeed', "For #{coil_heating_dx_variable_speed.name}, cannot find heat_cap_ft curve, will not be set.")
      successfully_set_all_properties = false
    end

    # Make the HEAT-CAP-FFLOW curve
    heat_cap_fflow = model_add_curve(coil_heating_dx_variable_speed.model, props['heat_cap_fflow'])
    if heat_cap_fflow
      coil_heating_dx_variable_speed.speeds.each { |speed| speed.setTotalHeatingCapacityFunctionofAirFlowFractionCurve(heat_cap_fflow) }
    else
      OpenStudio.logFree(OpenStudio::Warn, 'openstudio.standards.CoilHeatingDXVariableSpeed', "For #{coil_heating_dx_variable_speed.name}, cannot find heat_cap_fflow curve, will not be set.")
      successfully_set_all_properties = false
    end

    # Make the HEAT-EIR-FT curve
    heat_eir_ft = model_add_curve(coil_heating_dx_variable_speed.model, props['heat_eir_ft'])
    if heat_eir_ft
      coil_heating_dx_variable_speed.speeds.each { |speed| speed.setEnergyInputRatioFunctionofTemperatureCurve(heat_eir_ft) }
    else
      OpenStudio.logFree(OpenStudio::Warn, 'openstudio.standards.CoilHeatingDXVariableSingleSpeed', "For #{coil_heating_dx_variable_speed.name}, cannot find heat_eir_ft curve, will not be set.")
      successfully_set_all_properties = false
    end

    # Make the HEAT-EIR-FFLOW curve
    heat_eir_fflow = model_add_curve(coil_heating_dx_variable_speed.model, props['heat_eir_fflow'])
    if heat_eir_fflow
      coil_heating_dx_variable_speed.speeds.each { |speed| speed.setEnergyInputRatioFunctionofAirFlowFractionCurve(heat_eir_fflow) }
    else
      OpenStudio.logFree(OpenStudio::Warn, 'openstudio.standards.CoilHeatingDXVariableSpeed', "For #{coil_heating_dx_variable_speed.name}, cannot find heat_eir_fflow curve, will not be set.")
      successfully_set_all_properties = false
    end

    # Make the HEAT-PLF-FPLR curve
    heat_plf_fplr = model_add_curve(coil_heating_dx_variable_speed.model, props['heat_plf_fplr'])
    if heat_plf_fplr
      coil_heating_dx_variable_speed.setEnergyPartLoadFractionCurve(heat_plf_fplr)
    else
      OpenStudio.logFree(OpenStudio::Warn, 'openstudio.standards.CoilHeatingDXVariableSpeed', "For #{coil_heating_dx_variable_speed.name}, cannot find heat_plf_fplr curve, will not be set.")
      successfully_set_all_properties = false
    end

    # Make the heat_defrost_eir_ft
    heat_defrost_eir_ft = model_add_curve(coil_heating_dx_variable_speed.model, props['heat_defrost_eir_ft'])
    if heat_defrost_eir_ft
      coil_heating_dx_variable_speed.setDefrostEnergyInputRatioFunctionofTemperatureCurve(heat_defrost_eir_ft)
    else
      OpenStudio.logFree(OpenStudio::Warn, 'openstudio.standards.CoilHeatingDXVariableSpeed', "For #{coil_heating_dx_variable_speed.name}, cannot find heat_defrost_eir_ft curve, will not be set")
      successfully_set_all_properties = false
    end

  end

  # =============================================================================================================================
  # Applies the cooling performance curves to "AirConditionerVariableRefrigerantFlow" object.
  def airconditioner_variablerefrigerantflow_cooling_apply_curves(airconditioner_variablerefrigerantflow, eqpt_name)
    successfully_set_all_properties = true

    search_criteria = {}
    search_criteria['name'] = eqpt_name
    # Get the capacity
    capacity_w = airconditioner_variablerefrigerantflow_cooling_find_capacity(airconditioner_variablerefrigerantflow)
    capacity_w = [1.0,capacity_w].max
    capacity_btu_per_hr = OpenStudio.convert(capacity_w, 'W', 'Btu/hr').get

    # Lookup performance curves
    props = model_find_object(standards_data['tables']['heat_pump_cooling_ecm']['table'], search_criteria, capacity_btu_per_hr)

    # Check to make sure properties were found
    if props.nil?
      OpenStudio.logFree(OpenStudio::Warn, 'openstudio.standard.AirConditionerVariableRefrigerantFlow', "For #{airconditioner_variablerefrigerantflow.name}, cannot find efficiency info using #{search_criteria}, cannot apply efficiency.")
      successfully_set_all_properties = false
    end

    # Make the COOL-CAP-FT Low curve
    cool_cap_ft_low = model_add_curve(airconditioner_variablerefrigerantflow.model, props['cool_cap_ft_low'])
    if cool_cap_ft_low
      airconditioner_variablerefrigerantflow.setCoolingCapacityRatioModifierFunctionofLowTemperatureCurve(cool_cap_ft_low)
    else
      OpenStudio.logFree(OpenStudio::Warn, 'openstudio.standard.AirConditionerVariableRefrigerantFlow', "For #{airconditioner_variablerefrigerantflow.name}, cannot find cool_cap_ft_low curve, will not be set.")
      successfully_set_all_properties = false
    end

    # Make the COOL-CAP-FT boundary curve
    cool_cap_ft_boundary = model_add_curve(airconditioner_variablerefrigerantflow.model, props['cool_cap_ft_boundary'])
    if cool_cap_ft_boundary
      airconditioner_variablerefrigerantflow.setCoolingCapacityRatioBoundaryCurve(cool_cap_ft_boundary)
    else
      OpenStudio.logFree(OpenStudio::Warn, 'openstudio.standard.AirConditionerVariableRefrigerantFlow', "For #{airconditioner_variablerefrigerantflow.name}, cannot find cool_cap_ft_boundary curve, will not be set.")
      successfully_set_all_properties = false
    end

    # Make the COOL-CAP-FT high curve
    cool_cap_ft_high = model_add_curve(airconditioner_variablerefrigerantflow.model, props['cool_cap_ft_high'])
    if cool_cap_ft_high
      airconditioner_variablerefrigerantflow.setCoolingCapacityRatioModifierFunctionofHighTemperatureCurve(cool_cap_ft_high)
    else
      OpenStudio.logFree(OpenStudio::Warn, 'openstudio.standards.AirConditionerVariableRefrigerantFlow', "For #{airconditioner_variablerefrigerantflow.name}, cannot find cool_cap_ft_high curve, will not be set.")
      successfully_set_all_properties = false
    end

    # Make the COOL-EIR-FT low curve
    cool_eir_ft_low = model_add_curve(airconditioner_variablerefrigerantflow.model, props['cool_eir_ft_low'])
    if cool_eir_ft_low
      airconditioner_variablerefrigerantflow.setCoolingEnergyInputRatioModifierFunctionofLowTemperatureCurve(cool_eir_ft_low)
    else
      OpenStudio.logFree(OpenStudio::Warn, 'openstudio.standards.AirConditionerVariableRefrigerantFlow', "For #{airconditioner_variablerefrigerantflow.name}, cannot find cool_eir_ft_low curve, will not be set.")
      successfully_set_all_properties = false
    end

    # Make the COOL-EIR-FT boundary curve
    cool_eir_ft_boundary = model_add_curve(airconditioner_variablerefrigerantflow.model, props['cool_eir_ft_boundary'])
    if cool_eir_ft_boundary
      airconditioner_variablerefrigerantflow.setCoolingEnergyInputRatioBoundaryCurve(cool_eir_ft_boundary)
    else
      OpenStudio.logFree(OpenStudio::Warn, 'openstudio.standards.AirConditionerVariableRefrigerantFlow', "For #{airconditioner_variablerefrigerantflow.name}, cannot find cool_eir_ft_boundary curve, will not be set.")
      successfully_set_all_properties = false
    end

    # Make the COOL-EIR-FT high curve
    cool_eir_ft_high = model_add_curve(airconditioner_variablerefrigerantflow.model, props['cool_eir_ft_high'])
    if cool_eir_ft_high
      airconditioner_variablerefrigerantflow.setCoolingEnergyInputRatioModifierFunctionofHighTemperatureCurve(cool_eir_ft_high)
    else
      OpenStudio.logFree(OpenStudio::Warn, 'openstudio.standards.AirConditionerVariableRefrigerantFlow', "For #{airconditioner_variablerefrigerantflow.name}, cannot find cool_eir_ft_high curve, will not be set.")
      successfully_set_all_properties = false
    end

    # Make the COOL-EIR-FPLR low curve
    cool_eir_fplr_low = model_add_curve(airconditioner_variablerefrigerantflow.model, props['cool_eir_fplr_low'])
    if cool_eir_fplr_low
      airconditioner_variablerefrigerantflow.setCoolingEnergyInputRatioModifierFunctionofLowPartLoadRatioCurve(cool_eir_fplr_low)
    else
      OpenStudio.logFree(OpenStudio::Warn, 'openstudio.standards.AirConditionerVariableRefrigerantFlow', "For #{airconditioner_variablerefrigerantflow.name}, cannot find cool_eir_fplr_low curve, will not be set.")
      successfully_set_all_properties = false
    end

    # Make the COOL-EIR-FPLR high curve
    cool_eir_fplr_high = model_add_curve(airconditioner_variablerefrigerantflow.model, props['cool_eir_fplr_high'])
    if cool_eir_fplr_high
      airconditioner_variablerefrigerantflow.setCoolingEnergyInputRatioModifierFunctionofHighPartLoadRatioCurve(cool_eir_fplr_high)
    else
      OpenStudio.logFree(OpenStudio::Warn, 'openstudio.standards.AirConditionerVariableRefrigerantFlow', "For #{airconditioner_variablerefrigerantflow.name}, cannot find cool_eir_fplr_high curve, will not be set.")
      successfully_set_all_properties = false
    end

    # Make the COOL-CCR curve
    cool_ccr = model_add_curve(airconditioner_variablerefrigerantflow.model, props['cool_ccr'])
    if cool_ccr
      airconditioner_variablerefrigerantflow.setCoolingCombinationRatioCorrectionFactorCurve(cool_ccr)
    else
      OpenStudio.logFree(OpenStudio::Warn, 'openstudio.standards.AirConditionerVariableRefrigerantFlow', "For #{airconditioner_variablerefrigerantflow.name}, cannot find cool_ccr curve, will not be set.")
      successfully_set_all_properties = false
    end

    # Make the COOL-PLF-FPLR curve
    cool_plf_fplr = model_add_curve(airconditioner_variablerefrigerantflow.model, props['cool_plf_fplr'])
    if cool_plf_fplr
      airconditioner_variablerefrigerantflow.setCoolingPartLoadFractionCorrelationCurve(cool_plf_fplr)
    else
      OpenStudio.logFree(OpenStudio::Warn, 'openstudio.standards.AirConditionerVariableRefrigerantFlow', "For #{airconditioner_variablerefrigerantflow.name}, cannot find cool_plf_fplr curve, will not be set.")
      successfully_set_all_properties = false
    end

    # Make the COOL-PLF-FPLR curve
    cool_plf_fplr = model_add_curve(airconditioner_variablerefrigerantflow.model, props['cool_plf_fplr'])
    if cool_plf_fplr
      airconditioner_variablerefrigerantflow.setCoolingPartLoadFractionCorrelationCurve(cool_plf_fplr)
    else
      OpenStudio.logFree(OpenStudio::Warn, 'openstudio.standards.AirConditionerVariableRefrigerantFlow', "For #{airconditioner_variablerefrigerantflow.name}, cannot find cool_plf_fplr curve, will not be set.")
      successfully_set_all_properties = false
    end

    # Make the COOL-CAP-FPL curve
    cool_cap_fpl = model_add_curve(airconditioner_variablerefrigerantflow.model, props['cool_cap_fpl'])
    if cool_cap_fpl
      airconditioner_variablerefrigerantflow.setPipingCorrectionFactorforLengthinCoolingModeCurve(cool_cap_fpl)
    else
      OpenStudio.logFree(OpenStudio::Warn, 'openstudio.standards.AirConditionerVariableRefrigerantFlow', "For #{airconditioner_variablerefrigerantflow.name}, cannot find cool_cap_fpl curve, will not be set.")
      successfully_set_all_properties = false
    end

  end

  # =============================================================================================================================
  # Applies the heating performance curves to "AirConditionerVariableRefrigerantFlow" object.
  def airconditioner_variablerefrigerantflow_heating_apply_curves(airconditioner_variablerefrigerantflow, eqpt_name)
    successfully_set_all_properties = true

    search_criteria = {}
    search_criteria['name'] = eqpt_name
    # Get the capacity
    capacity_w = airconditioner_variablerefrigerantflow_heating_find_capacity(airconditioner_variablerefrigerantflow)
    capacity_w = [1.0,capacity_w].max
    capacity_btu_per_hr = OpenStudio.convert(capacity_w, 'W', 'Btu/hr').get

    # Lookup performance curves
    props = model_find_object(standards_data['tables']['heat_pump_heating_ecm']['table'], search_criteria, capacity_btu_per_hr)

    # Check to make sure properties were found
    if props.nil?
      OpenStudio.logFree(OpenStudio::Warn, 'openstudio.standard.AirConditionerVariableRefrigerantFlow', "For #{airconditioner_variablerefrigerantflow.name}, cannot find heating efficiency info using #{search_criteria}, cannot apply efficiency.")
      successfully_set_all_properties = false
    end

    # Make the HEAT-CAP-FT Low curve
    heat_cap_ft_low = model_add_curve(airconditioner_variablerefrigerantflow.model, props['heat_cap_ft_low'])
    if heat_cap_ft_low
      airconditioner_variablerefrigerantflow.setHeatingCapacityRatioModifierFunctionofLowTemperatureCurve(heat_cap_ft_low)
    else
      OpenStudio.logFree(OpenStudio::Warn, 'openstudio.standard.AirConditionerVariableRefrigerantFlow', "For #{airconditioner_variablerefrigerantflow.name}, cannot find heat_cap_ft_low curve, will not be set.")
      successfully_set_all_properties = false
    end

    # Make the HEAT-CAP-FT boundary curve
    heat_cap_ft_boundary = model_add_curve(airconditioner_variablerefrigerantflow.model, props['heat_cap_ft_boundary'])
    if heat_cap_ft_boundary
      airconditioner_variablerefrigerantflow.setHeatingCapacityRatioBoundaryCurve(heat_cap_ft_boundary)
    else
      OpenStudio.logFree(OpenStudio::Warn, 'openstudio.standard.AirConditionerVariableRefrigerantFlow', "For #{airconditioner_variablerefrigerantflow.name}, cannot find heat_cap_ft_boundary curve, will not be set.")
      successfully_set_all_properties = false
    end

    # Make the HEAT-CAP-FT high curve
    heat_cap_ft_high = model_add_curve(airconditioner_variablerefrigerantflow.model, props['heat_cap_ft_high'])
    if heat_cap_ft_high
      airconditioner_variablerefrigerantflow.setHeatingCapacityRatioModifierFunctionofHighTemperatureCurve(heat_cap_ft_high)
    else
      OpenStudio.logFree(OpenStudio::Warn, 'openstudio.standards.AirConditionerVariableRefrigerantFlow', "For #{airconditioner_variablerefrigerantflow.name}, cannot find heat_cap_ft_high curve, will not be set.")
      successfully_set_all_properties = false
    end

    # Make the HEAT-EIR-FT low curve
    heat_eir_ft_low = model_add_curve(airconditioner_variablerefrigerantflow.model, props['heat_eir_ft_low'])
    if heat_eir_ft_low
      airconditioner_variablerefrigerantflow.setHeatingEnergyInputRatioModifierFunctionofLowTemperatureCurve(heat_eir_ft_low)
    else
      OpenStudio.logFree(OpenStudio::Warn, 'openstudio.standards.AirConditionerVariableRefrigerantFlow', "For #{airconditioner_variablerefrigerantflow.name}, cannot find heat_eir_ft_low curve, will not be set.")
      successfully_set_all_properties = false
    end

    # Make the HEAT-EIR-FT boundary curve
    heat_eir_ft_boundary = model_add_curve(airconditioner_variablerefrigerantflow.model, props['heat_eir_ft_boundary'])
    if heat_eir_ft_boundary
      airconditioner_variablerefrigerantflow.setHeatingEnergyInputRatioBoundaryCurve(heat_eir_ft_boundary)
    else
      OpenStudio.logFree(OpenStudio::Warn, 'openstudio.standards.AirConditionerVariableRefrigerantFlow', "For #{airconditioner_variablerefrigerantflow.name}, cannot find heat_eir_ft_boundary curve, will not be set.")
      successfully_set_all_properties = false
    end

    # Make the HEAT-EIR-FT high curve
    heat_eir_ft_high = model_add_curve(airconditioner_variablerefrigerantflow.model, props['heat_eir_ft_high'])
    if heat_eir_ft_high
      airconditioner_variablerefrigerantflow.setHeatingEnergyInputRatioModifierFunctionofHighTemperatureCurve(heat_eir_ft_high)
    else
      OpenStudio.logFree(OpenStudio::Warn, 'openstudio.standards.AirConditionerVariableRefrigerantFlow', "For #{airconditioner_variablerefrigerantflow.name}, cannot find heat_eir_ft_high curve, will not be set.")
      successfully_set_all_properties = false
    end

    # Make the HEAT-EIR-FPLR low curve
    heat_eir_fplr_low = model_add_curve(airconditioner_variablerefrigerantflow.model, props['heat_eir_fplr_low'])
    if heat_eir_fplr_low
      airconditioner_variablerefrigerantflow.setHeatingEnergyInputRatioModifierFunctionofLowPartLoadRatioCurve(heat_eir_fplr_low)
    else
      OpenStudio.logFree(OpenStudio::Warn, 'openstudio.standards.AirConditionerVariableRefrigerantFlow', "For #{airconditioner_variablerefrigerantflow.name}, cannot find heat_eir_fplr_low curve, will not be set.")
      successfully_set_all_properties = false
    end

    # Make the HEAT-EIR-FPLR high curve
    heat_eir_fplr_high = model_add_curve(airconditioner_variablerefrigerantflow.model, props['heat_eir_fplr_high'])
    if heat_eir_fplr_high
      airconditioner_variablerefrigerantflow.setHeatingEnergyInputRatioModifierFunctionofHighPartLoadRatioCurve(heat_eir_fplr_high)
    else
      OpenStudio.logFree(OpenStudio::Warn, 'openstudio.standards.AirConditionerVariableRefrigerantFlow', "For #{airconditioner_variablerefrigerantflow.name}, cannot find heat_eir_fplr_high curve, will not be set.")
      successfully_set_all_properties = false
    end

    # Make the HEAT-HCR curve
    heat_hcr = model_add_curve(airconditioner_variablerefrigerantflow.model, props['heat_hcr'])
    if heat_hcr
      airconditioner_variablerefrigerantflow.setHeatingCombinationRatioCorrectionFactorCurve(heat_hcr)
    else
      OpenStudio.logFree(OpenStudio::Warn, 'openstudio.standards.AirConditionerVariableRefrigerantFlow', "For #{airconditioner_variablerefrigerantflow.name}, cannot find heat_hcr curve, will not be set.")
      successfully_set_all_properties = false
    end

    # Make the HEAT-PLF-FPLR curve
    heat_plf_fplr = model_add_curve(airconditioner_variablerefrigerantflow.model, props['heat_plf_fplr'])
    if heat_plf_fplr
      airconditioner_variablerefrigerantflow.setHeatingPartLoadFractionCorrelationCurve(heat_plf_fplr)
    else
      OpenStudio.logFree(OpenStudio::Warn, 'openstudio.standards.AirConditionerVariableRefrigerantFlow', "For #{airconditioner_variablerefrigerantflow.name}, cannot find cool_plf_fplr curve, will not be set.")
      successfully_set_all_properties = false
    end

    # Make the HEAT-CAP-FPL curve
    heat_cap_fpl = model_add_curve(airconditioner_variablerefrigerantflow.model, props['heat_cap_fpl'])
    if heat_cap_fpl
      airconditioner_variablerefrigerantflow.setPipingCorrectionFactorforLengthinHeatingModeCurve(heat_cap_fpl)
    else
      OpenStudio.logFree(OpenStudio::Warn, 'openstudio.standards.AirConditionerVariableRefrigerantFlow', "For #{airconditioner_variablerefrigerantflow.name}, cannot find heat_cap_fpl curve, will not be set.")
      successfully_set_all_properties = false
    end

  end

  # =============================================================================================================================
  # Find efficiency for "CoilCoolingDXSingleSpeed" object
  def coil_cooling_dx_single_speed_apply_cop(coil_cooling_dx_single_speed,
                                             search_criteria,
                                             rename = false)

    capacity_w = coil_cooling_dx_single_speed_find_capacity(coil_cooling_dx_single_speed)
    capacity_btu_per_hr = OpenStudio.convert(capacity_w, 'W', 'Btu/hr').get
    capacity_kbtu_per_hr = OpenStudio.convert(capacity_w, 'W', 'kBtu/hr').get

    # Look up the efficiency characteristics
    ac_props = model_find_object(standards_data['tables']['heat_pump_cooling_ecm']['table'], search_criteria, capacity_btu_per_hr)

    # Check to make sure properties were found
    if ac_props.nil?
      OpenStudio.logFree(OpenStudio::Warn, 'openstudio.standards.CoilCoolingDXSingleSpeed', "For #{coil_cooling_dx_single_speed.name}, cannot find efficiency info using #{search_criteria}.")
      successfully_set_all_properties = false
      return successfully_set_all_properties
    end

    # Get the minimum efficiency
    cop = nil

    # If specified as SEER
    unless ac_props['minimum_seasonal_energy_efficiency_ratio'].nil?
      min_seer = ac_props['minimum_seasonal_energy_efficiency_ratio']
      cop = seer_to_cop_no_fan(min_seer)
      new_comp_name = "#{coil_cooling_dx_single_speed.name} #{capacity_kbtu_per_hr.round}kBtu/hr #{min_seer}SEER"
      OpenStudio.logFree(OpenStudio::Info, 'openstudio.standards.CoilCoolingDXSingleSpeed', "For #{template}: #{coil_cooling_dx_single_speed.name}: Capacity = #{capacity_kbtu_per_hr.round}kBtu/hr; SEER = #{min_seer}")
    end

    # If specified as EER
    unless ac_props['minimum_energy_efficiency_ratio'].nil?
      min_eer = ac_props['minimum_energy_efficiency_ratio']
      cop = eer_to_cop_no_fan(min_eer)
      new_comp_name = "#{coil_cooling_dx_single_speed.name} #{capacity_kbtu_per_hr.round}kBtu/hr #{min_eer}EER"
      OpenStudio.logFree(OpenStudio::Info, 'openstudio.standards.CoilCoolingDXSingleSpeed', "For #{template}: #{coil_cooling_dx_single_speed.name}: Capacity = #{capacity_kbtu_per_hr.round}kBtu/hr; EER = #{min_eer}")
    end

    # if specified as SEER (heat pump)
    unless ac_props['minimum_seasonal_efficiency'].nil?
      min_seer = ac_props['minimum_seasonal_efficiency']
      cop = seer_to_cop_no_fan(min_seer)
      new_comp_name = "#{coil_cooling_dx_single_speed.name} #{capacity_kbtu_per_hr.round}kBtu/hr #{min_seer}SEER"
      OpenStudio.logFree(OpenStudio::Info, 'openstudio.standards.CoilCoolingDXSingleSpeed', "For #{template}: #{coil_cooling_dx_single_speed.name}: Capacity = #{capacity_kbtu_per_hr.round}kBtu/hr; SEER = #{min_seer}")
    end

    # If specified as EER (heat pump)
    unless ac_props['minimum_full_load_efficiency'].nil?
      min_eer = ac_props['minimum_full_load_efficiency']
      cop = eer_to_cop_no_fan(min_eer)
      new_comp_name = "#{coil_cooling_dx_single_speed.name} #{capacity_kbtu_per_hr.round}kBtu/hr #{min_eer}EER"
      OpenStudio.logFree(OpenStudio::Info, 'openstudio.standards.CoilCoolingDXSingleSpeed', "For #{template}: #{coil_cooling_dx_single_speed.name}: Capacity = #{capacity_kbtu_per_hr.round}kBtu/hr; EER = #{min_eer}")
    end

    # If specified as COP
    unless ac_props['minimum_coefficient_of_performance_cooling'].nil?
      cop = ac_props['minimum_coefficient_of_performance_cooling']
      new_comp_name = "#{coil_cooling_dx_single_speed.name} #{capacity_kbtu_per_hr.round}kBtu/hr #{cop}COP"
      OpenStudio.logFree(OpenStudio::Info, 'openstudio.standards.CoilCoolingDXSingleSpeed', "For #{template}: #{coil_cooling_dx_single_speed.name}: Capacity = #{capacity_kbtu_per_hr.round}kBtu/hr; COP = #{cop}")
    end

    # Rename
    if rename
      coil_cooling_dx_single_speed.setName(new_comp_name)
    end

    # Set COP
    coil_cooling_dx_single_speed.setRatedCOP(cop.to_f) unless cop.nil?

  end

  # =============================================================================================================================
  # Find efficiency for "CoilHeatingDXSingleSpeed" object
  def coil_heating_dx_single_speed_apply_cop(coil_heating_dx_single_speed,
                                             search_criteria,
                                             rename = false)

    capacity_w = coil_heating_dx_single_speed_find_capacity(coil_heating_dx_single_speed)
    capacity_btu_per_hr = OpenStudio.convert(capacity_w, 'W', 'Btu/hr').get
    capacity_kbtu_per_hr = OpenStudio.convert(capacity_w, 'W', 'kBtu/hr').get

    # Look up the efficiency characteristics
    props = model_find_object(standards_data['tables']['heat_pump_heating_ecm'], search_criteria, capacity_btu_per_hr)

    # Check to make sure properties were found
    if props.nil?
      OpenStudio.logFree(OpenStudio::Warn, 'openstudio.standards.CoilHeatingDXSingleSpeed', "For #{coil_heating_dx_single_speed.name}, cannot find efficiency info using #{search_criteria}")
      successfully_set_all_properties = false
      return successfully_set_all_properties
    end

    # Get the minimum efficiency
    cop = nil

    # If specified as EER
    unless props['minimum_energy_efficiency_ratio'].nil?
      min_eer = props['minimum_energy_efficiency_ratio']
      cop = eer_to_cop_no_fan(min_eer)
      new_comp_name = "#{coil_heating_dx_single_speed.name} #{capacity_kbtu_per_hr.round}kBtu/hr #{min_eer}EER"
      OpenStudio.logFree(OpenStudio::Info, 'openstudio.standards.CoilHeatingDXSingleSpeed', "For #{template}: #{coil_heating_dx_single_speed.name}: Capacity = #{capacity_kbtu_per_hr.round}kBtu/hr; EER = #{min_eer}")
    end

    # if specified as HSPF (heat pump)
    unless props['minimum_heating_seasonal_performance_factor'].nil?
      min_hspf = props['minimum_heating_seasonal_performance_factor']
      cop = hspf_to_cop_no_fan(min_hspf)
      new_comp_name = "#{coil_heating_dx_single_speed.name} #{capacity_kbtu_per_hr.round}kBtu/hr #{min_seer}HSPF"
      OpenStudio.logFree(OpenStudio::Info, 'openstudio.standards.CoilHeatingDXSingleSpeed', "For #{template}: #{coil_heating_dx_single_speed.name}: Capacity = #{capacity_kbtu_per_hr.round}kBtu/hr; SEER = #{min_seer}")
    end

    # If specified as EER (heat pump)
    unless props['minimum_full_load_efficiency'].nil?
      min_eer = props['minimum_full_load_efficiency']
      cop = eer_to_cop_no_fan(min_eer)
      new_comp_name = "#{coil_heating_dx_single_speed.name} #{capacity_kbtu_per_hr.round}kBtu/hr #{min_eer}EER"
      OpenStudio.logFree(OpenStudio::Info, 'openstudio.standards.CoilHeatingDXSingleSpeed', "For #{template}: #{coil_heating_dx_single_speed.name}: Capacity = #{capacity_kbtu_per_hr.round}kBtu/hr; EER = #{min_eer}")
    end

    # If specified as COP
    unless props['minimum_coefficient_of_performance_heating'].nil?
      cop_min = props['minimum_coefficient_of_performance_heating']
      cop = cop_heating_to_cop_heating_no_fan(cop_min, capacity_w)
      new_comp_name = "#{coil_heating_dx_single_speed.name} #{capacity_kbtu_per_hr.round}kBtu/hr #{cop}COP"
      OpenStudio.logFree(OpenStudio::Info, 'openstudio.standards.CoilHeatingDXSingleSpeed', "For #{template}: #{coil_heating_dx_single_speed.name}: Capacity = #{capacity_kbtu_per_hr.round}kBtu/hr; EER = #{min_eer}")
    end

    # Rename
    if rename
      coil_heating_dx_single_speed.setName(new_comp_name)
    end

    # Set COP
    coil_heating_dx_single_speed.setRatedCOP(cop.to_f) unless cop.nil?

  end

  # =============================================================================================================================
  # Find efficiency for "CoilCoolingDXVariableSpeed" object
  def coil_cooling_dx_variable_speed_apply_cop(coil_cooling_dx_variable_speed,
                                               search_criteria,
                                               rename = false)

    capacity_w = coil_cooling_dx_variable_speed_find_capacity(coil_cooling_dx_variable_speed)
    capacity_btu_per_hr = OpenStudio.convert(capacity_w, 'W', 'Btu/hr').get
    capacity_kbtu_per_hr = OpenStudio.convert(capacity_w, 'W', 'kBtu/hr').get

    # Look up the efficiency characteristics
    ac_props = model_find_object(standards_data['tables']['heat_pump_cooling_ecm']['table'], search_criteria, capacity_btu_per_hr)

    # Check to make sure properties were found
    if ac_props.nil?
      OpenStudio.logFree(OpenStudio::Warn, 'openstudio.standards.CoilCoolingDXVariableSpeed', "For #{coil_cooling_dx_variable_speed.name}, cannot find efficiency info using #{search_criteria}.")
      successfully_set_all_properties = false
      return successfully_set_all_properties
    end

    # Get the minimum efficiency
    cop = nil

    # If specified as SEER
    unless ac_props['minimum_seasonal_energy_efficiency_ratio'].nil?
      min_seer = ac_props['minimum_seasonal_energy_efficiency_ratio']
      cop = seer_to_cop_no_fan(min_seer)
      new_comp_name = "#{coil_cooling_dx_variable_speed.name} #{capacity_kbtu_per_hr.round}kBtu/hr #{min_seer}SEER"
      OpenStudio.logFree(OpenStudio::Info, 'openstudio.standards.CoilCoolingDXVariableSpeed', "For #{template}: #{coil_cooling_dx_variable_speed.name}: Capacity = #{capacity_kbtu_per_hr.round}kBtu/hr; SEER = #{min_seer}")
    end

    # If specified as EER
    unless ac_props['minimum_energy_efficiency_ratio'].nil?
      min_eer = ac_props['minimum_energy_efficiency_ratio']
      cop = eer_to_cop_no_fan(min_eer)
      new_comp_name = "#{coil_cooling_dx_single_speed.name} #{capacity_kbtu_per_hr.round}kBtu/hr #{min_eer}EER"
      OpenStudio.logFree(OpenStudio::Info, 'openstudio.standards.CoilCoolingDXVariableSpeed', "For #{template}: #{coil_cooling_dx_variable_speed.name}: Capacity = #{capacity_kbtu_per_hr.round}kBtu/hr; EER = #{min_eer}")
    end

    # if specified as SEER (heat pump)
    unless ac_props['minimum_seasonal_efficiency'].nil?
      min_seer = ac_props['minimum_seasonal_efficiency']
      cop = seer_to_cop_no_fan(min_seer)
      new_comp_name = "#{coil_cooling_dx_variable_speed.name} #{capacity_kbtu_per_hr.round}kBtu/hr #{min_seer}SEER"
      OpenStudio.logFree(OpenStudio::Info, 'openstudio.standards.CoilCoolingDXVariableSpeed', "For #{template}: #{coil_cooling_dx_variable_speed.name}: Capacity = #{capacity_kbtu_per_hr.round}kBtu/hr; SEER = #{min_seer}")
    end

    # If specified as EER (heat pump)
    unless ac_props['minimum_full_load_efficiency'].nil?
      min_eer = ac_props['minimum_full_load_efficiency']
      cop = eer_to_cop_no_fan(min_eer)
      new_comp_name = "#{coil_cooling_dx_variable_speed.name} #{capacity_kbtu_per_hr.round}kBtu/hr #{min_eer}EER"
      OpenStudio.logFree(OpenStudio::Info, 'openstudio.standards.CoilCoolingDXVariableSpeed', "For #{template}: #{coil_cooling_dx_variable_speed.name}: Capacity = #{capacity_kbtu_per_hr.round}kBtu/hr; EER = #{min_eer}")
    end

    # If specified as COP
    unless ac_props['minimum_coefficient_of_performance_cooling'].nil?
      cop = ac_props['minimum_coefficient_of_performance_cooling']
      new_comp_name = "#{coil_cooling_dx_variable_speed.name} #{capacity_kbtu_per_hr.round}kBtu/hr #{cop}COP"
      OpenStudio.logFree(OpenStudio::Info, 'openstudio.standards.CoilCoolingDXVariableSpeed', "For #{template}: #{coil_cooling_dx_variable_speed.name}: Capacity = #{capacity_kbtu_per_hr.round}kBtu/hr; COP = #{cop}")
    end

    # Rename
    if rename
      coil_cooling_dx_variable_speed.setName(new_comp_name)
    end

    # Set COP values
    coil_cooling_dx_variable_speed.speeds.each { |speed| speed.setReferenceUnitGrossRatedCoolingCOP(cop.to_f) } unless cop.nil?

  end

  # =============================================================================================================================
  # Find efficiency for "CoilHeatingDXVariableSpeed" object
  def coil_heating_dx_variable_speed_apply_cop(coil_heating_dx_variable_speed,
                                               search_criteria,
                                               rename = false)

    capacity_w = coil_heating_dx_variable_speed_find_capacity(coil_heating_dx_variable_speed)
    capacity_btu_per_hr = OpenStudio.convert(capacity_w, 'W', 'Btu/hr').get
    capacity_kbtu_per_hr = OpenStudio.convert(capacity_w, 'W', 'kBtu/hr').get

    # Look up the efficiency characteristics
    props = model_find_object(standards_data['tables']['heat_pump_heating_ecm'], search_criteria, capacity_btu_per_hr)

    # Check to make sure properties were found
    if props.nil?
      OpenStudio.logFree(OpenStudio::Warn, 'openstudio.standards.CoilHeatingDXVariableSpeed', "For #{coil_heating_dx_variable_speed.name}, cannot find efficiency info using #{search_criteria}.")
      successfully_set_all_properties = false
      return successfully_set_all_properties
    end

    # Get the minimum efficiency
    cop = nil

    # If specified as EER
    unless props['minimum_energy_efficiency_ratio'].nil?
      min_eer = props['minimum_energy_efficiency_ratio']
      cop = eer_to_cop_no_fan(min_eer)
      new_comp_name = "#{coil_heating_dx_variable_speed.name} #{capacity_kbtu_per_hr.round}kBtu/hr #{min_eer}EER"
      OpenStudio.logFree(OpenStudio::Info, 'openstudio.standards.CoilHeatingDXVariableSpeed', "For #{template}: #{coil_heating_dx_variable_speed.name}: Capacity = #{capacity_kbtu_per_hr.round}kBtu/hr; EER = #{min_eer}")
    end

    # if specified as HSPF (heat pump)
    unless props['minimum_heating_seasonal_performance_factor'].nil?
      min_hspf = props['minimum_heating_seasonal_performance_factor']
      cop = hspf_to_cop_no_fan(min_hspf)
      new_comp_name = "#{coil_heating_dx_variable_speed.name} #{capacity_kbtu_per_hr.round}kBtu/hr #{min_seer}HSPF"
      OpenStudio.logFree(OpenStudio::Info, 'openstudio.standards.CoilHeatingDXVariableSpeed', "For #{template}: #{coil_heating_dx_variable_speed.name}: Capacity = #{capacity_kbtu_per_hr.round}kBtu/hr; SEER = #{min_seer}")
    end

    # If specified as EER (heat pump)
    unless props['minimum_full_load_efficiency'].nil?
      min_eer = props['minimum_full_load_efficiency']
      cop = eer_to_cop_no_fan(min_eer)
      new_comp_name = "#{coil_heating_dx_variable_speed.name} #{capacity_kbtu_per_hr.round}kBtu/hr #{min_eer}EER"
      OpenStudio.logFree(OpenStudio::Info, 'openstudio.standards.CoilHeatingDXVariableSpeed', "For #{template}: #{coil_heating_dx_variable_speed.name}: Capacity = #{capacity_kbtu_per_hr.round}kBtu/hr; EER = #{min_eer}")
    end

    # If specified as COP
    unless props['minimum_coefficient_of_performance_heating'].nil?
      min_cop = props['minimum_coefficient_of_performance_heating']
      cop = cop_heating_to_cop_heating_no_fan(min_cop, capacity_w)
      new_comp_name = "#{coil_heating_dx_variable_speed.name} #{capacity_kbtu_per_hr.round}kBtu/hr #{cop}COP"
      OpenStudio.logFree(OpenStudio::Info, 'openstudio.standards.CoilHeatingDXVariableSpeed', "For #{template}: #{coil_heating_dx_variable_speed.name}: Capacity = #{capacity_kbtu_per_hr.round}kBtu/hr; EER = #{min_eer}")
    end

    # Rename
    if rename
      coil_heating_dx_variable_speed.setName(new_comp_name)
    end

    # Set COP values
    coil_heating_dx_variable_speed.speeds.each { |speed| speed.setReferenceUnitGrossRatedHeatingCOP(cop.to_f) } unless cop.nil?

  end

  # =============================================================================================================================
  # Find cooling efficiency for "AirConditionerVariableRefrigerantFlow" object
  def airconditioner_variablerefrigerantflow_cooling_apply_cop(airconditioner_variablerefrigerantflow,
                                                               search_criteria,
                                                               rename = false)

    capacity_w = airconditioner_variablerefrigerantflow_cooling_find_capacity(airconditioner_variablerefrigerantflow)
    capacity_btu_per_hr = OpenStudio.convert(capacity_w, 'W', 'Btu/hr').get
    capacity_kbtu_per_hr = OpenStudio.convert(capacity_w, 'W', 'kBtu/hr').get

    # Look up the efficiency characteristics
    props = model_find_object(standards_data['tables']['heat_pump_cooling_ecm'], search_criteria, capacity_btu_per_hr)

    # Check to make sure properties were found
    if props.nil?
      OpenStudio.logFree(OpenStudio::Warn, 'openstudio.standards.AirConditionerVariableRefrigerantFlow', "For #{airconditioner_variablerefrigerantflow.name}, cannot find efficiency info using #{search_criteria}.")
      successfully_set_all_properties = false
      return successfully_set_all_properties
    end

    # Get the minimum efficiency
    cop = nil

    # If specified as EER
    unless props['minimum_energy_efficiency_ratio'].nil?
      min_eer = props['minimum_energy_efficiency_ratio']
      cop = eer_to_cop_no_fan(min_eer)
      new_comp_name = "#{airconditioner_variablerefrigerantflow.name} #{capacity_kbtu_per_hr.round}kBtu/hr #{min_eer}EER"
      OpenStudio.logFree(OpenStudio::Info, 'openstudio.standards.AirConditionerVariableRefrigerantFlow', "For #{template}: #{airconditioner_variablerefrigerantflow.name}: Capacity = #{capacity_kbtu_per_hr.round}kBtu/hr; EER = #{min_eer}")
    end

    # if specified as HSPF (heat pump)
    unless props['minimum_heating_seasonal_performance_factor'].nil?
      min_hspf = props['minimum_heating_seasonal_performance_factor']
      cop = hspf_to_cop_no_fan(min_hspf)
      new_comp_name = "#{coil_heating_dx_variable_speed.name} #{capacity_kbtu_per_hr.round}kBtu/hr #{min_seer}HSPF"
      OpenStudio.logFree(OpenStudio::Info, 'openstudio.standards.AirConditionerVariableRefrigerantFlow', "For #{template}: #{airconditioner_variablerefrigerantflow.name}: Capacity = #{capacity_kbtu_per_hr.round}kBtu/hr; SEER = #{min_seer}")
    end

    # If specified as EER (heat pump)
    unless props['minimum_full_load_efficiency'].nil?
      min_eer = props['minimum_full_load_efficiency']
      cop = eer_to_cop_no_fan(min_eer)
      new_comp_name = "#{airconditioner_variablerefrigerantflow.name} #{capacity_kbtu_per_hr.round}kBtu/hr #{min_eer}EER"
      OpenStudio.logFree(OpenStudio::Info, 'openstudio.standards.AirConditionerVariableRefrigerantFlow', "For #{template}: #{airconditioner_variablerefrigerantflow.name}: Capacity = #{capacity_kbtu_per_hr.round}kBtu/hr; EER = #{min_eer}")
    end

    # If specified as COP
    unless props['minimum_coefficient_of_performance_cooling'].nil?
      cop = props['minimum_coefficient_of_performance_cooling']
      new_comp_name = "#{airconditioner_variablerefrigerantflow.name} #{capacity_kbtu_per_hr.round}kBtu/hr #{cop}COP"
      OpenStudio.logFree(OpenStudio::Info, 'openstudio.standards.AirConditionerVariableRefrigerantFlow', "For #{template}: #{airconditioner_variablerefrigerantflow.name}: Capacity = #{capacity_kbtu_per_hr.round}kBtu/hr; EER = #{min_eer}")
    end

    # Rename
    if rename
      airconditioner_variablerefrigerantflow.setName(new_comp_name)
    end

    # Set COP
    airconditioner_variablerefrigerantflow.setRatedCoolingCOP(cop.to_f) unless cop.nil?

  end

  # =============================================================================================================================
  # Find heating efficiency for "AirConditionerVariableRefrigerantFlow" object
  def airconditioner_variablerefrigerantflow_heating_apply_cop(airconditioner_variablerefrigerantflow,
                                                               search_criteria,
                                                               rename = false)

    capacity_w = airconditioner_variablerefrigerantflow_heating_find_capacity(airconditioner_variablerefrigerantflow)
    capacity_btu_per_hr = OpenStudio.convert(capacity_w, 'W', 'Btu/hr').get
    capacity_kbtu_per_hr = OpenStudio.convert(capacity_w, 'W', 'kBtu/hr').get

    # Look up the efficiency characteristics
    props = model_find_object(standards_data['tables']['heat_pump_heating_ecm'], search_criteria, capacity_btu_per_hr)

    # Check to make sure properties were found
    if props.nil?
      OpenStudio.logFree(OpenStudio::Warn, 'openstudio.standards.AirConditionerVariableRefrigerantFlow', "For #{airconditioner_variablerefrigerantflow.name}, cannot find heating efficiency info using #{search_criteria}.")
      successfully_set_all_properties = false
      return successfully_set_all_properties
    end

    # Get the minimum efficiency
    cop = nil

    # If specified as EER
    unless props['minimum_energy_efficiency_ratio'].nil?
      min_eer = props['minimum_energy_efficiency_ratio']
      cop = eer_to_cop_no_fan(min_eer)
      new_comp_name = "#{airconditioner_variablerefrigerantflow.name} #{capacity_kbtu_per_hr.round}kBtu/hr #{min_eer}EER"
      OpenStudio.logFree(OpenStudio::Info, 'openstudio.standards.AirConditionerVariableRefrigerantFlow', "For #{template}: #{airconditioner_variablerefrigerantflow.name}: Capacity = #{capacity_kbtu_per_hr.round}kBtu/hr; EER = #{min_eer}")
    end

    # if specified as HSPF (heat pump)
    unless props['minimum_heating_seasonal_performance_factor'].nil?
      min_hspf = props['minimum_heating_seasonal_performance_factor']
      cop = hspf_to_cop_no_fan(min_hspf)
      new_comp_name = "#{coil_heating_dx_variable_speed.name} #{capacity_kbtu_per_hr.round}kBtu/hr #{min_seer}HSPF"
      OpenStudio.logFree(OpenStudio::Info, 'openstudio.standards.AirConditionerVariableRefrigerantFlow', "For #{template}: #{airconditioner_variablerefrigerantflow.name}: Capacity = #{capacity_kbtu_per_hr.round}kBtu/hr; SEER = #{min_seer}")
    end

    # If specified as EER (heat pump)
    unless props['minimum_full_load_efficiency'].nil?
      min_eer = props['minimum_full_load_efficiency']
      cop = eer_to_cop_no_fan(min_eer)
      new_comp_name = "#{airconditioner_variablerefrigerantflow.name} #{capacity_kbtu_per_hr.round}kBtu/hr #{min_eer}EER"
      OpenStudio.logFree(OpenStudio::Info, 'openstudio.standards.AirConditionerVariableRefrigerantFlow', "For #{template}: #{airconditioner_variablerefrigerantflow.name}: Capacity = #{capacity_kbtu_per_hr.round}kBtu/hr; EER = #{min_eer}")
    end

    # If specified as COP
    unless props['minimum_coefficient_of_performance_heating'].nil?
      min_cop = props['minimum_coefficient_of_performance_heating']
      cop = cop_heating_to_cop_heating_no_fan(min_cop, capacity_w)
      new_comp_name = "#{airconditioner_variablerefrigerantflow.name} #{capacity_kbtu_per_hr.round}kBtu/hr #{cop}COP"
      OpenStudio.logFree(OpenStudio::Info, 'openstudio.standards.AirConditionerVariableRefrigerantFlow', "For #{template}: #{airconditioner_variablerefrigerantflow.name}: Capacity = #{capacity_kbtu_per_hr.round}kBtu/hr; EER = #{min_eer}")
    end

    # Rename
    if rename
      airconditioner_variablerefrigerantflow.setName(new_comp_name)
    end

    # Set COP
    airconditioner_variablerefrigerantflow.setRatedHeatingCOP(cop.to_f) unless cop.nil?

  end

  # =============================================================================================================================
  # Find cooling capacity for "CoilCoolingDXVariableSpeed" object
  def coil_cooling_dx_variable_speed_find_capacity(coil_cooling_dx_variable_speed)
    capacity_w = nil
    if coil_cooling_dx_variable_speed.grossRatedTotalCoolingCapacityAtSelectedNominalSpeedLevel.is_initialized
      capacity_w = coil_cooling_dx_variable_speed.grossRatedTotalCoolingCapacityAtSelectedNominalSpeedLevel.get
    elsif coil_cooling_dx_variable_speed.autosizedGrossRatedTotalCoolingCapacityAtSelectedNominalSpeedLevel.is_initialized
      capacity_w = coil_cooling_dx_variable_speed.autosizedGrossRatedTotalCoolingCapacityAtSelectedNominalSpeedLevel.get
    else
      OpenStudio.logFree(OpenStudio::Warn, 'openstudio.standards.CoilCoolingDXVariableSpeed', "For #{coil_cooling_dx_variable_speed.name} capacity is not available.")
      return 0.0
    end

    return capacity_w
  end

  # =============================================================================================================================
  # Find heating capacity for "CoilHeatingDXVariableSpeed" object
  def coil_heating_dx_variable_speed_find_capacity(coil_heating_dx_variable_speed)
    capacity_w = nil
    if coil_heating_dx_variable_speed.ratedHeatingCapacityAtSelectedNominalSpeedLevel.is_initialized
      capacity_w = coil_heating_dx_variable_speed.ratedHeatingCapacityAtSelectedNominalSpeedLevel.get
    elsif coil_heating_dx_variable_speed.autosizedRatedHeatingCapacityAtSelectedNominalSpeedLevel.is_initialized
      capacity_w = coil_heating_dx_variable_speed.autosizedRatedHeatingCapacityAtSelectedNominalSpeedLevel.get
    else
      OpenStudio.logFree(OpenStudio::Warn, 'openstudio.standards.CoilHeatingDXVariableSpeed', "For #{coil_heating_dx_variable_speed.name} capacity is not available.")
      return 0.0
    end

    return capacity_w
  end

  # =============================================================================================================================
  # Find cooling capacity for "AirConditionerVariableRefrigerantFlow" object
  def airconditioner_variablerefrigerantflow_cooling_find_capacity(airconditioner_variablerefrigerantflow)
    capacity_w = nil
    if airconditioner_variablerefrigerantflow.ratedTotalCoolingCapacity.is_initialized
      capacity_w = airconditioner_variablerefrigerantflow.ratedTotalCoolingCapacity.get
    elsif airconditioner_variablerefrigerantflow.autosizedRatedTotalCoolingCapacity.is_initialized
      capacity_w = airconditioner_variablerefrigerantflow.autosizedRatedTotalCoolingCapacity.get
      airconditioner_variablerefrigerantflow.setRatedTotalCoolingCapacity(capacity_w)
    else
      OpenStudio.logFree(OpenStudio::Warn, 'openstudio.standards.AirConditionerVariableRefrigerantFlow', "For #{airconditioner_variablerefrigerantflow.name} cooling capacity is not available.")
      return 0.0
    end

    return capacity_w
  end

  # =============================================================================================================================
  # Find heating capacity for "AirConditionerVariableRefrigerantFlow" object
  def airconditioner_variablerefrigerantflow_heating_find_capacity(airconditioner_variablerefrigerantflow)
    capacity_w = nil
    if airconditioner_variablerefrigerantflow.ratedTotalHeatingCapacity.is_initialized
      capacity_w = airconditioner_variablerefrigerantflow.ratedTotalHeatingCapacity.get
    elsif airconditioner_variablerefrigerantflow.autosizedRatedTotalHeatingCapacity.is_initialized
      capacity_w = airconditioner_variablerefrigerantflow.autosizedRatedTotalHeatingCapacity.get
      airconditioner_variablerefrigerantflow.setRatedTotalHeatingCapacity(capacity_w)
    else
      OpenStudio.logFree(OpenStudio::Warn, 'openstudio.standards.AirConditionerVariableRefrigerantFlow', "For #{airconditioner_variablerefrigerantflow.name} heating capacity is not available.")
      return 0.0
    end

    return capacity_w
  end

  # =============================================================================================================================
  # Find cooling capacity for "ChillerElectricEIR" object
  def chiller_electric_eir_find_capacity(chiller_electric_eir)
    capacity_w = nil
    if chiller_electric_eir.referenceCapacity.is_initialized
      capacity_w = chiller_electric_eir.referenceCapacity.get
    elsif chiller_electric_eir.autosizedRererenceCapacity.is_initialized
      capacity_w = chiller_electric_eir.autosizedRerenceCapacity.get
      chiller_electric_eir.setReferenceCapacity(capacity_w)
    else
      OpenStudio.logFree(OpenStudio::Warn, 'openstudio.standards.ChillerElectricEIR', "For #{chiller_electric_eir.name} capacity not available")
      return 0.0
    end

    return capacity_w
  end

  # ============================================================================================================================
  # Apply boiler efficiency
  # This model takes an OS model and a boiler efficiency string or hash sent to it with the following form:
  #    "boiler_eff": {
  #        "name" => "NECB 88% Efficient Condensing Boiler",
  #        "efficiency" => 0.88,
  #        "part_load_curve" => "BOILER-EFFPLR-COND-NECB2011",
  #        "notes" => "From NECB 2011."
  #    }
  # If boiler_eff is nill then it does nothing.  If both "efficiency" and "part_load_curve" are nil then it does
  # nothing.  If a boiler_eff is passed as a string and not a hash then it looks for a "name" field in the
  # boiler_set.json file that matches boiler_eff and gets the associated boiler performance details from the file.
  # If an efficiency is set but is not between 0.01 and 1.0 it returns an error.  Otherwise, it looks for plant loop
  # supply components that match the "OS_BoilerHotWater" type.  If it finds one it then calls the
  # "reset_boiler_efficiency method which resets the the boiler efficiency and looks for the part load efficiency curve
  # in the curves.json file.  If it finds a curve it sets the part load curve to that, otherwise it returns an error.
  # It also renames the boiler to include the "boiler_eff"["name"].
  def modify_boiler_efficiency(model:, boiler_eff: nil)
    return if boiler_eff.nil?

    # If boiler_eff is a string rather than a hash then assume it is the name of a boiler efficiency package and look
    # for a package with that name in boiler_set.json.
    if boiler_eff.is_a?(String)
      eff_packages = @standards_data['tables']['boiler_eff_ecm']['table']
      eff_package = eff_packages.select { |eff_pack_info| eff_pack_info['name'] == boiler_eff }

      raise "Cannot not find #{boiler_eff} in the ECMS boiler_set.json file.  Please check that the name is correctly spelled in the ECMS class boiler_set.json and in the code calling (directly or through another method) the ECMS class modify_boiler_efficiency method." if eff_package.empty?
      raise "More than one boiler efficiency package with the name #{boiler_eff} was found.  Please check the ECMS class boiler_set.json file and make sure that each boiler efficiency package has a unique name." if eff_package.size > 1

      ecm_name = boiler_eff
      boiler_eff = {
        'name' => ecm_name,
        'efficiency' => eff_package[0]['efficiency'],
        'part_load_curve' => eff_package[0]['part_load_curve']
      }
    end
    # If nothing is passed in the boiler_eff hash then assume this was not supposed to be used and return without doing
    # anything.
    return if boiler_eff['name'].nil? && boiler_eff['efficiency'].nil? && boiler_eff['part_load_curve'].nil?
    # If no efficiency or partload curve are found (either passed directly or via the boiler_set.json file) then assume
    # that the current SHW setting should not be changed.  Return without changing anything.
    return if boiler_eff['efficiency'].nil? && boiler_eff['part_load_curve'].nil?
    raise 'You attempted to set the efficiency of boilers in this model to nil. Please check the ECMS class boiler_set.json and make sure the efficiency is properly set' if boiler_eff['efficiency'].nil?
    raise "You attempted to set the efficiency of boilers in this model to: #{boiler_eff['efficiency']}. Please check the ECMS class boiler_set.json and make sure the efficiency you set is between 0.01 and 1.0." if boiler_eff['efficiency'] < 0.01 || boiler_eff['efficiency'] > 1.0
    raise 'You attempted to set the part load curve of boilers in this model to nil.  Please check the ECMS class boiler_set.json file and ensure that both the efficiency and part load curve are set.' if boiler_eff['part_load_curve'].nil?

    model.getBoilerHotWaters.sort.each do |mod_boiler|
      if mod_boiler.fuelType.to_s.downcase == 'electricity'
        OpenStudio.logFree(OpenStudio::Warn, 'openstudio.standards.BoilerHotWater', "The boiler #{mod_boiler.name.to_s} is electrically powered.  Only the efficiencies of fuel fired boilers are modified.  The efficiency of this boiler will not be changed.")
        next
      end
      reset_boiler_efficiency(model: model, component: mod_boiler.to_BoilerHotWater.get, eff: boiler_eff)
    end
  end

  # This method takes an OS model, a "OS_BoilerHotWater" type compenent, condensing efficiency limit and an efficiency
  # hash which looks like:
  #    "eff": {
  #        "name": "NECB 88% Efficient Condensing Boiler",
  #        "efficiency" => 0.88,
  #        "part_load_curve" => "BOILER-EFFPLR-COND-NECB2011",
  #        "notes" => "From NECB 2011."
  #    }
  # This method sets efficiency of the boiler to whatever is entered in eff["efficiency"].  It then looks for the
  # "part_load_curve" value in the curves.json file. If it does not find one it returns an error.  If it finds one it
  # reset the part load curve to whatever was found. It then determines the nominal capacity of the boiler.  If the
  # nominal capacity is greater than 1W the boiler is considered a primary boiler (for the name only) if the capacity is
  # less than 1W the boiler is considered a secondary boiler (for the name only).  It then renames the boiler according
  # to the following pattern:
  # "Primary/Secondary eff["name"] capacity kBtu/hr".
  def reset_boiler_efficiency(model:, component:, eff:)
    component.setNominalThermalEfficiency(eff['efficiency'])
    part_load_curve_name = eff['part_load_curve'].to_s
    existing_curve = @standards_data['curves'].select { |curve| curve['name'] == part_load_curve_name }
    raise "No boiler with the name #{part_load_curve_name} could be found in the ECMS class curves.json file.  Please check both the ECMS class boiler_set.json and class curves.json files to ensure the curve is entered and referenced correctly." if existing_curve.empty?

    part_load_curve_data = (@standards_data['curves'].select { |curve| curve['name'] == part_load_curve_name })[0]
    if part_load_curve_data['independent_variable_1'].to_s.upcase == 'TEnteringBoiler'.upcase || part_load_curve_data['independent_variable_2'].to_s.upcase == 'TEnteringBoiler'.upcase
      component.setEfficiencyCurveTemperatureEvaluationVariable('EnteringBoiler')
    elsif part_load_curve_data['independent_variable_1'].to_s.upcase == 'TLeavingBoiler'.upcase || part_load_curve_data['independent_variable_2'].to_s.upcase == 'TLeavingBoiler'.upcase
      component.setEfficiencyCurveTemperatureEvaluationVariable('LeavingBoiler')
    end
    part_load_curve = model_add_curve(model, part_load_curve_name)
    raise "There was a problem setting the boiler part load curve named #{part_load_curve_name} for #{component.name}.  Please ensure that the curve is entered and referenced correctly in the ECMS class curves.json and boiler_set.json files." unless part_load_curve

    component.setNormalizedBoilerEfficiencyCurve(part_load_curve)
    if component.nominalCapacity.is_initialized
      boiler_size_w = component.nominalCapacity.to_f
    elsif component.isNominalCapacityAutosized
      boiler_size_w = component.autosizedNominalCapacity.get
    end
    boiler_size_kbtu_per_hour = OpenStudio.convert(boiler_size_w, 'W', 'kBtu/h').get
    boiler_primacy = 'Primary '
    if boiler_size_w < 1.0 || component.name.to_s.upcase.include?("SECONDARY")
      boiler_primacy = 'Secondary '
    end
    if eff['name'].nil?
      eff_measure_name = 'Revised Performance Boiler'
    else
      eff_measure_name = eff['name']
    end
    old_boiler_name = component.name.to_s
    new_boiler_name = (boiler_primacy + eff_measure_name + " #{boiler_size_kbtu_per_hour.round(0)}kBtu/hr #{component.nominalThermalEfficiency} Thermal Eff").strip
    component.setName(new_boiler_name)
  end

  # ============================================================================================================================
  # Apply Furnace efficiency
  # This model takes an OS model and a furnace efficiency string or hash sent to it with the following form:
  #    "furnace_eff": {
  #        "name" => "NECB 85% Efficient Condensing Furnace",
  #        "efficiency" => 0.85,
  #        "part_load_curve" => "FURNACE-EFFPLR-COND-NECB2011",
  #        "notes" => "From NECB 2011."
  #    }
  # If furnace_eff is nil then it does nothing.  If both "efficiency" and "part_load_curve" are nil then it does
  # nothing.  If a furnace_eff is a string it looks for furnace_eff as a "name" in the furnace_set.json file to find
  # the performance details.  If an efficiency is set but is not between 0.01 and 1.0 it returns an error.  Otherwise,
  # it looks for air loop supply components that match the "OS_CoilHeatingGas" type.  If it finds one it then calls the
  # reset_furnace_efficiency method which resets the the furnace efficiency and looks for the part load efficiency curve
  # in the curves.json file.  If it finds a curve it sets the part load curve to that, otherwise it returns an error. It
  # also renames the furnace to include the "furnace_eff"["name"].
  def modify_furnace_efficiency(model:, furnace_eff: nil)
    return if furnace_eff.nil?

    # If furnace_eff is a string rather than a hash then assume it is the name of a furnace efficiency package and look
    # for a package with that name in furnace_set.json.
    if furnace_eff.is_a?(String)
      eff_packages = @standards_data['tables']['furnace_eff_ecm']['table']
      eff_package = eff_packages.select { |eff_pack_info| eff_pack_info['name'] == furnace_eff }

      raise "Cannot not find #{furnace_eff} in the ECMS furnace_set.json file.  Please check that the name is correctly spelled in the ECMS class furnace_set.json and in the code calling (directly or through another method) the ECMS class modify_furnace_efficiency method." if eff_package.empty?
      raise "More than one furnace efficiency package with the name #{furnace_eff} was found.  Please check the ECMS class furnace_set.json file and make sure that each furnace efficiency package has a unique name." if eff_package.size > 1

      ecm_name = furnace_eff
      furnace_eff = {
        'name' => ecm_name,
        'efficiency' => eff_package[0]['efficiency'],
        'part_load_curve' => eff_package[0]['part_load_curve']
      }
    end
    # If nothing is passed in the furnace_eff hash then assume this was not supposed to be used and return without doing
    # anything.
    return if furnace_eff['name'].nil? && furnace_eff['efficiency'].nil? && furnace_eff['part_load_curve'].nil?
    # If no efficiency or partload curve are found (either passed directly or via the furnace_set.json file) then assume
    # that the current furance performance settings should not be changed.  Return without changing anything.
    return if furnace_eff['efficiency'].nil? && furnace_eff['part_load_curve'].nil?
    raise 'You attempted to set the efficiency of furnaces in this model to nil.  Please check the ECMS class furnace_set.json file and make sure the efficiency is set' if furnace_eff['efficiency'].nil?
    raise "You attempted to set the efficiency of furnaces in this model to: #{furnace_eff['efficiency']}. Please check the ECMS class furnace_set.json file and make sure the efficiency you set is between 0.01 and 1.0." if furnace_eff['efficiency'] < 0.01 || furnace_eff['efficiency'] > 1.0
    raise 'You attempted to set the part load curve of furnaces in this model to nil.  Please check the ECMS class furnace_set.json file and ensure that both the efficiency and part load curve are set.' if furnace_eff['part_load_curve'].nil?

    model.getCoilHeatingGass.sort.each do |mod_furnace|
      reset_furnace_efficiency(model: model, component: mod_furnace.to_CoilHeatingGas.get, eff: furnace_eff)
    end
  end

  # This method takes an OS model, a "OS_CoilHeatingGas" type compenent, and an efficiency hash which looks like:
  #    "eff": {
  #        "name": "NECB 85% Efficient Condensing Furnace",
  #        "efficiency" => 0.85,
  #        "part_load_curve" => "FURNACE-EFFPLR-COND-NECB2011",
  #        "notes" => "From NECB 2011."
  #    }
  # This method sets the efficiency of the furnace to whatever is entered in eff["efficiency"].  It then looks for the
  # "part_load_curve" value in the curves.json file.  If it does not find one it returns an error.  If it finds one it
  # reset the part load curve to whatever was found.  It then renames the furnace according to the following pattern:
  # "eff["name"] + <furnace number (whatever was there before)>".
  def reset_furnace_efficiency(model:, component:, eff:)
    component.setGasBurnerEfficiency(eff['efficiency'])
    part_load_curve_name = eff['part_load_curve'].to_s
    existing_curve = @standards_data['curves'].select { |curve| curve['name'] == part_load_curve_name }
    raise "No furnace part load curve with the name #{part_load_curve_name} could be found in the ECMS class curves.json file.  Please check both the ECMS class curves.json and the measure furnace_set.json files to ensure the curve is entered and referenced correctly." if existing_curve.empty?

    part_load_curve = model_add_curve(model, part_load_curve_name)
    raise "There was a problem setting the furnace part load curve named #{part_load_curve_name} for #{component.name}.  Please ensure that the curve is entered and referenced correctly in the ECMS class curves.json or measure furnace_set.json files." unless part_load_curve

    component.setPartLoadFractionCorrelationCurve(part_load_curve)
    if eff['name'].nil?
      ecm_package_name = 'Revised Performance Furnace'
    else
      ecm_package_name = eff['name']
    end
    furnace_num = component.name.to_s.gsub(/[^0-9]/, '')
    new_furnace_name = (ecm_package_name + " #{furnace_num}").strip
    component.setName(new_furnace_name)
  end

  # ============================================================================================================================
  # Apply shw efficiency
  # This model takes an OS model and a shw efficiency string or hash sent to it with the following form:
  #    "shw_eff": {
  #        "name" => "Natural Gas Power Vent with Electric Ignition",
  #        "efficiency" => 0.94,
  #        "part_load_curve" => "SWH-EFFFPLR-NECB2011"
  #        "notes" => "From NECB 2011."
  #    }
  # If shw_eff is nil then it does nothing.  If both "efficiency" and "part_load_curve" are nil then it does nothing.
  # If shw_eff is a string then it looks for shw_eff as a "name" in the shw_set.json file for the details on the tank.
  # If an efficiency is set but is not between 0.01 and 1.0 it returns an error.  Otherwise, it looks for mixed water
  # heaters.  If it finds any it then calls the reset_shw_efficiency method which resets the the shw efficiency and the
  # part load curve. It also renames the shw tank with the following pattern:
  #   {volume}Gal {eff_name} Water Heater - {Capacity}kBtu/hr {efficiency} Therm Eff
  def modify_shw_efficiency(model:, shw_eff: nil)
    return if shw_eff.nil?

    # If shw_eff is a string rather than a hash then assume it is the name of a shw efficiency package and look
    # for a package with that name in shw_set.json.
    if shw_eff.is_a?(String)
      eff_packages = @standards_data['tables']['shw_eff_ecm']['table']
      eff_package = eff_packages.select { |eff_pack_info| eff_pack_info['name'] == shw_eff }

      raise "Cannot not find #{shw_eff} in the ECMS shw_set.json file.  Please check that the name is correctly spelled in the ECMS class shw_set.json and in the code calling (directly or through another method) the ECMS class modify_shw_efficiency method." if eff_package.empty?
      raise "More than one shw tank efficiency package with the name #{shw_eff} was found.  Please check the ECMS class shw_set.json file and make sure that each shw tank efficiency package has a unique name." if eff_package.size > 1

      ecm_name = shw_eff
      shw_eff = {
        'name' => ecm_name,
        'efficiency' => eff_package[0]['efficiency'],
        'part_load_curve' => eff_package[0]['part_load_curve']
      }
    end
    # If nothing is passed in the shw_eff hash then assume this was not supposed to be used and return without doing
    # anything.
    return if shw_eff['name'].nil? && shw_eff['efficiency'].nil? && shw_eff['part_load_curve'].nil?
    # If no efficiency or partload curve are found (either passed directly or via the shw_set.json file) then assume
    # that the current shw performance settings should not be changed.  Return without changing anything.
    return if shw_eff['efficiency'].nil? && shw_eff['part_load_curve'].nil?
    raise 'You attempted to set the efficiency of shw tanks in this model to nil.  Please check the ECMS class shw_set.json file and make sure the efficiency is set' if shw_eff['efficiency'].nil?
    raise "You attempted to set the efficiency of shw tanks in this model to: #{shw_eff['efficiency']}. Please check the ECMS class shw_set.json and make sure the efficiency you set is between 0.01 and 1.0." if shw_eff['efficiency'] < 0.01 || shw_eff['efficiency'] > 1.0
    raise 'You attempted to set the part load curve of shw tanks in this model to nil.  Please check the ECMS class shw_set.json file and ensure that both the efficiency and part load curve are set.' if shw_eff['part_load_curve'].nil?

    model.getWaterHeaterMixeds.sort.each do |shw_mod|
      reset_shw_efficiency(model: model, component: shw_mod, eff: shw_eff)
    end
  end

  # This method takes an OS model, a "OS_WaterHeaterMixed" type compenent, and an efficiency hash which looks like:
  #    "eff": {
  #        "name": "Natural Gas Power Vent with Electric Ignition",
  #        "efficiency" => 0.94,
  #        "part_load_curve" => "SWH-EFFFPLR-NECB2011",
  #        "notes" => "From NECB 2011."
  #    }
  # This method sets the efficiency of the shw heater to whatever is entered in eff["efficiency"].  It then looks for the
  # "part_load_curve" value in the curves.json file.  If it does not find one it returns an error.  If it finds one it
  # resets the part load curve to whatever was found.  It then renames the shw tank according to the following pattern:
  #   {volume}Gal {eff_name} Water Heater - {Capacity}kBtu/hr {efficiency} Therm Eff
  def reset_shw_efficiency(model:, component:, eff:)
    return if component.heaterFuelType.to_s.upcase == 'ELECTRICITY'

    eff_result = component.setHeaterThermalEfficiency(eff['efficiency'].to_f)
    raise "There was a problem setting the efficiency of the SHW #{component.name}.  Please check the ECMS class shw_set.json file or the model." unless eff_result

    part_load_curve_name = eff['part_load_curve'].to_s
    existing_curve = @standards_data['curves'].select { |curve| curve['name'] == part_load_curve_name }
    raise "No shw tank part load curve with the name #{part_load_curve_name} could be found in the ECMS class curves.json file.  Please check both the ECMS class curves.json and the measure shw_set.json files to ensure the curve is entered and referenced correctly." if existing_curve.empty?

    part_load_curve = model_add_curve(model, part_load_curve_name)
    raise "There was a problem setting the shw tank part load curve named #{part_load_curve_name} for #{component.name}.  Please ensure that the curve is entered and referenced correctly in the ECMS class curves.json and shw_set.json files." unless part_load_curve

    component.setPartLoadFactorCurve(part_load_curve)
    # Get the volume and capacity of the SHW tank.
    if component.tankVolume.is_initialized
      shw_vol_m3 = component.tankVolume.to_f
      shw_vol_gal = OpenStudio.convert(shw_vol_m3, 'm^3', 'gal').get.to_f.round(0)
    elsif component.isTankVolumeAutosized
      shw_vol_gal = 'auto_size'
    end
    if component.heaterMaximumCapacity.is_initialized
      shw_capacity_W = component.heaterMaximumCapacity.to_f
      shw_capacity_kBtu_hr = OpenStudio.convert(shw_capacity_W, 'W', 'kBtu/h').get.to_f.round(0)
    elsif component.isHeaterMaximumCapacityAutosized
      shw_capacity_kBtu_hr = 'auto_cap'
    end
    # Set a default revised shw tank name if no name is present in the eff hash.
    if eff['name'].nil?
      shw_ecm_package_name = 'Revised'
    else
      shw_ecm_package_name = eff['name']
    end
    shw_name = ("#{shw_vol_gal} Gal #{shw_ecm_package_name} Water Heater - #{shw_capacity_kBtu_hr}kBtu/hr #{eff['efficiency']} Therm Eff").strip
    component.setName(shw_name)
  end

  # ============================================================================================================================
  # Method to update the cop and/or the performance curves of unitary dx coils. The method input 'unitary_cop' can either be a
  # string or a hash. When it's a string it's used to find a hash in the json table 'unitary_cop_ecm'. When it's a hash it holds
  # the parameters needed to update the cop and/or the performance curves of the unitary coil.
  def modify_unitary_cop(model:, unitary_cop:, sizing_done:, sql_db_vars_map:)
    return if unitary_cop.nil? || (unitary_cop.to_s == 'NECB_Default')

    coils = model.getCoilCoolingDXSingleSpeeds.select {|coil| coil.name.to_s.include? '_dx'}
    coils += model.getCoilCoolingDXMultiSpeeds.select {|coil| coil.name.to_s.include? '_dx'}
    unitary_cop_copy = unitary_cop.dup
    coils.sort.each do |coil|
      coil_type = 'SingleSpeed'
      coil_type = 'MultiSpeed' if coil.class.name.to_s.include? 'CoilCoolingDXMultiSpeed'
      # if the parameter 'unitary_cop' is a string then get the information on the new parameters for the coils from
      # the json table 'unitary_cop_ecm'
      if unitary_cop_copy.is_a?(String)
        search_criteria = {}
        search_criteria['name'] = unitary_cop_copy
        coil_name = coil.name.to_s
        if (sql_db_vars_map.has_key? coil_name) && !sizing_done then coil.setName(sql_db_vars_map[coil_name]) end
        if coil_type == 'SingleSpeed'
          capacity_w = coil_cooling_dx_single_speed_find_capacity(coil)
        elsif coil_type == 'MultiSpeed'
          capacity_w = coil_cooling_dx_multi_speed_find_capacity(coil)
        end
        coil.setName(coil_name)
        cop_package = model_find_object(@standards_data['tables']['unitary_cop_ecm'], search_criteria, capacity_w)
        raise "Cannot find #{unitary_cop_ecm} in the ECMS unitary_acs.json file.  Please check that the name is correctly spelled in the ECMS class unitary_acs.json file and in the code calling (directly or through another method) the ECMS class modify_unitary_eff method." if cop_package.empty?

        ecm_name = unitary_cop_copy
        unitary_cop = {
          'name' => ecm_name,
          'maximum_capacity' => cop_package['maximum_capacity'],
          'minimum_energy_efficiency_ratio' => cop_package['minimum_energy_efficiency_ratio'],
          'minimum_seasonal_energy_efficiency_ratio' => cop_package['minimum_seasonal_energy_efficiency_ratio'],
          'minimum_coefficient_of_performance_cooling' => cop_package['minimum_coefficient_of_performance_cooling'],
          'ref_flow_rate_m3_per_sec' => cop_package['ref_flow_rate_m3_per_sec'],
          'cool_cap_ft' => cop_package['cool_cap_ft'],
          'cool_cap_fflow' => cop_package['cool_cap_fflow'],
          'cool_eir_ft' => cop_package['cool_eir_ft'],
          'cool_eir_fflow' => cop_package['cool_eir_fflow'],
          'cool_plf_fplr' => cop_package['cool_plf_fplr']
        }
      end
      next if unitary_cop['minimum_energy_efficiency_ratio'].nil? && unitary_cop['minimum_seasonal_energy_efficiency_ratio'].nil? &&
              unitary_cop['minimum_coefficient_of_performance_cooling'].nil? && unitary_cop['cool_cap_ft'].nil? && unitary_cop['cool_cap_fflow'].nil? &&
              unitary_cop['cool_eir_ft'].nil? && unitary_cop['cool_eir_fflow'].nil? && unitary_cop['cool_plf_fplr'].nil? && unitary_cop['ref_flow_rate_m3_per_sec'].nil?

      # If the dx coil is on an air loop then update its cop and the performance curves when these are specified in the ecm data
      if (coil_type == 'SingleSpeed' && coil.airLoopHVAC.is_initialized && (!coil.name.to_s.include? "_ASHP")) ||
         (coil_type == 'MultiSpeed' && coil.containingHVACComponent.get.airLoopHVAC.is_initialized)
        # Set COP if sizing run is done
        if sizing_done
          cop = nil
          if unitary_cop['minimum_energy_efficiency_ratio']
            cop = eer_to_cop_no_fan(unitary_cop['minimum_energy_efficiency_ratio'].to_f)
          elsif unitary_cop['minimum_seasonal_energy_efficiency_ratio']
            cop = seer_to_cop_no_fan(unitary_cop['minimum_seasonal_energy_efficiency_ratio'].to_f)
          elsif unitary_cop['minimum_coefficient_of_performance_cooling']
            cop = unitary_cop['minimum_coefficient_of_performance_cooling'].to_f
          end
          if coil_type == 'SingleSpeed'
            coil.setRatedCOP(cop) if cop
          elsif coil_type == 'MultiSpeed'
            coil.stages.sort.each do |stage|
              stage.setGrossRatedCoolingCOP(cop) if cop
            end
          end
          coil.setName('CoilCoolingDXSingleSpeed_dx-adv') if coil_type == 'SingleSpeed'
          coil.setName('CoilCoolingDXMultiSpeed_dx-adv') if coil_type == 'MultiSpeed'
        else
        # Set performance curves before sizing run
          cool_cap_ft = nil
          cool_cap_ft = @standards_data['curves'].select { |curve| curve['name'] == unitary_cop['cool_cap_ft'] }[0] if unitary_cop['cool_cap_ft']
          cool_cap_ft = model_add_curve(model, unitary_cop['cool_cap_ft']) if cool_cap_ft
          cool_cap_fflow = nil
          cool_cap_fflow = @standards_data['curves'].select { |curve| curve['name'] == unitary_cop['cool_cap_fflow'] }[0] if unitary_cop['cool_cap_fflow']
          cool_cap_fflow = model_add_curve(model, unitary_cop['cool_cap_fflow']) if cool_cap_fflow
          cool_eir_ft = nil
          cool_eir_ft = @standards_data['curves'].select { |curve| curve['name'] == unitary_cop['cool_eir_ft'] }[0] if unitary_cop['cool_eir_ft']
          cool_eir_ft = model_add_curve(model, unitary_cop['cool_eir_ft']) if cool_eir_ft
          cool_eir_fflow = nil
          cool_eir_fflow = @standards_data['curves'].select { |curve| curve['name'] == unitary_cop['cool_eir_fflow'] }[0] if unitary_cop['cool_eir_fflow']
          cool_eir_fflow = model_add_curve(model, unitary_cop['cool_eir_fflow']) if cool_eir_fflow
          cool_plf_fplr = nil
          cool_plf_fplr = @standards_data['curves'].select { |curve| curve['name'] == unitary_cop['cool_plf_fplr'] }[0] if unitary_cop['cool_plf_fplr']
          cool_plf_fplr = model_add_curve(model, unitary_cop['cool_plf_fplr']) if cool_plf_fplr
          rated_flow_rate = nil
          rated_flow_rate = unitary_cop['ref_flow_rate_m3_per_sec'] * (capacity_w / unitary_cop['maximum_capacity']) if unitary_cop['ref_flow_rate_m3_per_sec']
          if coil_type == 'SingleSpeed'
            coil.setTotalCoolingCapacityFunctionOfTemperatureCurve(cool_cap_ft) if cool_cap_ft
            coil.setTotalCoolingCapacityFunctionOfFlowFractionCurve(cool_cap_fflow) if cool_cap_fflow
            coil.setEnergyInputRatioFunctionOfTemperatureCurve(cool_eir_ft) if cool_eir_ft
            coil.setEnergyInputRatioFunctionOfFlowFractionCurve(cool_eir_fflow) if cool_eir_fflow
            coil.setPartLoadFractionCorrelationCurve(cool_plf_fplr) if cool_plf_fplr
            coil.setRatedAirFlowRate(rated_flow_rate) if rated_flow_rate
          elsif coil_type == 'MultiSpeed'
            coil.stages.sort.each do |stage|
              stage.setTotalCoolingCapacityFunctionofTemperatureCurve(cool_cap_ft) if cool_cap_ft
              stage.setTotalCoolingCapacityFunctionofFlowFractionCurve(cool_cap_fflow) if cool_cap_fflow
              stage.setEnergyInputRatioFunctionofTemperatureCurve(cool_eir_ft) if cool_eir_ft
              stage.setEnergyInputRatioFunctionofFlowFractionCurve(cool_eir_fflow) if cool_eir_fflow
              stage.setPartLoadFractionCorrelationCurve(cool_plf_fplr) if cool_plf_fplr
            end
          end
        end
      end
    end
  end

  # ============================================================================================================================
  # Despite the name, this method does not actually remove any air loops.  All air loops, hot water loops, cooling and
  # any existing baseboard heaters should already be gone.  The name is an artifact of the way ECM methods are named and
  # used.  With everything gone, this method adds a hot water loop (if required) and baseboard heating back in to all
  # zones requiring heating.  Originally, code was included in the 'apply_systems' method which would prevent the air
  # loops and other stuff from being created if someone did not want them.  But others felt that that was not a clear
  # way of doing things and did not feel the performance penalty of creating objects, then removing them, then creating
  # them again was significant.
  def add_ecm_remove_airloops_add_zone_baseboards(model:,
                                                  system_zones_map:,
                                                  system_doas_flags: nil,
                                                  ecm_system_zones_map_option:,
                                                  standard:)
    # Set the primary fuel set to default to to specific fuel type.
    standards_info = standard.standards_data

    # Assign fuel sources.
    boiler_fueltype = standard.fuel_type_set.boiler_fueltype
    backup_boiler_fueltype = standard.fuel_type_set.backup_boiler_fueltype
    baseboard_type = standard.fuel_type_set.baseboard_type
    heating_coil_type_sys2 = standard.fuel_type_set.heating_coil_type_sys2
    heating_coil_type_sys3 = standard.fuel_type_set.heating_coil_type_sys3
    heating_coil_type_sys4 = standard.fuel_type_set.heating_coil_type_sys4
    heating_coil_type_sys6 = standard.fuel_type_set.heating_coil_type_sys6
    mau_heating_coil_type = 'none'

    # Create the hot water loop if necessary.
    hw_loop = standard.create_hw_loop_if_required(
      baseboard_type: baseboard_type,
      boiler_fueltype: boiler_fueltype,
      backup_boiler_fueltype: backup_boiler_fueltype,
      mau_heating_coil_type: mau_heating_coil_type,
      model: model,
      heating_coil_type_sys2: heating_coil_type_sys2,
      heating_coil_type_sys3: heating_coil_type_sys3,
      heating_coil_type_sys4: heating_coil_type_sys4,
      heating_coil_type_sys6: heating_coil_type_sys6
    )

    # Add baseboard heaters to each heated zone.
    system_zones_map.sort.each do |sname, zones|
      zones.each do |zone|
        standard.add_zone_baseboards(baseboard_type: baseboard_type,
                                     hw_loop: hw_loop,
                                     model: model,
                                     zone: zone)
      end
    end
  end

  # ============================================================================================================================
  # Apply advanced chiller measure
  def modify_chiller_efficiency(model:, chiller_type:)
    return if chiller_type.nil? || chiller_type == false || chiller_type == 'none' || chiller_type == 'NECB_Default'

    model.getChillerElectricEIRs.sort.each do |mod_chiller|
      ref_capacity_w = mod_chiller.referenceCapacity
      ref_capacity_w = ref_capacity_w.to_f

      ##### Look for a chiller set in chiller_set.json (with a capacity close to that of the existing chiller)
      chiller_set, chiller_min_cap, chiller_max_cap = find_chiller_set(chiller_type: chiller_type, ref_capacity_w: ref_capacity_w)

      ##### No need to replace any chillers with capacity = 0.001 W as per Kamel Haddad's comment
      if ref_capacity_w > 0.0011
        reset_chiller_efficiency(model: model, component: mod_chiller.to_ChillerElectricEIR.get, cop: chiller_set)
      end
    end

    ##### Change fan power of single-speed Cooling towers from 'Hard Sized' to Autosized (Otherwise, E+ gives the fatal error 'Autosizing of cooling tower UA failed for tower')
    model.getCoolingTowerSingleSpeeds.sort.each(&:autosizeFanPoweratDesignAirFlowRate)
  end

# ========================================================================================================================
  def find_chiller_set(chiller_type:, ref_capacity_w:)
    if chiller_type.is_a?(String)
      ##### Find the chiller that has the required capacity
      search_criteria = {}
      search_criteria['name'] = chiller_type
      capacity_w = ref_capacity_w
      chiller_packages = model_find_object(@standards_data['tables']['chiller_eff_ecm'], search_criteria, capacity_w)
      chiller_name = chiller_packages['notes']
      ecm_name = chiller_name
      chiller_set = {
        'notes' => ecm_name,
        'capacity_w' => chiller_packages['capacity_w'],
        'cop_w_by_w' => chiller_packages['cop_w_by_w'],
        'ref_leaving_chilled_water_temp_c' => chiller_packages['ref_leaving_chilled_water_temp_c'],
        'ref_entering_condenser_fluid_temp_c' => chiller_packages['ref_entering_condenser_fluid_temp_c'],
        'ref_chilled_water_flow_rate_m3_s' => chiller_packages['ref_chilled_water_flow_rate_m3_s'],
        'ref_condenser_fluid_flow_rate_m3_s' => chiller_packages['ref_condenser_fluid_flow_rate_m3_s'],
        'capft_curve' => chiller_packages['capft_curve'],
        'eirft_curve' => chiller_packages['eirft_curve'],
        'eirfplr_curve' => chiller_packages['eirfplr_curve'],
        'min_part_load_ratio' => chiller_packages['min_part_load_ratio'],
        'max_part_load_ratio' => chiller_packages['max_part_load_ratio'],
        'opt_part_load_ratio' => chiller_packages['opt_part_load_ratio'],
        'min_unloading_ratio' => chiller_packages['min_unloading_ratio'],
        'condenser_type' => chiller_packages['condenser_type'],
        'fraction_of_compressor_electric_consumption_rejected_by_condenser' => chiller_packages['fraction_of_compressor_electric_consumption_rejected_by_condenser'],
        'leaving_chilled_water_lower_temperature_limit_c' => chiller_packages['leaving_chilled_water_lower_temperature_limit_c'],
        'chiller_flow_mode' => chiller_packages['chiller_flow_mode'],
        'design_heat_recovery_water_flow_rate_m3_s' => chiller_packages['design_heat_recovery_water_flow_rate_m3_s']
      }
      chiller_min_cap = chiller_packages['minimum_capacity']
      chiller_max_cap = chiller_packages['maximum_capacity']
    end
    return chiller_set, chiller_min_cap, chiller_max_cap
  end

  # ============================================================================================================================
  def reset_chiller_efficiency(model:, component:, cop:)
    # Note that all parameters (except for the capacity) of an existing chiller are replaced with the ones of the VSD chiller, as per Kamel Haddad's comment.
    component.setName('ChillerElectricEIR_VSDCentrifugalWaterChiller')
    component.setReferenceCOP(cop['cop_w_by_w'])
    component.setReferenceLeavingChilledWaterTemperature(cop['ref_leaving_chilled_water_temp_c'])
    component.setReferenceEnteringCondenserFluidTemperature(cop['ref_entering_condenser_fluid_temp_c'])
    component.isReferenceChilledWaterFlowRateAutosized
    component.isReferenceCondenserFluidFlowRateAutosized
    component.setMinimumPartLoadRatio(cop['min_part_load_ratio'])
    component.setMaximumPartLoadRatio(cop['max_part_load_ratio'])
    component.setOptimumPartLoadRatio(cop['opt_part_load_ratio'])
    component.setMinimumUnloadingRatio(cop['min_unloading_ratio'])
    component.setCondenserType(cop['condenser_type'])
    component.setFractionofCompressorElectricConsumptionRejectedbyCondenser(cop['fraction_of_compressor_electric_consumption_rejected_by_condenser'])
    component.setLeavingChilledWaterLowerTemperatureLimit(cop['leaving_chilled_water_lower_temperature_limit_c'])
    component.setChillerFlowMode(cop['chiller_flow_mode'])
    component.setDesignHeatRecoveryWaterFlowRate(cop['design_heat_recovery_water_flow_rate_m3_s'])

    # set other fields of this object to nothing #Note that this could not be done for the 'Condenser Heat Recovery Relative Capacity Fraction' field as there is no 'reset' for this field.
    component.resetCondenserFanPowerRatio
    component.resetSizingFactor
    component.resetBasinHeaterCapacity
    component.resetBasinHeaterSetpointTemperature
    component.resetBasinHeaterSchedule
    component.resetHeatRecoveryInletHighTemperatureLimitSchedule
    component.resetHeatRecoveryLeavingTemperatureSetpointNode

    ##### Replace cooling_capacity_function_of_temperature (CAPFT) curve
    capft_curve_name = cop['capft_curve'].to_s
    existing_curve = @standards_data['curves'].select { |curve| curve['name'] == capft_curve_name }
    raise "No chiller with the name #{capft_curve_name} could be found in the ECMS class curves.json file.  Please check both the ECMS class chiller_set.json and curves.json files to ensure the curve is entered and referenced correctly." if existing_curve.empty?

    capft_curve_data = (@standards_data['curves'].select { |curve| curve['name'] == capft_curve_name })[0]
    capft_curve = model_add_curve(model, capft_curve_name)
    component.setCoolingCapacityFunctionOfTemperature(capft_curve) if capft_curve
    raise "There was a problem setting the CoolingCapacityFunctionOfTemperature curve named #{capft_curve_name} for #{component.name}.  Please ensure that the curve is entered and referenced correctly in the ECMS class curves.json and chiller_set.json files." if !capft_curve

    ##### Replace electric_input_to_cooling_output_ratio_function_of_temperature (EIRFT) curve
    eirft_curve_name = cop['eirft_curve'].to_s
    existing_curve = @standards_data['curves'].select { |curve| curve['name'] == eirft_curve_name }
    raise "No chiller with the name #{eirft_curve_name} could be found in the ECMS class curves.json file.  Please check both the ECMS class chiller_set.json and curves.json files to ensure the curve is entered and referenced correctly." if existing_curve.empty?

    eirft_curve_data = (@standards_data['curves'].select { |curve| curve['name'] == eirft_curve_name })[0]
    eirft_curve = model_add_curve(model, eirft_curve_name)
    component.setElectricInputToCoolingOutputRatioFunctionOfTemperature(eirft_curve) if eirft_curve
    raise "There was a problem setting the ElectricInputToCoolingOutputRatioFunctionOfTemperature curve named #{eirft_curve_name} for #{component.name}.  Please ensure that the curve is entered and referenced correctly in the ECMS class curves.json and chiller_set.json files." if !eirft_curve

    ##### Replace electric_input_to_cooling_output_ratio_function_of_part_load_ratio (EIRFPLR) curve
    eirfplr_curve_name = cop['eirfplr_curve'].to_s
    existing_curve = @standards_data['curves'].select { |curve| curve['name'] == eirfplr_curve_name }
    raise "No chiller with the name #{eirfplr_curve_name} could be found in the ECMS class curves.json file.  Please check both the ECMS class chiller_set.json and curves.json files to ensure the curve is entered and referenced correctly." if existing_curve.empty?

    eirfplr_curve_data = (@standards_data['curves'].select { |curve| curve['name'] == eirfplr_curve_name })[0]
    eirfplr_curve = model_add_curve(model, eirfplr_curve_name)
    component.setElectricInputToCoolingOutputRatioFunctionOfPLR(eirfplr_curve) if eirfplr_curve
    raise "There was a problem setting the ElectricInputToCoolingOutputRatioFunctionOfPLR curve named #{eirfplr_curve_name} for #{component.name}.  Please ensure that the curve is entered and referenced correctly in the ECMS class curves.json and chiller_set.json files." if !eirfplr_curve
  end

  # ============================================================================================================================
  # Add air side economizer for each airloop
  def add_airloop_economizer(model:, airloop_economizer_type:)
    return if airloop_economizer_type.nil? || (airloop_economizer_type.to_s == 'NECB_Default')

    if airloop_economizer_type.downcase == "differentialenthalpy"
      economizer_type = 'DifferentialEnthalpy'
    elsif airloop_economizer_type.downcase == "differentialdrybulb"
      economizer_type = 'DifferentialDryBulb'
    else
      OpenStudio.logFree(OpenStudio::Warn, 'openstudio.standards.airLoopHVACOutdoorAirSystem', "The air loop economizer type #{airloop_economizer_type} is not recognized.  Please make sure that the economizer being applied by the ECM is either a DifferentialEnthalpy or DifferentialDryBulb type.  No economizer will be applied.")
      return
    end

    model.getAirLoopHVACs.sort.each do |air_loop|
      oa_sys = air_loop.airLoopHVACOutdoorAirSystem
      if oa_sys.is_initialized
        oa_sys = oa_sys.get
        oa_control = oa_sys.getControllerOutdoorAir
        oa_control.setEconomizerControlType(economizer_type)
      end
    end
  end
  # ============================================================================================================================
  # Add one hot-water loop for hot-water baseboards if required
  def add_hotwater_loop(model:, fuel_type_set:)
    primary_boiler_fueltype = fuel_type_set.boiler_fueltype
    backup_boiler_fueltype = fuel_type_set.backup_boiler_fueltype
    plant_loop_names = []
    model.getPlantLoops.sort.each do |plant_loop|
      plant_loop_names << plant_loop.name.to_s
    end
    unless plant_loop_names.include? 'Hot Water Loop'
      hw_loop = OpenStudio::Model::PlantLoop.new(model)
      setup_hw_loop_with_components(model, hw_loop, primary_boiler_fueltype, backup_boiler_fueltype, model.alwaysOnDiscreteSchedule)
    end
    return hw_loop
  end
  # ============================================================================================================================

end<|MERGE_RESOLUTION|>--- conflicted
+++ resolved
@@ -2274,10 +2274,6 @@
     hp_htg_cap = hp_clg_cap if hp_clg_cap > hp_htg_cap
     heatpump_htg.setReferenceCapacity(hp_htg_cap)
     heatpump_clg.setReferenceCapacity(hp_htg_cap)
-<<<<<<< HEAD
-   return
- end
-=======
     # sensor for heat pump cooling load side heat transfer
     heatpump_clg_load_s = OpenStudio::Model::EnergyManagementSystemSensor.new(model, 'Heat Pump Load Side Heat Transfer Rate')
     heatpump_clg_load_s.setName('HeatPumpClgLoad')
@@ -2340,7 +2336,6 @@
     apply_efficiency_ecm_hs12_ashp_baseboard(model, standard)
     return
   end
->>>>>>> fc32763a
 
   # =============================================================================================================================
   # Applies the performance curves "CoilCoolingDXSingleSpeed" object.
