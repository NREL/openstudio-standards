--- conflicted
+++ resolved
@@ -1383,11 +1383,7 @@
           if backup_coil.nominalCapacity.is_initialized
             backup_coil_cap = backup_coil.nominalCapacity.to_f
           elsif backup_coil.autosizedNominalCapacity.is_initialized
-<<<<<<< HEAD
              backup_coil_cap = backup_coil.autosizedNominalCapacity.to_f
-=======
-            backup_coil_cap = backup_coil.autosizedNominalCapacity.to_f
->>>>>>> fc4b79d6
           else
             raise "Nominal capacity is undefiled for coil #{backup_coil.name.to_s}"
           end
