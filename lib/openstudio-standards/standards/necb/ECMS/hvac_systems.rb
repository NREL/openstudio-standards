--- conflicted
+++ resolved
@@ -413,47 +413,6 @@
     end
   end
 
-<<<<<<< HEAD
-  # =============================================================================================================================
-  # Add equipment for ECM 'hs08_ccashp_vrf':
-  #   -Constant-volume DOAS with air-source heat pump for heating and cooling and electric backup
-  #   -Zonal terminal VRF units connected to an outdoor VRF condenser unit
-  #   -Zonal electric backup
-  def add_ecm_hs08_ccashp_vrf(
-    model:,
-    system_zones_map:,
-    system_doas_flags:,
-    air_sys_eqpt_type: 'ccashp'
-  )
-    # Add outdoor VRF unit
-    outdoor_vrf_unit = add_outdoor_vrf_unit(model: model, ecm_name: 'hs08_ccashp_vrf')
-    # Update system doas flags
-    system_doas_flags.keys.each { |sname| system_doas_flags[sname] = true }
-    # use system zones map and generate new air system and zonal equipment
-    system_zones_map.sort.each do |sys_name, zones|
-      sys_info = air_sys_comps_assumptions(sys_name: sys_name,
-                                           zones: zones,
-                                           system_doas_flags: system_doas_flags)
-      airloop, return_fan = add_air_system(model: model,
-                                           zones: zones,
-                                           sys_abbr: sys_info['sys_abbr'],
-                                           sys_vent_type: sys_info['sys_vent_type'],
-                                           sys_heat_rec_type: sys_info['sys_heat_rec_type'],
-                                           sys_htg_eqpt_type: air_sys_eqpt_type,
-                                           sys_supp_htg_eqpt_type: 'coil_electric',
-                                           sys_clg_eqpt_type: air_sys_eqpt_type,
-                                           sys_supp_fan_type: sys_info['sys_supp_fan_type'],
-                                           sys_ret_fan_type: sys_info['sys_ret_fan_type'],
-                                           sys_setpoint_mgr_type: sys_info['sys_setpoint_mgr_type'])
-      # get and assign defrost curve
-      dx_htg_coil = nil
-      airloop.supplyComponents.sort.each do |comp|
-        if comp.to_CoilHeatingDXSingleSpeed.is_initialized
-          dx_htg_coil = comp.to_CoilHeatingDXSingleSpeed.get
-        elsif comp.to_CoilHeatingDXVariableSpeed.is_initialized
-          dx_htg_coil = comp.to_CoilHeatingDXVariableSpeed.get
-        end
-=======
   #=============================================================================================================================
   # Get building storey for a zone
   def get_zone_storey(zone)
@@ -499,50 +458,8 @@
         sys_name = "#{system_key}_#{storey_name.gsub(' ','_')}"
         updated_system_zones_map[sys_name] = [] if !updated_system_zones_map.has_key? sys_name
         updated_system_zones_map[sys_name] += zones
->>>>>>> 40d01238
-      end
-      search_criteria = {}
-      if air_sys_eqpt_type == 'ccashp'
-        search_criteria['name'] = 'Mitsubishi_Hyper_Heating_VRF_Outdoor_Unit RTU'
-      elsif air_sys_eqpt_type == 'ashp'
-        search_criteria['name'] = 'NECB2015_ASHP'
-      end
-      props = model_find_object(standards_data['tables']['heat_pump_heating_ecm']['table'], search_criteria, 1.0)
-      heat_defrost_eir_ft = model_add_curve(model, props['heat_defrost_eir_ft'])
-      if heat_defrost_eir_ft
-        dx_htg_coil.setDefrostEnergyInputRatioFunctionofTemperatureCurve(heat_defrost_eir_ft)
-      else
-        OpenStudio.logFree(OpenStudio::Warn, 'openstudio.standards.CoilHeatingDX', "For #{dx_htg_coil.name}, cannot find heat_defrost_eir_ft curve, will not be set.")
-      end
-      # add zone equipment and diffuser
-      # add terminal VRF units
-      add_zone_eqpt(model: model,
-                    airloop: airloop,
-                    zones: zones,
-                    outdoor_unit: outdoor_vrf_unit,
-                    zone_diffuser_type: sys_info['zone_diffuser_type'],
-                    zone_htg_eqpt_type: 'vrf',
-                    zone_supp_htg_eqpt_type: 'none',
-                    zone_clg_eqpt_type: 'vrf',
-                    zone_fan_type: 'On_Off')
-      # add electric unit heaters fpr backup
-      add_zone_eqpt(model: model,
-                    airloop: airloop,
-                    zones: zones,
-                    outdoor_unit: nil,
-                    zone_diffuser_type: nil,
-                    zone_htg_eqpt_type: 'baseboard_electric',
-                    zone_supp_htg_eqpt_type: 'none',
-                    zone_clg_eqpt_type: 'none',
-                    zone_fan_type: 'none') # OS doesn't support onoff fans for unit heaters
-      # Now we can find and apply maximum horizontal and vertical distances between outdoor vrf unit and zones with vrf terminal units
-      max_hor_pipe_length, max_vert_pipe_length = get_max_vrf_pipe_lengths(model)
-      outdoor_vrf_unit.setEquivalentPipingLengthusedforPipingCorrectionFactorinCoolingMode(max_hor_pipe_length)
-      outdoor_vrf_unit.setEquivalentPipingLengthusedforPipingCorrectionFactorinHeatingMode(max_hor_pipe_length)
-      outdoor_vrf_unit.setVerticalHeightusedforPipingCorrectionFactor(max_vert_pipe_length)
-    end
-<<<<<<< HEAD
-=======
+      end
+    end
     return updated_system_zones_map
   end
 
@@ -647,7 +564,6 @@
       outdoor_vrf_unit.setEquivalentPipingLengthusedforPipingCorrectionFactorinHeatingMode(max_hor_pipe_length)
       outdoor_vrf_unit.setVerticalHeightusedforPipingCorrectionFactor(max_vert_pipe_length)
     end
->>>>>>> 40d01238
   end
 
   # =============================================================================================================================
@@ -791,12 +707,9 @@
     when 'coil_electric'
       htg_eqpt = OpenStudio::Model::CoilHeatingElectric.new(model, always_on)
       htg_eqpt.setName('CoilHeatingElectric')
-<<<<<<< HEAD
-=======
     when 'coil_gas'
       htg_eqpt = OpenStudio::Model::CoilHeatingGas.new(model, always_on)
       htg_eqpt.setName('CoilHeatingGas')
->>>>>>> 40d01238
     when 'ashp'
       htg_eqpt = OpenStudio::Model::CoilHeatingDXSingleSpeed.new(model)
       htg_eqpt.setName('CoilHeatingDXSingleSpeed_ASHP')
@@ -1092,10 +1005,6 @@
   #   -Electric baseboards
   def add_ecm_hs09_ccashp_baseboard(model:,
                                     system_zones_map:,    # hash of ailoop names as keys and array of zones as values
-<<<<<<< HEAD
-                                    system_doas_flags:)   # hash of system names as keys and flag for DOAS as values
-
-=======
                                     system_doas_flags:,   # hash of system names as keys and flag for DOAS as values
                                     ecm_system_zones_map_option:,
                                     heating_fuel:,
@@ -1111,17 +1020,12 @@
     # Set supplemental heating for air loop
     sys_supp_htg_eqpt_type = 'coil_electric'
     sys_supp_htg_eqpt_type = 'coil_gas' if updated_heating_fuel == 'NaturalGas'
->>>>>>> 40d01238
     systems = []
     system_zones_map.sort.each do |sys_name, zones|
       sys_info = air_sys_comps_assumptions(sys_name: sys_name,
                                            zones: zones,
                                            system_doas_flags: system_doas_flags)
-<<<<<<< HEAD
-      # add air loop and its equipment
-=======
       # add airloop and its equipment
->>>>>>> 40d01238
       airloop, return_fan = add_air_system(
         model: model,
         zones: zones,
@@ -1129,11 +1033,7 @@
         sys_vent_type: sys_info['sys_vent_type'],
         sys_heat_rec_type: sys_info['sys_heat_rec_type'],
         sys_htg_eqpt_type: 'ccashp',
-<<<<<<< HEAD
-        sys_supp_htg_eqpt_type: 'coil_electric',
-=======
         sys_supp_htg_eqpt_type: sys_supp_htg_eqpt_type,
->>>>>>> 40d01238
         sys_clg_eqpt_type: 'ccashp',
         sys_supp_fan_type: sys_info['sys_supp_fan_type'],
         sys_ret_fan_type: sys_info['sys_ret_fan_type'],
@@ -1223,14 +1123,6 @@
               supply_fan = fan # assume supply fan has higher pressure drop
             end
           end
-<<<<<<< HEAD
-          fan_power = supply_fan.autosizedMaximumFlowRate.to_f * max_pd / supply_fan.fanTotalEfficiency.to_f
-          clg_dx_coil_cap = clg_dx_coil.autosizedGrossRatedTotalCoolingCapacityAtSelectedNominalSpeedLevel.to_f *
-                            supply_fan.autosizedMaximumFlowRate.to_f / clg_dx_coil.autosizedRatedAirFlowRateAtSelectedNominalSpeedLevel.to_f +
-                            fan_power / clg_dx_coil.speeds.last.referenceUnitGrossRatedSensibleHeatRatio.to_f
-        else
-          clg_dx_coil_cap = clg_dx_coil.grossRatedTotalCoolingCapacityAtSelectedNominalSpeedLevel.to_f
-=======
           # There is an error in EnergyPlus in the estimated capacity of the coil "CoilCoolingDXVariableSpeed".
           # Here the capacity reported by OS is adjusted to estimate an appropriate capacity for the cooling coil.
           # The autosized capacity is corrected for the actual fan flow rate and fan power.
@@ -1264,11 +1156,7 @@
            backup_coil_cap = backup_coil.nominalCapacity.to_f
         else
           raise "Nominal capacity is undefiled for coil #{backup_coil.name.to_s}"
->>>>>>> 40d01238
         end
-        htg_dx_coil_init_name = get_hvac_comp_init_name(htg_dx_coil, false)
-        htg_dx_coil.setName(htg_dx_coil_init_name)
-        backup_coil_cap = backup_coil.autosizedNominalCapacity.to_f
         # Set the DX capacities to the maximum of the fraction of the backup coil capacity or the cooling capacity needed
         dx_cap = fr_backup_coil_cap_as_dx_coil_cap * backup_coil_cap
         if dx_cap < clg_dx_coil_cap then dx_cap = clg_dx_coil_cap end
@@ -1288,12 +1176,6 @@
   #   -Packaged-Terminal air-source heat pumps with electric backup
   def add_ecm_hs11_ashp_pthp(model:,
                              system_zones_map:,
-<<<<<<< HEAD
-                             system_doas_flags:)
-
-    # Update system doas flags
-    system_doas_flags.keys.each { |sname| system_doas_flags[sname] = true }
-=======
                              system_doas_flags:,
                              ecm_system_zones_map_option:,
                              standard:,
@@ -1320,7 +1202,6 @@
     # Update system doas flags
     system_doas_flags = {}
     system_zones_map.keys.each { |sname| system_doas_flags[sname] = true }
->>>>>>> 40d01238
     # use system zones map and generate new air system and zonal equipment
     systems = []
     system_zones_map.sort.each do |sys_name, zones|
@@ -1333,11 +1214,7 @@
                                            sys_vent_type: sys_info['sys_vent_type'],
                                            sys_heat_rec_type: sys_info['sys_heat_rec_type'],
                                            sys_htg_eqpt_type: 'ashp',
-<<<<<<< HEAD
-                                           sys_supp_htg_eqpt_type: 'coil_electric',
-=======
                                            sys_supp_htg_eqpt_type: sys_supp_htg_eqpt_type,
->>>>>>> 40d01238
                                            sys_clg_eqpt_type: 'ashp',
                                            sys_supp_fan_type: sys_info['sys_supp_fan_type'],
                                            sys_ret_fan_type: sys_info['sys_ret_fan_type'],
@@ -1419,14 +1296,6 @@
             clg_dx_coil.setName(clg_dx_coil_init_name)
             if clg_dx_coil.autosizedRatedTotalCoolingCapacity.is_initialized
               clg_dx_coil_cap = clg_dx_coil.autosizedRatedTotalCoolingCapacity.to_f
-<<<<<<< HEAD
-            else
-              clg_dx_coil_cap = clg_dx_coil.ratedTotalCoolingCapacity.to_f
-            end
-            htg_dx_coil_init_name = get_hvac_comp_init_name(htg_dx_coil, true)
-            htg_dx_coil.setName(htg_dx_coil_init_name)
-            backup_coil_cap = backup_coil.autosizedNominalCapacity.to_f
-=======
             elsif clg_dx_coil.ratedTotalCoolingCapacity.is_initialized
               clg_dx_coil_cap = clg_dx_coil.ratedTotalCoolingCapacity.to_f
             else
@@ -1441,7 +1310,6 @@
             else
               raise "The nominal capacity is undefined for coil #{backup_coil.name.to_s}"
             end
->>>>>>> 40d01238
             # Set the DX capacities to the maximum of the fraction of the backup coil capacity or the cooling capacity needed
             dx_cap = fr_backup_coil_cap_as_dx_coil_cap * backup_coil_cap
             if dx_cap < clg_dx_coil_cap then dx_cap = clg_dx_coil_cap end
@@ -1468,10 +1336,6 @@
   #   -Electric baseboards
   def add_ecm_hs12_ashp_baseboard(model:,
                                   system_zones_map:,
-<<<<<<< HEAD
-                                  system_doas_flags:)
-
-=======
                                   system_doas_flags:,
                                   ecm_system_zones_map_option:,
                                   standard:,
@@ -1487,7 +1351,6 @@
     # Set supplemental heating fuel for airloop
     sys_supp_htg_eqpt_type = 'coil_electric'
     sys_supp_htg_eqpt_type = 'coil_gas' if updated_heating_fuel == 'NaturalGas'
->>>>>>> 40d01238
     systems = []
     system_zones_map.sort.each do |sys_name, zones|
       sys_info = air_sys_comps_assumptions(sys_name: sys_name,
@@ -1500,11 +1363,7 @@
                                            sys_vent_type: sys_info['sys_vent_type'],
                                            sys_heat_rec_type: sys_info['sys_heat_rec_type'],
                                            sys_htg_eqpt_type: 'ashp',
-<<<<<<< HEAD
-                                           sys_supp_htg_eqpt_type: 'coil_electric',
-=======
                                            sys_supp_htg_eqpt_type: sys_supp_htg_eqpt_type,
->>>>>>> 40d01238
                                            sys_clg_eqpt_type: 'ashp',
                                            sys_supp_fan_type: sys_info['sys_supp_fan_type'],
                                            sys_ret_fan_type: sys_info['sys_ret_fan_type'],
@@ -1587,11 +1446,8 @@
           htg_dx_coil = icomp.to_CoilHeatingDXSingleSpeed.get
         elsif icomp.to_CoilHeatingElectric.is_initialized
           backup_coil = icomp.to_CoilHeatingElectric.get
-<<<<<<< HEAD
-=======
         elsif icomp.to_CoilHeatingGas.is_initialized
           backup_coil = icomp.to_CoilHeatingGas.get
->>>>>>> 40d01238
         end
       end
       if clg_dx_coil && htg_dx_coil && backup_coil
@@ -1600,14 +1456,6 @@
         clg_dx_coil.setName(clg_dx_coil_init_name)
         if clg_dx_coil.autosizedRatedTotalCoolingCapacity.is_initialized
           clg_dx_coil_cap = clg_dx_coil.autosizedRatedTotalCoolingCapacity.to_f
-<<<<<<< HEAD
-        else
-          clg_dx_coil_cap = clg_dx_coil.ratedTotalCoolingCapacity.to_f
-        end
-        htg_dx_coil_init_name = get_hvac_comp_init_name(htg_dx_coil, true)
-        htg_dx_coil.setName(htg_dx_coil_init_name)
-        backup_coil_cap = backup_coil.autosizedNominalCapacity.to_f
-=======
         elsif clg_dx_coil.ratedTotalCoolingCapacity.is_initialized
           clg_dx_coil_cap = clg_dx_coil.ratedTotalCoolingCapacity.to_f
         else
@@ -1622,7 +1470,6 @@
         else
           raise "Nominal capacity is undefined for coil #{backup_coil.name.to_s}"
         end
->>>>>>> 40d01238
         # set the DX capacities to the maximum of the fraction of the backup coil capacity or the cooling capacity needed
         dx_cap = fr_backup_coil_cap_as_dx_coil_cap * backup_coil_cap
         if dx_cap < clg_dx_coil_cap then dx_cap = clg_dx_coil_cap end
@@ -1642,24 +1489,17 @@
   #   -Zonal VRF terminal units for heating and cooling with electric baseboards
   def add_ecm_hs13_ashp_vrf(model:,
                             system_zones_map:,
-<<<<<<< HEAD
-                            system_doas_flags:)
-=======
                             system_doas_flags:,
                             ecm_system_zones_map_option:,
                             standard:,
                             heating_fuel:)
->>>>>>> 40d01238
     # call method for ECM hs08 with ASHP in the air system
     add_ecm_hs08_ccashp_vrf(model: model,
                             system_zones_map: system_zones_map,
                             system_doas_flags: system_doas_flags,
-<<<<<<< HEAD
-=======
                             ecm_system_zones_map_option: ecm_system_zones_map_option,
                             standard: standard,
                             heating_fuel: heating_fuel,
->>>>>>> 40d01238
                             air_sys_eqpt_type: 'ashp')
   end
 
@@ -2285,7 +2125,6 @@
       cop = eer_to_cop(min_eer)
       new_comp_name = "#{coil_cooling_dx_single_speed.name} #{capacity_kbtu_per_hr.round}kBtu/hr #{min_eer}EER"
       OpenStudio.logFree(OpenStudio::Info, 'openstudio.standards.CoilCoolingDXSingleSpeed', "For #{template}: #{coil_cooling_dx_single_speed.name}: Capacity = #{capacity_kbtu_per_hr.round}kBtu/hr; EER = #{min_eer}")
-<<<<<<< HEAD
     end
 
     # If specified as COP
@@ -2323,45 +2162,6 @@
       return successfully_set_all_properties
     end
 
-=======
-    end
-
-    # If specified as COP
-    unless ac_props['minimum_coefficient_of_performance_cooling'].nil?
-      cop = ac_props['minimum_coefficient_of_performance_cooling']
-      new_comp_name = "#{coil_cooling_dx_single_speed.name} #{capacity_kbtu_per_hr.round}kBtu/hr #{cop}COP"
-      OpenStudio.logFree(OpenStudio::Info, 'openstudio.standards.CoilCoolingDXSingleSpeed', "For #{template}: #{coil_cooling_dx_single_speed.name}: Capacity = #{capacity_kbtu_per_hr.round}kBtu/hr; COP = #{cop}")
-    end
-
-    # Rename
-    if rename
-      coil_cooling_dx_single_speed.setName(new_comp_name)
-    end
-
-    return cop
-  end
-
-  # =============================================================================================================================
-  # Find minimum efficiency for "CoilHeatingDXSingleSpeed" object
-  def coil_heating_dx_single_speed_standard_minimum_cop(coil_heating_dx_single_speed,
-                                                        search_criteria,
-                                                        rename = false)
-
-    capacity_w = coil_heating_dx_single_speed_find_capacity(coil_heating_dx_single_speed)
-    capacity_btu_per_hr = OpenStudio.convert(capacity_w, 'W', 'Btu/hr').get
-    capacity_kbtu_per_hr = OpenStudio.convert(capacity_w, 'W', 'kBtu/hr').get
-
-    # Look up the efficiency characteristics
-    props = model_find_object(standards_data['tables']['heat_pump_heating_ecm'], search_criteria, capacity_btu_per_hr)
-
-    # Check to make sure properties were found
-    if props.nil?
-      OpenStudio.logFree(OpenStudio::Warn, 'openstudio.standards.CoilHeatingDXSingleSpeed', "For #{coil_heating_dx_single_speed.name}, cannot find efficiency info using #{search_criteria}, cannot apply efficiency standard.")
-      successfully_set_all_properties = false
-      return successfully_set_all_properties
-    end
-
->>>>>>> 40d01238
     # Get the minimum efficiency standards
     cop = nil
 
@@ -2823,11 +2623,7 @@
     else
       eff_measure_name = eff['name']
     end
-<<<<<<< HEAD
-    new_boiler_name = boiler_primacy + eff_measure_name + " #{boiler_size_kbtu_per_hour.round(0)}kBtu/hr #{component.nominalThermalEfficiency} Thermal Eff"
-=======
     new_boiler_name = (boiler_primacy + eff_measure_name + " #{boiler_size_kbtu_per_hour.round(0)}kBtu/hr #{component.nominalThermalEfficiency} Thermal Eff").strip
->>>>>>> 40d01238
     component.setName(new_boiler_name)
   end
 
@@ -3005,11 +2801,7 @@
     else
       shw_ecm_package_name = eff['name']
     end
-<<<<<<< HEAD
-    shw_name = "#{shw_vol_gal} Gal #{shw_ecm_package_name} Water Heater - #{shw_capacity_kBtu_hr}kBtu/hr #{eff['efficiency']} Therm Eff"
-=======
     shw_name = ("#{shw_vol_gal} Gal #{shw_ecm_package_name} Water Heater - #{shw_capacity_kBtu_hr}kBtu/hr #{eff['efficiency']} Therm Eff").strip
->>>>>>> 40d01238
     component.setName(shw_name)
   end
 
@@ -3109,33 +2901,19 @@
   def add_ecm_remove_airloops_add_zone_baseboards(model:,
                                                   system_zones_map:,
                                                   system_doas_flags: nil,
-<<<<<<< HEAD
-                                                  zone_clg_eqpt_type: nil,
-                                                  standard:,
-                                                  primary_heating_fuel:)
-=======
                                                   ecm_system_zones_map_option:,
                                                   standard:,
                                                   heating_fuel:)
->>>>>>> 40d01238
     # Set the primary fuel set to default to to specific fuel type.
     standards_info = standard.standards_data
 
     if heating_fuel == 'DefaultFuel'
       epw = BTAP::Environment::WeatherFile.new(model.weatherFile.get.path.get)
-<<<<<<< HEAD
-      primary_heating_fuel = standards_info['regional_fuel_use'].detect { |fuel_sources| fuel_sources['state_province_regions'].include?(epw.state_province_region) }['fueltype_set']
-    end
-    # Get fuelset.
-    system_fuel_defaults = standards_info['fuel_type_sets'].detect { |fuel_type_set| fuel_type_set['name'] == primary_heating_fuel }
-    raise("fuel_type_sets named #{primary_heating_fuel} not found in fuel_type_sets table.") if system_fuel_defaults.nil?
-=======
       heating_fuel = standards_info['regional_fuel_use'].detect { |fuel_sources| fuel_sources['state_province_regions'].include?(epw.state_province_region) }['fueltype_set']
     end
     # Get fuelset.
     system_fuel_defaults = standards_info['fuel_type_sets'].detect { |fuel_type_set| fuel_type_set['name'] == heating_fuel }
     raise("fuel_type_sets named #{heating_fuel} not found in fuel_type_sets table.") if system_fuel_defaults.nil?
->>>>>>> 40d01238
 
     # Assign fuel sources.
     boiler_fueltype = system_fuel_defaults['boiler_fueltype']
