class ECMS
  # =============================================================================================================================
  # Remove existing zone equipment
  def remove_all_zone_eqpt(sys_objs)
    sys_objs.each do |isys|
      isys.thermalZones.each do |izone|
        if izone.equipment.empty? then next end

        izone.equipment.each(&:remove)
      end
    end
  end

  # =============================================================================================================================
  # Remove hot-water plant loops
  def remove_hw_loops(model)
    model.getPlantLoops.each do |iloop|
      hw_loop = false
      iloop.supplyComponents.each do |icomp|
        if icomp.to_BoilerHotWater.is_initialized
          hw_loop = true
          break
        end
      end
      if hw_loop then iloop.remove end
    end
  end

  # =============================================================================================================================
  # Remove chilled-water plant loops
  def remove_chw_loops(model)
    model.getPlantLoops.each do |iloop|
      chw_loop = false
      iloop.supplyComponents.each do |icomp|
        if icomp.to_ChillerElectricEIR.is_initialized
          chw_loop = true
          break
        end
      end
      if chw_loop then iloop.remove end
    end
  end

  # =============================================================================================================================
  # Remove condenser-water plant loops
  def remove_cw_loops(model)
    model.getPlantLoops.each do |iloop|
      cw_loop = false
      iloop.supplyComponents.each do |icomp|
        if icomp.to_CoolingTowerSingleSpeed.is_initialized
          cw_loop = true
        end
      end
      if cw_loop then iloop.remove end
    end
  end

  # =============================================================================================================================
  # Remove air loops
  def remove_air_loops(model)
    # remove air loops
    model.getAirLoopHVACs.each(&:remove)
  end

  # =============================================================================================================================
  # Return map of systems to zones and set flag for dedicated outdoor air unit for each system
  def get_map_systems_to_zones(systems)
    map_systems_to_zones = {}
    system_doas_flags = {}
    systems.each do |system|
      zones = system.thermalZones
      map_systems_to_zones[system.name.to_s] = zones
      if system.sizingSystem.typeofLoadtoSizeOn.to_s == 'VentilationRequirement'
        system_doas_flags[system.name.to_s] = true
      else
        system_doas_flags[system.name.to_s] = false
      end
    end
    return map_systems_to_zones, system_doas_flags
  end

  # =============================================================================================================================
  # Return hash of zone and cooling equipment type in the zone
  def get_zone_clg_eqpt_type(model)
    zone_clg_eqpt_type = {}
    model.getThermalZones.each do |zone|
      zone.equipment.each do |eqpt|
        if eqpt.to_ZoneHVACPackagedTerminalAirConditioner.is_initialized
          zone_clg_eqpt_type[zone.name.to_s] = 'ZoneHVACPackagedTerminalAirConditioner'
          break
        end
      end
    end
    return zone_clg_eqpt_type
  end

  # =============================================================================================================================
  # Return hash of flags for whether storey is conditioned and average ceiling z-coordinates of building storeys.
  def get_storey_avg_clg_zcoords(model)
    storey_avg_clg_zcoords = {}
    model.getBuildingStorys.each do |storey|
      storey_avg_clg_zcoords[storey] = []
      storey_cond = false
      total_area = 0.0
      sum = 0.0
      storey.spaces.each do |space|
        # Determine if any of the spaces/zones of the storey are conditioned? If yes then the floor is considered to be conditioned
        if space.thermalZone.is_initialized
          zone = space.thermalZone.get
          if zone.thermostat.is_initialized
            if zone.thermostat.get.to_ThermostatSetpointDualSetpoint.is_initialized
              if zone.thermostat.get.to_ThermostatSetpointDualSetpoint.get.heatingSetpointTemperatureSchedule.is_initialized ||
                 zone.thermostat.get.to_ThermostatSetpointDualSetpoint.get.coolingSetpointTemperatureSchedule.is_initialized
                storey_cond = true
              end
            end
          end
        end
        # Find average height of z-coordinates of ceiling/roof of floor
        space.surfaces.each do |surf|
          if surf.surfaceType.to_s.upcase == 'ROOFCEILING'
            sum += (surf.centroid.z.to_f + space.zOrigin.to_f) * surf.grossArea.to_f
            total_area += surf.grossArea.to_f
          end
        end
      end
      storey_avg_clg_zcoords[storey] << storey_cond
      storey_avg_clg_zcoords[storey] << (sum / total_area)
    end

    return storey_avg_clg_zcoords
  end

  # =============================================================================================================================
  # Return x,y,z coordinates of exterior wall with largest area on the lowest floor
  def get_lowest_floor_ext_wall_centroid_coords(storeys_clg_zcoords)
    ext_wall = nil
    ext_wall_x = nil
    ext_wall_y = nil
    ext_wall_z = nil
    storeys_clg_zcoords.keys.each do |storey|
      max_area = 0.0
      sorted_spaces = storey.spaces.sort_by { |space| space.name.to_s }
      sorted_spaces.each do |space|
        ext_walls = space.surfaces.select { |surf| (surf.surfaceType.to_s.upcase == 'WALL') && (surf.outsideBoundaryCondition.to_s.upcase == 'OUTDOORS') }
        ext_walls = ext_walls.sort_by { |wall| wall.grossArea.to_f }
        if !ext_walls.empty?
          if ext_walls.last.grossArea.to_f > max_area
            max_area = ext_walls.last.grossArea.to_f
            ext_wall_x = ext_walls.last.centroid.x.to_f + space.xOrigin.to_f
            ext_wall_y = ext_walls.last.centroid.y.to_f + space.yOrigin.to_f
            ext_wall_z = ext_walls.last.centroid.z.to_f + space.zOrigin.to_f
            ext_wall = ext_walls.last
          end
        end
      end
      break unless !ext_wall
    end
    if !ext_wall
      OpenStudio.logFree(OpenStudio::Info, 'openstudiostandards.get_lowest_floor_ext_wall_centroid_coords', 'Did not find an exteior wall in the building!')
    end

    return ext_wall_x, ext_wall_y, ext_wall_z
  end

  # =============================================================================================================================
  # Return x,y,z coordinates of space centroid
  def get_space_centroid_coords(space)
    total_area = 0.0
    sum_x = 0.0
    sum_y = 0.0
    sum_z = 0.0
    space.surfaces.each do |surf|
      total_area += surf.grossArea.to_f
      sum_x += (surf.centroid.x.to_f + space.xOrigin.to_f) * surf.grossArea.to_f
      sum_y += (surf.centroid.y.to_f + space.yOrigin.to_f) * surf.grossArea.to_f
      sum_z += (surf.centroid.z.to_f + space.zOrigin.to_f) * surf.grossArea.to_f
    end
    space_centroid_x = sum_x / total_area
    space_centroid_y = sum_y / total_area
    space_centroid_z = sum_z / total_area

    return space_centroid_x, space_centroid_y, space_centroid_z
  end

  # =============================================================================================================================
  # Return x,y,z coordinates of the centroid of the roof of the storey
  def get_roof_centroid_coords(storey)
    sum_x = 0.0
    sum_y = 0.0
    sum_z = 0.0
    total_area = 0.0
    cent_x = nil
    cent_y = nil
    cent_z = nil
    storey.spaces.each do |space|
      roof_surfaces = space.surfaces.select { |surf| (surf.surfaceType.to_s.upcase == 'ROOFCEILING') && (surf.outsideBoundaryCondition.to_s.upcase == 'OUTDOORS') }
      roof_surfaces.each do |surf|
        sum_x += (surf.centroid.x.to_f + space.xOrigin.to_f) * surf.grossArea.to_f
        sum_y += (surf.centroid.y.to_f + space.yOrigin.to_f) * surf.grossArea.to_f
        sum_z += (surf.centroid.z.to_f + space.zOrigin.to_f) * surf.grossArea.to_f
        total_area += surf.grossArea.to_f
      end
    end
    if total_area > 0.0
      cent_x = sum_x / total_area
      cent_y = sum_y / total_area
      cent_z = sum_z / total_area
    else
      OpenStudio.logFree(OpenStudio::Info, 'openstudiostandards.get_roof_centroid_coords', 'Did not find a roof on the top floor!')
    end

    return cent_x, cent_y, cent_z
  end

  # =============================================================================================================================
  # Determine maximum equivalent and net vertical pipe runs for VRF model
  def get_max_vrf_pipe_lengths(model)
    # Get and sort floors average ceilings z-coordinates hash
    storeys_clg_zcoords = get_storey_avg_clg_zcoords(model)
    storeys_clg_zcoords = storeys_clg_zcoords.sort_by { |key, value| value[1] }.to_h # sort storeys hash based on ceiling/roof z-coordinate
    if storeys_clg_zcoords.values.last[0]
      # If the top floor is conditioned, then assume the top floor is not an attic floor and place the VRF outdoor unit at the roof centroid
      location_cent_x, location_cent_y, location_cent_z = get_roof_centroid_coords(storeys_clg_zcoords.keys.last)
    else
      # If the top floor is not conditioned, then assume it's an attic floor. In this case place the VRF outdoor unit next to the centroid
      # of the exterior wall with the largest area on the lowest floor.
      location_cent_x, location_cent_y, location_cent_z = get_lowest_floor_ext_wall_centroid_coords(storeys_clg_zcoords)
    end
    # Initialize distances
    max_equiv_distance = 0.0
    max_vert_distance = 0.0
    min_vert_distance = 0.0
    storeys_clg_zcoords.keys.each do |storey|
      next unless storeys_clg_zcoords[storey][0]

      storey.spaces.each do |space|
        # Is there a VRF terminal unit in the space/zone?
        vrf_term_units = []
        if space.thermalZone.is_initialized
          vrf_term_units = space.thermalZone.get.equipment.select { |eqpt| eqpt.to_ZoneHVACTerminalUnitVariableRefrigerantFlow.is_initialized }
        end
        next if vrf_term_units.empty?

        space_centroid_x, space_centroid_y, space_centroid_z = get_space_centroid_coords(space)
        # Update max horizontal and vertical distances if needed
        equiv_distance = (location_cent_x.to_f - space_centroid_x.to_f).abs +
                         (location_cent_y.to_f - space_centroid_y.to_f).abs +
                         (location_cent_z.to_f - space_centroid_z.to_f).abs
        if equiv_distance > max_equiv_distance then max_equiv_distance = equiv_distance end
        pos_vert_distance = [space_centroid_z.to_f - location_cent_z.to_f, 0.0].max
        if pos_vert_distance > max_vert_distance then max_vert_distance = pos_vert_distance end
        neg_vert_distance = [space_centroid_z.to_f - location_cent_z.to_f, 0.0].min
        if neg_vert_distance < min_vert_distance then min_vert_distance = neg_vert_distance end
      end
    end
    max_net_vert_distance = max_vert_distance + min_vert_distance
    max_net_vert_distance = [max_net_vert_distance, 0.000001].max

    return max_equiv_distance, max_net_vert_distance
  end

  # =============================================================================================================================
  # Add an outdoor VRF unit
  def add_outdoor_vrf_unit(model:,
                           ecm_name: nil,
                           condenser_type: 'AirCooled')
    outdoor_vrf_unit = OpenStudio::Model::AirConditionerVariableRefrigerantFlow.new(model)
    outdoor_vrf_unit.setName('VRF Outdoor Unit')
    outdoor_vrf_unit.setHeatPumpWasteHeatRecovery(true)
    outdoor_vrf_unit.setRatedHeatingCOP(4.0)
    outdoor_vrf_unit.setRatedCoolingCOP(4.0)
    outdoor_vrf_unit.setMinimumOutdoorTemperatureinHeatingMode(-25.0)
    outdoor_vrf_unit.setHeatingPerformanceCurveOutdoorTemperatureType('WetBulbTemperature')
    outdoor_vrf_unit.setMasterThermostatPriorityControlType('ThermostatOffsetPriority')
    outdoor_vrf_unit.setDefrostControl('OnDemand')
    outdoor_vrf_unit.setDefrostStrategy('ReverseCycle')
    outdoor_vrf_unit.autosizeResistiveDefrostHeaterCapacity
    outdoor_vrf_unit.setPipingCorrectionFactorforHeightinHeatingModeCoefficient(-0.00019231)
    outdoor_vrf_unit.setPipingCorrectionFactorforHeightinCoolingModeCoefficient(-0.00019231)
    outdoor_vrf_unit.setMinimumOutdoorTemperatureinHeatRecoveryMode(-5.0)
    outdoor_vrf_unit.setMaximumOutdoorTemperatureinHeatRecoveryMode(26.2)
    outdoor_vrf_unit.setInitialHeatRecoveryCoolingCapacityFraction(0.5)
    outdoor_vrf_unit.setHeatRecoveryCoolingCapacityTimeConstant(0.15)
    outdoor_vrf_unit.setInitialHeatRecoveryCoolingEnergyFraction(1.0)
    outdoor_vrf_unit.setHeatRecoveryCoolingEnergyTimeConstant(0.0)
    outdoor_vrf_unit.setInitialHeatRecoveryHeatingCapacityFraction(1.0)
    outdoor_vrf_unit.setHeatRecoveryHeatingCapacityTimeConstant(0.15)
    outdoor_vrf_unit.setInitialHeatRecoveryHeatingEnergyFraction(1.0)
    outdoor_vrf_unit.setHeatRecoveryCoolingEnergyTimeConstant(0.0)
    outdoor_vrf_unit.setMinimumHeatPumpPartLoadRatio(0.5)
    outdoor_vrf_unit.setCondenserType(condenser_type)
    outdoor_vrf_unit.setCrankcaseHeaterPowerperCompressor(1.0e-6)
    heat_defrost_eir_ft = nil
    if ecm_name
      search_criteria = {}
      search_criteria['name'] = 'Mitsubishi_Hyper_Heating_VRF_Outdoor_Unit'
      props = model_find_object(standards_data['tables']['heat_pump_heating_ecm']['table'], search_criteria, 1.0)
      heat_defrost_eir_ft = model_add_curve(model, props['heat_defrost_eir_ft'])
    end
    if heat_defrost_eir_ft
      outdoor_vrf_unit.setDefrostEnergyInputRatioModifierFunctionofTemperatureCurve(heat_defrost_eir_ft)
    else
      OpenStudio.logFree(OpenStudio::Warn, 'openstudio.standards.AirConditionerVariableRefrigerantFlow', "For #{outdoor_vrf_unit.name}, cannot find heat_defrost_eir_ft curve, will not be set.")
    end

    return outdoor_vrf_unit
  end

  # =============================================================================================================================
  # Method to determine whether zone can have terminal vrf equipment. Zones with no vrf terminal equipment are characterized by
  # transient occupancy such is the case for corridors, stairwells, storage, ...
  def zone_with_no_vrf_eqpt?(zone)
    space_types_to_skip = {}
    space_types_to_skip['NECB2011'] = ['Atrium - H < 13m',
                                       'Atrium - H > 13m',
                                       'Audience - auditorium',
                                       'Corr. < 2.4m wide',
                                       'Corr. >= 2.4m wide',
                                       'Electrical/Mechanical',
                                       'Hospital corr. < 2.4m',
                                       'Hospital corr. >= 2.4m',
                                       'Mfg - corr. < 2.4m',
                                       'Mfg - corr. >= 2.4m',
                                       'Lobby - elevator',
                                       'Lobby - hotel',
                                       'Lobby - motion picture',
                                       'Lobby - other',
                                       'Lobby - performance arts',
                                       'Locker room',
                                       'Parking garage space',
                                       'Stairway',
                                       'Storage area',
                                       'Storage area - occsens',
                                       'Storage area - refrigerated',
                                       'Storage area - refrigerated - occsens',
                                       'Washroom',
                                       'Warehouse - fine',
                                       'Warehouse - fine - refrigerated',
                                       'Warehouse - med/blk',
                                       'Warehouse - med/blk - refrigerated',
                                       'Warehouse - med/blk2',
                                       'Warehouse - med/blk2 - refrigerated',
                                       'Hotel/Motel - lobby']

    space_types_to_skip['NECB2015'] = ['Atrium (height < 6m)',
                                       'Atrium (6 =< height <= 12m)',
                                       'Atrium (height > 12m)',
                                       'Computer/Server room-sch-A',
                                       'Copy/Print room',
                                       'Corridor/Transition area - hospital',
                                       'Corridor/Transition area - manufacturing facility',
                                       'Corridor/Transition area - space designed to ANSI/IES RP-28',
                                       'Corridor/Transition area other',
                                       'Electrical/Mechanical room',
                                       'Emergency vehicle garage',
                                       'Lobby - elevator',
                                       'Lobby - hotel',
                                       'Lobby - motion picture theatre',
                                       'Lobby - performing arts theatre',
                                       'Lobby - space designed to ANSI/IES RP-28',
                                       'Lobby - other',
                                       'Locker room',
                                       'Storage garage interior',
                                       'Storage room < 5 m2',
                                       'Storage room <= 5 m2 <= 100 m2',
                                       'Storage room > 100 m2',
                                       'Washroom - space designed to ANSI/IES RP-28',
                                       'Washroom - other',
                                       'Warehouse storage area medium to bulky palletized items',
                                       'Warehouse storage area small hand-carried items(4)']

    space_types_to_skip['NECB2017'] = ['Atrium (height < 6m)',
                                       'Atrium (6 =< height <= 12m)',
                                       'Atrium (height > 12m)',
                                       'Computer/Server room',
                                       'Copy/Print room',
                                       'Corridor/Transition area - hospital',
                                       'Corridor/Transition area - manufacturing facility',
                                       'Corridor/Transition area - space designed to ANSI/IES RP-28',
                                       'Corridor/Transition area other',
                                       'Electrical/Mechanical room',
                                       'Emergency vehicle garage',
                                       'Lobby - elevator',
                                       'Lobby - hotel',
                                       'Lobby - motion picture theatre',
                                       'Lobby - performing arts theatre',
                                       'Lobby - space designed to ANSI/IES RP-28',
                                       'Lobby - other',
                                       'Locker room',
                                       'Stairway/Stairwell',
                                       'Storage garage interior',
                                       'Storage room < 5 m2',
                                       'Storage room <= 5 m2 <= 100 m2',
                                       'Storage room > 100 m2',
                                       'Washroom - space designed to ANSI/IES RP-28',
                                       'Washroom - other',
                                       'Warehouse storage area medium to bulky palletized items',
                                       'Warehouse storage area small hand-carried items(4)']

    zone_does_not_have_vrf_eqpt = false
    zone.spaces.each do |space|
      space_types_to_skip.each do |std, spfs|
        spfs.each do |spf|
          if space.spaceType.get.name.to_s.downcase.include? spf.downcase
            zone_does_not_have_vrf_eqpt = true
            break
          end
        end
        break if zone_does_not_have_vrf_eqpt
      end
      break if zone_does_not_have_vrf_eqpt
    end
  end

  #=============================================================================================================================
  # Get building storey for a zone
  def get_zone_storey(zone)
    zone_storey = nil
    zone.model.getBuildingStorys.each do |storey|
      storey.spaces.each do |space|
        if space.thermalZone.get.name.to_s == zone.name.to_s
          zone_storey = storey
          break
        end
      end
      break if !zone_storey.nil?
    end
    return zone_storey
  end

  #==============================================================================================================================
  # Get a map of bldg storeys and zones
  def get_storey_zones_map(system_zones_map)
    storey_zones_map = {}
    system_zones_map.each do |sys,zones|
      zones.each do |zone|
        storey = get_zone_storey(zone)
        storey_zones_map[storey.name.to_s] = [] if !storey_zones_map.has_key? storey.name.to_s
        storey_zones_map[storey.name.to_s] << zone
      end
    end
    return storey_zones_map
  end

  #==============================================================================================================================
  # Update the map between systems and zones
  def update_system_zones_map(model,system_zones_map,system_zones_map_option,system_key)
    updated_system_zones_map = {}
    if system_zones_map_option == 'one_sys_per_bldg'
      system_zones_map.each do |sname,zones|
        updated_system_zones_map[system_key] = [] if !updated_system_zones_map.has_key? system_key
        updated_system_zones_map[system_key] += zones
      end
    elsif system_zones_map_option == 'one_sys_per_floor'
      storey_zones_map = get_storey_zones_map(system_zones_map)
      storey_zones_map.each do |storey_name,zones|
        sys_name = "#{system_key}_#{storey_name.gsub(' ','_')}"
        updated_system_zones_map[sys_name] = [] if !updated_system_zones_map.has_key? sys_name
        updated_system_zones_map[sys_name] += zones
      end
    end

    return updated_system_zones_map
  end

  # =============================================================================================================================
  # The first 5 letters of the air loop name designate the system type (sys_abbr). This method updates the system type designation 
  # in the air loop name. At the same time the chosen air loop names are checked to avoid duplicate names from being used in the 
  # hash for system to zomes.
  def update_system_zones_map_keys(system_zones_map,sys_abbr)
    updated_system_zones_map = {}
    system_zones_map.sort.each do |sname,zones|
      updated_sys_name = "#{sys_abbr}#{sname[5..-1]}"
      if !updated_system_zones_map.has_key? updated_sys_name
        updated_system_zones_map[updated_sys_name] = zones
      else
        updated_sys_name_set = false
        index = 1
        while !updated_sys_name_set
          updated_sys_name = "#{sys_abbr}#{sname[5..-1]}"
          updated_sys_name.chop! if updated_sys_name.split.size > 1
          updated_sys_name = updated_sys_name + index.to_s
          if !updated_system_zones_map.has_key? updated_sys_name
            updated_sys_name_set = true
            updated_system_zones_map[updated_sys_name] = zones
          end
          index += 1
        end
      end
    end

    return updated_system_zones_map
  end

  # =============================================================================================================================
  # Add equipment for ECM 'hs08_ccashp_vrf':
  #   -Constant-volume DOAS with air-source heat pump for heating and cooling and electric backup
  #   -Zonal terminal VRF units connected to an outdoor VRF condenser unit
  #   -Zonal electric or hot-water backup
  def add_ecm_hs08_ccashp_vrf(
    model:,
    system_zones_map:,
    system_doas_flags:,
    ecm_system_zones_map_option:,
    heating_fuel:,
    standard:,
    air_sys_eqpt_type: 'ccashp')

    # Create one hot-water loop for hot-water baseboards if primary heating fuel is gas
    hw_loop = nil
    hw_loop = add_hotwater_loop(model: model) if heating_fuel == 'NaturalGas'

    # Update system zones map if needed
<<<<<<< HEAD
    if ecm_system_zones_map_option != 'NECB_Default'
      system_zones_map = update_system_zones_map(model,system_zones_map,ecm_system_zones_map_option,'sys_1')
    else
      updated_system_zones_map = {}
      system_zones_map.each {|sname,zones| updated_system_zones_map["sys_1#{sname[5..-1]}"] = zones}  # doas unit is an NECB sys_1
      system_zones_map = updated_system_zones_map
    end
=======
    system_zones_map = update_system_zones_map_keys(system_zones_map,'sys_1')
    system_zones_map = update_system_zones_map(model,system_zones_map,ecm_system_zones_map_option,'sys_1') if ecm_system_zones_map_option != 'NECB_Default'
>>>>>>> e73ca2ed
    # Add outdoor VRF unit
    outdoor_vrf_unit = add_outdoor_vrf_unit(model: model, ecm_name: 'hs08_ccashp_vrf')
    eqpt_name = 'Mitsubishi_Hyper_Heating_VRF_Outdoor_Unit'
    airconditioner_variablerefrigerantflow_cooling_apply_curves(outdoor_vrf_unit,eqpt_name)
    airconditioner_variablerefrigerantflow_heating_apply_curves(outdoor_vrf_unit,eqpt_name)
    # Update system doas flags
    system_doas_flags = {}
    system_zones_map.keys.each { |sname| system_doas_flags[sname] = true }
    # Set heating fuel
    updated_heating_fuel = heating_fuel
    if heating_fuel == 'DefaultFuel'
      epw = BTAP::Environment::WeatherFile.new(model.weatherFile.get.path.get)
      updated_heating_fuel = standard.standards_data['regional_fuel_use'].detect { |fuel_sources| fuel_sources['state_province_regions'].include?(epw.state_province_region) }['fueltype_set']
    end
    raise("Heating fuel for ECM 'HS08_CCASHP_VRF' is neither Electricity nor NaturalGas") if ((updated_heating_fuel != 'Electricity') && (updated_heating_fuel != 'NaturalGas'))
    # use system zones map and generate new air system and zonal equipment
    system_zones_map.sort.each do |sys_name, zones|
      sys_info = air_sys_comps_assumptions(sys_name: sys_name,
                                           zones: zones,
                                           system_doas_flags: system_doas_flags)
      sys_supp_htg_eqpt_type = 'coil_electric'
      sys_supp_htg_eqpt_type = 'coil_gas' if updated_heating_fuel == 'NaturalGas'
      airloop,clg_dx_coil,htg_dx_coil,return_fan = add_air_system(model: model,
                                           zones: zones,
                                           sys_abbr: sys_info['sys_abbr'],
                                           sys_vent_type: sys_info['sys_vent_type'],
                                           sys_heat_rec_type: sys_info['sys_heat_rec_type'],
                                           sys_htg_eqpt_type: air_sys_eqpt_type,
                                           sys_supp_htg_eqpt_type: sys_supp_htg_eqpt_type,
                                           sys_clg_eqpt_type: air_sys_eqpt_type,
                                           sys_supp_fan_type: sys_info['sys_supp_fan_type'],
                                           sys_ret_fan_type: sys_info['sys_ret_fan_type'],
                                           sys_setpoint_mgr_type: sys_info['sys_setpoint_mgr_type'])
      # Appy performance curves
      if air_sys_eqpt_type == 'ccashp'
        eqpt_name = 'Mitsubishi_Hyper_Heating_VRF_Outdoor_Unit RTU'
        coil_cooling_dx_variable_speed_apply_curves(clg_dx_coil, eqpt_name)
        coil_heating_dx_variable_speed_apply_curves(htg_dx_coil, eqpt_name)
      elsif air_sys_eqpt_type == 'ashp'
        eqpt_name = 'NECB2015_ASHP'
        coil_cooling_dx_single_speed_apply_curves(clg_dx_coil, eqpt_name)
        coil_heating_dx_single_speed_apply_curves(htg_dx_coil, eqpt_name)
      else
        raise("add_ecm_hs08_ccashp_vrf: The air system equipment type is neither an ashp nor a ccashp")
      end
      # add zone equipment and diffuser
      # add terminal VRF units
      add_zone_eqpt(model: model,
                    airloop: airloop,
                    zones: zones,
                    outdoor_unit: outdoor_vrf_unit,
                    zone_diffuser_type: sys_info['zone_diffuser_type'],
                    zone_htg_eqpt_type: 'vrf',
                    zone_supp_htg_eqpt_type: 'none',
                    zone_clg_eqpt_type: 'vrf',
                    zone_fan_type: 'On_Off',
                    hw_loop: hw_loop)
      # add electric or hot-water baseboards for backup; Type of baseboard follows the primary heating fuel used in the building model.
      zone_htg_eqpt_type = 'baseboard_hotwater' if heating_fuel == 'NaturalGas'
      zone_htg_eqpt_type = 'baseboard_electric' if heating_fuel == 'Electricity'

      add_zone_eqpt(model: model,
                    airloop: airloop,
                    zones: zones,
                    outdoor_unit: nil,
                    zone_diffuser_type: nil,
                    zone_htg_eqpt_type: zone_htg_eqpt_type,
                    zone_supp_htg_eqpt_type: 'none',
                    zone_clg_eqpt_type: 'none',
                    zone_fan_type: 'none',
                    hw_loop: hw_loop)
      # Now we can find and apply maximum horizontal and vertical distances between outdoor vrf unit and zones with vrf terminal units
      max_hor_pipe_length, max_vert_pipe_length = get_max_vrf_pipe_lengths(model)
      outdoor_vrf_unit.setEquivalentPipingLengthusedforPipingCorrectionFactorinCoolingMode(max_hor_pipe_length)
      outdoor_vrf_unit.setEquivalentPipingLengthusedforPipingCorrectionFactorinHeatingMode(max_hor_pipe_length)
      outdoor_vrf_unit.setVerticalHeightusedforPipingCorrectionFactor(max_vert_pipe_length)
    end
  end

  # =============================================================================================================================
  # Apply efficiencies for ECM 'hs08_ccashp_vrf'
  def apply_efficiency_ecm_hs08_ccashp_vrf(model, air_sys_eqpt_type: 'ccashp')
    # Use same performance data as ECM 'hs09_ccashpsys' for air system
    if air_sys_eqpt_type == 'ccashp'
      apply_efficiency_ecm_hs09_ccashp_baseboard(model)
    elsif air_sys_eqpt_type == 'ashp'
      apply_efficiency_ecm_hs12_ashp_baseboard(model)
    end
    # Apply efficiency for VRF units
    eqpt_name = 'Mitsubishi_Hyper_Heating_VRF_Outdoor_Unit'
    search_criteria = {}
    search_criteria['name'] = eqpt_name
    model.getAirConditionerVariableRefrigerantFlows.sort.each do |vrf_unit|
      airconditioner_variablerefrigerantflow_cooling_apply_cop(vrf_unit, search_criteria)
      airconditioner_variablerefrigerantflow_heating_apply_cop(vrf_unit, search_criteria)
    end
    # Set fan size of VRF terminal units
    fan_power_per_flow_rate = 150.0 # based on Mitsubishi data: 100 low and 200 high (W-s/m3)
    model.getZoneHVACTerminalUnitVariableRefrigerantFlows.each do |iunit|
      fan = iunit.supplyAirFan.to_FanOnOff.get
      fan_pr_rise = fan_power_per_flow_rate * (fan.fanEfficiency * fan.motorEfficiency)
      fan.setPressureRise(fan_pr_rise)
    end
    # Set fan size of unit heaters
    model.getZoneHVACUnitHeaters.each do |iunit|
      fan = iunit.supplyAirFan.to_FanConstantVolume.get
      fan_pr_rise = fan_power_per_flow_rate * (fan.fanEfficiency * fan.motorEfficiency)
      fan.setPressureRise(fan_pr_rise)
    end

  end

  # =============================================================================================================================
  # create air loop
  def create_airloop(model, sys_vent_type)
    airloop = OpenStudio::Model::AirLoopHVAC.new(model)
    airloop.sizingSystem.setPreheatDesignTemperature(7.0)
    airloop.sizingSystem.setPreheatDesignHumidityRatio(0.008)
    airloop.sizingSystem.setPrecoolDesignTemperature(13.0)
    airloop.sizingSystem.setPrecoolDesignHumidityRatio(0.008)
    airloop.sizingSystem.setSizingOption('NonCoincident')
    airloop.sizingSystem.setCoolingDesignAirFlowMethod('DesignDay')
    airloop.sizingSystem.setCoolingDesignAirFlowRate(0.0)
    airloop.sizingSystem.setHeatingDesignAirFlowMethod('DesignDay')
    airloop.sizingSystem.setHeatingDesignAirFlowRate(0.0)
    airloop.sizingSystem.setSystemOutdoorAirMethod('ZoneSum')
    airloop.sizingSystem.setCentralCoolingDesignSupplyAirHumidityRatio(0.0085)
    airloop.sizingSystem.setCentralHeatingDesignSupplyAirHumidityRatio(0.0080)
    if model.version < OpenStudio::VersionString.new('2.7.0')
      airloop.sizingSystem.setMinimumSystemAirFlowRatio(1.0)
    else
      airloop.sizingSystem.setCentralHeatingMaximumSystemAirFlowRatio(1.0)
    end
    case sys_vent_type.downcase
    when 'doas'
      airloop.sizingSystem.setAllOutdoorAirinCooling(true)
      airloop.sizingSystem.setAllOutdoorAirinHeating(true)
      airloop.sizingSystem.setTypeofLoadtoSizeOn('VentilationRequirement')
      airloop.sizingSystem.setCentralCoolingDesignSupplyAirTemperature(13.0)
      airloop.sizingSystem.setCentralHeatingDesignSupplyAirTemperature(22.0)
    when 'mixed'
      airloop.sizingSystem.setAllOutdoorAirinCooling(false)
      airloop.sizingSystem.setAllOutdoorAirinHeating(false)
      airloop.sizingSystem.setTypeofLoadtoSizeOn('Sensible')
      airloop.sizingSystem.setCentralCoolingDesignSupplyAirTemperature(13.0)
      airloop.sizingSystem.setCentralHeatingDesignSupplyAirTemperature(43.0)
    end

    return airloop
  end

  # =============================================================================================================================
  # create air system setpoint manager
  def create_air_sys_spm(model,
                         setpoint_mgr_type,
                         zones)
    spm = nil
    case setpoint_mgr_type.downcase
    when 'scheduled'
      sat = 20.0
      sat_sch = OpenStudio::Model::ScheduleRuleset.new(model)
      sat_sch.defaultDaySchedule.addValue(OpenStudio::Time.new(0, 24, 0, 0), sat)
      spm = OpenStudio::Model::SetpointManagerScheduled.new(model, sat_sch)
    when 'single_zone_reheat'
      spm = OpenStudio::Model::SetpointManagerSingleZoneReheat.new(model)
      spm.setControlZone(zones[0])
      spm.setMinimumSupplyAirTemperature(13.0)
      spm.setMaximumSupplyAirTemperature(43.0)
    when 'warmest'
      spm = OpenStudio::Model::SetpointManagerWarmest.new(model)
      spm.setMinimumSetpointTemperature(13.0)
      spm.setMaximumSetpointTemperature(22.0)
    end

    return spm
  end

  # =============================================================================================================================
  # create air system fan
  def create_air_sys_fan(model, fan_type)
    fan = nil
    case fan_type.downcase
    when 'constant_volume'
      fan = OpenStudio::Model::FanConstantVolume.new(model)
      fan.setName('FanConstantVolume')
    when 'variable_volume'
      fan = OpenStudio::Model::FanVariableVolume.new(model)
      fan.setName('FanVariableVolume')
    when 'on_off'
      fan = OpenStudio::Model::FanOnOff.new(model)
      fan.setName('FanOnOff')
    end

    return fan
  end

  # =============================================================================================================================
  # create air system cooling equipment
  def create_air_sys_clg_eqpt(model, clg_eqpt_type)
    clg_eqpt = nil
    case clg_eqpt_type.downcase
    when 'ashp'
      clg_eqpt = OpenStudio::Model::CoilCoolingDXSingleSpeed.new(model)
      clg_eqpt.setName('CoilCoolingDxSingleSpeed_ASHP')
      clg_eqpt.setCrankcaseHeaterCapacity(1.0e-6)
    when 'ccashp'
      clg_eqpt = OpenStudio::Model::CoilCoolingDXVariableSpeed.new(model)
      clg_eqpt.setName('CoilCoolingDXVariableSpeed_CCASHP')
      clg_eqpt_speed1 = OpenStudio::Model::CoilCoolingDXVariableSpeedSpeedData.new(model)
      clg_eqpt.addSpeed(clg_eqpt_speed1)
      clg_eqpt.setNominalSpeedLevel(1)
      clg_eqpt.setCrankcaseHeaterCapacity(1.0e-6)
    when 'coil_chw'
      clg_eqpt = OpenStudio::Model::CoilCoolingWater.new(model)
      clg_eqpt.setName('CoilCoolingWater')
    when 'vrf'
      clg_eqpt = OpenStudio::Model::CoilCoolingDXVariableRefrigerantFlow.new(model)
      clg_eqpt.setName('CoilCoolingDXVariableRefrigerantFlow')
    end

    return clg_eqpt
  end

  # =============================================================================================================================
  # create air system heating equipment
  def create_air_sys_htg_eqpt(model, htg_eqpt_type)
    always_on = model.alwaysOnDiscreteSchedule
    htg_eqpt = nil
    case htg_eqpt_type.downcase
    when 'coil_electric'
      htg_eqpt = OpenStudio::Model::CoilHeatingElectric.new(model, always_on)
      htg_eqpt.setName('CoilHeatingElectric')
    when 'coil_gas'
      htg_eqpt = OpenStudio::Model::CoilHeatingGas.new(model, always_on)
      htg_eqpt.setName('CoilHeatingGas')
    when 'ashp'
      htg_eqpt = OpenStudio::Model::CoilHeatingDXSingleSpeed.new(model)
      htg_eqpt.setName('CoilHeatingDXSingleSpeed_ASHP')
      htg_eqpt.setDefrostStrategy('ReverseCycle')
      htg_eqpt.setDefrostControl('OnDemand')
      htg_eqpt.setCrankcaseHeaterCapacity(1.0e-6)
    when 'ccashp'
      htg_eqpt = OpenStudio::Model::CoilHeatingDXVariableSpeed.new(model)
      htg_eqpt.setName('CoilHeatingDXVariableSpeed_CCASHP')
      htg_eqpt_speed1 = OpenStudio::Model::CoilHeatingDXVariableSpeedSpeedData.new(model)
      htg_eqpt.addSpeed(htg_eqpt_speed1)
      htg_eqpt.setNominalSpeedLevel(1)
      htg_eqpt.setMinimumOutdoorDryBulbTemperatureforCompressorOperation(-25.0)
      htg_eqpt.setDefrostStrategy('ReverseCycle')
      htg_eqpt.setDefrostControl('OnDemand')
      htg_eqpt.setCrankcaseHeaterCapacity(1.0e-6)
    when 'coil_hw'
      htg_eqpt = OpenStudio::Model::CoilHeatingWater.new(model)
      htg_eqpt.setName('CoilHeatingWater')
    end

    return htg_eqpt
  end

  # =============================================================================================================================
  # add air system with all its components
  def add_air_system(model:,
                     zones:,
                     sys_abbr:,
                     sys_vent_type:,
                     sys_heat_rec_type:,
                     sys_htg_eqpt_type:,
                     sys_supp_htg_eqpt_type:,
                     sys_clg_eqpt_type:,
                     sys_supp_fan_type:,
                     sys_ret_fan_type:,
                     sys_setpoint_mgr_type:)

    # create all the needed components and the air loop
    airloop = create_airloop(model, sys_vent_type)
    setpoint_mgr = create_air_sys_spm(model, sys_setpoint_mgr_type, zones)
    supply_fan = create_air_sys_fan(model, sys_supp_fan_type)
    supply_fan.setName('Supply Fan') if supply_fan
    return_fan = create_air_sys_fan(model, sys_ret_fan_type)
    return_fan.setName('Return Fan') if return_fan
    htg_eqpt = create_air_sys_htg_eqpt(model, sys_htg_eqpt_type)
    supp_htg_eqpt = create_air_sys_htg_eqpt(model, sys_supp_htg_eqpt_type)
    clg_eqpt = create_air_sys_clg_eqpt(model, sys_clg_eqpt_type)
    # add components to the air loop
    clg_eqpt.addToNode(airloop.supplyOutletNode) if clg_eqpt
    htg_eqpt.addToNode(airloop.supplyOutletNode) if htg_eqpt
    supp_htg_eqpt.addToNode(airloop.supplyOutletNode) if supp_htg_eqpt
    supply_fan.addToNode(airloop.supplyOutletNode) if supply_fan
    setpoint_mgr.addToNode(airloop.supplyOutletNode) if setpoint_mgr

    # OA controller
    oa_controller = OpenStudio::Model::ControllerOutdoorAir.new(model)
    oa_controller.autosizeMinimumOutdoorAirFlowRate
    oa_system = OpenStudio::Model::AirLoopHVACOutdoorAirSystem.new(model, oa_controller)
    oa_system.addToNode(airloop.supplyInletNode)

    # Set airloop name
    sys_name_pars = {}
    sys_name_pars['sys_hr'] = 'none'
    sys_name_pars['sys_clg'] = sys_clg_eqpt_type
    sys_name_pars['sys_htg'] = sys_htg_eqpt_type
    sys_name_pars['sys_sf'] = 'cv' if sys_supp_fan_type == 'constant_volume'
    sys_name_pars['sys_sf'] = 'vv' if sys_supp_fan_type == 'variable_volume'
    sys_name_pars['zone_htg'] = 'none'
    sys_name_pars['zone_clg'] = 'none'
    sys_name_pars['sys_rf'] = 'none'
    sys_name_pars['sys_rf'] = 'cv' if sys_ret_fan_type == 'constant_volume'
    sys_name_pars['sys_rf'] = 'vv' if sys_ret_fan_type == 'variable_volume'
    assign_base_sys_name(airloop, sys_abbr: sys_abbr, sys_oa: sys_vent_type, sys_name_pars: sys_name_pars)
    return airloop, clg_eqpt, htg_eqpt, return_fan
  end

  # =============================================================================================================================
  # create zone diffuser
  def create_zone_diffuser(model, zone_diffuser_type, zone)
    always_on = model.alwaysOnDiscreteSchedule
    diffuser = nil
    case zone_diffuser_type.downcase
    when 'single_duct_uncontrolled'
      diffuser = OpenStudio::Model::AirTerminalSingleDuctUncontrolled.new(model, always_on)
    when 'single_duct_vav_reheat'
      reheat_coil = OpenStudio::Model::CoilHeatingElectric.new(model, always_on)
      diffuser = OpenStudio::Model::AirTerminalSingleDuctVAVReheat.new(model, always_on, reheat_coil)
      # diffuser.setFixedMinimumAirFlowRate(0.002 * zone.floorArea )
      diffuser.setMaximumReheatAirTemperature(43.0)
      diffuser.setDamperHeatingAction('Normal')
    end

    return diffuser
  end

  # =============================================================================================================================
  # create zonal heating equipment
  def create_zone_htg_eqpt(model, zone_htg_eqpt_type, hw_loop)
    always_on = model.alwaysOnDiscreteSchedule
    always_off = model.alwaysOffDiscreteSchedule
    htg_eqpt = nil
    case zone_htg_eqpt_type.downcase
    when 'baseboard_electric'
      htg_eqpt = OpenStudio::Model::ZoneHVACBaseboardConvectiveElectric.new(model)
      htg_eqpt.setName('ZoneHVACBaseboardConvectiveElectric')
    when 'baseboard_hotwater'
      htg_coil = OpenStudio::Model::CoilHeatingWaterBaseboard.new(model)
      htg_coil.setName("CoilHeatingWaterBaseboard")
      hw_loop.addDemandBranchForComponent(htg_coil)
      htg_eqpt = OpenStudio::Model::ZoneHVACBaseboardConvectiveWater.new(model, model.alwaysOnDiscreteSchedule, htg_coil)
      htg_eqpt.setName('ZoneHVACBaseboardConvectiveWater')
    when 'coil_electric', 'ptac_electric_off', 'unitheater_electric'
      htg_eqpt = OpenStudio::Model::CoilHeatingElectric.new(model, always_on)
      htg_eqpt.setName('CoilHeatingElectric')
      htg_eqpt.setAvailabilitySchedule(always_off) if zone_htg_eqpt_type == 'ptac_electric_off'
    when 'fancoil_4pipe'
      htg_eqpt = OpenStudio::Model::CoilHeatingWater.new(model)
      htg_eqpt.setName('CoilHeatingWater_FanCoil')
    when 'pthp'
      htg_eqpt = OpenStudio::Model::CoilHeatingDXSingleSpeed.new(model)
      htg_eqpt.setName('CoilHeatingDXSingleSpeed_PTHP')
      htg_eqpt.setDefrostStrategy('ReverseCycle')
      htg_eqpt.setDefrostControl('OnDemand')
      htg_eqpt.setCrankcaseHeaterCapacity(1.0e-6)
    when 'vrf'
      htg_eqpt = OpenStudio::Model::CoilHeatingDXVariableRefrigerantFlow.new(model)
      htg_eqpt.setName('CoilHeatingDXVariableRefrigerantFlow')
    end

    return htg_eqpt
  end

  # =============================================================================================================================
  # create zonal cooling equipment
  def create_zone_clg_eqpt(model, zone_clg_eqpt_type)
    always_on = model.alwaysOnDiscreteSchedule
    clg_eqpt = nil
    case zone_clg_eqpt_type.downcase
    when 'fancoil_4pipe'
      clg_eqpt = OpenStudio::Model::CoilCoolingWater.new(model)
      clg_eqpt.setName('CoilCoolingWater_FanCoil')
    when 'ptac_electric_off', 'pthp'
      clg_eqpt = OpenStudio::Model::CoilCoolingDXSingleSpeed.new(model)
      clg_eqpt.setName('CoilCoolingDXSingleSpeed_PTHP') if zone_clg_eqpt_type.downcase == 'pthp'
      clg_eqpt.setName('CoilCoolingDXSingleSpeed_PTAC') if zone_clg_eqpt_type.downcase == 'ptac_electric_off'
      clg_eqpt.setCrankcaseHeaterCapacity(1.0e-6)
    when 'vrf'
      clg_eqpt = OpenStudio::Model::CoilCoolingDXVariableRefrigerantFlow.new(model)
      clg_eqpt.setName('CoilCoolingDXVariableRefrigerantFlow')
    end

    return clg_eqpt
  end

  # =============================================================================================================================
  # create zpne container eqpt
  def create_zone_container_eqpt(model:,
                                 zone_cont_eqpt_type:,
                                 zone_htg_eqpt:,
                                 zone_supp_htg_eqpt:,
                                 zone_clg_eqpt:,
                                 zone_fan:,
                                 zone_vent_off: true)

    always_on = model.alwaysOnDiscreteSchedule
    always_off = model.alwaysOffDiscreteSchedule
    zone_eqpt = nil
    case zone_cont_eqpt_type.downcase
    when 'fancoil_4pipe'
      zone_eqpt = OpenStudio::Model::ZoneHVACFourPipeFanCoil.new(model, always_on, zone_fan, zone_clg_eqpt, zone_htg_eqpt)
      zone_eqpt.setName('ZoneHVACFourPipeFanCoil')
      zone_eqpt.setSupplyAirFanOperatingModeSchedule(always_off)
      zone_eqpt.setMaximumOutdoorAirFlowRate(1.0e-6)
    when 'ptac_electric_off'
      zone_eqpt = OpenStudio::Model::ZoneHVACPackagedTerminalAirConditioner.new(model, always_on, zone_fan, zone_htg_eqpt, zone_clg_eqpt)
      zone_eqpt.setName('ZoneHVACPackagedTerminalAirConditioner')
      if zone_vent_off
        zone_eqpt.setOutdoorAirFlowRateDuringCoolingOperation(1.0e-6)
        zone_eqpt.setOutdoorAirFlowRateDuringHeatingOperation(1.0e-6)
        zone_eqpt.setOutdoorAirFlowRateWhenNoCoolingorHeatingisNeeded(1.0e-6)
      end
    when 'pthp'
      zone_eqpt = OpenStudio::Model::ZoneHVACPackagedTerminalHeatPump.new(model, always_on, zone_fan, zone_htg_eqpt, zone_clg_eqpt, zone_supp_htg_eqpt)
      zone_eqpt.setName('ZoneHVACPackagedTerminalHeatPump')
      if zone_vent_off
        zone_eqpt.setOutdoorAirFlowRateDuringCoolingOperation(1.0e-6)
        zone_eqpt.setOutdoorAirFlowRateDuringHeatingOperation(1.0e-6)
        zone_eqpt.setOutdoorAirFlowRateWhenNoCoolingorHeatingisNeeded(1.0e-6)
        zone_eqpt.setSupplyAirFanOperatingModeSchedule(always_off)
      end
    when 'unitheater_electric'
      zone_eqpt = OpenStudio::Model::ZoneHVACUnitHeater.new(model, always_on, zone_fan, zone_htg_eqpt)
      zone_eqpt.setName('ZoneHVACUnitHeater')
      zone_eqpt.setFanControlType('OnOff')
    when 'vrf'
      zone_eqpt = OpenStudio::Model::ZoneHVACTerminalUnitVariableRefrigerantFlow.new(model, zone_clg_eqpt, zone_htg_eqpt, zone_fan)
      zone_eqpt.setName('ZoneHVACTerminalUnitVariableRefrigerantFlow')
      zone_eqpt.setSupplyAirFanOperatingModeSchedule(always_off)
      if zone_vent_off
        zone_eqpt.setOutdoorAirFlowRateDuringCoolingOperation(1.0e-6)
        zone_eqpt.setOutdoorAirFlowRateDuringHeatingOperation(1.0e-6)
        zone_eqpt.setOutdoorAirFlowRateWhenNoCoolingorHeatingisNeeded(1.0e-6)
        zone_eqpt.setZoneTerminalUnitOffParasiticElectricEnergyUse(1.0e-6)
        zone_eqpt.setZoneTerminalUnitOnParasiticElectricEnergyUse(1.0e-6)
      end
    end

    return zone_eqpt
  end

  # =============================================================================================================================
  # add zonal heating and cooling equipment
  def add_zone_eqpt(model:,
                    airloop:,
                    zones:,
                    outdoor_unit:,
                    zone_diffuser_type:,
                    zone_htg_eqpt_type:,
                    zone_supp_htg_eqpt_type:,
                    zone_clg_eqpt_type:,
                    zone_fan_type:,
                    hw_loop: nil)

    always_on = model.alwaysOnDiscreteSchedule
    zones.sort.each do |zone|
      # during the first call to this method for a zone, the diffuser type has to be specified if there is an air loop serving the zone
      if zone_diffuser_type
        zone.sizingZone.setZoneCoolingDesignSupplyAirTemperature(13.0)
        zone.sizingZone.setZoneHeatingDesignSupplyAirTemperature(43.0)
        zone.sizingZone.setZoneCoolingSizingFactor(1.1)
        zone.sizingZone.setZoneHeatingSizingFactor(1.3)
        diffuser = create_zone_diffuser(model, zone_diffuser_type, zone)
        airloop.removeBranchForZone(zone)
        airloop.addBranchForZone(zone, diffuser.to_StraightComponent)
      end
      clg_eqpt = create_zone_clg_eqpt(model, zone_clg_eqpt_type)
      htg_eqpt = create_zone_htg_eqpt(model, zone_htg_eqpt_type, hw_loop)
      supp_htg_eqpt = create_zone_htg_eqpt(model, zone_supp_htg_eqpt_type, hw_loop)
      fan = create_air_sys_fan(model, zone_fan_type)
      # for container zonal equipment call method "create_zone_container_equipment"
      this_is_container_comp = false
      if (zone_htg_eqpt_type == 'pthp') || (zone_htg_eqpt_type == 'vrf') ||
         (zone_htg_eqpt_type.include? 'unitheater') || (zone_htg_eqpt_type.include? 'ptac') ||
         (zone_htg_eqpt_type.include? 'fancoil')
        this_is_container_comp = true
        zone_cont_eqpt = create_zone_container_eqpt(model: model,
                                                    zone_cont_eqpt_type: zone_htg_eqpt_type,
                                                    zone_htg_eqpt: htg_eqpt,
                                                    zone_supp_htg_eqpt: supp_htg_eqpt,
                                                    zone_clg_eqpt: clg_eqpt,
                                                    zone_fan: fan)
      end
      if zone_cont_eqpt
        zone_cont_eqpt.addToThermalZone(zone)
        outdoor_unit.addTerminal(zone_cont_eqpt) if outdoor_unit
      elsif htg_eqpt && !this_is_container_comp
        htg_eqpt.addToThermalZone(zone)
      end
    end
    sys_name_zone_htg_eqpt_type = zone_htg_eqpt_type
    sys_name_zone_htg_eqpt_type = 'b-e' if zone_htg_eqpt_type == 'baseboard_electric' || zone_htg_eqpt_type == 'ptac_electric_off'
    sys_name_zone_htg_eqpt_type = 'b-hw' if zone_htg_eqpt_type == 'baseboard_hotwater'
    sys_name_zone_clg_eqpt_type = zone_clg_eqpt_type
    sys_name_zone_clg_eqpt_type = 'ptac' if zone_clg_eqpt_type == 'ptac_electric_off'
    update_sys_name(airloop, zone_htg: sys_name_zone_htg_eqpt_type, zone_clg: sys_name_zone_clg_eqpt_type) if zone_diffuser_type
  end

  # =============================================================================================================================
  # add plant loop pump
  def create_plantloop_pump(model, loop_pump_type)

    pump = nil
    case loop_pump_type.downcase
    when "constant_speed"
      pump = OpenStudio::Model::PumpConstantSpeed.new(model)
      pump.setName("PumpConstantSpeed")
    when "variable_speed"
      pump = OpenStudio::Model::PumpVariableSpeed.new(model)
      pump.setName("PumpVariableSpeed")
    end

    return pump
  end

  # =============================================================================================================================
  # add plant loop heating eqpt
  # created by: kamel.haddad@nrcan-rncan.gc.ca (August 2021)
  def create_plantloop_htg_eqpt(model, loop_htg_eqpt_type)

    htg_eqpt = nil
    case loop_htg_eqpt_type.downcase
    when "district_heating"
     htg_eqpt = OpenStudio::Model::DistrictHeating.new(model)
     htg_eqpt.setName("DistrictHeating")
    when "heatpump_watertowater_equationfit"
      htg_eqpt = OpenStudio::Model::HeatPumpWaterToWaterEquationFitHeating.new(model)
      htg_eqpt.setName("HeatPumpWaterToWaterEquationFitHeating")
    end

    return htg_eqpt
  end

  # =============================================================================================================================
  # add plant loop cooling eqpt
  def create_plantloop_clg_eqpt(model, loop_clg_eqpt_type)

    clg_eqpt = nil
    case loop_clg_eqpt_type.downcase
    when "chiller_electric_eir"
      clg_eqpt = OpenStudio::Model::ChillerElectricEIR.new(model)
      clg_eqpt.setName("ChillerElectricEIR")
    when "district_cooling"
      clg_eqpt = OpenStudio::Model::DistrictCooling.new(model)
      clg_eqpt.setName("DistrictCooling")
    when "heatpump_watertowater_equationfit"
      clg_eqpt = OpenStudio::Model::HeatPumpWaterToWaterEquationFitCooling.new(model)
      clg_eqpt.setName("HeatPumpWaterToWaterEquationFitCooling")
    end

    return clg_eqpt

  end

  # =============================================================================================================================
  # add plant loop setpoint manager
  def create_plantloop_spm( model, loop_spm_type, loop_setpoint)

    spm = nil
    case loop_spm_type.downcase
    when "scheduled"
      sch = OpenStudio::Model::ScheduleConstant.new(model)
      sch.setValue(loop_setpoint)
      spm = OpenStudio::Model::SetpointManagerScheduled.new(model,sch)
      spm.setName("SetpointManagerScheduled")
    when "followgroundtemperature"
      spm = OpenStudio::Model::SetpointManagerFollowGroundTemperature.new(model)
      spm.setReferenceGroundTemperatureObjectType("Site:GroundTemperature:Deep")
      spm.setMinimumSetpointTemperature(0.0)
    end

    return spm
  end

  # =============================================================================================================================
  # add plant loop heat rejection equipment
  def create_plantloop_heat_rej_eqpt(model, loop_heat_rej_eqpt_type)

    heat_rej_eqpt = nil
    case loop_heat_rej_eqpt_type.downcase
    when "tower_single_speed"
      heat_rej_eqpt = OpenStudio::Model::CoolingTowerSingleSpeed.new(model)
      heat_rej_eqpt.setName("CoolingTowerSingleSpeed")
    when "vertical_ground_hx"
      heat_rej_eqpt = OpenStudio::Model::GroundHeatExchangerVertical.new(model)
      heat_rej_eqpt.setName("GroundHeatExchangerVertical")
    when "district_heating"
      heat_rej_eqpt = OpenStudio::Model::DistrictHeating.new(model)
      heat_rej_eqpt.setName("DistrictHeating")
    when "district_cooling"
      heat_rej_eqpt = OpenStudio::Model::DistrictCooling.new(model)
      heat_rej_eqpt.setName("DistrictCooling")
    end

    return heat_rej_eqpt
  end

  # =============================================================================================================================
  # add plant loop with all its components
  def add_plantloop(model:,
                    loop_htg_eqpt_type:,
                    loop_clg_eqpt_type:,
                    loop_heat_rej_eqpt_type:,
                    loop_pump_type:,
                    loop_spm_type:,
                    loop_setpoint:,
                    loop_temp_diff:)

    # create all the needed components and the plant loop
    plantloop = OpenStudio::Model::PlantLoop.new(model)
    spm = create_plantloop_spm(model, loop_spm_type, loop_setpoint)
    pump = create_plantloop_pump(model, loop_pump_type)
    htg_eqpt = create_plantloop_htg_eqpt(model, loop_htg_eqpt_type)
    clg_eqpt = create_plantloop_clg_eqpt(model, loop_clg_eqpt_type)
    heat_rej_eqpt = create_plantloop_heat_rej_eqpt(model, loop_heat_rej_eqpt_type)
    if heat_rej_eqpt.nil?
      if !htg_eqpt.nil?
        plantloop.sizingPlant.setLoopType('Heating')
        plantloop.setName("HW PlantLoop")
        eqpt = htg_eqpt
      elsif !clg_eqpt.nil?
        plantloop.sizingPlant.setLoopType('Cooling')
        plantloop.setName("CHW PlantLoop")
        eqpt = clg_eqpt
      end
    elsif !heat_rej_eqpt.nil?
      plantloop.sizingPlant.setLoopType('Condenser')
      plantloop.setName("Condenser PlantLoop")
      eqpt = heat_rej_eqpt
    end
    plantloop.sizingPlant.setDesignLoopExitTemperature(loop_setpoint) if loop_setpoint != 'none'
    plantloop.sizingPlant.setLoopDesignTemperatureDifference(loop_temp_diff) if loop_temp_diff != 'none'
    bypass_pipe = OpenStudio::Model::PipeAdiabatic.new(model)
    supply_outlet_pipe = OpenStudio::Model::PipeAdiabatic.new(model)
    supply_inlet_node = plantloop.supplyInletNode
    supply_outlet_node = plantloop.supplyOutletNode
    pump.addToNode(supply_inlet_node)
    plantloop.addSupplyBranchForComponent(eqpt)
    plantloop.addSupplyBranchForComponent(bypass_pipe)
    supply_outlet_pipe.addToNode(supply_outlet_node)
    spm.addToNode(supply_outlet_node) if loop_spm_type != 'none'

    return plantloop,eqpt
  end

  # =============================================================================================================================
  # Set assumptions for type of components for air system based on the number of zones served by the system and whether it's
  # a mixed or doas.
  def air_sys_comps_assumptions(sys_name:,
                                zones:,
                                system_doas_flags:)

    sys_info = {}
    sys_info['sys_abbr'] = sys_name.split('|')[0]
    sys_info['sys_vent_type'] = 'mixed'
    sys_info['sys_vent_type'] = 'doas' if system_doas_flags[sys_name.to_s]
    sys_info['sys_heat_rec_type'] = 'none'
    sys_info['sys_htg_eqpt_type'] = 'coil_electric'
    sys_info['sys_supp_htg_eqpt_type'] = 'none'
    sys_info['sys_clg_eqpt_type'] = 'coil_dx'
    if zones.size == 1
      sys_info['sys_setpoint_mgr_type'] = 'single_zone_reheat'
      sys_info['sys_setpoint_mgr_type'] = 'scheduled' if system_doas_flags[sys_name.to_s]
      sys_info['sys_supp_fan_type'] = 'constant_volume'
      sys_info['sys_ret_fan_type'] = 'none'
      sys_info['zone_diffuser_type'] = 'single_duct_uncontrolled'
    elsif zones.size > 1
      if system_doas_flags[sys_name.to_s]
        sys_info['sys_setpoint_mgr_type'] = 'scheduled'
        sys_info['sys_supp_fan_type'] = 'constant_volume'
        sys_info['sys_ret_fan_type'] = 'none'
        sys_info['zone_diffuser_type'] = 'single_duct_uncontrolled'
      else
        sys_info['sys_setpoint_mgr_type'] = 'warmest'
        sys_info['sys_supp_fan_type'] = 'variable_volume'
        sys_info['sys_ret_fan_type'] = 'variable_volume'
        sys_info['zone_diffuser_type'] = 'single_duct_vav_reheat'
      end
    end

    return sys_info
  end

  # =============================================================================================================================
  # Add equipment for ecm "hs09_ccashp_baseboard":
  #   -Constant-volume reheat system for single zone systems
  #   -VAV system with reheat for non DOAS multi-zone systems
  #   -Cold-climate air-source heat pump for heating and cooling with electric backup
  #   -Electric or hot-water baseboards
  def add_ecm_hs09_ccashp_baseboard(model:,
                                    system_zones_map:,    # hash of ailoop names as keys and array of zones as values
                                    system_doas_flags:,   # hash of system names as keys and flag for DOAS as values
                                    ecm_system_zones_map_option:,
                                    heating_fuel:,
                                    standard:)

    # Create one hot-water loop for hot-water baseboards if primary heating fuel is gas
    hw_loop = nil
    hw_loop = add_hotwater_loop(model: model) if heating_fuel == 'NaturalGas'

    # Set heating fuel
    updated_heating_fuel = heating_fuel
    if heating_fuel == 'DefaultFuel'
      epw = BTAP::Environment::WeatherFile.new(model.weatherFile.get.path.get)
      updated_heating_fuel = standard.standards_data['regional_fuel_use'].detect { |fuel_sources| fuel_sources['state_province_regions'].include?(epw.state_province_region)}['fueltype_set']
    end
    raise("Heating fuel for ECM 'HS09_CCASHP_Baseboard' is neither Electricity nor NaturalGas") if ((updated_heating_fuel != 'Electricity') && (updated_heating_fuel != 'NaturalGas'))
    # Set supplemental heating for air loop
    sys_supp_htg_eqpt_type = 'coil_electric'
    sys_supp_htg_eqpt_type = 'coil_gas' if updated_heating_fuel == 'NaturalGas'
    systems = []
    system_zones_map.sort.each do |sys_name, zones|
      sys_info = air_sys_comps_assumptions(sys_name: sys_name,
                                           zones: zones,
                                           system_doas_flags: system_doas_flags)
      # add airloop and its equipment
      airloop,clg_dx_coil,htg_dx_coil,return_fan = add_air_system(
        model: model,
        zones: zones,
        sys_abbr: sys_info['sys_abbr'],
        sys_vent_type: sys_info['sys_vent_type'],
        sys_heat_rec_type: sys_info['sys_heat_rec_type'],
        sys_htg_eqpt_type: 'ccashp',
        sys_supp_htg_eqpt_type: sys_supp_htg_eqpt_type,
        sys_clg_eqpt_type: 'ccashp',
        sys_supp_fan_type: sys_info['sys_supp_fan_type'],
        sys_ret_fan_type: sys_info['sys_ret_fan_type'],
        sys_setpoint_mgr_type: sys_info['sys_setpoint_mgr_type']
      )
      # Appy performance curves
      eqpt_name = 'Mitsubishi_Hyper_Heating_VRF_Outdoor_Unit RTU'
      coil_cooling_dx_variable_speed_apply_curves(clg_dx_coil, eqpt_name)
      coil_heating_dx_variable_speed_apply_curves(htg_dx_coil, eqpt_name)
      # add zone equipment and diffuser
      zone_htg_eqpt_type = 'baseboard_hotwater' if heating_fuel == 'NaturalGas'
      zone_htg_eqpt_type = 'baseboard_electric' if heating_fuel == 'Electricity'
      zone_htg_eqpt_type = 'ptac_electric_off' if sys_info['sys_vent_type'] == 'doas'
      zone_clg_eqpt_type = 'none'
      zone_clg_eqpt_type = 'ptac_electric_off' if sys_info['sys_vent_type'] == 'doas'
      zone_fan_type = 'none'
      zone_fan_type = 'constant_volume' if sys_info['sys_vent_type'] == 'doas'
      add_zone_eqpt(model: model,
                    airloop: airloop,
                    zones: zones,
                    outdoor_unit: nil,
                    zone_diffuser_type: sys_info['zone_diffuser_type'],
                    zone_htg_eqpt_type: zone_htg_eqpt_type,
                    zone_supp_htg_eqpt_type: 'none',
                    zone_clg_eqpt_type: zone_clg_eqpt_type,
                    zone_fan_type: zone_fan_type,
                    hw_loop: hw_loop)
      # for doas use baseboard electric or hotwater as backup for PTAC units
      zone_htg_eqpt_type = 'baseboard_hotwater' if heating_fuel == 'NaturalGas'
      zone_htg_eqpt_type = 'baseboard_electric' if heating_fuel == 'Electricity'
      if sys_info['sys_vent_type'] == 'doas'
        add_zone_eqpt(model: model,
                      airloop: airloop,
                      zones: zones,
                      outdoor_unit: nil,
                      zone_diffuser_type: nil,
                      zone_htg_eqpt_type: zone_htg_eqpt_type,
                      zone_supp_htg_eqpt_type: 'none',
                      zone_clg_eqpt_type: 'none',
                      zone_fan_type: 'none',
                      hw_loop: hw_loop)
      end
      return_fan.addToNode(airloop.returnAirNode.get) if return_fan
      systems << airloop
    end

    return systems
  end

  # =============================================================================================================================
  # Apply effiencies for ECM "hs09_ccashp_baseboard"
  def apply_efficiency_ecm_hs09_ccashp_baseboard(model)
    # fraction of electric backup heating coil capacity assigned to dx heating coil
    fr_backup_coil_cap_as_dx_coil_cap = 0.5
    model.getAirLoopHVACs.sort.each do |isys|
      clg_dx_coil = nil
      htg_dx_coil = nil
      backup_coil = nil
      fans = []
      # Find the components on the air loop
      isys.supplyComponents.sort.each do |icomp|
        if icomp.to_CoilCoolingDXVariableSpeed.is_initialized
          clg_dx_coil = icomp.to_CoilCoolingDXVariableSpeed.get
        elsif icomp.to_CoilHeatingDXVariableSpeed.is_initialized
          htg_dx_coil = icomp.to_CoilHeatingDXVariableSpeed.get
        elsif icomp.to_CoilHeatingElectric.is_initialized
          backup_coil = icomp.to_CoilHeatingElectric.get
        elsif icomp.to_CoilHeatingGas.is_initialized
          backup_coil = icomp.to_CoilHeatingGas.get
        elsif icomp.to_FanConstantVolume.is_initialized
          fans << icomp.to_FanConstantVolume.get
        elsif icomp.to_FanVariableVolume.is_initialized
          fans << icomp.to_FanVariableVolume.get
        end
      end
      if clg_dx_coil && htg_dx_coil && backup_coil
        clg_dx_coil_init_name = get_hvac_comp_init_name(clg_dx_coil, false)
        clg_dx_coil.setName(clg_dx_coil_init_name)
        if clg_dx_coil.autosizedGrossRatedTotalCoolingCapacityAtSelectedNominalSpeedLevel.is_initialized
          max_pd = 0.0
          supply_fan = nil
          fans.each do |fan|
            if fan.pressureRise.to_f > max_pd
              max_pd = fan.pressureRise.to_f
              supply_fan = fan # assume supply fan has higher pressure drop
            end
          end
          # There is an error in EnergyPlus in the estimated capacity of the coil "CoilCoolingDXVariableSpeed".
          # Here the capacity reported by OS is adjusted to estimate an appropriate capacity for the cooling coil.
          # The autosized capacity is corrected for the actual fan flow rate and fan power.
          if supply_fan.autosizedMaximumFlowRate.is_initialized
            fan_max_afr = supply_fan.autosizedMaximumFlowRate.to_f
          elsif supply_fan.maximumFlowRate.is_initialized
            fan_max_afr = supply_fan.maximumFlowRate.to_f
          else
            raise "Fan flow rate is undefined for fan #{supply_fan.name.to_s}"
          end
          if clg_dx_coil.autosizedRatedAirFlowRateAtSelectedNominalSpeedLevel.is_initialized
            clg_dx_coil_afr = clg_dx_coil.autosizedRatedAirFlowRateAtSelectedNominalSpeedLevel.to_f
          elsif clg_dx_coil.ratedAirFlowRateAtSelectedNominalSpeedLevel.is_initialized
             clg_dx_coil_afr = clg_dx_coil.ratedAirFlowRateAtSelectedNominalSpeedLevel.to_f
          else
            raise "Rated air flow rate at selected nominal speed level is undefined for coil #{clg_dx_coil.name.to_s}"
          end
          fan_power = fan_max_afr * max_pd / supply_fan.fanTotalEfficiency.to_f
          clg_dx_coil_cap = clg_dx_coil.autosizedGrossRatedTotalCoolingCapacityAtSelectedNominalSpeedLevel.to_f *
                            fan_max_afr / clg_dx_coil_afr + fan_power / clg_dx_coil.speeds.last.referenceUnitGrossRatedSensibleHeatRatio.to_f
        elsif clg_dx_coil.grossRatedTotalCoolingCapacityAtSelectedNominalSpeedLevel.is_initialized
          clg_dx_coil_cap = clg_dx_coil.grossRatedTotalCoolingCapacityAtSelectedNominalSpeedLevel.to_f
        else
          raise "Rated total cooling capacity at selected nominal speed is undefined for coil #{clg_dx_coil.name.to_s}"
        end
        htg_dx_coil_init_name = get_hvac_comp_init_name(htg_dx_coil, false)
        htg_dx_coil.setName(htg_dx_coil_init_name)
        if backup_coil.autosizedNominalCapacity.is_initialized
           backup_coil_cap = backup_coil.autosizedNominalCapacity.to_f
        elsif backup_coil.nominalCapacity.is_initialized
           backup_coil_cap = backup_coil.nominalCapacity.to_f
        else
          raise "Nominal capacity is undefiled for coil #{backup_coil.name.to_s}"
        end
        # Set the DX capacities to the maximum of the fraction of the backup coil capacity or the cooling capacity needed
        dx_cap = fr_backup_coil_cap_as_dx_coil_cap * backup_coil_cap
        if dx_cap < clg_dx_coil_cap then dx_cap = clg_dx_coil_cap end
        clg_dx_coil.setGrossRatedTotalCoolingCapacityAtSelectedNominalSpeedLevel(dx_cap)
        htg_dx_coil.setRatedHeatingCapacityAtSelectedNominalSpeedLevel(dx_cap)
        # Assign COPs
        search_criteria = {}
        search_criteria['name'] = 'Mitsubishi_Hyper_Heating_VRF_Outdoor_Unit RTU'
        coil_cooling_dx_variable_speed_apply_cop(clg_dx_coil, search_criteria, false)
        coil_heating_dx_variable_speed_apply_cop(htg_dx_coil, search_criteria, false)
      end
    end
  end

  # =============================================================================================================================
  # Add equipment for ECM "hs11_ashp_pthp"
  #   -Constant volume DOAS with air-source heat pump for heating and cooling and electric backup
  #   -Packaged-Terminal air-source heat pumps with electric backup
  def add_ecm_hs11_ashp_pthp(model:,
                             system_zones_map:,
                             system_doas_flags:,
                             ecm_system_zones_map_option:,
                             standard:,
                             heating_fuel:)
    hw_loop = nil

    # Set heating fuel
    updated_heating_fuel = heating_fuel
    if heating_fuel == 'DefaultFuel'
      epw = BTAP::Environment::WeatherFile.new(model.weatherFile.get.path.get)
      updated_heating_fuel = standard.standards_data['regional_fuel_use'].detect { |fuel_sources| fuel_sources['state_province_regions'].include?(epw.state_province_region)}['fueltype_set']
    end
    raise("Heating fuel for ECM 'HS11_ASHP_PTHP' is neither Electricity nor NaturalGas") if ((updated_heating_fuel != 'Electricity') && (updated_heating_fuel != 'NaturalGas'))
    # Set supplemental heaing for airloop
    sys_supp_htg_eqpt_type = 'coil_electric'
    sys_supp_htg_eqpt_type = 'coil_gas' if updated_heating_fuel == 'NaturalGas'
    # Update system zones map if needed
    system_zones_map = update_system_zones_map_keys(system_zones_map,'sys_1')
    system_zones_map = update_system_zones_map(model,system_zones_map,ecm_system_zones_map_option,'sys_1') if ecm_system_zones_map_option != 'NECB_Default'
    # Update system doas flags
    system_doas_flags = {}
    system_zones_map.keys.each { |sname| system_doas_flags[sname] = true }
    # use system zones map and generate new air system and zonal equipment
    systems = []
    system_zones_map.sort.each do |sys_name, zones|
      sys_info = air_sys_comps_assumptions(sys_name: sys_name,
                                           zones: zones,
                                           system_doas_flags: system_doas_flags)
      airloop,clg_dx_coil,htg_dx_coil,return_fan = add_air_system(model: model,
                                           zones: zones,
                                           sys_abbr: sys_info['sys_abbr'],
                                           sys_vent_type: sys_info['sys_vent_type'],
                                           sys_heat_rec_type: sys_info['sys_heat_rec_type'],
                                           sys_htg_eqpt_type: 'ashp',
                                           sys_supp_htg_eqpt_type: sys_supp_htg_eqpt_type,
                                           sys_clg_eqpt_type: 'ashp',
                                           sys_supp_fan_type: sys_info['sys_supp_fan_type'],
                                           sys_ret_fan_type: sys_info['sys_ret_fan_type'],
                                           sys_setpoint_mgr_type: sys_info['sys_setpoint_mgr_type'])
      eqpt_name = 'HS11_PTHP'
      coil_cooling_dx_single_speed_apply_curves(clg_dx_coil,eqpt_name)
      coil_heating_dx_single_speed_apply_curves(htg_dx_coil,eqpt_name)
      # add zone equipment and diffuser
      zone_htg_eqpt_type = 'pthp'
      zone_clg_eqpt_type = 'pthp'
      zone_supp_htg_eqpt_type = 'coil_electric'
      zone_fan_type = 'on_off'
      add_zone_eqpt(model: model,
                    airloop: airloop,
                    zones: zones,
                    outdoor_unit: nil,
                    zone_diffuser_type: sys_info['zone_diffuser_type'],
                    zone_htg_eqpt_type: zone_htg_eqpt_type,
                    zone_supp_htg_eqpt_type: zone_supp_htg_eqpt_type,
                    zone_clg_eqpt_type: zone_clg_eqpt_type,
                    zone_fan_type: zone_fan_type,
                    hw_loop: hw_loop)
      zones.each do |zone|
        zone.equipment.each do |comp|
          if comp.to_ZoneHVACPackagedTerminalHeatPump.is_initialized
            if comp.to_ZoneHVACPackagedTerminalHeatPump.get.heatingCoil.to_CoilHeatingDXSingleSpeed.is_initialized
              htg_coil = comp.to_ZoneHVACPackagedTerminalHeatPump.get.heatingCoil.to_CoilHeatingDXSingleSpeed.get
              coil_heating_dx_single_speed_apply_curves(htg_coil,eqpt_name)
            end
            if comp.to_ZoneHVACPackagedTerminalHeatPump.get.coolingCoil.to_CoilCoolingDXSingleSpeed.is_initialized
              clg_coil = comp.to_ZoneHVACPackagedTerminalHeatPump.get.coolingCoil.to_CoilCoolingDXSingleSpeed.get
              coil_cooling_dx_single_speed_apply_curves(clg_coil,eqpt_name)
            end
          end
        end
      end
      return_fan.addToNode(airloop.returnAirNode.get) if return_fan
      systems << airloop
    end

    return systems
  end

  # =============================================================================================================================
  # Apply efficiencies and performance curves for ECM "hs11_ashp_pthp"
  def apply_efficiency_ecm_hs11_ashp_pthp(model)
    fr_backup_coil_cap_as_dx_coil_cap = 0.5 # fraction of electric backup heating coil capacity assigned to dx heating coil
    apply_efficiency_ecm_hs12_ashp_baseboard(model)
    pthp_eqpt_name = 'HS11_PTHP'
    model.getAirLoopHVACs.sort.each do |isys|
      isys.thermalZones.each do |zone|
        clg_dx_coil = nil
        htg_dx_coil = nil
        backup_coil = nil
        fan = nil
        zone.equipment.sort.each do |icomp|
          if icomp.to_ZoneHVACPackagedTerminalHeatPump.is_initialized
            if icomp.to_ZoneHVACPackagedTerminalHeatPump.get.coolingCoil.to_CoilCoolingDXSingleSpeed.is_initialized
              clg_dx_coil = icomp.to_ZoneHVACPackagedTerminalHeatPump.get.coolingCoil.to_CoilCoolingDXSingleSpeed.get
            end
            if icomp.to_ZoneHVACPackagedTerminalHeatPump.get.heatingCoil.to_CoilHeatingDXSingleSpeed.is_initialized
              htg_dx_coil = icomp.to_ZoneHVACPackagedTerminalHeatPump.get.heatingCoil.to_CoilHeatingDXSingleSpeed.get
            end
            if icomp.to_ZoneHVACPackagedTerminalHeatPump.get.supplementalHeatingCoil.to_CoilHeatingElectric.is_initialized
              backup_coil = icomp.to_ZoneHVACPackagedTerminalHeatPump.get.supplementalHeatingCoil.to_CoilHeatingElectric.get
            end
            if icomp.to_ZoneHVACPackagedTerminalHeatPump.get.supplyAirFan.to_FanOnOff.is_initialized
              fan = icomp.to_ZoneHVACPackagedTerminalHeatPump.get.supplyAirFan.to_FanOnOff.get
            end
          end
          if clg_dx_coil && htg_dx_coil && backup_coil && fan
            clg_dx_coil_init_name = get_hvac_comp_init_name(clg_dx_coil, false)
            clg_dx_coil.setName(clg_dx_coil_init_name)
            if clg_dx_coil.autosizedRatedTotalCoolingCapacity.is_initialized
              clg_dx_coil_cap = clg_dx_coil.autosizedRatedTotalCoolingCapacity.to_f
            elsif clg_dx_coil.ratedTotalCoolingCapacity.is_initialized
              clg_dx_coil_cap = clg_dx_coil.ratedTotalCoolingCapacity.to_f
            else
              raise "The total cooling capacity is undefined for coil #{clg_dx_coil_cap.name.to_s}"
            end
            htg_dx_coil_init_name = get_hvac_comp_init_name(htg_dx_coil, true)
            htg_dx_coil.setName(htg_dx_coil_init_name)
            if backup_coil.autosizedNominalCapacity.is_initialized
              backup_coil_cap = backup_coil.autosizedNominalCapacity.to_f
            elsif backup_coil.nominalCapacity.is_initialized
              backup_coil_cap = backup_coil.nominalCapacity.to_f
            else
              raise "The nominal capacity is undefined for coil #{backup_coil.name.to_s}"
            end
            # Set the DX capacities to the maximum of the fraction of the backup coil capacity or the cooling capacity needed
            dx_cap = fr_backup_coil_cap_as_dx_coil_cap * backup_coil_cap
            if dx_cap < clg_dx_coil_cap then dx_cap = clg_dx_coil_cap end
            # clg_dx_coil.setRatedTotalCoolingCapacity(dx_cap)
            # htg_dx_coil.setRatedTotalHeatingCapacity(dx_cap)
            # assign COPs
            search_criteria = {}
            search_criteria['name'] = pthp_eqpt_name
            coil_cooling_dx_single_speed_apply_cop(clg_dx_coil, search_criteria)
            coil_heating_dx_single_speed_apply_cop(htg_dx_coil, search_criteria)
            # Set fan power
            fan_power_per_flow_rate = 150.0 # based on Mitsubishi data: 100 low and 200 high (W-s/m3)
            fan_pr_rise = fan_power_per_flow_rate * (fan.fanEfficiency * fan.motorEfficiency)
            fan.setPressureRise(fan_pr_rise)
          end
        end
      end
    end
  end

  # =============================================================================================================================
  # Add equipment for ecm "hs12_ashp_baseboard":
  #   -Constant-volume reheat system for single zone systems
  #   -VAV system with reheat for non DOAS multi-zone systems
  #   -Air-source heat pump for heating and cooling with electric backup
  #   -Electric or hot-water baseboards
  def add_ecm_hs12_ashp_baseboard(model:,
                                  system_zones_map:,
                                  system_doas_flags:,
                                  ecm_system_zones_map_option:,
                                  standard:,
                                  heating_fuel:)

    # Create one hot-water loop for hot-water baseboards if primary heating fuel is gas
    hw_loop = nil
    hw_loop = add_hotwater_loop(model: model) if heating_fuel == 'NaturalGas'

    # Set heating fuel
    updated_heating_fuel = heating_fuel
    if heating_fuel == 'DefaultFuel'
      epw = BTAP::Environment::WeatherFile.new(model.weatherFile.get.path.get)
      updated_heating_fuel = standard.standards_data['regional_fuel_use'].detect { |fuel_sources| fuel_sources['state_province_regions'].include?(epw.state_province_region)}['fueltype_set']
    end
    raise("Heating fuel for ECM 'HS12_ASHP_Baseboard' is neither Electricity nor NaturalGas") if ((updated_heating_fuel != 'Electricity') && (updated_heating_fuel != 'NaturalGas'))
    # Set supplemental heating fuel for airloop
    sys_supp_htg_eqpt_type = 'coil_electric'
    sys_supp_htg_eqpt_type = 'coil_gas' if updated_heating_fuel == 'NaturalGas'
    systems = []
    system_zones_map.sort.each do |sys_name, zones|
      sys_info = air_sys_comps_assumptions(sys_name: sys_name,
                                           zones: zones,
                                           system_doas_flags: system_doas_flags)
      # add air loop and its equipment
      airloop,clg_dx_coil,htg_dx_coil,return_fan = add_air_system(model: model,
                                           zones: zones,
                                           sys_abbr: sys_info['sys_abbr'],
                                           sys_vent_type: sys_info['sys_vent_type'],
                                           sys_heat_rec_type: sys_info['sys_heat_rec_type'],
                                           sys_htg_eqpt_type: 'ashp',
                                           sys_supp_htg_eqpt_type: sys_supp_htg_eqpt_type,
                                           sys_clg_eqpt_type: 'ashp',
                                           sys_supp_fan_type: sys_info['sys_supp_fan_type'],
                                           sys_ret_fan_type: sys_info['sys_ret_fan_type'],
                                           sys_setpoint_mgr_type: sys_info['sys_setpoint_mgr_type'])
      eqpt_name = 'NECB2015_ASHP'
      coil_cooling_dx_single_speed_apply_curves(clg_dx_coil,eqpt_name)
      coil_heating_dx_single_speed_apply_curves(htg_dx_coil,eqpt_name)
      # add zone equipment and diffuser
      zone_htg_eqpt_type = 'baseboard_hotwater' if heating_fuel == 'NaturalGas'
      zone_htg_eqpt_type = 'baseboard_electric' if heating_fuel == 'Electricity'
      zone_htg_eqpt_type = 'ptac_electric_off' if sys_info['sys_vent_type'] == 'doas'
      zone_clg_eqpt_type = 'none'
      zone_clg_eqpt_type = 'ptac_electric_off' if sys_info['sys_vent_type'] == 'doas'
      zone_fan_type = 'none'
      zone_fan_type = 'constant_volume' if sys_info['sys_vent_type'] == 'doas'
      add_zone_eqpt(model: model,
                    airloop: airloop,
                    zones: zones,
                    outdoor_unit: nil,
                    zone_diffuser_type: sys_info['zone_diffuser_type'],
                    zone_htg_eqpt_type: zone_htg_eqpt_type,
                    zone_supp_htg_eqpt_type: 'none',
                    zone_clg_eqpt_type: zone_clg_eqpt_type,
                    zone_fan_type: zone_fan_type,
                    hw_loop: hw_loop)
      # for doas use baseboard electric or hotwater as backup for PTAC units
      if sys_info['sys_vent_type'] == 'doas'
        add_zone_eqpt(model: model,
                      airloop: airloop,
                      zones: zones,
                      outdoor_unit: nil,
                      zone_diffuser_type: nil,
                      zone_htg_eqpt_type: zone_htg_eqpt_type,
                      zone_supp_htg_eqpt_type: 'none',
                      zone_clg_eqpt_type: 'none',
                      zone_fan_type: 'none',
                      hw_loop: hw_loop)
      end
      return_fan.addToNode(airloop.returnAirNode.get) if return_fan
      systems << airloop
    end

    return systems
  end

  # =============================================================================================================================
  # Name of HVAC component might have been updated by standards methods for setting efficiency. Here original name of the component
  # is restored.
  def get_hvac_comp_init_name(obj, htg_flag)
    return obj.name.to_s if obj.name.to_s.split.size <= 2

    init_name = obj.name.to_s.split[0]
    range = obj.name.to_s.split.size - 3
    range = obj.name.to_s.split.size - 5 if htg_flag
    for i in 1..range
      init_name += " #{obj.name.to_s.split[i]}"
    end
    return init_name
  end

  # =============================================================================================================================
  # Apply efficiencies and performance curves for ECM "hs12_ashp_baseboard"
  def apply_efficiency_ecm_hs12_ashp_baseboard(model)
    fr_backup_coil_cap_as_dx_coil_cap = 0.5 # fraction of electric backup heating coil capacity assigned to dx heating coil
    ashp_eqpt_name = 'NECB2015_ASHP'
    model.getAirLoopHVACs.sort.each do |isys|
      clg_dx_coil = nil
      htg_dx_coil = nil
      backup_coil = nil
      # Find the coils on the air loop
      isys.supplyComponents.sort.each do |icomp|
        if icomp.to_CoilCoolingDXSingleSpeed.is_initialized
          clg_dx_coil = icomp.to_CoilCoolingDXSingleSpeed.get
        elsif icomp.to_CoilHeatingDXSingleSpeed.is_initialized
          htg_dx_coil = icomp.to_CoilHeatingDXSingleSpeed.get
        elsif icomp.to_CoilHeatingElectric.is_initialized
          backup_coil = icomp.to_CoilHeatingElectric.get
        elsif icomp.to_CoilHeatingGas.is_initialized
          backup_coil = icomp.to_CoilHeatingGas.get
        end
      end
      if clg_dx_coil && htg_dx_coil && backup_coil
        # update names of dx coils
        clg_dx_coil_init_name = get_hvac_comp_init_name(clg_dx_coil, false)
        clg_dx_coil.setName(clg_dx_coil_init_name)
        if clg_dx_coil.autosizedRatedTotalCoolingCapacity.is_initialized
          clg_dx_coil_cap = clg_dx_coil.autosizedRatedTotalCoolingCapacity.to_f
        elsif clg_dx_coil.ratedTotalCoolingCapacity.is_initialized
          clg_dx_coil_cap = clg_dx_coil.ratedTotalCoolingCapacity.to_f
        else
          raise "Rated total cooling capacity is undefined for coil #{clg_dx_coil.name.to_s}"
        end
        htg_dx_coil_init_name = get_hvac_comp_init_name(htg_dx_coil, true)
        htg_dx_coil.setName(htg_dx_coil_init_name)
        if backup_coil.autosizedNominalCapacity.is_initialized
          backup_coil_cap = backup_coil.autosizedNominalCapacity.to_f
        elsif backup_coil.nominalCapacity.is_initialized
          backup_coil_cap = backup_coil.nominalCapacity.to_f
        else
          raise "Nominal capacity is undefined for coil #{backup_coil.name.to_s}"
        end
        # set the DX capacities to the maximum of the fraction of the backup coil capacity or the cooling capacity needed
        dx_cap = fr_backup_coil_cap_as_dx_coil_cap * backup_coil_cap
        if dx_cap < clg_dx_coil_cap then dx_cap = clg_dx_coil_cap end
        clg_dx_coil.setRatedTotalCoolingCapacity(dx_cap)
        htg_dx_coil.setRatedTotalHeatingCapacity(dx_cap)
        # assign COPs
        search_criteria = {}
        search_criteria['name'] = ashp_eqpt_name
        coil_cooling_dx_single_speed_apply_cop(clg_dx_coil, search_criteria)
        coil_heating_dx_single_speed_apply_cop(htg_dx_coil, search_criteria)
      end
    end
  end

  # =============================================================================================================================
  # Add equipment for ecm "hs13_ashp_vrf":
  #   -Constant-volume dedicated-outside air system
  #   -Air-source heat pump for heating and cooling with electric backup
  #   -Zonal VRF terminal units for heating and cooling with electric baseboards
  def add_ecm_hs13_ashp_vrf(model:,
                            system_zones_map:,
                            system_doas_flags:,
                            ecm_system_zones_map_option:,
                            standard:,
                            heating_fuel:)
    # call method for ECM hs08 with ASHP in the air system
    add_ecm_hs08_ccashp_vrf(model: model,
                            system_zones_map: system_zones_map,
                            system_doas_flags: system_doas_flags,
                            ecm_system_zones_map_option: ecm_system_zones_map_option,
                            standard: standard,
                            heating_fuel: heating_fuel,
                            air_sys_eqpt_type: 'ashp')
  end

  # =============================================================================================================================
  # Apply efficiencies and performance curves for ECM "hs12_ashp_vrf"
  def apply_efficiency_ecm_hs13_ashp_vrf(model)
    # call method for ECM hs08 with ASHP in air system
    apply_efficiency_ecm_hs08_ccashp_vrf(model, air_sys_eqpt_type: 'ashp')
  end

  # =============================================================================================================================
  # Define object "SiteGroundTemperatureShallow" and use ground temperatures from weather file at 0.5 m depth
  def set_undisturbed_ground_surface_temp_objs(model)
    surface_ground_temp_obj = OpenStudio::Model::SiteGroundTemperatureShallow.new(model)
    wfile_path = model.getWeatherFile.path.get.to_s
    statsfile = EnergyPlus::StatFile.new(wfile_path.sub("epw","stat"))
    surface_ground_temp_obj.setJanuarySurfaceGroundTemperature(statsfile.monthly_undis_ground_temps_0p5m[0])
    surface_ground_temp_obj.setFebruarySurfaceGroundTemperature(statsfile.monthly_undis_ground_temps_0p5m[1])
    surface_ground_temp_obj.setMarchSurfaceGroundTemperature(statsfile.monthly_undis_ground_temps_0p5m[2])
    surface_ground_temp_obj.setAprilSurfaceGroundTemperature(statsfile.monthly_undis_ground_temps_0p5m[3])
    surface_ground_temp_obj.setMaySurfaceGroundTemperature(statsfile.monthly_undis_ground_temps_0p5m[4])
    surface_ground_temp_obj.setJuneSurfaceGroundTemperature(statsfile.monthly_undis_ground_temps_0p5m[5])
    surface_ground_temp_obj.setJulySurfaceGroundTemperature(statsfile.monthly_undis_ground_temps_0p5m[6])
    surface_ground_temp_obj.setAugustSurfaceGroundTemperature(statsfile.monthly_undis_ground_temps_0p5m[7])
    surface_ground_temp_obj.setSeptemberSurfaceGroundTemperature(statsfile.monthly_undis_ground_temps_0p5m[8])
    surface_ground_temp_obj.setOctoberSurfaceGroundTemperature(statsfile.monthly_undis_ground_temps_0p5m[9])
    surface_ground_temp_obj.setNovemberSurfaceGroundTemperature(statsfile.monthly_undis_ground_temps_0p5m[10])
    surface_ground_temp_obj.setDecemberSurfaceGroundTemperature(statsfile.monthly_undis_ground_temps_0p5m[11])
  end

  # =============================================================================================================================
  # Define object "SiteGroundTemperatureDeep" and use ground temperatures from weather file at 4.0 m depth
  def set_undisturbed_ground_deep_temp_objs(model)
    surface_ground_temp_obj = OpenStudio::Model::SiteGroundTemperatureDeep.new(model)
    wfile_path = model.getWeatherFile.path.get.to_s
    statsfile = EnergyPlus::StatFile.new(wfile_path.sub("epw","stat"))
    surface_ground_temp_obj.setJanuaryDeepGroundTemperature(statsfile.monthly_undis_ground_temps_4p0m[0])
    surface_ground_temp_obj.setFebruaryDeepGroundTemperature(statsfile.monthly_undis_ground_temps_4p0m[1])
    surface_ground_temp_obj.setMarchDeepGroundTemperature(statsfile.monthly_undis_ground_temps_4p0m[2])
    surface_ground_temp_obj.setAprilDeepGroundTemperature(statsfile.monthly_undis_ground_temps_4p0m[3])
    surface_ground_temp_obj.setMayDeepGroundTemperature(statsfile.monthly_undis_ground_temps_4p0m[4])
    surface_ground_temp_obj.setJuneDeepGroundTemperature(statsfile.monthly_undis_ground_temps_4p0m[5])
    surface_ground_temp_obj.setJulyDeepGroundTemperature(statsfile.monthly_undis_ground_temps_4p0m[6])
    surface_ground_temp_obj.setAugustDeepGroundTemperature(statsfile.monthly_undis_ground_temps_4p0m[7])
    surface_ground_temp_obj.setSeptemberDeepGroundTemperature(statsfile.monthly_undis_ground_temps_4p0m[8])
    surface_ground_temp_obj.setOctoberDeepGroundTemperature(statsfile.monthly_undis_ground_temps_4p0m[9])
    surface_ground_temp_obj.setNovemberDeepGroundTemperature(statsfile.monthly_undis_ground_temps_4p0m[10])
    surface_ground_temp_obj.setDecemberDeepGroundTemperature(statsfile.monthly_undis_ground_temps_4p0m[11])
  end

  # =============================================================================================================================
  # Add equipment for ECM "hs14_cgshp_fancoils"
  #   -Constant volume DOAS with hydronic htg and clg coils.
  #   -Zonal terminal fan coil (4-pipe) connected to central ground-source heat pump.
  #   -Plant has a heating loop with water-to-water heat pump with a backup boiler. It also has a water-cooled chiller with a 
  #    backup air-cooled chiller. Water-source heat pump and water-cooled chiller are connected to a ground-loop.
  def add_ecm_hs14_cgshp_fancoils(model:,
                                  system_zones_map:,
                                  system_doas_flags:,
                                  ecm_system_zones_map_option:,
                                  standard:,
                                  heating_fuel:)

    updated_heating_fuel = heating_fuel
    if heating_fuel == 'DefaultFuel'
      epw = BTAP::Environment::WeatherFile.new(model.weatherFile.get.path.get)
      updated_heating_fuel = standard.standards_data['regional_fuel_use'].detect { |fuel_sources| fuel_sources['state_province_regions'].include?(epw.state_province_region)}['fueltype_set']
    end
    raise("Heating fuel for ECM 'HS11_ASHP_PTHP' is neither Electricity nor NaturalGas") if ((updated_heating_fuel != 'Electricity') && (updated_heating_fuel != 'NaturalGas'))
    # Set supplemental heaing for airloop
    sys_supp_htg_eqpt_type = 'coil_electric'
    sys_supp_htg_eqpt_type = 'coil_gas' if updated_heating_fuel == 'NaturalGas'
    # Update system zones map if needed
    system_zones_map = update_system_zones_map_keys(system_zones_map,'sys_1')
    system_zones_map = update_system_zones_map(model,system_zones_map,ecm_system_zones_map_option,'sys_1') if ecm_system_zones_map_option != 'NECB_Default'
    # Update system doas flags
    system_doas_flags = {}
    system_zones_map.keys.each { |sname| system_doas_flags[sname] = true }
    # use system zones map and generate new air system and zonal equipment
    systems = []
    system_zones_map.sort.each do |sys_name, zones|
      sys_info = air_sys_comps_assumptions(sys_name: sys_name,
                                           zones: zones,
                                           system_doas_flags: system_doas_flags)
      airloop,clg_coil,htg_coil,return_fan = add_air_system(model: model,
                                           zones: zones,
                                           sys_abbr: sys_info['sys_abbr'],
                                           sys_vent_type: sys_info['sys_vent_type'],
                                           sys_heat_rec_type: sys_info['sys_heat_rec_type'],
                                           sys_htg_eqpt_type: 'coil_hw',
                                           sys_supp_htg_eqpt_type: 'none',
                                           sys_clg_eqpt_type: 'coil_chw',
                                           sys_supp_fan_type: sys_info['sys_supp_fan_type'],
                                           sys_ret_fan_type: sys_info['sys_ret_fan_type'],
                                           sys_setpoint_mgr_type: 'warmest')

      # add zone equipment and diffuser
      zone_htg_eqpt_type = 'fancoil_4pipe'
      zone_clg_eqpt_type = 'fancoil_4pipe'
      zone_supp_htg_eqpt_type = 'none'
      zone_fan_type = 'on_off'
      add_zone_eqpt(model: model,
                    airloop: airloop,
                    zones: zones,
                    outdoor_unit: nil,
                    zone_diffuser_type: sys_info['zone_diffuser_type'],
                    zone_htg_eqpt_type: zone_htg_eqpt_type,
                    zone_supp_htg_eqpt_type: zone_supp_htg_eqpt_type,
                    zone_clg_eqpt_type: zone_clg_eqpt_type,
                    zone_fan_type: zone_fan_type)

      return_fan.addToNode(airloop.returnAirNode.get) if return_fan
      systems << airloop
    end

    # add hot-water loop
    hw_loop,hw_loop_htg_eqpt = add_plantloop(model: model,
                                             loop_htg_eqpt_type: 'HeatPump_WaterToWater_EquationFit',
                                             loop_clg_eqpt_type: 'none',
                                             loop_heat_rej_eqpt_type: 'none',
                                             loop_pump_type: 'variable_speed',
                                             loop_spm_type: 'Scheduled',
                                             loop_setpoint: 50.0,
                                             loop_temp_diff: 5.0)
    model.getCoilHeatingWaters.each {|coil| hw_loop.addDemandBranchForComponent(coil)}
    hcapf_curve_name = "HEATPUMP_WATERTOWATER_HCAPF"
    hcapf_curve = model_add_curve(model, hcapf_curve_name)
    if hcapf_curve
      hw_loop_htg_eqpt.setHeatingCapacityCurve(hcapf_curve)
    else
      raise("Can not find curve hcapf for  #{hw_loop_htg_eqpt.name}")
    end    
    hpowerf_curve_name = "HEATPUMP_WATERTOWATER_HPOWERF"
    hpowerf_curve = model_add_curve(model, hpowerf_curve_name)
    if hpowerf_curve
      hw_loop_htg_eqpt.setHeatingCompressorPowerCurve(hpowerf_curve)
    else
      raise("Can not find curve hpowerf for #{hw_loop_htg_eqpt.name}")
    end
    boiler = OpenStudio::Model::BoilerHotWater.new(model)
    boiler.setFuelType(updated_heating_fuel)
    hw_loop_htg_eqpt_outlet_node = hw_loop_htg_eqpt.supplyOutletModelObject.get.to_Node.get
    boiler.addToNode(hw_loop_htg_eqpt_outlet_node)

    # add chilled-water loop
    chw_loop,chw_loop_clg_eqpt = add_plantloop(model: model,
                                               loop_htg_eqpt_type: 'none',
                                               loop_clg_eqpt_type: 'chiller_electric_eir',
                                               loop_heat_rej_eqpt_type: 'none',
                                               loop_pump_type: 'variable_speed',
                                               loop_spm_type: 'Scheduled',
                                               loop_setpoint: 7.0,
                                               loop_temp_diff: 6.0)
    
    chw_loop_clg_eqpt.setName('ChillerWaterCooled')
    chw_loop_clg_eqpt.setCondenserType("WaterCooled")
    model.getCoilCoolingWaters.each {|coil| chw_loop.addDemandBranchForComponent(coil)}
    sec_chiller = OpenStudio::Model::ChillerElectricEIR.new(model)
    chw_loop_clg_eqpt_outlet_node = chw_loop_clg_eqpt.supplyOutletModelObject.get.to_Node.get
    sec_chiller.addToNode(chw_loop_clg_eqpt_outlet_node)
    sec_chiller.setName('ChillerAirCooled')

    # add ground HX loop with district heating and cooling plant to represent the ground HX
    heat_rej_loop,heat_rej_loop_eqpt = add_plantloop(model: model,
                                                     loop_htg_eqpt_type: 'none',
                                                     loop_clg_eqpt_type: 'none',
                                                     loop_heat_rej_eqpt_type: 'District_Heating',
                                                     loop_pump_type: 'variable_speed',
                                                     loop_spm_type: 'none',
                                                     loop_setpoint: 'none',
                                                     loop_temp_diff: 10.0)
    heat_rej_loop_eqpt.setName('DistrictHeating GLHX')
    htg_eqpt_outlet_node = heat_rej_loop_eqpt.outletModelObject.get.to_Node.get
    clg_eqpt = create_plantloop_clg_eqpt(model, 'District_Cooling')
    clg_eqpt.setName('DistrictCooling GLHX')
    clg_eqpt.addToNode(htg_eqpt_outlet_node)
    htg_spm = create_plantloop_spm( model, 'Scheduled', 5.0)
    htg_spm.addToNode(htg_eqpt_outlet_node)
    clg_eqpt_outlet_node = clg_eqpt.outletModelObject.get.to_Node.get
    clg_spm = create_plantloop_spm( model, 'Scheduled', 25.0)
    clg_spm.addToNode(heat_rej_loop.supplyOutletNode)
    heat_rej_loop.setName("#{heat_rej_loop.name.to_s} GLHX")        
    heat_rej_loop.addDemandBranchForComponent(hw_loop_htg_eqpt)
    heat_rej_loop.addDemandBranchForComponent(chw_loop_clg_eqpt)

    # add output variables  for district heating and cooling
    model.getOutputVariables.each {|ivar| ivar.remove}
    dist_htg_var = OpenStudio::Model::OutputVariable.new("District Heating Hot Water Rate",model)
    dist_htg_var.setReportingFrequency("hourly")
    dist_htg_var.setKeyValue("*")
    dist_clg_var = OpenStudio::Model::OutputVariable.new("District Cooling Chilled Water Rate",model)
    dist_clg_var.setReportingFrequency("hourly")
    dist_clg_var.setKeyValue("*")

    return systems
  end

  #=============================================================================================================================
  # Appy efficiencies for ECM "hs14_cgshp_fancoils"
  def apply_efficiency_ecm_hs14_cgshp_fancoils(model)
    heatpump_siz_f = 0.4  # sizing factor for water-source heat pump (heating mode)
    chiller_siz_f = 0.4  # sizing factor for water-cooled chiller 
    # get water-source heat pump
    hw_loops = model.getPlantLoops.select {|loop| loop.sizingPlant.loopType.to_s.downcase == 'heating'}
    hw_heatpump_loop = nil
    hw_heatpump = nil
    hw_loops.each do |hw_loop|
      hw_heatpumps = hw_loop.supplyComponents.select {|comp| comp.to_HeatPumpWaterToWaterEquationFitHeating.is_initialized}
      if !hw_heatpumps.empty?
        hw_heatpump_loop = hw_loop
        hw_heatpump = hw_heatpumps[0].to_HeatPumpWaterToWaterEquationFitHeating.get
        break
      end
    end
    raise("apply_efficiency_ecm_hs14_cgshp_fancoils: no water-source heat pump found in heating loop #{hw_loops.name.to_s}") if hw_heatpump.nil?
    cw_loop = model.getPlantLoops.select {|loop| loop.sizingPlant.loopType.to_s.downcase == 'condenser'}[0]
    # condenser flow rate is set based on heating loop flow rate and cooling loop flow rate (adjusted for sizing factors)
    cw_loop_max_flow = 0.0
    if hw_heatpump_loop.autosizedMaximumLoopFlowRate.is_initialized
      cw_loop_max_flow += heatpump_siz_f*hw_heatpump_loop.autosizedMaximumLoopFlowRate.to_f
    elsif hw_heatpump_loop.maximumLoopFlowRate.is_initialized
      cw_loop_max_flow += heatpump_siz_f*hw_heatpump_loop.maximumLoopFlowRate.to_f
    else
      raise("apply_efficiency_ecm_hs14_cgshp_fancoils: heating loop #{hw_heatpump_loop.name.to_s} flow rate is not defined")
    end
    chw_loop = model.getPlantLoops.select {|loop| loop.sizingPlant.loopType.to_s.downcase == 'cooling'}[0]
    if chw_loop.autosizedMaximumLoopFlowRate.is_initialized
      cw_loop_max_flow += chiller_siz_f*chw_loop.autosizedMaximumLoopFlowRate.to_f
    elsif chw_loop.maximumLoopFlowRate.is_initialized
      cw_loop_max_flow += chiller_siz_f*chw_loop.maximumLoopFlowRate.to_f
    else
      raise("apply_efficiency_ecm_hs14_cgshp_fancoils: cooling loop #{chw_loop.name.to_s} is not defined")
    end
    cw_loop.setMaximumLoopFlowRate(cw_loop_max_flow)
    cw_loop_pump = cw_loop.supplyComponents.select {|comp| comp.to_PumpVariableSpeed.is_initialized}[0].to_PumpVariableSpeed.get
    cw_loop_pump.setRatedFlowRate(cw_loop_max_flow)
    # set heating capacity of water-source heat pump
    if hw_heatpump.autosizedRatedHeatingCapacity.is_initialized
      cap = hw_heatpump.autosizedRatedHeatingCapacity.to_f
    elsif hw_heatpump.ratedHeatingCapacity.is_initialized
      cap = hw_heatpump.ratedHeatingCapacity.to_f
    else
      raise("apply_efficiency_ecm_hs14_cgshp_fancoils: capacity of water-source heat pump #{hw_heatpump.name.to_s} is not defined")
    end
    hw_heatpump.setRatedHeatingCapacity(heatpump_siz_f*cap)
    # set cooling capacity of water-cooled chiller
    chillers = chw_loop.supplyComponents.select {|comp| comp.to_ChillerElectricEIR.is_initialized}
    chiller_water_cooled = nil
    chillers.each do |comp|
      chlr = comp.to_ChillerElectricEIR.get
      if chlr.name.to_s.include? 'ChillerWaterCooled'
        chiller_water_cooled = chlr
        break
      end
    end
    raise("apply_efficiency_ecm_hs14_cgshp_fancoils: no water-cooled chiller found in cooling loop #{chw_loop.name.to_s}") if chiller_water_cooled.nil?
    if chiller_water_cooled.autosizedReferenceCapacity.is_initialized
      cap = chiller_water_cooled.autosizedReferenceCapacity.to_f
    elsif chiller_water_cooled.referenceCapacity.is_initialized
      cap = chiller_water_cooled.referenceCapacity.to_f
    else
      raise("apply_efficiency_ecm_hs14_cgshp_fancoils: cooling capacity of chiller #{chiller_water_cooled.name.to_s} is not defined")
    end
    chiller_water_cooled.setReferenceCapacity(chiller_siz_f*cap)
  end

  #=============================================================================================================================
  def set_ghx_loop_district_cap(model)
    # The autosized values for the district heating and cooling objects on a condenser loop are the sum of the peak heating and 
    # cooling loads. Here the capacity of the district heating object of the condenser loop is set to the maximum district heating 
    # rate on the winter design day. Similarily the capacity of the district cooling object of the condenser loop is set to the 
    # maximum district cooling rate on the summer design day.

    cw_loops = model.getPlantLoops.select{|loop| loop.sizingPlant.loopType.to_s.downcase == 'condenser'}
    ghx_loops = cw_loops.select {|loop| loop.name.to_s.downcase.include? 'glhx'}
    return if ghx_loops.empty?
    ghx_loop = ghx_loops[0]
    dist_htg_eqpts = ghx_loop.supplyComponents.select {|comp| comp.to_DistrictHeating.is_initialized}
    dist_htg_eqpt = dist_htg_eqpts[0].to_DistrictHeating.get if !dist_htg_eqpts.empty?
    dist_clg_eqpts = ghx_loop.supplyComponents.select {|comp| comp.to_DistrictCooling.is_initialized}
    dist_clg_eqpt = dist_clg_eqpts[0].to_DistrictCooling.get if !dist_clg_eqpts.empty?
    raise("set_cond_loop_district_cap: condenser loop doesn't have a district heating and district cooling objects") if dist_htg_eqpts.empty? || dist_clg_eqpts.empty?
    # District Heating
    sql_command = "SELECT ReportVariableDataDictionaryIndex FROM ReportVariableDataDictionary
               WHERE VariableName='District Heating Hot Water Rate'"
    dhtg_index = model.sqlFile.get.execAndReturnFirstString(sql_command).get
    raise("set_ghx_loop_district_cap: EnergyPlus sql results file has no data for district heating hot water rate") if dhtg_index.nil?
    sql_command = "SELECT Value FROM ReportVariableWithTime
               WHERE ReportDataDictionaryIndex=#{dhtg_index} AND DayType='WinterDesignDay'"
    dist_htg_w = model.sqlFile.get.execAndReturnVectorOfString(sql_command).get
    sql_command = "SELECT Value FROM ReportVariableWithTime
               WHERE ReportDataDictionaryIndex=#{dhtg_index} AND DayType='SummerDesignDay'"
    dist_htg_s = model.sqlFile.get.execAndReturnVectorOfString(sql_command).get
    # District Cooling
    sql_command = "SELECT ReportVariableDataDictionaryIndex FROM ReportVariableDataDictionary
               WHERE VariableName='District Cooling Chilled Water Rate'"
    dclg_index = model.sqlFile.get.execAndReturnFirstString(sql_command).get
    raise("set_ghx_loop_district_cap: EnergyPlus sql results file has no data for district cooling chilled water rate") if dclg_index.nil?
    sql_command = "SELECT Value FROM ReportVariableWithTime
               WHERE ReportDataDictionaryIndex=#{dclg_index} AND DayType='SummerDesignDay'"
    dist_clg_s = model.sqlFile.get.execAndReturnVectorOfString(sql_command).get
    sql_command = "SELECT Value FROM ReportVariableWithTime
               WHERE ReportDataDictionaryIndex=#{dclg_index} AND DayType='WinterDesignDay'"
    dist_clg_w = model.sqlFile.get.execAndReturnVectorOfString(sql_command).get
    # Assign peak heating and cooling loads to capacities of district objects
    max_htg_load = 0.0
    max_clg_load = 0.0
    for hour in 1..24
      htg_load = [dist_htg_w[hour-1].to_f-dist_clg_w[hour-1].to_f,0.0].max
      clg_load = [dist_clg_s[hour-1].to_f-dist_htg_s[hour-1].to_f,0.0].max
      max_htg_load = [max_htg_load,htg_load].max
      max_clg_load = [max_clg_load,clg_load].max
    end
    dist_htg_eqpt.setNominalCapacity(max_htg_load)
    dist_clg_eqpt.setNominalCapacity(max_clg_load)
  end

  # =============================================================================================================================
  # Applies the performance curves "CoilCoolingDXSingleSpeed" object.
  def coil_cooling_dx_single_speed_apply_curves(coil_cooling_dx_single_speed, eqpt_name)
    successfully_set_all_properties = true

    search_criteria = {}
    search_criteria['name'] = eqpt_name

    # Get the capacity
    capacity_w = coil_cooling_dx_single_speed_find_capacity(coil_cooling_dx_single_speed)
    capacity_w = [1.0,capacity_w].max
    capacity_btu_per_hr = OpenStudio.convert(capacity_w, 'W', 'Btu/hr').get

    # Lookup efficiencies
    ac_props = model_find_object(standards_data['tables']['heat_pump_cooling_ecm']['table'], search_criteria, capacity_btu_per_hr)

    # Check to make sure properties were found
    if ac_props.nil?
      OpenStudio.logFree(OpenStudio::Warn, 'openstudio.standard.CoilCoolingDXSingleSpeed', "For #{coil_cooling_dx_single_speed.name}, cannot find efficiency info using #{search_criteria}, cannot apply efficiency.")
      successfully_set_all_properties = false
    end

    # Make the COOL-CAP-FT curve
    cool_cap_ft = model_add_curve(coil_cooling_dx_single_speed.model, ac_props['cool_cap_ft'])

    if cool_cap_ft
      coil_cooling_dx_single_speed.setTotalCoolingCapacityFunctionOfTemperatureCurve(cool_cap_ft)
    else
      OpenStudio.logFree(OpenStudio::Warn, 'openstudio.standard.CoilCoolingDXSingleSpeed', "For #{coil_cooling_dx_single_speed.name}, cannot find cool_cap_ft curve, will not be set.")
      successfully_set_all_properties = false
    end

    # Make the COOL-CAP-FFLOW curve
    cool_cap_fflow = model_add_curve(coil_cooling_dx_single_speed.model, ac_props['cool_cap_fflow'])
    if cool_cap_fflow
      coil_cooling_dx_single_speed.setTotalCoolingCapacityFunctionOfFlowFractionCurve(cool_cap_fflow)
    else
      OpenStudio.logFree(OpenStudio::Warn, 'openstudio.standard.CoilCoolingDXSingleSpeed', "For #{coil_cooling_dx_single_speed.name}, cannot find cool_cap_fflow curve, will not be set.")
      successfully_set_all_properties = false
    end

    # Make the COOL-EIR-FT curve
    cool_eir_ft = model_add_curve(coil_cooling_dx_single_speed.model, ac_props['cool_eir_ft'])
    if cool_eir_ft
      coil_cooling_dx_single_speed.setEnergyInputRatioFunctionOfTemperatureCurve(cool_eir_ft)
    else
      OpenStudio.logFree(OpenStudio::Warn, 'openstudio.standards.CoilCoolingDXSingleSpeed', "For #{coil_cooling_dx_single_speed.name}, cannot find cool_eir_ft curve, will not be set.")
      successfully_set_all_properties = false
    end

    # Make the COOL-EIR-FFLOW curve
    cool_eir_fflow = model_add_curve(coil_cooling_dx_single_speed.model, ac_props['cool_eir_fflow'])
    if cool_eir_fflow
      coil_cooling_dx_single_speed.setEnergyInputRatioFunctionOfFlowFractionCurve(cool_eir_fflow)
    else
      OpenStudio.logFree(OpenStudio::Warn, 'openstudio.standards.CoilCoolingDXSingleSpeed', "For #{coil_cooling_dx_single_speed.name}, cannot find cool_eir_fflow curve, will not be set.")
      successfully_set_all_properties = false
    end

    # Make the COOL-PLF-FPLR curve
    cool_plf_fplr = model_add_curve(coil_cooling_dx_single_speed.model, ac_props['cool_plf_fplr'])
    if cool_plf_fplr
      coil_cooling_dx_single_speed.setPartLoadFractionCorrelationCurve(cool_plf_fplr)
    else
      OpenStudio.logFree(OpenStudio::Warn, 'openstudio.standards.CoilCoolingDXSingleSpeed', "For #{coil_cooling_dx_Single_speed.name}, cannot find cool_plf_fplr curve, will not be set.")
      successfully_set_all_properties = false
    end

  end

  # =============================================================================================================================
  # Applies the performance curves to "CoilHeatingSingleSpeed" object.
  def coil_heating_dx_single_speed_apply_curves(coil_heating_dx_single_speed, eqpt_name)
    successfully_set_all_properties = true

    # Get the search criteria
    search_criteria = {}
    search_criteria['name'] = eqpt_name

    # Get the capacity
    capacity_w = coil_heating_dx_single_speed_find_capacity(coil_heating_dx_single_speed)
    capacity_w = [1.0,capacity_w].max
    capacity_btu_per_hr = OpenStudio.convert(capacity_w, 'W', 'Btu/hr').get
    capacity_kbtu_per_hr = OpenStudio.convert(capacity_w, 'W', 'kBtu/hr').get

    # Lookup efficiencies
    props = model_find_object(standards_data['tables']['heat_pump_heating_ecm']['table'], search_criteria, capacity_btu_per_hr)

    # Check to make sure properties were found
    if props.nil?
      OpenStudio.logFree(OpenStudio::Warn, 'openstudio.standards.CoilHeatingDXSingleSpeed', "For #{coil_heating_dx_single_speed.name}, cannot find efficiency info using #{search_criteria}, cannot apply efficiency standard.")
      successfully_set_all_properties = false
    end

    # Make the HEAT-CAP-FT curve
    heat_cap_ft = model_add_curve(coil_heating_dx_single_speed.model, props['heat_cap_ft'])
    if heat_cap_ft
      coil_heating_dx_single_speed.setTotalHeatingCapacityFunctionofTemperatureCurve(heat_cap_ft)
    else
      OpenStudio.logFree(OpenStudio::Warn, 'openstudio.standards.CoilHeatingDXSingleSpeed', "For #{coil_heating_dx_single_speed.name}, cannot find heat_cap_ft curve, will not be set.")
      successfully_set_all_properties = false
    end

    # Make the HEAT-CAP-FFLOW curve
    heat_cap_fflow = model_add_curve(coil_heating_dx_single_speed.model, props['heat_cap_fflow'])
    if heat_cap_fflow
      coil_heating_dx_single_speed.setTotalHeatingCapacityFunctionofFlowFractionCurve(heat_cap_fflow)
    else
      OpenStudio.logFree(OpenStudio::Warn, 'openstudio.standards.CoilHeatingDXSingleSpeed', "For #{coil_heating_dx_single_speed.name}, cannot find heat_cap_fflow curve, will not be set.")
      successfully_set_all_properties = false
    end

    # Make the HEAT-EIR-FT curve
    heat_eir_ft = model_add_curve(coil_heating_dx_single_speed.model, props['heat_eir_ft'])
    if heat_eir_ft
      coil_heating_dx_single_speed.setEnergyInputRatioFunctionofTemperatureCurve(heat_eir_ft)
    else
      OpenStudio.logFree(OpenStudio::Warn, 'openstudio.standards.CoilHeatingDXSingleSpeed', "For #{coil_heating_dx_single_speed.name}, cannot find heat_eir_ft curve, will not be set.")
      successfully_set_all_properties = false
    end

    # Make the HEAT-EIR-FFLOW curve
    heat_eir_fflow = model_add_curve(coil_heating_dx_single_speed.model, props['heat_eir_fflow'])
    if heat_eir_fflow
      coil_heating_dx_single_speed.setEnergyInputRatioFunctionofFlowFractionCurve(heat_eir_fflow)
    else
      OpenStudio.logFree(OpenStudio::Warn, 'openstudio.standards.CoilHeatingDXSingleSpeed', "For #{coil_heating_dx_single_speed.name}, cannot find heat_eir_fflow curve, will not be set.")
      successfully_set_all_properties = false
    end

    # Make the HEAT-PLF-FPLR curve
    heat_plf_fplr = model_add_curve(coil_heating_dx_single_speed.model, props['heat_plf_fplr'])
    if heat_plf_fplr
      coil_heating_dx_single_speed.setPartLoadFractionCorrelationCurve(heat_plf_fplr)
    else
      OpenStudio.logFree(OpenStudio::Warn, 'openstudio.standards.CoilHeatingDXSingleSpeed', "For #{coil_heating_dx_single_speed.name}, cannot find heat_plf_fplr curve, will not be set.")
      successfully_set_all_properties = false
    end
    
    # Make the HEAT-DEFROST-EIR-FT curve
    heat_defrost_eir_ft = model_add_curve(coil_heating_dx_single_speed.model, props['heat_defrost_eir_ft'])
    if heat_defrost_eir_ft
      coil_heating_dx_single_speed.setDefrostEnergyInputRatioFunctionofTemperatureCurve(heat_defrost_eir_ft)
    else
      OpenStudio.logFree(OpenStudio::Warn, 'openstudio.standards.CoilHeatingDXSingleSpeed', "For #{coil_heating_dx_single_speed.name}, can not find heat_defrost_eir_ft curve, will not be set.")
      successfully_set_all_properties = false
    end

  end

  # =============================================================================================================================
  # Applies the performance curves "CoilCoolingDXVariableSpeed" object.
  def coil_cooling_dx_variable_speed_apply_curves(coil_cooling_dx_variable_speed, eqpt_name)
    successfully_set_all_properties = true

    # Get the capacity
    capacity_w = coil_cooling_dx_variable_speed_find_capacity(coil_cooling_dx_variable_speed)
    capacity_w = [1.0,capacity_w].max
    capacity_btu_per_hr = OpenStudio.convert(capacity_w, 'W', 'Btu/hr').get
    capacity_kbtu_per_hr = OpenStudio.convert(capacity_w, 'W', 'kBtu/hr').get

    # Lookup performance curves
    search_criteria = {}
    search_criteria['name'] = eqpt_name
    ac_props = model_find_object(standards_data['tables']['heat_pump_cooling_ecm']['table'], search_criteria, capacity_btu_per_hr)

    # Check to make sure properties were found
    if ac_props.nil?
      OpenStudio.logFree(OpenStudio::Warn, 'openstudio.standard.CoilCoolingDXVariableSpeed', "For #{coil_cooling_dx_variable_speed.name}, cannot find efficiency info using #{search_criteria}, cannot apply efficiency.")
      successfully_set_all_properties = false
    end

    # Make the COOL-CAP-FT curve
    cool_cap_ft = model_add_curve(coil_cooling_dx_variable_speed.model, ac_props['cool_cap_ft'])
    if cool_cap_ft
      coil_cooling_dx_variable_speed.speeds.each { |speed| speed.setTotalCoolingCapacityFunctionofTemperatureCurve(cool_cap_ft) }
    else
      OpenStudio.logFree(OpenStudio::Warn, 'openstudio.standard.CoilCoolingDXVariableSpeed', "For #{coil_cooling_dx_variable_speed.name}, cannot find cool_cap_ft curve, will not be set.")
      successfully_set_all_properties = false
    end

    # Make the COOL-CAP-FFLOW curve
    cool_cap_fflow = model_add_curve(coil_cooling_dx_variable_speed.model, ac_props['cool_cap_fflow'])
    if cool_cap_fflow
      coil_cooling_dx_variable_speed.speeds.each { |speed| speed.setTotalCoolingCapacityFunctionofAirFlowFractionCurve(cool_cap_fflow) }
    else
      OpenStudio.logFree(OpenStudio::Warn, 'openstudio.standard.CoilCoolingDXVariableSpeed', "For #{coil_cooling_dx_variable_speed.name}, cannot find cool_cap_fflow curve, will not be set.")
      successfully_set_all_properties = false
    end

    # Make the COOL-EIR-FT curve
    cool_eir_ft = model_add_curve(coil_cooling_dx_variable_speed.model, ac_props['cool_eir_ft'])
    if cool_eir_ft
      coil_cooling_dx_variable_speed.speeds.each { |speed| speed.setEnergyInputRatioFunctionofTemperatureCurve(cool_eir_ft) }
    else
      OpenStudio.logFree(OpenStudio::Warn, 'openstudio.standards.CoilCoolingDXVariableSpeed', "For #{coil_cooling_dx_variable_speed.name}, cannot find cool_eir_ft curve, will not be set.")
      successfully_set_all_properties = false
    end

    # Make the COOL-EIR-FFLOW curve
    cool_eir_fflow = model_add_curve(coil_cooling_dx_variable_speed.model, ac_props['cool_eir_fflow'])
    if cool_eir_fflow
      coil_cooling_dx_variable_speed.speeds.each { |speed| speed.setEnergyInputRatioFunctionofAirFlowFractionCurve(cool_eir_fflow) }
    else
      OpenStudio.logFree(OpenStudio::Warn, 'openstudio.standards.CoilCoolingDXVariableSpeed', "For #{coil_cooling_dx_variable_speed.name}, cannot find cool_eir_fflow curve, will not be set.")
      successfully_set_all_properties = false
    end

    # Make the COOL-PLF-FPLR curve
    cool_plf_fplr = model_add_curve(coil_cooling_dx_variable_speed.model, ac_props['cool_plf_fplr'])
    if cool_plf_fplr
      coil_cooling_dx_variable_speed.setEnergyPartLoadFractionCurve(cool_plf_fplr)
    else
      OpenStudio.logFree(OpenStudio::Warn, 'openstudio.standards.CoilCoolingDXVariableSpeed', "For #{coil_cooling_dx_variable_speed.name}, cannot find cool_plf_fplr curve, will not be set.")
      successfully_set_all_properties = false
    end

  end

  # =============================================================================================================================
  # Applies performance curves to "CoilHeatingVariableSpeed" object.
  def coil_heating_dx_variable_speed_apply_curves(coil_heating_dx_variable_speed, eqpt_name)
    successfully_set_all_properties = true

    # Get the search criteria
    search_criteria = {}
    search_criteria['name'] = eqpt_name

    # Get the capacity
    capacity_w = coil_heating_dx_variable_speed_find_capacity(coil_heating_dx_variable_speed)
    capacity_w = [1.0,capacity_w].max
    capacity_btu_per_hr = OpenStudio.convert(capacity_w, 'W', 'Btu/hr').get
    capacity_kbtu_per_hr = OpenStudio.convert(capacity_w, 'W', 'kBtu/hr').get

    # Lookup performance curves
    props = model_find_object(standards_data['tables']['heat_pump_heating_ecm']['table'], search_criteria, capacity_btu_per_hr)

    # Check to make sure properties were found
    if props.nil?
      OpenStudio.logFree(OpenStudio::Warn, 'openstudio.standards.CoilHeatingDXVariableSpeed', "For #{coil_heating_dx_variable_speed.name}, cannot find efficiency info using #{search_criteria}, cannot apply efficiency standard.")
      successfully_set_all_properties = false
    end

    # Make the HEAT-CAP-FT curve
    heat_cap_ft = model_add_curve(coil_heating_dx_variable_speed.model, props['heat_cap_ft'])
    if heat_cap_ft
      coil_heating_dx_variable_speed.speeds.each { |speed| speed.setHeatingCapacityFunctionofTemperatureCurve(heat_cap_ft) }
    else
      OpenStudio.logFree(OpenStudio::Warn, 'openstudio.standards.CoilHeatingDXVariableSpeed', "For #{coil_heating_dx_variable_speed.name}, cannot find heat_cap_ft curve, will not be set.")
      successfully_set_all_properties = false
    end

    # Make the HEAT-CAP-FFLOW curve
    heat_cap_fflow = model_add_curve(coil_heating_dx_variable_speed.model, props['heat_cap_fflow'])
    if heat_cap_fflow
      coil_heating_dx_variable_speed.speeds.each { |speed| speed.setTotalHeatingCapacityFunctionofAirFlowFractionCurve(heat_cap_fflow) }
    else
      OpenStudio.logFree(OpenStudio::Warn, 'openstudio.standards.CoilHeatingDXVariableSpeed', "For #{coil_heating_dx_variable_speed.name}, cannot find heat_cap_fflow curve, will not be set.")
      successfully_set_all_properties = false
    end

    # Make the HEAT-EIR-FT curve
    heat_eir_ft = model_add_curve(coil_heating_dx_variable_speed.model, props['heat_eir_ft'])
    if heat_eir_ft
      coil_heating_dx_variable_speed.speeds.each { |speed| speed.setEnergyInputRatioFunctionofTemperatureCurve(heat_eir_ft) }
    else
      OpenStudio.logFree(OpenStudio::Warn, 'openstudio.standards.CoilHeatingDXVariableSingleSpeed', "For #{coil_heating_dx_variable_speed.name}, cannot find heat_eir_ft curve, will not be set.")
      successfully_set_all_properties = false
    end

    # Make the HEAT-EIR-FFLOW curve
    heat_eir_fflow = model_add_curve(coil_heating_dx_variable_speed.model, props['heat_eir_fflow'])
    if heat_eir_fflow
      coil_heating_dx_variable_speed.speeds.each { |speed| speed.setEnergyInputRatioFunctionofAirFlowFractionCurve(heat_eir_fflow) }
    else
      OpenStudio.logFree(OpenStudio::Warn, 'openstudio.standards.CoilHeatingDXVariableSpeed', "For #{coil_heating_dx_variable_speed.name}, cannot find heat_eir_fflow curve, will not be set.")
      successfully_set_all_properties = false
    end

    # Make the HEAT-PLF-FPLR curve
    heat_plf_fplr = model_add_curve(coil_heating_dx_variable_speed.model, props['heat_plf_fplr'])
    if heat_plf_fplr
      coil_heating_dx_variable_speed.setEnergyPartLoadFractionCurve(heat_plf_fplr)
    else
      OpenStudio.logFree(OpenStudio::Warn, 'openstudio.standards.CoilHeatingDXVariableSpeed', "For #{coil_heating_dx_variable_speed.name}, cannot find heat_plf_fplr curve, will not be set.")
      successfully_set_all_properties = false
    end

    # Make the heat_defrost_eir_ft
    heat_defrost_eir_ft = model_add_curve(coil_heating_dx_variable_speed.model, props['heat_defrost_eir_ft'])
    if heat_defrost_eir_ft
      coil_heating_dx_variable_speed.setDefrostEnergyInputRatioFunctionofTemperatureCurve(heat_defrost_eir_ft)
    else
      OpenStudio.logFree(OpenStudio::Warn, 'openstudio.standards.CoilHeatingDXVariableSpeed', "For #{coil_heating_dx_variable_speed.name}, cannot find heat_defrost_eir_ft curve, will not be set")
      successfully_set_all_properties = false
    end

  end

  # =============================================================================================================================
  # Applies the cooling performance curves to "AirConditionerVariableRefrigerantFlow" object.
  def airconditioner_variablerefrigerantflow_cooling_apply_curves(airconditioner_variablerefrigerantflow, eqpt_name)
    successfully_set_all_properties = true

    search_criteria = {}
    search_criteria['name'] = eqpt_name
    # Get the capacity
    capacity_w = airconditioner_variablerefrigerantflow_cooling_find_capacity(airconditioner_variablerefrigerantflow)
    capacity_w = [1.0,capacity_w].max
    capacity_btu_per_hr = OpenStudio.convert(capacity_w, 'W', 'Btu/hr').get
    capacity_kbtu_per_hr = OpenStudio.convert(capacity_w, 'W', 'kBtu/hr').get

    # Lookup performance curves
    props = model_find_object(standards_data['tables']['heat_pump_cooling_ecm']['table'], search_criteria, capacity_btu_per_hr)

    # Check to make sure properties were found
    if props.nil?
      OpenStudio.logFree(OpenStudio::Warn, 'openstudio.standard.AirConditionerVariableRefrigerantFlow', "For #{airconditioner_variablerefrigerantflow.name}, cannot find efficiency info using #{search_criteria}, cannot apply efficiency.")
      successfully_set_all_properties = false
    end

    # Make the COOL-CAP-FT Low curve
    cool_cap_ft_low = model_add_curve(airconditioner_variablerefrigerantflow.model, props['cool_cap_ft_low'])
    if cool_cap_ft_low
      airconditioner_variablerefrigerantflow.setCoolingCapacityRatioModifierFunctionofLowTemperatureCurve(cool_cap_ft_low)
    else
      OpenStudio.logFree(OpenStudio::Warn, 'openstudio.standard.AirConditionerVariableRefrigerantFlow', "For #{airconditioner_variablerefrigerantflow.name}, cannot find cool_cap_ft_low curve, will not be set.")
      successfully_set_all_properties = false
    end

    # Make the COOL-CAP-FT boundary curve
    cool_cap_ft_boundary = model_add_curve(airconditioner_variablerefrigerantflow.model, props['cool_cap_ft_boundary'])
    if cool_cap_ft_boundary
      airconditioner_variablerefrigerantflow.setCoolingCapacityRatioBoundaryCurve(cool_cap_ft_boundary)
    else
      OpenStudio.logFree(OpenStudio::Warn, 'openstudio.standard.AirConditionerVariableRefrigerantFlow', "For #{airconditioner_variablerefrigerantflow.name}, cannot find cool_cap_ft_boundary curve, will not be set.")
      successfully_set_all_properties = false
    end

    # Make the COOL-CAP-FT high curve
    cool_cap_ft_high = model_add_curve(airconditioner_variablerefrigerantflow.model, props['cool_cap_ft_high'])
    if cool_cap_ft_high
      airconditioner_variablerefrigerantflow.setCoolingCapacityRatioModifierFunctionofHighTemperatureCurve(cool_cap_ft_high)
    else
      OpenStudio.logFree(OpenStudio::Warn, 'openstudio.standards.AirConditionerVariableRefrigerantFlow', "For #{airconditioner_variablerefrigerantflow.name}, cannot find cool_cap_ft_high curve, will not be set.")
      successfully_set_all_properties = false
    end

    # Make the COOL-EIR-FT low curve
    cool_eir_ft_low = model_add_curve(airconditioner_variablerefrigerantflow.model, props['cool_eir_ft_low'])
    if cool_eir_ft_low
      airconditioner_variablerefrigerantflow.setCoolingEnergyInputRatioModifierFunctionofLowTemperatureCurve(cool_eir_ft_low)
    else
      OpenStudio.logFree(OpenStudio::Warn, 'openstudio.standards.AirConditionerVariableRefrigerantFlow', "For #{airconditioner_variablerefrigerantflow.name}, cannot find cool_eir_ft_low curve, will not be set.")
      successfully_set_all_properties = false
    end

    # Make the COOL-EIR-FT boundary curve
    cool_eir_ft_boundary = model_add_curve(airconditioner_variablerefrigerantflow.model, props['cool_eir_ft_boundary'])
    if cool_eir_ft_boundary
      airconditioner_variablerefrigerantflow.setCoolingEnergyInputRatioBoundaryCurve(cool_eir_ft_boundary)
    else
      OpenStudio.logFree(OpenStudio::Warn, 'openstudio.standards.AirConditionerVariableRefrigerantFlow', "For #{airconditioner_variablerefrigerantflow.name}, cannot find cool_eir_ft_boundary curve, will not be set.")
      successfully_set_all_properties = false
    end

    # Make the COOL-EIR-FT high curve
    cool_eir_ft_high = model_add_curve(airconditioner_variablerefrigerantflow.model, props['cool_eir_ft_high'])
    if cool_eir_ft_high
      airconditioner_variablerefrigerantflow.setCoolingEnergyInputRatioModifierFunctionofHighTemperatureCurve(cool_eir_ft_high)
    else
      OpenStudio.logFree(OpenStudio::Warn, 'openstudio.standards.AirConditionerVariableRefrigerantFlow', "For #{airconditioner_variablerefrigerantflow.name}, cannot find cool_eir_ft_high curve, will not be set.")
      successfully_set_all_properties = false
    end

    # Make the COOL-EIR-FPLR low curve
    cool_eir_fplr_low = model_add_curve(airconditioner_variablerefrigerantflow.model, props['cool_eir_fplr_low'])
    if cool_eir_fplr_low
      airconditioner_variablerefrigerantflow.setCoolingEnergyInputRatioModifierFunctionofLowPartLoadRatioCurve(cool_eir_fplr_low)
    else
      OpenStudio.logFree(OpenStudio::Warn, 'openstudio.standards.AirConditionerVariableRefrigerantFlow', "For #{airconditioner_variablerefrigerantflow.name}, cannot find cool_eir_fplr_low curve, will not be set.")
      successfully_set_all_properties = false
    end

    # Make the COOL-EIR-FPLR high curve
    cool_eir_fplr_high = model_add_curve(airconditioner_variablerefrigerantflow.model, props['cool_eir_fplr_high'])
    if cool_eir_fplr_high
      airconditioner_variablerefrigerantflow.setCoolingEnergyInputRatioModifierFunctionofHighPartLoadRatioCurve(cool_eir_fplr_high)
    else
      OpenStudio.logFree(OpenStudio::Warn, 'openstudio.standards.AirConditionerVariableRefrigerantFlow', "For #{airconditioner_variablerefrigerantflow.name}, cannot find cool_eir_fplr_high curve, will not be set.")
      successfully_set_all_properties = false
    end

    # Make the COOL-CCR curve
    cool_ccr = model_add_curve(airconditioner_variablerefrigerantflow.model, props['cool_ccr'])
    if cool_ccr
      airconditioner_variablerefrigerantflow.setCoolingCombinationRatioCorrectionFactorCurve(cool_ccr)
    else
      OpenStudio.logFree(OpenStudio::Warn, 'openstudio.standards.AirConditionerVariableRefrigerantFlow', "For #{airconditioner_variablerefrigerantflow.name}, cannot find cool_ccr curve, will not be set.")
      successfully_set_all_properties = false
    end

    # Make the COOL-PLF-FPLR curve
    cool_plf_fplr = model_add_curve(airconditioner_variablerefrigerantflow.model, props['cool_plf_fplr'])
    if cool_plf_fplr
      airconditioner_variablerefrigerantflow.setCoolingPartLoadFractionCorrelationCurve(cool_plf_fplr)
    else
      OpenStudio.logFree(OpenStudio::Warn, 'openstudio.standards.AirConditionerVariableRefrigerantFlow', "For #{airconditioner_variablerefrigerantflow.name}, cannot find cool_plf_fplr curve, will not be set.")
      successfully_set_all_properties = false
    end

    # Make the COOL-PLF-FPLR curve
    cool_plf_fplr = model_add_curve(airconditioner_variablerefrigerantflow.model, props['cool_plf_fplr'])
    if cool_plf_fplr
      airconditioner_variablerefrigerantflow.setCoolingPartLoadFractionCorrelationCurve(cool_plf_fplr)
    else
      OpenStudio.logFree(OpenStudio::Warn, 'openstudio.standards.AirConditionerVariableRefrigerantFlow', "For #{airconditioner_variablerefrigerantflow.name}, cannot find cool_plf_fplr curve, will not be set.")
      successfully_set_all_properties = false
    end

    # Make the COOL-CAP-FPL curve
    cool_cap_fpl = model_add_curve(airconditioner_variablerefrigerantflow.model, props['cool_cap_fpl'])
    if cool_cap_fpl
      airconditioner_variablerefrigerantflow.setPipingCorrectionFactorforLengthinCoolingModeCurve(cool_cap_fpl)
    else
      OpenStudio.logFree(OpenStudio::Warn, 'openstudio.standards.AirConditionerVariableRefrigerantFlow', "For #{airconditioner_variablerefrigerantflow.name}, cannot find cool_cap_fpl curve, will not be set.")
      successfully_set_all_properties = false
    end

  end

  # =============================================================================================================================
  # Applies the heating performance curves to "AirConditionerVariableRefrigerantFlow" object.
  def airconditioner_variablerefrigerantflow_heating_apply_curves(airconditioner_variablerefrigerantflow, eqpt_name)
    successfully_set_all_properties = true

    search_criteria = {}
    search_criteria['name'] = eqpt_name
    # Get the capacity
    capacity_w = airconditioner_variablerefrigerantflow_heating_find_capacity(airconditioner_variablerefrigerantflow)
    capacity_w = [1.0,capacity_w].max
    capacity_btu_per_hr = OpenStudio.convert(capacity_w, 'W', 'Btu/hr').get
    capacity_kbtu_per_hr = OpenStudio.convert(capacity_w, 'W', 'kBtu/hr').get

    # Lookup performance curves
    props = model_find_object(standards_data['tables']['heat_pump_heating_ecm']['table'], search_criteria, capacity_btu_per_hr)

    # Check to make sure properties were found
    if props.nil?
      OpenStudio.logFree(OpenStudio::Warn, 'openstudio.standard.AirConditionerVariableRefrigerantFlow', "For #{airconditioner_variablerefrigerantflow.name}, cannot find heating efficiency info using #{search_criteria}, cannot apply efficiency.")
      successfully_set_all_properties = false
    end

    # Make the HEAT-CAP-FT Low curve
    heat_cap_ft_low = model_add_curve(airconditioner_variablerefrigerantflow.model, props['heat_cap_ft_low'])
    if heat_cap_ft_low
      airconditioner_variablerefrigerantflow.setHeatingCapacityRatioModifierFunctionofLowTemperatureCurve(heat_cap_ft_low)
    else
      OpenStudio.logFree(OpenStudio::Warn, 'openstudio.standard.AirConditionerVariableRefrigerantFlow', "For #{airconditioner_variablerefrigerantflow.name}, cannot find heat_cap_ft_low curve, will not be set.")
      successfully_set_all_properties = false
    end

    # Make the HEAT-CAP-FT boundary curve
    heat_cap_ft_boundary = model_add_curve(airconditioner_variablerefrigerantflow.model, props['heat_cap_ft_boundary'])
    if heat_cap_ft_boundary
      airconditioner_variablerefrigerantflow.setHeatingCapacityRatioBoundaryCurve(heat_cap_ft_boundary)
    else
      OpenStudio.logFree(OpenStudio::Warn, 'openstudio.standard.AirConditionerVariableRefrigerantFlow', "For #{airconditioner_variablerefrigerantflow.name}, cannot find heat_cap_ft_boundary curve, will not be set.")
      successfully_set_all_properties = false
    end

    # Make the HEAT-CAP-FT high curve
    heat_cap_ft_high = model_add_curve(airconditioner_variablerefrigerantflow.model, props['heat_cap_ft_high'])
    if heat_cap_ft_high
      airconditioner_variablerefrigerantflow.setHeatingCapacityRatioModifierFunctionofHighTemperatureCurve(heat_cap_ft_high)
    else
      OpenStudio.logFree(OpenStudio::Warn, 'openstudio.standards.AirConditionerVariableRefrigerantFlow', "For #{airconditioner_variablerefrigerantflow.name}, cannot find heat_cap_ft_high curve, will not be set.")
      successfully_set_all_properties = false
    end

    # Make the HEAT-EIR-FT low curve
    heat_eir_ft_low = model_add_curve(airconditioner_variablerefrigerantflow.model, props['heat_eir_ft_low'])
    if heat_eir_ft_low
      airconditioner_variablerefrigerantflow.setHeatingEnergyInputRatioModifierFunctionofLowTemperatureCurve(heat_eir_ft_low)
    else
      OpenStudio.logFree(OpenStudio::Warn, 'openstudio.standards.AirConditionerVariableRefrigerantFlow', "For #{airconditioner_variablerefrigerantflow.name}, cannot find heat_eir_ft_low curve, will not be set.")
      successfully_set_all_properties = false
    end

    # Make the HEAT-EIR-FT boundary curve
    heat_eir_ft_boundary = model_add_curve(airconditioner_variablerefrigerantflow.model, props['heat_eir_ft_boundary'])
    if heat_eir_ft_boundary
      airconditioner_variablerefrigerantflow.setHeatingEnergyInputRatioBoundaryCurve(heat_eir_ft_boundary)
    else
      OpenStudio.logFree(OpenStudio::Warn, 'openstudio.standards.AirConditionerVariableRefrigerantFlow', "For #{airconditioner_variablerefrigerantflow.name}, cannot find heat_eir_ft_boundary curve, will not be set.")
      successfully_set_all_properties = false
    end

    # Make the HEAT-EIR-FT high curve
    heat_eir_ft_high = model_add_curve(airconditioner_variablerefrigerantflow.model, props['heat_eir_ft_high'])
    if heat_eir_ft_high
      airconditioner_variablerefrigerantflow.setHeatingEnergyInputRatioModifierFunctionofHighTemperatureCurve(heat_eir_ft_high)
    else
      OpenStudio.logFree(OpenStudio::Warn, 'openstudio.standards.AirConditionerVariableRefrigerantFlow', "For #{airconditioner_variablerefrigerantflow.name}, cannot find heat_eir_ft_high curve, will not be set.")
      successfully_set_all_properties = false
    end

    # Make the HEAT-EIR-FPLR low curve
    heat_eir_fplr_low = model_add_curve(airconditioner_variablerefrigerantflow.model, props['heat_eir_fplr_low'])
    if heat_eir_fplr_low
      airconditioner_variablerefrigerantflow.setHeatingEnergyInputRatioModifierFunctionofLowPartLoadRatioCurve(heat_eir_fplr_low)
    else
      OpenStudio.logFree(OpenStudio::Warn, 'openstudio.standards.AirConditionerVariableRefrigerantFlow', "For #{airconditioner_variablerefrigerantflow.name}, cannot find heat_eir_fplr_low curve, will not be set.")
      successfully_set_all_properties = false
    end

    # Make the HEAT-EIR-FPLR high curve
    heat_eir_fplr_high = model_add_curve(airconditioner_variablerefrigerantflow.model, props['heat_eir_fplr_high'])
    if heat_eir_fplr_high
      airconditioner_variablerefrigerantflow.setHeatingEnergyInputRatioModifierFunctionofHighPartLoadRatioCurve(heat_eir_fplr_high)
    else
      OpenStudio.logFree(OpenStudio::Warn, 'openstudio.standards.AirConditionerVariableRefrigerantFlow', "For #{airconditioner_variablerefrigerantflow.name}, cannot find heat_eir_fplr_high curve, will not be set.")
      successfully_set_all_properties = false
    end

    # Make the HEAT-HCR curve
    heat_hcr = model_add_curve(airconditioner_variablerefrigerantflow.model, props['heat_hcr'])
    if heat_hcr
      airconditioner_variablerefrigerantflow.setHeatingCombinationRatioCorrectionFactorCurve(heat_hcr)
    else
      OpenStudio.logFree(OpenStudio::Warn, 'openstudio.standards.AirConditionerVariableRefrigerantFlow', "For #{airconditioner_variablerefrigerantflow.name}, cannot find heat_hcr curve, will not be set.")
      successfully_set_all_properties = false
    end

    # Make the HEAT-PLF-FPLR curve
    heat_plf_fplr = model_add_curve(airconditioner_variablerefrigerantflow.model, props['heat_plf_fplr'])
    if heat_plf_fplr
      airconditioner_variablerefrigerantflow.setHeatingPartLoadFractionCorrelationCurve(heat_plf_fplr)
    else
      OpenStudio.logFree(OpenStudio::Warn, 'openstudio.standards.AirConditionerVariableRefrigerantFlow', "For #{airconditioner_variablerefrigerantflow.name}, cannot find cool_plf_fplr curve, will not be set.")
      successfully_set_all_properties = false
    end

    # Make the HEAT-CAP-FPL curve
    heat_cap_fpl = model_add_curve(airconditioner_variablerefrigerantflow.model, props['heat_cap_fpl'])
    if heat_cap_fpl
      airconditioner_variablerefrigerantflow.setPipingCorrectionFactorforLengthinHeatingModeCurve(heat_cap_fpl)
    else
      OpenStudio.logFree(OpenStudio::Warn, 'openstudio.standards.AirConditionerVariableRefrigerantFlow', "For #{airconditioner_variablerefrigerantflow.name}, cannot find heat_cap_fpl curve, will not be set.")
      successfully_set_all_properties = false
    end

  end

  # =============================================================================================================================
  # Find efficiency for "CoilCoolingDXSingleSpeed" object
  def coil_cooling_dx_single_speed_apply_cop(coil_cooling_dx_single_speed,
                                             search_criteria,
                                             rename = false)

    capacity_w = coil_cooling_dx_single_speed_find_capacity(coil_cooling_dx_single_speed)
    capacity_btu_per_hr = OpenStudio.convert(capacity_w, 'W', 'Btu/hr').get
    capacity_kbtu_per_hr = OpenStudio.convert(capacity_w, 'W', 'kBtu/hr').get

    # Look up the efficiency characteristics
    ac_props = model_find_object(standards_data['tables']['heat_pump_cooling_ecm']['table'], search_criteria, capacity_btu_per_hr)

    # Check to make sure properties were found
    if ac_props.nil?
      OpenStudio.logFree(OpenStudio::Warn, 'openstudio.standards.CoilCoolingDXSingleSpeed', "For #{coil_cooling_dx_single_speed.name}, cannot find efficiency info using #{search_criteria}, cannot apply efficiency standard.")
      successfully_set_all_properties = false
      return successfully_set_all_properties
    end

    # Get the minimum efficiency standards
    cop = nil

    # If specified as SEER
    unless ac_props['minimum_seasonal_energy_efficiency_ratio'].nil?
      min_seer = ac_props['minimum_seasonal_energy_efficiency_ratio']
      cop = seer_to_cop_cooling_with_fan(min_seer)
      new_comp_name = "#{coil_cooling_dx_single_speed.name} #{capacity_kbtu_per_hr.round}kBtu/hr #{min_seer}SEER"
      OpenStudio.logFree(OpenStudio::Info, 'openstudio.standards.CoilCoolingDXSingleSpeed', "For #{template}: #{coil_cooling_dx_single_speed.name}: Capacity = #{capacity_kbtu_per_hr.round}kBtu/hr; SEER = #{min_seer}")
    end

    # If specified as EER
    unless ac_props['minimum_energy_efficiency_ratio'].nil?
      min_eer = ac_props['minimum_energy_efficiency_ratio']
      cop = eer_to_cop(min_eer)
      new_comp_name = "#{coil_cooling_dx_single_speed.name} #{capacity_kbtu_per_hr.round}kBtu/hr #{min_eer}EER"
      OpenStudio.logFree(OpenStudio::Info, 'openstudio.standards.CoilCoolingDXSingleSpeed', "For #{template}: #{coil_cooling_dx_single_speed.name}: Capacity = #{capacity_kbtu_per_hr.round}kBtu/hr; EER = #{min_eer}")
    end

    # if specified as SEER (heat pump)
    unless ac_props['minimum_seasonal_efficiency'].nil?
      min_seer = ac_props['minimum_seasonal_efficiency']
      cop = seer_to_cop_cooling_with_fan(min_seer)
      new_comp_name = "#{coil_cooling_dx_single_speed.name} #{capacity_kbtu_per_hr.round}kBtu/hr #{min_seer}SEER"
      OpenStudio.logFree(OpenStudio::Info, 'openstudio.standards.CoilCoolingDXSingleSpeed', "For #{template}: #{coil_cooling_dx_single_speed.name}: Capacity = #{capacity_kbtu_per_hr.round}kBtu/hr; SEER = #{min_seer}")
    end

    # If specified as EER (heat pump)
    unless ac_props['minimum_full_load_efficiency'].nil?
      min_eer = ac_props['minimum_full_load_efficiency']
      cop = eer_to_cop(min_eer)
      new_comp_name = "#{coil_cooling_dx_single_speed.name} #{capacity_kbtu_per_hr.round}kBtu/hr #{min_eer}EER"
      OpenStudio.logFree(OpenStudio::Info, 'openstudio.standards.CoilCoolingDXSingleSpeed', "For #{template}: #{coil_cooling_dx_single_speed.name}: Capacity = #{capacity_kbtu_per_hr.round}kBtu/hr; EER = #{min_eer}")
    end

    # If specified as COP
    unless ac_props['minimum_coefficient_of_performance_cooling'].nil?
      cop = ac_props['minimum_coefficient_of_performance_cooling']
      new_comp_name = "#{coil_cooling_dx_single_speed.name} #{capacity_kbtu_per_hr.round}kBtu/hr #{cop}COP"
      OpenStudio.logFree(OpenStudio::Info, 'openstudio.standards.CoilCoolingDXSingleSpeed', "For #{template}: #{coil_cooling_dx_single_speed.name}: Capacity = #{capacity_kbtu_per_hr.round}kBtu/hr; COP = #{cop}")
    end

    # Rename
    if rename
      coil_cooling_dx_single_speed.setName(new_comp_name)
    end
    
    # Set COP
    coil_cooling_dx_single_speed.setRatedCOP(cop.to_f) unless cop.nil?

  end

  # =============================================================================================================================
  # Find efficiency for "CoilHeatingDXSingleSpeed" object
  def coil_heating_dx_single_speed_apply_cop(coil_heating_dx_single_speed,
                                             search_criteria,
                                             rename = false)

    capacity_w = coil_heating_dx_single_speed_find_capacity(coil_heating_dx_single_speed)
    capacity_btu_per_hr = OpenStudio.convert(capacity_w, 'W', 'Btu/hr').get
    capacity_kbtu_per_hr = OpenStudio.convert(capacity_w, 'W', 'kBtu/hr').get

    # Look up the efficiency characteristics
    props = model_find_object(standards_data['tables']['heat_pump_heating_ecm'], search_criteria, capacity_btu_per_hr)

    # Check to make sure properties were found
    if props.nil?
      OpenStudio.logFree(OpenStudio::Warn, 'openstudio.standards.CoilHeatingDXSingleSpeed', "For #{coil_heating_dx_single_speed.name}, cannot find efficiency info using #{search_criteria}, cannot apply efficiency standard.")
      successfully_set_all_properties = false
      return successfully_set_all_properties
    end

    # Get the minimum efficiency standards
    cop = nil

    # If specified as EER
    unless props['minimum_energy_efficiency_ratio'].nil?
      min_eer = props['minimum_energy_efficiency_ratio']
      cop = eer_to_cop(min_eer)
      new_comp_name = "#{coil_heating_dx_single_speed.name} #{capacity_kbtu_per_hr.round}kBtu/hr #{min_eer}EER"
      OpenStudio.logFree(OpenStudio::Info, 'openstudio.standards.CoilHeatingDXSingleSpeed', "For #{template}: #{coil_heating_dx_single_speed.name}: Capacity = #{capacity_kbtu_per_hr.round}kBtu/hr; EER = #{min_eer}")
    end

    # if specified as HSPF (heat pump)
    unless props['minimum_heating_seasonal_performance_factor'].nil?
      min_hspf = props['minimum_heating_seasonal_performance_factor']
      cop = hspf_to_cop_heating_with_fan(min_hspf)
      new_comp_name = "#{coil_heating_dx_single_speed.name} #{capacity_kbtu_per_hr.round}kBtu/hr #{min_seer}HSPF"
      OpenStudio.logFree(OpenStudio::Info, 'openstudio.standards.CoilHeatingDXSingleSpeed', "For #{template}: #{coil_heating_dx_single_speed.name}: Capacity = #{capacity_kbtu_per_hr.round}kBtu/hr; SEER = #{min_seer}")
    end

    # If specified as EER (heat pump)
    unless props['minimum_full_load_efficiency'].nil?
      min_eer = props['minimum_full_load_efficiency']
      cop = eer_to_cop(min_eer)
      new_comp_name = "#{coil_heating_dx_single_speed.name} #{capacity_kbtu_per_hr.round}kBtu/hr #{min_eer}EER"
      OpenStudio.logFree(OpenStudio::Info, 'openstudio.standards.CoilHeatingDXSingleSpeed', "For #{template}: #{coil_heating_dx_single_speed.name}: Capacity = #{capacity_kbtu_per_hr.round}kBtu/hr; EER = #{min_eer}")
    end

    # If specified as COP
    unless props['minimum_coefficient_of_performance_heating'].nil?
      cop = props['minimum_coefficient_of_performance_heating']
      new_comp_name = "#{coil_heating_dx_single_speed.name} #{capacity_kbtu_per_hr.round}kBtu/hr #{cop}COP"
      OpenStudio.logFree(OpenStudio::Info, 'openstudio.standards.CoilHeatingDXSingleSpeed', "For #{template}: #{coil_heating_dx_single_speed.name}: Capacity = #{capacity_kbtu_per_hr.round}kBtu/hr; EER = #{min_eer}")
    end

    # Rename
    if rename
      coil_heating_dx_single_speed.setName(new_comp_name)
    end

    # Set COP
    coil_heating_dx_single_speed.setRatedCOP(cop.to_f) unless cop.nil?

  end

  # =============================================================================================================================
  # Find efficiency for "CoilCoolingDXVariableSpeed" object
  def coil_cooling_dx_variable_speed_apply_cop(coil_cooling_dx_variable_speed,
                                               search_criteria,
                                               rename = false)

    capacity_w = coil_cooling_dx_variable_speed_find_capacity(coil_cooling_dx_variable_speed)
    capacity_btu_per_hr = OpenStudio.convert(capacity_w, 'W', 'Btu/hr').get
    capacity_kbtu_per_hr = OpenStudio.convert(capacity_w, 'W', 'kBtu/hr').get

    # Look up the efficiency characteristics
    ac_props = model_find_object(standards_data['tables']['heat_pump_cooling_ecm']['table'], search_criteria, capacity_btu_per_hr)

    # Check to make sure properties were found
    if ac_props.nil?
      OpenStudio.logFree(OpenStudio::Warn, 'openstudio.standards.CoilCoolingDXVariableSpeed', "For #{coil_cooling_dx_variable_speed.name}, cannot find efficiency info using #{search_criteria}, cannot apply efficiency standard.")
      successfully_set_all_properties = false
      return successfully_set_all_properties
    end

    # Get the minimum efficiency standards
    cop = nil

    # If specified as SEER
    unless ac_props['minimum_seasonal_energy_efficiency_ratio'].nil?
      min_seer = ac_props['minimum_seasonal_energy_efficiency_ratio']
      cop = seer_to_cop_cooling_with_fan(min_seer)
      new_comp_name = "#{coil_cooling_dx_variable_speed.name} #{capacity_kbtu_per_hr.round}kBtu/hr #{min_seer}SEER"
      OpenStudio.logFree(OpenStudio::Info, 'openstudio.standards.CoilCoolingDXVariableSpeed', "For #{template}: #{coil_cooling_dx_variable_speed.name}: Capacity = #{capacity_kbtu_per_hr.round}kBtu/hr; SEER = #{min_seer}")
    end

    # If specified as EER
    unless ac_props['minimum_energy_efficiency_ratio'].nil?
      min_eer = ac_props['minimum_energy_efficiency_ratio']
      cop = eer_to_cop(min_eer)
      new_comp_name = "#{coil_cooling_dx_single_speed.name} #{capacity_kbtu_per_hr.round}kBtu/hr #{min_eer}EER"
      OpenStudio.logFree(OpenStudio::Info, 'openstudio.standards.CoilCoolingDXVariableSpeed', "For #{template}: #{coil_cooling_dx_variable_speed.name}: Capacity = #{capacity_kbtu_per_hr.round}kBtu/hr; EER = #{min_eer}")
    end

    # if specified as SEER (heat pump)
    unless ac_props['minimum_seasonal_efficiency'].nil?
      min_seer = ac_props['minimum_seasonal_efficiency']
      cop = seer_to_cop_cooling_with_fan(min_seer)
      new_comp_name = "#{coil_cooling_dx_variable_speed.name} #{capacity_kbtu_per_hr.round}kBtu/hr #{min_seer}SEER"
      OpenStudio.logFree(OpenStudio::Info, 'openstudio.standards.CoilCoolingDXVariableSpeed', "For #{template}: #{coil_cooling_dx_variable_speed.name}: Capacity = #{capacity_kbtu_per_hr.round}kBtu/hr; SEER = #{min_seer}")
    end

    # If specified as EER (heat pump)
    unless ac_props['minimum_full_load_efficiency'].nil?
      min_eer = ac_props['minimum_full_load_efficiency']
      cop = eer_to_cop(min_eer)
      new_comp_name = "#{coil_cooling_dx_variable_speed.name} #{capacity_kbtu_per_hr.round}kBtu/hr #{min_eer}EER"
      OpenStudio.logFree(OpenStudio::Info, 'openstudio.standards.CoilCoolingDXVariableSpeed', "For #{template}: #{coil_cooling_dx_variable_speed.name}: Capacity = #{capacity_kbtu_per_hr.round}kBtu/hr; EER = #{min_eer}")
    end

    # If specified as COP
    unless ac_props['minimum_coefficient_of_performance_cooling'].nil?
      cop = ac_props['minimum_coefficient_of_performance_cooling']
      new_comp_name = "#{coil_cooling_dx_variable_speed.name} #{capacity_kbtu_per_hr.round}kBtu/hr #{cop}COP"
      OpenStudio.logFree(OpenStudio::Info, 'openstudio.standards.CoilCoolingDXVariableSpeed', "For #{template}: #{coil_cooling_dx_variable_speed.name}: Capacity = #{capacity_kbtu_per_hr.round}kBtu/hr; COP = #{cop}")
    end

    # Rename
    if rename
      coil_cooling_dx_variable_speed.setName(new_comp_name)
    end

    # Set COP values
    coil_cooling_dx_variable_speed.speeds.each { |speed| speed.setReferenceUnitGrossRatedCoolingCOP(cop.to_f) } unless cop.nil?

  end

  # =============================================================================================================================
  # Find efficiency for "CoilHeatingDXVariableSpeed" object
  def coil_heating_dx_variable_speed_apply_cop(coil_heating_dx_variable_speed,
                                               search_criteria,
                                               rename = false)

    capacity_w = coil_heating_dx_variable_speed_find_capacity(coil_heating_dx_variable_speed)
    capacity_btu_per_hr = OpenStudio.convert(capacity_w, 'W', 'Btu/hr').get
    capacity_kbtu_per_hr = OpenStudio.convert(capacity_w, 'W', 'kBtu/hr').get

    # Look up the efficiency characteristics
    props = model_find_object(standards_data['tables']['heat_pump_heating_ecm'], search_criteria, capacity_btu_per_hr)

    # Check to make sure properties were found
    if props.nil?
      OpenStudio.logFree(OpenStudio::Warn, 'openstudio.standards.CoilHeatingDXVariableSpeed', "For #{coil_heating_dx_variable_speed.name}, cannot find efficiency info using #{search_criteria}, cannot apply efficiency standard.")
      successfully_set_all_properties = false
      return successfully_set_all_properties
    end

    # Get the minimum efficiency standards
    cop = nil

    # If specified as EER
    unless props['minimum_energy_efficiency_ratio'].nil?
      min_eer = props['minimum_energy_efficiency_ratio']
      cop = eer_to_cop(min_eer)
      new_comp_name = "#{coil_heating_dx_variable_speed.name} #{capacity_kbtu_per_hr.round}kBtu/hr #{min_eer}EER"
      OpenStudio.logFree(OpenStudio::Info, 'openstudio.standards.CoilHeatingDXVariableSpeed', "For #{template}: #{coil_heating_dx_variable_speed.name}: Capacity = #{capacity_kbtu_per_hr.round}kBtu/hr; EER = #{min_eer}")
    end

    # if specified as HSPF (heat pump)
    unless props['minimum_heating_seasonal_performance_factor'].nil?
      min_hspf = props['minimum_heating_seasonal_performance_factor']
      cop = hspf_to_cop_heating_with_fan(min_hspf)
      new_comp_name = "#{coil_heating_dx_variable_speed.name} #{capacity_kbtu_per_hr.round}kBtu/hr #{min_seer}HSPF"
      OpenStudio.logFree(OpenStudio::Info, 'openstudio.standards.CoilHeatingDXVariableSpeed', "For #{template}: #{coil_heating_dx_variable_speed.name}: Capacity = #{capacity_kbtu_per_hr.round}kBtu/hr; SEER = #{min_seer}")
    end

    # If specified as EER (heat pump)
    unless props['minimum_full_load_efficiency'].nil?
      min_eer = props['minimum_full_load_efficiency']
      cop = eer_to_cop(min_eer)
      new_comp_name = "#{coil_heating_dx_variable_speed.name} #{capacity_kbtu_per_hr.round}kBtu/hr #{min_eer}EER"
      OpenStudio.logFree(OpenStudio::Info, 'openstudio.standards.CoilHeatingDXVariableSpeed', "For #{template}: #{coil_heating_dx_variable_speed.name}: Capacity = #{capacity_kbtu_per_hr.round}kBtu/hr; EER = #{min_eer}")
    end

    # If specified as COP
    unless props['minimum_coefficient_of_performance_heating'].nil?
      cop = props['minimum_coefficient_of_performance_heating']
      new_comp_name = "#{coil_heating_dx_variable_speed.name} #{capacity_kbtu_per_hr.round}kBtu/hr #{cop}COP"
      OpenStudio.logFree(OpenStudio::Info, 'openstudio.standards.CoilHeatingDXVariableSpeed', "For #{template}: #{coil_heating_dx_variable_speed.name}: Capacity = #{capacity_kbtu_per_hr.round}kBtu/hr; EER = #{min_eer}")
    end

    # Rename
    if rename
      coil_heating_dx_variable_speed.setName(new_comp_name)
    end

    # Set COP values
    coil_heating_dx_variable_speed.speeds.each { |speed| speed.setReferenceUnitGrossRatedHeatingCOP(cop.to_f) } unless cop.nil?

  end

  # =============================================================================================================================
  # Find cooling efficiency for "AirConditionerVariableRefrigerantFlow" object
  def airconditioner_variablerefrigerantflow_cooling_apply_cop(airconditioner_variablerefrigerantflow,
                                                               search_criteria,
                                                               rename = false)

    capacity_w = airconditioner_variablerefrigerantflow_cooling_find_capacity(airconditioner_variablerefrigerantflow)
    capacity_btu_per_hr = OpenStudio.convert(capacity_w, 'W', 'Btu/hr').get
    capacity_kbtu_per_hr = OpenStudio.convert(capacity_w, 'W', 'kBtu/hr').get

    # Look up the efficiency characteristics
    props = model_find_object(standards_data['tables']['heat_pump_cooling_ecm'], search_criteria, capacity_btu_per_hr)

    # Check to make sure properties were found
    if props.nil?
      OpenStudio.logFree(OpenStudio::Warn, 'openstudio.standards.AirConditionerVariableRefrigerantFlow', "For #{airconditioner_variablerefrigerantflow.name}, cannot find efficiency info using #{search_criteria}, cannot apply efficiency standard.")
      successfully_set_all_properties = false
      return successfully_set_all_properties
    end

    # Get the minimum efficiency standards
    cop = nil

    # If specified as EER
    unless props['minimum_energy_efficiency_ratio'].nil?
      min_eer = props['minimum_energy_efficiency_ratio']
      cop = eer_to_cop(min_eer)
      new_comp_name = "#{airconditioner_variablerefrigerantflow.name} #{capacity_kbtu_per_hr.round}kBtu/hr #{min_eer}EER"
      OpenStudio.logFree(OpenStudio::Info, 'openstudio.standards.AirConditionerVariableRefrigerantFlow', "For #{template}: #{airconditioner_variablerefrigerantflow.name}: Capacity = #{capacity_kbtu_per_hr.round}kBtu/hr; EER = #{min_eer}")
    end

    # if specified as HSPF (heat pump)
    unless props['minimum_heating_seasonal_performance_factor'].nil?
      min_hspf = props['minimum_heating_seasonal_performance_factor']
      cop = hspf_to_cop_heating_with_fan(min_hspf)
      new_comp_name = "#{coil_heating_dx_variable_speed.name} #{capacity_kbtu_per_hr.round}kBtu/hr #{min_seer}HSPF"
      OpenStudio.logFree(OpenStudio::Info, 'openstudio.standards.AirConditionerVariableRefrigerantFlow', "For #{template}: #{airconditioner_variablerefrigerantflow.name}: Capacity = #{capacity_kbtu_per_hr.round}kBtu/hr; SEER = #{min_seer}")
    end

    # If specified as EER (heat pump)
    unless props['minimum_full_load_efficiency'].nil?
      min_eer = props['minimum_full_load_efficiency']
      cop = eer_to_cop(min_eer)
      new_comp_name = "#{airconditioner_variablerefrigerantflow.name} #{capacity_kbtu_per_hr.round}kBtu/hr #{min_eer}EER"
      OpenStudio.logFree(OpenStudio::Info, 'openstudio.standards.AirConditionerVariableRefrigerantFlow', "For #{template}: #{airconditioner_variablerefrigerantflow.name}: Capacity = #{capacity_kbtu_per_hr.round}kBtu/hr; EER = #{min_eer}")
    end

    # If specified as COP
    unless props['minimum_coefficient_of_performance_cooling'].nil?
      cop = props['minimum_coefficient_of_performance_cooling']
      new_comp_name = "#{airconditioner_variablerefrigerantflow.name} #{capacity_kbtu_per_hr.round}kBtu/hr #{cop}COP"
      OpenStudio.logFree(OpenStudio::Info, 'openstudio.standards.AirConditionerVariableRefrigerantFlow', "For #{template}: #{airconditioner_variablerefrigerantflow.name}: Capacity = #{capacity_kbtu_per_hr.round}kBtu/hr; EER = #{min_eer}")
    end

    # Rename
    if rename
      airconditioner_variablerefrigerantflow.setName(new_comp_name)
    end

    # Set COP
    airconditioner_variablerefrigerantflow.setRatedCoolingCOP(cop.to_f) unless cop.nil?

  end

  # =============================================================================================================================
  # Find heating efficiency for "AirConditionerVariableRefrigerantFlow" object
  def airconditioner_variablerefrigerantflow_heating_apply_cop(airconditioner_variablerefrigerantflow,
                                                               search_criteria,
                                                               rename = false)

    capacity_w = airconditioner_variablerefrigerantflow_heating_find_capacity(airconditioner_variablerefrigerantflow)
    capacity_btu_per_hr = OpenStudio.convert(capacity_w, 'W', 'Btu/hr').get
    capacity_kbtu_per_hr = OpenStudio.convert(capacity_w, 'W', 'kBtu/hr').get

    # Look up the efficiency characteristics
    props = model_find_object(standards_data['tables']['heat_pump_heating_ecm'], search_criteria, capacity_btu_per_hr)

    # Check to make sure properties were found
    if props.nil?
      OpenStudio.logFree(OpenStudio::Warn, 'openstudio.standards.AirConditionerVariableRefrigerantFlow', "For #{airconditioner_variablerefrigerantflow.name}, cannot find heating efficiency info using #{search_criteria}, cannot apply efficiency standard.")
      successfully_set_all_properties = false
      return successfully_set_all_properties
    end

    # Get the minimum efficiency standards
    cop = nil

    # If specified as EER
    unless props['minimum_energy_efficiency_ratio'].nil?
      min_eer = props['minimum_energy_efficiency_ratio']
      cop = eer_to_cop(min_eer)
      new_comp_name = "#{airconditioner_variablerefrigerantflow.name} #{capacity_kbtu_per_hr.round}kBtu/hr #{min_eer}EER"
      OpenStudio.logFree(OpenStudio::Info, 'openstudio.standards.AirConditionerVariableRefrigerantFlow', "For #{template}: #{airconditioner_variablerefrigerantflow.name}: Capacity = #{capacity_kbtu_per_hr.round}kBtu/hr; EER = #{min_eer}")
    end

    # if specified as HSPF (heat pump)
    unless props['minimum_heating_seasonal_performance_factor'].nil?
      min_hspf = props['minimum_heating_seasonal_performance_factor']
      cop = hspf_to_cop_heating_with_fan(min_hspf)
      new_comp_name = "#{coil_heating_dx_variable_speed.name} #{capacity_kbtu_per_hr.round}kBtu/hr #{min_seer}HSPF"
      OpenStudio.logFree(OpenStudio::Info, 'openstudio.standards.AirConditionerVariableRefrigerantFlow', "For #{template}: #{airconditioner_variablerefrigerantflow.name}: Capacity = #{capacity_kbtu_per_hr.round}kBtu/hr; SEER = #{min_seer}")
    end

    # If specified as EER (heat pump)
    unless props['minimum_full_load_efficiency'].nil?
      min_eer = props['minimum_full_load_efficiency']
      cop = eer_to_cop(min_eer)
      new_comp_name = "#{airconditioner_variablerefrigerantflow.name} #{capacity_kbtu_per_hr.round}kBtu/hr #{min_eer}EER"
      OpenStudio.logFree(OpenStudio::Info, 'openstudio.standards.AirConditionerVariableRefrigerantFlow', "For #{template}: #{airconditioner_variablerefrigerantflow.name}: Capacity = #{capacity_kbtu_per_hr.round}kBtu/hr; EER = #{min_eer}")
    end

    # If specified as COP
    unless props['minimum_coefficient_of_performance_heating'].nil?
      cop = props['minimum_coefficient_of_performance_heating']
      new_comp_name = "#{airconditioner_variablerefrigerantflow.name} #{capacity_kbtu_per_hr.round}kBtu/hr #{cop}COP"
      OpenStudio.logFree(OpenStudio::Info, 'openstudio.standards.AirConditionerVariableRefrigerantFlow', "For #{template}: #{airconditioner_variablerefrigerantflow.name}: Capacity = #{capacity_kbtu_per_hr.round}kBtu/hr; EER = #{min_eer}")
    end

    # Rename
    if rename
      airconditioner_variablerefrigerantflow.setName(new_comp_name)
    end

    # Set COP
    airconditioner_variablerefrigerantflow.setRatedHeatingCOP(cop.to_f) unless cop.nil?

  end

  # =============================================================================================================================
  # Find cooling capacity for "CoilCoolingDXVariableSpeed" object
  def coil_cooling_dx_variable_speed_find_capacity(coil_cooling_dx_variable_speed)
    capacity_w = nil
    if coil_cooling_dx_variable_speed.grossRatedTotalCoolingCapacityAtSelectedNominalSpeedLevel.is_initialized
      capacity_w = coil_cooling_dx_variable_speed.grossRatedTotalCoolingCapacityAtSelectedNominalSpeedLevel.get
    elsif coil_cooling_dx_variable_speed.autosizedGrossRatedTotalCoolingCapacityAtSelectedNominalSpeedLevel.is_initialized
      capacity_w = coil_cooling_dx_variable_speed.autosizedGrossRatedTotalCoolingCapacityAtSelectedNominalSpeedLevel.get
    else
      OpenStudio.logFree(OpenStudio::Warn, 'openstudio.standards.CoilCoolingDXVariableSpeed', "For #{coil_cooling_dx_variable_speed.name} capacity is not available, cannot apply efficiency standard.")
      return 0.0
    end

    return capacity_w
  end

  # =============================================================================================================================
  # Find heating capacity for "CoilHeatingDXVariableSpeed" object
  def coil_heating_dx_variable_speed_find_capacity(coil_heating_dx_variable_speed)
    capacity_w = nil
    if coil_heating_dx_variable_speed.ratedHeatingCapacityAtSelectedNominalSpeedLevel.is_initialized
      capacity_w = coil_heating_dx_variable_speed.ratedHeatingCapacityAtSelectedNominalSpeedLevel.get
    elsif coil_heating_dx_variable_speed.autosizedRatedHeatingCapacityAtSelectedNominalSpeedLevel.is_initialized
      capacity_w = coil_heating_dx_variable_speed.autosizedRatedHeatingCapacityAtSelectedNominalSpeedLevel.get
    else
      OpenStudio.logFree(OpenStudio::Warn, 'openstudio.standards.CoilHeatingDXVariableSpeed', "For #{coil_heating_dx_variable_speed.name} capacity is not available, cannot apply efficiency standard.")
      return 0.0
    end

    return capacity_w
  end

  # =============================================================================================================================
  # Find cooling capacity for "AirConditionerVariableRefrigerantFlow" object
  def airconditioner_variablerefrigerantflow_cooling_find_capacity(airconditioner_variablerefrigerantflow)
    capacity_w = nil
    if airconditioner_variablerefrigerantflow.ratedTotalCoolingCapacity.is_initialized
      capacity_w = airconditioner_variablerefrigerantflow.ratedTotalCoolingCapacity.get
    elsif airconditioner_variablerefrigerantflow.autosizedRatedTotalCoolingCapacity.is_initialized
      capacity_w = airconditioner_variablerefrigerantflow.autosizedRatedTotalCoolingCapacity.get
      airconditioner_variablerefrigerantflow.setRatedTotalCoolingCapacity(capacity_w)
    else
      OpenStudio.logFree(OpenStudio::Warn, 'openstudio.standards.AirConditionerVariableRefrigerantFlow', "For #{airconditioner_variablerefrigerantflow.name} cooling capacity is not available, cannot apply efficiency standard.")
      return 0.0
    end

    return capacity_w
  end

  # =============================================================================================================================
  # Find heating capacity for "AirConditionerVariableRefrigerantFlow" object
  def airconditioner_variablerefrigerantflow_heating_find_capacity(airconditioner_variablerefrigerantflow)
    capacity_w = nil
    if airconditioner_variablerefrigerantflow.ratedTotalHeatingCapacity.is_initialized
      capacity_w = airconditioner_variablerefrigerantflow.ratedTotalHeatingCapacity.get
    elsif airconditioner_variablerefrigerantflow.autosizedRatedTotalHeatingCapacity.is_initialized
      capacity_w = airconditioner_variablerefrigerantflow.autosizedRatedTotalHeatingCapacity.get
      airconditioner_variablerefrigerantflow.setRatedTotalHeatingCapacity(capacity_w)
    else
      OpenStudio.logFree(OpenStudio::Warn, 'openstudio.standards.AirConditionerVariableRefrigerantFlow', "For #{airconditioner_variablerefrigerantflow.name} heating capacity is not available, cannot apply efficiency standard.")
      return 0.0
    end

    return capacity_w
  end

  # ============================================================================================================================
  # Apply boiler efficiency
  # This model takes an OS model and a boiler efficiency string or hash sent to it with the following form:
  #    "boiler_eff": {
  #        "name" => "NECB 88% Efficient Condensing Boiler",
  #        "efficiency" => 0.88,
  #        "part_load_curve" => "BOILER-EFFPLR-COND-NECB2011",
  #        "notes" => "From NECB 2011."
  #    }
  # If boiler_eff is nill then it does nothing.  If both "efficiency" and "part_load_curve" are nil then it does
  # nothing.  If a boiler_eff is passed as a string and not a hash then it looks for a "name" field in the
  # boiler_set.json file that matches boiler_eff and gets the associated boiler performance details from the file.
  # If an efficiency is set but is not between 0.01 and 1.0 it returns an error.  Otherwise, it looks for plant loop
  # supply components that match the "OS_BoilerHotWater" type.  If it finds one it then calls the
  # "reset_boiler_efficiency method which resets the the boiler efficiency and looks for the part load efficiency curve
  # in the curves.json file.  If it finds a curve it sets the part load curve to that, otherwise it returns an error.
  # It also renames the boiler to include the "boiler_eff"["name"].
  def modify_boiler_efficiency(model:, boiler_eff: nil)
    return if boiler_eff.nil?

    # If boiler_eff is a string rather than a hash then assume it is the name of a boiler efficiency package and look
    # for a package with that name in boiler_set.json.
    if boiler_eff.is_a?(String)
      eff_packages = @standards_data['tables']['boiler_eff_ecm']['table']
      eff_package = eff_packages.select { |eff_pack_info| eff_pack_info['name'] == boiler_eff }

      raise "Cannot not find #{boiler_eff} in the ECMS boiler_set.json file.  Please check that the name is correctly spelled in the ECMS class boiler_set.json and in the code calling (directly or through another method) the ECMS class modify_boiler_efficiency method." if eff_package.empty?
      raise "More than one boiler efficiency package with the name #{boiler_eff} was found.  Please check the ECMS class boiler_set.json file and make sure that each boiler efficiency package has a unique name." if eff_package.size > 1

      ecm_name = boiler_eff
      boiler_eff = {
        'name' => ecm_name,
        'efficiency' => eff_package[0]['efficiency'],
        'part_load_curve' => eff_package[0]['part_load_curve']
      }
    end
    # If nothing is passed in the boiler_eff hash then assume this was not supposed to be used and return without doing
    # anything.
    return if boiler_eff['name'].nil? && boiler_eff['efficiency'].nil? && boiler_eff['part_load_curve'].nil?
    # If no efficiency or partload curve are found (either passed directly or via the boiler_set.json file) then assume
    # that the current SHW setting should not be changed.  Return without changing anything.
    return if boiler_eff['efficiency'].nil? && boiler_eff['part_load_curve'].nil?
    raise 'You attempted to set the efficiency of boilers in this model to nil. Please check the ECMS class boiler_set.json and make sure the efficiency is properly set' if boiler_eff['efficiency'].nil?
    raise "You attempted to set the efficiency of boilers in this model to: #{boiler_eff['efficiency']}. Please check the ECMS class boiler_set.json and make sure the efficiency you set is between 0.01 and 1.0." if boiler_eff['efficiency'] < 0.01 || boiler_eff['efficiency'] > 1.0
    raise 'You attempted to set the part load curve of boilers in this model to nil.  Please check the ECMS class boiler_set.json file and ensure that both the efficiency and part load curve are set.' if boiler_eff['part_load_curve'].nil?

    model.getBoilerHotWaters.sort.each do |mod_boiler|
      reset_boiler_efficiency(model: model, component: mod_boiler.to_BoilerHotWater.get, eff: boiler_eff)
    end
  end

  # This method takes an OS model, a "OS_BoilerHotWater" type compenent, condensing efficiency limit and an efficiency
  # hash which looks like:
  #    "eff": {
  #        "name": "NECB 88% Efficient Condensing Boiler",
  #        "efficiency" => 0.88,
  #        "part_load_curve" => "BOILER-EFFPLR-COND-NECB2011",
  #        "notes" => "From NECB 2011."
  #    }
  # This method sets efficiency of the boiler to whatever is entered in eff["efficiency"].  It then looks for the
  # "part_load_curve" value in the curves.json file. If it does not find one it returns an error.  If it finds one it
  # reset the part load curve to whatever was found. It then determines the nominal capacity of the boiler.  If the
  # nominal capacity is greater than 1W the boiler is considered a primary boiler (for the name only) if the capacity is
  # less than 1W the boiler is considered a secondary boiler (for the name only).  It then renames the boiler according
  # to the following pattern:
  # "Primary/Secondary eff["name"] capacity kBtu/hr".
  def reset_boiler_efficiency(model:, component:, eff:)
    component.setNominalThermalEfficiency(eff['efficiency'])
    part_load_curve_name = eff['part_load_curve'].to_s
    existing_curve = @standards_data['curves'].select { |curve| curve['name'] == part_load_curve_name }
    raise "No boiler with the name #{part_load_curve_name} could be found in the ECMS class curves.json file.  Please check both the ECMS class boiler_set.json and class curves.json files to ensure the curve is entered and referenced correctly." if existing_curve.empty?

    part_load_curve_data = (@standards_data['curves'].select { |curve| curve['name'] == part_load_curve_name })[0]
    if part_load_curve_data['independent_variable_1'].to_s.upcase == 'TEnteringBoiler'.upcase || part_load_curve_data['independent_variable_2'].to_s.upcase == 'TEnteringBoiler'.upcase
      component.setEfficiencyCurveTemperatureEvaluationVariable('EnteringBoiler')
    elsif part_load_curve_data['independent_variable_1'].to_s.upcase == 'TLeavingBoiler'.upcase || part_load_curve_data['independent_variable_2'].to_s.upcase == 'TLeavingBoiler'.upcase
      component.setEfficiencyCurveTemperatureEvaluationVariable('LeavingBoiler')
    end
    part_load_curve = model_add_curve(model, part_load_curve_name)
    raise "There was a problem setting the boiler part load curve named #{part_load_curve_name} for #{component.name}.  Please ensure that the curve is entered and referenced correctly in the ECMS class curves.json and boiler_set.json files." unless part_load_curve

    component.setNormalizedBoilerEfficiencyCurve(part_load_curve)
    if component.isNominalCapacityAutosized
      boiler_size_W = component.autosizedNominalCapacity.get
    else
      boiler_size_W = component.nominalCapacity.to_f
    end
    boiler_size_kbtu_per_hour = OpenStudio.convert(boiler_size_W, 'W', 'kBtu/h').get
    boiler_primacy = 'Primary '
    if boiler_size_W < 1.0
      boiler_primacy = 'Secondary '
    end
    if eff['name'].nil?
      eff_measure_name = 'Revised Performance Boiler'
    else
      eff_measure_name = eff['name']
    end
    new_boiler_name = (boiler_primacy + eff_measure_name + " #{boiler_size_kbtu_per_hour.round(0)}kBtu/hr #{component.nominalThermalEfficiency} Thermal Eff").strip
    component.setName(new_boiler_name)
  end

  # ============================================================================================================================
  # Apply Furnace efficiency
  # This model takes an OS model and a furnace efficiency string or hash sent to it with the following form:
  #    "furnace_eff": {
  #        "name" => "NECB 85% Efficient Condensing Furnace",
  #        "efficiency" => 0.85,
  #        "part_load_curve" => "FURNACE-EFFPLR-COND-NECB2011",
  #        "notes" => "From NECB 2011."
  #    }
  # If furnace_eff is nil then it does nothing.  If both "efficiency" and "part_load_curve" are nil then it does
  # nothing.  If a furnace_eff is a string it looks for furnace_eff as a "name" in the furnace_set.json file to find
  # the performance details.  If an efficiency is set but is not between 0.01 and 1.0 it returns an error.  Otherwise,
  # it looks for air loop supply components that match the "OS_CoilHeatingGas" type.  If it finds one it then calls the
  # reset_furnace_efficiency method which resets the the furnace efficiency and looks for the part load efficiency curve
  # in the curves.json file.  If it finds a curve it sets the part load curve to that, otherwise it returns an error. It
  # also renames the furnace to include the "furnace_eff"["name"].
  def modify_furnace_efficiency(model:, furnace_eff: nil)
    return if furnace_eff.nil?

    # If furnace_eff is a string rather than a hash then assume it is the name of a furnace efficiency package and look
    # for a package with that name in furnace_set.json.
    if furnace_eff.is_a?(String)
      eff_packages = @standards_data['tables']['furnace_eff_ecm']['table']
      eff_package = eff_packages.select { |eff_pack_info| eff_pack_info['name'] == furnace_eff }

      raise "Cannot not find #{furnace_eff} in the ECMS furnace_set.json file.  Please check that the name is correctly spelled in the ECMS class furnace_set.json and in the code calling (directly or through another method) the ECMS class modify_furnace_efficiency method." if eff_package.empty?
      raise "More than one furnace efficiency package with the name #{furnace_eff} was found.  Please check the ECMS class furnace_set.json file and make sure that each furnace efficiency package has a unique name." if eff_package.size > 1

      ecm_name = furnace_eff
      furnace_eff = {
        'name' => ecm_name,
        'efficiency' => eff_package[0]['efficiency'],
        'part_load_curve' => eff_package[0]['part_load_curve']
      }
    end
    # If nothing is passed in the furnace_eff hash then assume this was not supposed to be used and return without doing
    # anything.
    return if furnace_eff['name'].nil? && furnace_eff['efficiency'].nil? && furnace_eff['part_load_curve'].nil?
    # If no efficiency or partload curve are found (either passed directly or via the furnace_set.json file) then assume
    # that the current furance performance settings should not be changed.  Return without changing anything.
    return if furnace_eff['efficiency'].nil? && furnace_eff['part_load_curve'].nil?
    raise 'You attempted to set the efficiency of furnaces in this model to nil.  Please check the ECMS class furnace_set.json file and make sure the efficiency is set' if furnace_eff['efficiency'].nil?
    raise "You attempted to set the efficiency of furnaces in this model to: #{furnace_eff['efficiency']}. Please check the ECMS class furnace_set.json file and make sure the efficiency you set is between 0.01 and 1.0." if furnace_eff['efficiency'] < 0.01 || furnace_eff['efficiency'] > 1.0
    raise 'You attempted to set the part load curve of furnaces in this model to nil.  Please check the ECMS class furnace_set.json file and ensure that both the efficiency and part load curve are set.' if furnace_eff['part_load_curve'].nil?

    model.getCoilHeatingGass.sort.each do |mod_furnace|
      reset_furnace_efficiency(model: model, component: mod_furnace.to_CoilHeatingGas.get, eff: furnace_eff)
    end
  end

  # This method takes an OS model, a "OS_CoilHeatingGas" type compenent, and an efficiency hash which looks like:
  #    "eff": {
  #        "name": "NECB 85% Efficient Condensing Furnace",
  #        "efficiency" => 0.85,
  #        "part_load_curve" => "FURNACE-EFFPLR-COND-NECB2011",
  #        "notes" => "From NECB 2011."
  #    }
  # This method sets the efficiency of the furnace to whatever is entered in eff["efficiency"].  It then looks for the
  # "part_load_curve" value in the curves.json file.  If it does not find one it returns an error.  If it finds one it
  # reset the part load curve to whatever was found.  It then renames the furnace according to the following pattern:
  # "eff["name"] + <furnace number (whatever was there before)>".
  def reset_furnace_efficiency(model:, component:, eff:)
    component.setGasBurnerEfficiency(eff['efficiency'])
    part_load_curve_name = eff['part_load_curve'].to_s
    existing_curve = @standards_data['curves'].select { |curve| curve['name'] == part_load_curve_name }
    raise "No furnace part load curve with the name #{part_load_curve_name} could be found in the ECMS class curves.json file.  Please check both the ECMS class curves.json and the measure furnace_set.json files to ensure the curve is entered and referenced correctly." if existing_curve.empty?

    part_load_curve = model_add_curve(model, part_load_curve_name)
    raise "There was a problem setting the furnace part load curve named #{part_load_curve_name} for #{component.name}.  Please ensure that the curve is entered and referenced correctly in the ECMS class curves.json or measure furnace_set.json files." unless part_load_curve

    component.setPartLoadFractionCorrelationCurve(part_load_curve)
    if eff['name'].nil?
      ecm_package_name = 'Revised Performance Furnace'
    else
      ecm_package_name = eff['name']
    end
    furnace_num = component.name.to_s.gsub(/[^0-9]/, '')
    new_furnace_name = (ecm_package_name + " #{furnace_num}").strip
    component.setName(new_furnace_name)
  end

  # ============================================================================================================================
  # Apply shw efficiency
  # This model takes an OS model and a shw efficiency string or hash sent to it with the following form:
  #    "shw_eff": {
  #        "name" => "Natural Gas Power Vent with Electric Ignition",
  #        "efficiency" => 0.94,
  #        "part_load_curve" => "SWH-EFFFPLR-NECB2011"
  #        "notes" => "From NECB 2011."
  #    }
  # If shw_eff is nil then it does nothing.  If both "efficiency" and "part_load_curve" are nil then it does nothing.
  # If shw_eff is a string then it looks for shw_eff as a "name" in the shw_set.json file for the details on the tank.
  # If an efficiency is set but is not between 0.01 and 1.0 it returns an error.  Otherwise, it looks for mixed water
  # heaters.  If it finds any it then calls the reset_shw_efficiency method which resets the the shw efficiency and the
  # part load curve. It also renames the shw tank with the following pattern:
  # {valume}Gal {eff_name} Water Heater - {Capacity}kBtu/hr {efficiency} Therm Eff
  def modify_shw_efficiency(model:, shw_eff: nil)
    return if shw_eff.nil?

    # If shw_eff is a string rather than a hash then assume it is the name of a shw efficiency package and look
    # for a package with that name in shw_set.json.
    if shw_eff.is_a?(String)
      eff_packages = @standards_data['tables']['shw_eff_ecm']['table']
      eff_package = eff_packages.select { |eff_pack_info| eff_pack_info['name'] == shw_eff }

      raise "Cannot not find #{shw_eff} in the ECMS shw_set.json file.  Please check that the name is correctly spelled in the ECMS class shw_set.json and in the code calling (directly or through another method) the ECMS class modify_shw_efficiency method." if eff_package.empty?
      raise "More than one shw tank efficiency package with the name #{shw_eff} was found.  Please check the ECMS class shw_set.json file and make sure that each shw tank efficiency package has a unique name." if eff_package.size > 1

      ecm_name = shw_eff
      shw_eff = {
        'name' => ecm_name,
        'efficiency' => eff_package[0]['efficiency'],
        'part_load_curve' => eff_package[0]['part_load_curve']
      }
    end
    # If nothing is passed in the shw_eff hash then assume this was not supposed to be used and return without doing
    # anything.
    return if shw_eff['name'].nil? && shw_eff['efficiency'].nil? && shw_eff['part_load_curve'].nil?
    # If no efficiency or partload curve are found (either passed directly or via the shw_set.json file) then assume
    # that the current shw performance settings should not be changed.  Return without changing anything.
    return if shw_eff['efficiency'].nil? && shw_eff['part_load_curve'].nil?
    raise 'You attempted to set the efficiency of shw tanks in this model to nil.  Please check the ECMS class shw_set.json file and make sure the efficiency is set' if shw_eff['efficiency'].nil?
    raise "You attempted to set the efficiency of shw tanks in this model to: #{shw_eff['efficiency']}. Please check the ECMS class shw_set.json and make sure the efficiency you set is between 0.01 and 1.0." if shw_eff['efficiency'] < 0.01 || shw_eff['efficiency'] > 1.0
    raise 'You attempted to set the part load curve of shw tanks in this model to nil.  Please check the ECMS class shw_set.json file and ensure that both the efficiency and part load curve are set.' if shw_eff['part_load_curve'].nil?

    model.getWaterHeaterMixeds.sort.each do |shw_mod|
      reset_shw_efficiency(model: model, component: shw_mod, eff: shw_eff)
    end
  end

  # This method takes an OS model, a "OS_WaterHeaterMixed" type compenent, and an efficiency hash which looks like:
  #    "eff": {
  #        "name": "Natural Gas Power Vent with Electric Ignition",
  #        "efficiency" => 0.94,
  #        "part_load_curve" => "SWH-EFFFPLR-NECB2011",
  #        "notes" => "From NECB 2011."
  #    }
  # This method sets the efficiency of the shw heater to whatever is entered in eff["efficiency"].  It then looks for the
  # "part_load_curve" value in the curves.json file.  If it does not find one it returns an error.  If it finds one it
  # resets the part load curve to whatever was found.  It then renames the shw tank according to the following pattern:
  # {valume}Gal {eff_name} Water Heater - {Capacity}kBtu/hr {efficiency} Therm Eff
  def reset_shw_efficiency(model:, component:, eff:)
    return if component.heaterFuelType.to_s.upcase == 'ELECTRICITY'

    eff_result = component.setHeaterThermalEfficiency(eff['efficiency'].to_f)
    raise "There was a problem setting the efficiency of the SHW #{component.name}.  Please check the ECMS class shw_set.json file or the model." unless eff_result

    part_load_curve_name = eff['part_load_curve'].to_s
    existing_curve = @standards_data['curves'].select { |curve| curve['name'] == part_load_curve_name }
    raise "No shw tank part load curve with the name #{part_load_curve_name} could be found in the ECMS class curves.json file.  Please check both the ECMS class curves.json and the measure shw_set.json files to ensure the curve is entered and referenced correctly." if existing_curve.empty?

    part_load_curve = model_add_curve(model, part_load_curve_name)
    raise "There was a problem setting the shw tank part load curve named #{part_load_curve_name} for #{component.name}.  Please ensure that the curve is entered and referenced correctly in the ECMS class curves.json and shw_set.json files." unless part_load_curve

    component.setPartLoadFactorCurve(part_load_curve)
    # Get the volume and capacity of the SHW tank.
    if component.isTankVolumeAutosized
      shw_vol_gal = 'auto_size'
    else
      shw_vol_m3 = component.tankVolume.to_f
      shw_vol_gal = OpenStudio.convert(shw_vol_m3, 'm^3', 'gal').get.to_f.round(0)
    end
    if component.isHeaterMaximumCapacityAutosized
      shw_capacity_kBtu_hr = 'auto_cap'
    else
      shw_capacity_W = component.heaterMaximumCapacity.to_f
      shw_capacity_kBtu_hr = OpenStudio.convert(shw_capacity_W, 'W', 'kBtu/h').get.to_f.round(0)
    end
    # Set a default revised shw tank name if no name is present in the eff hash.
    if eff['name'].nil?
      shw_ecm_package_name = 'Revised'
    else
      shw_ecm_package_name = eff['name']
    end
    shw_name = ("#{shw_vol_gal} Gal #{shw_ecm_package_name} Water Heater - #{shw_capacity_kBtu_hr}kBtu/hr #{eff['efficiency']} Therm Eff").strip
    component.setName(shw_name)
  end

  # ============================================================================================================================
  # Method to update the cop and/or the performance curves of unitary dx coils. The method input 'unitary_cop' can either be a
  # string or a hash. When it's a string it's used to find a hash in the json table 'unitary_cop_ecm'. When it's a hash it holds
  # the parameters needed to update the cop and/or the performance curves of the unitary coil.
  def modify_unitary_cop(model:, unitary_cop:, sizing_done:, sql_db_vars_map:)
    return if unitary_cop.nil? || (unitary_cop.to_s == 'NECB_Default')

    coils = model.getCoilCoolingDXSingleSpeeds.select {|coil| coil.name.to_s.include? '_dx'}
    coils += model.getCoilCoolingDXMultiSpeeds.select {|coil| coil.name.to_s.include? '_dx'}
    unitary_cop_copy = unitary_cop.dup
    coils.sort.each do |coil|
      coil_type = 'SingleSpeed'
      coil_type = 'MultiSpeed' if coil.class.name.to_s.include? 'CoilCoolingDXMultiSpeed'
      # if the parameter 'unitary_cop' is a string then get the information on the new parameters for the coils from
      # the json table 'unitary_cop_ecm'
      if unitary_cop_copy.is_a?(String)
        search_criteria = {}
        search_criteria['name'] = unitary_cop_copy
        coil_name = coil.name.to_s
        if (sql_db_vars_map.has_key? coil_name) && !sizing_done then coil.setName(sql_db_vars_map[coil_name]) end
        if coil_type == 'SingleSpeed'
          capacity_w = coil_cooling_dx_single_speed_find_capacity(coil)
        elsif coil_type == 'MultiSpeed'
          capacity_w = coil_cooling_dx_multi_speed_find_capacity(coil)
        end
        coil.setName(coil_name)
        cop_package = model_find_object(@standards_data['tables']['unitary_cop_ecm'], search_criteria, capacity_w)
        raise "Cannot find #{unitary_cop_ecm} in the ECMS unitary_acs.json file.  Please check that the name is correctly spelled in the ECMS class unitary_acs.json file and in the code calling (directly or through another method) the ECMS class modify_unitary_eff method." if cop_package.empty?

        ecm_name = unitary_cop_copy
        unitary_cop = {
          'name' => ecm_name,
          'maximum_capacity' => cop_package['maximum_capacity'],
          'minimum_energy_efficiency_ratio' => cop_package['minimum_energy_efficiency_ratio'],
          'minimum_seasonal_energy_efficiency_ratio' => cop_package['minimum_seasonal_energy_efficiency_ratio'],
          'minimum_coefficient_of_performance_cooling' => cop_package['minimum_coefficient_of_performance_cooling'],
          'ref_flow_rate_m3_per_sec' => cop_package['ref_flow_rate_m3_per_sec'],
          'cool_cap_ft' => cop_package['cool_cap_ft'],
          'cool_cap_fflow' => cop_package['cool_cap_fflow'],
          'cool_eir_ft' => cop_package['cool_eir_ft'],
          'cool_eir_fflow' => cop_package['cool_eir_fflow'],
          'cool_plf_fplr' => cop_package['cool_plf_fplr']
        }
      end
      next if unitary_cop['minimum_energy_efficiency_ratio'].nil? && unitary_cop['minimum_seasonal_energy_efficiency_ratio'].nil? && 
              unitary_cop['minimum_coefficient_of_performance_cooling'].nil? && unitary_cop['cool_cap_ft'].nil? && unitary_cop['cool_cap_fflow'].nil? && 
              unitary_cop['cool_eir_ft'].nil? && unitary_cop['cool_eir_fflow'].nil? && unitary_cop['cool_plf_fplr'].nil? && unitary_cop['ref_flow_rate_m3_per_sec'].nil?

      # If the dx coil is on an air loop then update its cop and the performance curves when these are specified in the ecm data
      if (coil_type == 'SingleSpeed' && coil.airLoopHVAC.is_initialized && (!coil.name.to_s.include? "_ASHP")) ||
         (coil_type == 'MultiSpeed' && coil.containingHVACComponent.get.airLoopHVAC.is_initialized)
        # Set COP if sizing run is done
        if sizing_done
          cop = nil
          if unitary_cop['minimum_energy_efficiency_ratio']
            cop = eer_to_cop(unitary_cop['minimum_energy_efficiency_ratio'].to_f)
          elsif unitary_cop['minimum_seasonal_energy_efficiency_ratio']
            cop = seer_to_cop_cooling_with_fan(unitary_cop['minimum_seasonal_energy_efficiency_ratio'].to_f)
          elsif unitary_cop['minimum_coefficient_of_performance_cooling']
            cop = unitary_cop['minimum_coefficient_of_performance_cooling'].to_f
          end
          if coil_type == 'SingleSpeed'
            coil.setRatedCOP(cop) if cop
          elsif coil_type == 'MultiSpeed'
            coil.stages.sort.each do |stage|
              stage.setGrossRatedCoolingCOP(cop) if cop
            end
          end
          coil.setName('CoilCoolingDXSingleSpeed_dx-adv') if coil_type == 'SingleSpeed'
          coil.setName('CoilCoolingDXMultiSpeed_dx-adv') if coil_type == 'MultiSpeed'
        else
        # Set performance curves before sizing run
          cool_cap_ft = nil
          cool_cap_ft = @standards_data['curves'].select { |curve| curve['name'] == unitary_cop['cool_cap_ft'] }[0] if unitary_cop['cool_cap_ft']
          cool_cap_ft = model_add_curve(model, unitary_cop['cool_cap_ft']) if cool_cap_ft
          cool_cap_fflow = nil
          cool_cap_fflow = @standards_data['curves'].select { |curve| curve['name'] == unitary_cop['cool_cap_fflow'] }[0] if unitary_cop['cool_cap_fflow']
          cool_cap_fflow = model_add_curve(model, unitary_cop['cool_cap_fflow']) if cool_cap_fflow
          cool_eir_ft = nil
          cool_eir_ft = @standards_data['curves'].select { |curve| curve['name'] == unitary_cop['cool_eir_ft'] }[0] if unitary_cop['cool_eir_ft']
          cool_eir_ft = model_add_curve(model, unitary_cop['cool_eir_ft']) if cool_eir_ft
          cool_eir_fflow = nil
          cool_eir_fflow = @standards_data['curves'].select { |curve| curve['name'] == unitary_cop['cool_eir_fflow'] }[0] if unitary_cop['cool_eir_fflow']
          cool_eir_fflow = model_add_curve(model, unitary_cop['cool_eir_fflow']) if cool_eir_fflow
          cool_plf_fplr = nil
          cool_plf_fplr = @standards_data['curves'].select { |curve| curve['name'] == unitary_cop['cool_plf_fplr'] }[0] if unitary_cop['cool_plf_fplr']
          cool_plf_fplr = model_add_curve(model, unitary_cop['cool_plf_fplr']) if cool_plf_fplr
          rated_flow_rate = nil
          rated_flow_rate = unitary_cop['ref_flow_rate_m3_per_sec'] * (capacity_w / unitary_cop['maximum_capacity']) if unitary_cop['ref_flow_rate_m3_per_sec'] 
          if coil_type == 'SingleSpeed'
            coil.setTotalCoolingCapacityFunctionOfTemperatureCurve(cool_cap_ft) if cool_cap_ft
            coil.setTotalCoolingCapacityFunctionOfFlowFractionCurve(cool_cap_fflow) if cool_cap_fflow
            coil.setEnergyInputRatioFunctionOfTemperatureCurve(cool_eir_ft) if cool_eir_ft
            coil.setEnergyInputRatioFunctionOfFlowFractionCurve(cool_eir_fflow) if cool_eir_fflow
            coil.setPartLoadFractionCorrelationCurve(cool_plf_fplr) if cool_plf_fplr
            coil.setRatedAirFlowRate(rated_flow_rate) if rated_flow_rate
          elsif coil_type == 'MultiSpeed'
            coil.stages.sort.each do |stage|
              stage.setTotalCoolingCapacityFunctionofTemperatureCurve(cool_cap_ft) if cool_cap_ft
              stage.setTotalCoolingCapacityFunctionofFlowFractionCurve(cool_cap_fflow) if cool_cap_fflow
              stage.setEnergyInputRatioFunctionofTemperatureCurve(cool_eir_ft) if cool_eir_ft
              stage.setEnergyInputRatioFunctionofFlowFractionCurve(cool_eir_fflow) if cool_eir_fflow
              stage.setPartLoadFractionCorrelationCurve(cool_plf_fplr) if cool_plf_fplr
            end
          end
        end
      end
    end
  end

  # ============================================================================================================================
  # Despite the name, this method does not actually remove any air loops.  All air loops, hot water loops, cooling and
  # any existing baseboard heaters should already be gone.  The name is an artifact of the way ECM methods are named and
  # used.  With everything gone, this method adds a hot water loop (if required) and baseboard heating back in to all
  # zones requiring heating.  Originally, code was included in the 'apply_systems' method which would prevent the air
  # loops and other stuff from being created if someone did not want them.  But others felt that that was not a clear
  # way of doing things and did not feel the performance penalty of creating objects, then removing them, then creating
  # them again was significant.
  def add_ecm_remove_airloops_add_zone_baseboards(model:,
                                                  system_zones_map:,
                                                  system_doas_flags: nil,
                                                  ecm_system_zones_map_option:,
                                                  standard:,
                                                  heating_fuel:)
    # Set the primary fuel set to default to to specific fuel type.
    standards_info = standard.standards_data

    if heating_fuel == 'DefaultFuel'
      epw = BTAP::Environment::WeatherFile.new(model.weatherFile.get.path.get)
      heating_fuel = standards_info['regional_fuel_use'].detect { |fuel_sources| fuel_sources['state_province_regions'].include?(epw.state_province_region) }['fueltype_set']
    end
    # Get fuelset.
    system_fuel_defaults = standards_info['fuel_type_sets'].detect { |fuel_type_set| fuel_type_set['name'] == heating_fuel }
    raise("fuel_type_sets named #{heating_fuel} not found in fuel_type_sets table.") if system_fuel_defaults.nil?

    # Assign fuel sources.
    boiler_fueltype = system_fuel_defaults['boiler_fueltype']
    baseboard_type = system_fuel_defaults['baseboard_type']
    mau_heating_coil_type = 'none'

    # Create the hot water loop if necessary.
    hw_loop = standard.create_hw_loop_if_required(
      baseboard_type,
      boiler_fueltype,
      mau_heating_coil_type,
      model
    )

    # Add baseboard heaters to each heated zone.
    system_zones_map.sort.each do |sname, zones|
      zones.each do |zone|
        standard.add_zone_baseboards(baseboard_type: baseboard_type,
                                     hw_loop: hw_loop,
                                     model: model,
                                     zone: zone)
      end
    end
  end

  # ============================================================================================================================
  # Apply advanced chiller measure
  def modify_chiller_efficiency(model:, chiller_type:)
    return if chiller_type.nil? || chiller_type == false || chiller_type == 'none' || chiller_type == 'NECB_Default'

    model.getChillerElectricEIRs.sort.each do |mod_chiller|
      ref_capacity_w = mod_chiller.referenceCapacity
      ref_capacity_w = ref_capacity_w.to_f

      ##### Look for a chiller set in chiller_set.json (with a capacity close to that of the existing chiller)
      chiller_set, chiller_min_cap, chiller_max_cap = find_chiller_set(chiller_type: chiller_type, ref_capacity_w: ref_capacity_w)

      ##### No need to replace any chillers with capacity = 0.001 W as per Kamel Haddad's comment
      if ref_capacity_w > 0.0011
        reset_chiller_efficiency(model: model, component: mod_chiller.to_ChillerElectricEIR.get, cop: chiller_set)
      end
    end

    ##### Change fan power of single-speed Cooling towers from 'Hard Sized' to Autosized (Otherwise, E+ gives the fatal error 'Autosizing of cooling tower UA failed for tower')
    model.getCoolingTowerSingleSpeeds.sort.each(&:autosizeFanPoweratDesignAirFlowRate)
  end

# ========================================================================================================================
  def find_chiller_set(chiller_type:, ref_capacity_w:)
    if chiller_type.is_a?(String)
      ##### Find the chiller that has the required capacity
      search_criteria = {}
      search_criteria['name'] = chiller_type
      capacity_w = ref_capacity_w
      chiller_packages = model_find_object(@standards_data['tables']['chiller_eff_ecm'], search_criteria, capacity_w)
      chiller_name = chiller_packages['notes']
      ecm_name = chiller_name
      chiller_set = {
        'notes' => ecm_name,
        'capacity_w' => chiller_packages['capacity_w'],
        'cop_w_by_w' => chiller_packages['cop_w_by_w'],
        'ref_leaving_chilled_water_temp_c' => chiller_packages['ref_leaving_chilled_water_temp_c'],
        'ref_entering_condenser_fluid_temp_c' => chiller_packages['ref_entering_condenser_fluid_temp_c'],
        'ref_chilled_water_flow_rate_m3_s' => chiller_packages['ref_chilled_water_flow_rate_m3_s'],
        'ref_condenser_fluid_flow_rate_m3_s' => chiller_packages['ref_condenser_fluid_flow_rate_m3_s'],
        'capft_curve' => chiller_packages['capft_curve'],
        'eirft_curve' => chiller_packages['eirft_curve'],
        'eirfplr_curve' => chiller_packages['eirfplr_curve'],
        'min_part_load_ratio' => chiller_packages['min_part_load_ratio'],
        'max_part_load_ratio' => chiller_packages['max_part_load_ratio'],
        'opt_part_load_ratio' => chiller_packages['opt_part_load_ratio'],
        'min_unloading_ratio' => chiller_packages['min_unloading_ratio'],
        'condenser_type' => chiller_packages['condenser_type'],
        'fraction_of_compressor_electric_consumption_rejected_by_condenser' => chiller_packages['fraction_of_compressor_electric_consumption_rejected_by_condenser'],
        'leaving_chilled_water_lower_temperature_limit_c' => chiller_packages['leaving_chilled_water_lower_temperature_limit_c'],
        'chiller_flow_mode' => chiller_packages['chiller_flow_mode'],
        'design_heat_recovery_water_flow_rate_m3_s' => chiller_packages['design_heat_recovery_water_flow_rate_m3_s']
      }
      chiller_min_cap = chiller_packages['minimum_capacity']
      chiller_max_cap = chiller_packages['maximum_capacity']
    end
    return chiller_set, chiller_min_cap, chiller_max_cap
  end

  # ============================================================================================================================
  def reset_chiller_efficiency(model:, component:, cop:)
    # Note that all parameters (except for the capacity) of an existing chiller are replaced with the ones of the VSD chiller, as per Kamel Haddad's comment.
    component.setName('ChillerElectricEIR_VSDCentrifugalWaterChiller')
    component.setReferenceCOP(cop['cop_w_by_w'])
    component.setReferenceLeavingChilledWaterTemperature(cop['ref_leaving_chilled_water_temp_c'])
    component.setReferenceEnteringCondenserFluidTemperature(cop['ref_entering_condenser_fluid_temp_c'])
    component.isReferenceChilledWaterFlowRateAutosized
    component.isReferenceCondenserFluidFlowRateAutosized
    component.setMinimumPartLoadRatio(cop['min_part_load_ratio'])
    component.setMaximumPartLoadRatio(cop['max_part_load_ratio'])
    component.setOptimumPartLoadRatio(cop['opt_part_load_ratio'])
    component.setMinimumUnloadingRatio(cop['min_unloading_ratio'])
    component.setCondenserType(cop['condenser_type'])
    component.setFractionofCompressorElectricConsumptionRejectedbyCondenser(cop['fraction_of_compressor_electric_consumption_rejected_by_condenser'])
    component.setLeavingChilledWaterLowerTemperatureLimit(cop['leaving_chilled_water_lower_temperature_limit_c'])
    component.setChillerFlowMode(cop['chiller_flow_mode'])
    component.setDesignHeatRecoveryWaterFlowRate(cop['design_heat_recovery_water_flow_rate_m3_s'])

    # set other fields of this object to nothing #Note that this could not be done for the 'Condenser Heat Recovery Relative Capacity Fraction' field as there is no 'reset' for this field.
    component.resetCondenserFanPowerRatio
    component.resetSizingFactor
    component.resetBasinHeaterCapacity
    component.resetBasinHeaterSetpointTemperature
    component.resetBasinHeaterSchedule
    component.resetHeatRecoveryInletHighTemperatureLimitSchedule
    component.resetHeatRecoveryLeavingTemperatureSetpointNode

    ##### Replace cooling_capacity_function_of_temperature (CAPFT) curve
    capft_curve_name = cop['capft_curve'].to_s
    existing_curve = @standards_data['curves'].select { |curve| curve['name'] == capft_curve_name }
    raise "No chiller with the name #{capft_curve_name} could be found in the ECMS class curves.json file.  Please check both the ECMS class chiller_set.json and curves.json files to ensure the curve is entered and referenced correctly." if existing_curve.empty?

    capft_curve_data = (@standards_data['curves'].select { |curve| curve['name'] == capft_curve_name })[0]
    capft_curve = model_add_curve(model, capft_curve_name)
    component.setCoolingCapacityFunctionOfTemperature(capft_curve) if capft_curve
    raise "There was a problem setting the CoolingCapacityFunctionOfTemperature curve named #{capft_curve_name} for #{component.name}.  Please ensure that the curve is entered and referenced correctly in the ECMS class curves.json and chiller_set.json files." if !capft_curve

    ##### Replace electric_input_to_cooling_output_ratio_function_of_temperature (EIRFT) curve
    eirft_curve_name = cop['eirft_curve'].to_s
    existing_curve = @standards_data['curves'].select { |curve| curve['name'] == eirft_curve_name }
    raise "No chiller with the name #{eirft_curve_name} could be found in the ECMS class curves.json file.  Please check both the ECMS class chiller_set.json and curves.json files to ensure the curve is entered and referenced correctly." if existing_curve.empty?

    eirft_curve_data = (@standards_data['curves'].select { |curve| curve['name'] == eirft_curve_name })[0]
    eirft_curve = model_add_curve(model, eirft_curve_name)
    component.setElectricInputToCoolingOutputRatioFunctionOfTemperature(eirft_curve) if eirft_curve
    raise "There was a problem setting the ElectricInputToCoolingOutputRatioFunctionOfTemperature curve named #{eirft_curve_name} for #{component.name}.  Please ensure that the curve is entered and referenced correctly in the ECMS class curves.json and chiller_set.json files." if !eirft_curve

    ##### Replace electric_input_to_cooling_output_ratio_function_of_part_load_ratio (EIRFPLR) curve
    eirfplr_curve_name = cop['eirfplr_curve'].to_s
    existing_curve = @standards_data['curves'].select { |curve| curve['name'] == eirfplr_curve_name }
    raise "No chiller with the name #{eirfplr_curve_name} could be found in the ECMS class curves.json file.  Please check both the ECMS class chiller_set.json and curves.json files to ensure the curve is entered and referenced correctly." if existing_curve.empty?

    eirfplr_curve_data = (@standards_data['curves'].select { |curve| curve['name'] == eirfplr_curve_name })[0]
    eirfplr_curve = model_add_curve(model, eirfplr_curve_name)
    component.setElectricInputToCoolingOutputRatioFunctionOfPLR(eirfplr_curve) if eirfplr_curve
    raise "There was a problem setting the ElectricInputToCoolingOutputRatioFunctionOfPLR curve named #{eirfplr_curve_name} for #{component.name}.  Please ensure that the curve is entered and referenced correctly in the ECMS class curves.json and chiller_set.json files." if !eirfplr_curve
  end

  # ============================================================================================================================
  # Add air side economizer for each airloop
  def add_airloop_economizer(model:, airloop_economizer_type:)
    return if airloop_economizer_type.nil? || (airloop_economizer_type.to_s == 'NECB_Default')

    if airloop_economizer_type.downcase == "differentialenthalpy"
      economizer_type = 'DifferentialEnthalpy'
    elsif airloop_economizer_type.downcase == "differentialdrybulb"
      economizer_type = 'DifferentialDryBulb'
    else
      OpenStudio.logFree(OpenStudio::Warn, 'openstudio.standards.airLoopHVACOutdoorAirSystem', "The air loop economizer type #{airloop_economizer_type} is not recognized.  Please make sure that the economizer being applied by the ECM is either a DifferentialEnthalpy or DifferentialDryBulb type.  No economizer will be applied.")
      return
    end

    model.getAirLoopHVACs.sort.each do |air_loop|
      oa_sys = air_loop.airLoopHVACOutdoorAirSystem
      if oa_sys.is_initialized
        oa_sys = oa_sys.get
        oa_control = oa_sys.getControllerOutdoorAir
        oa_control.setEconomizerControlType(economizer_type)
      end
    end
  end
  # ============================================================================================================================
  # Add one hot-water loop for hot-water baseboards if primary heating fuel is gas
  def add_hotwater_loop(model:)
    plant_loop_names = []
    model.getPlantLoops.sort.each do |plant_loop|
      plant_loop_names << plant_loop.name.to_s
    end
    unless plant_loop_names.include? 'Hot Water Loop'
      hw_loop = OpenStudio::Model::PlantLoop.new(model)
      setup_hw_loop_with_components(model, hw_loop, 'NaturalGas', model.alwaysOnDiscreteSchedule)
    end
    return hw_loop
  end
  # ============================================================================================================================

end<|MERGE_RESOLUTION|>--- conflicted
+++ resolved
@@ -512,18 +512,8 @@
     hw_loop = add_hotwater_loop(model: model) if heating_fuel == 'NaturalGas'
 
     # Update system zones map if needed
-<<<<<<< HEAD
-    if ecm_system_zones_map_option != 'NECB_Default'
-      system_zones_map = update_system_zones_map(model,system_zones_map,ecm_system_zones_map_option,'sys_1')
-    else
-      updated_system_zones_map = {}
-      system_zones_map.each {|sname,zones| updated_system_zones_map["sys_1#{sname[5..-1]}"] = zones}  # doas unit is an NECB sys_1
-      system_zones_map = updated_system_zones_map
-    end
-=======
     system_zones_map = update_system_zones_map_keys(system_zones_map,'sys_1')
     system_zones_map = update_system_zones_map(model,system_zones_map,ecm_system_zones_map_option,'sys_1') if ecm_system_zones_map_option != 'NECB_Default'
->>>>>>> e73ca2ed
     # Add outdoor VRF unit
     outdoor_vrf_unit = add_outdoor_vrf_unit(model: model, ecm_name: 'hs08_ccashp_vrf')
     eqpt_name = 'Mitsubishi_Hyper_Heating_VRF_Outdoor_Unit'
