class ECMS
  # =============================================================================================================================
  # Remove existing zone equipment
  def remove_all_zone_eqpt(sys_objs)
    sys_objs.each do |isys|
      isys.thermalZones.each do |izone|
        if izone.equipment.empty? then next end

        izone.equipment.each(&:remove)
      end
    end
  end

  # =============================================================================================================================
  # Remove hot-water plant loops
  def remove_hw_loops(model)
    model.getPlantLoops.each do |iloop|
      hw_loop = false
      iloop.supplyComponents.each do |icomp|
        if icomp.to_BoilerHotWater.is_initialized
          hw_loop = true
          break
        end
      end
      if hw_loop then iloop.remove end
    end
  end

  # =============================================================================================================================
  # Remove chilled-water plant loops
  def remove_chw_loops(model)
    model.getPlantLoops.each do |iloop|
      chw_loop = false
      iloop.supplyComponents.each do |icomp|
        if icomp.to_ChillerElectricEIR.is_initialized
          chw_loop = true
          break
        end
      end
      if chw_loop then iloop.remove end
    end
  end

  # =============================================================================================================================
  # Remove condenser-water plant loops
  def remove_cw_loops(model)
    model.getPlantLoops.each do |iloop|
      cw_loop = false
      iloop.supplyComponents.each do |icomp|
        if icomp.to_CoolingTowerSingleSpeed.is_initialized
          cw_loop = true
        end
      end
      if cw_loop then iloop.remove end
    end
  end

  # =============================================================================================================================
  # Remove air loops
  def remove_air_loops(model)
    # remove air loops
    model.getAirLoopHVACs.each(&:remove)
  end

  # =============================================================================================================================
  # Return map of systems to zones and set flag for dedicated outdoor air unit for each system
  def get_map_systems_to_zones(systems)
    map_systems_to_zones = {}
    system_doas_flags = {}
    systems.each do |system|
      zones = system.thermalZones
      map_systems_to_zones[system.name.to_s] = zones
      if system.sizingSystem.typeofLoadtoSizeOn.to_s == 'VentilationRequirement'
        system_doas_flags[system.name.to_s] = true
      else
        system_doas_flags[system.name.to_s] = false
      end
    end
    return map_systems_to_zones, system_doas_flags
  end

  # =============================================================================================================================
  # Return hash of zone and cooling equipment type in the zone
  def get_zone_clg_eqpt_type(model)
    zone_clg_eqpt_type = {}
    model.getThermalZones.each do |zone|
      zone.equipment.each do |eqpt|
        if eqpt.to_ZoneHVACPackagedTerminalAirConditioner.is_initialized
          zone_clg_eqpt_type[zone.name.to_s] = 'ZoneHVACPackagedTerminalAirConditioner'
          break
        end
      end
    end
    return zone_clg_eqpt_type
  end

  # =============================================================================================================================
  # Return hash of flags for whether storey is conditioned and average ceiling z-coordinates of building storeys.
  def get_storey_avg_clg_zcoords(model)
    storey_avg_clg_zcoords = {}
    model.getBuildingStorys.each do |storey|
      storey_avg_clg_zcoords[storey] = []
      storey_cond = false
      total_area = 0.0
      sum = 0.0
      storey.spaces.each do |space|
        # Determine if any of the spaces/zones of the storey are conditioned? If yes then the floor is considered to be conditioned
        if space.thermalZone.is_initialized
          zone = space.thermalZone.get
          if zone.thermostat.is_initialized
            if zone.thermostat.get.to_ThermostatSetpointDualSetpoint.is_initialized
              if zone.thermostat.get.to_ThermostatSetpointDualSetpoint.get.heatingSetpointTemperatureSchedule.is_initialized ||
                 zone.thermostat.get.to_ThermostatSetpointDualSetpoint.get.coolingSetpointTemperatureSchedule.is_initialized
                storey_cond = true
              end
            end
          end
        end
        # Find average height of z-coordinates of ceiling/roof of floor
        space.surfaces.each do |surf|
          if surf.surfaceType.to_s.upcase == 'ROOFCEILING'
            sum += (surf.centroid.z.to_f + space.zOrigin.to_f) * surf.grossArea.to_f
            total_area += surf.grossArea.to_f
          end
        end
      end
      storey_avg_clg_zcoords[storey] << storey_cond
      storey_avg_clg_zcoords[storey] << (sum / total_area)
    end

    return storey_avg_clg_zcoords
  end

  # =============================================================================================================================
  # Return x,y,z coordinates of exterior wall with largest area on the lowest floor
  def get_lowest_floor_ext_wall_centroid_coords(storeys_clg_zcoords)
    ext_wall = nil
    ext_wall_x = nil
    ext_wall_y = nil
    ext_wall_z = nil
    storeys_clg_zcoords.keys.each do |storey|
      max_area = 0.0
      sorted_spaces = storey.spaces.sort_by { |space| space.name.to_s }
      sorted_spaces.each do |space|
        ext_walls = space.surfaces.select { |surf| (surf.surfaceType.to_s.upcase == 'WALL') && (surf.outsideBoundaryCondition.to_s.upcase == 'OUTDOORS') }
        ext_walls = ext_walls.sort_by { |wall| wall.grossArea.to_f }
        if !ext_walls.empty?
          if ext_walls.last.grossArea.to_f > max_area
            max_area = ext_walls.last.grossArea.to_f
            ext_wall_x = ext_walls.last.centroid.x.to_f + space.xOrigin.to_f
            ext_wall_y = ext_walls.last.centroid.y.to_f + space.yOrigin.to_f
            ext_wall_z = ext_walls.last.centroid.z.to_f + space.zOrigin.to_f
            ext_wall = ext_walls.last
          end
        end
      end
      break unless !ext_wall
    end
    if !ext_wall
      OpenStudio.logFree(OpenStudio::Info, 'openstudiostandards.get_lowest_floor_ext_wall_centroid_coords', 'Did not find an exteior wall in the building!')
    end

    return ext_wall_x, ext_wall_y, ext_wall_z
  end

  # =============================================================================================================================
  # Return x,y,z coordinates of space centroid
  def get_space_centroid_coords(space)
    total_area = 0.0
    sum_x = 0.0
    sum_y = 0.0
    sum_z = 0.0
    space.surfaces.each do |surf|
      total_area += surf.grossArea.to_f
      sum_x += (surf.centroid.x.to_f + space.xOrigin.to_f) * surf.grossArea.to_f
      sum_y += (surf.centroid.y.to_f + space.yOrigin.to_f) * surf.grossArea.to_f
      sum_z += (surf.centroid.z.to_f + space.zOrigin.to_f) * surf.grossArea.to_f
    end
    space_centroid_x = sum_x / total_area
    space_centroid_y = sum_y / total_area
    space_centroid_z = sum_z / total_area

    return space_centroid_x, space_centroid_y, space_centroid_z
  end

  # =============================================================================================================================
  # Return x,y,z coordinates of the centroid of the roof of the storey
  def get_roof_centroid_coords(storey)
    sum_x = 0.0
    sum_y = 0.0
    sum_z = 0.0
    total_area = 0.0
    cent_x = nil
    cent_y = nil
    cent_z = nil
    storey.spaces.each do |space|
      roof_surfaces = space.surfaces.select { |surf| (surf.surfaceType.to_s.upcase == 'ROOFCEILING') && (surf.outsideBoundaryCondition.to_s.upcase == 'OUTDOORS') }
      roof_surfaces.each do |surf|
        sum_x += (surf.centroid.x.to_f + space.xOrigin.to_f) * surf.grossArea.to_f
        sum_y += (surf.centroid.y.to_f + space.yOrigin.to_f) * surf.grossArea.to_f
        sum_z += (surf.centroid.z.to_f + space.zOrigin.to_f) * surf.grossArea.to_f
        total_area += surf.grossArea.to_f
      end
    end
    if total_area > 0.0
      cent_x = sum_x / total_area
      cent_y = sum_y / total_area
      cent_z = sum_z / total_area
    else
      OpenStudio.logFree(OpenStudio::Info, 'openstudiostandards.get_roof_centroid_coords', 'Did not find a roof on the top floor!')
    end

    return cent_x, cent_y, cent_z
  end

  # =============================================================================================================================
  # Determine maximum equivalent and net vertical pipe runs for VRF model
  def get_max_vrf_pipe_lengths(model)
    # Get and sort floors average ceilings z-coordinates hash
    storeys_clg_zcoords = get_storey_avg_clg_zcoords(model)
    storeys_clg_zcoords = storeys_clg_zcoords.sort_by { |key, value| value[1] }.to_h # sort storeys hash based on ceiling/roof z-coordinate
    if storeys_clg_zcoords.values.last[0]
      # If the top floor is conditioned, then assume the top floor is not an attic floor and place the VRF outdoor unit at the roof centroid
      location_cent_x, location_cent_y, location_cent_z = get_roof_centroid_coords(storeys_clg_zcoords.keys.last)
    else
      # If the top floor is not conditioned, then assume it's an attic floor. In this case place the VRF outdoor unit next to the centroid
      # of the exterior wall with the largest area on the lowest floor.
      location_cent_x, location_cent_y, location_cent_z = get_lowest_floor_ext_wall_centroid_coords(storeys_clg_zcoords)
    end
    # Initialize distances
    max_equiv_distance = 0.0
    max_vert_distance = 0.0
    min_vert_distance = 0.0
    storeys_clg_zcoords.keys.each do |storey|
      next unless storeys_clg_zcoords[storey][0]

      storey.spaces.each do |space|
        # Is there a VRF terminal unit in the space/zone?
        vrf_term_units = []
        if space.thermalZone.is_initialized
          vrf_term_units = space.thermalZone.get.equipment.select { |eqpt| eqpt.to_ZoneHVACTerminalUnitVariableRefrigerantFlow.is_initialized }
        end
        next if vrf_term_units.empty?

        space_centroid_x, space_centroid_y, space_centroid_z = get_space_centroid_coords(space)
        # Update max horizontal and vertical distances if needed
        equiv_distance = (location_cent_x.to_f - space_centroid_x.to_f).abs +
                         (location_cent_y.to_f - space_centroid_y.to_f).abs +
                         (location_cent_z.to_f - space_centroid_z.to_f).abs
        if equiv_distance > max_equiv_distance then max_equiv_distance = equiv_distance end
        pos_vert_distance = [space_centroid_z.to_f - location_cent_z.to_f, 0.0].max
        if pos_vert_distance > max_vert_distance then max_vert_distance = pos_vert_distance end
        neg_vert_distance = [space_centroid_z.to_f - location_cent_z.to_f, 0.0].min
        if neg_vert_distance < min_vert_distance then min_vert_distance = neg_vert_distance end
      end
    end
    max_net_vert_distance = max_vert_distance + min_vert_distance
    max_net_vert_distance = [max_net_vert_distance, 0.000001].max

    return max_equiv_distance, max_net_vert_distance
  end

  # =============================================================================================================================
  # Add an outdoor VRF unit
  def add_outdoor_vrf_unit(model:,
                           ecm_name: nil,
                           condenser_type: 'AirCooled')
    outdoor_vrf_unit = OpenStudio::Model::AirConditionerVariableRefrigerantFlow.new(model)
    outdoor_vrf_unit.setName('VRF Outdoor Unit')
    outdoor_vrf_unit.setHeatPumpWasteHeatRecovery(true)
    outdoor_vrf_unit.setRatedHeatingCOP(4.0)
    outdoor_vrf_unit.setRatedCoolingCOP(4.0)
    outdoor_vrf_unit.setMinimumOutdoorTemperatureinHeatingMode(-25.0)
    outdoor_vrf_unit.setHeatingPerformanceCurveOutdoorTemperatureType('WetBulbTemperature')
    outdoor_vrf_unit.setMasterThermostatPriorityControlType('ThermostatOffsetPriority')
    outdoor_vrf_unit.setDefrostControl('OnDemand')
    outdoor_vrf_unit.setDefrostStrategy('ReverseCycle')
    outdoor_vrf_unit.autosizeResistiveDefrostHeaterCapacity
    outdoor_vrf_unit.setPipingCorrectionFactorforHeightinHeatingModeCoefficient(-0.00019231)
    outdoor_vrf_unit.setPipingCorrectionFactorforHeightinCoolingModeCoefficient(-0.00019231)
    outdoor_vrf_unit.setMinimumOutdoorTemperatureinHeatRecoveryMode(-5.0)
    outdoor_vrf_unit.setMaximumOutdoorTemperatureinHeatRecoveryMode(26.2)
    outdoor_vrf_unit.setInitialHeatRecoveryCoolingCapacityFraction(0.5)
    outdoor_vrf_unit.setHeatRecoveryCoolingCapacityTimeConstant(0.15)
    outdoor_vrf_unit.setInitialHeatRecoveryCoolingEnergyFraction(1.0)
    outdoor_vrf_unit.setHeatRecoveryCoolingEnergyTimeConstant(0.0)
    outdoor_vrf_unit.setInitialHeatRecoveryHeatingCapacityFraction(1.0)
    outdoor_vrf_unit.setHeatRecoveryHeatingCapacityTimeConstant(0.15)
    outdoor_vrf_unit.setInitialHeatRecoveryHeatingEnergyFraction(1.0)
    outdoor_vrf_unit.setHeatRecoveryCoolingEnergyTimeConstant(0.0)
    outdoor_vrf_unit.setMinimumHeatPumpPartLoadRatio(0.5)
    outdoor_vrf_unit.setCondenserType(condenser_type)
    outdoor_vrf_unit.setCrankcaseHeaterPowerperCompressor(1.0e-6)
    heat_defrost_eir_ft = nil
    if ecm_name
      search_criteria = {}
      search_criteria['name'] = 'Mitsubishi_Hyper_Heating_VRF_Outdoor_Unit'
      props = model_find_object(standards_data['tables']['heat_pump_heating_ecm']['table'], search_criteria, 1.0)
      heat_defrost_eir_ft = model_add_curve(model, props['heat_defrost_eir_ft'])
    end
    if heat_defrost_eir_ft
      outdoor_vrf_unit.setDefrostEnergyInputRatioModifierFunctionofTemperatureCurve(heat_defrost_eir_ft)
    else
      OpenStudio.logFree(OpenStudio::Warn, 'openstudio.standards.AirConditionerVariableRefrigerantFlow', "For #{outdoor_vrf_unit.name}, cannot find heat_defrost_eir_ft curve, will not be set.")
    end

    return outdoor_vrf_unit
  end

  # =============================================================================================================================
  # Method to determine whether zone can have terminal vrf equipment. Zones with no vrf terminal equipment are characterized by
  # transient occupancy such is the case for corridors, stairwells, storage, etc ...
  def zone_with_no_vrf_eqpt?(zone)
    space_types_to_skip = {}
    space_types_to_skip['NECB2011'] = ['Atrium - H < 13m',
                                       'Atrium - H > 13m',
                                       'Audience - auditorium',
                                       'Corr. < 2.4m wide',
                                       'Corr. >= 2.4m wide',
                                       'Electrical/Mechanical',
                                       'Hospital corr. < 2.4m',
                                       'Hospital corr. >= 2.4m',
                                       'Mfg - corr. < 2.4m',
                                       'Mfg - corr. >= 2.4m',
                                       'Lobby - elevator',
                                       'Lobby - hotel',
                                       'Lobby - motion picture',
                                       'Lobby - other',
                                       'Lobby - performance arts',
                                       'Locker room',
                                       'Parking garage space',
                                       'Stairway',
                                       'Storage area',
                                       'Storage area - occsens',
                                       'Storage area - refrigerated',
                                       'Storage area - refrigerated - occsens',
                                       'Washroom',
                                       'Warehouse - fine',
                                       'Warehouse - fine - refrigerated',
                                       'Warehouse - med/blk',
                                       'Warehouse - med/blk - refrigerated',
                                       'Warehouse - med/blk2',
                                       'Warehouse - med/blk2 - refrigerated',
                                       'Hotel/Motel - lobby']

    space_types_to_skip['NECB2015'] = ['Atrium (height < 6m)',
                                       'Atrium (6 =< height <= 12m)',
                                       'Atrium (height > 12m)',
                                       'Computer/Server room-sch-A',
                                       'Copy/Print room',
                                       'Corridor/Transition area - hospital',
                                       'Corridor/Transition area - manufacturing facility',
                                       'Corridor/Transition area - space designed to ANSI/IES RP-28',
                                       'Corridor/Transition area other',
                                       'Electrical/Mechanical room',
                                       'Emergency vehicle garage',
                                       'Lobby - elevator',
                                       'Lobby - hotel',
                                       'Lobby - motion picture theatre',
                                       'Lobby - performing arts theatre',
                                       'Lobby - space designed to ANSI/IES RP-28',
                                       'Lobby - other',
                                       'Locker room',
                                       'Storage garage interior',
                                       'Storage room < 5 m2',
                                       'Storage room <= 5 m2 <= 100 m2',
                                       'Storage room > 100 m2',
                                       'Washroom - space designed to ANSI/IES RP-28',
                                       'Washroom - other',
                                       'Warehouse storage area medium to bulky palletized items',
                                       'Warehouse storage area small hand-carried items(4)']

    space_types_to_skip['NECB2017'] = ['Atrium (height < 6m)',
                                       'Atrium (6 =< height <= 12m)',
                                       'Atrium (height > 12m)',
                                       'Computer/Server room',
                                       'Copy/Print room',
                                       'Corridor/Transition area - hospital',
                                       'Corridor/Transition area - manufacturing facility',
                                       'Corridor/Transition area - space designed to ANSI/IES RP-28',
                                       'Corridor/Transition area other',
                                       'Electrical/Mechanical room',
                                       'Emergency vehicle garage',
                                       'Lobby - elevator',
                                       'Lobby - hotel',
                                       'Lobby - motion picture theatre',
                                       'Lobby - performing arts theatre',
                                       'Lobby - space designed to ANSI/IES RP-28',
                                       'Lobby - other',
                                       'Locker room',
                                       'Stairway/Stairwell',
                                       'Storage garage interior',
                                       'Storage room < 5 m2',
                                       'Storage room <= 5 m2 <= 100 m2',
                                       'Storage room > 100 m2',
                                       'Washroom - space designed to ANSI/IES RP-28',
                                       'Washroom - other',
                                       'Warehouse storage area medium to bulky palletized items',
                                       'Warehouse storage area small hand-carried items(4)']

    zone_does_not_have_vrf_eqpt = false
    zone.spaces.each do |space|
      space_types_to_skip.each do |std, spfs|
        spfs.each do |spf|
          if space.spaceType.get.name.to_s.downcase.include? spf.downcase
            zone_does_not_have_vrf_eqpt = true
            break
          end
        end
        break if zone_does_not_have_vrf_eqpt
      end
      break if zone_does_not_have_vrf_eqpt
    end
  end

  # =============================================================================================================================
  # Add equipment for ECM 'hs08_ccashp_vrf':
  #   -Constant-volume DOAS with air-source heat pump for heating and cooling and electric backup
  #   -Zonal terminal VRF units connected to an outdoor VRF condenser unit
  #   -Zonal electric backup
  def add_ecm_hs08_ccashp_vrf(
    model:,
    system_zones_map:,
    system_doas_flags:,
    air_sys_eqpt_type: 'ccashp'
  )
    # Add outdoor VRF unit
    outdoor_vrf_unit = add_outdoor_vrf_unit(model: model, ecm_name: 'hs08_ccashp_vrf')
    # Update system doas flags
    system_doas_flags.keys.each { |sname| system_doas_flags[sname] = true }
    # use system zones map and generate new air system and zonal equipment
    system_zones_map.sort.each do |sys_name, zones|
      sys_info = air_sys_comps_assumptions(sys_name: sys_name,
                                           zones: zones,
                                           system_doas_flags: system_doas_flags)
      airloop, return_fan = add_air_system(model: model,
                                           zones: zones,
                                           sys_abbr: sys_info['sys_abbr'],
                                           sys_vent_type: sys_info['sys_vent_type'],
                                           sys_heat_rec_type: sys_info['sys_heat_rec_type'],
                                           sys_htg_eqpt_type: air_sys_eqpt_type,
                                           sys_supp_htg_eqpt_type: 'coil_electric',
                                           sys_clg_eqpt_type: air_sys_eqpt_type,
                                           sys_supp_fan_type: sys_info['sys_supp_fan_type'],
                                           sys_ret_fan_type: sys_info['sys_ret_fan_type'],
                                           sys_setpoint_mgr_type: sys_info['sys_setpoint_mgr_type'])
      # get and assign defrost curve
      dx_htg_coil = nil
      airloop.supplyComponents.sort.each do |comp|
        if comp.to_CoilHeatingDXSingleSpeed.is_initialized
          dx_htg_coil = comp.to_CoilHeatingDXSingleSpeed.get
        elsif comp.to_CoilHeatingDXVariableSpeed.is_initialized
          dx_htg_coil = comp.to_CoilHeatingDXVariableSpeed.get
        end
      end
      search_criteria = {}
      if air_sys_eqpt_type == 'ccashp'
        search_criteria['name'] = 'Mitsubishi_Hyper_Heating_VRF_Outdoor_Unit RTU'
      elsif air_sys_eqpt_type == 'ashp'
        search_criteria['name'] = 'NECB2015_ASHP'
      end
      props = model_find_object(standards_data['tables']['heat_pump_heating_ecm']['table'], search_criteria, 1.0)
      heat_defrost_eir_ft = model_add_curve(model, props['heat_defrost_eir_ft'])
      if heat_defrost_eir_ft
        dx_htg_coil.setDefrostEnergyInputRatioFunctionofTemperatureCurve(heat_defrost_eir_ft)
      else
        OpenStudio.logFree(OpenStudio::Warn, 'openstudio.standards.CoilHeatingDX', "For #{dx_htg_coil.name}, cannot find heat_defrost_eir_ft curve, will not be set.")
      end
      # add zone equipment and diffuser
      # add terminal VRF units
      add_zone_eqpt(model: model,
                    airloop: airloop,
                    zones: zones,
                    outdoor_unit: outdoor_vrf_unit,
                    zone_diffuser_type: sys_info['zone_diffuser_type'],
                    zone_htg_eqpt_type: 'vrf',
                    zone_supp_htg_eqpt_type: 'none',
                    zone_clg_eqpt_type: 'vrf',
                    zone_fan_type: 'On_Off')
      # add electric unit heaters fpr backup
      add_zone_eqpt(model: model,
                    airloop: airloop,
                    zones: zones,
                    outdoor_unit: nil,
                    zone_diffuser_type: nil,
                    zone_htg_eqpt_type: 'baseboard_electric',
                    zone_supp_htg_eqpt_type: 'none',
                    zone_clg_eqpt_type: 'none',
                    zone_fan_type: 'none') # OS doesn't support onoff fans for unit heaters
      # Now we can find and apply maximum horizontal and vertical distances between outdoor vrf unit and zones with vrf terminal units
      max_hor_pipe_length, max_vert_pipe_length = get_max_vrf_pipe_lengths(model)
      outdoor_vrf_unit.setEquivalentPipingLengthusedforPipingCorrectionFactorinCoolingMode(max_hor_pipe_length)
      outdoor_vrf_unit.setEquivalentPipingLengthusedforPipingCorrectionFactorinHeatingMode(max_hor_pipe_length)
      outdoor_vrf_unit.setVerticalHeightusedforPipingCorrectionFactor(max_vert_pipe_length)
    end
  end

  # =============================================================================================================================
  # Apply efficiencies and performance curves for ECM 'hs08_ccashp_vrf'
  def apply_efficiency_ecm_hs08_ccashp_vrf(model, air_sys_eqpt_type: 'ccashp')
    # Use same performance data as ECM 'hs09_ccashpsys' for air system
    if air_sys_eqpt_type == 'ccashp'
      apply_efficiency_ecm_hs09_ccashp_baseboard(model)
    elsif air_sys_eqpt_type == 'ashp'
      apply_efficiency_ecm_hs12_ashp_baseboard(model)
    end
    # Apply efficiency and curves for VRF units
    eqpt_name = 'Mitsubishi_Hyper_Heating_VRF_Outdoor_Unit'
    model.getAirConditionerVariableRefrigerantFlows.sort.each do |vrf_unit|
      airconditioner_variablerefrigerantflow_cooling_apply_efficiency_and_curves(vrf_unit, eqpt_name)
      airconditioner_variablerefrigerantflow_heating_apply_efficiency_and_curves(vrf_unit, eqpt_name)
    end
    # Set fan size of VRF terminal units
    fan_power_per_flow_rate = 150.0 # based on Mitsubishi data: 100 low and 200 high (W-s/m3)
    model.getZoneHVACTerminalUnitVariableRefrigerantFlows.each do |iunit|
      fan = iunit.supplyAirFan.to_FanOnOff.get
      fan_pr_rise = fan_power_per_flow_rate * (fan.fanEfficiency * fan.motorEfficiency)
      fan.setPressureRise(fan_pr_rise)
    end
    # Set fan size of unit heaters
    model.getZoneHVACUnitHeaters.each do |iunit|
      fan = iunit.supplyAirFan.to_FanConstantVolume.get
      fan_pr_rise = fan_power_per_flow_rate * (fan.fanEfficiency * fan.motorEfficiency)
      fan.setPressureRise(fan_pr_rise)
    end
  end

  # =============================================================================================================================
  # create air loop
  def create_airloop(model, sys_vent_type)
    airloop = OpenStudio::Model::AirLoopHVAC.new(model)
    airloop.sizingSystem.setPreheatDesignTemperature(7.0)
    airloop.sizingSystem.setPreheatDesignHumidityRatio(0.008)
    airloop.sizingSystem.setPrecoolDesignTemperature(13.0)
    airloop.sizingSystem.setPrecoolDesignHumidityRatio(0.008)
    airloop.sizingSystem.setSizingOption('NonCoincident')
    airloop.sizingSystem.setCoolingDesignAirFlowMethod('DesignDay')
    airloop.sizingSystem.setCoolingDesignAirFlowRate(0.0)
    airloop.sizingSystem.setHeatingDesignAirFlowMethod('DesignDay')
    airloop.sizingSystem.setHeatingDesignAirFlowRate(0.0)
    airloop.sizingSystem.setSystemOutdoorAirMethod('ZoneSum')
    airloop.sizingSystem.setCentralCoolingDesignSupplyAirHumidityRatio(0.0085)
    airloop.sizingSystem.setCentralHeatingDesignSupplyAirHumidityRatio(0.0080)
    airloop.sizingSystem.setMinimumSystemAirFlowRatio(1.0)
    case sys_vent_type.downcase
    when 'doas'
      airloop.sizingSystem.setAllOutdoorAirinCooling(true)
      airloop.sizingSystem.setAllOutdoorAirinHeating(true)
      airloop.sizingSystem.setTypeofLoadtoSizeOn('VentilationRequirement')
      airloop.sizingSystem.setCentralCoolingDesignSupplyAirTemperature(19.9)
      airloop.sizingSystem.setCentralHeatingDesignSupplyAirTemperature(20.0)
    when 'mixed'
      airloop.sizingSystem.setAllOutdoorAirinCooling(false)
      airloop.sizingSystem.setAllOutdoorAirinHeating(false)
      airloop.sizingSystem.setTypeofLoadtoSizeOn('Sensible')
      airloop.sizingSystem.setCentralCoolingDesignSupplyAirTemperature(13.0)
      airloop.sizingSystem.setCentralHeatingDesignSupplyAirTemperature(43.0)
    end

    return airloop
  end

  # =============================================================================================================================
  # create air system setpoint manager
  def create_air_sys_spm(model, setpoint_mgr_type, zones)
    spm = nil
    case setpoint_mgr_type.downcase
    when 'scheduled'
      sat = 20.0
      sat_sch = OpenStudio::Model::ScheduleRuleset.new(model)
      sat_sch.defaultDaySchedule.addValue(OpenStudio::Time.new(0, 24, 0, 0), sat)
      spm = OpenStudio::Model::SetpointManagerScheduled.new(model, sat_sch)
    when 'single_zone_reheat'
      spm = OpenStudio::Model::SetpointManagerSingleZoneReheat.new(model)
      spm.setControlZone(zones[0])
      spm.setMinimumSupplyAirTemperature(13.0)
      spm.setMaximumSupplyAirTemperature(43.0)
    when 'warmest'
      spm = OpenStudio::Model::SetpointManagerWarmest.new(model)
      spm.setMinimumSetpointTemperature(13.0)
      spm.setMaximumSetpointTemperature(43.0)
    end

    return spm
  end

  # =============================================================================================================================
  # create air system fan
  def create_air_sys_fan(model, fan_type)
    fan = nil
    case fan_type.downcase
    when 'constant_volume'
      fan = OpenStudio::Model::FanConstantVolume.new(model)
      fan.setName('FanConstantVolume')
    when 'variable_volume'
      fan = OpenStudio::Model::FanVariableVolume.new(model)
      fan.setName('FanVariableVolume')
    when 'on_off'
      fan = OpenStudio::Model::FanOnOff.new(model)
      fan.setName('FanOnOff')
    end

    return fan
  end

  # =============================================================================================================================
  # create air system cooling equipment
  def create_air_sys_clg_eqpt(model, clg_eqpt_type)
    clg_eqpt = nil
    case clg_eqpt_type.downcase
    when 'ashp'
      clg_eqpt = OpenStudio::Model::CoilCoolingDXSingleSpeed.new(model)
      clg_eqpt.setName('CoilCoolingDxSingleSpeed_ASHP')
      clg_eqpt.setCrankcaseHeaterCapacity(1.0e-6)
    when 'ccashp'
      clg_eqpt = OpenStudio::Model::CoilCoolingDXVariableSpeed.new(model)
      clg_eqpt.setName('CoilCoolingDXVariableSpeed_CCASHP')
      clg_eqpt_speed1 = OpenStudio::Model::CoilCoolingDXVariableSpeedSpeedData.new(model)
      clg_eqpt.addSpeed(clg_eqpt_speed1)
      clg_eqpt.setNominalSpeedLevel(1)
      clg_eqpt.setCrankcaseHeaterCapacity(1.0e-6)
    when 'vrf'
      clg_eqpt = OpenStudio::Model::CoilCoolingDXVariableRefrigerantFlow.new(model)
      clg_eqpt.setName('CoilCoolingDXVariableRefrigerantFlow')
    end

    return clg_eqpt
  end

  # =============================================================================================================================
  # create air system heating equipment
  def create_air_sys_htg_eqpt(model, htg_eqpt_type)
    always_on = model.alwaysOnDiscreteSchedule
    htg_eqpt = nil
    case htg_eqpt_type.downcase
    when 'coil_electric'
      htg_eqpt = OpenStudio::Model::CoilHeatingElectric.new(model, always_on)
      htg_eqpt.setName('CoilHeatingElectric')
    when 'ashp'
      htg_eqpt = OpenStudio::Model::CoilHeatingDXSingleSpeed.new(model)
      htg_eqpt.setName('CoilHeatingDXSingleSpeed_ASHP')
      htg_eqpt.setDefrostStrategy('ReverseCycle')
      htg_eqpt.setDefrostControl('OnDemand')
      htg_eqpt.setCrankcaseHeaterCapacity(1.0e-6)
    when 'ccashp'
      htg_eqpt = OpenStudio::Model::CoilHeatingDXVariableSpeed.new(model)
      htg_eqpt.setName('CoilHeatingDXVariableSpeed_CCASHP')
      htg_eqpt_speed1 = OpenStudio::Model::CoilHeatingDXVariableSpeedSpeedData.new(model)
      htg_eqpt.addSpeed(htg_eqpt_speed1)
      htg_eqpt.setNominalSpeedLevel(1)
      htg_eqpt.setMinimumOutdoorDryBulbTemperatureforCompressorOperation(-25.0)
      htg_eqpt.setDefrostStrategy('ReverseCycle')
      htg_eqpt.setDefrostControl('OnDemand')
      htg_eqpt.setCrankcaseHeaterCapacity(1.0e-6)
    end

    return htg_eqpt
  end

  # =============================================================================================================================
  # add air system with all its components
  def add_air_system(
    model:,
    zones:,
    sys_abbr:,
    sys_vent_type:,
    sys_heat_rec_type:,
    sys_htg_eqpt_type:,
    sys_supp_htg_eqpt_type:,
    sys_clg_eqpt_type:,
    sys_supp_fan_type:,
    sys_ret_fan_type:,
    sys_setpoint_mgr_type:
  )

    # create all the needed components and the air loop
    airloop = create_airloop(model, sys_vent_type)
    setpoint_mgr = create_air_sys_spm(model, sys_setpoint_mgr_type, zones)
    supply_fan = create_air_sys_fan(model, sys_supp_fan_type)
    supply_fan.setName('Supply Fan') if supply_fan
    return_fan = create_air_sys_fan(model, sys_ret_fan_type)
    return_fan.setName('Return Fan') if return_fan
    htg_eqpt = create_air_sys_htg_eqpt(model, sys_htg_eqpt_type)
    supp_htg_eqpt = create_air_sys_htg_eqpt(model, sys_supp_htg_eqpt_type)
    clg_eqpt = create_air_sys_clg_eqpt(model, sys_clg_eqpt_type)
    # add components to the air loop
    clg_eqpt.addToNode(airloop.supplyOutletNode) if clg_eqpt
    htg_eqpt.addToNode(airloop.supplyOutletNode) if htg_eqpt
    supp_htg_eqpt.addToNode(airloop.supplyOutletNode) if supp_htg_eqpt
    supply_fan.addToNode(airloop.supplyOutletNode) if supply_fan
    setpoint_mgr.addToNode(airloop.supplyOutletNode) if setpoint_mgr

    # OA controller
    oa_controller = OpenStudio::Model::ControllerOutdoorAir.new(model)
    oa_controller.autosizeMinimumOutdoorAirFlowRate
    oa_system = OpenStudio::Model::AirLoopHVACOutdoorAirSystem.new(model, oa_controller)
    oa_system.addToNode(airloop.supplyInletNode)

    # Set airloop name
    sys_name_pars = {}
    sys_name_pars['sys_hr'] = 'none'
    sys_name_pars['sys_clg'] = sys_clg_eqpt_type
    sys_name_pars['sys_htg'] = sys_htg_eqpt_type
    sys_name_pars['sys_sf'] = 'cv' if sys_supp_fan_type == 'constant_volume'
    sys_name_pars['sys_sf'] = 'vv' if sys_supp_fan_type == 'variable_volume'
    sys_name_pars['zone_htg'] = 'none'
    sys_name_pars['zone_clg'] = 'none'
    sys_name_pars['sys_rf'] = 'none'
    sys_name_pars['sys_rf'] = 'cv' if sys_ret_fan_type == 'constant_volume'
    sys_name_pars['sys_rf'] = 'vv' if sys_ret_fan_type == 'variable_volume'
    assign_base_sys_name(airloop, sys_abbr: sys_abbr, sys_oa: sys_vent_type, sys_name_pars: sys_name_pars)
    return airloop, return_fan
  end

  # =============================================================================================================================
  # create zone diffuser
  def create_zone_diffuser(model, zone_diffuser_type, zone)
    always_on = model.alwaysOnDiscreteSchedule
    diffuser = nil
    case zone_diffuser_type.downcase
    when 'single_duct_uncontrolled'
      diffuser = OpenStudio::Model::AirTerminalSingleDuctUncontrolled.new(model, always_on)
    when 'single_duct_vav_reheat'
      reheat_coil = OpenStudio::Model::CoilHeatingElectric.new(model, always_on)
      diffuser = OpenStudio::Model::AirTerminalSingleDuctVAVReheat.new(model, always_on, reheat_coil)
      # diffuser.setFixedMinimumAirFlowRate(0.002 * zone.floorArea )
      diffuser.setMaximumReheatAirTemperature(43.0)
      diffuser.setDamperHeatingAction('Normal')
    end

    return diffuser
  end

  # =============================================================================================================================
  # create zonal heating equipment
  def create_zone_htg_eqpt(model, zone_htg_eqpt_type)
    always_on = model.alwaysOnDiscreteSchedule
    always_off = model.alwaysOffDiscreteSchedule
    htg_eqpt = nil
    case zone_htg_eqpt_type.downcase
    when 'baseboard_electric'
      htg_eqpt = OpenStudio::Model::ZoneHVACBaseboardConvectiveElectric.new(model)
      htg_eqpt.setName('Zone HVAC Baseboard Convective Electric')
    when 'coil_electric', 'ptac_electric_off', 'unitheater_electric'
      htg_eqpt = OpenStudio::Model::CoilHeatingElectric.new(model, always_on)
      htg_eqpt.setName('CoilHeatingElectric')
      htg_eqpt.setAvailabilitySchedule(always_off) if zone_htg_eqpt_type == 'ptac_electric_off'
    when 'pthp'
      htg_eqpt = OpenStudio::Model::CoilHeatingDXSingleSpeed.new(model)
      htg_eqpt.setName('CoilHeatingDXSingleSpeed_PTHP')
      htg_eqpt.setDefrostStrategy('ReverseCycle')
      htg_eqpt.setDefrostControl('OnDemand')
      htg_eqpt.setCrankcaseHeaterCapacity(1.0e-6)
    when 'vrf'
      htg_eqpt = OpenStudio::Model::CoilHeatingDXVariableRefrigerantFlow.new(model)
      htg_eqpt.setName('CoilHeatingDXVariableRefrigerantFlow')
    end

    return htg_eqpt
  end

  # =============================================================================================================================
  # create zonal cooling equipment
  def create_zone_clg_eqpt(model, zone_clg_eqpt_type)
    always_on = model.alwaysOnDiscreteSchedule
    clg_eqpt = nil
    case zone_clg_eqpt_type.downcase
    when 'ptac_electric_off', 'pthp'
      clg_eqpt = OpenStudio::Model::CoilCoolingDXSingleSpeed.new(model)
      clg_eqpt.setName('CoilCoolingDXSingleSpeed_PTHP') if zone_clg_eqpt_type.downcase == 'pthp'
      clg_eqpt.setName('CoilCoolingDXSingleSpeed_PTAC') if zone_clg_eqpt_type.downcase == 'ptac_electric_off'
      clg_eqpt.setCrankcaseHeaterCapacity(1.0e-6)
    when 'vrf'
      clg_eqpt = OpenStudio::Model::CoilCoolingDXVariableRefrigerantFlow.new(model)
      clg_eqpt.setName('CoilCoolingDXVariableRefrigerantFlow')
    end

    return clg_eqpt
  end

  # =============================================================================================================================
  # create zpne container eqpt
  def create_zone_container_eqpt(
    model:,
    zone_cont_eqpt_type:,
    zone_htg_eqpt:,
    zone_supp_htg_eqpt:,
    zone_clg_eqpt:,
    zone_fan:,
    zone_vent_off: true
  )

    always_on = model.alwaysOnDiscreteSchedule
    always_off = model.alwaysOffDiscreteSchedule
    zone_eqpt = nil
    case zone_cont_eqpt_type.downcase
    when 'ptac_electric_off'
      zone_eqpt = OpenStudio::Model::ZoneHVACPackagedTerminalAirConditioner.new(model, always_on, zone_fan, zone_htg_eqpt, zone_clg_eqpt)
      zone_eqpt.setName('ZoneHVACPackagedTerminalAirConditioner')
      if zone_vent_off
        zone_eqpt.setOutdoorAirFlowRateDuringCoolingOperation(1.0e-6)
        zone_eqpt.setOutdoorAirFlowRateDuringHeatingOperation(1.0e-6)
        zone_eqpt.setOutdoorAirFlowRateWhenNoCoolingorHeatingisNeeded(1.0e-6)
      end
    when 'pthp'
      zone_eqpt = OpenStudio::Model::ZoneHVACPackagedTerminalHeatPump.new(model, always_on, zone_fan, zone_htg_eqpt, zone_clg_eqpt, zone_supp_htg_eqpt)
      zone_eqpt.setName('ZoneHVACPackagedTerminalHeatPump')
      if zone_vent_off
        zone_eqpt.setOutdoorAirFlowRateDuringCoolingOperation(1.0e-6)
        zone_eqpt.setOutdoorAirFlowRateDuringHeatingOperation(1.0e-6)
        zone_eqpt.setOutdoorAirFlowRateWhenNoCoolingorHeatingisNeeded(1.0e-6)
        zone_eqpt.setSupplyAirFanOperatingModeSchedule(always_off)
      end
    when 'unitheater_electric'
      zone_eqpt = OpenStudio::Model::ZoneHVACUnitHeater.new(model, always_on, zone_fan, zone_htg_eqpt)
      zone_eqpt.setName('ZoneHVACUnitHeater')
      zone_eqpt.setFanControlType('OnOff')
    when 'vrf'
      zone_eqpt = OpenStudio::Model::ZoneHVACTerminalUnitVariableRefrigerantFlow.new(model, zone_clg_eqpt, zone_htg_eqpt, zone_fan)
      zone_eqpt.setName('ZoneHVACTerminalUnitVariableRefrigerantFlow')
      zone_eqpt.setSupplyAirFanOperatingModeSchedule(always_off)
      if zone_vent_off
        zone_eqpt.setOutdoorAirFlowRateDuringCoolingOperation(1.0e-6)
        zone_eqpt.setOutdoorAirFlowRateDuringHeatingOperation(1.0e-6)
        zone_eqpt.setOutdoorAirFlowRateWhenNoCoolingorHeatingisNeeded(1.0e-6)
        zone_eqpt.setZoneTerminalUnitOffParasiticElectricEnergyUse(1.0e-6)
        zone_eqpt.setZoneTerminalUnitOnParasiticElectricEnergyUse(1.0e-6)
      end
    end

    return zone_eqpt
  end

  # =============================================================================================================================
  # add zonal heating and cooling equipment
  def add_zone_eqpt(model:,
                    airloop:,
                    zones:,
                    outdoor_unit:,
                    zone_diffuser_type:,
                    zone_htg_eqpt_type:,
                    zone_supp_htg_eqpt_type:,
                    zone_clg_eqpt_type:,
                    zone_fan_type:)

    always_on = model.alwaysOnDiscreteSchedule
    zones.sort.each do |zone|
      # during the first call to this method for a zone, the diffuser type has to be specified if there is an air loop serving the zone
      if zone_diffuser_type
        zone.sizingZone.setZoneCoolingDesignSupplyAirTemperature(13.0)
        zone.sizingZone.setZoneHeatingDesignSupplyAirTemperature(43.0)
        zone.sizingZone.setZoneCoolingSizingFactor(1.1)
        zone.sizingZone.setZoneHeatingSizingFactor(1.3)
        diffuser = create_zone_diffuser(model, zone_diffuser_type, zone)
        airloop.removeBranchForZone(zone)
        airloop.addBranchForZone(zone, diffuser.to_StraightComponent)
      end
      clg_eqpt = create_zone_clg_eqpt(model, zone_clg_eqpt_type)
      htg_eqpt = create_zone_htg_eqpt(model, zone_htg_eqpt_type)
      supp_htg_eqpt = create_zone_htg_eqpt(model, zone_supp_htg_eqpt_type)
      fan = create_air_sys_fan(model, zone_fan_type)
      # for container zonal equipment call method "create_zone_container_equipment"
      this_is_container_comp = false
      if (zone_htg_eqpt_type == 'pthp') || (zone_htg_eqpt_type == 'vrf') ||
         (zone_htg_eqpt_type.include? 'unitheater') || (zone_htg_eqpt_type.include? 'ptac')
        this_is_container_comp = true
        zone_cont_eqpt = create_zone_container_eqpt(model: model,
                                                    zone_cont_eqpt_type: zone_htg_eqpt_type,
                                                    zone_htg_eqpt: htg_eqpt,
                                                    zone_supp_htg_eqpt: supp_htg_eqpt,
                                                    zone_clg_eqpt: clg_eqpt,
                                                    zone_fan: fan)
      end
      if zone_cont_eqpt
        zone_cont_eqpt.addToThermalZone(zone)
        outdoor_unit.addTerminal(zone_cont_eqpt) if outdoor_unit
      elsif htg_eqpt && !this_is_container_comp
        htg_eqpt.addToThermalZone(zone)
      end
    end
    sys_name_zone_htg_eqpt_type = zone_htg_eqpt_type
    sys_name_zone_htg_eqpt_type = 'b-e' if zone_htg_eqpt_type == 'baseboard_electric' || zone_htg_eqpt_type == 'ptac_electric_off'
    sys_name_zone_clg_eqpt_type = zone_clg_eqpt_type
    sys_name_zone_clg_eqpt_type = 'ptac' if zone_clg_eqpt_type == 'ptac_electric_off'
    update_sys_name(airloop, zone_htg: sys_name_zone_htg_eqpt_type, zone_clg: sys_name_zone_clg_eqpt_type) if zone_diffuser_type
  end

  # =============================================================================================================================
  # Set assumptions for type of components for air system based on the number of zones served by the system and whether it's
  # a mixed or doas.
  def air_sys_comps_assumptions(sys_name:,
                                zones:,
                                system_doas_flags:)

    sys_info = {}
    sys_info['sys_abbr'] = sys_name.split('|')[0]
    sys_info['sys_vent_type'] = 'mixed'
    sys_info['sys_vent_type'] = 'doas' if system_doas_flags[sys_name.to_s]
    sys_info['sys_heat_rec_type'] = 'none'
    sys_info['sys_htg_eqpt_type'] = 'coil_electric'
    sys_info['sys_supp_htg_eqpt_type'] = 'none'
    sys_info['sys_clg_eqpt_type'] = 'coil_dx'
    if zones.size == 1
      sys_info['sys_setpoint_mgr_type'] = 'single_zone_reheat'
      sys_info['sys_setpoint_mgr_type'] = 'scheduled' if system_doas_flags[sys_name.to_s]
      sys_info['sys_supp_fan_type'] = 'constant_volume'
      sys_info['sys_ret_fan_type'] = 'none'
      sys_info['zone_diffuser_type'] = 'single_duct_uncontrolled'
    elsif zones.size > 1
      if system_doas_flags[sys_name.to_s]
        sys_info['sys_setpoint_mgr_type'] = 'scheduled'
        sys_info['sys_supp_fan_type'] = 'constant_volume'
        sys_info['sys_ret_fan_type'] = 'none'
        sys_info['zone_diffuser_type'] = 'single_duct_uncontrolled'
      else
        sys_info['sys_setpoint_mgr_type'] = 'warmest'
        sys_info['sys_supp_fan_type'] = 'variable_volume'
        sys_info['sys_ret_fan_type'] = 'variable_volume'
        sys_info['zone_diffuser_type'] = 'single_duct_vav_reheat'
      end
    end

    return sys_info
  end

  # =============================================================================================================================
  # Add equipment for ecm "hs09_ccashp_baseboard":
  #   -Constant-volume reheat system for single zone systems
  #   -VAV system with reheat for non DOAS multi-zone systems
  #   -Cold-climate air-source heat pump for heating and cooling with electric backup
  #   -Electric baseboards
  def add_ecm_hs09_ccashp_baseboard(model:,
                                    system_zones_map:,    # hash of ailoop names as keys and array of zones as values
                                    system_doas_flags:)   # hash of system names as keys and flag for DOAS as values

    systems = []
    system_zones_map.sort.each do |sys_name, zones|
      sys_info = air_sys_comps_assumptions(sys_name: sys_name,
                                           zones: zones,
                                           system_doas_flags: system_doas_flags)
      # add air loop and its equipment
      airloop, return_fan = add_air_system(
        model: model,
        zones: zones,
        sys_abbr: sys_info['sys_abbr'],
        sys_vent_type: sys_info['sys_vent_type'],
        sys_heat_rec_type: sys_info['sys_heat_rec_type'],
        sys_htg_eqpt_type: 'ccashp',
        sys_supp_htg_eqpt_type: 'coil_electric',
        sys_clg_eqpt_type: 'ccashp',
        sys_supp_fan_type: sys_info['sys_supp_fan_type'],
        sys_ret_fan_type: sys_info['sys_ret_fan_type'],
        sys_setpoint_mgr_type: sys_info['sys_setpoint_mgr_type']
      )
      htg_dx_coils = model.getCoilHeatingDXVariableSpeeds
      search_criteria = {}
      search_criteria['name'] = 'Mitsubishi_Hyper_Heating_VRF_Outdoor_Unit RTU',
                                props = model_find_object(standards_data['tables']['heat_pump_heating_ecm']['table'], search_criteria, 1.0)
      heat_defrost_eir_ft = model_add_curve(model, props['heat_defrost_eir_ft'])
      # This defrost curve has to be assigned here before sizing
      if heat_defrost_eir_ft
        htg_dx_coils.sort.each { |dxcoil| dxcoil.setDefrostEnergyInputRatioFunctionofTemperatureCurve(heat_defrost_eir_ft) }
      else
        OpenStudio.logFree(OpenStudio::Warn, 'openstudio.standards.CoilHeatingDXVariableSpeed', "For #{htg_dx_coils[0].name}, cannot find heat_defrost_eir_ft curve, will not be set.")
      end
      # add zone equipment and diffuser
      zone_htg_eqpt_type = 'baseboard_electric'
      zone_htg_eqpt_type = 'ptac_electric_off' if sys_info['sys_vent_type'] == 'doas'
      zone_clg_eqpt_type = 'none'
      zone_clg_eqpt_type = 'ptac_electric_off' if sys_info['sys_vent_type'] == 'doas'
      zone_fan_type = 'none'
      zone_fan_type = 'constant_volume' if sys_info['sys_vent_type'] == 'doas'
      add_zone_eqpt(model: model,
                    airloop: airloop,
                    zones: zones,
                    outdoor_unit: nil,
                    zone_diffuser_type: sys_info['zone_diffuser_type'],
                    zone_htg_eqpt_type: zone_htg_eqpt_type,
                    zone_supp_htg_eqpt_type: 'none',
                    zone_clg_eqpt_type: zone_clg_eqpt_type,
                    zone_fan_type: zone_fan_type)
      # for doas use baseboard electric as backup for PTAC units
      if sys_info['sys_vent_type'] == 'doas'
        add_zone_eqpt(model: model,
                      airloop: airloop,
                      zones: zones,
                      outdoor_unit: nil,
                      zone_diffuser_type: nil,
                      zone_htg_eqpt_type: 'baseboard_electric',
                      zone_supp_htg_eqpt_type: 'none',
                      zone_clg_eqpt_type: 'none',
                      zone_fan_type: 'none')
      end
      return_fan.addToNode(airloop.returnAirNode.get) if return_fan
      systems << airloop
    end

    return systems
  end

  # =============================================================================================================================
  # Apply efficiencies and performance curves for ECM "hs09_ccashp_baseboard"
  def apply_efficiency_ecm_hs09_ccashp_baseboard(model)
    # fraction of electric backup heating coil capacity assigned to dx heating coil
    fr_backup_coil_cap_as_dx_coil_cap = 0.5
    model.getAirLoopHVACs.sort.each do |isys|
      clg_dx_coil = nil
      htg_dx_coil = nil
      backup_coil = nil
      fans = []
      # Find the components on the air loop
      isys.supplyComponents.sort.each do |icomp|
        if icomp.to_CoilCoolingDXVariableSpeed.is_initialized
          clg_dx_coil = icomp.to_CoilCoolingDXVariableSpeed.get
        elsif icomp.to_CoilHeatingDXVariableSpeed.is_initialized
          htg_dx_coil = icomp.to_CoilHeatingDXVariableSpeed.get
        elsif icomp.to_CoilHeatingElectric.is_initialized
          backup_coil = icomp.to_CoilHeatingElectric.get
        elsif icomp.to_FanConstantVolume.is_initialized
          fans << icomp.to_FanConstantVolume.get
        elsif icomp.to_FanVariableVolume.is_initialized
          fans << icomp.to_FanVariableVolume.get
        end
      end
      if clg_dx_coil && htg_dx_coil && backup_coil
        clg_dx_coil_init_name = get_hvac_comp_init_name(clg_dx_coil, false)
        clg_dx_coil.setName(clg_dx_coil_init_name)
        if clg_dx_coil.autosizedGrossRatedTotalCoolingCapacityAtSelectedNominalSpeedLevel.is_initialized
          max_pd = 0.0
          supply_fan = nil
          fans.each do |fan|
            if fan.pressureRise.to_f > max_pd
              max_pd = fan.pressureRise.to_f
              supply_fan = fan # assume supply fan has higher pressure drop
            end
          end
          fan_power = supply_fan.autosizedMaximumFlowRate.to_f * max_pd / supply_fan.fanTotalEfficiency.to_f
          clg_dx_coil_cap = clg_dx_coil.autosizedGrossRatedTotalCoolingCapacityAtSelectedNominalSpeedLevel.to_f *
                            supply_fan.autosizedMaximumFlowRate.to_f / clg_dx_coil.autosizedRatedAirFlowRateAtSelectedNominalSpeedLevel.to_f +
                            fan_power / clg_dx_coil.speeds.last.referenceUnitGrossRatedSensibleHeatRatio.to_f
        else
          clg_dx_coil_cap = clg_dx_coil.grossRatedTotalCoolingCapacityAtSelectedNominalSpeedLevel.to_f
        end
        htg_dx_coil_init_name = get_hvac_comp_init_name(htg_dx_coil, false)
        htg_dx_coil.setName(htg_dx_coil_init_name)
        backup_coil_cap = backup_coil.autosizedNominalCapacity.to_f
        # Set the DX capacities to the maximum of the fraction of the backup coil capacity or the cooling capacity needed
        dx_cap = fr_backup_coil_cap_as_dx_coil_cap * backup_coil_cap
        if dx_cap < clg_dx_coil_cap then dx_cap = clg_dx_coil_cap end
        clg_dx_coil.setGrossRatedTotalCoolingCapacityAtSelectedNominalSpeedLevel(dx_cap)
        htg_dx_coil.setRatedHeatingCapacityAtSelectedNominalSpeedLevel(dx_cap)
        # Assign performance curves and COPs
        eqpt_name = 'Mitsubishi_Hyper_Heating_VRF_Outdoor_Unit RTU'
        coil_cooling_dx_variable_speed_apply_efficiency_and_curves(clg_dx_coil, eqpt_name)
        coil_heating_dx_variable_speed_apply_efficiency_and_curves(htg_dx_coil, eqpt_name)
      end
    end
  end

  # =============================================================================================================================
  # Add equipment for ECM "hs11_ashp_pthp"
  #   -Constant volume DOAS with air-source heat pump for heating and cooling and electric backup
  #   -Packaged-Terminal air-source heat pumps with electric backup
  def add_ecm_hs11_ashp_pthp(model:,
                             system_zones_map:,
                             system_doas_flags:)

    # Update system doas flags
    system_doas_flags.keys.each { |sname| system_doas_flags[sname] = true }
    # use system zones map and generate new air system and zonal equipment
    systems = []
    system_zones_map.sort.each do |sys_name, zones|
      sys_info = air_sys_comps_assumptions(sys_name: sys_name,
                                           zones: zones,
                                           system_doas_flags: system_doas_flags)
      airloop, return_fan = add_air_system(model: model,
                                           zones: zones,
                                           sys_abbr: sys_info['sys_abbr'],
                                           sys_vent_type: sys_info['sys_vent_type'],
                                           sys_heat_rec_type: sys_info['sys_heat_rec_type'],
                                           sys_htg_eqpt_type: 'ashp',
                                           sys_supp_htg_eqpt_type: 'coil_electric',
                                           sys_clg_eqpt_type: 'ashp',
                                           sys_supp_fan_type: sys_info['sys_supp_fan_type'],
                                           sys_ret_fan_type: sys_info['sys_ret_fan_type'],
                                           sys_setpoint_mgr_type: sys_info['sys_setpoint_mgr_type'])
      # Get and assign defrost performance curve
      search_criteria = {}
      search_criteria['name'] = 'HS11_PTHP'
      props = model_find_object(standards_data['tables']['heat_pump_heating_ecm']['table'], search_criteria, 1.0)
      heat_defrost_eir_ft = model_add_curve(model, props['heat_defrost_eir_ft'])
      if !heat_defrost_eir_ft
        OpenStudio.logFree(OpenStudio::Warn, 'openstudio.standards.CoilHeatingDXConstantSpeed', 'Cannot find heat_defrost_eir_ft curve, will not be set.')
      end
      airloop.supplyComponents.each do |comp|
        if comp.to_CoilHeatingDXSingleSpeed.is_initialized
          htg_coil = comp.to_CoilHeatingDXSingleSpeed.get
          htg_coil.setDefrostEnergyInputRatioFunctionofTemperatureCurve(heat_defrost_eir_ft)
        end
      end
      # add zone equipment and diffuser
      zone_htg_eqpt_type = 'pthp'
      zone_clg_eqpt_type = 'pthp'
      zone_supp_htg_eqpt_type = 'coil_electric'
      zone_fan_type = 'on_off'
      add_zone_eqpt(model: model,
                    airloop: airloop,
                    zones: zones,
                    outdoor_unit: nil,
                    zone_diffuser_type: sys_info['zone_diffuser_type'],
                    zone_htg_eqpt_type: zone_htg_eqpt_type,
                    zone_supp_htg_eqpt_type: zone_supp_htg_eqpt_type,
                    zone_clg_eqpt_type: zone_clg_eqpt_type,
                    zone_fan_type: zone_fan_type)
      zones.each do |zone|
        zone.equipment.each do |comp|
          if comp.to_ZoneHVACPackagedTerminalHeatPump.is_initialized
            if comp.to_ZoneHVACPackagedTerminalHeatPump.get.heatingCoil.to_CoilHeatingDXSingleSpeed.is_initialized
              htg_coil = comp.to_ZoneHVACPackagedTerminalHeatPump.get.heatingCoil.to_CoilHeatingDXSingleSpeed.get
              htg_coil.setDefrostEnergyInputRatioFunctionofTemperatureCurve(heat_defrost_eir_ft)
            end
          end
        end
      end
      return_fan.addToNode(airloop.returnAirNode.get) if return_fan
      systems << airloop
    end

    return systems
  end

  # =============================================================================================================================
  # Apply efficiencies and performance curves for ECM "hs11_ashp_pthp"
  def apply_efficiency_ecm_hs11_ashp_pthp(model)
    fr_backup_coil_cap_as_dx_coil_cap = 0.5 # fraction of electric backup heating coil capacity assigned to dx heating coil
    apply_efficiency_ecm_hs12_ashp_baseboard(model)
    pthp_eqpt_name = 'HS11_PTHP'
    model.getAirLoopHVACs.sort.each do |isys|
      isys.thermalZones.each do |zone|
        clg_dx_coil = nil
        htg_dx_coil = nil
        backup_coil = nil
        fan = nil
        zone.equipment.sort.each do |icomp|
          if icomp.to_ZoneHVACPackagedTerminalHeatPump.is_initialized
            if icomp.to_ZoneHVACPackagedTerminalHeatPump.get.coolingCoil.to_CoilCoolingDXSingleSpeed.is_initialized
              clg_dx_coil = icomp.to_ZoneHVACPackagedTerminalHeatPump.get.coolingCoil.to_CoilCoolingDXSingleSpeed.get
            end
            if icomp.to_ZoneHVACPackagedTerminalHeatPump.get.heatingCoil.to_CoilHeatingDXSingleSpeed.is_initialized
              htg_dx_coil = icomp.to_ZoneHVACPackagedTerminalHeatPump.get.heatingCoil.to_CoilHeatingDXSingleSpeed.get
            end
            if icomp.to_ZoneHVACPackagedTerminalHeatPump.get.supplementalHeatingCoil.to_CoilHeatingElectric.is_initialized
              backup_coil = icomp.to_ZoneHVACPackagedTerminalHeatPump.get.supplementalHeatingCoil.to_CoilHeatingElectric.get
            end
            if icomp.to_ZoneHVACPackagedTerminalHeatPump.get.supplyAirFan.to_FanOnOff.is_initialized
              fan = icomp.to_ZoneHVACPackagedTerminalHeatPump.get.supplyAirFan.to_FanOnOff.get
            end
          end
          if clg_dx_coil && htg_dx_coil && backup_coil && fan
            clg_dx_coil_init_name = get_hvac_comp_init_name(clg_dx_coil, false)
            clg_dx_coil.setName(clg_dx_coil_init_name)
            if clg_dx_coil.autosizedRatedTotalCoolingCapacity.is_initialized
              clg_dx_coil_cap = clg_dx_coil.autosizedRatedTotalCoolingCapacity.to_f
            else
              clg_dx_coil_cap = clg_dx_coil.ratedTotalCoolingCapacity.to_f
            end
            htg_dx_coil_init_name = get_hvac_comp_init_name(htg_dx_coil, true)
            htg_dx_coil.setName(htg_dx_coil_init_name)
            backup_coil_cap = backup_coil.autosizedNominalCapacity.to_f
            # Set the DX capacities to the maximum of the fraction of the backup coil capacity or the cooling capacity needed
            dx_cap = fr_backup_coil_cap_as_dx_coil_cap * backup_coil_cap
            if dx_cap < clg_dx_coil_cap then dx_cap = clg_dx_coil_cap end
            # clg_dx_coil.setRatedTotalCoolingCapacity(dx_cap)
            # htg_dx_coil.setRatedTotalHeatingCapacity(dx_cap)
            # assign performance curves and COPs
            coil_cooling_dx_single_speed_apply_efficiency_and_curves(clg_dx_coil, pthp_eqpt_name)
            coil_heating_dx_single_speed_apply_efficiency_and_curves(htg_dx_coil, pthp_eqpt_name)
            # Set fan power
            fan_power_per_flow_rate = 150.0 # based on Mitsubishi data: 100 low and 200 high (W-s/m3)
            fan_pr_rise = fan_power_per_flow_rate * (fan.fanEfficiency * fan.motorEfficiency)
            fan.setPressureRise(fan_pr_rise)
          end
        end
      end
    end
  end

  # =============================================================================================================================
  # Add equipment for ecm "hs12_ashp_baseboard":
  #   -Constant-volume reheat system for single zone systems
  #   -VAV system with reheat for non DOAS multi-zone systems
  #   -Air-source heat pump for heating and cooling with electric backup
  #   -Electric baseboards
  def add_ecm_hs12_ashp_baseboard(model:,
                                  system_zones_map:,
                                  system_doas_flags:)

    systems = []
    system_zones_map.sort.each do |sys_name, zones|
      sys_info = air_sys_comps_assumptions(sys_name: sys_name,
                                           zones: zones,
                                           system_doas_flags: system_doas_flags)
      # add air loop and its equipment
      airloop, return_fan = add_air_system(model: model,
                                           zones: zones,
                                           sys_abbr: sys_info['sys_abbr'],
                                           sys_vent_type: sys_info['sys_vent_type'],
                                           sys_heat_rec_type: sys_info['sys_heat_rec_type'],
                                           sys_htg_eqpt_type: 'ashp',
                                           sys_supp_htg_eqpt_type: 'coil_electric',
                                           sys_clg_eqpt_type: 'ashp',
                                           sys_supp_fan_type: sys_info['sys_supp_fan_type'],
                                           sys_ret_fan_type: sys_info['sys_ret_fan_type'],
                                           sys_setpoint_mgr_type: sys_info['sys_setpoint_mgr_type'])
      # get and assign defrost curve
      htg_dx_coils = model.getCoilHeatingDXSingleSpeeds
      search_criteria = {}
      search_criteria['name'] = 'NECB2015_ASHP'
      props = model_find_object(standards_data['tables']['heat_pump_heating_ecm']['table'], search_criteria, 1.0)
      heat_defrost_eir_ft = model_add_curve(model, props['heat_defrost_eir_ft'])
      if heat_defrost_eir_ft
        htg_dx_coils.sort.each { |dxcoil| dxcoil.setDefrostEnergyInputRatioFunctionofTemperatureCurve(heat_defrost_eir_ft) }
      else
        OpenStudio.logFree(OpenStudio::Warn, 'openstudio.standards.CoilHeatingDXSingleSpeed', "For #{htg_dx_coils[0].name}, cannot find heat_defrost_eir_ft curve, will not be set.")
      end
      # add zone equipment and diffuser
      zone_htg_eqpt_type = 'baseboard_electric'
      zone_htg_eqpt_type = 'ptac_electric_off' if sys_info['sys_vent_type'] == 'doas'
      zone_clg_eqpt_type = 'none'
      zone_clg_eqpt_type = 'ptac_electric_off' if sys_info['sys_vent_type'] == 'doas'
      zone_fan_type = 'none'
      zone_fan_type = 'constant_volume' if sys_info['sys_vent_type'] == 'doas'
      add_zone_eqpt(model: model,
                    airloop: airloop,
                    zones: zones,
                    outdoor_unit: nil,
                    zone_diffuser_type: sys_info['zone_diffuser_type'],
                    zone_htg_eqpt_type: zone_htg_eqpt_type,
                    zone_supp_htg_eqpt_type: 'none',
                    zone_clg_eqpt_type: zone_clg_eqpt_type,
                    zone_fan_type: zone_fan_type)
      # for doas use baseboard electric as backup for PTAC units
      if sys_info['sys_vent_type'] == 'doas'
        add_zone_eqpt(model: model,
                      airloop: airloop,
                      zones: zones,
                      outdoor_unit: nil,
                      zone_diffuser_type: nil,
                      zone_htg_eqpt_type: 'baseboard_electric',
                      zone_supp_htg_eqpt_type: 'none',
                      zone_clg_eqpt_type: 'none',
                      zone_fan_type: 'none')
      end
      return_fan.addToNode(airloop.returnAirNode.get) if return_fan
      systems << airloop
    end

    return systems
  end

  # =============================================================================================================================
  # Name of HVAC component might have been updated by standards methods for setting efficiency. Here original name of the component
  # is restored.
  def get_hvac_comp_init_name(obj, htg_flag)
    return obj.name.to_s if obj.name.to_s.split.size <= 2

    init_name = obj.name.to_s.split[0]
    range = obj.name.to_s.split.size - 3
    range = obj.name.to_s.split.size - 5 if htg_flag
    for i in 1..range
      init_name += " #{obj.name.to_s.split[i]}"
    end
    return init_name
  end

  # =============================================================================================================================
  # Apply efficiencies and performance curves for ECM "hs12_ashp_baseboard"
  def apply_efficiency_ecm_hs12_ashp_baseboard(model)
    fr_backup_coil_cap_as_dx_coil_cap = 0.5 # fraction of electric backup heating coil capacity assigned to dx heating coil
    ashp_eqpt_name = 'NECB2015_ASHP'
    model.getAirLoopHVACs.sort.each do |isys|
      clg_dx_coil = nil
      htg_dx_coil = nil
      backup_coil = nil
      # Find the coils on the air loop
      isys.supplyComponents.sort.each do |icomp|
        if icomp.to_CoilCoolingDXSingleSpeed.is_initialized
          clg_dx_coil = icomp.to_CoilCoolingDXSingleSpeed.get
        elsif icomp.to_CoilHeatingDXSingleSpeed.is_initialized
          htg_dx_coil = icomp.to_CoilHeatingDXSingleSpeed.get
        elsif icomp.to_CoilHeatingElectric.is_initialized
          backup_coil = icomp.to_CoilHeatingElectric.get
        end
      end
      if clg_dx_coil && htg_dx_coil && backup_coil
        # update names of dx coils
        clg_dx_coil_init_name = get_hvac_comp_init_name(clg_dx_coil, false)
        clg_dx_coil.setName(clg_dx_coil_init_name)
        if clg_dx_coil.autosizedRatedTotalCoolingCapacity.is_initialized
          clg_dx_coil_cap = clg_dx_coil.autosizedRatedTotalCoolingCapacity.to_f
        else
          clg_dx_coil_cap = clg_dx_coil.ratedTotalCoolingCapacity.to_f
        end
        htg_dx_coil_init_name = get_hvac_comp_init_name(htg_dx_coil, true)
        htg_dx_coil.setName(htg_dx_coil_init_name)
        backup_coil_cap = backup_coil.autosizedNominalCapacity.to_f
        # set the DX capacities to the maximum of the fraction of the backup coil capacity or the cooling capacity needed
        dx_cap = fr_backup_coil_cap_as_dx_coil_cap * backup_coil_cap
        if dx_cap < clg_dx_coil_cap then dx_cap = clg_dx_coil_cap end
        clg_dx_coil.setRatedTotalCoolingCapacity(dx_cap)
        htg_dx_coil.setRatedTotalHeatingCapacity(dx_cap)
        # assign performance curves and COPs
        coil_cooling_dx_single_speed_apply_efficiency_and_curves(clg_dx_coil, ashp_eqpt_name)
        coil_heating_dx_single_speed_apply_efficiency_and_curves(htg_dx_coil, ashp_eqpt_name)
      end
    end
  end

  # =============================================================================================================================
  # Add equipment for ecm "hs13_ashp_vrf":
  #   -Constant-volume dedicated-outside air system
  #   -Air-source heat pump for heating and cooling with electric backup
  #   -Zonal VRF terminal units for heating and cooling with electric baseboards
  def add_ecm_hs13_ashp_vrf(model:,
                            system_zones_map:,
                            system_doas_flags:)
    # call method for ECM hs08 with ASHP in the air system
    add_ecm_hs08_ccashp_vrf(model: model,
                            system_zones_map: system_zones_map,
                            system_doas_flags: system_doas_flags,
                            air_sys_eqpt_type: 'ashp')
  end

  # =============================================================================================================================
  # Apply efficiencies and performance curves for ECM "hs12_ashp_vrf"
  def apply_efficiency_ecm_hs13_ashp_vrf(model)
    # call method for ECM hs08 with ASHP in air system
    apply_efficiency_ecm_hs08_ccashp_vrf(model, air_sys_eqpt_type: 'ashp')
  end

  # =============================================================================================================================
  # Applies the standard efficiency ratings and typical performance curves "CoilCoolingDXSingleSpeed" object.
  def coil_cooling_dx_single_speed_apply_efficiency_and_curves(coil_cooling_dx_single_speed, eqpt_name)
    successfully_set_all_properties = true

    search_criteria = {}
    search_criteria['name'] = eqpt_name

    # Get the capacity
    capacity_w = coil_cooling_dx_single_speed_find_capacity(coil_cooling_dx_single_speed)
    capacity_btu_per_hr = OpenStudio.convert(capacity_w, 'W', 'Btu/hr').get

    # Lookup efficiencies
    ac_props = model_find_object(standards_data['tables']['heat_pump_cooling_ecm']['table'], search_criteria, capacity_btu_per_hr)

    # Check to make sure properties were found
    if ac_props.nil?
      OpenStudio.logFree(OpenStudio::Warn, 'openstudio.standard.CoilCoolingDXSingleSpeed', "For #{coil_cooling_dx_single_speed.name}, cannot find efficiency info using #{search_criteria}, cannot apply efficiency.")
      successfully_set_all_properties = false
    end

    # Make the COOL-CAP-FT curve
    cool_cap_ft = model_add_curve(coil_cooling_dx_single_speed.model, ac_props['cool_cap_ft'])

    if cool_cap_ft
      coil_cooling_dx_single_speed.setTotalCoolingCapacityFunctionOfTemperatureCurve(cool_cap_ft)
    else
      OpenStudio.logFree(OpenStudio::Warn, 'openstudio.standard.CoilCoolingDXSingleSpeed', "For #{coil_cooling_dx_single_speed.name}, cannot find cool_cap_ft curve, will not be set.")
      successfully_set_all_properties = false
    end

    # Make the COOL-CAP-FFLOW curve
    cool_cap_fflow = model_add_curve(coil_cooling_dx_single_speed.model, ac_props['cool_cap_fflow'])
    if cool_cap_fflow
      coil_cooling_dx_single_speed.setTotalCoolingCapacityFunctionOfFlowFractionCurve(cool_cap_fflow)
    else
      OpenStudio.logFree(OpenStudio::Warn, 'openstudio.standard.CoilCoolingDXSingleSpeed', "For #{coil_cooling_dx_single_speed.name}, cannot find cool_cap_fflow curve, will not be set.")
      successfully_set_all_properties = false
    end

    # Make the COOL-EIR-FT curve
    cool_eir_ft = model_add_curve(coil_cooling_dx_single_speed.model, ac_props['cool_eir_ft'])
    if cool_eir_ft
      coil_cooling_dx_single_speed.setEnergyInputRatioFunctionOfTemperatureCurve(cool_eir_ft)
    else
      OpenStudio.logFree(OpenStudio::Warn, 'openstudio.standards.CoilCoolingDXSingleSpeed', "For #{coil_cooling_dx_single_speed.name}, cannot find cool_eir_ft curve, will not be set.")
      successfully_set_all_properties = false
    end

    # Make the COOL-EIR-FFLOW curve
    cool_eir_fflow = model_add_curve(coil_cooling_dx_single_speed.model, ac_props['cool_eir_fflow'])
    if cool_eir_fflow
      coil_cooling_dx_single_speed.setEnergyInputRatioFunctionOfFlowFractionCurve(cool_eir_fflow)
    else
      OpenStudio.logFree(OpenStudio::Warn, 'openstudio.standards.CoilCoolingDXSingleSpeed', "For #{coil_cooling_dx_single_speed.name}, cannot find cool_eir_fflow curve, will not be set.")
      successfully_set_all_properties = false
    end

    # Make the COOL-PLF-FPLR curve
    cool_plf_fplr = model_add_curve(coil_cooling_dx_single_speed.model, ac_props['cool_plf_fplr'])
    if cool_plf_fplr
      coil_cooling_dx_single_speed.setPartLoadFractionCorrelationCurve(cool_plf_fplr)
    else
      OpenStudio.logFree(OpenStudio::Warn, 'openstudio.standards.CoilCoolingDXSingleSpeed', "For #{coil_cooling_dx_Single_speed.name}, cannot find cool_plf_fplr curve, will not be set.")
      successfully_set_all_properties = false
    end

    # Find the minimum COP and rename with efficiency rating
    cop = coil_cooling_dx_single_speed_standard_minimum_cop(coil_cooling_dx_single_speed, search_criteria, false)

    # Set the efficiency values
    coil_cooling_dx_single_speed.setRatedCOP(cop.to_f) unless cop.nil?
  end

  # =============================================================================================================================
  # Applies the standard efficiency ratings and typical performance curves to "CoilHeatingSingleSpeed" object.
  def coil_heating_dx_single_speed_apply_efficiency_and_curves(coil_heating_dx_single_speed, eqpt_name)
    successfully_set_all_properties = true

    # Get the search criteria
    search_criteria = {}
    search_criteria['name'] = eqpt_name

    # Get the capacity
    capacity_w = coil_heating_dx_single_speed_find_capacity(coil_heating_dx_single_speed)
    capacity_btu_per_hr = OpenStudio.convert(capacity_w, 'W', 'Btu/hr').get
    capacity_kbtu_per_hr = OpenStudio.convert(capacity_w, 'W', 'kBtu/hr').get

    # Lookup efficiencies
    props = model_find_object(standards_data['tables']['heat_pump_heating_ecm']['table'], search_criteria, capacity_btu_per_hr)

    # Check to make sure properties were found
    if props.nil?
      OpenStudio.logFree(OpenStudio::Warn, 'openstudio.standards.CoilHeatingDXSingleSpeed', "For #{coil_heating_dx_single_speed.name}, cannot find efficiency info using #{search_criteria}, cannot apply efficiency standard.")
      successfully_set_all_properties = false
    end

    # Make the HEAT-CAP-FT curve
    heat_cap_ft = model_add_curve(coil_heating_dx_single_speed.model, props['heat_cap_ft'])
    if heat_cap_ft
      coil_heating_dx_single_speed.setTotalHeatingCapacityFunctionofTemperatureCurve(heat_cap_ft)
    else
      OpenStudio.logFree(OpenStudio::Warn, 'openstudio.standards.CoilHeatingDXSingleSpeed', "For #{coil_heating_dx_single_speed.name}, cannot find heat_cap_ft curve, will not be set.")
      successfully_set_all_properties = false
    end

    # Make the HEAT-CAP-FFLOW curve
    heat_cap_fflow = model_add_curve(coil_heating_dx_single_speed.model, props['heat_cap_fflow'])
    if heat_cap_fflow
      coil_heating_dx_single_speed.setTotalHeatingCapacityFunctionofFlowFractionCurve(heat_cap_fflow)
    else
      OpenStudio.logFree(OpenStudio::Warn, 'openstudio.standards.CoilHeatingDXSingleSpeed', "For #{coil_heating_dx_single_speed.name}, cannot find heat_cap_fflow curve, will not be set.")
      successfully_set_all_properties = false
    end

    # Make the HEAT-EIR-FT curve
    heat_eir_ft = model_add_curve(coil_heating_dx_single_speed.model, props['heat_eir_ft'])
    if heat_eir_ft
      coil_heating_dx_single_speed.setEnergyInputRatioFunctionofTemperatureCurve(heat_eir_ft)
    else
      OpenStudio.logFree(OpenStudio::Warn, 'openstudio.standards.CoilHeatingDXSingleSpeed', "For #{coil_heating_dx_single_speed.name}, cannot find heat_eir_ft curve, will not be set.")
      successfully_set_all_properties = false
    end

    # Make the HEAT-EIR-FFLOW curve
    heat_eir_fflow = model_add_curve(coil_heating_dx_single_speed.model, props['heat_eir_fflow'])
    if heat_eir_fflow
      coil_heating_dx_single_speed.setEnergyInputRatioFunctionofFlowFractionCurve(heat_eir_fflow)
    else
      OpenStudio.logFree(OpenStudio::Warn, 'openstudio.standards.CoilHeatingDXSingleSpeed', "For #{coil_heating_dx_single_speed.name}, cannot find heat_eir_fflow curve, will not be set.")
      successfully_set_all_properties = false
    end

    # Make the HEAT-PLF-FPLR curve
    heat_plf_fplr = model_add_curve(coil_heating_dx_single_speed.model, props['heat_plf_fplr'])
    if heat_plf_fplr
      coil_heating_dx_single_speed.setPartLoadFractionCorrelationCurve(heat_plf_fplr)
    else
      OpenStudio.logFree(OpenStudio::Warn, 'openstudio.standards.CoilHeatingDXSingleSpeed', "For #{coil_heating_dx_single_speed.name}, cannot find heat_plf_fplr curve, will not be set.")
      successfully_set_all_properties = false
    end

    # Find the minimum COP and rename with efficiency rating
    cop = coil_heating_dx_single_speed_standard_minimum_cop(coil_heating_dx_single_speed, search_criteria, false)

    # Set the efficiency values
    coil_heating_dx_single_speed.setRatedCOP(cop.to_f) unless cop.nil?
  end

  # =============================================================================================================================
  # Applies the standard efficiency ratings and typical performance curves "CoilCoolingDXVariableSpeed" object.
  def coil_cooling_dx_variable_speed_apply_efficiency_and_curves(coil_cooling_dx_variable_speed, eqpt_name)
    successfully_set_all_properties = true

    # Get the capacity
    capacity_w = coil_cooling_dx_variable_speed_find_capacity(coil_cooling_dx_variable_speed)
    capacity_btu_per_hr = OpenStudio.convert(capacity_w, 'W', 'Btu/hr').get
    capacity_kbtu_per_hr = OpenStudio.convert(capacity_w, 'W', 'kBtu/hr').get

    # Lookup efficiencies depending on whether it is a unitary AC or a heat pump
    search_criteria = {}
    search_criteria['name'] = eqpt_name
    ac_props = model_find_object(standards_data['tables']['heat_pump_cooling_ecm']['table'], search_criteria, capacity_btu_per_hr)

    # Check to make sure properties were found
    if ac_props.nil?
      OpenStudio.logFree(OpenStudio::Warn, 'openstudio.standard.CoilCoolingDXVariableSpeed', "For #{coil_cooling_dx_single_speed.name}, cannot find efficiency info using #{search_criteria}, cannot apply efficiency.")
      successfully_set_all_properties = false
    end

    # Make the COOL-CAP-FT curve
    cool_cap_ft = model_add_curve(coil_cooling_dx_variable_speed.model, ac_props['cool_cap_ft'])
    if cool_cap_ft
      coil_cooling_dx_variable_speed.speeds.each { |speed| speed.setTotalCoolingCapacityFunctionofTemperatureCurve(cool_cap_ft) }
    else
      OpenStudio.logFree(OpenStudio::Warn, 'openstudio.standard.CoilCoolingDXVariableSpeed', "For #{coil_cooling_dx_variable_speed.name}, cannot find cool_cap_ft curve, will not be set.")
      successfully_set_all_properties = false
    end

    # Make the COOL-CAP-FFLOW curve
    cool_cap_fflow = model_add_curve(coil_cooling_dx_variable_speed.model, ac_props['cool_cap_fflow'])
    if cool_cap_fflow
      coil_cooling_dx_variable_speed.speeds.each { |speed| speed.setTotalCoolingCapacityFunctionofAirFlowFractionCurve(cool_cap_fflow) }
    else
      OpenStudio.logFree(OpenStudio::Warn, 'openstudio.standard.CoilCoolingDXVariableSpeed', "For #{coil_cooling_dx_variable_speed.name}, cannot find cool_cap_fflow curve, will not be set.")
      successfully_set_all_properties = false
    end

    # Make the COOL-EIR-FT curve
    cool_eir_ft = model_add_curve(coil_cooling_dx_variable_speed.model, ac_props['cool_eir_ft'])
    if cool_eir_ft
      coil_cooling_dx_variable_speed.speeds.each { |speed| speed.setEnergyInputRatioFunctionofTemperatureCurve(cool_eir_ft) }
    else
      OpenStudio.logFree(OpenStudio::Warn, 'openstudio.standards.CoilCoolingDXVariableSpeed', "For #{coil_cooling_dx_variable_speed.name}, cannot find cool_eir_ft curve, will not be set.")
      successfully_set_all_properties = false
    end

    # Make the COOL-EIR-FFLOW curve
    cool_eir_fflow = model_add_curve(coil_cooling_dx_variable_speed.model, ac_props['cool_eir_fflow'])
    if cool_eir_fflow
      coil_cooling_dx_variable_speed.speeds.each { |speed| speed.setEnergyInputRatioFunctionofAirFlowFractionCurve(cool_eir_fflow) }
    else
      OpenStudio.logFree(OpenStudio::Warn, 'openstudio.standards.CoilCoolingDXVariableSpeed', "For #{coil_cooling_dx_variable_speed.name}, cannot find cool_eir_fflow curve, will not be set.")
      successfully_set_all_properties = false
    end

    # Make the COOL-PLF-FPLR curve
    cool_plf_fplr = model_add_curve(coil_cooling_dx_variable_speed.model, ac_props['cool_plf_fplr'])
    if cool_plf_fplr
      coil_cooling_dx_variable_speed.setEnergyPartLoadFractionCurve(cool_plf_fplr)
    else
      OpenStudio.logFree(OpenStudio::Warn, 'openstudio.standards.CoilCoolingDXVariableSpeed', "For #{coil_cooling_dx_variable_speed.name}, cannot find cool_plf_fplr curve, will not be set.")
      successfully_set_all_properties = false
    end

    # Find the minimum COP and rename with efficiency rating
    cop = coil_cooling_dx_variable_speed_standard_minimum_cop(coil_cooling_dx_variable_speed, search_criteria, false)

    # Set the efficiency values
    coil_cooling_dx_variable_speed.speeds.each { |speed| speed.setReferenceUnitGrossRatedCoolingCOP(cop.to_f) } unless cop.nil?
  end

  # =============================================================================================================================
  # Applies the standard efficiency ratings and typical performance curves to "CoilHeatingVariableSpeed" object.
  def coil_heating_dx_variable_speed_apply_efficiency_and_curves(coil_heating_dx_variable_speed, eqpt_name)
    successfully_set_all_properties = true

    # Get the search criteria
    search_criteria = {}
    search_criteria['name'] = eqpt_name

    # Get the capacity
    capacity_w = coil_heating_dx_variable_speed_find_capacity(coil_heating_dx_variable_speed)
    capacity_btu_per_hr = OpenStudio.convert(capacity_w, 'W', 'Btu/hr').get
    capacity_kbtu_per_hr = OpenStudio.convert(capacity_w, 'W', 'kBtu/hr').get

    # Lookup efficiencies
    props = model_find_object(standards_data['tables']['heat_pump_heating_ecm']['table'], search_criteria, capacity_btu_per_hr)

    # Check to make sure properties were found
    if props.nil?
      OpenStudio.logFree(OpenStudio::Warn, 'openstudio.standards.CoilHeatingDXVariableSpeed', "For #{coil_heating_dx_variable_speed.name}, cannot find efficiency info using #{search_criteria}, cannot apply efficiency standard.")
      successfully_set_all_properties = false
    end

    # Make the HEAT-CAP-FT curve
    heat_cap_ft = model_add_curve(coil_heating_dx_variable_speed.model, props['heat_cap_ft'])
    if heat_cap_ft
      coil_heating_dx_variable_speed.speeds.each { |speed| speed.setHeatingCapacityFunctionofTemperatureCurve(heat_cap_ft) }
    else
      OpenStudio.logFree(OpenStudio::Warn, 'openstudio.standards.CoilHeatingDXVariableSpeed', "For #{coil_heating_dx_variable_speed.name}, cannot find heat_cap_ft curve, will not be set.")
      successfully_set_all_properties = false
    end

    # Make the HEAT-CAP-FFLOW curve
    heat_cap_fflow = model_add_curve(coil_heating_dx_variable_speed.model, props['heat_cap_fflow'])
    if heat_cap_fflow
      coil_heating_dx_variable_speed.speeds.each { |speed| speed.setTotalHeatingCapacityFunctionofAirFlowFractionCurve(heat_cap_fflow) }
    else
      OpenStudio.logFree(OpenStudio::Warn, 'openstudio.standards.CoilHeatingDXVariableSpeed', "For #{coil_heating_dx_variable_speed.name}, cannot find heat_cap_fflow curve, will not be set.")
      successfully_set_all_properties = false
    end

    # Make the HEAT-EIR-FT curve
    heat_eir_ft = model_add_curve(coil_heating_dx_variable_speed.model, props['heat_eir_ft'])
    if heat_eir_ft
      coil_heating_dx_variable_speed.speeds.each { |speed| speed.setEnergyInputRatioFunctionofTemperatureCurve(heat_eir_ft) }
    else
      OpenStudio.logFree(OpenStudio::Warn, 'openstudio.standards.CoilHeatingDXVariableSingleSpeed', "For #{coil_heating_dx_variable_speed.name}, cannot find heat_eir_ft curve, will not be set.")
      successfully_set_all_properties = false
    end

    # Make the HEAT-EIR-FFLOW curve
    heat_eir_fflow = model_add_curve(coil_heating_dx_variable_speed.model, props['heat_eir_fflow'])
    if heat_eir_fflow
      coil_heating_dx_variable_speed.speeds.each { |speed| speed.setEnergyInputRatioFunctionofAirFlowFractionCurve(heat_eir_fflow) }
    else
      OpenStudio.logFree(OpenStudio::Warn, 'openstudio.standards.CoilHeatingDXVariableSpeed', "For #{coil_heating_dx_variable_speed.name}, cannot find heat_eir_fflow curve, will not be set.")
      successfully_set_all_properties = false
    end

    # Make the HEAT-PLF-FPLR curve
    heat_plf_fplr = model_add_curve(coil_heating_dx_variable_speed.model, props['heat_plf_fplr'])
    if heat_plf_fplr
      coil_heating_dx_variable_speed.setEnergyPartLoadFractionCurve(heat_plf_fplr)
    else
      OpenStudio.logFree(OpenStudio::Warn, 'openstudio.standards.CoilHeatingDXVariableSpeed', "For #{coil_heating_dx_variable_speed.name}, cannot find heat_plf_fplr curve, will not be set.")
      successfully_set_all_properties = false
    end

    # Find the minimum COP and rename with efficiency rating
    cop = coil_heating_dx_variable_speed_standard_minimum_cop(coil_heating_dx_variable_speed, search_criteria, false)

    # Set the efficiency values
    coil_heating_dx_variable_speed.speeds.each { |speed| speed.setReferenceUnitGrossRatedHeatingCOP(cop.to_f) } unless cop.nil?
  end

  # =============================================================================================================================
  # Applies the standard cooling efficiency ratings and typical performance curves to "AirConditionerVariableRefrigerantFlow" object.
  def airconditioner_variablerefrigerantflow_cooling_apply_efficiency_and_curves(airconditioner_variablerefrigerantflow, eqpt_name)
    successfully_set_all_properties = true

    search_criteria = {}
    search_criteria['name'] = eqpt_name

    # Get the capacity
    capacity_w = airconditioner_variablerefrigerantflow_cooling_find_capacity(airconditioner_variablerefrigerantflow)
    capacity_btu_per_hr = OpenStudio.convert(capacity_w, 'W', 'Btu/hr').get
    capacity_kbtu_per_hr = OpenStudio.convert(capacity_w, 'W', 'kBtu/hr').get

    # Lookup efficiencies
    props = model_find_object(standards_data['tables']['heat_pump_cooling_ecm']['table'], search_criteria, capacity_btu_per_hr)

    # Check to make sure properties were found
    if props.nil?
      OpenStudio.logFree(OpenStudio::Warn, 'openstudio.standard.AirConditionerVariableRefrigerantFlow', "For #{airconditioner_variablerefrigerantflow.name}, cannot find efficiency info using #{search_criteria}, cannot apply efficiency.")
      successfully_set_all_properties = false
    end

    # Make the COOL-CAP-FT Low curve
    cool_cap_ft_low = model_add_curve(airconditioner_variablerefrigerantflow.model, props['cool_cap_ft_low'])
    if cool_cap_ft_low
      airconditioner_variablerefrigerantflow.setCoolingCapacityRatioModifierFunctionofLowTemperatureCurve(cool_cap_ft_low)
    else
      OpenStudio.logFree(OpenStudio::Warn, 'openstudio.standard.AirConditionerVariableRefrigerantFlow', "For #{airconditioner_variablerefrigerantflow.name}, cannot find cool_cap_ft_low curve, will not be set.")
      successfully_set_all_properties = false
    end

    # Make the COOL-CAP-FT boundary curve
    cool_cap_ft_boundary = model_add_curve(airconditioner_variablerefrigerantflow.model, props['cool_cap_ft_boundary'])
    if cool_cap_ft_boundary
      airconditioner_variablerefrigerantflow.setCoolingCapacityRatioBoundaryCurve(cool_cap_ft_boundary)
    else
      OpenStudio.logFree(OpenStudio::Warn, 'openstudio.standard.AirConditionerVariableRefrigerantFlow', "For #{airconditioner_variablerefrigerantflow.name}, cannot find cool_cap_ft_boundary curve, will not be set.")
      successfully_set_all_properties = false
    end

    # Make the COOL-CAP-FT high curve
    cool_cap_ft_high = model_add_curve(airconditioner_variablerefrigerantflow.model, props['cool_cap_ft_high'])
    if cool_cap_ft_high
      airconditioner_variablerefrigerantflow.setCoolingCapacityRatioModifierFunctionofHighTemperatureCurve(cool_cap_ft_high)
    else
      OpenStudio.logFree(OpenStudio::Warn, 'openstudio.standards.AirConditionerVariableRefrigerantFlow', "For #{airconditioner_variablerefrigerantflow.name}, cannot find cool_cap_ft_high curve, will not be set.")
      successfully_set_all_properties = false
    end

    # Make the COOL-EIR-FT low curve
    cool_eir_ft_low = model_add_curve(airconditioner_variablerefrigerantflow.model, props['cool_eir_ft_low'])
    if cool_eir_ft_low
      airconditioner_variablerefrigerantflow.setCoolingEnergyInputRatioModifierFunctionofLowTemperatureCurve(cool_eir_ft_low)
    else
      OpenStudio.logFree(OpenStudio::Warn, 'openstudio.standards.AirConditionerVariableRefrigerantFlow', "For #{airconditioner_variablerefrigerantflow.name}, cannot find cool_eir_ft_low curve, will not be set.")
      successfully_set_all_properties = false
    end

    # Make the COOL-EIR-FT boundary curve
    cool_eir_ft_boundary = model_add_curve(airconditioner_variablerefrigerantflow.model, props['cool_eir_ft_boundary'])
    if cool_eir_ft_boundary
      airconditioner_variablerefrigerantflow.setCoolingEnergyInputRatioBoundaryCurve(cool_eir_ft_boundary)
    else
      OpenStudio.logFree(OpenStudio::Warn, 'openstudio.standards.AirConditionerVariableRefrigerantFlow', "For #{airconditioner_variablerefrigerantflow.name}, cannot find cool_eir_ft_boundary curve, will not be set.")
      successfully_set_all_properties = false
    end

    # Make the COOL-EIR-FT high curve
    cool_eir_ft_high = model_add_curve(airconditioner_variablerefrigerantflow.model, props['cool_eir_ft_high'])
    if cool_eir_ft_high
      airconditioner_variablerefrigerantflow.setCoolingEnergyInputRatioModifierFunctionofHighTemperatureCurve(cool_eir_ft_high)
    else
      OpenStudio.logFree(OpenStudio::Warn, 'openstudio.standards.AirConditionerVariableRefrigerantFlow', "For #{airconditioner_variablerefrigerantflow.name}, cannot find cool_eir_ft_high curve, will not be set.")
      successfully_set_all_properties = false
    end

    # Make the COOL-EIR-FPLR low curve
    cool_eir_fplr_low = model_add_curve(airconditioner_variablerefrigerantflow.model, props['cool_eir_fplr_low'])
    if cool_eir_fplr_low
      airconditioner_variablerefrigerantflow.setCoolingEnergyInputRatioModifierFunctionofLowPartLoadRatioCurve(cool_eir_fplr_low)
    else
      OpenStudio.logFree(OpenStudio::Warn, 'openstudio.standards.AirConditionerVariableRefrigerantFlow', "For #{airconditioner_variablerefrigerantflow.name}, cannot find cool_eir_fplr_low curve, will not be set.")
      successfully_set_all_properties = false
    end

    # Make the COOL-EIR-FPLR high curve
    cool_eir_fplr_high = model_add_curve(airconditioner_variablerefrigerantflow.model, props['cool_eir_fplr_high'])
    if cool_eir_fplr_high
      airconditioner_variablerefrigerantflow.setCoolingEnergyInputRatioModifierFunctionofHighPartLoadRatioCurve(cool_eir_fplr_high)
    else
      OpenStudio.logFree(OpenStudio::Warn, 'openstudio.standards.AirConditionerVariableRefrigerantFlow', "For #{airconditioner_variablerefrigerantflow.name}, cannot find cool_eir_fplr_high curve, will not be set.")
      successfully_set_all_properties = false
    end

    # Make the COOL-CCR curve
    cool_ccr = model_add_curve(airconditioner_variablerefrigerantflow.model, props['cool_ccr'])
    if cool_ccr
      airconditioner_variablerefrigerantflow.setCoolingCombinationRatioCorrectionFactorCurve(cool_ccr)
    else
      OpenStudio.logFree(OpenStudio::Warn, 'openstudio.standards.AirConditionerVariableRefrigerantFlow', "For #{airconditioner_variablerefrigerantflow.name}, cannot find cool_ccr curve, will not be set.")
      successfully_set_all_properties = false
    end

    # Make the COOL-PLF-FPLR curve
    cool_plf_fplr = model_add_curve(airconditioner_variablerefrigerantflow.model, props['cool_plf_fplr'])
    if cool_plf_fplr
      airconditioner_variablerefrigerantflow.setCoolingPartLoadFractionCorrelationCurve(cool_plf_fplr)
    else
      OpenStudio.logFree(OpenStudio::Warn, 'openstudio.standards.AirConditionerVariableRefrigerantFlow', "For #{airconditioner_variablerefrigerantflow.name}, cannot find cool_plf_fplr curve, will not be set.")
      successfully_set_all_properties = false
    end

    # Make the COOL-PLF-FPLR curve
    cool_plf_fplr = model_add_curve(airconditioner_variablerefrigerantflow.model, props['cool_plf_fplr'])
    if cool_plf_fplr
      airconditioner_variablerefrigerantflow.setCoolingPartLoadFractionCorrelationCurve(cool_plf_fplr)
    else
      OpenStudio.logFree(OpenStudio::Warn, 'openstudio.standards.AirConditionerVariableRefrigerantFlow', "For #{airconditioner_variablerefrigerantflow.name}, cannot find cool_plf_fplr curve, will not be set.")
      successfully_set_all_properties = false
    end

    # Make the COOL-CAP-FPL curve
    cool_cap_fpl = model_add_curve(airconditioner_variablerefrigerantflow.model, props['cool_cap_fpl'])
    if cool_cap_fpl
      airconditioner_variablerefrigerantflow.setPipingCorrectionFactorforLengthinCoolingModeCurve(cool_cap_fpl)
    else
      OpenStudio.logFree(OpenStudio::Warn, 'openstudio.standards.AirConditionerVariableRefrigerantFlow', "For #{airconditioner_variablerefrigerantflow.name}, cannot find cool_cap_fpl curve, will not be set.")
      successfully_set_all_properties = false
    end

    # Find the minimum COP
    cop = airconditioner_variablerefrigerantflow_cooling_standard_minimum_cop(airconditioner_variablerefrigerantflow, search_criteria, false)

    # Set the efficiency values
    airconditioner_variablerefrigerantflow.setRatedCoolingCOP(cop.to_f) unless cop.nil?
  end

  # =============================================================================================================================
  # Applies the standard heating efficiency ratings and typical performance curves to "AirConditionerVariableRefrigerantFlow" object.
  def airconditioner_variablerefrigerantflow_heating_apply_efficiency_and_curves(airconditioner_variablerefrigerantflow, eqpt_name)
    successfully_set_all_properties = true

    search_criteria = {}
    search_criteria['name'] = eqpt_name

    # Get the capacity
    capacity_w = airconditioner_variablerefrigerantflow_heating_find_capacity(airconditioner_variablerefrigerantflow)
    capacity_btu_per_hr = OpenStudio.convert(capacity_w, 'W', 'Btu/hr').get
    capacity_kbtu_per_hr = OpenStudio.convert(capacity_w, 'W', 'kBtu/hr').get

    # Lookup efficiencies
    props = model_find_object(standards_data['tables']['heat_pump_heating_ecm']['table'], search_criteria, capacity_btu_per_hr)

    # Check to make sure properties were found
    if props.nil?
      OpenStudio.logFree(OpenStudio::Warn, 'openstudio.standard.AirConditionerVariableRefrigerantFlow', "For #{airconditioner_variablerefrigerantflow.name}, cannot find heating efficiency info using #{search_criteria}, cannot apply efficiency.")
      successfully_set_all_properties = false
    end

    # Make the HEAT-CAP-FT Low curve
    heat_cap_ft_low = model_add_curve(airconditioner_variablerefrigerantflow.model, props['heat_cap_ft_low'])
    if heat_cap_ft_low
      airconditioner_variablerefrigerantflow.setHeatingCapacityRatioModifierFunctionofLowTemperatureCurve(heat_cap_ft_low)
    else
      OpenStudio.logFree(OpenStudio::Warn, 'openstudio.standard.AirConditionerVariableRefrigerantFlow', "For #{airconditioner_variablerefrigerantflow.name}, cannot find heat_cap_ft_low curve, will not be set.")
      successfully_set_all_properties = false
    end

    # Make the HEAT-CAP-FT boundary curve
    heat_cap_ft_boundary = model_add_curve(airconditioner_variablerefrigerantflow.model, props['heat_cap_ft_boundary'])
    if heat_cap_ft_boundary
      airconditioner_variablerefrigerantflow.setHeatingCapacityRatioBoundaryCurve(heat_cap_ft_boundary)
    else
      OpenStudio.logFree(OpenStudio::Warn, 'openstudio.standard.AirConditionerVariableRefrigerantFlow', "For #{airconditioner_variablerefrigerantflow.name}, cannot find heat_cap_ft_boundary curve, will not be set.")
      successfully_set_all_properties = false
    end

    # Make the HEAT-CAP-FT high curve
    heat_cap_ft_high = model_add_curve(airconditioner_variablerefrigerantflow.model, props['heat_cap_ft_high'])
    if heat_cap_ft_high
      airconditioner_variablerefrigerantflow.setHeatingCapacityRatioModifierFunctionofHighTemperatureCurve(heat_cap_ft_high)
    else
      OpenStudio.logFree(OpenStudio::Warn, 'openstudio.standards.AirConditionerVariableRefrigerantFlow', "For #{airconditioner_variablerefrigerantflow.name}, cannot find heat_cap_ft_high curve, will not be set.")
      successfully_set_all_properties = false
    end

    # Make the HEAT-EIR-FT low curve
    heat_eir_ft_low = model_add_curve(airconditioner_variablerefrigerantflow.model, props['heat_eir_ft_low'])
    if heat_eir_ft_low
      airconditioner_variablerefrigerantflow.setHeatingEnergyInputRatioModifierFunctionofLowTemperatureCurve(heat_eir_ft_low)
    else
      OpenStudio.logFree(OpenStudio::Warn, 'openstudio.standards.AirConditionerVariableRefrigerantFlow', "For #{airconditioner_variablerefrigerantflow.name}, cannot find heat_eir_ft_low curve, will not be set.")
      successfully_set_all_properties = false
    end

    # Make the HEAT-EIR-FT boundary curve
    heat_eir_ft_boundary = model_add_curve(airconditioner_variablerefrigerantflow.model, props['heat_eir_ft_boundary'])
    if heat_eir_ft_boundary
      airconditioner_variablerefrigerantflow.setHeatingEnergyInputRatioBoundaryCurve(heat_eir_ft_boundary)
    else
      OpenStudio.logFree(OpenStudio::Warn, 'openstudio.standards.AirConditionerVariableRefrigerantFlow', "For #{airconditioner_variablerefrigerantflow.name}, cannot find heat_eir_ft_boundary curve, will not be set.")
      successfully_set_all_properties = false
    end

    # Make the HEAT-EIR-FT high curve
    heat_eir_ft_high = model_add_curve(airconditioner_variablerefrigerantflow.model, props['heat_eir_ft_high'])
    if heat_eir_ft_high
      airconditioner_variablerefrigerantflow.setHeatingEnergyInputRatioModifierFunctionofHighTemperatureCurve(heat_eir_ft_high)
    else
      OpenStudio.logFree(OpenStudio::Warn, 'openstudio.standards.AirConditionerVariableRefrigerantFlow', "For #{airconditioner_variablerefrigerantflow.name}, cannot find heat_eir_ft_high curve, will not be set.")
      successfully_set_all_properties = false
    end

    # Make the HEAT-EIR-FPLR low curve
    heat_eir_fplr_low = model_add_curve(airconditioner_variablerefrigerantflow.model, props['heat_eir_fplr_low'])
    if heat_eir_fplr_low
      airconditioner_variablerefrigerantflow.setHeatingEnergyInputRatioModifierFunctionofLowPartLoadRatioCurve(heat_eir_fplr_low)
    else
      OpenStudio.logFree(OpenStudio::Warn, 'openstudio.standards.AirConditionerVariableRefrigerantFlow', "For #{airconditioner_variablerefrigerantflow.name}, cannot find heat_eir_fplr_low curve, will not be set.")
      successfully_set_all_properties = false
    end

    # Make the HEAT-EIR-FPLR high curve
    heat_eir_fplr_high = model_add_curve(airconditioner_variablerefrigerantflow.model, props['heat_eir_fplr_high'])
    if heat_eir_fplr_high
      airconditioner_variablerefrigerantflow.setHeatingEnergyInputRatioModifierFunctionofHighPartLoadRatioCurve(heat_eir_fplr_high)
    else
      OpenStudio.logFree(OpenStudio::Warn, 'openstudio.standards.AirConditionerVariableRefrigerantFlow', "For #{airconditioner_variablerefrigerantflow.name}, cannot find heat_eir_fplr_high curve, will not be set.")
      successfully_set_all_properties = false
    end

    # Make the HEAT-HCR curve
    heat_hcr = model_add_curve(airconditioner_variablerefrigerantflow.model, props['heat_hcr'])
    if heat_hcr
      airconditioner_variablerefrigerantflow.setHeatingCombinationRatioCorrectionFactorCurve(heat_hcr)
    else
      OpenStudio.logFree(OpenStudio::Warn, 'openstudio.standards.AirConditionerVariableRefrigerantFlow', "For #{airconditioner_variablerefrigerantflow.name}, cannot find heat_hcr curve, will not be set.")
      successfully_set_all_properties = false
    end

    # Make the HEAT-PLF-FPLR curve
    heat_plf_fplr = model_add_curve(airconditioner_variablerefrigerantflow.model, props['heat_plf_fplr'])
    if heat_plf_fplr
      airconditioner_variablerefrigerantflow.setHeatingPartLoadFractionCorrelationCurve(heat_plf_fplr)
    else
      OpenStudio.logFree(OpenStudio::Warn, 'openstudio.standards.AirConditionerVariableRefrigerantFlow', "For #{airconditioner_variablerefrigerantflow.name}, cannot find cool_plf_fplr curve, will not be set.")
      successfully_set_all_properties = false
    end

    # Make the HEAT-CAP-FPL curve
    heat_cap_fpl = model_add_curve(airconditioner_variablerefrigerantflow.model, props['heat_cap_fpl'])
    if heat_cap_fpl
      airconditioner_variablerefrigerantflow.setPipingCorrectionFactorforLengthinHeatingModeCurve(heat_cap_fpl)
    else
      OpenStudio.logFree(OpenStudio::Warn, 'openstudio.standards.AirConditionerVariableRefrigerantFlow', "For #{airconditioner_variablerefrigerantflow.name}, cannot find heat_cap_fpl curve, will not be set.")
      successfully_set_all_properties = false
    end

    # Find the minimum COP and rename with efficiency rating
    cop = airconditioner_variablerefrigerantflow_heating_standard_minimum_cop(airconditioner_variablerefrigerantflow, search_criteria, false)

    # Set the efficiency values
    airconditioner_variablerefrigerantflow.setRatedHeatingCOP(cop.to_f) unless cop.nil?
  end

  # =============================================================================================================================
  # Find minimum efficiency for "CoilCoolingDXSingleSpeed" object
  def coil_cooling_dx_single_speed_standard_minimum_cop(coil_cooling_dx_single_speed,
                                                        search_criteria,
                                                        rename = false)

    capacity_w = coil_cooling_dx_single_speed_find_capacity(coil_cooling_dx_single_speed)
    capacity_btu_per_hr = OpenStudio.convert(capacity_w, 'W', 'Btu/hr').get
    capacity_kbtu_per_hr = OpenStudio.convert(capacity_w, 'W', 'kBtu/hr').get

    # Look up the efficiency characteristics
    ac_props = model_find_object(standards_data['tables']['heat_pump_cooling_ecm']['table'], search_criteria, capacity_btu_per_hr)

    # Check to make sure properties were found
    if ac_props.nil?
      OpenStudio.logFree(OpenStudio::Warn, 'openstudio.standards.CoilCoolingDXSingleSpeed', "For #{coil_cooling_dx_single_speed.name}, cannot find efficiency info using #{search_criteria}, cannot apply efficiency standard.")
      successfully_set_all_properties = false
      return successfully_set_all_properties
    end

    # Get the minimum efficiency standards
    cop = nil

    # If specified as SEER
    unless ac_props['minimum_seasonal_energy_efficiency_ratio'].nil?
      min_seer = ac_props['minimum_seasonal_energy_efficiency_ratio']
      cop = seer_to_cop_cooling_with_fan(min_seer)
      new_comp_name = "#{coil_cooling_dx_single_speed.name} #{capacity_kbtu_per_hr.round}kBtu/hr #{min_seer}SEER"
      OpenStudio.logFree(OpenStudio::Info, 'openstudio.standards.CoilCoolingDXSingleSpeed', "For #{template}: #{coil_cooling_dx_single_speed.name}: Capacity = #{capacity_kbtu_per_hr.round}kBtu/hr; SEER = #{min_seer}")
    end

    # If specified as EER
    unless ac_props['minimum_energy_efficiency_ratio'].nil?
      min_eer = ac_props['minimum_energy_efficiency_ratio']
      cop = eer_to_cop(min_eer)
      new_comp_name = "#{coil_cooling_dx_single_speed.name} #{capacity_kbtu_per_hr.round}kBtu/hr #{min_eer}EER"
      OpenStudio.logFree(OpenStudio::Info, 'openstudio.standards.CoilCoolingDXSingleSpeed', "For #{template}: #{coil_cooling_dx_single_speed.name}: Capacity = #{capacity_kbtu_per_hr.round}kBtu/hr; EER = #{min_eer}")
    end

    # if specified as SEER (heat pump)
    unless ac_props['minimum_seasonal_efficiency'].nil?
      min_seer = ac_props['minimum_seasonal_efficiency']
      cop = seer_to_cop_cooling_with_fan(min_seer)
      new_comp_name = "#{coil_cooling_dx_single_speed.name} #{capacity_kbtu_per_hr.round}kBtu/hr #{min_seer}SEER"
      OpenStudio.logFree(OpenStudio::Info, 'openstudio.standards.CoilCoolingDXSingleSpeed', "For #{template}: #{coil_cooling_dx_single_speed.name}: Capacity = #{capacity_kbtu_per_hr.round}kBtu/hr; SEER = #{min_seer}")
    end

    # If specified as EER (heat pump)
    unless ac_props['minimum_full_load_efficiency'].nil?
      min_eer = ac_props['minimum_full_load_efficiency']
      cop = eer_to_cop(min_eer)
      new_comp_name = "#{coil_cooling_dx_single_speed.name} #{capacity_kbtu_per_hr.round}kBtu/hr #{min_eer}EER"
      OpenStudio.logFree(OpenStudio::Info, 'openstudio.standards.CoilCoolingDXSingleSpeed', "For #{template}: #{coil_cooling_dx_single_speed.name}: Capacity = #{capacity_kbtu_per_hr.round}kBtu/hr; EER = #{min_eer}")
    end

    # If specified as COP
    unless ac_props['minimum_coefficient_of_performance_cooling'].nil?
      cop = ac_props['minimum_coefficient_of_performance_cooling']
      new_comp_name = "#{coil_cooling_dx_single_speed.name} #{capacity_kbtu_per_hr.round}kBtu/hr #{cop}COP"
      OpenStudio.logFree(OpenStudio::Info, 'openstudio.standards.CoilCoolingDXSingleSpeed', "For #{template}: #{coil_cooling_dx_single_speed.name}: Capacity = #{capacity_kbtu_per_hr.round}kBtu/hr; COP = #{cop}")
    end

    # Rename
    if rename
      coil_cooling_dx_single_speed.setName(new_comp_name)
    end

    return cop
  end

  # =============================================================================================================================
  # Find minimum efficiency for "CoilHeatingDXSingleSpeed" object
  def coil_heating_dx_single_speed_standard_minimum_cop(coil_heating_dx_single_speed,
                                                        search_criteria,
                                                        rename = false)

    capacity_w = coil_heating_dx_single_speed_find_capacity(coil_heating_dx_single_speed)
    capacity_btu_per_hr = OpenStudio.convert(capacity_w, 'W', 'Btu/hr').get
    capacity_kbtu_per_hr = OpenStudio.convert(capacity_w, 'W', 'kBtu/hr').get

    # Look up the efficiency characteristics
    props = model_find_object(standards_data['tables']['heat_pump_heating_ecm'], search_criteria, capacity_btu_per_hr)

    # Check to make sure properties were found
    if props.nil?
      OpenStudio.logFree(OpenStudio::Warn, 'openstudio.standards.CoilHeatingDXSingleSpeed', "For #{coil_heating_dx_single_speed.name}, cannot find efficiency info using #{search_criteria}, cannot apply efficiency standard.")
      successfully_set_all_properties = false
      return successfully_set_all_properties
    end

    # Get the minimum efficiency standards
    cop = nil

    # If specified as EER
    unless props['minimum_energy_efficiency_ratio'].nil?
      min_eer = props['minimum_energy_efficiency_ratio']
      cop = eer_to_cop(min_eer)
      new_comp_name = "#{coil_heating_dx_single_speed.name} #{capacity_kbtu_per_hr.round}kBtu/hr #{min_eer}EER"
      OpenStudio.logFree(OpenStudio::Info, 'openstudio.standards.CoilHeatingDXSingleSpeed', "For #{template}: #{coil_heating_dx_single_speed.name}: Capacity = #{capacity_kbtu_per_hr.round}kBtu/hr; EER = #{min_eer}")
    end

    # if specified as HSPF (heat pump)
    unless props['minimum_heating_seasonal_performance_factor'].nil?
      min_hspf = props['minimum_heating_seasonal_performance_factor']
      cop = hspf_to_cop_heating_with_fan(min_hspf)
      new_comp_name = "#{coil_heating_dx_single_speed.name} #{capacity_kbtu_per_hr.round}kBtu/hr #{min_seer}HSPF"
      OpenStudio.logFree(OpenStudio::Info, 'openstudio.standards.CoilHeatingDXSingleSpeed', "For #{template}: #{coil_heating_dx_single_speed.name}: Capacity = #{capacity_kbtu_per_hr.round}kBtu/hr; SEER = #{min_seer}")
    end

    # If specified as EER (heat pump)
    unless props['minimum_full_load_efficiency'].nil?
      min_eer = props['minimum_full_load_efficiency']
      cop = eer_to_cop(min_eer)
      new_comp_name = "#{coil_heating_dx_single_speed.name} #{capacity_kbtu_per_hr.round}kBtu/hr #{min_eer}EER"
      OpenStudio.logFree(OpenStudio::Info, 'openstudio.standards.CoilHeatingDXSingleSpeed', "For #{template}: #{coil_heating_dx_single_speed.name}: Capacity = #{capacity_kbtu_per_hr.round}kBtu/hr; EER = #{min_eer}")
    end

    # If specified as COP
    unless props['minimum_coefficient_of_performance_heating'].nil?
      cop = props['minimum_coefficient_of_performance_heating']
      new_comp_name = "#{coil_heating_dx_single_speed.name} #{capacity_kbtu_per_hr.round}kBtu/hr #{cop}COP"
      OpenStudio.logFree(OpenStudio::Info, 'openstudio.standards.CoilHeatingDXSingleSpeed', "For #{template}: #{coil_heating_dx_single_speed.name}: Capacity = #{capacity_kbtu_per_hr.round}kBtu/hr; EER = #{min_eer}")
    end

    # Rename
    if rename
      coil_heating_dx_single_speed.setName(new_comp_name)
    end

    return cop
  end

  # =============================================================================================================================
  # Find minimum efficiency for "CoilCoolingDXVariableSpeed" object
  def coil_cooling_dx_variable_speed_standard_minimum_cop(coil_cooling_dx_variable_speed,
                                                          search_criteria,
                                                          rename = false)

    capacity_w = coil_cooling_dx_variable_speed_find_capacity(coil_cooling_dx_variable_speed)
    capacity_btu_per_hr = OpenStudio.convert(capacity_w, 'W', 'Btu/hr').get
    capacity_kbtu_per_hr = OpenStudio.convert(capacity_w, 'W', 'kBtu/hr').get

    # Look up the efficiency characteristics
    ac_props = model_find_object(standards_data['tables']['heat_pump_cooling_ecm']['table'], search_criteria, capacity_btu_per_hr)

    # Check to make sure properties were found
    if ac_props.nil?
      OpenStudio.logFree(OpenStudio::Warn, 'openstudio.standards.CoilCoolingDXVariableSpeed', "For #{coil_cooling_dx_variable_speed.name}, cannot find efficiency info using #{search_criteria}, cannot apply efficiency standard.")
      successfully_set_all_properties = false
      return successfully_set_all_properties
    end

    # Get the minimum efficiency standards
    cop = nil

    # If specified as SEER
    unless ac_props['minimum_seasonal_energy_efficiency_ratio'].nil?
      min_seer = ac_props['minimum_seasonal_energy_efficiency_ratio']
      cop = seer_to_cop_cooling_with_fan(min_seer)
      new_comp_name = "#{coil_cooling_dx_variable_speed.name} #{capacity_kbtu_per_hr.round}kBtu/hr #{min_seer}SEER"
      OpenStudio.logFree(OpenStudio::Info, 'openstudio.standards.CoilCoolingDXVariableSpeed', "For #{template}: #{coil_cooling_dx_variable_speed.name}: Capacity = #{capacity_kbtu_per_hr.round}kBtu/hr; SEER = #{min_seer}")
    end

    # If specified as EER
    unless ac_props['minimum_energy_efficiency_ratio'].nil?
      min_eer = ac_props['minimum_energy_efficiency_ratio']
      cop = eer_to_cop(min_eer)
      new_comp_name = "#{coil_cooling_dx_single_speed.name} #{capacity_kbtu_per_hr.round}kBtu/hr #{min_eer}EER"
      OpenStudio.logFree(OpenStudio::Info, 'openstudio.standards.CoilCoolingDXVariableSpeed', "For #{template}: #{coil_cooling_dx_variable_speed.name}: Capacity = #{capacity_kbtu_per_hr.round}kBtu/hr; EER = #{min_eer}")
    end

    # if specified as SEER (heat pump)
    unless ac_props['minimum_seasonal_efficiency'].nil?
      min_seer = ac_props['minimum_seasonal_efficiency']
      cop = seer_to_cop_cooling_with_fan(min_seer)
      new_comp_name = "#{coil_cooling_dx_variable_speed.name} #{capacity_kbtu_per_hr.round}kBtu/hr #{min_seer}SEER"
      OpenStudio.logFree(OpenStudio::Info, 'openstudio.standards.CoilCoolingDXVariableSpeed', "For #{template}: #{coil_cooling_dx_variable_speed.name}: Capacity = #{capacity_kbtu_per_hr.round}kBtu/hr; SEER = #{min_seer}")
    end

    # If specified as EER (heat pump)
    unless ac_props['minimum_full_load_efficiency'].nil?
      min_eer = ac_props['minimum_full_load_efficiency']
      cop = eer_to_cop(min_eer)
      new_comp_name = "#{coil_cooling_dx_variable_speed.name} #{capacity_kbtu_per_hr.round}kBtu/hr #{min_eer}EER"
      OpenStudio.logFree(OpenStudio::Info, 'openstudio.standards.CoilCoolingDXVariableSpeed', "For #{template}: #{coil_cooling_dx_variable_speed.name}: Capacity = #{capacity_kbtu_per_hr.round}kBtu/hr; EER = #{min_eer}")
    end

    # If specified as COP
    unless ac_props['minimum_coefficient_of_performance_cooling'].nil?
      cop = ac_props['minimum_coefficient_of_performance_cooling']
      new_comp_name = "#{coil_cooling_dx_variable_speed.name} #{capacity_kbtu_per_hr.round}kBtu/hr #{cop}COP"
      OpenStudio.logFree(OpenStudio::Info, 'openstudio.standards.CoilCoolingDXVariableSpeed', "For #{template}: #{coil_cooling_dx_variable_speed.name}: Capacity = #{capacity_kbtu_per_hr.round}kBtu/hr; COP = #{cop}")
    end

    # Rename
    if rename
      coil_cooling_dx_variable_speed.setName(new_comp_name)
    end

    return cop
  end

  # =============================================================================================================================
  # Find minimum efficiency for "CoilHeatingDXVariableSpeed" object
  def coil_heating_dx_variable_speed_standard_minimum_cop(coil_heating_dx_variable_speed,
                                                          search_criteria,
                                                          rename = false)

    capacity_w = coil_heating_dx_variable_speed_find_capacity(coil_heating_dx_variable_speed)
    capacity_btu_per_hr = OpenStudio.convert(capacity_w, 'W', 'Btu/hr').get
    capacity_kbtu_per_hr = OpenStudio.convert(capacity_w, 'W', 'kBtu/hr').get

    # Look up the efficiency characteristics
    props = model_find_object(standards_data['tables']['heat_pump_heating_ecm'], search_criteria, capacity_btu_per_hr)

    # Check to make sure properties were found
    if props.nil?
      OpenStudio.logFree(OpenStudio::Warn, 'openstudio.standards.CoilHeatingDXVariableSpeed', "For #{coil_heating_dx_variable_speed.name}, cannot find efficiency info using #{search_criteria}, cannot apply efficiency standard.")
      successfully_set_all_properties = false
      return successfully_set_all_properties
    end

    # Get the minimum efficiency standards
    cop = nil

    # If specified as EER
    unless props['minimum_energy_efficiency_ratio'].nil?
      min_eer = props['minimum_energy_efficiency_ratio']
      cop = eer_to_cop(min_eer)
      new_comp_name = "#{coil_heating_dx_variable_speed.name} #{capacity_kbtu_per_hr.round}kBtu/hr #{min_eer}EER"
      OpenStudio.logFree(OpenStudio::Info, 'openstudio.standards.CoilHeatingDXVariableSpeed', "For #{template}: #{coil_heating_dx_variable_speed.name}: Capacity = #{capacity_kbtu_per_hr.round}kBtu/hr; EER = #{min_eer}")
    end

    # if specified as HSPF (heat pump)
    unless props['minimum_heating_seasonal_performance_factor'].nil?
      min_hspf = props['minimum_heating_seasonal_performance_factor']
      cop = hspf_to_cop_heating_with_fan(min_hspf)
      new_comp_name = "#{coil_heating_dx_variable_speed.name} #{capacity_kbtu_per_hr.round}kBtu/hr #{min_seer}HSPF"
      OpenStudio.logFree(OpenStudio::Info, 'openstudio.standards.CoilHeatingDXVariableSpeed', "For #{template}: #{coil_heating_dx_variable_speed.name}: Capacity = #{capacity_kbtu_per_hr.round}kBtu/hr; SEER = #{min_seer}")
    end

    # If specified as EER (heat pump)
    unless props['minimum_full_load_efficiency'].nil?
      min_eer = props['minimum_full_load_efficiency']
      cop = eer_to_cop(min_eer)
      new_comp_name = "#{coil_heating_dx_variable_speed.name} #{capacity_kbtu_per_hr.round}kBtu/hr #{min_eer}EER"
      OpenStudio.logFree(OpenStudio::Info, 'openstudio.standards.CoilHeatingDXVariableSpeed', "For #{template}: #{coil_heating_dx_variable_speed.name}: Capacity = #{capacity_kbtu_per_hr.round}kBtu/hr; EER = #{min_eer}")
    end

    # If specified as COP
    unless props['minimum_coefficient_of_performance_heating'].nil?
      cop = props['minimum_coefficient_of_performance_heating']
      new_comp_name = "#{coil_heating_dx_variable_speed.name} #{capacity_kbtu_per_hr.round}kBtu/hr #{cop}COP"
      OpenStudio.logFree(OpenStudio::Info, 'openstudio.standards.CoilHeatingDXVariableSpeed', "For #{template}: #{coil_heating_dx_variable_speed.name}: Capacity = #{capacity_kbtu_per_hr.round}kBtu/hr; EER = #{min_eer}")
    end

    # Rename
    if rename
      coil_heating_dx_variable_speed.setName(new_comp_name)
    end

    return cop
  end

  # =============================================================================================================================
  # Find minimum cooling efficiency for "AirConditionerVariableRefrigerantFlow" object
  def airconditioner_variablerefrigerantflow_cooling_standard_minimum_cop(airconditioner_variablerefrigerantflow,
                                                                          search_criteria,
                                                                          rename = false)

    capacity_w = airconditioner_variablerefrigerantflow_cooling_find_capacity(airconditioner_variablerefrigerantflow)
    capacity_btu_per_hr = OpenStudio.convert(capacity_w, 'W', 'Btu/hr').get
    capacity_kbtu_per_hr = OpenStudio.convert(capacity_w, 'W', 'kBtu/hr').get

    # Look up the efficiency characteristics
    props = model_find_object(standards_data['tables']['heat_pump_cooling_ecm'], search_criteria, capacity_btu_per_hr)

    # Check to make sure properties were found
    if props.nil?
      OpenStudio.logFree(OpenStudio::Warn, 'openstudio.standards.AirConditionerVariableRefrigerantFlow', "For #{airconditioner_variablerefrigerantflow.name}, cannot find efficiency info using #{search_criteria}, cannot apply efficiency standard.")
      successfully_set_all_properties = false
      return successfully_set_all_properties
    end

    # Get the minimum efficiency standards
    cop = nil

    # If specified as EER
    unless props['minimum_energy_efficiency_ratio'].nil?
      min_eer = props['minimum_energy_efficiency_ratio']
      cop = eer_to_cop(min_eer)
      new_comp_name = "#{airconditioner_variablerefrigerantflow.name} #{capacity_kbtu_per_hr.round}kBtu/hr #{min_eer}EER"
      OpenStudio.logFree(OpenStudio::Info, 'openstudio.standards.AirConditionerVariableRefrigerantFlow', "For #{template}: #{airconditioner_variablerefrigerantflow.name}: Capacity = #{capacity_kbtu_per_hr.round}kBtu/hr; EER = #{min_eer}")
    end

    # if specified as HSPF (heat pump)
    unless props['minimum_heating_seasonal_performance_factor'].nil?
      min_hspf = props['minimum_heating_seasonal_performance_factor']
      cop = hspf_to_cop_heating_with_fan(min_hspf)
      new_comp_name = "#{coil_heating_dx_variable_speed.name} #{capacity_kbtu_per_hr.round}kBtu/hr #{min_seer}HSPF"
      OpenStudio.logFree(OpenStudio::Info, 'openstudio.standards.AirConditionerVariableRefrigerantFlow', "For #{template}: #{airconditioner_variablerefrigerantflow.name}: Capacity = #{capacity_kbtu_per_hr.round}kBtu/hr; SEER = #{min_seer}")
    end

    # If specified as EER (heat pump)
    unless props['minimum_full_load_efficiency'].nil?
      min_eer = props['minimum_full_load_efficiency']
      cop = eer_to_cop(min_eer)
      new_comp_name = "#{airconditioner_variablerefrigerantflow.name} #{capacity_kbtu_per_hr.round}kBtu/hr #{min_eer}EER"
      OpenStudio.logFree(OpenStudio::Info, 'openstudio.standards.AirConditionerVariableRefrigerantFlow', "For #{template}: #{airconditioner_variablerefrigerantflow.name}: Capacity = #{capacity_kbtu_per_hr.round}kBtu/hr; EER = #{min_eer}")
    end

    # If specified as COP
    unless props['minimum_coefficient_of_performance_cooling'].nil?
      cop = props['minimum_coefficient_of_performance_cooling']
      new_comp_name = "#{airconditioner_variablerefrigerantflow.name} #{capacity_kbtu_per_hr.round}kBtu/hr #{cop}COP"
      OpenStudio.logFree(OpenStudio::Info, 'openstudio.standards.AirConditionerVariableRefrigerantFlow', "For #{template}: #{airconditioner_variablerefrigerantflow.name}: Capacity = #{capacity_kbtu_per_hr.round}kBtu/hr; EER = #{min_eer}")
    end

    # Rename
    if rename
      airconditioner_variablerefrigerantflow.setName(new_comp_name)
    end

    return cop
  end

  # =============================================================================================================================
  # Find minimum heating efficiency for "AirConditionerVariableRefrigerantFlow" object
  def airconditioner_variablerefrigerantflow_heating_standard_minimum_cop(airconditioner_variablerefrigerantflow,
                                                                          search_criteria,
                                                                          rename = false)

    capacity_w = airconditioner_variablerefrigerantflow_heating_find_capacity(airconditioner_variablerefrigerantflow)
    capacity_btu_per_hr = OpenStudio.convert(capacity_w, 'W', 'Btu/hr').get
    capacity_kbtu_per_hr = OpenStudio.convert(capacity_w, 'W', 'kBtu/hr').get

    # Look up the efficiency characteristics
    props = model_find_object(standards_data['tables']['heat_pump_heating_ecm'], search_criteria, capacity_btu_per_hr)

    # Check to make sure properties were found
    if props.nil?
      OpenStudio.logFree(OpenStudio::Warn, 'openstudio.standards.AirConditionerVariableRefrigerantFlow', "For #{airconditioner_variablerefrigerantflow.name}, cannot find heating efficiency info using #{search_criteria}, cannot apply efficiency standard.")
      successfully_set_all_properties = false
      return successfully_set_all_properties
    end

    # Get the minimum efficiency standards
    cop = nil

    # If specified as EER
    unless props['minimum_energy_efficiency_ratio'].nil?
      min_eer = props['minimum_energy_efficiency_ratio']
      cop = eer_to_cop(min_eer)
      new_comp_name = "#{airconditioner_variablerefrigerantflow.name} #{capacity_kbtu_per_hr.round}kBtu/hr #{min_eer}EER"
      OpenStudio.logFree(OpenStudio::Info, 'openstudio.standards.AirConditionerVariableRefrigerantFlow', "For #{template}: #{airconditioner_variablerefrigerantflow.name}: Capacity = #{capacity_kbtu_per_hr.round}kBtu/hr; EER = #{min_eer}")
    end

    # if specified as HSPF (heat pump)
    unless props['minimum_heating_seasonal_performance_factor'].nil?
      min_hspf = props['minimum_heating_seasonal_performance_factor']
      cop = hspf_to_cop_heating_with_fan(min_hspf)
      new_comp_name = "#{coil_heating_dx_variable_speed.name} #{capacity_kbtu_per_hr.round}kBtu/hr #{min_seer}HSPF"
      OpenStudio.logFree(OpenStudio::Info, 'openstudio.standards.AirConditionerVariableRefrigerantFlow', "For #{template}: #{airconditioner_variablerefrigerantflow.name}: Capacity = #{capacity_kbtu_per_hr.round}kBtu/hr; SEER = #{min_seer}")
    end

    # If specified as EER (heat pump)
    unless props['minimum_full_load_efficiency'].nil?
      min_eer = props['minimum_full_load_efficiency']
      cop = eer_to_cop(min_eer)
      new_comp_name = "#{airconditioner_variablerefrigerantflow.name} #{capacity_kbtu_per_hr.round}kBtu/hr #{min_eer}EER"
      OpenStudio.logFree(OpenStudio::Info, 'openstudio.standards.AirConditionerVariableRefrigerantFlow', "For #{template}: #{airconditioner_variablerefrigerantflow.name}: Capacity = #{capacity_kbtu_per_hr.round}kBtu/hr; EER = #{min_eer}")
    end

    # If specified as COP
    unless props['minimum_coefficient_of_performance_heating'].nil?
      cop = props['minimum_coefficient_of_performance_heating']
      new_comp_name = "#{airconditioner_variablerefrigerantflow.name} #{capacity_kbtu_per_hr.round}kBtu/hr #{cop}COP"
      OpenStudio.logFree(OpenStudio::Info, 'openstudio.standards.AirConditionerVariableRefrigerantFlow', "For #{template}: #{airconditioner_variablerefrigerantflow.name}: Capacity = #{capacity_kbtu_per_hr.round}kBtu/hr; EER = #{min_eer}")
    end

    # Rename
    if rename
      airconditioner_variablerefrigerantflow.setName(new_comp_name)
    end

    return cop
  end

  # =============================================================================================================================
  # Find cooling capacity for "CoilCoolingDXVariableSpeed" object
  def coil_cooling_dx_variable_speed_find_capacity(coil_cooling_dx_variable_speed)
    capacity_w = nil
    if coil_cooling_dx_variable_speed.grossRatedTotalCoolingCapacityAtSelectedNominalSpeedLevel.is_initialized
      capacity_w = coil_cooling_dx_variable_speed.grossRatedTotalCoolingCapacityAtSelectedNominalSpeedLevel.get
    elsif coil_cooling_dx_variable_speed.autosizedGrossRatedTotalCoolingCapacityAtSelectedNominalSpeedLevel.is_initialized
      capacity_w = coil_cooling_dx_variable_speed.autosizedGrossRatedTotalCoolingCapacityAtSelectedNominalSpeedLevel.get
    else
      OpenStudio.logFree(OpenStudio::Warn, 'openstudio.standards.CoilCoolingDXVariableSpeed', "For #{coil_cooling_dx_variable_speed.name} capacity is not available, cannot apply efficiency standard.")
      return 0.0
    end

    return capacity_w
  end

  # =============================================================================================================================
  # Find heating capacity for "CoilHeatingDXVariableSpeed" object
  def coil_heating_dx_variable_speed_find_capacity(coil_heating_dx_variable_speed)
    capacity_w = nil
    if coil_heating_dx_variable_speed.ratedHeatingCapacityAtSelectedNominalSpeedLevel.is_initialized
      capacity_w = coil_heating_dx_variable_speed.ratedHeatingCapacityAtSelectedNominalSpeedLevel.get
    elsif coil_heating_dx_variable_speed.autosizedRatedHeatingCapacityAtSelectedNominalSpeedLevel.is_initialized
      capacity_w = coil_heating_dx_variable_speed.autosizedRatedHeatingCapacityAtSelectedNominalSpeedLevel.get
    else
      OpenStudio.logFree(OpenStudio::Warn, 'openstudio.standards.CoilHeatingDXVariableSpeed', "For #{coil_heating_dx_variable_speed.name} capacity is not available, cannot apply efficiency standard.")
      return 0.0
    end

    return capacity_w
  end

  # =============================================================================================================================
  # Find cooling capacity for "AirConditionerVariableRefrigerantFlow" object
  def airconditioner_variablerefrigerantflow_cooling_find_capacity(airconditioner_variablerefrigerantflow)
    capacity_w = nil
    if airconditioner_variablerefrigerantflow.ratedTotalCoolingCapacity.is_initialized
      capacity_w = airconditioner_variablerefrigerantflow.ratedTotalCoolingCapacity.get
    elsif airconditioner_variablerefrigerantflow.autosizedRatedTotalCoolingCapacity.is_initialized
      capacity_w = airconditioner_variablerefrigerantflow.autosizedRatedTotalCoolingCapacity.get
      airconditioner_variablerefrigerantflow.setRatedTotalCoolingCapacity(capacity_w)
    else
      OpenStudio.logFree(OpenStudio::Warn, 'openstudio.standards.AirConditionerVariableRefrigerantFlow', "For #{airconditioner_variablerefrigerantflow.name} cooling capacity is not available, cannot apply efficiency standard.")
      return 0.0
    end

    return capacity_w
  end

  # =============================================================================================================================
  # Find heating capacity for "AirConditionerVariableRefrigerantFlow" object
  def airconditioner_variablerefrigerantflow_heating_find_capacity(airconditioner_variablerefrigerantflow)
    capacity_w = nil
    if airconditioner_variablerefrigerantflow.ratedTotalHeatingCapacity.is_initialized
      capacity_w = airconditioner_variablerefrigerantflow.ratedTotalHeatingCapacity.get
    elsif airconditioner_variablerefrigerantflow.autosizedRatedTotalHeatingCapacity.is_initialized
      capacity_w = airconditioner_variablerefrigerantflow.autosizedRatedTotalHeatingCapacity.get
      airconditioner_variablerefrigerantflow.setRatedTotalHeatingCapacity(capacity_w)
    else
      OpenStudio.logFree(OpenStudio::Warn, 'openstudio.standards.AirConditionerVariableRefrigerantFlow', "For #{airconditioner_variablerefrigerantflow.name} heating capacity is not available, cannot apply efficiency standard.")
      return 0.0
    end

    return capacity_w
  end

  # ============================================================================================================================
  # Apply boiler efficiency
  # This model takes an OS model and a boiler efficiency string or hash sent to it with the following form:
  #    "boiler_eff": {
  #        "name" => "NECB 88% Efficient Condensing Boiler",
  #        "efficiency" => 0.88,
  #        "part_load_curve" => "BOILER-EFFPLR-COND-NECB2011",
  #        "notes" => "From NECB 2011."
  #    }
  # If boiler_eff is nill then it does nothing.  If both "efficiency" and "part_load_curve" are nil then it does
  # nothing.  If a boiler_eff is passed as a string and not a hash then it looks for a "name" field in the
  # boiler_set.json file that matches boiler_eff and gets the associated boiler performance details from the file.
  # If an efficiency is set but is not between 0.01 and 1.0 it returns an error.  Otherwise, it looks for plant loop
  # supply components that match the "OS_BoilerHotWater" type.  If it finds one it then calls the
  # "reset_boiler_efficiency method which resets the the boiler efficiency and looks for the part load efficiency curve
  # in the curves.json file.  If it finds a curve it sets the part load curve to that, otherwise it returns an error.
  # It also renames the boiler to include the "boiler_eff"["name"].
  def modify_boiler_efficiency(model:, boiler_eff: nil)
    return if boiler_eff.nil?

    # If boiler_eff is a string rather than a hash then assume it is the name of a boiler efficiency package and look
    # for a package with that name in boiler_set.json.
    if boiler_eff.is_a?(String)
      eff_packages = @standards_data['tables']['boiler_eff_ecm']['table']
      eff_package = eff_packages.select { |eff_pack_info| eff_pack_info['name'] == boiler_eff }

      raise "Cannot not find #{boiler_eff} in the ECMS boiler_set.json file.  Please check that the name is correctly spelled in the ECMS class boiler_set.json and in the code calling (directly or through another method) the ECMS class modify_boiler_efficiency method." if eff_package.empty?
      raise "More than one boiler efficiency package with the name #{boiler_eff} was found.  Please check the ECMS class boiler_set.json file and make sure that each boiler efficiency package has a unique name." if eff_package.size > 1

      ecm_name = boiler_eff
      boiler_eff = {
        'name' => ecm_name,
        'efficiency' => eff_package[0]['efficiency'],
        'part_load_curve' => eff_package[0]['part_load_curve']
      }
    end
    # If nothing is passed in the boiler_eff hash then assume this was not supposed to be used and return without doing
    # anything.
    return if boiler_eff['name'].nil? && boiler_eff['efficiency'].nil? && boiler_eff['part_load_curve'].nil?
    # If no efficiency or partload curve are found (either passed directly or via the boiler_set.json file) then assume
    # that the current SHW setting should not be changed.  Return without changing anything.
    return if boiler_eff['efficiency'].nil? && boiler_eff['part_load_curve'].nil?
    raise 'You attempted to set the efficiency of boilers in this model to nil. Please check the ECMS class boiler_set.json and make sure the efficiency is properly set' if boiler_eff['efficiency'].nil?
    raise "You attempted to set the efficiency of boilers in this model to: #{boiler_eff['efficiency']}. Please check the ECMS class boiler_set.json and make sure the efficiency you set is between 0.01 and 1.0." if boiler_eff['efficiency'] < 0.01 || boiler_eff['efficiency'] > 1.0
    raise 'You attempted to set the part load curve of boilers in this model to nil.  Please check the ECMS class boiler_set.json file and ensure that both the efficiency and part load curve are set.' if boiler_eff['part_load_curve'].nil?

    model.getBoilerHotWaters.sort.each do |mod_boiler|
      reset_boiler_efficiency(model: model, component: mod_boiler.to_BoilerHotWater.get, eff: boiler_eff)
    end
  end

  # This method takes an OS model, a "OS_BoilerHotWater" type compenent, condensing efficiency limit and an efficiency
  # hash which looks like:
  #    "eff": {
  #        "name": "NECB 88% Efficient Condensing Boiler",
  #        "efficiency" => 0.88,
  #        "part_load_curve" => "BOILER-EFFPLR-COND-NECB2011",
  #        "notes" => "From NECB 2011."
  #    }
  # This method sets efficiency of the boiler to whatever is entered in eff["efficiency"].  It then looks for the
  # "part_load_curve" value in the curves.json file. If it does not find one it returns an error.  If it finds one it
  # reset the part load curve to whatever was found. It then determines the nominal capacity of the boiler.  If the
  # nominal capacity is greater than 1W the boiler is considered a primary boiler (for the name only) if the capacity is
  # less than 1W the boiler is considered a secondary boiler (for the name only).  It then renames the boiler according
  # to the following pattern:
  # "Primary/Secondary eff["name"] capacity kBtu/hr".
  def reset_boiler_efficiency(model:, component:, eff:)
    component.setNominalThermalEfficiency(eff['efficiency'])
    part_load_curve_name = eff['part_load_curve'].to_s
    existing_curve = @standards_data['curves'].select { |curve| curve['name'] == part_load_curve_name }
    raise "No boiler with the name #{part_load_curve_name} could be found in the ECMS class curves.json file.  Please check both the ECMS class boiler_set.json and class curves.json files to ensure the curve is entered and referenced correctly." if existing_curve.empty?

    part_load_curve_data = (@standards_data['curves'].select { |curve| curve['name'] == part_load_curve_name })[0]
    if part_load_curve_data['independent_variable_1'].to_s.upcase == 'TEnteringBoiler'.upcase || part_load_curve_data['independent_variable_2'].to_s.upcase == 'TEnteringBoiler'.upcase
      component.setEfficiencyCurveTemperatureEvaluationVariable('EnteringBoiler')
    elsif part_load_curve_data['independent_variable_1'].to_s.upcase == 'TLeavingBoiler'.upcase || part_load_curve_data['independent_variable_2'].to_s.upcase == 'TLeavingBoiler'.upcase
      component.setEfficiencyCurveTemperatureEvaluationVariable('LeavingBoiler')
    end
    part_load_curve = model_add_curve(model, part_load_curve_name)
    raise "There was a problem setting the boiler part load curve named #{part_load_curve_name} for #{component.name}.  Please ensure that the curve is entered and referenced correctly in the ECMS class curves.json and boiler_set.json files." unless part_load_curve

    component.setNormalizedBoilerEfficiencyCurve(part_load_curve)
    if component.isNominalCapacityAutosized
      boiler_size_W = model.getAutosizedValue(component, 'Design Size Nominal Capacity', 'W').to_f
    else
      boiler_size_W = component.nominalCapacity.to_f
    end
    boiler_size_kbtu_per_hour = OpenStudio.convert(boiler_size_W, 'W', 'kBtu/h').get
    boiler_primacy = 'Primary '
    if boiler_size_W < 1.0
      boiler_primacy = 'Secondary '
    end
    if eff['name'].nil?
      eff_measure_name = 'Revised Performance Boiler'
    else
      eff_measure_name = eff['name']
    end
    new_boiler_name = boiler_primacy + eff_measure_name + " #{boiler_size_kbtu_per_hour.round(0)}kBtu/hr #{component.nominalThermalEfficiency} Thermal Eff"
    component.setName(new_boiler_name)
  end

  # ============================================================================================================================
  # Apply Furnace efficiency
  # This model takes an OS model and a furnace efficiency string or hash sent to it with the following form:
  #    "furnace_eff": {
  #        "name" => "NECB 85% Efficient Condensing Furnace",
  #        "efficiency" => 0.85,
  #        "part_load_curve" => "FURNACE-EFFPLR-COND-NECB2011",
  #        "notes" => "From NECB 2011."
  #    }
  # If furnace_eff is nil then it does nothing.  If both "efficiency" and "part_load_curve" are nil then it does
  # nothing.  If a furnace_eff is a string it looks for furnace_eff as a "name" in the furnace_set.json file to find
  # the performance details.  If an efficiency is set but is not between 0.01 and 1.0 it returns an error.  Otherwise,
  # it looks for air loop supply components that match the "OS_CoilHeatingGas" type.  If it finds one it then calls the
  # reset_furnace_efficiency method which resets the the furnace efficiency and looks for the part load efficiency curve
  # in the curves.json file.  If it finds a curve it sets the part load curve to that, otherwise it returns an error. It
  # also renames the furnace to include the "furnace_eff"["name"].
  def modify_furnace_efficiency(model:, furnace_eff: nil)
    return if furnace_eff.nil?

    # If furnace_eff is a string rather than a hash then assume it is the name of a furnace efficiency package and look
    # for a package with that name in furnace_set.json.
    if furnace_eff.is_a?(String)
      eff_packages = @standards_data['tables']['furnace_eff_ecm']['table']
      eff_package = eff_packages.select { |eff_pack_info| eff_pack_info['name'] == furnace_eff }

      raise "Cannot not find #{furnace_eff} in the ECMS furnace_set.json file.  Please check that the name is correctly spelled in the ECMS class furnace_set.json and in the code calling (directly or through another method) the ECMS class modify_furnace_efficiency method." if eff_package.empty?
      raise "More than one furnace efficiency package with the name #{furnace_eff} was found.  Please check the ECMS class furnace_set.json file and make sure that each furnace efficiency package has a unique name." if eff_package.size > 1

      ecm_name = furnace_eff
      furnace_eff = {
        'name' => ecm_name,
        'efficiency' => eff_package[0]['efficiency'],
        'part_load_curve' => eff_package[0]['part_load_curve']
      }
    end
    # If nothing is passed in the furnace_eff hash then assume this was not supposed to be used and return without doing
    # anything.
    return if furnace_eff['name'].nil? && furnace_eff['efficiency'].nil? && furnace_eff['part_load_curve'].nil?
    # If no efficiency or partload curve are found (either passed directly or via the furnace_set.json file) then assume
    # that the current furance performance settings should not be changed.  Return without changing anything.
    return if furnace_eff['efficiency'].nil? && furnace_eff['part_load_curve'].nil?
    raise 'You attempted to set the efficiency of furnaces in this model to nil.  Please check the ECMS class furnace_set.json file and make sure the efficiency is set' if furnace_eff['efficiency'].nil?
    raise "You attempted to set the efficiency of furnaces in this model to: #{furnace_eff['efficiency']}. Please check the ECMS class furnace_set.json file and make sure the efficiency you set is between 0.01 and 1.0." if furnace_eff['efficiency'] < 0.01 || furnace_eff['efficiency'] > 1.0
    raise 'You attempted to set the part load curve of furnaces in this model to nil.  Please check the ECMS class furnace_set.json file and ensure that both the efficiency and part load curve are set.' if furnace_eff['part_load_curve'].nil?

    model.getCoilHeatingGass.sort.each do |mod_furnace|
      reset_furnace_efficiency(model: model, component: mod_furnace.to_CoilHeatingGas.get, eff: furnace_eff)
    end
  end

  # This method takes an OS model, a "OS_CoilHeatingGas" type compenent, and an efficiency hash which looks like:
  #    "eff": {
  #        "name": "NECB 85% Efficient Condensing Furnace",
  #        "efficiency" => 0.85,
  #        "part_load_curve" => "FURNACE-EFFPLR-COND-NECB2011",
  #        "notes" => "From NECB 2011."
  #    }
  # This method sets the efficiency of the furnace to whatever is entered in eff["efficiency"].  It then looks for the
  # "part_load_curve" value in the curves.json file.  If it does not find one it returns an error.  If it finds one it
  # reset the part load curve to whatever was found.  It then renames the furnace according to the following pattern:
  # "eff["name"] + <furnace number (whatever was there before)>".
  def reset_furnace_efficiency(model:, component:, eff:)
    component.setGasBurnerEfficiency(eff['efficiency'])
    part_load_curve_name = eff['part_load_curve'].to_s
    existing_curve = @standards_data['curves'].select { |curve| curve['name'] == part_load_curve_name }
    raise "No furnace part load curve with the name #{part_load_curve_name} could be found in the ECMS class curves.json file.  Please check both the ECMS class curves.json and the measure furnace_set.json files to ensure the curve is entered and referenced correctly." if existing_curve.empty?

    part_load_curve = model_add_curve(model, part_load_curve_name)
    raise "There was a problem setting the furnace part load curve named #{part_load_curve_name} for #{component.name}.  Please ensure that the curve is entered and referenced correctly in the ECMS class curves.json or measure furnace_set.json files." unless part_load_curve

    component.setPartLoadFractionCorrelationCurve(part_load_curve)
    if eff['name'].nil?
      ecm_package_name = 'Revised Performance Furnace'
    else
      ecm_package_name = eff['name']
    end
    furnace_num = component.name.to_s.gsub(/[^0-9]/, '')
    new_furnace_name = ecm_package_name + " #{furnace_num}"
    component.setName(new_furnace_name)
  end

  # ============================================================================================================================
  # Apply shw efficiency
  # This model takes an OS model and a shw efficiency string or hash sent to it with the following form:
  #    "shw_eff": {
  #        "name" => "Natural Gas Power Vent with Electric Ignition",
  #        "efficiency" => 0.94,
  #        "part_load_curve" => "SWH-EFFFPLR-NECB2011"
  #        "notes" => "From NECB 2011."
  #    }
  # If shw_eff is nil then it does nothing.  If both "efficiency" and "part_load_curve" are nil then it does nothing.
  # If shw_eff is a string then it looks for shw_eff as a "name" in the shw_set.json file for the details on the tank.
  # If an efficiency is set but is not between 0.01 and 1.0 it returns an error.  Otherwise, it looks for mixed water
  # heaters.  If it finds any it then calls the reset_shw_efficiency method which resets the the shw efficiency and the
  # part load curve. It also renames the shw tank with the following pattern:
  # {valume}Gal {eff_name} Water Heater - {Capacity}kBtu/hr {efficiency} Therm Eff
  def modify_shw_efficiency(model:, shw_eff: nil)
    return if shw_eff.nil?

    # If shw_eff is a string rather than a hash then assume it is the name of a shw efficiency package and look
    # for a package with that name in shw_set.json.
    if shw_eff.is_a?(String)
      eff_packages = @standards_data['tables']['shw_eff_ecm']['table']
      eff_package = eff_packages.select { |eff_pack_info| eff_pack_info['name'] == shw_eff }

      raise "Cannot not find #{shw_eff} in the ECMS shw_set.json file.  Please check that the name is correctly spelled in the ECMS class shw_set.json and in the code calling (directly or through another method) the ECMS class modify_shw_efficiency method." if eff_package.empty?
      raise "More than one shw tank efficiency package with the name #{shw_eff} was found.  Please check the ECMS class shw_set.json file and make sure that each shw tank efficiency package has a unique name." if eff_package.size > 1

      ecm_name = shw_eff
      shw_eff = {
        'name' => ecm_name,
        'efficiency' => eff_package[0]['efficiency'],
        'part_load_curve' => eff_package[0]['part_load_curve']
      }
    end
    # If nothing is passed in the shw_eff hash then assume this was not supposed to be used and return without doing
    # anything.
    return if shw_eff['name'].nil? && shw_eff['efficiency'].nil? && shw_eff['part_load_curve'].nil?
    # If no efficiency or partload curve are found (either passed directly or via the shw_set.json file) then assume
    # that the current shw performance settings should not be changed.  Return without changing anything.
    return if shw_eff['efficiency'].nil? && shw_eff['part_load_curve'].nil?
    raise 'You attempted to set the efficiency of shw tanks in this model to nil.  Please check the ECMS class shw_set.json file and make sure the efficiency is set' if shw_eff['efficiency'].nil?
    raise "You attempted to set the efficiency of shw tanks in this model to: #{shw_eff['efficiency']}. Please check the ECMS class shw_set.json and make sure the efficiency you set is between 0.01 and 1.0." if shw_eff['efficiency'] < 0.01 || shw_eff['efficiency'] > 1.0
    raise 'You attempted to set the part load curve of shw tanks in this model to nil.  Please check the ECMS class shw_set.json file and ensure that both the efficiency and part load curve are set.' if shw_eff['part_load_curve'].nil?

    model.getWaterHeaterMixeds.sort.each do |shw_mod|
      reset_shw_efficiency(model: model, component: shw_mod, eff: shw_eff)
    end
  end

  # This method takes an OS model, a "OS_WaterHeaterMixed" type compenent, and an efficiency hash which looks like:
  #    "eff": {
  #        "name": "Natural Gas Power Vent with Electric Ignition",
  #        "efficiency" => 0.94,
  #        "part_load_curve" => "SWH-EFFFPLR-NECB2011",
  #        "notes" => "From NECB 2011."
  #    }
  # This method sets the efficiency of the shw heater to whatever is entered in eff["efficiency"].  It then looks for the
  # "part_load_curve" value in the curves.json file.  If it does not find one it returns an error.  If it finds one it
  # resets the part load curve to whatever was found.  It then renames the shw tank according to the following pattern:
  # {valume}Gal {eff_name} Water Heater - {Capacity}kBtu/hr {efficiency} Therm Eff
  def reset_shw_efficiency(model:, component:, eff:)
    return if component.heaterFuelType.to_s.upcase == 'ELECTRICITY'

    eff_result = component.setHeaterThermalEfficiency(eff['efficiency'].to_f)
    raise "There was a problem setting the efficiency of the SHW #{component.name}.  Please check the ECMS class shw_set.json file or the model." unless eff_result

    part_load_curve_name = eff['part_load_curve'].to_s
    existing_curve = @standards_data['curves'].select { |curve| curve['name'] == part_load_curve_name }
    raise "No shw tank part load curve with the name #{part_load_curve_name} could be found in the ECMS class curves.json file.  Please check both the ECMS class curves.json and the measure shw_set.json files to ensure the curve is entered and referenced correctly." if existing_curve.empty?

    part_load_curve = model_add_curve(model, part_load_curve_name)
    raise "There was a problem setting the shw tank part load curve named #{part_load_curve_name} for #{component.name}.  Please ensure that the curve is entered and referenced correctly in the ECMS class curves.json and shw_set.json files." unless part_load_curve

    component.setPartLoadFactorCurve(part_load_curve)
    # Get the volume and capacity of the SHW tank.
    if component.isTankVolumeAutosized
      shw_vol_gal = 'auto_size'
    else
      shw_vol_m3 = component.tankVolume.to_f
      shw_vol_gal = OpenStudio.convert(shw_vol_m3, 'm^3', 'gal').get.to_f.round(0)
    end
    if component.isHeaterMaximumCapacityAutosized
      shw_capacity_kBtu_hr = 'auto_cap'
    else
      shw_capacity_W = component.heaterMaximumCapacity.to_f
      shw_capacity_kBtu_hr = OpenStudio.convert(shw_capacity_W, 'W', 'kBtu/h').get.to_f.round(0)
    end
    # Set a default revised shw tank name if no name is present in the eff hash.
    if eff['name'].nil?
      shw_ecm_package_name = 'Revised'
    else
      shw_ecm_package_name = eff['name']
    end
    shw_name = "#{shw_vol_gal} Gal #{shw_ecm_package_name} Water Heater - #{shw_capacity_kBtu_hr}kBtu/hr #{eff['efficiency']} Therm Eff"
    component.setName(shw_name)
  end

  # ============================================================================================================================
  # Method to update the cop and/or the performance curves of unitary dx coils. The method input 'unitary_cop' can either be a
  # string or a hash. When it's a string it's used to find a hash in the json table 'unitary_cop_ecm'. When it's a hash it holds
  # the parameters needed to update the cop and/or the performance curves of the unitary coil.
  def modify_unitary_cop(model:, unitary_cop:, sql_db_vars_map:)
    return if unitary_cop.nil? || (unitary_cop.to_s == 'NECB_Default')

    coils = model.getCoilCoolingDXSingleSpeeds + model.getCoilCoolingDXMultiSpeeds
    unitary_cop_copy = unitary_cop.dup
    coils.sort.each do |coil|
      coil_type = 'SingleSpeed'
      coil_type = 'MultiSpeed' if coil.class.name.to_s.include? 'CoilCoolingDXMultiSpeed'
      # if the parameter 'unitary_cop' is a string then get the information on the new parameters for the coils from
      # the json table 'unitary_cop_ecm'
      if unitary_cop_copy.is_a?(String)
        search_criteria = {}
        search_criteria['name'] = unitary_cop_copy
        coil_name = coil.name.to_s
        if sql_db_vars_map.has_key? coil_name then coil.setName(sql_db_vars_map[coil_name])  end
        if coil_type == 'SingleSpeed'
          capacity_w = coil_cooling_dx_single_speed_find_capacity(coil)
        elsif coil_type == 'MultiSpeed'
          capacity_w = coil_cooling_dx_multi_speed_find_capacity(coil)
        end
        coil.setName(coil_name)
        cop_package = model_find_object(@standards_data['tables']['unitary_cop_ecm'], search_criteria, capacity_w)

        raise "Cannot not find #{unitary_cop_ecm} in the ECMS unitary_acs.json file.  Please check that the name is correctly spelled in the ECMS class unitary_acs.json file and in the code calling (directly or through another method) the ECMS class modify_unitary_eff method." if cop_package.empty?

        ecm_name = unitary_cop_copy
        unitary_cop = {
          'name' => ecm_name,
          'minimum_energy_efficiency_ratio' => cop_package['minimum_energy_efficiency_ratio'],
          'minimum_seasonal_energy_efficiency_ratio' => cop_package['minimum_seasonal_energy_efficiency_ratio'],
          'cool_cap_ft' => cop_package['cool_cap_ft'],
          'cool_cap_fflow' => cop_package['cool_cap_fflow'],
          'cool_eir_ft' => cop_package['cool_eir_ft'],
          'cool_eir_fflow' => cop_package['cool_eir_fflow'],
          'cool_plf_fplr' => cop_package['cool_eir_fplr']
        }
      end
      next if unitary_cop['minimum_energy_efficiency_ratio'].nil? && unitary_cop['minimum_seasonal_energy_efficiency_ratio'].nil? && unitary_cop['cool_cap_ft'].nil? &&
              unitary_cop['cool_cap_fflow'].nil? && unitary_cop['cool_eir_ft'].nil? && unitary_cop['cool_eir_fflow'].nil? && unitary_cop['cool_plf_fplr'].nil?

      # If the dx coil is on an air loop then update its cop and the performance curves when these are specified in the ecm data
      if (coil_type == 'SingleSpeed' && coil.airLoopHVAC.is_initialized && (!coil.name.to_s.include? "_ASHP")) ||
         (coil_type == 'MultiSpeed' && coil.containingHVACComponent.get.airLoopHVAC.is_initialized)
        cop = nil
        if unitary_cop['minimum_energy_efficiency_ratio']
          cop = eer_to_cop(unitary_cop['minimum_energy_efficiency_ratio'].to_f)
        elsif unitary_cop['minimum_seasonal_energy_efficiency_ratio']
          cop = seer_to_cop_cooling_with_fan(unitary_cop['minimum_seasonal_energy_efficiency_ratio'].to_f)
        end
        cool_cap_ft = nil
        cool_cap_ft = @standards_data['curves'].select { |curve| curve['name'] == unitary_cop['cool_cap_ft'] } if unitary_cop['cool_cap_ft']
        cool_cap_fflow = nil
        cool_cap_fflow = @standards_data['curves'].select { |curve| curve['name'] == unitary_cop['cool_cap_fflow'] } if unitary_cop['cool_cap_fflow']
        cool_eir_ft = nil
        cool_eir_ft = @standards_data['curves'].select { |curve| curve['name'] == unitary_cop['cool_eir_ft'] } if unitary_cop['cool_eir_ft']
        cool_eir_fflow = nil
        cool_eir_fflow = @standards_data['curves'].select { |curve| curve['name'] == unitary_cop['cool_eir_fflow'] } if unitary_cop['cool_eir_fflow']
        cool_plf_fplr = nil
        cool_plf_fplr = @standards_data['curves'].select { |curve| curve['name'] == unitary_cop['cool_plf_fplr'] } if unitary_cop['cool_plf_fplr']
        if coil_type == 'SingleSpeed'
          coil.setRatedCOP(cop) if cop
          coil.setTotalCoolingCapacityFunctionOfTemperatureCurve(cool_cap_ft) if cool_cap_ft
          coil.setTotalCoolingCapacityFunctionOfFlowFractionCurve(cool_cap_fflow) if cool_cap_fflow
          coil.setEnergyInputRatioFunctionOfTemperatureCurve(cool_eir_ft) if cool_eir_ft
          coil.setEnergyInputRatioFunctionOfFlowFractionCurve(cool_eir_fflow) if cool_eir_fflow
          coil.setPartLoadFractionCorrelationCurve(cool_plf_fplr) if cool_plf_fplr
        elsif coil_type == 'MultiSpeed'
          coil.stages.sort.each do |stage|
            stage.setGrossRatedCoolingCOP(cop) if cop
            stage.setTotalCoolingCapacityFunctionofTemperatureCurve(cool_cap_ft) if cool_cap_ft
            stage.setTotalCoolingCapacityFunctionofFlowFractionCurve(cool_cap_fflow) if cool_cap_fflow
            stage.setEnergyInputRatioFunctionofTemperatureCurve(cool_eir_ft) if cool_eir_ft
            stage.setEnergyInputRatioFunctionofFlowFractionCurve(cool_eir_fflow) if cool_eir_fflow
            stage.setPartLoadFractionCorrelationCurve(cool_plf_fplr) if cool_plf_fplr
          end
        end
        coil.setName('CoilCoolingDXSingleSpeed_dx-adv') if cop && coil_type == 'SingleSpeed'
        coil.setName('CoilCoolingDXMultiSpeed_dx-adv') if cop && coil_type == 'MultiSpeed'
      end
    end
  end

  # ============================================================================================================================
  # Despite the name, this method does not actually remove any air loops.  All air loops, hot water loops, cooling and
  # any existing baseboard heaters should already be gone.  The name is an artifact of the way ECM methods are named and
  # used.  With everything gone, this method adds a hot water loop (if required) and baseboard heating back in to all
  # zones requiring heating.  Originally, code was included in the 'apply_systems' method which would prevent the air
  # loops and other stuff from being created if someone did not want them.  But others felt that that was not a clear
  # way of doing things and did not feel the performance penalty of creating objects, then removing them, then creating
  # them again was significant.
  def add_ecm_remove_airloops_add_zone_baseboards(model:,
                                                  system_zones_map:,
                                                  system_doas_flags: nil,
                                                  zone_clg_eqpt_type: nil,
                                                  standard:,
                                                  primary_heating_fuel:)
    # Set the primary fuel set to default to to specific fuel type.
    standards_info = standard.standards_data

    if primary_heating_fuel == 'DefaultFuel'
      epw = BTAP::Environment::WeatherFile.new(model.weatherFile.get.path.get)
      primary_heating_fuel = standards_info['regional_fuel_use'].detect { |fuel_sources| fuel_sources['state_province_regions'].include?(epw.state_province_region) }['fueltype_set']
    end
    # Get fuelset.
    system_fuel_defaults = standards_info['fuel_type_sets'].detect { |fuel_type_set| fuel_type_set['name'] == primary_heating_fuel }
    raise("fuel_type_sets named #{primary_heating_fuel} not found in fuel_type_sets table.") if system_fuel_defaults.nil?

    # Assign fuel sources.
    boiler_fueltype = system_fuel_defaults['boiler_fueltype']
    baseboard_type = system_fuel_defaults['baseboard_type']
    mau_heating_coil_type = 'none'

    # Create the hot water loop if necessary.
    hw_loop = standard.create_hw_loop_if_required(
      baseboard_type,
      boiler_fueltype,
      mau_heating_coil_type,
      model
    )

    # Add baseboard heaters to each heated zone.
    system_zones_map.sort.each do |sname, zones|
      zones.each do |zone|
        standard.add_zone_baseboards(baseboard_type: baseboard_type,
                                     hw_loop: hw_loop,
                                     model: model,
                                     zone: zone)
      end
    end
  end

  # ============================================================================================================================
  # Apply advanced chiller measure
  def modify_chiller_efficiency(model:, chiller_type:)
    return if chiller_type.nil? || chiller_type == false || chiller_type == 'none' || chiller_type == 'NECB_Default'

    model.getChillerElectricEIRs.sort.each do |mod_chiller|
      ref_capacity_w = mod_chiller.referenceCapacity
      ref_capacity_w = ref_capacity_w.to_f

      ##### Look for a chiller set in chiller_set.json (with a capacity close to that of the existing chiller)
      chiller_set, chiller_min_cap, chiller_max_cap = find_chiller_set(chiller_type: chiller_type, ref_capacity_w: ref_capacity_w)

      ##### No need to replace any chillers with capacity = 0.001 W as per Kamel Haddad's comment
      if ref_capacity_w > 0.0011
        reset_chiller_efficiency(model: model, component: mod_chiller.to_ChillerElectricEIR.get, cop: chiller_set)
      end
    end

    ##### Change fan power of single-speed Cooling towers from 'Hard Sized' to Autosized (Otherwise, E+ gives the fatal error 'Autosizing of cooling tower UA failed for tower')
<<<<<<< HEAD
    model.getCoolingTowerSingleSpeeds.sort.each do |cooling_tower_single_speed|
      cooling_tower_single_speed.autosizeFanPoweratDesignAirFlowRate()
    end

=======
    model.getCoolingTowerSingleSpeeds.sort.each(&:autosizeFanPoweratDesignAirFlowRate)
>>>>>>> c75c51b2
  end

  def find_chiller_set(chiller_type:, ref_capacity_w:)
    if chiller_type.is_a?(String)
<<<<<<< HEAD

=======
>>>>>>> c75c51b2
      ##### Find the chiller that has the required capacity
      search_criteria = {}
      search_criteria['name'] = chiller_type
      capacity_w = ref_capacity_w
      chiller_packages = model_find_object(@standards_data['tables']['chiller_eff_ecm'], search_criteria, capacity_w)
      chiller_name = chiller_packages['notes']
      ecm_name = chiller_name
      chiller_set = {
<<<<<<< HEAD
          "notes" => ecm_name,
          "capacity_w" => chiller_packages['capacity_w'],
          "cop_w_by_w" => chiller_packages['cop_w_by_w'],
          "ref_leaving_chilled_water_temp_c" => chiller_packages['ref_leaving_chilled_water_temp_c'],
          "ref_entering_condenser_fluid_temp_c" => chiller_packages['ref_entering_condenser_fluid_temp_c'],
          "ref_chilled_water_flow_rate_m3_s" => chiller_packages['ref_chilled_water_flow_rate_m3_s'],
          "ref_condenser_fluid_flow_rate_m3_s" => chiller_packages['ref_condenser_fluid_flow_rate_m3_s'],
          "capft_curve" => chiller_packages['capft_curve'],
          "eirft_curve" => chiller_packages['eirft_curve'],
          "eirfplr_curve" => chiller_packages['eirfplr_curve'],
          "min_part_load_ratio" => chiller_packages['min_part_load_ratio'],
          "max_part_load_ratio" => chiller_packages['max_part_load_ratio'],
          "opt_part_load_ratio" => chiller_packages['opt_part_load_ratio'],
          "min_unloading_ratio" => chiller_packages['min_unloading_ratio'],
          "condenser_type" => chiller_packages['condenser_type'],
          "fraction_of_compressor_electric_consumption_rejected_by_condenser" => chiller_packages['fraction_of_compressor_electric_consumption_rejected_by_condenser'],
          "leaving_chilled_water_lower_temperature_limit_c" => chiller_packages['leaving_chilled_water_lower_temperature_limit_c'],
          "chiller_flow_mode" => chiller_packages['chiller_flow_mode'],
          "design_heat_recovery_water_flow_rate_m3_s" => chiller_packages['design_heat_recovery_water_flow_rate_m3_s'],
=======
        'notes' => ecm_name,
        'capacity_w' => chiller_packages['capacity_w'],
        'cop_w_by_w' => chiller_packages['cop_w_by_w'],
        'ref_leaving_chilled_water_temp_c' => chiller_packages['ref_leaving_chilled_water_temp_c'],
        'ref_entering_condenser_fluid_temp_c' => chiller_packages['ref_entering_condenser_fluid_temp_c'],
        'ref_chilled_water_flow_rate_m3_s' => chiller_packages['ref_chilled_water_flow_rate_m3_s'],
        'ref_condenser_fluid_flow_rate_m3_s' => chiller_packages['ref_condenser_fluid_flow_rate_m3_s'],
        'capft_curve' => chiller_packages['capft_curve'],
        'eirft_curve' => chiller_packages['eirft_curve'],
        'eirfplr_curve' => chiller_packages['eirfplr_curve'],
        'min_part_load_ratio' => chiller_packages['min_part_load_ratio'],
        'max_part_load_ratio' => chiller_packages['max_part_load_ratio'],
        'opt_part_load_ratio' => chiller_packages['opt_part_load_ratio'],
        'min_unloading_ratio' => chiller_packages['min_unloading_ratio'],
        'condenser_type' => chiller_packages['condenser_type'],
        'fraction_of_compressor_electric_consumption_rejected_by_condenser' => chiller_packages['fraction_of_compressor_electric_consumption_rejected_by_condenser'],
        'leaving_chilled_water_lower_temperature_limit_c' => chiller_packages['leaving_chilled_water_lower_temperature_limit_c'],
        'chiller_flow_mode' => chiller_packages['chiller_flow_mode'],
        'design_heat_recovery_water_flow_rate_m3_s' => chiller_packages['design_heat_recovery_water_flow_rate_m3_s']
>>>>>>> c75c51b2
      }
      chiller_min_cap = chiller_packages['minimum_capacity']
      chiller_max_cap = chiller_packages['maximum_capacity']
    end
<<<<<<< HEAD

    return chiller_set, chiller_min_cap, chiller_max_cap
  end

=======
    return chiller_set, chiller_min_cap, chiller_max_cap
  end

  # ============================================================================================================================
>>>>>>> c75c51b2
  def reset_chiller_efficiency(model:, component:, cop:)
    # Note that all parameters (except for the capacity) of an existing chiller are replaced with the ones of the VSD chiller, as per Kamel Haddad's comment.
    component.setName('ChillerElectricEIR_VSDCentrifugalWaterChiller')
    component.setReferenceCOP(cop['cop_w_by_w'])
    component.setReferenceLeavingChilledWaterTemperature(cop['ref_leaving_chilled_water_temp_c'])
    component.setReferenceEnteringCondenserFluidTemperature(cop['ref_entering_condenser_fluid_temp_c'])
<<<<<<< HEAD
    component.setReferenceChilledWaterFlowRate(cop['ref_chilled_water_flow_rate_m3_s'])
    component.setReferenceCondenserFluidFlowRate(cop['ref_condenser_fluid_flow_rate_m3_s'])
=======
    component.isReferenceChilledWaterFlowRateAutosized
    component.isReferenceCondenserFluidFlowRateAutosized
>>>>>>> c75c51b2
    component.setMinimumPartLoadRatio(cop['min_part_load_ratio'])
    component.setMaximumPartLoadRatio(cop['max_part_load_ratio'])
    component.setOptimumPartLoadRatio(cop['opt_part_load_ratio'])
    component.setMinimumUnloadingRatio(cop['min_unloading_ratio'])
    component.setCondenserType(cop['condenser_type'])
    component.setFractionofCompressorElectricConsumptionRejectedbyCondenser(cop['fraction_of_compressor_electric_consumption_rejected_by_condenser'])
    component.setLeavingChilledWaterLowerTemperatureLimit(cop['leaving_chilled_water_lower_temperature_limit_c'])
    component.setChillerFlowMode(cop['chiller_flow_mode'])
    component.setDesignHeatRecoveryWaterFlowRate(cop['design_heat_recovery_water_flow_rate_m3_s'])

    # set other fields of this object to nothing #Note that this could not be done for the 'Condenser Heat Recovery Relative Capacity Fraction' field as there is no 'reset' for this field.
<<<<<<< HEAD
    component.resetCondenserFanPowerRatio()
    component.resetSizingFactor()
    component.resetBasinHeaterCapacity()
    component.resetBasinHeaterSetpointTemperature()
=======
    component.resetCondenserFanPowerRatio
    component.resetSizingFactor
    component.resetBasinHeaterCapacity
    component.resetBasinHeaterSetpointTemperature
>>>>>>> c75c51b2
    component.resetBasinHeaterSchedule
    component.resetHeatRecoveryInletHighTemperatureLimitSchedule
    component.resetHeatRecoveryLeavingTemperatureSetpointNode

    ##### Replace cooling_capacity_function_of_temperature (CAPFT) curve
    capft_curve_name = cop['capft_curve'].to_s
    existing_curve = @standards_data['curves'].select { |curve| curve['name'] == capft_curve_name }
    raise "No chiller with the name #{capft_curve_name} could be found in the ECMS class curves.json file.  Please check both the ECMS class chiller_set.json and curves.json files to ensure the curve is entered and referenced correctly." if existing_curve.empty?
<<<<<<< HEAD
    capft_curve_data = (@standards_data['curves'].select { |curve| curve['name'] == capft_curve_name })[0]
    capft_curve = model_add_curve(model, capft_curve_name)
    if capft_curve
      component.setCoolingCapacityFunctionOfTemperature(capft_curve)
    else
      raise "There was a problem setting the CoolingCapacityFunctionOfTemperature curve named #{capft_curve_name} for #{component.name}.  Please ensure that the curve is entered and referenced correctly in the ECMS class curves.json and chiller_set.json files."
    end
=======

    capft_curve_data = (@standards_data['curves'].select { |curve| curve['name'] == capft_curve_name })[0]
    capft_curve = model_add_curve(model, capft_curve_name)
    component.setCoolingCapacityFunctionOfTemperature(capft_curve) if capft_curve
    raise "There was a problem setting the CoolingCapacityFunctionOfTemperature curve named #{capft_curve_name} for #{component.name}.  Please ensure that the curve is entered and referenced correctly in the ECMS class curves.json and chiller_set.json files." if !capft_curve
>>>>>>> c75c51b2

    ##### Replace electric_input_to_cooling_output_ratio_function_of_temperature (EIRFT) curve
    eirft_curve_name = cop['eirft_curve'].to_s
    existing_curve = @standards_data['curves'].select { |curve| curve['name'] == eirft_curve_name }
    raise "No chiller with the name #{eirft_curve_name} could be found in the ECMS class curves.json file.  Please check both the ECMS class chiller_set.json and curves.json files to ensure the curve is entered and referenced correctly." if existing_curve.empty?
<<<<<<< HEAD
    eirft_curve_data = (@standards_data['curves'].select { |curve| curve['name'] == eirft_curve_name })[0]
    eirft_curve = model_add_curve(model, eirft_curve_name)
    if eirft_curve
      component.setElectricInputToCoolingOutputRatioFunctionOfTemperature(eirft_curve)
    else
      raise "There was a problem setting the ElectricInputToCoolingOutputRatioFunctionOfTemperature curve named #{eirft_curve_name} for #{component.name}.  Please ensure that the curve is entered and referenced correctly in the ECMS class curves.json and chiller_set.json files."
    end
=======

    eirft_curve_data = (@standards_data['curves'].select { |curve| curve['name'] == eirft_curve_name })[0]
    eirft_curve = model_add_curve(model, eirft_curve_name)
    component.setElectricInputToCoolingOutputRatioFunctionOfTemperature(eirft_curve) if eirft_curve
    raise "There was a problem setting the ElectricInputToCoolingOutputRatioFunctionOfTemperature curve named #{eirft_curve_name} for #{component.name}.  Please ensure that the curve is entered and referenced correctly in the ECMS class curves.json and chiller_set.json files." if !eirft_curve
>>>>>>> c75c51b2

    ##### Replace electric_input_to_cooling_output_ratio_function_of_part_load_ratio (EIRFPLR) curve
    eirfplr_curve_name = cop['eirfplr_curve'].to_s
    existing_curve = @standards_data['curves'].select { |curve| curve['name'] == eirfplr_curve_name }
    raise "No chiller with the name #{eirfplr_curve_name} could be found in the ECMS class curves.json file.  Please check both the ECMS class chiller_set.json and curves.json files to ensure the curve is entered and referenced correctly." if existing_curve.empty?
<<<<<<< HEAD
    eirfplr_curve_data = (@standards_data['curves'].select { |curve| curve['name'] == eirfplr_curve_name })[0]
    eirfplr_curve = model_add_curve(model, eirfplr_curve_name)
    if eirfplr_curve
      component.setElectricInputToCoolingOutputRatioFunctionOfPLR(eirfplr_curve)
    else
      raise "There was a problem setting the ElectricInputToCoolingOutputRatioFunctionOfPLR curve named #{eirfplr_curve_name} for #{component.name}.  Please ensure that the curve is entered and referenced correctly in the ECMS class curves.json and chiller_set.json files."
    end

  end

  # ============================================================================================================================

=======

    eirfplr_curve_data = (@standards_data['curves'].select { |curve| curve['name'] == eirfplr_curve_name })[0]
    eirfplr_curve = model_add_curve(model, eirfplr_curve_name)
    component.setElectricInputToCoolingOutputRatioFunctionOfPLR(eirfplr_curve) if eirfplr_curve
    raise "There was a problem setting the ElectricInputToCoolingOutputRatioFunctionOfPLR curve named #{eirfplr_curve_name} for #{component.name}.  Please ensure that the curve is entered and referenced correctly in the ECMS class curves.json and chiller_set.json files." if !eirfplr_curve
  end

  # ============================================================================================================================
  # Add air side economizer for each airloop
  def add_airloop_economizer(model:, airloop_economizer_type:)
    return if airloop_economizer_type.nil? || (airloop_economizer_type.to_s == 'NECB_Default')

    if airloop_economizer_type.downcase == "differentialenthalpy"
      economizer_type = 'DifferentialEnthalpy'
    elsif airloop_economizer_type.downcase == "differentialdrybulb"
      economizer_type = 'DifferentialDryBulb'
    else
      OpenStudio.logFree(OpenStudio::Warn, 'openstudio.standards.airLoopHVACOutdoorAirSystem', "The air loop economizer type #{airloop_economizer_type} is not recognized.  Please make sure that the economizer being applied by the ECM is either a DifferentialEnthalpy or DifferentialDryBulb type.  No economizer will be applied.")
      return
    end

    model.getAirLoopHVACs.sort.each do |air_loop|
      oa_sys = air_loop.airLoopHVACOutdoorAirSystem
      if oa_sys.is_initialized
        oa_sys = oa_sys.get
        oa_control = oa_sys.getControllerOutdoorAir
        oa_control.setEconomizerControlType(economizer_type)
      end
    end
  end
>>>>>>> c75c51b2
end<|MERGE_RESOLUTION|>--- conflicted
+++ resolved
@@ -2659,7 +2659,6 @@
         end
         coil.setName(coil_name)
         cop_package = model_find_object(@standards_data['tables']['unitary_cop_ecm'], search_criteria, capacity_w)
-
         raise "Cannot not find #{unitary_cop_ecm} in the ECMS unitary_acs.json file.  Please check that the name is correctly spelled in the ECMS class unitary_acs.json file and in the code calling (directly or through another method) the ECMS class modify_unitary_eff method." if cop_package.empty?
 
         ecm_name = unitary_cop_copy
@@ -2787,22 +2786,11 @@
     end
 
     ##### Change fan power of single-speed Cooling towers from 'Hard Sized' to Autosized (Otherwise, E+ gives the fatal error 'Autosizing of cooling tower UA failed for tower')
-<<<<<<< HEAD
-    model.getCoolingTowerSingleSpeeds.sort.each do |cooling_tower_single_speed|
-      cooling_tower_single_speed.autosizeFanPoweratDesignAirFlowRate()
-    end
-
-=======
     model.getCoolingTowerSingleSpeeds.sort.each(&:autosizeFanPoweratDesignAirFlowRate)
->>>>>>> c75c51b2
   end
 
   def find_chiller_set(chiller_type:, ref_capacity_w:)
     if chiller_type.is_a?(String)
-<<<<<<< HEAD
-
-=======
->>>>>>> c75c51b2
       ##### Find the chiller that has the required capacity
       search_criteria = {}
       search_criteria['name'] = chiller_type
@@ -2811,27 +2799,6 @@
       chiller_name = chiller_packages['notes']
       ecm_name = chiller_name
       chiller_set = {
-<<<<<<< HEAD
-          "notes" => ecm_name,
-          "capacity_w" => chiller_packages['capacity_w'],
-          "cop_w_by_w" => chiller_packages['cop_w_by_w'],
-          "ref_leaving_chilled_water_temp_c" => chiller_packages['ref_leaving_chilled_water_temp_c'],
-          "ref_entering_condenser_fluid_temp_c" => chiller_packages['ref_entering_condenser_fluid_temp_c'],
-          "ref_chilled_water_flow_rate_m3_s" => chiller_packages['ref_chilled_water_flow_rate_m3_s'],
-          "ref_condenser_fluid_flow_rate_m3_s" => chiller_packages['ref_condenser_fluid_flow_rate_m3_s'],
-          "capft_curve" => chiller_packages['capft_curve'],
-          "eirft_curve" => chiller_packages['eirft_curve'],
-          "eirfplr_curve" => chiller_packages['eirfplr_curve'],
-          "min_part_load_ratio" => chiller_packages['min_part_load_ratio'],
-          "max_part_load_ratio" => chiller_packages['max_part_load_ratio'],
-          "opt_part_load_ratio" => chiller_packages['opt_part_load_ratio'],
-          "min_unloading_ratio" => chiller_packages['min_unloading_ratio'],
-          "condenser_type" => chiller_packages['condenser_type'],
-          "fraction_of_compressor_electric_consumption_rejected_by_condenser" => chiller_packages['fraction_of_compressor_electric_consumption_rejected_by_condenser'],
-          "leaving_chilled_water_lower_temperature_limit_c" => chiller_packages['leaving_chilled_water_lower_temperature_limit_c'],
-          "chiller_flow_mode" => chiller_packages['chiller_flow_mode'],
-          "design_heat_recovery_water_flow_rate_m3_s" => chiller_packages['design_heat_recovery_water_flow_rate_m3_s'],
-=======
         'notes' => ecm_name,
         'capacity_w' => chiller_packages['capacity_w'],
         'cop_w_by_w' => chiller_packages['cop_w_by_w'],
@@ -2851,35 +2818,22 @@
         'leaving_chilled_water_lower_temperature_limit_c' => chiller_packages['leaving_chilled_water_lower_temperature_limit_c'],
         'chiller_flow_mode' => chiller_packages['chiller_flow_mode'],
         'design_heat_recovery_water_flow_rate_m3_s' => chiller_packages['design_heat_recovery_water_flow_rate_m3_s']
->>>>>>> c75c51b2
       }
       chiller_min_cap = chiller_packages['minimum_capacity']
       chiller_max_cap = chiller_packages['maximum_capacity']
     end
-<<<<<<< HEAD
-
     return chiller_set, chiller_min_cap, chiller_max_cap
   end
 
-=======
-    return chiller_set, chiller_min_cap, chiller_max_cap
-  end
-
   # ============================================================================================================================
->>>>>>> c75c51b2
   def reset_chiller_efficiency(model:, component:, cop:)
     # Note that all parameters (except for the capacity) of an existing chiller are replaced with the ones of the VSD chiller, as per Kamel Haddad's comment.
     component.setName('ChillerElectricEIR_VSDCentrifugalWaterChiller')
     component.setReferenceCOP(cop['cop_w_by_w'])
     component.setReferenceLeavingChilledWaterTemperature(cop['ref_leaving_chilled_water_temp_c'])
     component.setReferenceEnteringCondenserFluidTemperature(cop['ref_entering_condenser_fluid_temp_c'])
-<<<<<<< HEAD
-    component.setReferenceChilledWaterFlowRate(cop['ref_chilled_water_flow_rate_m3_s'])
-    component.setReferenceCondenserFluidFlowRate(cop['ref_condenser_fluid_flow_rate_m3_s'])
-=======
     component.isReferenceChilledWaterFlowRateAutosized
     component.isReferenceCondenserFluidFlowRateAutosized
->>>>>>> c75c51b2
     component.setMinimumPartLoadRatio(cop['min_part_load_ratio'])
     component.setMaximumPartLoadRatio(cop['max_part_load_ratio'])
     component.setOptimumPartLoadRatio(cop['opt_part_load_ratio'])
@@ -2891,17 +2845,10 @@
     component.setDesignHeatRecoveryWaterFlowRate(cop['design_heat_recovery_water_flow_rate_m3_s'])
 
     # set other fields of this object to nothing #Note that this could not be done for the 'Condenser Heat Recovery Relative Capacity Fraction' field as there is no 'reset' for this field.
-<<<<<<< HEAD
-    component.resetCondenserFanPowerRatio()
-    component.resetSizingFactor()
-    component.resetBasinHeaterCapacity()
-    component.resetBasinHeaterSetpointTemperature()
-=======
     component.resetCondenserFanPowerRatio
     component.resetSizingFactor
     component.resetBasinHeaterCapacity
     component.resetBasinHeaterSetpointTemperature
->>>>>>> c75c51b2
     component.resetBasinHeaterSchedule
     component.resetHeatRecoveryInletHighTemperatureLimitSchedule
     component.resetHeatRecoveryLeavingTemperatureSetpointNode
@@ -2910,60 +2857,26 @@
     capft_curve_name = cop['capft_curve'].to_s
     existing_curve = @standards_data['curves'].select { |curve| curve['name'] == capft_curve_name }
     raise "No chiller with the name #{capft_curve_name} could be found in the ECMS class curves.json file.  Please check both the ECMS class chiller_set.json and curves.json files to ensure the curve is entered and referenced correctly." if existing_curve.empty?
-<<<<<<< HEAD
-    capft_curve_data = (@standards_data['curves'].select { |curve| curve['name'] == capft_curve_name })[0]
-    capft_curve = model_add_curve(model, capft_curve_name)
-    if capft_curve
-      component.setCoolingCapacityFunctionOfTemperature(capft_curve)
-    else
-      raise "There was a problem setting the CoolingCapacityFunctionOfTemperature curve named #{capft_curve_name} for #{component.name}.  Please ensure that the curve is entered and referenced correctly in the ECMS class curves.json and chiller_set.json files."
-    end
-=======
 
     capft_curve_data = (@standards_data['curves'].select { |curve| curve['name'] == capft_curve_name })[0]
     capft_curve = model_add_curve(model, capft_curve_name)
     component.setCoolingCapacityFunctionOfTemperature(capft_curve) if capft_curve
     raise "There was a problem setting the CoolingCapacityFunctionOfTemperature curve named #{capft_curve_name} for #{component.name}.  Please ensure that the curve is entered and referenced correctly in the ECMS class curves.json and chiller_set.json files." if !capft_curve
->>>>>>> c75c51b2
 
     ##### Replace electric_input_to_cooling_output_ratio_function_of_temperature (EIRFT) curve
     eirft_curve_name = cop['eirft_curve'].to_s
     existing_curve = @standards_data['curves'].select { |curve| curve['name'] == eirft_curve_name }
     raise "No chiller with the name #{eirft_curve_name} could be found in the ECMS class curves.json file.  Please check both the ECMS class chiller_set.json and curves.json files to ensure the curve is entered and referenced correctly." if existing_curve.empty?
-<<<<<<< HEAD
-    eirft_curve_data = (@standards_data['curves'].select { |curve| curve['name'] == eirft_curve_name })[0]
-    eirft_curve = model_add_curve(model, eirft_curve_name)
-    if eirft_curve
-      component.setElectricInputToCoolingOutputRatioFunctionOfTemperature(eirft_curve)
-    else
-      raise "There was a problem setting the ElectricInputToCoolingOutputRatioFunctionOfTemperature curve named #{eirft_curve_name} for #{component.name}.  Please ensure that the curve is entered and referenced correctly in the ECMS class curves.json and chiller_set.json files."
-    end
-=======
 
     eirft_curve_data = (@standards_data['curves'].select { |curve| curve['name'] == eirft_curve_name })[0]
     eirft_curve = model_add_curve(model, eirft_curve_name)
     component.setElectricInputToCoolingOutputRatioFunctionOfTemperature(eirft_curve) if eirft_curve
     raise "There was a problem setting the ElectricInputToCoolingOutputRatioFunctionOfTemperature curve named #{eirft_curve_name} for #{component.name}.  Please ensure that the curve is entered and referenced correctly in the ECMS class curves.json and chiller_set.json files." if !eirft_curve
->>>>>>> c75c51b2
 
     ##### Replace electric_input_to_cooling_output_ratio_function_of_part_load_ratio (EIRFPLR) curve
     eirfplr_curve_name = cop['eirfplr_curve'].to_s
     existing_curve = @standards_data['curves'].select { |curve| curve['name'] == eirfplr_curve_name }
     raise "No chiller with the name #{eirfplr_curve_name} could be found in the ECMS class curves.json file.  Please check both the ECMS class chiller_set.json and curves.json files to ensure the curve is entered and referenced correctly." if existing_curve.empty?
-<<<<<<< HEAD
-    eirfplr_curve_data = (@standards_data['curves'].select { |curve| curve['name'] == eirfplr_curve_name })[0]
-    eirfplr_curve = model_add_curve(model, eirfplr_curve_name)
-    if eirfplr_curve
-      component.setElectricInputToCoolingOutputRatioFunctionOfPLR(eirfplr_curve)
-    else
-      raise "There was a problem setting the ElectricInputToCoolingOutputRatioFunctionOfPLR curve named #{eirfplr_curve_name} for #{component.name}.  Please ensure that the curve is entered and referenced correctly in the ECMS class curves.json and chiller_set.json files."
-    end
-
-  end
-
-  # ============================================================================================================================
-
-=======
 
     eirfplr_curve_data = (@standards_data['curves'].select { |curve| curve['name'] == eirfplr_curve_name })[0]
     eirfplr_curve = model_add_curve(model, eirfplr_curve_name)
@@ -2994,5 +2907,4 @@
       end
     end
   end
->>>>>>> c75c51b2
 end