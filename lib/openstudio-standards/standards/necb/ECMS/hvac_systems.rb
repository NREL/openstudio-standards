class ECMS
  # =============================================================================================================================
  # Remove existing zone equipment
  def remove_all_zone_eqpt(sys_objs)
    sys_objs.each do |isys|
      isys.thermalZones.each do |izone|
        if izone.equipment.empty? then next end

        izone.equipment.each(&:remove)
      end
    end
  end

  # =============================================================================================================================
  # Remove hot-water plant loops
  def remove_hw_loops(model)
    model.getPlantLoops.each do |iloop|
      hw_loop = false
      iloop.supplyComponents.each do |icomp|
        if icomp.to_BoilerHotWater.is_initialized
          hw_loop = true
          break
        end
      end
      if hw_loop then iloop.remove end
    end
  end

  # =============================================================================================================================
  # Remove chilled-water plant loops
  def remove_chw_loops(model)
    model.getPlantLoops.each do |iloop|
      chw_loop = false
      iloop.supplyComponents.each do |icomp|
        if icomp.to_ChillerElectricEIR.is_initialized
          chw_loop = true
          break
        end
      end
      if chw_loop then iloop.remove end
    end
  end

  # =============================================================================================================================
  # Remove condenser-water plant loops
  def remove_cw_loops(model)
    model.getPlantLoops.each do |iloop|
      cw_loop = false
      iloop.supplyComponents.each do |icomp|
        if icomp.to_CoolingTowerSingleSpeed.is_initialized
          cw_loop = true
        end
      end
      if cw_loop then iloop.remove end
    end
  end

  # =============================================================================================================================
  # Remove air loops
  def remove_air_loops(model)
    # remove air loops
    model.getAirLoopHVACs.each(&:remove)
  end

  # =============================================================================================================================
  # Return map of systems to zones and set flag for dedicated outdoor air unit for each system
  def get_map_systems_to_zones(systems)
    map_systems_to_zones = {}
    system_doas_flags = {}
    systems.each do |system|
      zones = system.thermalZones
      map_systems_to_zones[system.name.to_s] = zones
      if system.sizingSystem.typeofLoadtoSizeOn.to_s == 'VentilationRequirement'
        system_doas_flags[system.name.to_s] = true
      else
        system_doas_flags[system.name.to_s] = false
      end
    end
    return map_systems_to_zones, system_doas_flags
  end

  # =============================================================================================================================
  # Return hash of zone and cooling equipment type in the zone
  def get_zone_clg_eqpt_type(model)
    zone_clg_eqpt_type = {}
    model.getThermalZones.each do |zone|
      zone.equipment.each do |eqpt|
        if eqpt.to_ZoneHVACPackagedTerminalAirConditioner.is_initialized
          zone_clg_eqpt_type[zone.name.to_s] = 'ZoneHVACPackagedTerminalAirConditioner'
          break
        end
      end
    end
    return zone_clg_eqpt_type
  end

  # =============================================================================================================================
  # Return hash of flags for whether storey is conditioned and average ceiling z-coordinates of building storeys.
  def get_storey_avg_clg_zcoords(model)
    storey_avg_clg_zcoords = {}
    model.getBuildingStorys.each do |storey|
      storey_avg_clg_zcoords[storey] = []
      storey_cond = false
      total_area = 0.0
      sum = 0.0
      raise("get_storey_avg_clg_zcoords: storey #{storey.name} has no spaces associated with it. Either delete the storey or " \
            "assign spaces to it") if storey.spaces.empty?
      storey.spaces.each do |space|
        # Determine if any of the spaces/zones of the storey are conditioned? If yes then the floor is considered to be conditioned
        if space.thermalZone.is_initialized
          zone = space.thermalZone.get
          if zone.thermostat.is_initialized
            if zone.thermostat.get.to_ThermostatSetpointDualSetpoint.is_initialized
              if zone.thermostat.get.to_ThermostatSetpointDualSetpoint.get.heatingSetpointTemperatureSchedule.is_initialized ||
                 zone.thermostat.get.to_ThermostatSetpointDualSetpoint.get.coolingSetpointTemperatureSchedule.is_initialized
                storey_cond = true
              end
            end
          end
        end
        # Find average height of z-coordinates of ceiling/roof of floor
        space.surfaces.each do |surf|
          if surf.surfaceType.to_s.upcase == 'ROOFCEILING'
            sum += (surf.centroid.z.to_f + space.zOrigin.to_f) * surf.grossArea.to_f
            total_area += surf.grossArea.to_f
          end
        end
      end
      storey_avg_clg_zcoords[storey] << storey_cond
      storey_avg_clg_zcoords[storey] << (sum / total_area)
    end

    return storey_avg_clg_zcoords
  end

  # =============================================================================================================================
  # Return x,y,z coordinates of exterior wall with largest area on the lowest floor
  def get_lowest_floor_ext_wall_centroid_coords(storeys_clg_zcoords)
    ext_wall = nil
    ext_wall_x = nil
    ext_wall_y = nil
    ext_wall_z = nil
    storeys_clg_zcoords.keys.each do |storey|
      max_area = 0.0
      sorted_spaces = storey.spaces.sort_by { |space| space.name.to_s }
      sorted_spaces.each do |space|
        ext_walls = space.surfaces.select { |surf| (surf.surfaceType.to_s.upcase == 'WALL') && (surf.outsideBoundaryCondition.to_s.upcase == 'OUTDOORS') }
        ext_walls = ext_walls.sort_by { |wall| wall.grossArea.to_f }
        if !ext_walls.empty?
          if ext_walls.last.grossArea.to_f > max_area
            max_area = ext_walls.last.grossArea.to_f
            ext_wall_x = ext_walls.last.centroid.x.to_f + space.xOrigin.to_f
            ext_wall_y = ext_walls.last.centroid.y.to_f + space.yOrigin.to_f
            ext_wall_z = ext_walls.last.centroid.z.to_f + space.zOrigin.to_f
            ext_wall = ext_walls.last
          end
        end
      end
      break unless !ext_wall
    end
    if !ext_wall
      OpenStudio.logFree(OpenStudio::Info, 'openstudiostandards.get_lowest_floor_ext_wall_centroid_coords', 'Did not find an exteior wall in the building!')
    end

    return ext_wall_x, ext_wall_y, ext_wall_z
  end

  # =============================================================================================================================
  # Return x,y,z coordinates of space centroid
  def get_space_centroid_coords(space)
    total_area = 0.0
    sum_x = 0.0
    sum_y = 0.0
    sum_z = 0.0
    space.surfaces.each do |surf|
      total_area += surf.grossArea.to_f
      sum_x += (surf.centroid.x.to_f + space.xOrigin.to_f) * surf.grossArea.to_f
      sum_y += (surf.centroid.y.to_f + space.yOrigin.to_f) * surf.grossArea.to_f
      sum_z += (surf.centroid.z.to_f + space.zOrigin.to_f) * surf.grossArea.to_f
    end
    space_centroid_x = sum_x / total_area
    space_centroid_y = sum_y / total_area
    space_centroid_z = sum_z / total_area

    return space_centroid_x, space_centroid_y, space_centroid_z
  end

  # =============================================================================================================================
  # Return x,y,z coordinates of the centroid of the roof of the storey
  def get_roof_centroid_coords(storey)
    sum_x = 0.0
    sum_y = 0.0
    sum_z = 0.0
    total_area = 0.0
    cent_x = nil
    cent_y = nil
    cent_z = nil
    storey.spaces.each do |space|
      roof_surfaces = space.surfaces.select { |surf| (surf.surfaceType.to_s.upcase == 'ROOFCEILING') && (surf.outsideBoundaryCondition.to_s.upcase == 'OUTDOORS') }
      roof_surfaces.each do |surf|
        sum_x += (surf.centroid.x.to_f + space.xOrigin.to_f) * surf.grossArea.to_f
        sum_y += (surf.centroid.y.to_f + space.yOrigin.to_f) * surf.grossArea.to_f
        sum_z += (surf.centroid.z.to_f + space.zOrigin.to_f) * surf.grossArea.to_f
        total_area += surf.grossArea.to_f
      end
    end
    if total_area > 0.0
      cent_x = sum_x / total_area
      cent_y = sum_y / total_area
      cent_z = sum_z / total_area
    else
      OpenStudio.logFree(OpenStudio::Info, 'openstudiostandards.get_roof_centroid_coords', 'Did not find a roof on the top floor!')
    end

    return cent_x, cent_y, cent_z
  end

  # =============================================================================================================================
  # Determine maximum equivalent and net vertical pipe runs for VRF model
  def get_max_vrf_pipe_lengths(model)
    # Get and sort floors average ceilings z-coordinates hash
    storeys_clg_zcoords = get_storey_avg_clg_zcoords(model)
    storeys_clg_zcoords = storeys_clg_zcoords.sort_by { |key, value| value[1] }.to_h # sort storeys hash based on ceiling/roof z-coordinate
    if storeys_clg_zcoords.values.last[0]
      # If the top floor is conditioned, then assume the top floor is not an attic floor and place the VRF outdoor unit at the roof centroid
      location_cent_x, location_cent_y, location_cent_z = get_roof_centroid_coords(storeys_clg_zcoords.keys.last)
    else
      # If the top floor is not conditioned, then assume it's an attic floor. In this case place the VRF outdoor unit next to the centroid
      # of the exterior wall with the largest area on the lowest floor.
      location_cent_x, location_cent_y, location_cent_z = get_lowest_floor_ext_wall_centroid_coords(storeys_clg_zcoords)
    end
    # Initialize distances
    max_equiv_distance = 0.0
    max_vert_distance = 0.0
    min_vert_distance = 0.0
    storeys_clg_zcoords.keys.each do |storey|
      next unless storeys_clg_zcoords[storey][0]

      storey.spaces.each do |space|
        # Is there a VRF terminal unit in the space/zone?
        vrf_term_units = []
        if space.thermalZone.is_initialized
          vrf_term_units = space.thermalZone.get.equipment.select { |eqpt| eqpt.to_ZoneHVACTerminalUnitVariableRefrigerantFlow.is_initialized }
        end
        next if vrf_term_units.empty?

        space_centroid_x, space_centroid_y, space_centroid_z = get_space_centroid_coords(space)
        # Update max horizontal and vertical distances if needed
        equiv_distance = (location_cent_x.to_f - space_centroid_x.to_f).abs +
                         (location_cent_y.to_f - space_centroid_y.to_f).abs +
                         (location_cent_z.to_f - space_centroid_z.to_f).abs
        if equiv_distance > max_equiv_distance then max_equiv_distance = equiv_distance end
        pos_vert_distance = [space_centroid_z.to_f - location_cent_z.to_f, 0.0].max
        if pos_vert_distance > max_vert_distance then max_vert_distance = pos_vert_distance end
        neg_vert_distance = [space_centroid_z.to_f - location_cent_z.to_f, 0.0].min
        if neg_vert_distance < min_vert_distance then min_vert_distance = neg_vert_distance end
      end
    end
    max_net_vert_distance = max_vert_distance + min_vert_distance

    return max_equiv_distance, max_net_vert_distance
  end

  # =============================================================================================================================
  # Add an outdoor VRF unit
  def add_outdoor_vrf_unit(model:,
                           ecm_name: nil,
                           condenser_type: 'AirCooled')
    outdoor_vrf_unit = OpenStudio::Model::AirConditionerVariableRefrigerantFlow.new(model)
    outdoor_vrf_unit.setName('VRF Outdoor Unit')
    outdoor_vrf_unit.setHeatPumpWasteHeatRecovery(true)
    outdoor_vrf_unit.setRatedHeatingCOP(4.0)
    outdoor_vrf_unit.setRatedCoolingCOP(4.0)
    outdoor_vrf_unit.setMinimumOutdoorTemperatureinHeatingMode(-25.0)
    outdoor_vrf_unit.setHeatingPerformanceCurveOutdoorTemperatureType('WetBulbTemperature')
    outdoor_vrf_unit.setMasterThermostatPriorityControlType('ThermostatOffsetPriority')
    outdoor_vrf_unit.setDefrostControl('OnDemand')
    outdoor_vrf_unit.setDefrostStrategy('ReverseCycle')
    outdoor_vrf_unit.autosizeResistiveDefrostHeaterCapacity
    outdoor_vrf_unit.setPipingCorrectionFactorforHeightinHeatingModeCoefficient(-0.00019231)
    outdoor_vrf_unit.setPipingCorrectionFactorforHeightinCoolingModeCoefficient(-0.00019231)
    outdoor_vrf_unit.setMinimumOutdoorTemperatureinHeatRecoveryMode(-5.0)
    outdoor_vrf_unit.setMaximumOutdoorTemperatureinHeatRecoveryMode(26.2)
    outdoor_vrf_unit.setInitialHeatRecoveryCoolingCapacityFraction(0.5)
    outdoor_vrf_unit.setHeatRecoveryCoolingCapacityTimeConstant(0.15)
    outdoor_vrf_unit.setInitialHeatRecoveryCoolingEnergyFraction(1.0)
    outdoor_vrf_unit.setHeatRecoveryCoolingEnergyTimeConstant(0.0)
    outdoor_vrf_unit.setInitialHeatRecoveryHeatingCapacityFraction(1.0)
    outdoor_vrf_unit.setHeatRecoveryHeatingCapacityTimeConstant(0.15)
    outdoor_vrf_unit.setInitialHeatRecoveryHeatingEnergyFraction(1.0)
    outdoor_vrf_unit.setHeatRecoveryCoolingEnergyTimeConstant(0.0)
    outdoor_vrf_unit.setMinimumHeatPumpPartLoadRatio(0.5)
    outdoor_vrf_unit.setCondenserType(condenser_type)
    outdoor_vrf_unit.setCrankcaseHeaterPowerperCompressor(1.0e-6)
    outdoor_vrf_unit.setMinimumOutdoorTemperatureinCoolingMode(-10)
    heat_defrost_eir_ft = nil
    if ecm_name
      search_criteria = {}
      search_criteria['name'] = 'Mitsubishi_Hyper_Heating_VRF_Outdoor_Unit'
      props = model_find_object(standards_data['tables']['heat_pump_heating_ecm']['table'], search_criteria, 1.0)
      heat_defrost_eir_ft = model_add_curve(model, props['heat_defrost_eir_ft'])
    end
    if heat_defrost_eir_ft
      outdoor_vrf_unit.setDefrostEnergyInputRatioModifierFunctionofTemperatureCurve(heat_defrost_eir_ft)
    else
      OpenStudio.logFree(OpenStudio::Warn, 'openstudio.standards.AirConditionerVariableRefrigerantFlow', "For #{outdoor_vrf_unit.name}, cannot find heat_defrost_eir_ft curve, will not be set.")
    end

    return outdoor_vrf_unit
  end

  # =============================================================================================================================
  # Method to determine whether zone can have terminal vrf equipment. Zones with no vrf terminal equipment are characterized by
  # transient occupancy such is the case for corridors, stairwells, storage, ...
  def zone_with_no_vrf_eqpt?(zone)
    space_types_to_skip = {}
    space_types_to_skip['NECB2011'] = ['Atrium - H < 13m',
                                       'Atrium - H > 13m',
                                       'Audience - auditorium',
                                       'Corr. < 2.4m wide',
                                       'Corr. >= 2.4m wide',
                                       'Electrical/Mechanical',
                                       'Hospital corr. < 2.4m',
                                       'Hospital corr. >= 2.4m',
                                       'Mfg - corr. < 2.4m',
                                       'Mfg - corr. >= 2.4m',
                                       'Lobby - elevator',
                                       'Lobby - hotel',
                                       'Lobby - motion picture',
                                       'Lobby - other',
                                       'Lobby - performance arts',
                                       'Locker room',
                                       'Parking garage space',
                                       'Stairway',
                                       'Storage area',
                                       'Storage area - occsens',
                                       'Storage area - refrigerated',
                                       'Storage area - refrigerated - occsens',
                                       'Washroom',
                                       'Warehouse - fine',
                                       'Warehouse - fine - refrigerated',
                                       'Warehouse - med/blk',
                                       'Warehouse - med/blk - refrigerated',
                                       'Warehouse - med/blk2',
                                       'Warehouse - med/blk2 - refrigerated',
                                       'Hotel/Motel - lobby']

    space_types_to_skip['NECB2015'] = ['Atrium (height < 6m)',
                                       'Atrium (6 =< height <= 12m)',
                                       'Atrium (height > 12m)',
                                       'Computer/Server room-sch-A',
                                       'Copy/Print room',
                                       'Corridor/Transition area - hospital',
                                       'Corridor/Transition area - manufacturing facility',
                                       'Corridor/Transition area - space designed to ANSI/IES RP-28',
                                       'Corridor/Transition area other',
                                       'Electrical/Mechanical room',
                                       'Emergency vehicle garage',
                                       'Lobby - elevator',
                                       'Lobby - hotel',
                                       'Lobby - motion picture theatre',
                                       'Lobby - performing arts theatre',
                                       'Lobby - space designed to ANSI/IES RP-28',
                                       'Lobby - other',
                                       'Locker room',
                                       'Storage garage interior',
                                       'Storage room < 5 m2',
                                       'Storage room <= 5 m2 <= 100 m2',
                                       'Storage room > 100 m2',
                                       'Washroom - space designed to ANSI/IES RP-28',
                                       'Washroom - other',
                                       'Warehouse storage area medium to bulky palletized items',
                                       'Warehouse storage area small hand-carried items(4)']

    space_types_to_skip['NECB2017'] = ['Atrium (height < 6m)',
                                       'Atrium (6 =< height <= 12m)',
                                       'Atrium (height > 12m)',
                                       'Computer/Server room',
                                       'Copy/Print room',
                                       'Corridor/Transition area - hospital',
                                       'Corridor/Transition area - manufacturing facility',
                                       'Corridor/Transition area - space designed to ANSI/IES RP-28',
                                       'Corridor/Transition area other',
                                       'Electrical/Mechanical room',
                                       'Emergency vehicle garage',
                                       'Lobby - elevator',
                                       'Lobby - hotel',
                                       'Lobby - motion picture theatre',
                                       'Lobby - performing arts theatre',
                                       'Lobby - space designed to ANSI/IES RP-28',
                                       'Lobby - other',
                                       'Locker room',
                                       'Stairway/Stairwell',
                                       'Storage garage interior',
                                       'Storage room < 5 m2',
                                       'Storage room <= 5 m2 <= 100 m2',
                                       'Storage room > 100 m2',
                                       'Washroom - space designed to ANSI/IES RP-28',
                                       'Washroom - other',
                                       'Warehouse storage area medium to bulky palletized items',
                                       'Warehouse storage area small hand-carried items(4)']

    zone_does_not_have_vrf_eqpt = false
    zone.spaces.each do |space|
      space_types_to_skip.each do |std, spfs|
        spfs.each do |spf|
          if space.spaceType.get.name.to_s.downcase.include? spf.downcase
            zone_does_not_have_vrf_eqpt = true
            break
          end
        end
        break if zone_does_not_have_vrf_eqpt
      end
      break if zone_does_not_have_vrf_eqpt
    end
  end

  #=============================================================================================================================
  # Get building storey for a zone
  def get_zone_storey(zone)
    zone_storey = nil
    zone.model.getBuildingStorys.each do |storey|
      storey.spaces.each do |space|
        if space.thermalZone.get.name.to_s == zone.name.to_s
          zone_storey = storey
          break
        end
      end
      break if !zone_storey.nil?
    end
    return zone_storey
  end

  #==============================================================================================================================
  # Get a map of bldg storeys and zones
  def get_storey_zones_map(system_zones_map)
    storey_zones_map = {}
    system_zones_map.each do |sys,zones|
      zones.each do |zone|
        storey = get_zone_storey(zone)
        storey_zones_map[storey.name.to_s] = [] if !storey_zones_map.has_key? storey.name.to_s
        storey_zones_map[storey.name.to_s] << zone
      end
    end
    return storey_zones_map
  end

  #==============================================================================================================================
  # Update the map between systems and zones
  def update_system_zones_map(model,system_zones_map,system_zones_map_option,system_key)
    updated_system_zones_map = {}
    if system_zones_map_option == 'one_sys_per_bldg'
      system_zones_map.each do |sname,zones|
        updated_system_zones_map[system_key] = [] if !updated_system_zones_map.has_key? system_key
        updated_system_zones_map[system_key] += zones
      end
    elsif system_zones_map_option == 'one_sys_per_floor'
      storey_zones_map = get_storey_zones_map(system_zones_map)
      storey_zones_map.each do |storey_name,zones|
        sys_name = "#{system_key}_#{storey_name.gsub(' ','_')}"
        updated_system_zones_map[sys_name] = [] if !updated_system_zones_map.has_key? sys_name
        updated_system_zones_map[sys_name] += zones
      end
    end

    return updated_system_zones_map
  end

  # =============================================================================================================================
  # The first 5 letters of the air loop name designate the system type (sys_abbr). This method updates the system type designation
  # in the air loop name. At the same time the chosen air loop names are checked to avoid duplicate names from being used in the
  # hash for system to zones.
  def update_system_zones_map_keys(system_zones_map,sys_abbr)
    updated_system_zones_map = {}
    system_zones_map.each do |sname,zones|
      updated_sys_name = "#{sys_abbr}#{sname[5..-1]}"
      if !updated_system_zones_map.has_key? updated_sys_name
        updated_system_zones_map[updated_sys_name] = zones
      else
        updated_sys_name_set = false
        index = 1
        while !updated_sys_name_set
          updated_sys_name = "#{sys_abbr}#{sname[5..-1]}"
          updated_sys_name.chop! if updated_sys_name.split.size > 1
          updated_sys_name = updated_sys_name + index.to_s
          if !updated_system_zones_map.has_key? updated_sys_name
            updated_sys_name_set = true
            updated_system_zones_map[updated_sys_name] = zones
          end
          index += 1
        end
      end
    end

    return updated_system_zones_map
  end

  # =============================================================================================================================
  # Add equipment for ECM 'hs08_ccashp_vrf':
  #   -Constant-volume DOAS with air-source heat pump for heating and cooling and electric backup
  #   -Zonal terminal VRF units connected to an outdoor VRF condenser unit
  #   -Zonal electric or hot-water backup
  def add_ecm_hs08_ccashp_vrf(
    model:,
    system_zones_map:,
    system_doas_flags:,
    ecm_system_zones_map_option:,
    standard:,
    air_sys_eqpt_type: 'ccashp')

    # Get the heating fuel type from the system fuels object defined by the standards object
    heating_fuel = standard.fuel_type_set.ecm_fueltype

    # Create one hot-water loop for hot-water baseboards if required
    hw_loop = nil
    hw_loop = add_hotwater_loop(model: model, fuel_type_set: standard.fuel_type_set) if standard.fuel_type_set.baseboard_type == 'Hot Water' || standard.fuel_type_set.force_airloop_hot_water

    # Update system zones map if needed
    system_zones_map = update_system_zones_map_keys(system_zones_map,'sys_1')
    system_zones_map = update_system_zones_map(model,system_zones_map,ecm_system_zones_map_option,'sys_1') if ecm_system_zones_map_option != 'NECB_Default'
    # Add outdoor VRF unit
    outdoor_vrf_unit = add_outdoor_vrf_unit(model: model, ecm_name: 'hs08_ccashp_vrf')
    eqpt_name = 'Mitsubishi_Hyper_Heating_VRF_Outdoor_Unit'
    airconditioner_variablerefrigerantflow_cooling_apply_curves(outdoor_vrf_unit,eqpt_name)
    airconditioner_variablerefrigerantflow_heating_apply_curves(outdoor_vrf_unit,eqpt_name)
    # Update system doas flags
    system_doas_flags = {}
    system_zones_map.keys.each { |sname| system_doas_flags[sname] = true }

    # use system zones map and generate new air system and zonal equipment
    system_zones_map.sort.each do |sys_name, zones|
      sys_info = air_sys_comps_assumptions(sys_name: sys_name,
                                           zones: zones,
                                           system_doas_flags: system_doas_flags)
      sys_supp_htg_eqpt_type = 'coil_electric'
      sys_supp_htg_eqpt_type = 'coil_gas' if heating_fuel == 'NaturalGas'
      sys_supp_htg_eqpt_type = 'coil_hw' if standard.fuel_type_set.force_airloop_hot_water
      airloop,clg_dx_coil,htg_dx_coil,return_fan = add_air_system(model: model,
                                           zones: zones,
                                           sys_abbr: sys_info['sys_abbr'],
                                           sys_vent_type: sys_info['sys_vent_type'],
                                           sys_heat_rec_type: sys_info['sys_heat_rec_type'],
                                           sys_htg_eqpt_type: air_sys_eqpt_type,
                                           sys_supp_htg_eqpt_type: sys_supp_htg_eqpt_type,
                                           sys_clg_eqpt_type: air_sys_eqpt_type,
                                           sys_supp_fan_type: sys_info['sys_supp_fan_type'],
                                           sys_ret_fan_type: sys_info['sys_ret_fan_type'],
<<<<<<< HEAD
                                           sys_setpoint_mgr_type: sys_info['sys_setpoint_mgr_type'],
                                           hw_loop: hw_loop)
=======
                                           sys_setpoint_mgr_type: 'warmest',
                                           hw_loop: hw_loop)

>>>>>>> f226c94a
      # Appy performance curves
      if air_sys_eqpt_type == 'ccashp'
        eqpt_name = 'Mitsubishi_Hyper_Heating_VRF_Outdoor_Unit RTU'
        coil_cooling_dx_variable_speed_apply_curves(clg_dx_coil, eqpt_name)
        coil_heating_dx_variable_speed_apply_curves(htg_dx_coil, eqpt_name)
      elsif air_sys_eqpt_type == 'ashp'
        eqpt_name = 'NECB2015_ASHP'
        coil_cooling_dx_single_speed_apply_curves(clg_dx_coil, eqpt_name)
        coil_heating_dx_single_speed_apply_curves(htg_dx_coil, eqpt_name)
      else
        raise("add_ecm_hs08_ccashp_vrf: The air system equipment type is neither an ashp nor a ccashp")
      end
      # add zone equipment and diffuser
      # add terminal VRF units
      add_zone_eqpt(model: model,
                    airloop: airloop,
                    zones: zones,
                    outdoor_unit: outdoor_vrf_unit,
                    zone_diffuser_type: sys_info['zone_diffuser_type'],
                    zone_htg_eqpt_type: 'vrf',
                    zone_supp_htg_eqpt_type: 'none',
                    zone_clg_eqpt_type: 'vrf',
                    zone_fan_type: 'On_Off',
                    hw_loop: hw_loop)
      # add electric or hot-water baseboards for backup; Type of baseboard follows the primary heating fuel used in the building model.
      zone_htg_eqpt_type = 'baseboard_hotwater' if standard.fuel_type_set.baseboard_type == 'Hot Water'
      zone_htg_eqpt_type = 'baseboard_electric' if standard.fuel_type_set.baseboard_type == 'Electric'

      add_zone_eqpt(model: model,
                    airloop: airloop,
                    zones: zones,
                    outdoor_unit: nil,
                    zone_diffuser_type: nil,
                    zone_htg_eqpt_type: zone_htg_eqpt_type,
                    zone_supp_htg_eqpt_type: 'none',
                    zone_clg_eqpt_type: 'none',
                    zone_fan_type: 'none',
                    hw_loop: hw_loop)
      # Now we can find and apply maximum horizontal and vertical distances between outdoor vrf unit and zones with vrf terminal units
      max_hor_pipe_length, max_vert_pipe_length = get_max_vrf_pipe_lengths(model)
      outdoor_vrf_unit.setEquivalentPipingLengthusedforPipingCorrectionFactorinCoolingMode(max_hor_pipe_length)
      outdoor_vrf_unit.setEquivalentPipingLengthusedforPipingCorrectionFactorinHeatingMode(max_hor_pipe_length)
      outdoor_vrf_unit.setVerticalHeightusedforPipingCorrectionFactor(max_vert_pipe_length)
    end
  end

  # =============================================================================================================================
  # Apply efficiencies for ECM 'hs08_ccashp_vrf'
  def apply_efficiency_ecm_hs08_ccashp_vrf(model, standard, air_sys_eqpt_type: 'ccashp')
    # Use same performance data as ECM 'hs09_ccashpsys' for air system
    if air_sys_eqpt_type == 'ccashp'
      apply_efficiency_ecm_hs09_ccashp_baseboard(model,standard)
    elsif air_sys_eqpt_type == 'ashp'
      apply_efficiency_ecm_hs12_ashp_baseboard(model,standard)
    end
    # Apply efficiency for VRF units
    eqpt_name = 'Mitsubishi_Hyper_Heating_VRF_Outdoor_Unit'
    search_criteria = {}
    search_criteria['name'] = eqpt_name
    model.getAirConditionerVariableRefrigerantFlows.sort.each do |vrf_unit|
      airconditioner_variablerefrigerantflow_cooling_apply_cop(vrf_unit, search_criteria)
      airconditioner_variablerefrigerantflow_heating_apply_cop(vrf_unit, search_criteria)
    end
    # Set fan size of VRF terminal units
    fan_power_per_flow_rate = 150.0 # based on Mitsubishi data: 100 low and 200 high (W-s/m3)
    model.getZoneHVACTerminalUnitVariableRefrigerantFlows.each do |iunit|
      fan = iunit.supplyAirFan.to_FanOnOff.get
      fan_pr_rise = fan_power_per_flow_rate * (fan.fanEfficiency * fan.motorEfficiency)
      fan.setPressureRise(fan_pr_rise)
    end
    # Set fan size of unit heaters
    model.getZoneHVACUnitHeaters.each do |iunit|
      fan = iunit.supplyAirFan.to_FanConstantVolume.get
      fan_pr_rise = fan_power_per_flow_rate * (fan.fanEfficiency * fan.motorEfficiency)
      fan.setPressureRise(fan_pr_rise)
    end

  end

  # =============================================================================================================================
  # create air loop
  def create_airloop(model, sys_vent_type)
    airloop = OpenStudio::Model::AirLoopHVAC.new(model)
    airloop.sizingSystem.setPreheatDesignTemperature(7.0)
    airloop.sizingSystem.setPreheatDesignHumidityRatio(0.008)
    airloop.sizingSystem.setPrecoolDesignTemperature(13.0)
    airloop.sizingSystem.setPrecoolDesignHumidityRatio(0.008)
    airloop.sizingSystem.setSizingOption('NonCoincident')
    airloop.sizingSystem.setCoolingDesignAirFlowMethod('DesignDay')
    airloop.sizingSystem.setCoolingDesignAirFlowRate(0.0)
    airloop.sizingSystem.setHeatingDesignAirFlowMethod('DesignDay')
    airloop.sizingSystem.setHeatingDesignAirFlowRate(0.0)
    airloop.sizingSystem.setSystemOutdoorAirMethod('ZoneSum')
    airloop.sizingSystem.setCentralCoolingDesignSupplyAirHumidityRatio(0.0085)
    airloop.sizingSystem.setCentralHeatingDesignSupplyAirHumidityRatio(0.0080)
    if model.version < OpenStudio::VersionString.new('2.7.0')
      airloop.sizingSystem.setMinimumSystemAirFlowRatio(1.0)
    else
      airloop.sizingSystem.setCentralHeatingMaximumSystemAirFlowRatio(1.0)
    end
    case sys_vent_type.downcase
    when 'doas'
      airloop.sizingSystem.setAllOutdoorAirinCooling(true)
      airloop.sizingSystem.setAllOutdoorAirinHeating(true)
      airloop.sizingSystem.setTypeofLoadtoSizeOn('VentilationRequirement')
      airloop.sizingSystem.setCentralCoolingDesignSupplyAirTemperature(13.0)
      airloop.sizingSystem.setCentralHeatingDesignSupplyAirTemperature(22.0)
    when 'mixed'
      airloop.sizingSystem.setAllOutdoorAirinCooling(false)
      airloop.sizingSystem.setAllOutdoorAirinHeating(false)
      airloop.sizingSystem.setTypeofLoadtoSizeOn('Sensible')
      airloop.sizingSystem.setCentralCoolingDesignSupplyAirTemperature(13.0)
      airloop.sizingSystem.setCentralHeatingDesignSupplyAirTemperature(43.0)
    end

    return airloop
  end

  # =============================================================================================================================
  # create air system setpoint manager
  def create_air_sys_spm(model,
                         setpoint_mgr_type,
                         zones)
    spm = nil
    case setpoint_mgr_type.downcase
    when 'scheduled'
      sat = 20.0
      sat_sch = OpenStudio::Model::ScheduleRuleset.new(model)
      sat_sch.defaultDaySchedule.addValue(OpenStudio::Time.new(0, 24, 0, 0), sat)
      spm = OpenStudio::Model::SetpointManagerScheduled.new(model, sat_sch)
    when 'single_zone_reheat'
      spm = OpenStudio::Model::SetpointManagerSingleZoneReheat.new(model)
      spm.setControlZone(zones[0])
      spm.setMinimumSupplyAirTemperature(13.0)
      spm.setMaximumSupplyAirTemperature(43.0)
    when 'warmest'
      spm = OpenStudio::Model::SetpointManagerWarmest.new(model)
      spm.setMinimumSetpointTemperature(13.0)
      spm.setMaximumSetpointTemperature(22.0)
    end

    return spm
  end

  # =============================================================================================================================
  # create air system fan
  def create_air_sys_fan(model, fan_type)
    fan = nil
    case fan_type.downcase
    when 'constant_volume'
      fan = OpenStudio::Model::FanConstantVolume.new(model)
      fan.setName('FanConstantVolume')
    when 'variable_volume'
      fan = OpenStudio::Model::FanVariableVolume.new(model)
      fan.setName('FanVariableVolume')
    when 'on_off'
      fan = OpenStudio::Model::FanOnOff.new(model)
      fan.setName('FanOnOff')
    end

    return fan
  end

  # =============================================================================================================================
  # create air system cooling equipment
  def create_air_sys_clg_eqpt(model, clg_eqpt_type)
    clg_eqpt = nil
    case clg_eqpt_type.downcase
    when 'ashp'
      clg_eqpt = OpenStudio::Model::CoilCoolingDXSingleSpeed.new(model)
      clg_eqpt.setName('CoilCoolingDxSingleSpeed_ASHP')
      clg_eqpt.setCrankcaseHeaterCapacity(1.0e-6)
    when 'ccashp'
      clg_eqpt = OpenStudio::Model::CoilCoolingDXVariableSpeed.new(model)
      clg_eqpt.setName('CoilCoolingDXVariableSpeed_CCASHP')
      clg_eqpt_speed1 = OpenStudio::Model::CoilCoolingDXVariableSpeedSpeedData.new(model)
      clg_eqpt.addSpeed(clg_eqpt_speed1)
      clg_eqpt.setNominalSpeedLevel(1)
      clg_eqpt.setCrankcaseHeaterCapacity(1.0e-6)
    when 'coil_chw'
      clg_eqpt = OpenStudio::Model::CoilCoolingWater.new(model)
      clg_eqpt.setName('CoilCoolingWater')
    when 'vrf'
      clg_eqpt = OpenStudio::Model::CoilCoolingDXVariableRefrigerantFlow.new(model)
      clg_eqpt.setName('CoilCoolingDXVariableRefrigerantFlow')
    end

    return clg_eqpt
  end

  # =============================================================================================================================
  # create air system heating equipment
  def create_air_sys_htg_eqpt(model, htg_eqpt_type, hw_loop = nil)
    always_on = model.alwaysOnDiscreteSchedule
    htg_eqpt = nil
    case htg_eqpt_type.downcase
    when 'coil_electric'
      htg_eqpt = OpenStudio::Model::CoilHeatingElectric.new(model, always_on)
      htg_eqpt.setName('CoilHeatingElectric')
    when 'coil_gas'
      htg_eqpt = OpenStudio::Model::CoilHeatingGas.new(model, always_on)
      htg_eqpt.setName('CoilHeatingGas')
    when 'ashp'
      htg_eqpt = OpenStudio::Model::CoilHeatingDXSingleSpeed.new(model)
      htg_eqpt.setName('CoilHeatingDXSingleSpeed_ASHP')
      htg_eqpt.setDefrostStrategy('ReverseCycle')
      htg_eqpt.setDefrostControl('OnDemand')
      htg_eqpt.setCrankcaseHeaterCapacity(1.0e-6)
    when 'ccashp'
      htg_eqpt = OpenStudio::Model::CoilHeatingDXVariableSpeed.new(model)
      htg_eqpt.setName('CoilHeatingDXVariableSpeed_CCASHP')
      htg_eqpt_speed1 = OpenStudio::Model::CoilHeatingDXVariableSpeedSpeedData.new(model)
      htg_eqpt.addSpeed(htg_eqpt_speed1)
      htg_eqpt.setNominalSpeedLevel(1)
      htg_eqpt.setMinimumOutdoorDryBulbTemperatureforCompressorOperation(-25.0)
      htg_eqpt.setDefrostStrategy('ReverseCycle')
      htg_eqpt.setDefrostControl('OnDemand')
      htg_eqpt.setCrankcaseHeaterCapacity(1.0e-6)
    when 'coil_hw'
      htg_eqpt = OpenStudio::Model::CoilHeatingWater.new(model)
      htg_eqpt.setName('CoilHeatingWater')
      hw_loop.addDemandBranchForComponent(htg_eqpt) unless hw_loop.nil?
    end

    return htg_eqpt
  end

  # =============================================================================================================================
  # add air system with all its components
  def add_air_system(model:,
                     zones:,
                     sys_abbr:,
                     sys_vent_type:,
                     sys_heat_rec_type:,
                     sys_htg_eqpt_type:,
                     sys_supp_htg_eqpt_type:,
                     sys_clg_eqpt_type:,
                     sys_supp_fan_type:,
                     sys_ret_fan_type:,
                     sys_setpoint_mgr_type:,
                     hw_loop: nil)

    # create all the needed components and the air loop
    airloop = create_airloop(model, sys_vent_type)
    setpoint_mgr = create_air_sys_spm(model, sys_setpoint_mgr_type, zones)
    supply_fan = create_air_sys_fan(model, sys_supp_fan_type)
    supply_fan.setName('Supply Fan') if supply_fan
    return_fan = create_air_sys_fan(model, sys_ret_fan_type)
    return_fan.setName('Return Fan') if return_fan
    htg_eqpt = create_air_sys_htg_eqpt(model, sys_htg_eqpt_type)
    supp_htg_eqpt = create_air_sys_htg_eqpt(model, sys_supp_htg_eqpt_type, hw_loop)
    clg_eqpt = create_air_sys_clg_eqpt(model, sys_clg_eqpt_type)
    # add components to the air loop
    clg_eqpt.addToNode(airloop.supplyOutletNode) if clg_eqpt
    htg_eqpt.addToNode(airloop.supplyOutletNode) if htg_eqpt
    supp_htg_eqpt.addToNode(airloop.supplyOutletNode) if supp_htg_eqpt
    supply_fan.addToNode(airloop.supplyOutletNode) if supply_fan
    setpoint_mgr.addToNode(airloop.supplyOutletNode) if setpoint_mgr

    # OA controller
    oa_controller = OpenStudio::Model::ControllerOutdoorAir.new(model)
    oa_controller.autosizeMinimumOutdoorAirFlowRate
    oa_system = OpenStudio::Model::AirLoopHVACOutdoorAirSystem.new(model, oa_controller)
    oa_system.addToNode(airloop.supplyInletNode)

    # Set airloop name
    sys_name_pars = {}
    sys_name_pars['sys_hr'] = 'none'
    sys_name_pars['sys_clg'] = sys_clg_eqpt_type
    sys_name_pars['sys_htg'] = sys_htg_eqpt_type
    sys_name_pars['sys_sf'] = 'cv' if sys_supp_fan_type == 'constant_volume'
    sys_name_pars['sys_sf'] = 'vv' if sys_supp_fan_type == 'variable_volume'
    sys_name_pars['zone_htg'] = 'none'
    sys_name_pars['zone_clg'] = 'none'
    sys_name_pars['sys_rf'] = 'none'
    sys_name_pars['sys_rf'] = 'cv' if sys_ret_fan_type == 'constant_volume'
    sys_name_pars['sys_rf'] = 'vv' if sys_ret_fan_type == 'variable_volume'
    assign_base_sys_name( air_loop: airloop,
                          sys_abbr: sys_abbr,
                          sys_oa: sys_vent_type,
                          sys_name_pars: sys_name_pars)
    return airloop, clg_eqpt, htg_eqpt, return_fan
  end

  # =============================================================================================================================
  # create zone diffuser
  def create_zone_diffuser(model, zone_diffuser_type, zone)
    always_on = model.alwaysOnDiscreteSchedule
    diffuser = nil
    case zone_diffuser_type.downcase
    when 'single_duct_uncontrolled'
      diffuser = OpenStudio::Model::AirTerminalSingleDuctUncontrolled.new(model, always_on)
    when 'single_duct_vav_reheat'
      reheat_coil = OpenStudio::Model::CoilHeatingElectric.new(model, always_on)
      diffuser = OpenStudio::Model::AirTerminalSingleDuctVAVReheat.new(model, always_on, reheat_coil)
      # diffuser.setFixedMinimumAirFlowRate(0.002 * zone.floorArea )
      diffuser.setMaximumReheatAirTemperature(43.0)
      diffuser.setDamperHeatingAction('Normal')
    end

    return diffuser
  end

  # =============================================================================================================================
  # create zonal heating equipment
  def create_zone_htg_eqpt(model, zone_htg_eqpt_type, hw_loop)
    always_on = model.alwaysOnDiscreteSchedule
    always_off = model.alwaysOffDiscreteSchedule
    htg_eqpt = nil
    case zone_htg_eqpt_type.downcase
    when 'baseboard_electric'
      htg_eqpt = OpenStudio::Model::ZoneHVACBaseboardConvectiveElectric.new(model)
      htg_eqpt.setName('ZoneHVACBaseboardConvectiveElectric')
    when 'baseboard_hotwater'
      htg_coil = OpenStudio::Model::CoilHeatingWaterBaseboard.new(model)
      htg_coil.setName("CoilHeatingWaterBaseboard")
      hw_loop.addDemandBranchForComponent(htg_coil)
      htg_eqpt = OpenStudio::Model::ZoneHVACBaseboardConvectiveWater.new(model, model.alwaysOnDiscreteSchedule, htg_coil)
      htg_eqpt.setName('ZoneHVACBaseboardConvectiveWater')
    when 'coil_electric', 'ptac_electric_off', 'unitheater_electric'
      htg_eqpt = OpenStudio::Model::CoilHeatingElectric.new(model, always_on)
      htg_eqpt.setName('CoilHeatingElectric')
      htg_eqpt.setAvailabilitySchedule(always_off) if zone_htg_eqpt_type == 'ptac_electric_off'
    when 'fancoil_4pipe'
      htg_eqpt = OpenStudio::Model::CoilHeatingWater.new(model)
      htg_eqpt.setName('CoilHeatingWater_FanCoil')
    when 'pthp'
      htg_eqpt = OpenStudio::Model::CoilHeatingDXSingleSpeed.new(model)
      htg_eqpt.setName('CoilHeatingDXSingleSpeed_PTHP')
      htg_eqpt.setDefrostStrategy('ReverseCycle')
      htg_eqpt.setDefrostControl('OnDemand')
      htg_eqpt.setCrankcaseHeaterCapacity(1.0e-6)
    when 'vrf'
      htg_eqpt = OpenStudio::Model::CoilHeatingDXVariableRefrigerantFlow.new(model)
      htg_eqpt.setName('CoilHeatingDXVariableRefrigerantFlow')
    end

    return htg_eqpt
  end

  # =============================================================================================================================
  # create zonal cooling equipment
  def create_zone_clg_eqpt(model, zone_clg_eqpt_type)
    always_on = model.alwaysOnDiscreteSchedule
    clg_eqpt = nil
    case zone_clg_eqpt_type.downcase
    when 'fancoil_4pipe'
      clg_eqpt = OpenStudio::Model::CoilCoolingWater.new(model)
      clg_eqpt.setName('CoilCoolingWater_FanCoil')
    when 'ptac_electric_off', 'pthp'
      clg_eqpt = OpenStudio::Model::CoilCoolingDXSingleSpeed.new(model)
      clg_eqpt.setName('CoilCoolingDXSingleSpeed_PTHP') if zone_clg_eqpt_type.downcase == 'pthp'
      clg_eqpt.setName('CoilCoolingDXSingleSpeed_PTAC') if zone_clg_eqpt_type.downcase == 'ptac_electric_off'
      clg_eqpt.setCrankcaseHeaterCapacity(1.0e-6)
    when 'vrf'
      clg_eqpt = OpenStudio::Model::CoilCoolingDXVariableRefrigerantFlow.new(model)
      clg_eqpt.setName('CoilCoolingDXVariableRefrigerantFlow')
    end

    return clg_eqpt
  end

  # =============================================================================================================================
  # create zpne container eqpt
  def create_zone_container_eqpt(model:,
                                 zone_cont_eqpt_type:,
                                 zone_htg_eqpt:,
                                 zone_supp_htg_eqpt:,
                                 zone_clg_eqpt:,
                                 zone_fan:,
                                 zone_vent_off: true)

    always_on = model.alwaysOnDiscreteSchedule
    always_off = model.alwaysOffDiscreteSchedule
    zone_eqpt = nil
    case zone_cont_eqpt_type.downcase
    when 'fancoil_4pipe'
      zone_eqpt = OpenStudio::Model::ZoneHVACFourPipeFanCoil.new(model, always_on, zone_fan, zone_clg_eqpt, zone_htg_eqpt)
      zone_eqpt.setName('ZoneHVACFourPipeFanCoil')
      zone_eqpt.setSupplyAirFanOperatingModeSchedule(always_off)
      zone_eqpt.setMaximumOutdoorAirFlowRate(1.0e-6)
    when 'ptac_electric_off'
      zone_eqpt = OpenStudio::Model::ZoneHVACPackagedTerminalAirConditioner.new(model, always_on, zone_fan, zone_htg_eqpt, zone_clg_eqpt)
      zone_eqpt.setName('ZoneHVACPackagedTerminalAirConditioner')
      zone_eqpt.setSupplyAirFanOperatingModeSchedule(always_off)
      if zone_vent_off
        zone_eqpt.setOutdoorAirFlowRateDuringCoolingOperation(1.0e-6)
        zone_eqpt.setOutdoorAirFlowRateDuringHeatingOperation(1.0e-6)
        zone_eqpt.setOutdoorAirFlowRateWhenNoCoolingorHeatingisNeeded(1.0e-6)
      end
    when 'pthp'
      zone_eqpt = OpenStudio::Model::ZoneHVACPackagedTerminalHeatPump.new(model, always_on, zone_fan, zone_htg_eqpt, zone_clg_eqpt, zone_supp_htg_eqpt)
      zone_eqpt.setName('ZoneHVACPackagedTerminalHeatPump')
      if zone_vent_off
        zone_eqpt.setOutdoorAirFlowRateDuringCoolingOperation(1.0e-6)
        zone_eqpt.setOutdoorAirFlowRateDuringHeatingOperation(1.0e-6)
        zone_eqpt.setOutdoorAirFlowRateWhenNoCoolingorHeatingisNeeded(1.0e-6)
        zone_eqpt.setSupplyAirFanOperatingModeSchedule(always_off)
      end
    when 'unitheater_electric'
      zone_eqpt = OpenStudio::Model::ZoneHVACUnitHeater.new(model, always_on, zone_fan, zone_htg_eqpt)
      zone_eqpt.setName('ZoneHVACUnitHeater')
      zone_eqpt.setFanControlType('OnOff')
    when 'vrf'
      zone_eqpt = OpenStudio::Model::ZoneHVACTerminalUnitVariableRefrigerantFlow.new(model, zone_clg_eqpt, zone_htg_eqpt, zone_fan)
      zone_eqpt.setName('ZoneHVACTerminalUnitVariableRefrigerantFlow')
      zone_eqpt.setSupplyAirFanOperatingModeSchedule(always_off)
      if zone_vent_off
        zone_eqpt.setOutdoorAirFlowRateDuringCoolingOperation(1.0e-6)
        zone_eqpt.setOutdoorAirFlowRateDuringHeatingOperation(1.0e-6)
        zone_eqpt.setOutdoorAirFlowRateWhenNoCoolingorHeatingisNeeded(1.0e-6)
        zone_eqpt.setZoneTerminalUnitOffParasiticElectricEnergyUse(1.0e-6)
        zone_eqpt.setZoneTerminalUnitOnParasiticElectricEnergyUse(1.0e-6)
      end
    end

    return zone_eqpt
  end

  # =============================================================================================================================
  # add zonal heating and cooling equipment
  def add_zone_eqpt(model:,
                    airloop:,
                    zones:,
                    outdoor_unit:,
                    zone_diffuser_type:,
                    zone_htg_eqpt_type:,
                    zone_supp_htg_eqpt_type:,
                    zone_clg_eqpt_type:,
                    zone_fan_type:,
                    hw_loop: nil)

    always_on = model.alwaysOnDiscreteSchedule
    zones.sort.each do |zone|
      # during the first call to this method for a zone, the diffuser type has to be specified if there is an air loop serving the zone
      if zone_diffuser_type
        zone.sizingZone.setZoneCoolingDesignSupplyAirTemperature(13.0)
        zone.sizingZone.setZoneHeatingDesignSupplyAirTemperature(43.0)
        zone.sizingZone.setZoneCoolingSizingFactor(1.1)
        zone.sizingZone.setZoneHeatingSizingFactor(1.3)
        diffuser = create_zone_diffuser(model, zone_diffuser_type, zone)
        airloop.removeBranchForZone(zone)
        airloop.addBranchForZone(zone, diffuser.to_StraightComponent)
      end
      clg_eqpt = create_zone_clg_eqpt(model, zone_clg_eqpt_type)
      htg_eqpt = create_zone_htg_eqpt(model, zone_htg_eqpt_type, hw_loop)
      supp_htg_eqpt = create_zone_htg_eqpt(model, zone_supp_htg_eqpt_type, hw_loop)
      fan = create_air_sys_fan(model, zone_fan_type)
      # for container zonal equipment call method "create_zone_container_equipment"
      this_is_container_comp = false
      if (zone_htg_eqpt_type == 'pthp') || (zone_htg_eqpt_type == 'vrf') ||
         (zone_htg_eqpt_type.include? 'unitheater') || (zone_htg_eqpt_type.include? 'ptac') ||
         (zone_htg_eqpt_type.include? 'fancoil')
        this_is_container_comp = true
        zone_cont_eqpt = create_zone_container_eqpt(model: model,
                                                    zone_cont_eqpt_type: zone_htg_eqpt_type,
                                                    zone_htg_eqpt: htg_eqpt,
                                                    zone_supp_htg_eqpt: supp_htg_eqpt,
                                                    zone_clg_eqpt: clg_eqpt,
                                                    zone_fan: fan)
      end
      if zone_cont_eqpt
        zone_cont_eqpt.addToThermalZone(zone)
        outdoor_unit.addTerminal(zone_cont_eqpt) if outdoor_unit
      elsif htg_eqpt && !this_is_container_comp
        htg_eqpt.addToThermalZone(zone)
      end
    end
    sys_name_zone_htg_eqpt_type = zone_htg_eqpt_type
    sys_name_zone_htg_eqpt_type = 'b-e' if zone_htg_eqpt_type == 'baseboard_electric' || zone_htg_eqpt_type == 'ptac_electric_off'
    sys_name_zone_htg_eqpt_type = 'b-hw' if zone_htg_eqpt_type == 'baseboard_hotwater'
    sys_name_zone_clg_eqpt_type = zone_clg_eqpt_type
    sys_name_zone_clg_eqpt_type = 'ptac' if zone_clg_eqpt_type == 'ptac_electric_off'
    update_sys_name(airloop, zone_htg: sys_name_zone_htg_eqpt_type, zone_clg: sys_name_zone_clg_eqpt_type) if zone_diffuser_type
  end

  # =============================================================================================================================
  # add plant loop pump
  def create_plantloop_pump(model, loop_pump_type)

    pump = nil
    case loop_pump_type.downcase
    when "constant_speed"
      pump = OpenStudio::Model::PumpConstantSpeed.new(model)
      pump.setName("PumpConstantSpeed")
    when "variable_speed"
      pump = OpenStudio::Model::PumpVariableSpeed.new(model)
      pump.setName("PumpVariableSpeed")
    end

    return pump
  end

  # =============================================================================================================================
  # add plant loop heating eqpt
  # created by: kamel.haddad@nrcan-rncan.gc.ca (August 2021)
  def create_plantloop_htg_eqpt(model, loop_htg_eqpt_type)

    htg_eqpt = nil
    case loop_htg_eqpt_type.downcase
    when "district_heating"
      if model.version < OpenStudio::VersionString.new('3.7.0')
        htg_eqpt = OpenStudio::Model::DistrictHeating.new(model)
      else
        htg_eqpt = OpenStudio::Model::DistrictHeatingWater.new(model)
      end
      htg_eqpt.setName("DistrictHeating")

    when "heatpump_watertowater_equationfit"
      htg_eqpt = OpenStudio::Model::HeatPumpWaterToWaterEquationFitHeating.new(model)
      htg_eqpt.setName("HeatPumpWaterToWaterEquationFitHeating")
    when "heatpump_plantloop_eir_heating"
      htg_eqpt = OpenStudio::Model::HeatPumpPlantLoopEIRHeating.new(model)
      htg_eqpt.setName("HeatPumpPlantLoopEIRHeating")
    end

    return htg_eqpt
  end

  # =============================================================================================================================
  # add plant loop cooling eqpt
  def create_plantloop_clg_eqpt(model, loop_clg_eqpt_type)

    clg_eqpt = nil
    case loop_clg_eqpt_type.downcase
    when "chiller_electric_eir"
      clg_eqpt = OpenStudio::Model::ChillerElectricEIR.new(model)
      clg_eqpt.setName("ChillerElectricEIR")
    when "district_cooling"
      clg_eqpt = OpenStudio::Model::DistrictCooling.new(model)
      clg_eqpt.setName("DistrictCooling")
    when "heatpump_watertowater_equationfit"
      clg_eqpt = OpenStudio::Model::HeatPumpWaterToWaterEquationFitCooling.new(model)
      clg_eqpt.setName("HeatPumpWaterToWaterEquationFitCooling")
    when "heatpump_plantloop_eir_cooling"
      clg_eqpt = OpenStudio::Model::HeatPumpPlantLoopEIRCooling.new(model)
      clg_eqpt.setName("HeatPumpPlantLoopEIRCooling")
    end

    return clg_eqpt

  end

  # =============================================================================================================================
  # add plant loop setpoint manager
  def create_plantloop_spm( model, loop_spm_type, loop_setpoint)

    spm = nil
    case loop_spm_type.downcase
    when "scheduled"
      sch = OpenStudio::Model::ScheduleConstant.new(model)
      sch.setValue(loop_setpoint)
      spm = OpenStudio::Model::SetpointManagerScheduled.new(model,sch)
      spm.setName("SetpointManagerScheduled")
    when "followgroundtemperature"
      spm = OpenStudio::Model::SetpointManagerFollowGroundTemperature.new(model)
      spm.setReferenceGroundTemperatureObjectType("Site:GroundTemperature:Deep")
      spm.setMinimumSetpointTemperature(0.0)
    end

    return spm
  end

  # =============================================================================================================================
  # add plant loop heat rejection equipment
  def create_plantloop_heat_rej_eqpt(model, loop_heat_rej_eqpt_type)

    heat_rej_eqpt = nil
    case loop_heat_rej_eqpt_type.downcase
    when "tower_single_speed"
      heat_rej_eqpt = OpenStudio::Model::CoolingTowerSingleSpeed.new(model)
      heat_rej_eqpt.setName("CoolingTowerSingleSpeed")
    when "vertical_ground_hx"
      heat_rej_eqpt = OpenStudio::Model::GroundHeatExchangerVertical.new(model)
      heat_rej_eqpt.setName("GroundHeatExchangerVertical")
    when "district_heating"
      if model.version < OpenStudio::VersionString.new('3.7.0')
        heat_rej_eqpt = OpenStudio::Model::DistrictHeating.new(model)
      else
        heat_rej_eqpt = OpenStudio::Model::DistrictHeatingWater.new(model)
      end
      heat_rej_eqpt.setName("DistrictHeating")
    when "district_cooling"
      heat_rej_eqpt = OpenStudio::Model::DistrictCooling.new(model)
      heat_rej_eqpt.setName("DistrictCooling")
    end

    return heat_rej_eqpt
  end

  # =============================================================================================================================
  # add plant loop with all its components
  def add_plantloop(model:,
                    loop_htg_eqpt_type:,
                    loop_clg_eqpt_type:,
                    loop_heat_rej_eqpt_type:,
                    loop_pump_type:,
                    loop_spm_type:,
                    loop_setpoint:,
                    loop_temp_diff:)

    # create all the needed components and the plant loop
    plantloop = OpenStudio::Model::PlantLoop.new(model)
    spm = create_plantloop_spm(model, loop_spm_type, loop_setpoint)
    pump = create_plantloop_pump(model, loop_pump_type)
    htg_eqpt = create_plantloop_htg_eqpt(model, loop_htg_eqpt_type)
    clg_eqpt = create_plantloop_clg_eqpt(model, loop_clg_eqpt_type)
    heat_rej_eqpt = create_plantloop_heat_rej_eqpt(model, loop_heat_rej_eqpt_type)
    if heat_rej_eqpt.nil?
      if !htg_eqpt.nil?
        plantloop.sizingPlant.setLoopType('Heating')
        plantloop.setName("HW PlantLoop")
        eqpt = htg_eqpt
      elsif !clg_eqpt.nil?
        plantloop.sizingPlant.setLoopType('Cooling')
        plantloop.setName("CHW PlantLoop")
        eqpt = clg_eqpt
      end
    elsif !heat_rej_eqpt.nil?
      plantloop.sizingPlant.setLoopType('Condenser')
      plantloop.setName("Condenser PlantLoop")
      eqpt = heat_rej_eqpt
    end
    plantloop.sizingPlant.setDesignLoopExitTemperature(loop_setpoint) if loop_setpoint != 'none'
    plantloop.sizingPlant.setLoopDesignTemperatureDifference(loop_temp_diff) if loop_temp_diff != 'none'
    bypass_pipe = OpenStudio::Model::PipeAdiabatic.new(model)
    supply_outlet_pipe = OpenStudio::Model::PipeAdiabatic.new(model)
    supply_inlet_node = plantloop.supplyInletNode
    supply_outlet_node = plantloop.supplyOutletNode
    pump.addToNode(supply_inlet_node)
    plantloop.addSupplyBranchForComponent(eqpt)
    plantloop.addSupplyBranchForComponent(bypass_pipe)
    supply_outlet_pipe.addToNode(supply_outlet_node)
    spm.addToNode(supply_outlet_node) if loop_spm_type != 'none'

    return plantloop,eqpt
  end

  # =============================================================================================================================
  # Set assumptions for type of components for air system based on the number of zones served by the system and whether it's
  # a mixed or doas.
  def air_sys_comps_assumptions(sys_name:,
                                zones:,
                                system_doas_flags:)

    sys_info = {}
    sys_info['sys_abbr'] = sys_name.split('|')[0]
    sys_info['sys_vent_type'] = 'mixed'
    sys_info['sys_vent_type'] = 'doas' if system_doas_flags[sys_name.to_s]
    sys_info['sys_heat_rec_type'] = 'none'
    sys_info['sys_htg_eqpt_type'] = 'coil_electric'
    sys_info['sys_supp_htg_eqpt_type'] = 'none'
    sys_info['sys_clg_eqpt_type'] = 'coil_dx'
    if (zones.size == 1) || (sys_info['sys_abbr'] == 'sys_4')
      sys_info['sys_setpoint_mgr_type'] = 'single_zone_reheat'
      sys_info['sys_setpoint_mgr_type'] = 'scheduled' if system_doas_flags[sys_name.to_s]
      sys_info['sys_supp_fan_type'] = 'constant_volume'
      sys_info['sys_ret_fan_type'] = 'none'
      sys_info['zone_diffuser_type'] = 'single_duct_uncontrolled'
    elsif zones.size > 1
      if system_doas_flags[sys_name.to_s]
        sys_info['sys_setpoint_mgr_type'] = 'scheduled'
        sys_info['sys_supp_fan_type'] = 'constant_volume'
        sys_info['sys_ret_fan_type'] = 'none'
        sys_info['zone_diffuser_type'] = 'single_duct_uncontrolled'
      else
        sys_info['sys_setpoint_mgr_type'] = 'warmest'
        sys_info['sys_supp_fan_type'] = 'variable_volume'
        sys_info['sys_ret_fan_type'] = 'variable_volume'
        sys_info['zone_diffuser_type'] = 'single_duct_vav_reheat'
      end
    end

    return sys_info
  end

  # =============================================================================================================================
  # Add equipment for ecm "hs09_ccashp_baseboard":
  #   -Constant-volume reheat system for single zone systems
  #   -VAV system with reheat for non DOAS multi-zone systems
  #   -Cold-climate air-source heat pump for heating and cooling with electric backup
  #   -Electric or hot-water baseboards
  def add_ecm_hs09_ccashp_baseboard(model:,
                                    system_zones_map:,    # hash of ailoop names as keys and array of zones as values
                                    system_doas_flags:,   # hash of system names as keys and flag for DOAS as values
                                    ecm_system_zones_map_option:,
                                    standard:)

    # Get the heating fuel type from the system fuels object defined by the standards object
    heating_fuel = standard.fuel_type_set.ecm_fueltype

    # Create one hot-water loop for hot-water baseboards if required
    hw_loop = nil
    hw_loop = add_hotwater_loop(model: model, fuel_type_set: standard.fuel_type_set) if standard.fuel_type_set.baseboard_type == 'Hot Water' || standard.fuel_type_set.force_airloop_hot_water

    # Set supplemental heating for air loop
    sys_supp_htg_eqpt_type = 'coil_electric'
    sys_supp_htg_eqpt_type = 'coil_gas' if heating_fuel == 'NaturalGas'
    sys_supp_htg_eqpt_type = 'coil_hw' if standard.fuel_type_set.force_airloop_hot_water
    systems = []
    system_zones_map.sort.each do |sys_name, zones|
      sys_info = air_sys_comps_assumptions(sys_name: sys_name,
                                           zones: zones,
                                           system_doas_flags: system_doas_flags)
      # add airloop and its equipment
      airloop,clg_dx_coil,htg_dx_coil,return_fan = add_air_system(
        model: model,
        zones: zones,
        sys_abbr: sys_info['sys_abbr'],
        sys_vent_type: sys_info['sys_vent_type'],
        sys_heat_rec_type: sys_info['sys_heat_rec_type'],
        sys_htg_eqpt_type: 'ccashp',
        sys_supp_htg_eqpt_type: sys_supp_htg_eqpt_type,
        sys_clg_eqpt_type: 'ccashp',
        sys_supp_fan_type: sys_info['sys_supp_fan_type'],
        sys_ret_fan_type: sys_info['sys_ret_fan_type'],
        sys_setpoint_mgr_type: sys_info['sys_setpoint_mgr_type'],
        hw_loop: hw_loop
      )
      # Apply performance curves
      eqpt_name = 'Mitsubishi_Hyper_Heating_VRF_Outdoor_Unit RTU'
      coil_cooling_dx_variable_speed_apply_curves(clg_dx_coil, eqpt_name)
      coil_heating_dx_variable_speed_apply_curves(htg_dx_coil, eqpt_name)
      # add zone equipment and diffuser
      if sys_info['sys_vent_type'] == 'doas'
        zone_htg_eqpt_type = 'ptac_electric_off'
        zone_clg_eqpt_type = 'ptac_electric_off'
        zone_fan_type = 'on_off'
      else
        zone_htg_eqpt_type = 'baseboard_electric' if standard.fuel_type_set.baseboard_type == 'Electric'
        zone_htg_eqpt_type = 'baseboard_hotwater' if standard.fuel_type_set.baseboard_type == 'Hot Water'
        zone_clg_eqpt_type = 'none'
        zone_fan_type = 'none'
      end
      add_zone_eqpt(model: model,
                    airloop: airloop,
                    zones: zones,
                    outdoor_unit: nil,
                    zone_diffuser_type: sys_info['zone_diffuser_type'],
                    zone_htg_eqpt_type: zone_htg_eqpt_type,
                    zone_supp_htg_eqpt_type: 'none',
                    zone_clg_eqpt_type: zone_clg_eqpt_type,
                    zone_fan_type: zone_fan_type,
                    hw_loop: hw_loop)
      # for doas use baseboard electric or hotwater as backup for PTAC units
      if sys_info['sys_vent_type'] == 'doas'
        zone_htg_eqpt_type = 'baseboard_electric' if standard.fuel_type_set.baseboard_type == 'Electric'
        zone_htg_eqpt_type = 'baseboard_hotwater' if standard.fuel_type_set.baseboard_type == 'Hot Water'
        add_zone_eqpt(model: model,
                      airloop: airloop,
                      zones: zones,
                      outdoor_unit: nil,
                      zone_diffuser_type: nil,
                      zone_htg_eqpt_type: zone_htg_eqpt_type,
                      zone_supp_htg_eqpt_type: 'none',
                      zone_clg_eqpt_type: 'none',
                      zone_fan_type: 'none',
                      hw_loop: hw_loop)
      end
      return_fan.addToNode(airloop.returnAirNode.get) if return_fan
      systems << airloop
    end

    return systems
  end

  # =============================================================================================================================
  # Apply effiencies for ECM "hs09_ccashp_baseboard"
  def apply_efficiency_ecm_hs09_ccashp_baseboard(model,standard)
    # fraction of electric backup heating coil capacity assigned to dx heating coil
    fr_backup_coil_cap_as_dx_coil_cap = 0.5
    model.getAirLoopHVACs.sort.each do |isys|
      clg_dx_coil = nil
      htg_dx_coil = nil
      backup_coil = nil
      fans = []
      # Find the components on the air loop
      isys.supplyComponents.sort.each do |icomp|
        if icomp.to_CoilCoolingDXVariableSpeed.is_initialized
          clg_dx_coil = icomp.to_CoilCoolingDXVariableSpeed.get
        elsif icomp.to_CoilHeatingDXVariableSpeed.is_initialized
          htg_dx_coil = icomp.to_CoilHeatingDXVariableSpeed.get
        elsif icomp.to_CoilHeatingElectric.is_initialized
          backup_coil = icomp.to_CoilHeatingElectric.get
        elsif icomp.to_CoilHeatingGas.is_initialized
          backup_coil = icomp.to_CoilHeatingGas.get
        elsif icomp.to_CoilHeatingWater.is_initialized
          backup_coil = icomp.to_CoilHeatingWater.get
        elsif icomp.to_FanConstantVolume.is_initialized
          fans << icomp.to_FanConstantVolume.get
        elsif icomp.to_FanVariableVolume.is_initialized
          fans << icomp.to_FanVariableVolume.get
        end
      end
      if clg_dx_coil && htg_dx_coil && backup_coil
        clg_dx_coil_init_name = get_hvac_comp_init_name(clg_dx_coil, false)
        clg_dx_coil.setName(clg_dx_coil_init_name)
        if clg_dx_coil.autosizedGrossRatedTotalCoolingCapacityAtSelectedNominalSpeedLevel.is_initialized
          max_pd = 0.0
          supply_fan = nil
          fans.each do |fan|
            if fan.pressureRise.to_f > max_pd
              max_pd = fan.pressureRise.to_f
              supply_fan = fan # assume supply fan has higher pressure drop
            end
          end
          # There is an error in EnergyPlus in the estimated capacity of the coil "CoilCoolingDXVariableSpeed".
          # Here the capacity reported by OS is adjusted to estimate an appropriate capacity for the cooling coil.
          # The autosized capacity is corrected for the actual fan flow rate and fan power.
          if supply_fan.maximumFlowRate.is_initialized
            fan_max_afr = supply_fan.maximumFlowRate.to_f
          elsif supply_fan.autosizedMaximumFlowRate.is_initialized
            fan_max_afr = supply_fan.autosizedMaximumFlowRate.to_f
          else
            raise "Fan flow rate is undefined for fan #{supply_fan.name.to_s}"
          end
          if clg_dx_coil.ratedAirFlowRateAtSelectedNominalSpeedLevel.is_initialized
            clg_dx_coil_afr = clg_dx_coil.ratedAirFlowRateAtSelectedNominalSpeedLevel.to_f
          elsif clg_dx_coil.autosizedRatedAirFlowRateAtSelectedNominalSpeedLevel.is_initialized
            clg_dx_coil_afr = clg_dx_coil.autosizedRatedAirFlowRateAtSelectedNominalSpeedLevel.to_f
          else
            raise "Rated air flow rate at selected nominal speed level is undefined for coil #{clg_dx_coil.name.to_s}"
          end
          fan_power = fan_max_afr * max_pd / supply_fan.fanTotalEfficiency.to_f
          clg_dx_coil_cap = clg_dx_coil.autosizedGrossRatedTotalCoolingCapacityAtSelectedNominalSpeedLevel.to_f *
                            fan_max_afr / clg_dx_coil_afr + fan_power / clg_dx_coil.speeds.last.referenceUnitGrossRatedSensibleHeatRatio.to_f
        elsif clg_dx_coil.grossRatedTotalCoolingCapacityAtSelectedNominalSpeedLevel.is_initialized
          clg_dx_coil_cap = clg_dx_coil.grossRatedTotalCoolingCapacityAtSelectedNominalSpeedLevel.to_f
        else
          raise "Rated total cooling capacity at selected nominal speed is undefined for coil #{clg_dx_coil.name.to_s}"
        end
        htg_dx_coil_init_name = get_hvac_comp_init_name(htg_dx_coil, false)
        htg_dx_coil.setName(htg_dx_coil_init_name)
        if (backup_coil.class.name.to_s.include? "CoilHeatingGas") || (backup_coil.class.name.to_s.include? "CoilHeatingElectric")
          if backup_coil.nominalCapacity.is_initialized
            backup_coil_cap = backup_coil.nominalCapacity.to_f
          elsif backup_coil.autosizedNominalCapacity.is_initialized
<<<<<<< HEAD
             backup_coil_cap = backup_coil.autosizedNominalCapacity.to_f
=======
            backup_coil_cap = backup_coil.autosizedNominalCapacity.to_f
>>>>>>> f226c94a
          else
            raise "Nominal capacity is undefiled for coil #{backup_coil.name.to_s}"
          end
        elsif backup_coil.class.name.to_s.include? "CoilHeatingWater"
          if backup_coil.ratedCapacity.is_initialized
            backup_coil_cap = backup_coil.ratedCapacity.to_f
          elsif backup_coil.autosizedRatedCapacity.is_initialized
            backup_coil_cap = backup_coil.autosizedRatedCapacity.to_f
          else
            raise "Rated capacity is undefiled for coil #{backup_coil.name.to_s}"
          end
        else
          raise("Backup coil type is not supported")
        end
        # Set the DX capacities to the maximum of the fraction of the backup coil capacity or the cooling capacity needed
        dx_cap = fr_backup_coil_cap_as_dx_coil_cap * backup_coil_cap
        if dx_cap < clg_dx_coil_cap then dx_cap = clg_dx_coil_cap end
        clg_dx_coil.setGrossRatedTotalCoolingCapacityAtSelectedNominalSpeedLevel(dx_cap)
        htg_dx_coil.setRatedHeatingCapacityAtSelectedNominalSpeedLevel(dx_cap)
        # Assign COPs
        search_criteria = {}
        search_criteria['name'] = 'Mitsubishi_Hyper_Heating_VRF_Outdoor_Unit RTU'
        coil_cooling_dx_variable_speed_apply_cop(clg_dx_coil, search_criteria, false)
        coil_heating_dx_variable_speed_apply_cop(htg_dx_coil, search_criteria, false)
      end
    end
  end

  # =============================================================================================================================
  # Add equipment for ECM "hs11_ashp_pthp"
  #   -Constant volume DOAS with air-source heat pump for heating and cooling and electric backup
  #   -Packaged-Terminal air-source heat pumps with electric backup
  def add_ecm_hs11_ashp_pthp(model:,
                             system_zones_map:,
                             system_doas_flags:,
                             ecm_system_zones_map_option:,
                             standard:)
    hw_loop = nil
    if standard.fuel_type_set.force_airloop_hot_water || standard.fuel_type_set.necb_reference_hp_supp_fuel.to_s.downcase == "hot water"
      hw_loop = add_hotwater_loop(model: model, fuel_type_set: standard.fuel_type_set)
    end

    # Get the heating fuel type from the system fuels object defined by the standards object
    heating_fuel = standard.fuel_type_set.ecm_fueltype
    # Set supplemental heaing for airloop
    sys_supp_htg_eqpt_type = 'coil_electric'
    sys_supp_htg_eqpt_type = 'coil_gas' if heating_fuel == 'NaturalGas'
    sys_supp_htg_eqpt_type = 'coil_hw' if standard.fuel_type_set.force_airloop_hot_water || standard.fuel_type_set.necb_reference_hp_supp_fuel.to_s.downcase == "hot water"
    # Update system zones map if needed
    system_zones_map = update_system_zones_map_keys(system_zones_map,'sys_1')
    system_zones_map = update_system_zones_map(model,system_zones_map,ecm_system_zones_map_option,'sys_1') if ecm_system_zones_map_option != 'NECB_Default'
    # Update system doas flags
    system_doas_flags = {}
    system_zones_map.keys.each { |sname| system_doas_flags[sname] = true }
    # use system zones map and generate new air system and zonal equipment
    systems = []
    system_zones_map.sort.each do |sys_name, zones|
      sys_info = air_sys_comps_assumptions(sys_name: sys_name,
                                           zones: zones,
                                           system_doas_flags: system_doas_flags)
      airloop,clg_dx_coil,htg_dx_coil,return_fan = add_air_system(model: model,
                                           zones: zones,
                                           sys_abbr: sys_info['sys_abbr'],
                                           sys_vent_type: sys_info['sys_vent_type'],
                                           sys_heat_rec_type: sys_info['sys_heat_rec_type'],
                                           sys_htg_eqpt_type: 'ashp',
                                           sys_supp_htg_eqpt_type: sys_supp_htg_eqpt_type,
                                           sys_clg_eqpt_type: 'ashp',
                                           sys_supp_fan_type: sys_info['sys_supp_fan_type'],
                                           sys_ret_fan_type: sys_info['sys_ret_fan_type'],
                                           sys_setpoint_mgr_type: sys_info['sys_setpoint_mgr_type'],
                                           hw_loop: hw_loop)
      eqpt_name = 'HS11_PTHP'
      coil_cooling_dx_single_speed_apply_curves(clg_dx_coil,eqpt_name)
      coil_heating_dx_single_speed_apply_curves(htg_dx_coil,eqpt_name)
      # add zone equipment and diffuser
      zone_htg_eqpt_type = 'pthp'
      zone_clg_eqpt_type = 'pthp'
      zone_supp_htg_eqpt_type = 'coil_electric'
      zone_fan_type = 'on_off'
      add_zone_eqpt(model: model,
                    airloop: airloop,
                    zones: zones,
                    outdoor_unit: nil,
                    zone_diffuser_type: sys_info['zone_diffuser_type'],
                    zone_htg_eqpt_type: zone_htg_eqpt_type,
                    zone_supp_htg_eqpt_type: zone_supp_htg_eqpt_type,
                    zone_clg_eqpt_type: zone_clg_eqpt_type,
                    zone_fan_type: zone_fan_type,
                    hw_loop: hw_loop)
      zones.each do |zone|
        zone.equipment.each do |comp|
          if comp.to_ZoneHVACPackagedTerminalHeatPump.is_initialized
            if comp.to_ZoneHVACPackagedTerminalHeatPump.get.heatingCoil.to_CoilHeatingDXSingleSpeed.is_initialized
              htg_coil = comp.to_ZoneHVACPackagedTerminalHeatPump.get.heatingCoil.to_CoilHeatingDXSingleSpeed.get
              coil_heating_dx_single_speed_apply_curves(htg_coil,eqpt_name)
            end
            if comp.to_ZoneHVACPackagedTerminalHeatPump.get.coolingCoil.to_CoilCoolingDXSingleSpeed.is_initialized
              clg_coil = comp.to_ZoneHVACPackagedTerminalHeatPump.get.coolingCoil.to_CoilCoolingDXSingleSpeed.get
              coil_cooling_dx_single_speed_apply_curves(clg_coil,eqpt_name)
            end
          end
        end
      end
      return_fan.addToNode(airloop.returnAirNode.get) if return_fan
      systems << airloop
    end

    return systems
  end

  # =============================================================================================================================
  # Apply efficiencies and performance curves for ECM "hs11_ashp_pthp"
  def apply_efficiency_ecm_hs11_ashp_pthp(model,standard)
    fr_backup_coil_cap_as_dx_coil_cap = 0.5 # fraction of electric or hot-water backup heating coil capacity assigned to dx heating coil
    apply_efficiency_ecm_hs12_ashp_baseboard(model,standard)
    pthp_eqpt_name = 'HS11_PTHP'
    model.getAirLoopHVACs.sort.each do |isys|
      isys.thermalZones.each do |zone|
        clg_dx_coil = nil
        htg_dx_coil = nil
        backup_coil = nil
        fan = nil
        zone.equipment.sort.each do |icomp|
          if icomp.to_ZoneHVACPackagedTerminalHeatPump.is_initialized
            if icomp.to_ZoneHVACPackagedTerminalHeatPump.get.coolingCoil.to_CoilCoolingDXSingleSpeed.is_initialized
              clg_dx_coil = icomp.to_ZoneHVACPackagedTerminalHeatPump.get.coolingCoil.to_CoilCoolingDXSingleSpeed.get
            end
            if icomp.to_ZoneHVACPackagedTerminalHeatPump.get.heatingCoil.to_CoilHeatingDXSingleSpeed.is_initialized
              htg_dx_coil = icomp.to_ZoneHVACPackagedTerminalHeatPump.get.heatingCoil.to_CoilHeatingDXSingleSpeed.get
            end
            if icomp.to_ZoneHVACPackagedTerminalHeatPump.get.supplementalHeatingCoil.to_CoilHeatingElectric.is_initialized
              backup_coil = icomp.to_ZoneHVACPackagedTerminalHeatPump.get.supplementalHeatingCoil.to_CoilHeatingElectric.get
            end
            if icomp.to_ZoneHVACPackagedTerminalHeatPump.get.supplyAirFan.to_FanOnOff.is_initialized
              fan = icomp.to_ZoneHVACPackagedTerminalHeatPump.get.supplyAirFan.to_FanOnOff.get
            end
          end
          if clg_dx_coil && htg_dx_coil && backup_coil && fan
            clg_dx_coil_init_name = get_hvac_comp_init_name(clg_dx_coil, false)
            clg_dx_coil.setName(clg_dx_coil_init_name)
            if clg_dx_coil.ratedTotalCoolingCapacity.is_initialized
              clg_dx_coil_cap = clg_dx_coil.ratedTotalCoolingCapacity.to_f
            elsif clg_dx_coil.autosizedRatedTotalCoolingCapacity.is_initialized
              clg_dx_coil_cap = clg_dx_coil.autosizedRatedTotalCoolingCapacity.to_f
            else
              raise "The total cooling capacity is undefined for coil #{clg_dx_coil_cap.name.to_s}"
            end
            htg_dx_coil_init_name = get_hvac_comp_init_name(htg_dx_coil, true)
            htg_dx_coil.setName(htg_dx_coil_init_name)
            if backup_coil.nominalCapacity.is_initialized
              backup_coil_cap = backup_coil.nominalCapacity.to_f
            elsif backup_coil.autosizedNominalCapacity.is_initialized
              backup_coil_cap = backup_coil.autosizedNominalCapacity.to_f
            else
              raise "The nominal capacity is undefined for coil #{backup_coil.name.to_s}"
            end
            # Set the DX capacities to the maximum of the fraction of the backup coil capacity or the cooling capacity needed
            dx_cap = fr_backup_coil_cap_as_dx_coil_cap * backup_coil_cap
            if dx_cap < clg_dx_coil_cap then dx_cap = clg_dx_coil_cap end
            clg_dx_coil.setRatedTotalCoolingCapacity(dx_cap)
            htg_dx_coil.setRatedTotalHeatingCapacity(dx_cap)
            # assign COPs
            search_criteria = {}
            search_criteria['name'] = pthp_eqpt_name
            coil_cooling_dx_single_speed_apply_cop(clg_dx_coil, search_criteria)
            coil_heating_dx_single_speed_apply_cop(htg_dx_coil, search_criteria)
            # Set fan power
            fan_power_per_flow_rate = 150.0 # based on Mitsubishi data: 100 low and 200 high (W-s/m3)
            fan_pr_rise = fan_power_per_flow_rate * (fan.fanEfficiency * fan.motorEfficiency)
            fan.setPressureRise(fan_pr_rise)
          end
        end
      end
    end
  end

  # =============================================================================================================================
  # Add equipment for ecm "hs12_ashp_baseboard":
  #   -Constant-volume reheat system for single zone systems
  #   -VAV system with reheat for non DOAS multi-zone systems
  #   -Air-source heat pump for heating and cooling with electric backup
  #   -Electric or hot-water baseboards
  def add_ecm_hs12_ashp_baseboard(model:,
                                  system_zones_map:,
                                  system_doas_flags:,
                                  ecm_system_zones_map_option:,
                                  standard:)

    # Get the heating fuel type from the system fuels object defined by the standards object
    heating_fuel = standard.fuel_type_set.ecm_fueltype

    # Create one hot-water loop for hot-water baseboards if required
    hw_loop = nil
    hw_loop = add_hotwater_loop(model: model, fuel_type_set: standard.fuel_type_set) if standard.fuel_type_set.baseboard_type == 'Hot Water' || standard.fuel_type_set.force_airloop_hot_water

    # Set supplemental heating fuel for airloop
    sys_supp_htg_eqpt_type = 'coil_electric'
    sys_supp_htg_eqpt_type = 'coil_gas' if heating_fuel == 'NaturalGas'
    sys_supp_htg_eqpt_type = 'coil_hw' if standard.fuel_type_set.force_airloop_hot_water
    systems = []
    system_zones_map.sort.each do |sys_name, zones|
      sys_info = air_sys_comps_assumptions(sys_name: sys_name,
                                           zones: zones,
                                           system_doas_flags: system_doas_flags)
      # add air loop and its equipment
      airloop,clg_dx_coil,htg_dx_coil,return_fan = add_air_system(model: model,
                                           zones: zones,
                                           sys_abbr: sys_info['sys_abbr'],
                                           sys_vent_type: sys_info['sys_vent_type'],
                                           sys_heat_rec_type: sys_info['sys_heat_rec_type'],
                                           sys_htg_eqpt_type: 'ashp',
                                           sys_supp_htg_eqpt_type: sys_supp_htg_eqpt_type,
                                           sys_clg_eqpt_type: 'ashp',
                                           sys_supp_fan_type: sys_info['sys_supp_fan_type'],
                                           sys_ret_fan_type: sys_info['sys_ret_fan_type'],
                                           sys_setpoint_mgr_type: sys_info['sys_setpoint_mgr_type'],
                                           hw_loop: hw_loop)
      eqpt_name = 'NECB2015_ASHP'
      coil_cooling_dx_single_speed_apply_curves(clg_dx_coil,eqpt_name)
      coil_heating_dx_single_speed_apply_curves(htg_dx_coil,eqpt_name)
      # add zone equipment and diffuser
      if sys_info['sys_vent_type'] == 'doas'
        zone_htg_eqpt_type = 'ptac_electric_off'
        zone_clg_eqpt_type = 'ptac_electric_off'
        zone_fan_type = 'on_off'
      else
        zone_htg_eqpt_type = 'baseboard_electric' if standard.fuel_type_set.baseboard_type == 'Electric'
        zone_htg_eqpt_type = 'baseboard_hotwater' if standard.fuel_type_set.baseboard_type == 'Hot Water'
        zone_clg_eqpt_type = 'none'
        zone_fan_type = 'none'
      end
      add_zone_eqpt(model: model,
                    airloop: airloop,
                    zones: zones,
                    outdoor_unit: nil,
                    zone_diffuser_type: sys_info['zone_diffuser_type'],
                    zone_htg_eqpt_type: zone_htg_eqpt_type,
                    zone_supp_htg_eqpt_type: 'none',
                    zone_clg_eqpt_type: zone_clg_eqpt_type,
                    zone_fan_type: zone_fan_type,
                    hw_loop: hw_loop)
      # for doas use baseboard electric or hotwater as backup for PTAC units
      if sys_info['sys_vent_type'] == 'doas'
        zone_htg_eqpt_type = 'baseboard_electric' if standard.fuel_type_set.baseboard_type == 'Electric'
        zone_htg_eqpt_type = 'baseboard_hotwater' if standard.fuel_type_set.baseboard_type == 'Hot Water'
        add_zone_eqpt(model: model,
                      airloop: airloop,
                      zones: zones,
                      outdoor_unit: nil,
                      zone_diffuser_type: nil,
                      zone_htg_eqpt_type: zone_htg_eqpt_type,
                      zone_supp_htg_eqpt_type: 'none',
                      zone_clg_eqpt_type: 'none',
                      zone_fan_type: 'none',
                      hw_loop: hw_loop)
      end
      return_fan.addToNode(airloop.returnAirNode.get) if return_fan
      systems << airloop
    end

    return systems
  end

  # =============================================================================================================================
  # Name of HVAC component might have been updated by standards methods for setting efficiency. Here original name of the component
  # is restored.
  def get_hvac_comp_init_name(obj, htg_flag)
    return obj.name.to_s if obj.name.to_s.split.size <= 2

    init_name = obj.name.to_s.split[0]
    range = obj.name.to_s.split.size - 3
    range = obj.name.to_s.split.size - 5 if htg_flag
    for i in 1..range
      init_name += " #{obj.name.to_s.split[i]}"
    end
    return init_name
  end

  # =============================================================================================================================
  # Apply efficiencies and performance curves for ECM "hs12_ashp_baseboard"
  def apply_efficiency_ecm_hs12_ashp_baseboard(model,standard)
    fr_backup_coil_cap_as_dx_coil_cap = 0.5 # fraction of electric backup heating coil capacity assigned to dx heating coil
    ashp_eqpt_name = 'NECB2015_ASHP'
    model.getAirLoopHVACs.sort.each do |isys|
      clg_dx_coil = nil
      htg_dx_coil = nil
      backup_coil = nil
      # Find the coils on the air loop
      isys.supplyComponents.sort.each do |icomp|
        if icomp.to_CoilCoolingDXSingleSpeed.is_initialized
          clg_dx_coil = icomp.to_CoilCoolingDXSingleSpeed.get
        elsif icomp.to_CoilHeatingDXSingleSpeed.is_initialized
          htg_dx_coil = icomp.to_CoilHeatingDXSingleSpeed.get
        elsif icomp.to_CoilHeatingElectric.is_initialized
          backup_coil = icomp.to_CoilHeatingElectric.get
        elsif icomp.to_CoilHeatingGas.is_initialized
          backup_coil = icomp.to_CoilHeatingGas.get
        elsif icomp.to_CoilHeatingWater.is_initialized
          backup_coil = icomp.to_CoilHeatingWater.get
        end
      end
      if clg_dx_coil && htg_dx_coil && backup_coil
        # update names of dx coils
        clg_dx_coil_init_name = get_hvac_comp_init_name(clg_dx_coil, false)
        clg_dx_coil.setName(clg_dx_coil_init_name)
        if clg_dx_coil.ratedTotalCoolingCapacity.is_initialized
          clg_dx_coil_cap = clg_dx_coil.ratedTotalCoolingCapacity.to_f
        elsif clg_dx_coil.autosizedRatedTotalCoolingCapacity.is_initialized
          clg_dx_coil_cap = clg_dx_coil.autosizedRatedTotalCoolingCapacity.to_f
        else
          raise "Rated total cooling capacity is undefined for coil #{clg_dx_coil.name.to_s}"
        end
        htg_dx_coil_init_name = get_hvac_comp_init_name(htg_dx_coil, true)
        htg_dx_coil.setName(htg_dx_coil_init_name)
        if (backup_coil.class.name.include? "CoilHeatingElectric") || (backup_coil.class.name.include? "CoilHeatingGas")
          if backup_coil.nominalCapacity.is_initialized
            backup_coil_cap = backup_coil.nominalCapacity.to_f
          elsif backup_coil.autosizedNominalCapacity.is_initialized
            backup_coil_cap = backup_coil.autosizedNominalCapacity.to_f
          else
            raise "Nominal capacity is undefined for coil #{backup_coil.name.to_s}"
          end
        elsif backup_coil.class.name.include? "CoilHeatingWater"
          if backup_coil.ratedCapacity.is_initialized
            backup_coil_cap = backup_coil.ratedCapacity.to_f
          elsif backup_coil.autosizedRatedCapacity.is_initialized
            backup_coil_cap = backup_coil.autosizedRatedCapacity.to_f
          else
            raise "Rated capacity is undefined for coil #{backup_coil.name.to_s}"
          end
        else
          raise("Backup coil type is not supported")
        end
        # set the DX capacities to the maximum of the fraction of the backup coil capacity or the cooling capacity needed
        dx_cap = fr_backup_coil_cap_as_dx_coil_cap * backup_coil_cap
        if dx_cap < clg_dx_coil_cap then dx_cap = clg_dx_coil_cap end
        clg_dx_coil.setRatedTotalCoolingCapacity(dx_cap)
        htg_dx_coil.setRatedTotalHeatingCapacity(dx_cap)
        # assign COPs
        search_criteria = {}
        search_criteria['name'] = ashp_eqpt_name
        coil_cooling_dx_single_speed_apply_cop(clg_dx_coil, search_criteria)
        coil_heating_dx_single_speed_apply_cop(htg_dx_coil, search_criteria)
      end
    end
  end

  # =============================================================================================================================
  # Add equipment for ecm "hs13_ashp_vrf":
  #   -Constant-volume dedicated-outside air system
  #   -Air-source heat pump for heating and cooling with electric backup
  #   -Zonal VRF terminal units for heating and cooling with electric baseboards
  def add_ecm_hs13_ashp_vrf(model:,
                            system_zones_map:,
                            system_doas_flags:,
                            ecm_system_zones_map_option:,
                            standard:)
    # call method for ECM hs08 with ASHP in the air system
    add_ecm_hs08_ccashp_vrf(model: model,
                            system_zones_map: system_zones_map,
                            system_doas_flags: system_doas_flags,
                            ecm_system_zones_map_option: ecm_system_zones_map_option,
                            standard: standard,
                            air_sys_eqpt_type: 'ashp')
  end

  # =============================================================================================================================
  # Apply efficiencies and performance curves for ECM "hs12_ashp_vrf"
  def apply_efficiency_ecm_hs13_ashp_vrf(model,standard)
    # call method for ECM hs08 with ASHP in air system
    apply_efficiency_ecm_hs08_ccashp_vrf(model, standard, air_sys_eqpt_type: 'ashp')
  end

  # =============================================================================================================================
  # Add equipment for ECM "hs14_cgshp_fancoils"
  #   -Constant volume DOAS with hydronic htg and clg coils.
  #   -Zonal terminal fan coil (4-pipe) connected to central ground-source heat pump.
  #   -Plant has a heating loop with water-to-water heat pump with a backup boiler. It also has a water-cooled chiller with a
  #    backup air-cooled chiller. Water-source heat pump and water-cooled chiller are connected to a ground-loop.
  def add_ecm_hs14_cgshp_fancoils(model:,
                                  system_zones_map:,
                                  system_doas_flags:,
                                  ecm_system_zones_map_option:,
                                  standard:)

    # Get the heating fuel type from the system fuels object defined by the standards object
    heating_fuel = standard.fuel_type_set.ecm_fueltype

    # Set supplemental heaing for airloop
    sys_supp_htg_eqpt_type = 'coil_electric'
    sys_supp_htg_eqpt_type = 'coil_gas' if heating_fuel == 'NaturalGas'
    # Update system zones map if needed
    system_zones_map = update_system_zones_map_keys(system_zones_map,'sys_1')
    system_zones_map = update_system_zones_map(model,system_zones_map,ecm_system_zones_map_option,'sys_1') if ecm_system_zones_map_option != 'NECB_Default'
    # Update system doas flags
    system_doas_flags = {}
    system_zones_map.keys.each { |sname| system_doas_flags[sname] = true }
    # use system zones map and generate new air system and zonal equipment
    systems = []
    system_zones_map.sort.each do |sys_name, zones|
      sys_info = air_sys_comps_assumptions(sys_name: sys_name,
                                           zones: zones,
                                           system_doas_flags: system_doas_flags)
      airloop,clg_coil,htg_coil,return_fan = add_air_system(model: model,
                                           zones: zones,
                                           sys_abbr: sys_info['sys_abbr'],
                                           sys_vent_type: sys_info['sys_vent_type'],
                                           sys_heat_rec_type: sys_info['sys_heat_rec_type'],
                                           sys_htg_eqpt_type: 'coil_hw',
                                           sys_supp_htg_eqpt_type: 'none',
                                           sys_clg_eqpt_type: 'coil_chw',
                                           sys_supp_fan_type: sys_info['sys_supp_fan_type'],
                                           sys_ret_fan_type: sys_info['sys_ret_fan_type'],
                                           sys_setpoint_mgr_type: 'warmest')

      # add zone equipment and diffuser
      zone_htg_eqpt_type = 'fancoil_4pipe'
      zone_clg_eqpt_type = 'fancoil_4pipe'
      zone_supp_htg_eqpt_type = 'none'
      zone_fan_type = 'on_off'
      add_zone_eqpt(model: model,
                    airloop: airloop,
                    zones: zones,
                    outdoor_unit: nil,
                    zone_diffuser_type: sys_info['zone_diffuser_type'],
                    zone_htg_eqpt_type: zone_htg_eqpt_type,
                    zone_supp_htg_eqpt_type: zone_supp_htg_eqpt_type,
                    zone_clg_eqpt_type: zone_clg_eqpt_type,
                    zone_fan_type: zone_fan_type)

      return_fan.addToNode(airloop.returnAirNode.get) if return_fan
      systems << airloop
    end

    # add hot-water loop
    hw_loop,hw_loop_htg_eqpt = add_plantloop(model: model,
                                             loop_htg_eqpt_type: 'HeatPump_WaterToWater_EquationFit',
                                             loop_clg_eqpt_type: 'none',
                                             loop_heat_rej_eqpt_type: 'none',
                                             loop_pump_type: 'variable_speed',
                                             loop_spm_type: 'Scheduled',
                                             loop_setpoint: 60.0,
                                             loop_temp_diff: 5.0)
    model.getCoilHeatingWaters.sort.each {|coil| hw_loop.addDemandBranchForComponent(coil)}
    hcapf_curve_name = "HEATPUMP_WATERTOWATER_HCAPF"
    hcapf_curve = model_add_curve(model, hcapf_curve_name)
    if hcapf_curve
      hw_loop_htg_eqpt.setHeatingCapacityCurve(hcapf_curve)
    else
      raise("Can not find curve hcapf for  #{hw_loop_htg_eqpt.name}")
    end
    hpowerf_curve_name = "HEATPUMP_WATERTOWATER_HPOWERF"
    hpowerf_curve = model_add_curve(model, hpowerf_curve_name)
    if hpowerf_curve
      hw_loop_htg_eqpt.setHeatingCompressorPowerCurve(hpowerf_curve)
    else
      raise("Can not find curve hpowerf for #{hw_loop_htg_eqpt.name}")
    end
    # Add one boiler if the primary and backup boiler fuel types are the same.  Add two boilers if the primary and
    # secondary boiler fuel types differ.
    boiler_fuels = []
    boiler_fuels[0] = standard.fuel_type_set.boiler_fueltype
    boiler_fuels[1] = standard.fuel_type_set.backup_boiler_fueltype unless standard.fuel_type_set.backup_boiler_fueltype == boiler_fuels[0]
    hw_loop_htg_eqpt_outlet_node = hw_loop_htg_eqpt.supplyOutletModelObject.get.to_Node.get
    hw_boilers = []
    boiler_fuels.each do |boiler_fuel|
      boiler = OpenStudio::Model::BoilerHotWater.new(model)
      boiler.setFuelType(boiler_fuel)
      hw_boilers << boiler
    end
    hw_boilers.reverse().each {|boiler| boiler.addToNode(hw_loop_htg_eqpt_outlet_node)}
    # add chilled-water loop
    chw_loop,chw_loop_clg_eqpt = add_plantloop(model: model,
                                               loop_htg_eqpt_type: 'none',
                                               loop_clg_eqpt_type: 'chiller_electric_eir',
                                               loop_heat_rej_eqpt_type: 'none',
                                               loop_pump_type: 'variable_speed',
                                               loop_spm_type: 'Scheduled',
                                               loop_setpoint: 7.0,
                                               loop_temp_diff: 6.0)

    chw_loop_clg_eqpt.setName('ChillerWaterCooled')
    chw_loop_clg_eqpt.setCondenserType("WaterCooled")
    model.getCoilCoolingWaters.sort.each {|coil| chw_loop.addDemandBranchForComponent(coil)}
    sec_chiller = OpenStudio::Model::ChillerElectricEIR.new(model)
    chw_loop_clg_eqpt_outlet_node = chw_loop_clg_eqpt.supplyOutletModelObject.get.to_Node.get
    sec_chiller.addToNode(chw_loop_clg_eqpt_outlet_node)
    sec_chiller.setName('ChillerAirCooled')

    # add ground HX loop with district heating and cooling plant to represent the ground HX
    heat_rej_loop,heat_rej_loop_eqpt = add_plantloop(model: model,
                                                     loop_htg_eqpt_type: 'none',
                                                     loop_clg_eqpt_type: 'none',
                                                     loop_heat_rej_eqpt_type: 'District_Heating',
                                                     loop_pump_type: 'variable_speed',
                                                     loop_spm_type: 'none',
                                                     loop_setpoint: 'none',
                                                     loop_temp_diff: 10.0)
    heat_rej_loop_eqpt.setName('DistrictHeating GLHX')
    htg_eqpt_outlet_node = heat_rej_loop_eqpt.outletModelObject.get.to_Node.get
    clg_eqpt = create_plantloop_clg_eqpt(model, 'District_Cooling')
    clg_eqpt.setName('DistrictCooling GLHX')
    clg_eqpt.addToNode(htg_eqpt_outlet_node)
    htg_spm = create_plantloop_spm( model, 'Scheduled', 5.0)
    htg_spm.addToNode(htg_eqpt_outlet_node)
    clg_eqpt_outlet_node = clg_eqpt.outletModelObject.get.to_Node.get
    clg_spm = create_plantloop_spm( model, 'Scheduled', 25.0)
    clg_spm.addToNode(heat_rej_loop.supplyOutletNode)
    heat_rej_loop.setName("#{heat_rej_loop.name.to_s} GLHX")
    heat_rej_loop.addDemandBranchForComponent(hw_loop_htg_eqpt)
    heat_rej_loop.addDemandBranchForComponent(chw_loop_clg_eqpt)

    # add output variables for district heating and cooling
    model.getOutputVariables.each {|ivar| ivar.remove}
    dist_htg_var = OpenStudio::Model::OutputVariable.new("District Heating Water Rate",model)
    dist_htg_var.setReportingFrequency("hourly")
    dist_htg_var.setKeyValue("*")
    dist_clg_var = OpenStudio::Model::OutputVariable.new("District Cooling Water Rate",model)
    dist_clg_var.setReportingFrequency("hourly")
    dist_clg_var.setKeyValue("*")

    return systems
  end

  #=============================================================================================================================
  # Appy efficiencies for ECM "hs14_cgshp_fancoils"
  def apply_efficiency_ecm_hs14_cgshp_fancoils(model,standard)
    heatpump_siz_f = 0.4  # sizing factor for water-source heat pump (heating mode)
    chiller_siz_f = 0.4  # sizing factor for water-cooled chiller
    # get water-source heat pump and boiler
    hw_loops = model.getPlantLoops.select {|loop| loop.sizingPlant.loopType.to_s.downcase == 'heating'}
    hw_heatpump_loop = nil
    hw_heatpump = nil
    hw_boilers = nil
    hw_loops.each do |hw_loop|
      hw_heatpumps = hw_loop.supplyComponents.select {|comp| comp.to_HeatPumpWaterToWaterEquationFitHeating.is_initialized}
      if !hw_heatpumps.empty?
        hw_heatpump_loop = hw_loop
        hw_heatpump = hw_heatpumps[0].to_HeatPumpWaterToWaterEquationFitHeating.get
      end
      hw_boilers = hw_loop.supplyComponents.select {|comp| comp.to_BoilerHotWater.is_initialized}
      break if !hw_heatpump_loop.nil? && !hw_heatpump.nil? && !hw_boilers.empty?
    end
    raise("apply_efficiency_ecm_hs14_cgshp_fancoils: no water-source heat pump found in heating loop #{hw_loops.name.to_s}") if hw_heatpump.nil?
    cw_loop = model.getPlantLoops.select {|loop| loop.sizingPlant.loopType.to_s.downcase == 'condenser'}[0]
    # condenser flow rate is set based on heating loop flow rate and cooling loop flow rate (adjusted for sizing factors)
    cw_loop_max_flow = 0.0
    if hw_heatpump_loop.maximumLoopFlowRate.is_initialized
      cw_loop_max_flow += heatpump_siz_f*hw_heatpump_loop.maximumLoopFlowRate.to_f
    elsif hw_heatpump_loop.autosizedMaximumLoopFlowRate.is_initialized
      cw_loop_max_flow += heatpump_siz_f*hw_heatpump_loop.autosizedMaximumLoopFlowRate.to_f
    else
      raise("apply_efficiency_ecm_hs14_cgshp_fancoils: heating loop #{hw_heatpump_loop.name.to_s} flow rate is not defined")
    end
    chw_loop = model.getPlantLoops.select {|loop| loop.sizingPlant.loopType.to_s.downcase == 'cooling'}[0]
    if chw_loop.maximumLoopFlowRate.is_initialized
      cw_loop_max_flow += chiller_siz_f*chw_loop.maximumLoopFlowRate.to_f
    elsif chw_loop.autosizedMaximumLoopFlowRate.is_initialized
      cw_loop_max_flow += chiller_siz_f*chw_loop.autosizedMaximumLoopFlowRate.to_f
    else
      raise("apply_efficiency_ecm_hs14_cgshp_fancoils: cooling loop #{chw_loop.name.to_s} is not defined")
    end
    cw_loop.setMaximumLoopFlowRate(cw_loop_max_flow)
    cw_loop_pump = cw_loop.supplyComponents.select {|comp| comp.to_PumpVariableSpeed.is_initialized}[0].to_PumpVariableSpeed.get
    cw_loop_pump.setRatedFlowRate(cw_loop_max_flow)
    # set heating capacity of water-source heat pump and boiler
    if hw_heatpump.autosizedRatedHeatingCapacity.is_initialized
      cap = hw_heatpump.autosizedRatedHeatingCapacity.to_f
    elsif hw_heatpump.ratedHeatingCapacity.is_initialized
      cap = hw_heatpump.ratedHeatingCapacity.to_f
    else
      raise("apply_efficiency_ecm_hs14_cgshp_fancoils: capacity of water-source heat pump #{hw_heatpump.name.to_s} is not defined")
    end
    hw_heatpump.setRatedHeatingCapacity(heatpump_siz_f*cap)
    # If two boilers are present set their capacities by multiplying the capacity not handled by the GSHP by the defined
    # primary and secondary boiler capacity ratios, respectively. If one boiler is defined then set its capacity to the
    # amount not handled by the GSHP.
    tot_hw_boiler_cap = (1.0-heatpump_siz_f)*cap
    hw_boiler_cap = [ 1.0 ]
    if hw_boilers.size > 1
      standard.fuel_type_set.primary_boiler_cap_frac.nil? ? hw_boiler_cap[0] = 0.75 : hw_boiler_cap[0] = standard.fuel_type_set.primary_boiler_cap_frac
      standard.fuel_type_set.secondary_boiler_cap_frac.nil? ? hw_boiler_cap[1] = 1.0 - hw_boiler_cap[0] : hw_boiler_cap[1] = standard.fuel_type_set.secondary_boiler_cap_frac
    end
    hw_boilers.each_with_index do |hw_boiler, boiler_index|
      hw_boiler.to_BoilerHotWater.get.setNominalCapacity((tot_hw_boiler_cap*hw_boiler_cap[boiler_index]))
    end
    # set cooling capacity of chillers
    chillers = chw_loop.supplyComponents.select {|comp| comp.to_ChillerElectricEIR.is_initialized}
    chiller_water_cooled = nil
    chiller_air_cooled = nil
    chillers.each do |comp|
      chlr = comp.to_ChillerElectricEIR.get
      chiller_water_cooled = chlr if chlr.name.to_s.include? 'ChillerWaterCooled'
      chiller_air_cooled = chlr if chlr.name.to_s.include? 'ChillerAirCooled'
      break if !chiller_water_cooled.nil? && !chiller_air_cooled.nil?
    end
    raise("apply_efficiency_ecm_hs14_cgshp_fancoils: no water-cooled chiller found in cooling loop #{chw_loop.name.to_s}") if chiller_water_cooled.nil?
    raise("apply_efficiency_ecm_hs14_cgshp_fancoils: no air-cooled chiller found in cooling loop #{chw_loop.name.to_s}") if chiller_air_cooled.nil?
    if chiller_water_cooled.autosizedReferenceCapacity.is_initialized
      cap = chiller_water_cooled.autosizedReferenceCapacity.to_f
    elsif chiller_water_cooled.referenceCapacity.is_initialized
      cap = chiller_water_cooled.referenceCapacity.to_f
    else
      raise("apply_efficiency_ecm_hs14_cgshp_fancoils: cooling capacity of chiller #{chiller_water_cooled.name.to_s} is not defined")
    end
    chiller_water_cooled.setReferenceCapacity(chiller_siz_f*cap)
    chiller_air_cooled.setReferenceCapacity((1.0-chiller_siz_f)*cap)
    # call standard efficiency method again for water-cooled chiller
    new_chlr_name = chiller_water_cooled.name.to_s.chomp!(chiller_water_cooled.name.to_s.split.last).strip
    new_chlr_name = new_chlr_name.chomp!(new_chlr_name.split.last).strip
    new_chlr_name = new_chlr_name.chomp!(new_chlr_name.split.last).strip
    chiller_water_cooled.setName(new_chlr_name)
    standard.chiller_electric_eir_apply_efficiency_and_curves(chiller_water_cooled,nil)
    # set curves and cop of air-cooled chiller
    chlr_cap_w = (1.0-chiller_siz_f)*cap
    chlr_cap_ton = OpenStudio.convert(chlr_cap_w, 'W', 'ton').get
    search_criteria = {}
    search_criteria['cooling_type'] = 'AirCooled'
    chlr_props = model_find_object(standards_data['tables']['chiller_types_ecm']['table'], search_criteria, chlr_cap_ton)
    chiller_air_cooled.setName("ChillerAirCooled #{chlr_props['compressor_type']}")
    search_criteria = {}
    search_criteria['name'] = 'NECB2020_AirCooledChiller'
    search_criteria['compressor_type'] = chlr_props['compressor_type']
    chiller_electric_eir_apply_curves_and_cop(chiller_air_cooled, search_criteria)
  end

  #=============================================================================================================================
  def set_ghx_loop_district_cap(model)
    # The autosized values for the district heating and cooling objects on a condenser loop are the sum of the peak heating and
    # cooling loads. Here the capacity of the district heating object of the condenser loop is set to the maximum district heating
    # rate on the winter design day. Similarily the capacity of the district cooling object of the condenser loop is set to the
    # maximum district cooling rate on the summer design day.

    cw_loops = model.getPlantLoops.select{|loop| loop.sizingPlant.loopType.to_s.downcase == 'condenser'}
    ghx_loops = cw_loops.select { |loop| loop.name.to_s.downcase.include? 'glhx' }
    return if ghx_loops.empty?
    ghx_loop = ghx_loops[0]
    dist_htg_eqpts = ghx_loop.supplyComponents.select { |comp| comp.iddObjectType.valueName.to_s.include?('DistrictHeating') }
    if !dist_htg_eqpts.empty?
      case dist_htg_eqpts[0].iddObjectType.valueName.to_s
      when 'OS_DistrictHeating'
        dist_htg_eqpt = dist_htg_eqpts[0].to_DistrictHeating.get
      when 'OS_DistrictHeating_Water'
        dist_htg_eqpt = dist_htg_eqpts[0].to_DistrictHeatingWater.get
      when 'OS_DistrictHeating_Steam'
        dist_htg_eqpt = dist_htg_eqpts[0].to_DistrictHeatingSteam.get
      end
    end
    dist_clg_eqpts = ghx_loop.supplyComponents.select {|comp| comp.to_DistrictCooling.is_initialized}
    dist_clg_eqpt = dist_clg_eqpts[0].to_DistrictCooling.get if !dist_clg_eqpts.empty?
    raise("set_cond_loop_district_cap: condenser loop doesn't have a district heating and district cooling objects") if dist_htg_eqpts.empty? || dist_clg_eqpts.empty?
    # District Heating
    sql_command = "SELECT ReportVariableDataDictionaryIndex FROM ReportVariableDataDictionary
               WHERE VariableName='District Heating Water Rate'"
    dhtg_index = model.sqlFile.get.execAndReturnFirstString(sql_command).get
    raise("set_ghx_loop_district_cap: EnergyPlus sql results file has no data for district heating hot water rate") if dhtg_index.nil?
    sql_command = "SELECT Value FROM ReportVariableWithTime
               WHERE ReportDataDictionaryIndex=#{dhtg_index} AND DayType='WinterDesignDay'"
    dist_htg_w = model.sqlFile.get.execAndReturnVectorOfString(sql_command).get
    sql_command = "SELECT Value FROM ReportVariableWithTime
               WHERE ReportDataDictionaryIndex=#{dhtg_index} AND DayType='SummerDesignDay'"
    dist_htg_s = model.sqlFile.get.execAndReturnVectorOfString(sql_command).get
    # District Cooling
    sql_command = "SELECT ReportVariableDataDictionaryIndex FROM ReportVariableDataDictionary
               WHERE VariableName='District Cooling Water Rate'"
    dclg_index = model.sqlFile.get.execAndReturnFirstString(sql_command).get
    raise("set_ghx_loop_district_cap: EnergyPlus sql results file has no data for district cooling chilled water rate") if dclg_index.nil?
    sql_command = "SELECT Value FROM ReportVariableWithTime
               WHERE ReportDataDictionaryIndex=#{dclg_index} AND DayType='SummerDesignDay'"
    dist_clg_s = model.sqlFile.get.execAndReturnVectorOfString(sql_command).get
    sql_command = "SELECT Value FROM ReportVariableWithTime
               WHERE ReportDataDictionaryIndex=#{dclg_index} AND DayType='WinterDesignDay'"
    dist_clg_w = model.sqlFile.get.execAndReturnVectorOfString(sql_command).get
    # Assign peak heating and cooling loads to capacities of district objects
    max_htg_load = 0.0
    max_clg_load = 0.0
    for hour in 1..24
      htg_load = [dist_htg_w[hour-1].to_f-dist_clg_w[hour-1].to_f,0.0].max
      clg_load = [dist_clg_s[hour-1].to_f-dist_htg_s[hour-1].to_f,0.0].max
      max_htg_load = [max_htg_load,htg_load].max
      max_clg_load = [max_clg_load,clg_load].max
    end
    dist_htg_eqpt.setNominalCapacity(max_htg_load)
    dist_clg_eqpt.setNominalCapacity(max_clg_load)
  end

  #=============================================================================================================================
  # Add equipment for ECM "hs15_cawhp_fancoils"
  #   -Constant volume DOAS with hydronic htg and clg coils served by central air-to-water heat pump.
  #   -Zonal terminal fan coil (4-pipe) connected to central air-to-water heat pump.
  #   -Plant has a heating loop with air-to-water heat pump with one or two backup boiler(s).
  def add_ecm_hs15_cawhp_fancoils(model:,
                               system_zones_map:,
                               system_doas_flags:,
                               ecm_system_zones_map_option:,
                               standard:,
                               sys_htg_eqpt_type: 'coil_hw',
                               sys_clg_eqpt_type: 'coil_chw',
                               sys_supp_htg_eqpt_type: 'none')
    # Update system zones map if needed
    system_zones_map = update_system_zones_map_keys(system_zones_map,'sys_1')
    system_zones_map = update_system_zones_map(model,system_zones_map,ecm_system_zones_map_option,'sys_1') if ecm_system_zones_map_option != 'NECB_Default'
    # Update system doas flags
    system_doas_flags = {}
    system_zones_map.keys.each { |sname| system_doas_flags[sname] = true }
    # generate new air system and zonal equipment
    systems = []
    system_zones_map.sort.each do |sys_name, zones|
      sys_info = air_sys_comps_assumptions(sys_name: sys_name,
             zones: zones,
             system_doas_flags: system_doas_flags)
      airloop,clg_coil,htg_coil,return_fan = add_air_system(model: model,
             zones: zones,
             sys_abbr: sys_info['sys_abbr'],
             sys_vent_type: sys_info['sys_vent_type'],
             sys_heat_rec_type: sys_info['sys_heat_rec_type'],
             sys_htg_eqpt_type: sys_htg_eqpt_type,
             sys_supp_htg_eqpt_type: sys_supp_htg_eqpt_type,
             sys_clg_eqpt_type: sys_clg_eqpt_type,
             sys_supp_fan_type: sys_info['sys_supp_fan_type'],
             sys_ret_fan_type: sys_info['sys_ret_fan_type'],
             sys_setpoint_mgr_type: 'warmest')
      if sys_htg_eqpt_type == 'ashp' && sys_clg_eqpt_type == 'ashp'
        eqpt_name = 'NECB2015_ASHP'
        coil_cooling_dx_single_speed_apply_curves(clg_coil,eqpt_name)
        coil_heating_dx_single_speed_apply_curves(htg_coil,eqpt_name)
      end
      # add zone fan coil equipment and diffuser
      zone_htg_eqpt_type = 'fancoil_4pipe'
      zone_clg_eqpt_type = 'fancoil_4pipe'
      zone_supp_htg_eqpt_type = 'none'
      zone_fan_type = 'on_off'
      add_zone_eqpt(model: model,
      airloop: airloop,
      zones: zones,
      outdoor_unit: nil,
      zone_diffuser_type: sys_info['zone_diffuser_type'],
      zone_htg_eqpt_type: zone_htg_eqpt_type,
      zone_supp_htg_eqpt_type: zone_supp_htg_eqpt_type,
      zone_clg_eqpt_type: zone_clg_eqpt_type,
      zone_fan_type: zone_fan_type)
      return_fan.addToNode(airloop.returnAirNode.get) if return_fan
      systems << airloop
    end
    # add hot-water loop with heat pump for heating
    hw_loop,hw_loop_htg_eqpt = add_plantloop(model: model,
           loop_htg_eqpt_type: 'HeatPump_PlantLoop_EIR_Heating',
           loop_clg_eqpt_type: 'none',
           loop_heat_rej_eqpt_type: 'none',
           loop_pump_type: 'variable_speed',
           loop_spm_type: 'Scheduled',
           loop_setpoint: 60.0,
           loop_temp_diff: 5.0)
    # set additional parameters for heating heat pump
    hw_loop_htg_eqpt.setCondenserType('AirSoure')
    hw_loop_htg_eqpt.setMinimumSourceInletTemperature(-15.0)
    hw_loop_htg_eqpt.setReferenceCoefficientofPerformance(3.0)
    hw_loop_htg_eqpt.setHeatPumpSizingMethod('CoolingCapacity')
    hw_loop_htg_eqpt.setHeatPumpDefrostControl('OnDemand')
    hw_loop_htg_eqpt.setFlowMode('VariableSpeedPumping')
    hw_loop_htg_eqpt.setControlType('Setpoint')
    hw_loop_htg_eqpt.setMinimumPartLoadRatio(0.2)
    hw_loop.setLoadDistributionScheme('SequentialLoad')
    model.getCoilHeatingWaters.sort.each {|coil| hw_loop.addDemandBranchForComponent(coil)}
    # add one boiler if the primary and backup boiler fuel types are the same.  Add two boilers if the primary and
    # secondary boiler fuel types differ.
    hw_loop_htg_eqpt_outlet_node = hw_loop_htg_eqpt.supplyOutletModelObject.get.to_Node.get
    boiler_fuels = []
    boiler_fuels[0] = standard.fuel_type_set.boiler_fueltype
    boiler_fuels[1] = standard.fuel_type_set.backup_boiler_fueltype unless standard.fuel_type_set.backup_boiler_fueltype == boiler_fuels[0]
    hw_boilers = []
    boiler_fuels.each do |boiler_fuel|
      boiler = OpenStudio::Model::BoilerHotWater.new(model)
      boiler.setFuelType(boiler_fuel)
      hw_boilers << boiler
    end
    hw_boilers.reverse().each {|boiler| boiler.addToNode(hw_loop_htg_eqpt_outlet_node)}
    # add setpoint manager at the exit of the heat pump heating comp
    sch = OpenStudio::Model::ScheduleConstant.new(model)
    sch.setValue(60.0)
    spm = OpenStudio::Model::SetpointManagerScheduled.new(model,sch)
    spm.setName("HeatPumpHtgSetpointManager")
    spm.addToNode(hw_loop_htg_eqpt_outlet_node)
    # add chilled-water loop with heat pump for cooling
    chw_loop,chw_loop_clg_eqpt = add_plantloop(model: model,
           loop_htg_eqpt_type: 'none',
           loop_clg_eqpt_type: 'HeatPump_PlantLoop_EIR_Cooling',
           loop_heat_rej_eqpt_type: 'none',
           loop_pump_type: 'variable_speed',
           loop_spm_type: 'Scheduled',
           loop_setpoint: 7.0,
           loop_temp_diff: 6.0)
    # set additional parameter for heat pump for cooling
    chw_loop_clg_eqpt.setCondenserType('AirSource')
    chw_loop_clg_eqpt.setFlowMode('VariableSpeedPumping')
    chw_loop_clg_eqpt.setReferenceCoefficientofPerformance(3.0)
    chw_loop_clg_eqpt.setFlowMode('VariableSpeedPumping')
    chw_loop_clg_eqpt.setControlType('Load')
    chw_loop_clg_eqpt.setMinimumPartLoadRatio(0.2)
    hw_loop_htg_eqpt.setCompanionCoolingHeatPump(chw_loop_clg_eqpt)
    model.getCoilCoolingWaters.sort.each {|coil| chw_loop.addDemandBranchForComponent(coil)}
    # use performance curves given in one of the E+ examples for a central air-to-water heat pump from Trane
    # heating capft curve
    hcapft = OpenStudio::Model::CurveBiquadratic.new(model)
    hcapft.setCoefficient1Constant(0.794900878202383)
    hcapft.setCoefficient2x(0.00388524034840032)
    hcapft.setCoefficient3xPOW2(-0.0000575169230965453)
    hcapft.setCoefficient4y(0.0278109488428528)
    hcapft.setCoefficient5yPOW2(0.000318168)
    hcapft.setCoefficient6xTIMESY(-0.000130572089253355)
    hcapft.setMinimumValueofx(15.0)
    hcapft.setMaximumValueofx(70.0)
    hcapft.setMinimumValueofy(-17.0)
    hcapft.setMaximumValueofy(37.22)
    hcapft.setMinimumCurveOutput(0.0)
    hcapft.setMaximumCurveOutput(1.55)
    hw_loop_htg_eqpt.setCapacityModifierFunctionofTemperatureCurve(hcapft)
    # heating eirft curve
    heirft = OpenStudio::Model::CurveBiquadratic.new(model)
    heirft.setCoefficient1Constant(0.530730392560108)
    heirft.setCoefficient2x(0.00655164780603528)
    heirft.setCoefficient3xPOW2(0.000263599226028026)
    heirft.setCoefficient4y(-0.03620668194737)
    heirft.setCoefficient5yPOW2(0.00126617163409192)
    heirft.setCoefficient6xTIMESY(-0.000791224057761721)
    heirft.setMinimumValueofx(15.0)
    heirft.setMaximumValueofx(70.0)
    heirft.setMinimumValueofy(-17.0)
    heirft.setMaximumValueofy(37.22)
    heirft.setMinimumCurveOutput(0.4)
    heirft.setMaximumCurveOutput(1.48)
    hw_loop_htg_eqpt.setElectricInputtoOutputRatioModifierFunctionofTemperatureCurve(heirft)
    # cooling capft curves
    ccapft = OpenStudio::Model::CurveBiquadratic.new(model)
    ccapft.setCoefficient1Constant(1.06722728893252)
    ccapft.setCoefficient2x(0.0460678063570057)
    ccapft.setCoefficient3xPOW2(0.00034604993757372)
    ccapft.setCoefficient4y(-0.0069704934525177)
    ccapft.setCoefficient5yPOW2(-0.0000288618548923695)
    ccapft.setCoefficient6xTIMESY(-0.000475762640861958)
    ccapft.setMinimumValueofx(2.0)
    ccapft.setMaximumValueofx(20.0)
    ccapft.setMinimumValueofy(4.2)
    ccapft.setMaximumValueofy(37.0)
    ccapft.setMinimumCurveOutput(0.0)
    ccapft.setMaximumCurveOutput(1.55)
    chw_loop_clg_eqpt.setCapacityModifierFunctionofTemperatureCurve(ccapft)
    # cooling eirft curve
    ceirft = OpenStudio::Model::CurveBiquadratic.new(model)
    ceirft.setCoefficient1Constant(0.440305821838175)
    ceirft.setCoefficient2x(-0.0241323110030793)
    ceirft.setCoefficient3xPOW2(0.000537914626055751)
    ceirft.setCoefficient4y(0.0118716162533228)
    ceirft.setCoefficient5yPOW2(0.000305785618883187)
    ceirft.setCoefficient6xTIMESY(-0.000617329632749052)
    ceirft.setMinimumValueofx(2.0)
    ceirft.setMaximumValueofx(20.0)
    ceirft.setMinimumValueofy(4.2)
    ceirft.setMaximumValueofy(37.0)
    ceirft.setMinimumCurveOutput(0.4)
    ceirft.setMaximumCurveOutput(1.48)
    chw_loop_clg_eqpt.setElectricInputtoOutputRatioModifierFunctionofTemperatureCurve(ceirft)
    return
  end

  #=============================================================================================================================
  # Apply efficiency for ECM 'hs15_cawhp_fancoils'
  def apply_efficiency_ecm_hs15_cawhp_fancoils(model, standard)
    heatpump_siz_f = 0.4 # heating heat pump sizing fraction
    # get heat pump heating and boiler objects
    hw_loop = model.getPlantLoops.select {|loop| loop.sizingPlant.loopType.to_s.downcase == 'heating'}
    raise("apply_efficiency_ecm_hs15_cawhp_fancoils: no hot-water loop is found") if hw_loop.empty?
    hw_loop = hw_loop[0].to_PlantLoop.get
    heatpump_htg = hw_loop.supplyComponents.select {|comp| comp.to_HeatPumpPlantLoopEIRHeating.is_initialized}
    hw_boilers = hw_loop.supplyComponents.select {|comp| comp.to_BoilerHotWater.is_initialized}
    raise("apply_efficiency_ecm_hs15_cawhp_fancoils: no air-source heat pump found on hot-water loop #{hw_loop.name.to_s}") if heatpump_htg.empty?
    raise("apply_efficiency_ecm_hs15_cawhp_fancoils: no boiler found on hot-water loop #{hw_loop.name.to_s}") if hw_boilers.empty?
    heatpump_htg = heatpump_htg[0].to_HeatPumpPlantLoopEIRHeating.get
    primary_boiler = hw_boilers[0].to_BoilerHotWater.get
    # boiler total capacity
    if primary_boiler.autosizedNominalCapacity.is_initialized
      tot_hw_boiler_cap = primary_boiler.autosizedNominalCapacity.to_f
    elsif primary_boiler.nominalCapacity.is_initialized
      tot_hw_boiler_cap = primary_boiler.nominalCapacity.to_f
    else
      raise("apply_efficiency_ecm_hs15_cawhp_fancoils: capacity of boiler #{primary_boiler.name.to_s} is not defined")
    end
    # If two boilers are present set their capacities by multiplying the total capacity by the defined primary and secondary
    # boiler capacity ratios, respectively.
    hw_boiler_cap = [ 1.0 ]
    if hw_boilers.size > 1
      standard.fuel_type_set.primary_boiler_cap_frac.nil? ? hw_boiler_cap[0] = 0.75 : hw_boiler_cap[0] = standard.fuel_type_set.primary_boiler_cap_frac
      standard.fuel_type_set.secondary_boiler_cap_frac.nil? ? hw_boiler_cap[1] = 1.0 - hw_boiler_cap[0] : hw_boiler_cap[1] = standard.fuel_type_set.secondary_boiler_cap_frac
    end
    hw_boilers.each_with_index do |hw_boiler, boiler_index|
      hw_boiler.to_BoilerHotWater.get.setNominalCapacity((tot_hw_boiler_cap*hw_boiler_cap[boiler_index]))
    end
    # get heat pump cooling object
    chw_loop = model.getPlantLoops.select {|loop| loop.sizingPlant.loopType.to_s.downcase == 'cooling'}
    raise("apply_efficiency_ecm_hs15_cawhp_fancoils: no chilled-water loop is found") if chw_loop.empty?
    chw_loop = chw_loop[0].to_PlantLoop.get
    heatpump_clg = chw_loop.supplyComponents.select {|comp| comp.to_HeatPumpPlantLoopEIRCooling.is_initialized}
    raise("apply_efficiency_ecm_hs15_cawhp_fancoils: no heat pump on chilled-water loop #{chw_loop.name} is found") if heatpump_clg.empty?
    heatpump_clg = heatpump_clg[0].to_HeatPumpPlantLoopEIRCooling.get
    # get cooling capacity of air-source heat pump
    if heatpump_clg.autosizedReferenceCapacity.is_initialized
      hp_clg_cap = heatpump_clg.autosizedReferenceCapacity.to_f
    elsif heatpump_clg.ratedReferenceCapacity.is_initialized
      hp_clg_cap = heatpump_clg.ratedReferenceCapacity.to_f
    else
      raise("apply_efficiency_ecm_hs15_cawhp_fancoils: capacity of air-source heat pump #{heatpump_htg.name.to_s} is not defined")
    end
    # set final heating capacity and cooling capacities of air-source heat pump
    hp_htg_cap = heatpump_siz_f*tot_hw_boiler_cap
    hp_htg_cap = hp_clg_cap if hp_clg_cap > hp_htg_cap
    heatpump_htg.setReferenceCapacity(hp_htg_cap)
    heatpump_clg.setReferenceCapacity(hp_htg_cap)
    # sensor for heat pump cooling load side heat transfer
    heatpump_clg_load_s = OpenStudio::Model::EnergyManagementSystemSensor.new(model, 'Heat Pump Load Side Heat Transfer Rate')
    heatpump_clg_load_s.setName('HeatPumpClgLoad')
    heatpump_clg_load_s.setKeyName(heatpump_clg.name.to_s)
    # actuator for heat pump heating outlet node setpoint schedule
    heatpump_htg_outlet_node = heatpump_htg.supplyOutletModelObject.get.to_Node.get
    heatpump_htg_sch = heatpump_htg_outlet_node.setpointManagers[0].to_SetpointManagerScheduled.get.schedule.to_ScheduleConstant.get
    heatpump_htg_sch_a = OpenStudio::Model::EnergyManagementSystemActuator.new(heatpump_htg_sch, 'Schedule:Constant', 'Schedule Value')
    heatpump_htg_sch_a.setName('heatpump_htg_sch_a')
    # energy management program to turn off heat pump heating side when the cooling side is on
    heatpump_cltr_prg = OpenStudio::Model::EnergyManagementSystemProgram.new(model)
    heatpump_cltr_prg.setName('HeatPumpCtrlPrg')
    body = <<-EMS
      IF (HeatPumpClgLoad > 0.0)
        SET heatpump_htg_sch_a = -99.0
      ELSE
        SET heatpump_htg_sch_a = 50.0
      ENDIF
    EMS
    heatpump_cltr_prg.setBody(body)
    heat_pump_ctlr_pcm = OpenStudio::Model::EnergyManagementSystemProgramCallingManager.new(model)
    heat_pump_ctlr_pcm.setName('HeatPumpCtrlPCM')
    heat_pump_ctlr_pcm.setCallingPoint('InsideHVACSystemIterationLoop')
    heat_pump_ctlr_pcm.addProgram(heatpump_cltr_prg)

    return
  end

  #=============================================================================================================================
  # Add equipment for ECM "hs16_ashp_cawhp_fancoils"
  #   -Constant volume DOAS with ashp for heating and cooling with a backup heating coil.
  #   -Zonal terminal fan coil (4-pipe) connected to central air-to-water heat pump.
  #   -Plant has a heating loop with air-to-water heat pump with one or two backup boiler(s).
  def add_ecm_hs16_ashp_cawhp_fancoils(model:,
                                    system_zones_map:,
                                    system_doas_flags:,
                                    ecm_system_zones_map_option:,
                                    standard:)
    # Get the heating fuel type from the system fuels object defined by the standards object
    heating_fuel = standard.fuel_type_set.ecm_fueltype
    # Set supplemental heaing for airloop
    sys_supp_htg_eqpt_type = 'coil_electric'
    sys_supp_htg_eqpt_type = 'coil_gas' if heating_fuel == 'NaturalGas'
    sys_supp_htg_eqpt_type = 'coil_hw' if standard.fuel_type_set.force_airloop_hot_water
    # call ecm HS15 to add the air loop
    add_ecm_hs15_cawhp_fancoils(model: model,
                             system_zones_map: system_zones_map,
                             system_doas_flags: system_doas_flags,
                             ecm_system_zones_map_option: ecm_system_zones_map_option,
                             standard: standard,
                             sys_htg_eqpt_type: 'ashp',
                             sys_clg_eqpt_type: 'ashp',
                             sys_supp_htg_eqpt_type: sys_supp_htg_eqpt_type)
    return
  end

  #=============================================================================================================================
  # Apply efficiency for ECM 'hs16_ashp_cawhp_fancoils'
  def apply_efficiency_ecm_hs16_ashp_cawhp_fancoils(model, standard)
    # The air loop is the same as in ECM HS12
    apply_efficiency_ecm_hs12_ashp_baseboard(model, standard)
    # The plant loop is the same as in ECM HS15
    apply_efficiency_ecm_hs15_cawhp_fancoils(model, standard)
    return
  end

  # =============================================================================================================================
  # Applies the performance curves "CoilCoolingDXSingleSpeed" object.
  def coil_cooling_dx_single_speed_apply_curves(coil_cooling_dx_single_speed, eqpt_name)
    successfully_set_all_properties = true

    search_criteria = {}
    search_criteria['name'] = eqpt_name

    # Get the capacity
    capacity_w = coil_cooling_dx_single_speed_find_capacity(coil_cooling_dx_single_speed)
    capacity_w = [1.0,capacity_w].max
    capacity_btu_per_hr = OpenStudio.convert(capacity_w, 'W', 'Btu/hr').get

    # Lookup efficiencies
    ac_props = model_find_object(standards_data['tables']['heat_pump_cooling_ecm']['table'], search_criteria, capacity_btu_per_hr)

    # Check to make sure properties were found
    if ac_props.nil?
      OpenStudio.logFree(OpenStudio::Warn, 'openstudio.standard.CoilCoolingDXSingleSpeed', "For #{coil_cooling_dx_single_speed.name}, cannot find efficiency info using #{search_criteria}, cannot apply efficiency.")
      successfully_set_all_properties = false
    end
    # Make the COOL-CAP-FT curve
    cool_cap_ft = model_add_curve(coil_cooling_dx_single_speed.model, ac_props['cool_cap_ft'])

    if cool_cap_ft
      coil_cooling_dx_single_speed.setTotalCoolingCapacityFunctionOfTemperatureCurve(cool_cap_ft)
    else
      OpenStudio.logFree(OpenStudio::Warn, 'openstudio.standard.CoilCoolingDXSingleSpeed', "For #{coil_cooling_dx_single_speed.name}, cannot find cool_cap_ft curve, will not be set.")
      successfully_set_all_properties = false
    end

    # Make the COOL-CAP-FFLOW curve
    cool_cap_fflow = model_add_curve(coil_cooling_dx_single_speed.model, ac_props['cool_cap_fflow'])
    if cool_cap_fflow
      coil_cooling_dx_single_speed.setTotalCoolingCapacityFunctionOfFlowFractionCurve(cool_cap_fflow)
    else
      OpenStudio.logFree(OpenStudio::Warn, 'openstudio.standard.CoilCoolingDXSingleSpeed', "For #{coil_cooling_dx_single_speed.name}, cannot find cool_cap_fflow curve, will not be set.")
      successfully_set_all_properties = false
    end

    # Make the COOL-EIR-FT curve
    cool_eir_ft = model_add_curve(coil_cooling_dx_single_speed.model, ac_props['cool_eir_ft'])
    if cool_eir_ft
      coil_cooling_dx_single_speed.setEnergyInputRatioFunctionOfTemperatureCurve(cool_eir_ft)
    else
      OpenStudio.logFree(OpenStudio::Warn, 'openstudio.standards.CoilCoolingDXSingleSpeed', "For #{coil_cooling_dx_single_speed.name}, cannot find cool_eir_ft curve, will not be set.")
      successfully_set_all_properties = false
    end

    # Make the COOL-EIR-FFLOW curve
    cool_eir_fflow = model_add_curve(coil_cooling_dx_single_speed.model, ac_props['cool_eir_fflow'])
    if cool_eir_fflow
      coil_cooling_dx_single_speed.setEnergyInputRatioFunctionOfFlowFractionCurve(cool_eir_fflow)
    else
      OpenStudio.logFree(OpenStudio::Warn, 'openstudio.standards.CoilCoolingDXSingleSpeed', "For #{coil_cooling_dx_single_speed.name}, cannot find cool_eir_fflow curve, will not be set.")
      successfully_set_all_properties = false
    end

    # Make the COOL-PLF-FPLR curve
    cool_plf_fplr = model_add_curve(coil_cooling_dx_single_speed.model, ac_props['cool_plf_fplr'])
    if cool_plf_fplr
      coil_cooling_dx_single_speed.setPartLoadFractionCorrelationCurve(cool_plf_fplr)
    else
      OpenStudio.logFree(OpenStudio::Warn, 'openstudio.standards.CoilCoolingDXSingleSpeed', "For #{coil_cooling_dx_Single_speed.name}, cannot find cool_plf_fplr curve, will not be set.")
      successfully_set_all_properties = false
    end

  end

  # =============================================================================================================================
  # Applies the performance curves to "CoilHeatingSingleSpeed" object.
  def coil_heating_dx_single_speed_apply_curves(coil_heating_dx_single_speed, eqpt_name)
    successfully_set_all_properties = true

    # Get the search criteria
    search_criteria = {}
    search_criteria['name'] = eqpt_name

    # Get the capacity
    capacity_w = coil_heating_dx_single_speed_find_capacity(coil_heating_dx_single_speed)
    capacity_w = [1.0,capacity_w].max
    capacity_btu_per_hr = OpenStudio.convert(capacity_w, 'W', 'Btu/hr').get

    # Lookup efficiencies
    props = model_find_object(standards_data['tables']['heat_pump_heating_ecm']['table'], search_criteria, capacity_btu_per_hr)

    # Check to make sure properties were found
    if props.nil?
      OpenStudio.logFree(OpenStudio::Warn, 'openstudio.standards.CoilHeatingDXSingleSpeed', "For #{coil_heating_dx_single_speed.name}, cannot find efficiency info using #{search_criteria}.")
      successfully_set_all_properties = false
    end

    # Make the HEAT-CAP-FT curve
    heat_cap_ft = model_add_curve(coil_heating_dx_single_speed.model, props['heat_cap_ft'])
    if heat_cap_ft
      coil_heating_dx_single_speed.setTotalHeatingCapacityFunctionofTemperatureCurve(heat_cap_ft)
    else
      OpenStudio.logFree(OpenStudio::Warn, 'openstudio.standards.CoilHeatingDXSingleSpeed', "For #{coil_heating_dx_single_speed.name}, cannot find heat_cap_ft curve, will not be set.")
      successfully_set_all_properties = false
    end

    # Make the HEAT-CAP-FFLOW curve
    heat_cap_fflow = model_add_curve(coil_heating_dx_single_speed.model, props['heat_cap_fflow'])
    if heat_cap_fflow
      coil_heating_dx_single_speed.setTotalHeatingCapacityFunctionofFlowFractionCurve(heat_cap_fflow)
    else
      OpenStudio.logFree(OpenStudio::Warn, 'openstudio.standards.CoilHeatingDXSingleSpeed', "For #{coil_heating_dx_single_speed.name}, cannot find heat_cap_fflow curve, will not be set.")
      successfully_set_all_properties = false
    end

    # Make the HEAT-EIR-FT curve
    heat_eir_ft = model_add_curve(coil_heating_dx_single_speed.model, props['heat_eir_ft'])
    if heat_eir_ft
      coil_heating_dx_single_speed.setEnergyInputRatioFunctionofTemperatureCurve(heat_eir_ft)
    else
      OpenStudio.logFree(OpenStudio::Warn, 'openstudio.standards.CoilHeatingDXSingleSpeed', "For #{coil_heating_dx_single_speed.name}, cannot find heat_eir_ft curve, will not be set.")
      successfully_set_all_properties = false
    end

    # Make the HEAT-EIR-FFLOW curve
    heat_eir_fflow = model_add_curve(coil_heating_dx_single_speed.model, props['heat_eir_fflow'])
    if heat_eir_fflow
      coil_heating_dx_single_speed.setEnergyInputRatioFunctionofFlowFractionCurve(heat_eir_fflow)
    else
      OpenStudio.logFree(OpenStudio::Warn, 'openstudio.standards.CoilHeatingDXSingleSpeed', "For #{coil_heating_dx_single_speed.name}, cannot find heat_eir_fflow curve, will not be set.")
      successfully_set_all_properties = false
    end

    # Make the HEAT-PLF-FPLR curve
    heat_plf_fplr = model_add_curve(coil_heating_dx_single_speed.model, props['heat_plf_fplr'])
    if heat_plf_fplr
      coil_heating_dx_single_speed.setPartLoadFractionCorrelationCurve(heat_plf_fplr)
    else
      OpenStudio.logFree(OpenStudio::Warn, 'openstudio.standards.CoilHeatingDXSingleSpeed', "For #{coil_heating_dx_single_speed.name}, cannot find heat_plf_fplr curve, will not be set.")
      successfully_set_all_properties = false
    end

    # Make the HEAT-DEFROST-EIR-FT curve
    heat_defrost_eir_ft = model_add_curve(coil_heating_dx_single_speed.model, props['heat_defrost_eir_ft'])
    if heat_defrost_eir_ft
      coil_heating_dx_single_speed.setDefrostEnergyInputRatioFunctionofTemperatureCurve(heat_defrost_eir_ft)
    else
      OpenStudio.logFree(OpenStudio::Warn, 'openstudio.standards.CoilHeatingDXSingleSpeed', "For #{coil_heating_dx_single_speed.name}, can not find heat_defrost_eir_ft curve, will not be set.")
      successfully_set_all_properties = false
    end

  end

  # =============================================================================================================================
  # Applies the performance curves "ChillerElectricEIR" object.
  def chiller_electric_eir_apply_curves_and_cop(chiller_electric_eir, search_criteria)
    successfully_set_all_properties = true

    # Get the capacity
    capacity_w = chiller_electric_eir_find_capacity(chiller_electric_eir)
    capacity_tons = OpenStudio.convert(capacity_w, 'W', 'ton').get

    # Lookup performance curves
    chlr_props = model_find_object(standards_data['tables']['chillers_ecm']['table'], search_criteria, capacity_tons)

    # Check to make sure properties were found
    if chlr_props.nil?
      OpenStudio.logFree(OpenStudio::Warn, 'openstudio.standard.ChillerElectricEIR', "For #{chiller_electric_eir.name}, cannot find efficiency info using #{search_criteria}")
      successfully_set_all_properties = false
    end

    # CAP-FT curve
    capft = model_add_curve(chiller_electric_eir.model, chlr_props['capft'])
    if capft
      chiller_electric_eir.setCoolingCapacityFunctionOfTemperature(capft)
    else
      OpenStudio.logFree(OpenStudio::Warn, 'openstudio.standard.ChillerElectricEIR', "For #{chiller_electric_eir.name}, cannot find cap_ft curve, will not be set.")
      successfully_set_all_properties = false
    end

    # EIR-FT curve
    eirft = model_add_curve(chiller_electric_eir.model, chlr_props['eirft'])
    if eirft
      chiller_electric_eir.setElectricInputToCoolingOutputRatioFunctionOfTemperature(eirft)
    else
      OpenStudio.logFree(OpenStudio::Warn, 'openstudio.standard.ChillerElectricEIR', "For #{chiller_electric_eir.name}, cannot find eir_ft curve, will not be set.")
      successfully_set_all_properties = false
    end

    # EIR-FPLR curve
    eirfplr = model_add_curve(chiller_electric_eir.model, chlr_props['eirfplr'])
    if eirfplr
      chiller_electric_eir.setElectricInputToCoolingOutputRatioFunctionOfPLR(eirfplr)
    else
      OpenStudio.logFree(OpenStudio::Warn, 'openstudio.standard.ChillerElectricEIR', "For #{chiller_electric_eir.name}, cannot find eir_fplr curve, will not be set.")
      successfully_set_all_properties = false
    end

    # set COP
    cop = chlr_props['minimum_coefficient_of_performance_cooling'].to_f
    if cop
      chiller_electric_eir.setReferenceCOP(cop)
    else
      OpenStudio.logFree(OpenStudio::Warn, 'openstudio.standard.ChillerElectricEIR', "For #{chiller_electric_eir.name}, cannot find cop, will not be set.")
      successfully_set_all_properties = false
    end

  end

  # =============================================================================================================================
  # Applies the performance curves "CoilCoolingDXVariableSpeed" object.
  def coil_cooling_dx_variable_speed_apply_curves(coil_cooling_dx_variable_speed, eqpt_name)
    successfully_set_all_properties = true

    # Get the capacity
    capacity_w = coil_cooling_dx_variable_speed_find_capacity(coil_cooling_dx_variable_speed)
    capacity_w = [1.0,capacity_w].max
    capacity_btu_per_hr = OpenStudio.convert(capacity_w, 'W', 'Btu/hr').get

    # Lookup performance curves
    search_criteria = {}
    search_criteria['name'] = eqpt_name
    ac_props = model_find_object(standards_data['tables']['heat_pump_cooling_ecm']['table'], search_criteria, capacity_btu_per_hr)

    # Check to make sure properties were found
    if ac_props.nil?
      OpenStudio.logFree(OpenStudio::Warn, 'openstudio.standard.CoilCoolingDXVariableSpeed', "For #{coil_cooling_dx_variable_speed.name}, cannot find efficiency info using #{search_criteria}, cannot apply efficiency.")
      successfully_set_all_properties = false
    end

    # Make the COOL-CAP-FT curve
    cool_cap_ft = model_add_curve(coil_cooling_dx_variable_speed.model, ac_props['cool_cap_ft'])
    if cool_cap_ft
      coil_cooling_dx_variable_speed.speeds.each { |speed| speed.setTotalCoolingCapacityFunctionofTemperatureCurve(cool_cap_ft) }
    else
      OpenStudio.logFree(OpenStudio::Warn, 'openstudio.standard.CoilCoolingDXVariableSpeed', "For #{coil_cooling_dx_variable_speed.name}, cannot find cool_cap_ft curve, will not be set.")
      successfully_set_all_properties = false
    end

    # Make the COOL-CAP-FFLOW curve
    cool_cap_fflow = model_add_curve(coil_cooling_dx_variable_speed.model, ac_props['cool_cap_fflow'])
    if cool_cap_fflow
      coil_cooling_dx_variable_speed.speeds.each { |speed| speed.setTotalCoolingCapacityFunctionofAirFlowFractionCurve(cool_cap_fflow) }
    else
      OpenStudio.logFree(OpenStudio::Warn, 'openstudio.standard.CoilCoolingDXVariableSpeed', "For #{coil_cooling_dx_variable_speed.name}, cannot find cool_cap_fflow curve, will not be set.")
      successfully_set_all_properties = false
    end

    # Make the COOL-EIR-FT curve
    cool_eir_ft = model_add_curve(coil_cooling_dx_variable_speed.model, ac_props['cool_eir_ft'])
    if cool_eir_ft
      coil_cooling_dx_variable_speed.speeds.each { |speed| speed.setEnergyInputRatioFunctionofTemperatureCurve(cool_eir_ft) }
    else
      OpenStudio.logFree(OpenStudio::Warn, 'openstudio.standards.CoilCoolingDXVariableSpeed', "For #{coil_cooling_dx_variable_speed.name}, cannot find cool_eir_ft curve, will not be set.")
      successfully_set_all_properties = false
    end

    # Make the COOL-EIR-FFLOW curve
    cool_eir_fflow = model_add_curve(coil_cooling_dx_variable_speed.model, ac_props['cool_eir_fflow'])
    if cool_eir_fflow
      coil_cooling_dx_variable_speed.speeds.each { |speed| speed.setEnergyInputRatioFunctionofAirFlowFractionCurve(cool_eir_fflow) }
    else
      OpenStudio.logFree(OpenStudio::Warn, 'openstudio.standards.CoilCoolingDXVariableSpeed', "For #{coil_cooling_dx_variable_speed.name}, cannot find cool_eir_fflow curve, will not be set.")
      successfully_set_all_properties = false
    end

    # Make the COOL-PLF-FPLR curve
    cool_plf_fplr = model_add_curve(coil_cooling_dx_variable_speed.model, ac_props['cool_plf_fplr'])
    if cool_plf_fplr
      coil_cooling_dx_variable_speed.setEnergyPartLoadFractionCurve(cool_plf_fplr)
    else
      OpenStudio.logFree(OpenStudio::Warn, 'openstudio.standards.CoilCoolingDXVariableSpeed', "For #{coil_cooling_dx_variable_speed.name}, cannot find cool_plf_fplr curve, will not be set.")
      successfully_set_all_properties = false
    end

  end

  # =============================================================================================================================
  # Applies performance curves to "CoilHeatingVariableSpeed" object.
  def coil_heating_dx_variable_speed_apply_curves(coil_heating_dx_variable_speed, eqpt_name)
    successfully_set_all_properties = true

    # Get the search criteria
    search_criteria = {}
    search_criteria['name'] = eqpt_name

    # Get the capacity
    capacity_w = coil_heating_dx_variable_speed_find_capacity(coil_heating_dx_variable_speed)
    capacity_w = [1.0,capacity_w].max
    capacity_btu_per_hr = OpenStudio.convert(capacity_w, 'W', 'Btu/hr').get

    # Lookup performance curves
    props = model_find_object(standards_data['tables']['heat_pump_heating_ecm']['table'], search_criteria, capacity_btu_per_hr)

    # Check to make sure properties were found
    if props.nil?
      OpenStudio.logFree(OpenStudio::Warn, 'openstudio.standards.CoilHeatingDXVariableSpeed', "For #{coil_heating_dx_variable_speed.name}, cannot find efficiency info using #{search_criteria}.")
      successfully_set_all_properties = false
    end

    # Make the HEAT-CAP-FT curve
    heat_cap_ft = model_add_curve(coil_heating_dx_variable_speed.model, props['heat_cap_ft'])
    if heat_cap_ft
      coil_heating_dx_variable_speed.speeds.each { |speed| speed.setHeatingCapacityFunctionofTemperatureCurve(heat_cap_ft) }
    else
      OpenStudio.logFree(OpenStudio::Warn, 'openstudio.standards.CoilHeatingDXVariableSpeed', "For #{coil_heating_dx_variable_speed.name}, cannot find heat_cap_ft curve, will not be set.")
      successfully_set_all_properties = false
    end

    # Make the HEAT-CAP-FFLOW curve
    heat_cap_fflow = model_add_curve(coil_heating_dx_variable_speed.model, props['heat_cap_fflow'])
    if heat_cap_fflow
      coil_heating_dx_variable_speed.speeds.each { |speed| speed.setTotalHeatingCapacityFunctionofAirFlowFractionCurve(heat_cap_fflow) }
    else
      OpenStudio.logFree(OpenStudio::Warn, 'openstudio.standards.CoilHeatingDXVariableSpeed', "For #{coil_heating_dx_variable_speed.name}, cannot find heat_cap_fflow curve, will not be set.")
      successfully_set_all_properties = false
    end

    # Make the HEAT-EIR-FT curve
    heat_eir_ft = model_add_curve(coil_heating_dx_variable_speed.model, props['heat_eir_ft'])
    if heat_eir_ft
      coil_heating_dx_variable_speed.speeds.each { |speed| speed.setEnergyInputRatioFunctionofTemperatureCurve(heat_eir_ft) }
    else
      OpenStudio.logFree(OpenStudio::Warn, 'openstudio.standards.CoilHeatingDXVariableSingleSpeed', "For #{coil_heating_dx_variable_speed.name}, cannot find heat_eir_ft curve, will not be set.")
      successfully_set_all_properties = false
    end

    # Make the HEAT-EIR-FFLOW curve
    heat_eir_fflow = model_add_curve(coil_heating_dx_variable_speed.model, props['heat_eir_fflow'])
    if heat_eir_fflow
      coil_heating_dx_variable_speed.speeds.each { |speed| speed.setEnergyInputRatioFunctionofAirFlowFractionCurve(heat_eir_fflow) }
    else
      OpenStudio.logFree(OpenStudio::Warn, 'openstudio.standards.CoilHeatingDXVariableSpeed', "For #{coil_heating_dx_variable_speed.name}, cannot find heat_eir_fflow curve, will not be set.")
      successfully_set_all_properties = false
    end

    # Make the HEAT-PLF-FPLR curve
    heat_plf_fplr = model_add_curve(coil_heating_dx_variable_speed.model, props['heat_plf_fplr'])
    if heat_plf_fplr
      coil_heating_dx_variable_speed.setEnergyPartLoadFractionCurve(heat_plf_fplr)
    else
      OpenStudio.logFree(OpenStudio::Warn, 'openstudio.standards.CoilHeatingDXVariableSpeed', "For #{coil_heating_dx_variable_speed.name}, cannot find heat_plf_fplr curve, will not be set.")
      successfully_set_all_properties = false
    end

    # Make the heat_defrost_eir_ft
    heat_defrost_eir_ft = model_add_curve(coil_heating_dx_variable_speed.model, props['heat_defrost_eir_ft'])
    if heat_defrost_eir_ft
      coil_heating_dx_variable_speed.setDefrostEnergyInputRatioFunctionofTemperatureCurve(heat_defrost_eir_ft)
    else
      OpenStudio.logFree(OpenStudio::Warn, 'openstudio.standards.CoilHeatingDXVariableSpeed', "For #{coil_heating_dx_variable_speed.name}, cannot find heat_defrost_eir_ft curve, will not be set")
      successfully_set_all_properties = false
    end

  end

  # =============================================================================================================================
  # Applies the cooling performance curves to "AirConditionerVariableRefrigerantFlow" object.
  def airconditioner_variablerefrigerantflow_cooling_apply_curves(airconditioner_variablerefrigerantflow, eqpt_name)
    successfully_set_all_properties = true

    search_criteria = {}
    search_criteria['name'] = eqpt_name
    # Get the capacity
    capacity_w = airconditioner_variablerefrigerantflow_cooling_find_capacity(airconditioner_variablerefrigerantflow)
    capacity_w = [1.0,capacity_w].max
    capacity_btu_per_hr = OpenStudio.convert(capacity_w, 'W', 'Btu/hr').get

    # Lookup performance curves
    props = model_find_object(standards_data['tables']['heat_pump_cooling_ecm']['table'], search_criteria, capacity_btu_per_hr)

    # Check to make sure properties were found
    if props.nil?
      OpenStudio.logFree(OpenStudio::Warn, 'openstudio.standard.AirConditionerVariableRefrigerantFlow', "For #{airconditioner_variablerefrigerantflow.name}, cannot find efficiency info using #{search_criteria}, cannot apply efficiency.")
      successfully_set_all_properties = false
    end

    # Make the COOL-CAP-FT Low curve
    cool_cap_ft_low = model_add_curve(airconditioner_variablerefrigerantflow.model, props['cool_cap_ft_low'])
    if cool_cap_ft_low
      airconditioner_variablerefrigerantflow.setCoolingCapacityRatioModifierFunctionofLowTemperatureCurve(cool_cap_ft_low)
    else
      OpenStudio.logFree(OpenStudio::Warn, 'openstudio.standard.AirConditionerVariableRefrigerantFlow', "For #{airconditioner_variablerefrigerantflow.name}, cannot find cool_cap_ft_low curve, will not be set.")
      successfully_set_all_properties = false
    end

    # Make the COOL-CAP-FT boundary curve
    cool_cap_ft_boundary = model_add_curve(airconditioner_variablerefrigerantflow.model, props['cool_cap_ft_boundary'])
    if cool_cap_ft_boundary
      airconditioner_variablerefrigerantflow.setCoolingCapacityRatioBoundaryCurve(cool_cap_ft_boundary)
    else
      OpenStudio.logFree(OpenStudio::Warn, 'openstudio.standard.AirConditionerVariableRefrigerantFlow', "For #{airconditioner_variablerefrigerantflow.name}, cannot find cool_cap_ft_boundary curve, will not be set.")
      successfully_set_all_properties = false
    end

    # Make the COOL-CAP-FT high curve
    cool_cap_ft_high = model_add_curve(airconditioner_variablerefrigerantflow.model, props['cool_cap_ft_high'])
    if cool_cap_ft_high
      airconditioner_variablerefrigerantflow.setCoolingCapacityRatioModifierFunctionofHighTemperatureCurve(cool_cap_ft_high)
    else
      OpenStudio.logFree(OpenStudio::Warn, 'openstudio.standards.AirConditionerVariableRefrigerantFlow', "For #{airconditioner_variablerefrigerantflow.name}, cannot find cool_cap_ft_high curve, will not be set.")
      successfully_set_all_properties = false
    end

    # Make the COOL-EIR-FT low curve
    cool_eir_ft_low = model_add_curve(airconditioner_variablerefrigerantflow.model, props['cool_eir_ft_low'])
    if cool_eir_ft_low
      airconditioner_variablerefrigerantflow.setCoolingEnergyInputRatioModifierFunctionofLowTemperatureCurve(cool_eir_ft_low)
    else
      OpenStudio.logFree(OpenStudio::Warn, 'openstudio.standards.AirConditionerVariableRefrigerantFlow', "For #{airconditioner_variablerefrigerantflow.name}, cannot find cool_eir_ft_low curve, will not be set.")
      successfully_set_all_properties = false
    end

    # Make the COOL-EIR-FT boundary curve
    cool_eir_ft_boundary = model_add_curve(airconditioner_variablerefrigerantflow.model, props['cool_eir_ft_boundary'])
    if cool_eir_ft_boundary
      airconditioner_variablerefrigerantflow.setCoolingEnergyInputRatioBoundaryCurve(cool_eir_ft_boundary)
    else
      OpenStudio.logFree(OpenStudio::Warn, 'openstudio.standards.AirConditionerVariableRefrigerantFlow', "For #{airconditioner_variablerefrigerantflow.name}, cannot find cool_eir_ft_boundary curve, will not be set.")
      successfully_set_all_properties = false
    end

    # Make the COOL-EIR-FT high curve
    cool_eir_ft_high = model_add_curve(airconditioner_variablerefrigerantflow.model, props['cool_eir_ft_high'])
    if cool_eir_ft_high
      airconditioner_variablerefrigerantflow.setCoolingEnergyInputRatioModifierFunctionofHighTemperatureCurve(cool_eir_ft_high)
    else
      OpenStudio.logFree(OpenStudio::Warn, 'openstudio.standards.AirConditionerVariableRefrigerantFlow', "For #{airconditioner_variablerefrigerantflow.name}, cannot find cool_eir_ft_high curve, will not be set.")
      successfully_set_all_properties = false
    end

    # Make the COOL-EIR-FPLR low curve
    cool_eir_fplr_low = model_add_curve(airconditioner_variablerefrigerantflow.model, props['cool_eir_fplr_low'])
    if cool_eir_fplr_low
      airconditioner_variablerefrigerantflow.setCoolingEnergyInputRatioModifierFunctionofLowPartLoadRatioCurve(cool_eir_fplr_low)
    else
      OpenStudio.logFree(OpenStudio::Warn, 'openstudio.standards.AirConditionerVariableRefrigerantFlow', "For #{airconditioner_variablerefrigerantflow.name}, cannot find cool_eir_fplr_low curve, will not be set.")
      successfully_set_all_properties = false
    end

    # Make the COOL-EIR-FPLR high curve
    cool_eir_fplr_high = model_add_curve(airconditioner_variablerefrigerantflow.model, props['cool_eir_fplr_high'])
    if cool_eir_fplr_high
      airconditioner_variablerefrigerantflow.setCoolingEnergyInputRatioModifierFunctionofHighPartLoadRatioCurve(cool_eir_fplr_high)
    else
      OpenStudio.logFree(OpenStudio::Warn, 'openstudio.standards.AirConditionerVariableRefrigerantFlow', "For #{airconditioner_variablerefrigerantflow.name}, cannot find cool_eir_fplr_high curve, will not be set.")
      successfully_set_all_properties = false
    end

    # Make the COOL-CCR curve
    cool_ccr = model_add_curve(airconditioner_variablerefrigerantflow.model, props['cool_ccr'])
    if cool_ccr
      airconditioner_variablerefrigerantflow.setCoolingCombinationRatioCorrectionFactorCurve(cool_ccr)
    else
      OpenStudio.logFree(OpenStudio::Warn, 'openstudio.standards.AirConditionerVariableRefrigerantFlow', "For #{airconditioner_variablerefrigerantflow.name}, cannot find cool_ccr curve, will not be set.")
      successfully_set_all_properties = false
    end

    # Make the COOL-PLF-FPLR curve
    cool_plf_fplr = model_add_curve(airconditioner_variablerefrigerantflow.model, props['cool_plf_fplr'])
    if cool_plf_fplr
      airconditioner_variablerefrigerantflow.setCoolingPartLoadFractionCorrelationCurve(cool_plf_fplr)
    else
      OpenStudio.logFree(OpenStudio::Warn, 'openstudio.standards.AirConditionerVariableRefrigerantFlow', "For #{airconditioner_variablerefrigerantflow.name}, cannot find cool_plf_fplr curve, will not be set.")
      successfully_set_all_properties = false
    end

    # Make the COOL-PLF-FPLR curve
    cool_plf_fplr = model_add_curve(airconditioner_variablerefrigerantflow.model, props['cool_plf_fplr'])
    if cool_plf_fplr
      airconditioner_variablerefrigerantflow.setCoolingPartLoadFractionCorrelationCurve(cool_plf_fplr)
    else
      OpenStudio.logFree(OpenStudio::Warn, 'openstudio.standards.AirConditionerVariableRefrigerantFlow', "For #{airconditioner_variablerefrigerantflow.name}, cannot find cool_plf_fplr curve, will not be set.")
      successfully_set_all_properties = false
    end

    # Make the COOL-CAP-FPL curve
    cool_cap_fpl = model_add_curve(airconditioner_variablerefrigerantflow.model, props['cool_cap_fpl'])
    if cool_cap_fpl
      airconditioner_variablerefrigerantflow.setPipingCorrectionFactorforLengthinCoolingModeCurve(cool_cap_fpl)
    else
      OpenStudio.logFree(OpenStudio::Warn, 'openstudio.standards.AirConditionerVariableRefrigerantFlow', "For #{airconditioner_variablerefrigerantflow.name}, cannot find cool_cap_fpl curve, will not be set.")
      successfully_set_all_properties = false
    end

  end

  # =============================================================================================================================
  # Applies the heating performance curves to "AirConditionerVariableRefrigerantFlow" object.
  def airconditioner_variablerefrigerantflow_heating_apply_curves(airconditioner_variablerefrigerantflow, eqpt_name)
    successfully_set_all_properties = true

    search_criteria = {}
    search_criteria['name'] = eqpt_name
    # Get the capacity
    capacity_w = airconditioner_variablerefrigerantflow_heating_find_capacity(airconditioner_variablerefrigerantflow)
    capacity_w = [1.0,capacity_w].max
    capacity_btu_per_hr = OpenStudio.convert(capacity_w, 'W', 'Btu/hr').get

    # Lookup performance curves
    props = model_find_object(standards_data['tables']['heat_pump_heating_ecm']['table'], search_criteria, capacity_btu_per_hr)

    # Check to make sure properties were found
    if props.nil?
      OpenStudio.logFree(OpenStudio::Warn, 'openstudio.standard.AirConditionerVariableRefrigerantFlow', "For #{airconditioner_variablerefrigerantflow.name}, cannot find heating efficiency info using #{search_criteria}, cannot apply efficiency.")
      successfully_set_all_properties = false
    end

    # Make the HEAT-CAP-FT Low curve
    heat_cap_ft_low = model_add_curve(airconditioner_variablerefrigerantflow.model, props['heat_cap_ft_low'])
    if heat_cap_ft_low
      airconditioner_variablerefrigerantflow.setHeatingCapacityRatioModifierFunctionofLowTemperatureCurve(heat_cap_ft_low)
    else
      OpenStudio.logFree(OpenStudio::Warn, 'openstudio.standard.AirConditionerVariableRefrigerantFlow', "For #{airconditioner_variablerefrigerantflow.name}, cannot find heat_cap_ft_low curve, will not be set.")
      successfully_set_all_properties = false
    end

    # Make the HEAT-CAP-FT boundary curve
    heat_cap_ft_boundary = model_add_curve(airconditioner_variablerefrigerantflow.model, props['heat_cap_ft_boundary'])
    if heat_cap_ft_boundary
      airconditioner_variablerefrigerantflow.setHeatingCapacityRatioBoundaryCurve(heat_cap_ft_boundary)
    else
      OpenStudio.logFree(OpenStudio::Warn, 'openstudio.standard.AirConditionerVariableRefrigerantFlow', "For #{airconditioner_variablerefrigerantflow.name}, cannot find heat_cap_ft_boundary curve, will not be set.")
      successfully_set_all_properties = false
    end

    # Make the HEAT-CAP-FT high curve
    heat_cap_ft_high = model_add_curve(airconditioner_variablerefrigerantflow.model, props['heat_cap_ft_high'])
    if heat_cap_ft_high
      airconditioner_variablerefrigerantflow.setHeatingCapacityRatioModifierFunctionofHighTemperatureCurve(heat_cap_ft_high)
    else
      OpenStudio.logFree(OpenStudio::Warn, 'openstudio.standards.AirConditionerVariableRefrigerantFlow', "For #{airconditioner_variablerefrigerantflow.name}, cannot find heat_cap_ft_high curve, will not be set.")
      successfully_set_all_properties = false
    end

    # Make the HEAT-EIR-FT low curve
    heat_eir_ft_low = model_add_curve(airconditioner_variablerefrigerantflow.model, props['heat_eir_ft_low'])
    if heat_eir_ft_low
      airconditioner_variablerefrigerantflow.setHeatingEnergyInputRatioModifierFunctionofLowTemperatureCurve(heat_eir_ft_low)
    else
      OpenStudio.logFree(OpenStudio::Warn, 'openstudio.standards.AirConditionerVariableRefrigerantFlow', "For #{airconditioner_variablerefrigerantflow.name}, cannot find heat_eir_ft_low curve, will not be set.")
      successfully_set_all_properties = false
    end

    # Make the HEAT-EIR-FT boundary curve
    heat_eir_ft_boundary = model_add_curve(airconditioner_variablerefrigerantflow.model, props['heat_eir_ft_boundary'])
    if heat_eir_ft_boundary
      airconditioner_variablerefrigerantflow.setHeatingEnergyInputRatioBoundaryCurve(heat_eir_ft_boundary)
    else
      OpenStudio.logFree(OpenStudio::Warn, 'openstudio.standards.AirConditionerVariableRefrigerantFlow', "For #{airconditioner_variablerefrigerantflow.name}, cannot find heat_eir_ft_boundary curve, will not be set.")
      successfully_set_all_properties = false
    end

    # Make the HEAT-EIR-FT high curve
    heat_eir_ft_high = model_add_curve(airconditioner_variablerefrigerantflow.model, props['heat_eir_ft_high'])
    if heat_eir_ft_high
      airconditioner_variablerefrigerantflow.setHeatingEnergyInputRatioModifierFunctionofHighTemperatureCurve(heat_eir_ft_high)
    else
      OpenStudio.logFree(OpenStudio::Warn, 'openstudio.standards.AirConditionerVariableRefrigerantFlow', "For #{airconditioner_variablerefrigerantflow.name}, cannot find heat_eir_ft_high curve, will not be set.")
      successfully_set_all_properties = false
    end

    # Make the HEAT-EIR-FPLR low curve
    heat_eir_fplr_low = model_add_curve(airconditioner_variablerefrigerantflow.model, props['heat_eir_fplr_low'])
    if heat_eir_fplr_low
      airconditioner_variablerefrigerantflow.setHeatingEnergyInputRatioModifierFunctionofLowPartLoadRatioCurve(heat_eir_fplr_low)
    else
      OpenStudio.logFree(OpenStudio::Warn, 'openstudio.standards.AirConditionerVariableRefrigerantFlow', "For #{airconditioner_variablerefrigerantflow.name}, cannot find heat_eir_fplr_low curve, will not be set.")
      successfully_set_all_properties = false
    end

    # Make the HEAT-EIR-FPLR high curve
    heat_eir_fplr_high = model_add_curve(airconditioner_variablerefrigerantflow.model, props['heat_eir_fplr_high'])
    if heat_eir_fplr_high
      airconditioner_variablerefrigerantflow.setHeatingEnergyInputRatioModifierFunctionofHighPartLoadRatioCurve(heat_eir_fplr_high)
    else
      OpenStudio.logFree(OpenStudio::Warn, 'openstudio.standards.AirConditionerVariableRefrigerantFlow', "For #{airconditioner_variablerefrigerantflow.name}, cannot find heat_eir_fplr_high curve, will not be set.")
      successfully_set_all_properties = false
    end

    # Make the HEAT-HCR curve
    heat_hcr = model_add_curve(airconditioner_variablerefrigerantflow.model, props['heat_hcr'])
    if heat_hcr
      airconditioner_variablerefrigerantflow.setHeatingCombinationRatioCorrectionFactorCurve(heat_hcr)
    else
      OpenStudio.logFree(OpenStudio::Warn, 'openstudio.standards.AirConditionerVariableRefrigerantFlow', "For #{airconditioner_variablerefrigerantflow.name}, cannot find heat_hcr curve, will not be set.")
      successfully_set_all_properties = false
    end

    # Make the HEAT-PLF-FPLR curve
    heat_plf_fplr = model_add_curve(airconditioner_variablerefrigerantflow.model, props['heat_plf_fplr'])
    if heat_plf_fplr
      airconditioner_variablerefrigerantflow.setHeatingPartLoadFractionCorrelationCurve(heat_plf_fplr)
    else
      OpenStudio.logFree(OpenStudio::Warn, 'openstudio.standards.AirConditionerVariableRefrigerantFlow', "For #{airconditioner_variablerefrigerantflow.name}, cannot find cool_plf_fplr curve, will not be set.")
      successfully_set_all_properties = false
    end

    # Make the HEAT-CAP-FPL curve
    heat_cap_fpl = model_add_curve(airconditioner_variablerefrigerantflow.model, props['heat_cap_fpl'])
    if heat_cap_fpl
      airconditioner_variablerefrigerantflow.setPipingCorrectionFactorforLengthinHeatingModeCurve(heat_cap_fpl)
    else
      OpenStudio.logFree(OpenStudio::Warn, 'openstudio.standards.AirConditionerVariableRefrigerantFlow', "For #{airconditioner_variablerefrigerantflow.name}, cannot find heat_cap_fpl curve, will not be set.")
      successfully_set_all_properties = false
    end

  end

  # =============================================================================================================================
  # Find efficiency for "CoilCoolingDXSingleSpeed" object
  def coil_cooling_dx_single_speed_apply_cop(coil_cooling_dx_single_speed,
                                             search_criteria,
                                             rename = false)

    capacity_w = coil_cooling_dx_single_speed_find_capacity(coil_cooling_dx_single_speed)
    capacity_btu_per_hr = OpenStudio.convert(capacity_w, 'W', 'Btu/hr').get
    capacity_kbtu_per_hr = OpenStudio.convert(capacity_w, 'W', 'kBtu/hr').get

    # Look up the efficiency characteristics
    ac_props = model_find_object(standards_data['tables']['heat_pump_cooling_ecm']['table'], search_criteria, capacity_btu_per_hr)

    # Check to make sure properties were found
    if ac_props.nil?
      OpenStudio.logFree(OpenStudio::Warn, 'openstudio.standards.CoilCoolingDXSingleSpeed', "For #{coil_cooling_dx_single_speed.name}, cannot find efficiency info using #{search_criteria}.")
      successfully_set_all_properties = false
      return successfully_set_all_properties
    end

    # Get the minimum efficiency
    cop = nil

    # If specified as SEER
    unless ac_props['minimum_seasonal_energy_efficiency_ratio'].nil?
      min_seer = ac_props['minimum_seasonal_energy_efficiency_ratio']
      cop = seer_to_cop_no_fan(min_seer)
      new_comp_name = "#{coil_cooling_dx_single_speed.name} #{capacity_kbtu_per_hr.round}kBtu/hr #{min_seer}SEER"
      OpenStudio.logFree(OpenStudio::Info, 'openstudio.standards.CoilCoolingDXSingleSpeed', "For #{template}: #{coil_cooling_dx_single_speed.name}: Capacity = #{capacity_kbtu_per_hr.round}kBtu/hr; SEER = #{min_seer}")
    end

    # If specified as EER
    unless ac_props['minimum_energy_efficiency_ratio'].nil?
      min_eer = ac_props['minimum_energy_efficiency_ratio']
      cop = eer_to_cop_no_fan(min_eer)
      new_comp_name = "#{coil_cooling_dx_single_speed.name} #{capacity_kbtu_per_hr.round}kBtu/hr #{min_eer}EER"
      OpenStudio.logFree(OpenStudio::Info, 'openstudio.standards.CoilCoolingDXSingleSpeed', "For #{template}: #{coil_cooling_dx_single_speed.name}: Capacity = #{capacity_kbtu_per_hr.round}kBtu/hr; EER = #{min_eer}")
    end

    # if specified as SEER (heat pump)
    unless ac_props['minimum_seasonal_efficiency'].nil?
      min_seer = ac_props['minimum_seasonal_efficiency']
      cop = seer_to_cop_no_fan(min_seer)
      new_comp_name = "#{coil_cooling_dx_single_speed.name} #{capacity_kbtu_per_hr.round}kBtu/hr #{min_seer}SEER"
      OpenStudio.logFree(OpenStudio::Info, 'openstudio.standards.CoilCoolingDXSingleSpeed', "For #{template}: #{coil_cooling_dx_single_speed.name}: Capacity = #{capacity_kbtu_per_hr.round}kBtu/hr; SEER = #{min_seer}")
    end

    # If specified as EER (heat pump)
    unless ac_props['minimum_full_load_efficiency'].nil?
      min_eer = ac_props['minimum_full_load_efficiency']
      cop = eer_to_cop_no_fan(min_eer)
      new_comp_name = "#{coil_cooling_dx_single_speed.name} #{capacity_kbtu_per_hr.round}kBtu/hr #{min_eer}EER"
      OpenStudio.logFree(OpenStudio::Info, 'openstudio.standards.CoilCoolingDXSingleSpeed', "For #{template}: #{coil_cooling_dx_single_speed.name}: Capacity = #{capacity_kbtu_per_hr.round}kBtu/hr; EER = #{min_eer}")
    end

    # If specified as COP
    unless ac_props['minimum_coefficient_of_performance_cooling'].nil?
      cop = ac_props['minimum_coefficient_of_performance_cooling']
      new_comp_name = "#{coil_cooling_dx_single_speed.name} #{capacity_kbtu_per_hr.round}kBtu/hr #{cop}COP"
      OpenStudio.logFree(OpenStudio::Info, 'openstudio.standards.CoilCoolingDXSingleSpeed', "For #{template}: #{coil_cooling_dx_single_speed.name}: Capacity = #{capacity_kbtu_per_hr.round}kBtu/hr; COP = #{cop}")
    end

    # Rename
    if rename
      coil_cooling_dx_single_speed.setName(new_comp_name)
    end

    # Set COP
    coil_cooling_dx_single_speed.setRatedCOP(cop.to_f) unless cop.nil?

  end

  # =============================================================================================================================
  # Find efficiency for "CoilHeatingDXSingleSpeed" object
  def coil_heating_dx_single_speed_apply_cop(coil_heating_dx_single_speed,
                                             search_criteria,
                                             rename = false)

    capacity_w = coil_heating_dx_single_speed_find_capacity(coil_heating_dx_single_speed)
    capacity_btu_per_hr = OpenStudio.convert(capacity_w, 'W', 'Btu/hr').get
    capacity_kbtu_per_hr = OpenStudio.convert(capacity_w, 'W', 'kBtu/hr').get

    # Look up the efficiency characteristics
    props = model_find_object(standards_data['tables']['heat_pump_heating_ecm'], search_criteria, capacity_btu_per_hr)

    # Check to make sure properties were found
    if props.nil?
      OpenStudio.logFree(OpenStudio::Warn, 'openstudio.standards.CoilHeatingDXSingleSpeed', "For #{coil_heating_dx_single_speed.name}, cannot find efficiency info using #{search_criteria}")
      successfully_set_all_properties = false
      return successfully_set_all_properties
    end

    # Get the minimum efficiency
    cop = nil

    # If specified as EER
    unless props['minimum_energy_efficiency_ratio'].nil?
      min_eer = props['minimum_energy_efficiency_ratio']
      cop = eer_to_cop_no_fan(min_eer)
      new_comp_name = "#{coil_heating_dx_single_speed.name} #{capacity_kbtu_per_hr.round}kBtu/hr #{min_eer}EER"
      OpenStudio.logFree(OpenStudio::Info, 'openstudio.standards.CoilHeatingDXSingleSpeed', "For #{template}: #{coil_heating_dx_single_speed.name}: Capacity = #{capacity_kbtu_per_hr.round}kBtu/hr; EER = #{min_eer}")
    end

    # if specified as HSPF (heat pump)
    unless props['minimum_heating_seasonal_performance_factor'].nil?
      min_hspf = props['minimum_heating_seasonal_performance_factor']
      cop = hspf_to_cop_no_fan(min_hspf)
      new_comp_name = "#{coil_heating_dx_single_speed.name} #{capacity_kbtu_per_hr.round}kBtu/hr #{min_seer}HSPF"
      OpenStudio.logFree(OpenStudio::Info, 'openstudio.standards.CoilHeatingDXSingleSpeed', "For #{template}: #{coil_heating_dx_single_speed.name}: Capacity = #{capacity_kbtu_per_hr.round}kBtu/hr; SEER = #{min_seer}")
    end

    # If specified as EER (heat pump)
    unless props['minimum_full_load_efficiency'].nil?
      min_eer = props['minimum_full_load_efficiency']
      cop = eer_to_cop_no_fan(min_eer)
      new_comp_name = "#{coil_heating_dx_single_speed.name} #{capacity_kbtu_per_hr.round}kBtu/hr #{min_eer}EER"
      OpenStudio.logFree(OpenStudio::Info, 'openstudio.standards.CoilHeatingDXSingleSpeed', "For #{template}: #{coil_heating_dx_single_speed.name}: Capacity = #{capacity_kbtu_per_hr.round}kBtu/hr; EER = #{min_eer}")
    end

    # If specified as COP
    unless props['minimum_coefficient_of_performance_heating'].nil?
      cop_min = props['minimum_coefficient_of_performance_heating']
      cop = cop_heating_to_cop_heating_no_fan(cop_min, capacity_w)
      new_comp_name = "#{coil_heating_dx_single_speed.name} #{capacity_kbtu_per_hr.round}kBtu/hr #{cop}COP"
      OpenStudio.logFree(OpenStudio::Info, 'openstudio.standards.CoilHeatingDXSingleSpeed', "For #{template}: #{coil_heating_dx_single_speed.name}: Capacity = #{capacity_kbtu_per_hr.round}kBtu/hr; EER = #{min_eer}")
    end

    # Rename
    if rename
      coil_heating_dx_single_speed.setName(new_comp_name)
    end

    # Set COP
    coil_heating_dx_single_speed.setRatedCOP(cop.to_f) unless cop.nil?

  end

  # =============================================================================================================================
  # Find efficiency for "CoilCoolingDXVariableSpeed" object
  def coil_cooling_dx_variable_speed_apply_cop(coil_cooling_dx_variable_speed,
                                               search_criteria,
                                               rename = false)

    capacity_w = coil_cooling_dx_variable_speed_find_capacity(coil_cooling_dx_variable_speed)
    capacity_btu_per_hr = OpenStudio.convert(capacity_w, 'W', 'Btu/hr').get
    capacity_kbtu_per_hr = OpenStudio.convert(capacity_w, 'W', 'kBtu/hr').get

    # Look up the efficiency characteristics
    ac_props = model_find_object(standards_data['tables']['heat_pump_cooling_ecm']['table'], search_criteria, capacity_btu_per_hr)

    # Check to make sure properties were found
    if ac_props.nil?
      OpenStudio.logFree(OpenStudio::Warn, 'openstudio.standards.CoilCoolingDXVariableSpeed', "For #{coil_cooling_dx_variable_speed.name}, cannot find efficiency info using #{search_criteria}.")
      successfully_set_all_properties = false
      return successfully_set_all_properties
    end

    # Get the minimum efficiency
    cop = nil

    # If specified as SEER
    unless ac_props['minimum_seasonal_energy_efficiency_ratio'].nil?
      min_seer = ac_props['minimum_seasonal_energy_efficiency_ratio']
      cop = seer_to_cop_no_fan(min_seer)
      new_comp_name = "#{coil_cooling_dx_variable_speed.name} #{capacity_kbtu_per_hr.round}kBtu/hr #{min_seer}SEER"
      OpenStudio.logFree(OpenStudio::Info, 'openstudio.standards.CoilCoolingDXVariableSpeed', "For #{template}: #{coil_cooling_dx_variable_speed.name}: Capacity = #{capacity_kbtu_per_hr.round}kBtu/hr; SEER = #{min_seer}")
    end

    # If specified as EER
    unless ac_props['minimum_energy_efficiency_ratio'].nil?
      min_eer = ac_props['minimum_energy_efficiency_ratio']
      cop = eer_to_cop_no_fan(min_eer)
      new_comp_name = "#{coil_cooling_dx_single_speed.name} #{capacity_kbtu_per_hr.round}kBtu/hr #{min_eer}EER"
      OpenStudio.logFree(OpenStudio::Info, 'openstudio.standards.CoilCoolingDXVariableSpeed', "For #{template}: #{coil_cooling_dx_variable_speed.name}: Capacity = #{capacity_kbtu_per_hr.round}kBtu/hr; EER = #{min_eer}")
    end

    # if specified as SEER (heat pump)
    unless ac_props['minimum_seasonal_efficiency'].nil?
      min_seer = ac_props['minimum_seasonal_efficiency']
      cop = seer_to_cop_no_fan(min_seer)
      new_comp_name = "#{coil_cooling_dx_variable_speed.name} #{capacity_kbtu_per_hr.round}kBtu/hr #{min_seer}SEER"
      OpenStudio.logFree(OpenStudio::Info, 'openstudio.standards.CoilCoolingDXVariableSpeed', "For #{template}: #{coil_cooling_dx_variable_speed.name}: Capacity = #{capacity_kbtu_per_hr.round}kBtu/hr; SEER = #{min_seer}")
    end

    # If specified as EER (heat pump)
    unless ac_props['minimum_full_load_efficiency'].nil?
      min_eer = ac_props['minimum_full_load_efficiency']
      cop = eer_to_cop_no_fan(min_eer)
      new_comp_name = "#{coil_cooling_dx_variable_speed.name} #{capacity_kbtu_per_hr.round}kBtu/hr #{min_eer}EER"
      OpenStudio.logFree(OpenStudio::Info, 'openstudio.standards.CoilCoolingDXVariableSpeed', "For #{template}: #{coil_cooling_dx_variable_speed.name}: Capacity = #{capacity_kbtu_per_hr.round}kBtu/hr; EER = #{min_eer}")
    end

    # If specified as COP
    unless ac_props['minimum_coefficient_of_performance_cooling'].nil?
      cop = ac_props['minimum_coefficient_of_performance_cooling']
      new_comp_name = "#{coil_cooling_dx_variable_speed.name} #{capacity_kbtu_per_hr.round}kBtu/hr #{cop}COP"
      OpenStudio.logFree(OpenStudio::Info, 'openstudio.standards.CoilCoolingDXVariableSpeed', "For #{template}: #{coil_cooling_dx_variable_speed.name}: Capacity = #{capacity_kbtu_per_hr.round}kBtu/hr; COP = #{cop}")
    end

    # Rename
    if rename
      coil_cooling_dx_variable_speed.setName(new_comp_name)
    end

    # Set COP values
    coil_cooling_dx_variable_speed.speeds.each { |speed| speed.setReferenceUnitGrossRatedCoolingCOP(cop.to_f) } unless cop.nil?

  end

  # =============================================================================================================================
  # Find efficiency for "CoilHeatingDXVariableSpeed" object
  def coil_heating_dx_variable_speed_apply_cop(coil_heating_dx_variable_speed,
                                               search_criteria,
                                               rename = false)

    capacity_w = coil_heating_dx_variable_speed_find_capacity(coil_heating_dx_variable_speed)
    capacity_btu_per_hr = OpenStudio.convert(capacity_w, 'W', 'Btu/hr').get
    capacity_kbtu_per_hr = OpenStudio.convert(capacity_w, 'W', 'kBtu/hr').get

    # Look up the efficiency characteristics
    props = model_find_object(standards_data['tables']['heat_pump_heating_ecm'], search_criteria, capacity_btu_per_hr)

    # Check to make sure properties were found
    if props.nil?
      OpenStudio.logFree(OpenStudio::Warn, 'openstudio.standards.CoilHeatingDXVariableSpeed', "For #{coil_heating_dx_variable_speed.name}, cannot find efficiency info using #{search_criteria}.")
      successfully_set_all_properties = false
      return successfully_set_all_properties
    end

    # Get the minimum efficiency
    cop = nil

    # If specified as EER
    unless props['minimum_energy_efficiency_ratio'].nil?
      min_eer = props['minimum_energy_efficiency_ratio']
      cop = eer_to_cop_no_fan(min_eer)
      new_comp_name = "#{coil_heating_dx_variable_speed.name} #{capacity_kbtu_per_hr.round}kBtu/hr #{min_eer}EER"
      OpenStudio.logFree(OpenStudio::Info, 'openstudio.standards.CoilHeatingDXVariableSpeed', "For #{template}: #{coil_heating_dx_variable_speed.name}: Capacity = #{capacity_kbtu_per_hr.round}kBtu/hr; EER = #{min_eer}")
    end

    # if specified as HSPF (heat pump)
    unless props['minimum_heating_seasonal_performance_factor'].nil?
      min_hspf = props['minimum_heating_seasonal_performance_factor']
      cop = hspf_to_cop_no_fan(min_hspf)
      new_comp_name = "#{coil_heating_dx_variable_speed.name} #{capacity_kbtu_per_hr.round}kBtu/hr #{min_seer}HSPF"
      OpenStudio.logFree(OpenStudio::Info, 'openstudio.standards.CoilHeatingDXVariableSpeed', "For #{template}: #{coil_heating_dx_variable_speed.name}: Capacity = #{capacity_kbtu_per_hr.round}kBtu/hr; SEER = #{min_seer}")
    end

    # If specified as EER (heat pump)
    unless props['minimum_full_load_efficiency'].nil?
      min_eer = props['minimum_full_load_efficiency']
      cop = eer_to_cop_no_fan(min_eer)
      new_comp_name = "#{coil_heating_dx_variable_speed.name} #{capacity_kbtu_per_hr.round}kBtu/hr #{min_eer}EER"
      OpenStudio.logFree(OpenStudio::Info, 'openstudio.standards.CoilHeatingDXVariableSpeed', "For #{template}: #{coil_heating_dx_variable_speed.name}: Capacity = #{capacity_kbtu_per_hr.round}kBtu/hr; EER = #{min_eer}")
    end

    # If specified as COP
    unless props['minimum_coefficient_of_performance_heating'].nil?
      min_cop = props['minimum_coefficient_of_performance_heating']
      cop = cop_heating_to_cop_heating_no_fan(min_cop, capacity_w)
      new_comp_name = "#{coil_heating_dx_variable_speed.name} #{capacity_kbtu_per_hr.round}kBtu/hr #{cop}COP"
      OpenStudio.logFree(OpenStudio::Info, 'openstudio.standards.CoilHeatingDXVariableSpeed', "For #{template}: #{coil_heating_dx_variable_speed.name}: Capacity = #{capacity_kbtu_per_hr.round}kBtu/hr; EER = #{min_eer}")
    end

    # Rename
    if rename
      coil_heating_dx_variable_speed.setName(new_comp_name)
    end

    # Set COP values
    coil_heating_dx_variable_speed.speeds.each { |speed| speed.setReferenceUnitGrossRatedHeatingCOP(cop.to_f) } unless cop.nil?

  end

  # =============================================================================================================================
  # Find cooling efficiency for "AirConditionerVariableRefrigerantFlow" object
  def airconditioner_variablerefrigerantflow_cooling_apply_cop(airconditioner_variablerefrigerantflow,
                                                               search_criteria,
                                                               rename = false)

    capacity_w = airconditioner_variablerefrigerantflow_cooling_find_capacity(airconditioner_variablerefrigerantflow)
    capacity_btu_per_hr = OpenStudio.convert(capacity_w, 'W', 'Btu/hr').get
    capacity_kbtu_per_hr = OpenStudio.convert(capacity_w, 'W', 'kBtu/hr').get

    # Look up the efficiency characteristics
    props = model_find_object(standards_data['tables']['heat_pump_cooling_ecm'], search_criteria, capacity_btu_per_hr)

    # Check to make sure properties were found
    if props.nil?
      OpenStudio.logFree(OpenStudio::Warn, 'openstudio.standards.AirConditionerVariableRefrigerantFlow', "For #{airconditioner_variablerefrigerantflow.name}, cannot find efficiency info using #{search_criteria}.")
      successfully_set_all_properties = false
      return successfully_set_all_properties
    end

    # Get the minimum efficiency
    cop = nil

    # If specified as EER
    unless props['minimum_energy_efficiency_ratio'].nil?
      min_eer = props['minimum_energy_efficiency_ratio']
      cop = eer_to_cop_no_fan(min_eer)
      new_comp_name = "#{airconditioner_variablerefrigerantflow.name} #{capacity_kbtu_per_hr.round}kBtu/hr #{min_eer}EER"
      OpenStudio.logFree(OpenStudio::Info, 'openstudio.standards.AirConditionerVariableRefrigerantFlow', "For #{template}: #{airconditioner_variablerefrigerantflow.name}: Capacity = #{capacity_kbtu_per_hr.round}kBtu/hr; EER = #{min_eer}")
    end

    # if specified as HSPF (heat pump)
    unless props['minimum_heating_seasonal_performance_factor'].nil?
      min_hspf = props['minimum_heating_seasonal_performance_factor']
      cop = hspf_to_cop_no_fan(min_hspf)
      new_comp_name = "#{coil_heating_dx_variable_speed.name} #{capacity_kbtu_per_hr.round}kBtu/hr #{min_seer}HSPF"
      OpenStudio.logFree(OpenStudio::Info, 'openstudio.standards.AirConditionerVariableRefrigerantFlow', "For #{template}: #{airconditioner_variablerefrigerantflow.name}: Capacity = #{capacity_kbtu_per_hr.round}kBtu/hr; SEER = #{min_seer}")
    end

    # If specified as EER (heat pump)
    unless props['minimum_full_load_efficiency'].nil?
      min_eer = props['minimum_full_load_efficiency']
      cop = eer_to_cop_no_fan(min_eer)
      new_comp_name = "#{airconditioner_variablerefrigerantflow.name} #{capacity_kbtu_per_hr.round}kBtu/hr #{min_eer}EER"
      OpenStudio.logFree(OpenStudio::Info, 'openstudio.standards.AirConditionerVariableRefrigerantFlow', "For #{template}: #{airconditioner_variablerefrigerantflow.name}: Capacity = #{capacity_kbtu_per_hr.round}kBtu/hr; EER = #{min_eer}")
    end

    # If specified as COP
    unless props['minimum_coefficient_of_performance_cooling'].nil?
      cop = props['minimum_coefficient_of_performance_cooling']
      new_comp_name = "#{airconditioner_variablerefrigerantflow.name} #{capacity_kbtu_per_hr.round}kBtu/hr #{cop}COP"
      OpenStudio.logFree(OpenStudio::Info, 'openstudio.standards.AirConditionerVariableRefrigerantFlow', "For #{template}: #{airconditioner_variablerefrigerantflow.name}: Capacity = #{capacity_kbtu_per_hr.round}kBtu/hr; EER = #{min_eer}")
    end

    # Rename
    if rename
      airconditioner_variablerefrigerantflow.setName(new_comp_name)
    end

    # Set COP
    airconditioner_variablerefrigerantflow.setRatedCoolingCOP(cop.to_f) unless cop.nil?

  end

  # =============================================================================================================================
  # Find heating efficiency for "AirConditionerVariableRefrigerantFlow" object
  def airconditioner_variablerefrigerantflow_heating_apply_cop(airconditioner_variablerefrigerantflow,
                                                               search_criteria,
                                                               rename = false)

    capacity_w = airconditioner_variablerefrigerantflow_heating_find_capacity(airconditioner_variablerefrigerantflow)
    capacity_btu_per_hr = OpenStudio.convert(capacity_w, 'W', 'Btu/hr').get
    capacity_kbtu_per_hr = OpenStudio.convert(capacity_w, 'W', 'kBtu/hr').get

    # Look up the efficiency characteristics
    props = model_find_object(standards_data['tables']['heat_pump_heating_ecm'], search_criteria, capacity_btu_per_hr)

    # Check to make sure properties were found
    if props.nil?
      OpenStudio.logFree(OpenStudio::Warn, 'openstudio.standards.AirConditionerVariableRefrigerantFlow', "For #{airconditioner_variablerefrigerantflow.name}, cannot find heating efficiency info using #{search_criteria}.")
      successfully_set_all_properties = false
      return successfully_set_all_properties
    end

    # Get the minimum efficiency
    cop = nil

    # If specified as EER
    unless props['minimum_energy_efficiency_ratio'].nil?
      min_eer = props['minimum_energy_efficiency_ratio']
      cop = eer_to_cop_no_fan(min_eer)
      new_comp_name = "#{airconditioner_variablerefrigerantflow.name} #{capacity_kbtu_per_hr.round}kBtu/hr #{min_eer}EER"
      OpenStudio.logFree(OpenStudio::Info, 'openstudio.standards.AirConditionerVariableRefrigerantFlow', "For #{template}: #{airconditioner_variablerefrigerantflow.name}: Capacity = #{capacity_kbtu_per_hr.round}kBtu/hr; EER = #{min_eer}")
    end

    # if specified as HSPF (heat pump)
    unless props['minimum_heating_seasonal_performance_factor'].nil?
      min_hspf = props['minimum_heating_seasonal_performance_factor']
      cop = hspf_to_cop_no_fan(min_hspf)
      new_comp_name = "#{coil_heating_dx_variable_speed.name} #{capacity_kbtu_per_hr.round}kBtu/hr #{min_seer}HSPF"
      OpenStudio.logFree(OpenStudio::Info, 'openstudio.standards.AirConditionerVariableRefrigerantFlow', "For #{template}: #{airconditioner_variablerefrigerantflow.name}: Capacity = #{capacity_kbtu_per_hr.round}kBtu/hr; SEER = #{min_seer}")
    end

    # If specified as EER (heat pump)
    unless props['minimum_full_load_efficiency'].nil?
      min_eer = props['minimum_full_load_efficiency']
      cop = eer_to_cop_no_fan(min_eer)
      new_comp_name = "#{airconditioner_variablerefrigerantflow.name} #{capacity_kbtu_per_hr.round}kBtu/hr #{min_eer}EER"
      OpenStudio.logFree(OpenStudio::Info, 'openstudio.standards.AirConditionerVariableRefrigerantFlow', "For #{template}: #{airconditioner_variablerefrigerantflow.name}: Capacity = #{capacity_kbtu_per_hr.round}kBtu/hr; EER = #{min_eer}")
    end

    # If specified as COP
    unless props['minimum_coefficient_of_performance_heating'].nil?
      min_cop = props['minimum_coefficient_of_performance_heating']
      cop = cop_heating_to_cop_heating_no_fan(min_cop, capacity_w)
      new_comp_name = "#{airconditioner_variablerefrigerantflow.name} #{capacity_kbtu_per_hr.round}kBtu/hr #{cop}COP"
      OpenStudio.logFree(OpenStudio::Info, 'openstudio.standards.AirConditionerVariableRefrigerantFlow', "For #{template}: #{airconditioner_variablerefrigerantflow.name}: Capacity = #{capacity_kbtu_per_hr.round}kBtu/hr; EER = #{min_eer}")
    end

    # Rename
    if rename
      airconditioner_variablerefrigerantflow.setName(new_comp_name)
    end

    # Set COP
    airconditioner_variablerefrigerantflow.setRatedHeatingCOP(cop.to_f) unless cop.nil?

  end

  # =============================================================================================================================
  # Find cooling capacity for "CoilCoolingDXVariableSpeed" object
  def coil_cooling_dx_variable_speed_find_capacity(coil_cooling_dx_variable_speed)
    capacity_w = nil
    if coil_cooling_dx_variable_speed.grossRatedTotalCoolingCapacityAtSelectedNominalSpeedLevel.is_initialized
      capacity_w = coil_cooling_dx_variable_speed.grossRatedTotalCoolingCapacityAtSelectedNominalSpeedLevel.get
    elsif coil_cooling_dx_variable_speed.autosizedGrossRatedTotalCoolingCapacityAtSelectedNominalSpeedLevel.is_initialized
      capacity_w = coil_cooling_dx_variable_speed.autosizedGrossRatedTotalCoolingCapacityAtSelectedNominalSpeedLevel.get
    else
      OpenStudio.logFree(OpenStudio::Warn, 'openstudio.standards.CoilCoolingDXVariableSpeed', "For #{coil_cooling_dx_variable_speed.name} capacity is not available.")
      return 0.0
    end

    return capacity_w
  end

  # =============================================================================================================================
  # Find heating capacity for "CoilHeatingDXVariableSpeed" object
  def coil_heating_dx_variable_speed_find_capacity(coil_heating_dx_variable_speed)
    capacity_w = nil
    if coil_heating_dx_variable_speed.ratedHeatingCapacityAtSelectedNominalSpeedLevel.is_initialized
      capacity_w = coil_heating_dx_variable_speed.ratedHeatingCapacityAtSelectedNominalSpeedLevel.get
    elsif coil_heating_dx_variable_speed.autosizedRatedHeatingCapacityAtSelectedNominalSpeedLevel.is_initialized
      capacity_w = coil_heating_dx_variable_speed.autosizedRatedHeatingCapacityAtSelectedNominalSpeedLevel.get
    else
      OpenStudio.logFree(OpenStudio::Warn, 'openstudio.standards.CoilHeatingDXVariableSpeed', "For #{coil_heating_dx_variable_speed.name} capacity is not available.")
      return 0.0
    end

    return capacity_w
  end

  # =============================================================================================================================
  # Find cooling capacity for "AirConditionerVariableRefrigerantFlow" object
  def airconditioner_variablerefrigerantflow_cooling_find_capacity(airconditioner_variablerefrigerantflow)
    capacity_w = nil
    if airconditioner_variablerefrigerantflow.ratedTotalCoolingCapacity.is_initialized
      capacity_w = airconditioner_variablerefrigerantflow.ratedTotalCoolingCapacity.get
    elsif airconditioner_variablerefrigerantflow.autosizedRatedTotalCoolingCapacity.is_initialized
      capacity_w = airconditioner_variablerefrigerantflow.autosizedRatedTotalCoolingCapacity.get
      airconditioner_variablerefrigerantflow.setRatedTotalCoolingCapacity(capacity_w)
    else
      OpenStudio.logFree(OpenStudio::Warn, 'openstudio.standards.AirConditionerVariableRefrigerantFlow', "For #{airconditioner_variablerefrigerantflow.name} cooling capacity is not available.")
      return 0.0
    end

    return capacity_w
  end

  # =============================================================================================================================
  # Find heating capacity for "AirConditionerVariableRefrigerantFlow" object
  def airconditioner_variablerefrigerantflow_heating_find_capacity(airconditioner_variablerefrigerantflow)
    capacity_w = nil
    if airconditioner_variablerefrigerantflow.ratedTotalHeatingCapacity.is_initialized
      capacity_w = airconditioner_variablerefrigerantflow.ratedTotalHeatingCapacity.get
    elsif airconditioner_variablerefrigerantflow.autosizedRatedTotalHeatingCapacity.is_initialized
      capacity_w = airconditioner_variablerefrigerantflow.autosizedRatedTotalHeatingCapacity.get
      airconditioner_variablerefrigerantflow.setRatedTotalHeatingCapacity(capacity_w)
    else
      OpenStudio.logFree(OpenStudio::Warn, 'openstudio.standards.AirConditionerVariableRefrigerantFlow', "For #{airconditioner_variablerefrigerantflow.name} heating capacity is not available.")
      return 0.0
    end

    return capacity_w
  end

  # =============================================================================================================================
  # Find cooling capacity for "ChillerElectricEIR" object
  def chiller_electric_eir_find_capacity(chiller_electric_eir)
    capacity_w = nil
    if chiller_electric_eir.referenceCapacity.is_initialized
      capacity_w = chiller_electric_eir.referenceCapacity.get
    elsif chiller_electric_eir.autosizedRererenceCapacity.is_initialized
      capacity_w = chiller_electric_eir.autosizedRerenceCapacity.get
      chiller_electric_eir.setReferenceCapacity(capacity_w)
    else
      OpenStudio.logFree(OpenStudio::Warn, 'openstudio.standards.ChillerElectricEIR', "For #{chiller_electric_eir.name} capacity not available")
      return 0.0
    end

    return capacity_w
  end

  # ============================================================================================================================
  # Apply boiler efficiency
  # This model takes an OS model and a boiler efficiency string or hash sent to it with the following form:
  #    "boiler_eff": {
  #        "name" => "NECB 88% Efficient Condensing Boiler",
  #        "efficiency" => 0.88,
  #        "part_load_curve" => "BOILER-EFFPLR-COND-NECB2011",
  #        "notes" => "From NECB 2011."
  #    }
  # If boiler_eff is nill then it does nothing.  If both "efficiency" and "part_load_curve" are nil then it does
  # nothing.  If a boiler_eff is passed as a string and not a hash then it looks for a "name" field in the
  # boiler_set.json file that matches boiler_eff and gets the associated boiler performance details from the file.
  # If an efficiency is set but is not between 0.01 and 1.0 it returns an error.  Otherwise, it looks for plant loop
  # supply components that match the "OS_BoilerHotWater" type.  If it finds one it then calls the
  # "reset_boiler_efficiency method which resets the the boiler efficiency and looks for the part load efficiency curve
  # in the curves.json file.  If it finds a curve it sets the part load curve to that, otherwise it returns an error.
  # It also renames the boiler to include the "boiler_eff"["name"].
  def modify_boiler_efficiency(model:, boiler_eff: nil)
    return if boiler_eff.nil?

    # If boiler_eff is a string rather than a hash then assume it is the name of a boiler efficiency package and look
    # for a package with that name in boiler_set.json.
    if boiler_eff.is_a?(String)
      eff_packages = @standards_data['tables']['boiler_eff_ecm']['table']
      eff_package = eff_packages.select { |eff_pack_info| eff_pack_info['name'] == boiler_eff }

      raise "Cannot not find #{boiler_eff} in the ECMS boiler_set.json file.  Please check that the name is correctly spelled in the ECMS class boiler_set.json and in the code calling (directly or through another method) the ECMS class modify_boiler_efficiency method." if eff_package.empty?
      raise "More than one boiler efficiency package with the name #{boiler_eff} was found.  Please check the ECMS class boiler_set.json file and make sure that each boiler efficiency package has a unique name." if eff_package.size > 1

      ecm_name = boiler_eff
      boiler_eff = {
        'name' => ecm_name,
        'efficiency' => eff_package[0]['efficiency'],
        'part_load_curve' => eff_package[0]['part_load_curve']
      }
    end
    # If nothing is passed in the boiler_eff hash then assume this was not supposed to be used and return without doing
    # anything.
    return if boiler_eff['name'].nil? && boiler_eff['efficiency'].nil? && boiler_eff['part_load_curve'].nil?
    # If no efficiency or partload curve are found (either passed directly or via the boiler_set.json file) then assume
    # that the current SHW setting should not be changed.  Return without changing anything.
    return if boiler_eff['efficiency'].nil? && boiler_eff['part_load_curve'].nil?
    raise 'You attempted to set the efficiency of boilers in this model to nil. Please check the ECMS class boiler_set.json and make sure the efficiency is properly set' if boiler_eff['efficiency'].nil?
    raise "You attempted to set the efficiency of boilers in this model to: #{boiler_eff['efficiency']}. Please check the ECMS class boiler_set.json and make sure the efficiency you set is between 0.01 and 1.0." if boiler_eff['efficiency'] < 0.01 || boiler_eff['efficiency'] > 1.0
    raise 'You attempted to set the part load curve of boilers in this model to nil.  Please check the ECMS class boiler_set.json file and ensure that both the efficiency and part load curve are set.' if boiler_eff['part_load_curve'].nil?

    model.getBoilerHotWaters.sort.each do |mod_boiler|
      if mod_boiler.fuelType.to_s.downcase == 'electricity'
        OpenStudio.logFree(OpenStudio::Warn, 'openstudio.standards.BoilerHotWater', "The boiler #{mod_boiler.name.to_s} is electrically powered.  Only the efficiencies of fuel fired boilers are modified.  The efficiency of this boiler will not be changed.")
        next
      end
      reset_boiler_efficiency(model: model, component: mod_boiler.to_BoilerHotWater.get, eff: boiler_eff)
    end
  end

  # This method takes an OS model, a "OS_BoilerHotWater" type compenent, condensing efficiency limit and an efficiency
  # hash which looks like:
  #    "eff": {
  #        "name": "NECB 88% Efficient Condensing Boiler",
  #        "efficiency" => 0.88,
  #        "part_load_curve" => "BOILER-EFFPLR-COND-NECB2011",
  #        "notes" => "From NECB 2011."
  #    }
  # This method sets efficiency of the boiler to whatever is entered in eff["efficiency"].  It then looks for the
  # "part_load_curve" value in the curves.json file. If it does not find one it returns an error.  If it finds one it
  # reset the part load curve to whatever was found. It then determines the nominal capacity of the boiler.  If the
  # nominal capacity is greater than 1W the boiler is considered a primary boiler (for the name only) if the capacity is
  # less than 1W the boiler is considered a secondary boiler (for the name only).  It then renames the boiler according
  # to the following pattern:
  # "Primary/Secondary eff["name"] capacity kBtu/hr".
  def reset_boiler_efficiency(model:, component:, eff:)
    component.setNominalThermalEfficiency(eff['efficiency'])
    part_load_curve_name = eff['part_load_curve'].to_s
    existing_curve = @standards_data['curves'].select { |curve| curve['name'] == part_load_curve_name }
    raise "No boiler with the name #{part_load_curve_name} could be found in the ECMS class curves.json file.  Please check both the ECMS class boiler_set.json and class curves.json files to ensure the curve is entered and referenced correctly." if existing_curve.empty?

    part_load_curve_data = (@standards_data['curves'].select { |curve| curve['name'] == part_load_curve_name })[0]
    if part_load_curve_data['independent_variable_1'].to_s.upcase == 'TEnteringBoiler'.upcase || part_load_curve_data['independent_variable_2'].to_s.upcase == 'TEnteringBoiler'.upcase
      component.setEfficiencyCurveTemperatureEvaluationVariable('EnteringBoiler')
    elsif part_load_curve_data['independent_variable_1'].to_s.upcase == 'TLeavingBoiler'.upcase || part_load_curve_data['independent_variable_2'].to_s.upcase == 'TLeavingBoiler'.upcase
      component.setEfficiencyCurveTemperatureEvaluationVariable('LeavingBoiler')
    end
    part_load_curve = model_add_curve(model, part_load_curve_name)
    raise "There was a problem setting the boiler part load curve named #{part_load_curve_name} for #{component.name}.  Please ensure that the curve is entered and referenced correctly in the ECMS class curves.json and boiler_set.json files." unless part_load_curve

    component.setNormalizedBoilerEfficiencyCurve(part_load_curve)
    if component.nominalCapacity.is_initialized
      boiler_size_w = component.nominalCapacity.to_f
    elsif component.isNominalCapacityAutosized
      boiler_size_w = component.autosizedNominalCapacity.get
    end
    boiler_size_kbtu_per_hour = OpenStudio.convert(boiler_size_w, 'W', 'kBtu/h').get
    boiler_primacy = 'Primary '
    if boiler_size_w < 1.0 || component.name.to_s.upcase.include?("SECONDARY")
      boiler_primacy = 'Secondary '
    end
    if eff['name'].nil?
      eff_measure_name = 'Revised Performance Boiler'
    else
      eff_measure_name = eff['name']
    end
    old_boiler_name = component.name.to_s
    new_boiler_name = (boiler_primacy + eff_measure_name + " #{boiler_size_kbtu_per_hour.round(0)}kBtu/hr #{component.nominalThermalEfficiency} Thermal Eff").strip
    component.setName(new_boiler_name)
  end

  # ============================================================================================================================
  # Apply Furnace efficiency
  # This model takes an OS model and a furnace efficiency string or hash sent to it with the following form:
  #    "furnace_eff": {
  #        "name" => "NECB 85% Efficient Condensing Furnace",
  #        "efficiency" => 0.85,
  #        "part_load_curve" => "FURNACE-EFFPLR-COND-NECB2011",
  #        "notes" => "From NECB 2011."
  #    }
  # If furnace_eff is nil then it does nothing.  If both "efficiency" and "part_load_curve" are nil then it does
  # nothing.  If a furnace_eff is a string it looks for furnace_eff as a "name" in the furnace_set.json file to find
  # the performance details.  If an efficiency is set but is not between 0.01 and 1.0 it returns an error.  Otherwise,
  # it looks for air loop supply components that match the "OS_CoilHeatingGas" type.  If it finds one it then calls the
  # reset_furnace_efficiency method which resets the the furnace efficiency and looks for the part load efficiency curve
  # in the curves.json file.  If it finds a curve it sets the part load curve to that, otherwise it returns an error. It
  # also renames the furnace to include the "furnace_eff"["name"].
  def modify_furnace_efficiency(model:, furnace_eff: nil)
    return if furnace_eff.nil?

    # If furnace_eff is a string rather than a hash then assume it is the name of a furnace efficiency package and look
    # for a package with that name in furnace_set.json.
    if furnace_eff.is_a?(String)
      eff_packages = @standards_data['tables']['furnace_eff_ecm']['table']
      eff_package = eff_packages.select { |eff_pack_info| eff_pack_info['name'] == furnace_eff }

      raise "Cannot not find #{furnace_eff} in the ECMS furnace_set.json file.  Please check that the name is correctly spelled in the ECMS class furnace_set.json and in the code calling (directly or through another method) the ECMS class modify_furnace_efficiency method." if eff_package.empty?
      raise "More than one furnace efficiency package with the name #{furnace_eff} was found.  Please check the ECMS class furnace_set.json file and make sure that each furnace efficiency package has a unique name." if eff_package.size > 1

      ecm_name = furnace_eff
      furnace_eff = {
        'name' => ecm_name,
        'efficiency' => eff_package[0]['efficiency'],
        'part_load_curve' => eff_package[0]['part_load_curve']
      }
    end
    # If nothing is passed in the furnace_eff hash then assume this was not supposed to be used and return without doing
    # anything.
    return if furnace_eff['name'].nil? && furnace_eff['efficiency'].nil? && furnace_eff['part_load_curve'].nil?
    # If no efficiency or partload curve are found (either passed directly or via the furnace_set.json file) then assume
    # that the current furance performance settings should not be changed.  Return without changing anything.
    return if furnace_eff['efficiency'].nil? && furnace_eff['part_load_curve'].nil?
    raise 'You attempted to set the efficiency of furnaces in this model to nil.  Please check the ECMS class furnace_set.json file and make sure the efficiency is set' if furnace_eff['efficiency'].nil?
    raise "You attempted to set the efficiency of furnaces in this model to: #{furnace_eff['efficiency']}. Please check the ECMS class furnace_set.json file and make sure the efficiency you set is between 0.01 and 1.0." if furnace_eff['efficiency'] < 0.01 || furnace_eff['efficiency'] > 1.0
    raise 'You attempted to set the part load curve of furnaces in this model to nil.  Please check the ECMS class furnace_set.json file and ensure that both the efficiency and part load curve are set.' if furnace_eff['part_load_curve'].nil?

    model.getCoilHeatingGass.sort.each do |mod_furnace|
      reset_furnace_efficiency(model: model, component: mod_furnace.to_CoilHeatingGas.get, eff: furnace_eff)
    end
  end

  # This method takes an OS model, a "OS_CoilHeatingGas" type compenent, and an efficiency hash which looks like:
  #    "eff": {
  #        "name": "NECB 85% Efficient Condensing Furnace",
  #        "efficiency" => 0.85,
  #        "part_load_curve" => "FURNACE-EFFPLR-COND-NECB2011",
  #        "notes" => "From NECB 2011."
  #    }
  # This method sets the efficiency of the furnace to whatever is entered in eff["efficiency"].  It then looks for the
  # "part_load_curve" value in the curves.json file.  If it does not find one it returns an error.  If it finds one it
  # reset the part load curve to whatever was found.  It then renames the furnace according to the following pattern:
  # "eff["name"] + <furnace number (whatever was there before)>".
  def reset_furnace_efficiency(model:, component:, eff:)
    component.setGasBurnerEfficiency(eff['efficiency'])
    part_load_curve_name = eff['part_load_curve'].to_s
    existing_curve = @standards_data['curves'].select { |curve| curve['name'] == part_load_curve_name }
    raise "No furnace part load curve with the name #{part_load_curve_name} could be found in the ECMS class curves.json file.  Please check both the ECMS class curves.json and the measure furnace_set.json files to ensure the curve is entered and referenced correctly." if existing_curve.empty?

    part_load_curve = model_add_curve(model, part_load_curve_name)
    raise "There was a problem setting the furnace part load curve named #{part_load_curve_name} for #{component.name}.  Please ensure that the curve is entered and referenced correctly in the ECMS class curves.json or measure furnace_set.json files." unless part_load_curve

    component.setPartLoadFractionCorrelationCurve(part_load_curve)
    if eff['name'].nil?
      ecm_package_name = 'Revised Performance Furnace'
    else
      ecm_package_name = eff['name']
    end
    furnace_num = component.name.to_s.gsub(/[^0-9]/, '')
    new_furnace_name = (ecm_package_name + " #{furnace_num}").strip
    component.setName(new_furnace_name)
  end

  # ============================================================================================================================
  # Apply shw efficiency
  # This model takes an OS model and a shw efficiency string or hash sent to it with the following form:
  #    "shw_eff": {
  #        "name" => "Natural Gas Power Vent with Electric Ignition",
  #        "efficiency" => 0.94,
  #        "part_load_curve" => "SWH-EFFFPLR-NECB2011"
  #        "notes" => "From NECB 2011."
  #    }
  # If shw_eff is nil then it does nothing.  If both "efficiency" and "part_load_curve" are nil then it does nothing.
  # If shw_eff is a string then it looks for shw_eff as a "name" in the shw_set.json file for the details on the tank.
  # If an efficiency is set but is not between 0.01 and 1.0 it returns an error.  Otherwise, it looks for mixed water
  # heaters.  If it finds any it then calls the reset_shw_efficiency method which resets the the shw efficiency and the
  # part load curve. It also renames the shw tank with the following pattern:
  #   {volume}Gal {eff_name} Water Heater - {Capacity}kBtu/hr {efficiency} Therm Eff
  def modify_shw_efficiency(model:, shw_eff: nil)
    return if shw_eff.nil?

    # If shw_eff is a string rather than a hash then assume it is the name of a shw efficiency package and look
    # for a package with that name in shw_set.json.
    if shw_eff.is_a?(String)
      eff_packages = @standards_data['tables']['shw_eff_ecm']['table']
      eff_package = eff_packages.select { |eff_pack_info| eff_pack_info['name'] == shw_eff }

      raise "Cannot not find #{shw_eff} in the ECMS shw_set.json file.  Please check that the name is correctly spelled in the ECMS class shw_set.json and in the code calling (directly or through another method) the ECMS class modify_shw_efficiency method." if eff_package.empty?
      raise "More than one shw tank efficiency package with the name #{shw_eff} was found.  Please check the ECMS class shw_set.json file and make sure that each shw tank efficiency package has a unique name." if eff_package.size > 1

      ecm_name = shw_eff
      shw_eff = {
        'name' => ecm_name,
        'efficiency' => eff_package[0]['efficiency'],
        'part_load_curve' => eff_package[0]['part_load_curve']
      }
    end
    # If nothing is passed in the shw_eff hash then assume this was not supposed to be used and return without doing
    # anything.
    return if shw_eff['name'].nil? && shw_eff['efficiency'].nil? && shw_eff['part_load_curve'].nil?
    # If no efficiency or partload curve are found (either passed directly or via the shw_set.json file) then assume
    # that the current shw performance settings should not be changed.  Return without changing anything.
    return if shw_eff['efficiency'].nil? && shw_eff['part_load_curve'].nil?
    raise 'You attempted to set the efficiency of shw tanks in this model to nil.  Please check the ECMS class shw_set.json file and make sure the efficiency is set' if shw_eff['efficiency'].nil?
    raise "You attempted to set the efficiency of shw tanks in this model to: #{shw_eff['efficiency']}. Please check the ECMS class shw_set.json and make sure the efficiency you set is between 0.01 and 1.0." if shw_eff['efficiency'] < 0.01 || shw_eff['efficiency'] > 1.0
    raise 'You attempted to set the part load curve of shw tanks in this model to nil.  Please check the ECMS class shw_set.json file and ensure that both the efficiency and part load curve are set.' if shw_eff['part_load_curve'].nil?

    model.getWaterHeaterMixeds.sort.each do |shw_mod|
      reset_shw_efficiency(model: model, component: shw_mod, eff: shw_eff)
    end
  end

  # This method takes an OS model, a "OS_WaterHeaterMixed" type compenent, and an efficiency hash which looks like:
  #    "eff": {
  #        "name": "Natural Gas Power Vent with Electric Ignition",
  #        "efficiency" => 0.94,
  #        "part_load_curve" => "SWH-EFFFPLR-NECB2011",
  #        "notes" => "From NECB 2011."
  #    }
  # This method sets the efficiency of the shw heater to whatever is entered in eff["efficiency"].  It then looks for the
  # "part_load_curve" value in the curves.json file.  If it does not find one it returns an error.  If it finds one it
  # resets the part load curve to whatever was found.  It then renames the shw tank according to the following pattern:
  #   {volume}Gal {eff_name} Water Heater - {Capacity}kBtu/hr {efficiency} Therm Eff
  def reset_shw_efficiency(model:, component:, eff:)
    return if component.heaterFuelType.to_s.upcase == 'ELECTRICITY'

    eff_result = component.setHeaterThermalEfficiency(eff['efficiency'].to_f)
    raise "There was a problem setting the efficiency of the SHW #{component.name}.  Please check the ECMS class shw_set.json file or the model." unless eff_result

    part_load_curve_name = eff['part_load_curve'].to_s
    existing_curve = @standards_data['curves'].select { |curve| curve['name'] == part_load_curve_name }
    raise "No shw tank part load curve with the name #{part_load_curve_name} could be found in the ECMS class curves.json file.  Please check both the ECMS class curves.json and the measure shw_set.json files to ensure the curve is entered and referenced correctly." if existing_curve.empty?

    part_load_curve = model_add_curve(model, part_load_curve_name)
    raise "There was a problem setting the shw tank part load curve named #{part_load_curve_name} for #{component.name}.  Please ensure that the curve is entered and referenced correctly in the ECMS class curves.json and shw_set.json files." unless part_load_curve

    component.setPartLoadFactorCurve(part_load_curve)
    # Get the volume and capacity of the SHW tank.
    if component.tankVolume.is_initialized
      shw_vol_m3 = component.tankVolume.to_f
      shw_vol_gal = OpenStudio.convert(shw_vol_m3, 'm^3', 'gal').get.to_f.round(0)
    elsif component.isTankVolumeAutosized
      shw_vol_gal = 'auto_size'
    end
    if component.heaterMaximumCapacity.is_initialized
      shw_capacity_W = component.heaterMaximumCapacity.to_f
      shw_capacity_kBtu_hr = OpenStudio.convert(shw_capacity_W, 'W', 'kBtu/h').get.to_f.round(0)
    elsif component.isHeaterMaximumCapacityAutosized
      shw_capacity_kBtu_hr = 'auto_cap'
    end
    # Set a default revised shw tank name if no name is present in the eff hash.
    if eff['name'].nil?
      shw_ecm_package_name = 'Revised'
    else
      shw_ecm_package_name = eff['name']
    end
    shw_name = ("#{shw_vol_gal} Gal #{shw_ecm_package_name} Water Heater - #{shw_capacity_kBtu_hr}kBtu/hr #{eff['efficiency']} Therm Eff").strip
    component.setName(shw_name)
  end

  # ============================================================================================================================
  # Method to update the cop and/or the performance curves of unitary dx coils. The method input 'unitary_cop' can either be a
  # string or a hash. When it's a string it's used to find a hash in the json table 'unitary_cop_ecm'. When it's a hash it holds
  # the parameters needed to update the cop and/or the performance curves of the unitary coil.
  def modify_unitary_cop(model:, unitary_cop:, sizing_done:, sql_db_vars_map:)
    return if unitary_cop.nil? || (unitary_cop.to_s == 'NECB_Default')

    coils = model.getCoilCoolingDXSingleSpeeds.select {|coil| coil.name.to_s.include? '_dx'}
    coils += model.getCoilCoolingDXMultiSpeeds.select {|coil| coil.name.to_s.include? '_dx'}
    unitary_cop_copy = unitary_cop.dup
    coils.sort.each do |coil|
      coil_type = 'SingleSpeed'
      coil_type = 'MultiSpeed' if coil.class.name.to_s.include? 'CoilCoolingDXMultiSpeed'
      # if the parameter 'unitary_cop' is a string then get the information on the new parameters for the coils from
      # the json table 'unitary_cop_ecm'
      if unitary_cop_copy.is_a?(String)
        search_criteria = {}
        search_criteria['name'] = unitary_cop_copy
        coil_name = coil.name.to_s
        if (sql_db_vars_map.has_key? coil_name) && !sizing_done then coil.setName(sql_db_vars_map[coil_name]) end
        if coil_type == 'SingleSpeed'
          capacity_w = coil_cooling_dx_single_speed_find_capacity(coil)
        elsif coil_type == 'MultiSpeed'
          capacity_w = coil_cooling_dx_multi_speed_find_capacity(coil)
        end
        coil.setName(coil_name)
        cop_package = model_find_object(@standards_data['tables']['unitary_cop_ecm'], search_criteria, capacity_w)
        raise "Cannot find #{unitary_cop_ecm} in the ECMS unitary_acs.json file.  Please check that the name is correctly spelled in the ECMS class unitary_acs.json file and in the code calling (directly or through another method) the ECMS class modify_unitary_eff method." if cop_package.empty?

        ecm_name = unitary_cop_copy
        unitary_cop = {
          'name' => ecm_name,
          'maximum_capacity' => cop_package['maximum_capacity'],
          'minimum_energy_efficiency_ratio' => cop_package['minimum_energy_efficiency_ratio'],
          'minimum_seasonal_energy_efficiency_ratio' => cop_package['minimum_seasonal_energy_efficiency_ratio'],
          'minimum_coefficient_of_performance_cooling' => cop_package['minimum_coefficient_of_performance_cooling'],
          'ref_flow_rate_m3_per_sec' => cop_package['ref_flow_rate_m3_per_sec'],
          'cool_cap_ft' => cop_package['cool_cap_ft'],
          'cool_cap_fflow' => cop_package['cool_cap_fflow'],
          'cool_eir_ft' => cop_package['cool_eir_ft'],
          'cool_eir_fflow' => cop_package['cool_eir_fflow'],
          'cool_plf_fplr' => cop_package['cool_plf_fplr']
        }
      end
      next if unitary_cop['minimum_energy_efficiency_ratio'].nil? && unitary_cop['minimum_seasonal_energy_efficiency_ratio'].nil? &&
              unitary_cop['minimum_coefficient_of_performance_cooling'].nil? && unitary_cop['cool_cap_ft'].nil? && unitary_cop['cool_cap_fflow'].nil? &&
              unitary_cop['cool_eir_ft'].nil? && unitary_cop['cool_eir_fflow'].nil? && unitary_cop['cool_plf_fplr'].nil? && unitary_cop['ref_flow_rate_m3_per_sec'].nil?

      # If the dx coil is on an air loop then update its cop and the performance curves when these are specified in the ecm data
      if (coil_type == 'SingleSpeed' && coil.airLoopHVAC.is_initialized && (!coil.name.to_s.include? "_ASHP")) ||
         (coil_type == 'MultiSpeed' && coil.containingHVACComponent.get.airLoopHVAC.is_initialized)
        # Set COP if sizing run is done
        if sizing_done
          cop = nil
          if unitary_cop['minimum_energy_efficiency_ratio']
            cop = eer_to_cop_no_fan(unitary_cop['minimum_energy_efficiency_ratio'].to_f)
          elsif unitary_cop['minimum_seasonal_energy_efficiency_ratio']
            cop = seer_to_cop_no_fan(unitary_cop['minimum_seasonal_energy_efficiency_ratio'].to_f)
          elsif unitary_cop['minimum_coefficient_of_performance_cooling']
            cop = unitary_cop['minimum_coefficient_of_performance_cooling'].to_f
          end
          if coil_type == 'SingleSpeed'
            coil.setRatedCOP(cop) if cop
          elsif coil_type == 'MultiSpeed'
            coil.stages.sort.each do |stage|
              stage.setGrossRatedCoolingCOP(cop) if cop
            end
          end
          coil.setName('CoilCoolingDXSingleSpeed_dx-adv') if coil_type == 'SingleSpeed'
          coil.setName('CoilCoolingDXMultiSpeed_dx-adv') if coil_type == 'MultiSpeed'
        else
        # Set performance curves before sizing run
          cool_cap_ft = nil
          cool_cap_ft = @standards_data['curves'].select { |curve| curve['name'] == unitary_cop['cool_cap_ft'] }[0] if unitary_cop['cool_cap_ft']
          cool_cap_ft = model_add_curve(model, unitary_cop['cool_cap_ft']) if cool_cap_ft
          cool_cap_fflow = nil
          cool_cap_fflow = @standards_data['curves'].select { |curve| curve['name'] == unitary_cop['cool_cap_fflow'] }[0] if unitary_cop['cool_cap_fflow']
          cool_cap_fflow = model_add_curve(model, unitary_cop['cool_cap_fflow']) if cool_cap_fflow
          cool_eir_ft = nil
          cool_eir_ft = @standards_data['curves'].select { |curve| curve['name'] == unitary_cop['cool_eir_ft'] }[0] if unitary_cop['cool_eir_ft']
          cool_eir_ft = model_add_curve(model, unitary_cop['cool_eir_ft']) if cool_eir_ft
          cool_eir_fflow = nil
          cool_eir_fflow = @standards_data['curves'].select { |curve| curve['name'] == unitary_cop['cool_eir_fflow'] }[0] if unitary_cop['cool_eir_fflow']
          cool_eir_fflow = model_add_curve(model, unitary_cop['cool_eir_fflow']) if cool_eir_fflow
          cool_plf_fplr = nil
          cool_plf_fplr = @standards_data['curves'].select { |curve| curve['name'] == unitary_cop['cool_plf_fplr'] }[0] if unitary_cop['cool_plf_fplr']
          cool_plf_fplr = model_add_curve(model, unitary_cop['cool_plf_fplr']) if cool_plf_fplr
          rated_flow_rate = nil
          rated_flow_rate = unitary_cop['ref_flow_rate_m3_per_sec'] * (capacity_w / unitary_cop['maximum_capacity']) if unitary_cop['ref_flow_rate_m3_per_sec']
          if coil_type == 'SingleSpeed'
            coil.setTotalCoolingCapacityFunctionOfTemperatureCurve(cool_cap_ft) if cool_cap_ft
            coil.setTotalCoolingCapacityFunctionOfFlowFractionCurve(cool_cap_fflow) if cool_cap_fflow
            coil.setEnergyInputRatioFunctionOfTemperatureCurve(cool_eir_ft) if cool_eir_ft
            coil.setEnergyInputRatioFunctionOfFlowFractionCurve(cool_eir_fflow) if cool_eir_fflow
            coil.setPartLoadFractionCorrelationCurve(cool_plf_fplr) if cool_plf_fplr
            coil.setRatedAirFlowRate(rated_flow_rate) if rated_flow_rate
          elsif coil_type == 'MultiSpeed'
            coil.stages.sort.each do |stage|
              stage.setTotalCoolingCapacityFunctionofTemperatureCurve(cool_cap_ft) if cool_cap_ft
              stage.setTotalCoolingCapacityFunctionofFlowFractionCurve(cool_cap_fflow) if cool_cap_fflow
              stage.setEnergyInputRatioFunctionofTemperatureCurve(cool_eir_ft) if cool_eir_ft
              stage.setEnergyInputRatioFunctionofFlowFractionCurve(cool_eir_fflow) if cool_eir_fflow
              stage.setPartLoadFractionCorrelationCurve(cool_plf_fplr) if cool_plf_fplr
            end
          end
        end
      end
    end
  end

  # ============================================================================================================================
  # Despite the name, this method does not actually remove any air loops.  All air loops, hot water loops, cooling and
  # any existing baseboard heaters should already be gone.  The name is an artifact of the way ECM methods are named and
  # used.  With everything gone, this method adds a hot water loop (if required) and baseboard heating back in to all
  # zones requiring heating.  Originally, code was included in the 'apply_systems' method which would prevent the air
  # loops and other stuff from being created if someone did not want them.  But others felt that that was not a clear
  # way of doing things and did not feel the performance penalty of creating objects, then removing them, then creating
  # them again was significant.
  def add_ecm_remove_airloops_add_zone_baseboards(model:,
                                                  system_zones_map:,
                                                  system_doas_flags: nil,
                                                  ecm_system_zones_map_option:,
                                                  standard:)
    # Set the primary fuel set to default to to specific fuel type.
    standards_info = standard.standards_data

    # Assign fuel sources.
    boiler_fueltype = standard.fuel_type_set.boiler_fueltype
    backup_boiler_fueltype = standard.fuel_type_set.backup_boiler_fueltype
    baseboard_type = standard.fuel_type_set.baseboard_type
    heating_coil_type_sys2 = standard.fuel_type_set.heating_coil_type_sys2
    heating_coil_type_sys3 = standard.fuel_type_set.heating_coil_type_sys3
    heating_coil_type_sys4 = standard.fuel_type_set.heating_coil_type_sys4
    heating_coil_type_sys6 = standard.fuel_type_set.heating_coil_type_sys6
    mau_heating_coil_type = 'none'

    # Create the hot water loop if necessary.
    hw_loop = standard.create_hw_loop_if_required(
      baseboard_type: baseboard_type,
      boiler_fueltype: boiler_fueltype,
      backup_boiler_fueltype: backup_boiler_fueltype,
      mau_heating_coil_type: mau_heating_coil_type,
      model: model,
      heating_coil_type_sys2: heating_coil_type_sys2,
      heating_coil_type_sys3: heating_coil_type_sys3,
      heating_coil_type_sys4: heating_coil_type_sys4,
      heating_coil_type_sys6: heating_coil_type_sys6
    )

    # Add baseboard heaters to each heated zone.
    system_zones_map.sort.each do |sname, zones|
      zones.each do |zone|
        standard.add_zone_baseboards(baseboard_type: baseboard_type,
                                     hw_loop: hw_loop,
                                     model: model,
                                     zone: zone)
      end
    end
  end

  # ============================================================================================================================
  # Apply advanced chiller measure
  def modify_chiller_efficiency(model:, chiller_type:)
    return if chiller_type.nil? || chiller_type == false || chiller_type == 'none' || chiller_type == 'NECB_Default'

    model.getChillerElectricEIRs.sort.each do |mod_chiller|
      ref_capacity_w = mod_chiller.referenceCapacity
      ref_capacity_w = ref_capacity_w.to_f

      ##### Look for a chiller set in chiller_set.json (with a capacity close to that of the existing chiller)
      chiller_set, chiller_min_cap, chiller_max_cap = find_chiller_set(chiller_type: chiller_type, ref_capacity_w: ref_capacity_w)

      ##### No need to replace any chillers with capacity = 0.001 W as per Kamel Haddad's comment
      if ref_capacity_w > 0.0011
        reset_chiller_efficiency(model: model, component: mod_chiller.to_ChillerElectricEIR.get, cop: chiller_set)
      end
    end

    ##### Change fan power of single-speed Cooling towers from 'Hard Sized' to Autosized (Otherwise, E+ gives the fatal error 'Autosizing of cooling tower UA failed for tower')
    model.getCoolingTowerSingleSpeeds.sort.each(&:autosizeFanPoweratDesignAirFlowRate)
  end

# ========================================================================================================================
  def find_chiller_set(chiller_type:, ref_capacity_w:)
    if chiller_type.is_a?(String)
      ##### Find the chiller that has the required capacity
      search_criteria = {}
      search_criteria['name'] = chiller_type
      capacity_w = ref_capacity_w
      chiller_packages = model_find_object(@standards_data['tables']['chiller_eff_ecm'], search_criteria, capacity_w)
      chiller_name = chiller_packages['notes']
      ecm_name = chiller_name
      chiller_set = {
        'notes' => ecm_name,
        'capacity_w' => chiller_packages['capacity_w'],
        'cop_w_by_w' => chiller_packages['cop_w_by_w'],
        'ref_leaving_chilled_water_temp_c' => chiller_packages['ref_leaving_chilled_water_temp_c'],
        'ref_entering_condenser_fluid_temp_c' => chiller_packages['ref_entering_condenser_fluid_temp_c'],
        'ref_chilled_water_flow_rate_m3_s' => chiller_packages['ref_chilled_water_flow_rate_m3_s'],
        'ref_condenser_fluid_flow_rate_m3_s' => chiller_packages['ref_condenser_fluid_flow_rate_m3_s'],
        'capft_curve' => chiller_packages['capft_curve'],
        'eirft_curve' => chiller_packages['eirft_curve'],
        'eirfplr_curve' => chiller_packages['eirfplr_curve'],
        'min_part_load_ratio' => chiller_packages['min_part_load_ratio'],
        'max_part_load_ratio' => chiller_packages['max_part_load_ratio'],
        'opt_part_load_ratio' => chiller_packages['opt_part_load_ratio'],
        'min_unloading_ratio' => chiller_packages['min_unloading_ratio'],
        'condenser_type' => chiller_packages['condenser_type'],
        'fraction_of_compressor_electric_consumption_rejected_by_condenser' => chiller_packages['fraction_of_compressor_electric_consumption_rejected_by_condenser'],
        'leaving_chilled_water_lower_temperature_limit_c' => chiller_packages['leaving_chilled_water_lower_temperature_limit_c'],
        'chiller_flow_mode' => chiller_packages['chiller_flow_mode'],
        'design_heat_recovery_water_flow_rate_m3_s' => chiller_packages['design_heat_recovery_water_flow_rate_m3_s']
      }
      chiller_min_cap = chiller_packages['minimum_capacity']
      chiller_max_cap = chiller_packages['maximum_capacity']
    end
    return chiller_set, chiller_min_cap, chiller_max_cap
  end

  # ============================================================================================================================
  def reset_chiller_efficiency(model:, component:, cop:)
    # Note that all parameters (except for the capacity) of an existing chiller are replaced with the ones of the VSD chiller, as per Kamel Haddad's comment.
    component.setName('ChillerElectricEIR_VSDCentrifugalWaterChiller')
    component.setReferenceCOP(cop['cop_w_by_w'])
    component.setReferenceLeavingChilledWaterTemperature(cop['ref_leaving_chilled_water_temp_c'])
    component.setReferenceEnteringCondenserFluidTemperature(cop['ref_entering_condenser_fluid_temp_c'])
    component.isReferenceChilledWaterFlowRateAutosized
    component.isReferenceCondenserFluidFlowRateAutosized
    component.setMinimumPartLoadRatio(cop['min_part_load_ratio'])
    component.setMaximumPartLoadRatio(cop['max_part_load_ratio'])
    component.setOptimumPartLoadRatio(cop['opt_part_load_ratio'])
    component.setMinimumUnloadingRatio(cop['min_unloading_ratio'])
    component.setCondenserType(cop['condenser_type'])
    component.setFractionofCompressorElectricConsumptionRejectedbyCondenser(cop['fraction_of_compressor_electric_consumption_rejected_by_condenser'])
    component.setLeavingChilledWaterLowerTemperatureLimit(cop['leaving_chilled_water_lower_temperature_limit_c'])
    component.setChillerFlowMode(cop['chiller_flow_mode'])
    component.setDesignHeatRecoveryWaterFlowRate(cop['design_heat_recovery_water_flow_rate_m3_s'])

    # set other fields of this object to nothing #Note that this could not be done for the 'Condenser Heat Recovery Relative Capacity Fraction' field as there is no 'reset' for this field.
    component.resetCondenserFanPowerRatio
    component.resetSizingFactor
    component.resetBasinHeaterCapacity
    component.resetBasinHeaterSetpointTemperature
    component.resetBasinHeaterSchedule
    component.resetHeatRecoveryInletHighTemperatureLimitSchedule
    component.resetHeatRecoveryLeavingTemperatureSetpointNode

    ##### Replace cooling_capacity_function_of_temperature (CAPFT) curve
    capft_curve_name = cop['capft_curve'].to_s
    existing_curve = @standards_data['curves'].select { |curve| curve['name'] == capft_curve_name }
    raise "No chiller with the name #{capft_curve_name} could be found in the ECMS class curves.json file.  Please check both the ECMS class chiller_set.json and curves.json files to ensure the curve is entered and referenced correctly." if existing_curve.empty?

    capft_curve_data = (@standards_data['curves'].select { |curve| curve['name'] == capft_curve_name })[0]
    capft_curve = model_add_curve(model, capft_curve_name)
    component.setCoolingCapacityFunctionOfTemperature(capft_curve) if capft_curve
    raise "There was a problem setting the CoolingCapacityFunctionOfTemperature curve named #{capft_curve_name} for #{component.name}.  Please ensure that the curve is entered and referenced correctly in the ECMS class curves.json and chiller_set.json files." if !capft_curve

    ##### Replace electric_input_to_cooling_output_ratio_function_of_temperature (EIRFT) curve
    eirft_curve_name = cop['eirft_curve'].to_s
    existing_curve = @standards_data['curves'].select { |curve| curve['name'] == eirft_curve_name }
    raise "No chiller with the name #{eirft_curve_name} could be found in the ECMS class curves.json file.  Please check both the ECMS class chiller_set.json and curves.json files to ensure the curve is entered and referenced correctly." if existing_curve.empty?

    eirft_curve_data = (@standards_data['curves'].select { |curve| curve['name'] == eirft_curve_name })[0]
    eirft_curve = model_add_curve(model, eirft_curve_name)
    component.setElectricInputToCoolingOutputRatioFunctionOfTemperature(eirft_curve) if eirft_curve
    raise "There was a problem setting the ElectricInputToCoolingOutputRatioFunctionOfTemperature curve named #{eirft_curve_name} for #{component.name}.  Please ensure that the curve is entered and referenced correctly in the ECMS class curves.json and chiller_set.json files." if !eirft_curve

    ##### Replace electric_input_to_cooling_output_ratio_function_of_part_load_ratio (EIRFPLR) curve
    eirfplr_curve_name = cop['eirfplr_curve'].to_s
    existing_curve = @standards_data['curves'].select { |curve| curve['name'] == eirfplr_curve_name }
    raise "No chiller with the name #{eirfplr_curve_name} could be found in the ECMS class curves.json file.  Please check both the ECMS class chiller_set.json and curves.json files to ensure the curve is entered and referenced correctly." if existing_curve.empty?

    eirfplr_curve_data = (@standards_data['curves'].select { |curve| curve['name'] == eirfplr_curve_name })[0]
    eirfplr_curve = model_add_curve(model, eirfplr_curve_name)
    component.setElectricInputToCoolingOutputRatioFunctionOfPLR(eirfplr_curve) if eirfplr_curve
    raise "There was a problem setting the ElectricInputToCoolingOutputRatioFunctionOfPLR curve named #{eirfplr_curve_name} for #{component.name}.  Please ensure that the curve is entered and referenced correctly in the ECMS class curves.json and chiller_set.json files." if !eirfplr_curve
  end

  # ============================================================================================================================
  # Add air side economizer for each airloop
  def add_airloop_economizer(model:, airloop_economizer_type:)
    return if airloop_economizer_type.nil? || (airloop_economizer_type.to_s == 'NECB_Default')

    if airloop_economizer_type.downcase == "differentialenthalpy"
      economizer_type = 'DifferentialEnthalpy'
    elsif airloop_economizer_type.downcase == "differentialdrybulb"
      economizer_type = 'DifferentialDryBulb'
    else
      OpenStudio.logFree(OpenStudio::Warn, 'openstudio.standards.airLoopHVACOutdoorAirSystem', "The air loop economizer type #{airloop_economizer_type} is not recognized.  Please make sure that the economizer being applied by the ECM is either a DifferentialEnthalpy or DifferentialDryBulb type.  No economizer will be applied.")
      return
    end

    model.getAirLoopHVACs.sort.each do |air_loop|
      oa_sys = air_loop.airLoopHVACOutdoorAirSystem
      if oa_sys.is_initialized
        oa_sys = oa_sys.get
        oa_control = oa_sys.getControllerOutdoorAir
        oa_control.setEconomizerControlType(economizer_type)
      end
    end
  end
  # ============================================================================================================================
  # Add one hot-water loop for hot-water baseboards if required
  def add_hotwater_loop(model:, fuel_type_set:)
    primary_boiler_fueltype = fuel_type_set.boiler_fueltype
    backup_boiler_fueltype = fuel_type_set.backup_boiler_fueltype
    plant_loop_names = []
    model.getPlantLoops.sort.each do |plant_loop|
      plant_loop_names << plant_loop.name.to_s
    end
    unless plant_loop_names.include? 'Hot Water Loop'
      hw_loop = OpenStudio::Model::PlantLoop.new(model)
      setup_hw_loop_with_components(model, hw_loop, primary_boiler_fueltype, backup_boiler_fueltype, model.alwaysOnDiscreteSchedule)
    end
    return hw_loop
  end
  # ============================================================================================================================

end<|MERGE_RESOLUTION|>--- conflicted
+++ resolved
@@ -545,14 +545,8 @@
                                            sys_clg_eqpt_type: air_sys_eqpt_type,
                                            sys_supp_fan_type: sys_info['sys_supp_fan_type'],
                                            sys_ret_fan_type: sys_info['sys_ret_fan_type'],
-<<<<<<< HEAD
                                            sys_setpoint_mgr_type: sys_info['sys_setpoint_mgr_type'],
                                            hw_loop: hw_loop)
-=======
-                                           sys_setpoint_mgr_type: 'warmest',
-                                           hw_loop: hw_loop)
-
->>>>>>> f226c94a
       # Appy performance curves
       if air_sys_eqpt_type == 'ccashp'
         eqpt_name = 'Mitsubishi_Hyper_Heating_VRF_Outdoor_Unit RTU'
@@ -1390,11 +1384,7 @@
           if backup_coil.nominalCapacity.is_initialized
             backup_coil_cap = backup_coil.nominalCapacity.to_f
           elsif backup_coil.autosizedNominalCapacity.is_initialized
-<<<<<<< HEAD
              backup_coil_cap = backup_coil.autosizedNominalCapacity.to_f
-=======
-            backup_coil_cap = backup_coil.autosizedNominalCapacity.to_f
->>>>>>> f226c94a
           else
             raise "Nominal capacity is undefiled for coil #{backup_coil.name.to_s}"
           end
