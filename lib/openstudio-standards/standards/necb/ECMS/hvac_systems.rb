class ECMS
  # =============================================================================================================================
  # Remove existing zone equipment
  def remove_all_zone_eqpt(sys_objs)
    sys_objs.each do |isys|
      isys.thermalZones.each do |izone|
        if izone.equipment.empty? then next end

        izone.equipment.each(&:remove)
      end
    end
  end

  # =============================================================================================================================
  # Remove hot-water plant loops
  def remove_hw_loops(model)
    model.getPlantLoops.each do |iloop|
      hw_loop = false
      iloop.supplyComponents.each do |icomp|
        if icomp.to_BoilerHotWater.is_initialized
          hw_loop = true
          break
        end
      end
      if hw_loop then iloop.remove end
    end
  end

  # =============================================================================================================================
  # Remove chilled-water plant loops
  def remove_chw_loops(model)
    model.getPlantLoops.each do |iloop|
      chw_loop = false
      iloop.supplyComponents.each do |icomp|
        if icomp.to_ChillerElectricEIR.is_initialized
          chw_loop = true
          break
        end
      end
      if chw_loop then iloop.remove end
    end
  end

  # =============================================================================================================================
  # Remove condenser-water plant loops
  def remove_cw_loops(model)
    model.getPlantLoops.each do |iloop|
      cw_loop = false
      iloop.supplyComponents.each do |icomp|
        if icomp.to_CoolingTowerSingleSpeed.is_initialized
          cw_loop = true
        end
      end
      if cw_loop then iloop.remove end
    end
  end

  # =============================================================================================================================
  # Remove air loops
  def remove_air_loops(model)
    # remove air loops
    model.getAirLoopHVACs.each(&:remove)
  end

  # =============================================================================================================================
  # Return map of systems to zones and set flag for dedicated outdoor air unit for each system
  def get_map_systems_to_zones(systems)
    map_systems_to_zones = {}
    system_doas_flags = {}
    systems.each do |system|
      zones = system.thermalZones
      map_systems_to_zones[system.name.to_s] = zones
      if system.sizingSystem.typeofLoadtoSizeOn.to_s == 'VentilationRequirement'
        system_doas_flags[system.name.to_s] = true
      else
        system_doas_flags[system.name.to_s] = false
      end
    end
    return map_systems_to_zones, system_doas_flags
  end

  # =============================================================================================================================
  # Return hash of zone and cooling equipment type in the zone
  def get_zone_clg_eqpt_type(model)
    zone_clg_eqpt_type = {}
    model.getThermalZones.each do |zone|
      zone.equipment.each do |eqpt|
        if eqpt.to_ZoneHVACPackagedTerminalAirConditioner.is_initialized
          zone_clg_eqpt_type[zone.name.to_s] = 'ZoneHVACPackagedTerminalAirConditioner'
          break
        end
      end
    end
    return zone_clg_eqpt_type
  end

  # =============================================================================================================================
  # Return hash of flags for whether storey is conditioned and average ceiling z-coordinates of building storeys.
  def get_storey_avg_clg_zcoords(model)
    storey_avg_clg_zcoords = {}
    model.getBuildingStorys.each do |storey|
      storey_avg_clg_zcoords[storey] = []
      storey_cond = false
      total_area = 0.0
      sum = 0.0
      storey.spaces.each do |space|
        # Determine if any of the spaces/zones of the storey are conditioned? If yes then the floor is considered to be conditioned
        if space.thermalZone.is_initialized
          zone = space.thermalZone.get
          if zone.thermostat.is_initialized
            if zone.thermostat.get.to_ThermostatSetpointDualSetpoint.is_initialized
              if zone.thermostat.get.to_ThermostatSetpointDualSetpoint.get.heatingSetpointTemperatureSchedule.is_initialized ||
                 zone.thermostat.get.to_ThermostatSetpointDualSetpoint.get.coolingSetpointTemperatureSchedule.is_initialized
                storey_cond = true
              end
            end
          end
        end
        # Find average height of z-coordinates of ceiling/roof of floor
        space.surfaces.each do |surf|
          if surf.surfaceType.to_s.upcase == 'ROOFCEILING'
            sum += (surf.centroid.z.to_f + space.zOrigin.to_f) * surf.grossArea.to_f
            total_area += surf.grossArea.to_f
          end
        end
      end
      storey_avg_clg_zcoords[storey] << storey_cond
      storey_avg_clg_zcoords[storey] << (sum / total_area)
    end

    return storey_avg_clg_zcoords
  end

  # =============================================================================================================================
  # Return x,y,z coordinates of exterior wall with largest area on the lowest floor
  def get_lowest_floor_ext_wall_centroid_coords(storeys_clg_zcoords)
    ext_wall = nil
    ext_wall_x = nil
    ext_wall_y = nil
    ext_wall_z = nil
    storeys_clg_zcoords.keys.each do |storey|
      max_area = 0.0
      sorted_spaces = storey.spaces.sort_by { |space| space.name.to_s }
      sorted_spaces.each do |space|
        ext_walls = space.surfaces.select { |surf| (surf.surfaceType.to_s.upcase == 'WALL') && (surf.outsideBoundaryCondition.to_s.upcase == 'OUTDOORS') }
        ext_walls = ext_walls.sort_by { |wall| wall.grossArea.to_f }
        if !ext_walls.empty?
          if ext_walls.last.grossArea.to_f > max_area
            max_area = ext_walls.last.grossArea.to_f
            ext_wall_x = ext_walls.last.centroid.x.to_f + space.xOrigin.to_f
            ext_wall_y = ext_walls.last.centroid.y.to_f + space.yOrigin.to_f
            ext_wall_z = ext_walls.last.centroid.z.to_f + space.zOrigin.to_f
            ext_wall = ext_walls.last
          end
        end
      end
      break unless !ext_wall
    end
    if !ext_wall
      OpenStudio.logFree(OpenStudio::Info, 'openstudiostandards.get_lowest_floor_ext_wall_centroid_coords', 'Did not find an exteior wall in the building!')
    end

    return ext_wall_x, ext_wall_y, ext_wall_z
  end

  # =============================================================================================================================
  # Return x,y,z coordinates of space centroid
  def get_space_centroid_coords(space)
    total_area = 0.0
    sum_x = 0.0
    sum_y = 0.0
    sum_z = 0.0
    space.surfaces.each do |surf|
      total_area += surf.grossArea.to_f
      sum_x += (surf.centroid.x.to_f + space.xOrigin.to_f) * surf.grossArea.to_f
      sum_y += (surf.centroid.y.to_f + space.yOrigin.to_f) * surf.grossArea.to_f
      sum_z += (surf.centroid.z.to_f + space.zOrigin.to_f) * surf.grossArea.to_f
    end
    space_centroid_x = sum_x / total_area
    space_centroid_y = sum_y / total_area
    space_centroid_z = sum_z / total_area

    return space_centroid_x, space_centroid_y, space_centroid_z
  end

  # =============================================================================================================================
  # Return x,y,z coordinates of the centroid of the roof of the storey
  def get_roof_centroid_coords(storey)
    sum_x = 0.0
    sum_y = 0.0
    sum_z = 0.0
    total_area = 0.0
    cent_x = nil
    cent_y = nil
    cent_z = nil
    storey.spaces.each do |space|
      roof_surfaces = space.surfaces.select { |surf| (surf.surfaceType.to_s.upcase == 'ROOFCEILING') && (surf.outsideBoundaryCondition.to_s.upcase == 'OUTDOORS') }
      roof_surfaces.each do |surf|
        sum_x += (surf.centroid.x.to_f + space.xOrigin.to_f) * surf.grossArea.to_f
        sum_y += (surf.centroid.y.to_f + space.yOrigin.to_f) * surf.grossArea.to_f
        sum_z += (surf.centroid.z.to_f + space.zOrigin.to_f) * surf.grossArea.to_f
        total_area += surf.grossArea.to_f
      end
    end
    if total_area > 0.0
      cent_x = sum_x / total_area
      cent_y = sum_y / total_area
      cent_z = sum_z / total_area
    else
      OpenStudio.logFree(OpenStudio::Info, 'openstudiostandards.get_roof_centroid_coords', 'Did not find a roof on the top floor!')
    end

    return cent_x, cent_y, cent_z
  end

  # =============================================================================================================================
  # Determine maximum equivalent and net vertical pipe runs for VRF model
  def get_max_vrf_pipe_lengths(model)
    # Get and sort floors average ceilings z-coordinates hash
    storeys_clg_zcoords = get_storey_avg_clg_zcoords(model)
    storeys_clg_zcoords = storeys_clg_zcoords.sort_by { |key, value| value[1] }.to_h # sort storeys hash based on ceiling/roof z-coordinate
    if storeys_clg_zcoords.values.last[0]
      # If the top floor is conditioned, then assume the top floor is not an attic floor and place the VRF outdoor unit at the roof centroid
      location_cent_x, location_cent_y, location_cent_z = get_roof_centroid_coords(storeys_clg_zcoords.keys.last)
    else
      # If the top floor is not conditioned, then assume it's an attic floor. In this case place the VRF outdoor unit next to the centroid
      # of the exterior wall with the largest area on the lowest floor.
      location_cent_x, location_cent_y, location_cent_z = get_lowest_floor_ext_wall_centroid_coords(storeys_clg_zcoords)
    end
    # Initialize distances
    max_equiv_distance = 0.0
    max_vert_distance = 0.0
    min_vert_distance = 0.0
    storeys_clg_zcoords.keys.each do |storey|
      next unless storeys_clg_zcoords[storey][0]

      storey.spaces.each do |space|
        # Is there a VRF terminal unit in the space/zone?
        vrf_term_units = []
        if space.thermalZone.is_initialized
          vrf_term_units = space.thermalZone.get.equipment.select { |eqpt| eqpt.to_ZoneHVACTerminalUnitVariableRefrigerantFlow.is_initialized }
        end
        next if vrf_term_units.empty?

        space_centroid_x, space_centroid_y, space_centroid_z = get_space_centroid_coords(space)
        # Update max horizontal and vertical distances if needed
        equiv_distance = (location_cent_x.to_f - space_centroid_x.to_f).abs +
                         (location_cent_y.to_f - space_centroid_y.to_f).abs +
                         (location_cent_z.to_f - space_centroid_z.to_f).abs
        if equiv_distance > max_equiv_distance then max_equiv_distance = equiv_distance end
        pos_vert_distance = [space_centroid_z.to_f - location_cent_z.to_f, 0.0].max
        if pos_vert_distance > max_vert_distance then max_vert_distance = pos_vert_distance end
        neg_vert_distance = [space_centroid_z.to_f - location_cent_z.to_f, 0.0].min
        if neg_vert_distance < min_vert_distance then min_vert_distance = neg_vert_distance end
      end
    end
    max_net_vert_distance = max_vert_distance + min_vert_distance
    max_net_vert_distance = [max_net_vert_distance, 0.000001].max

    return max_equiv_distance, max_net_vert_distance
  end

  # =============================================================================================================================
  # Add an outdoor VRF unit
  def add_outdoor_vrf_unit(model:,
                           ecm_name: nil,
                           condenser_type: 'AirCooled')
    outdoor_vrf_unit = OpenStudio::Model::AirConditionerVariableRefrigerantFlow.new(model)
    outdoor_vrf_unit.setName('VRF Outdoor Unit')
    outdoor_vrf_unit.setHeatPumpWasteHeatRecovery(true)
    outdoor_vrf_unit.setRatedHeatingCOP(4.0)
    outdoor_vrf_unit.setRatedCoolingCOP(4.0)
    outdoor_vrf_unit.setMinimumOutdoorTemperatureinHeatingMode(-25.0)
    outdoor_vrf_unit.setHeatingPerformanceCurveOutdoorTemperatureType('WetBulbTemperature')
    outdoor_vrf_unit.setMasterThermostatPriorityControlType('ThermostatOffsetPriority')
    outdoor_vrf_unit.setDefrostControl('OnDemand')
    outdoor_vrf_unit.setDefrostStrategy('ReverseCycle')
    outdoor_vrf_unit.autosizeResistiveDefrostHeaterCapacity
    outdoor_vrf_unit.setPipingCorrectionFactorforHeightinHeatingModeCoefficient(-0.00019231)
    outdoor_vrf_unit.setPipingCorrectionFactorforHeightinCoolingModeCoefficient(-0.00019231)
    outdoor_vrf_unit.setMinimumOutdoorTemperatureinHeatRecoveryMode(-5.0)
    outdoor_vrf_unit.setMaximumOutdoorTemperatureinHeatRecoveryMode(26.2)
    outdoor_vrf_unit.setInitialHeatRecoveryCoolingCapacityFraction(0.5)
    outdoor_vrf_unit.setHeatRecoveryCoolingCapacityTimeConstant(0.15)
    outdoor_vrf_unit.setInitialHeatRecoveryCoolingEnergyFraction(1.0)
    outdoor_vrf_unit.setHeatRecoveryCoolingEnergyTimeConstant(0.0)
    outdoor_vrf_unit.setInitialHeatRecoveryHeatingCapacityFraction(1.0)
    outdoor_vrf_unit.setHeatRecoveryHeatingCapacityTimeConstant(0.15)
    outdoor_vrf_unit.setInitialHeatRecoveryHeatingEnergyFraction(1.0)
    outdoor_vrf_unit.setHeatRecoveryCoolingEnergyTimeConstant(0.0)
    outdoor_vrf_unit.setMinimumHeatPumpPartLoadRatio(0.5)
    outdoor_vrf_unit.setCondenserType(condenser_type)
    outdoor_vrf_unit.setCrankcaseHeaterPowerperCompressor(1.0e-6)
    heat_defrost_eir_ft = nil
    if ecm_name
      search_criteria = {}
      search_criteria['name'] = 'Mitsubishi_Hyper_Heating_VRF_Outdoor_Unit'
      props = model_find_object(standards_data['tables']['heat_pump_heating_ecm']['table'], search_criteria, 1.0)
      heat_defrost_eir_ft = model_add_curve(model, props['heat_defrost_eir_ft'])
    end
    if heat_defrost_eir_ft
      outdoor_vrf_unit.setDefrostEnergyInputRatioModifierFunctionofTemperatureCurve(heat_defrost_eir_ft)
    else
      OpenStudio.logFree(OpenStudio::Warn, 'openstudio.standards.AirConditionerVariableRefrigerantFlow', "For #{outdoor_vrf_unit.name}, cannot find heat_defrost_eir_ft curve, will not be set.")
    end

    return outdoor_vrf_unit
  end

  # =============================================================================================================================
  # Method to determine whether zone can have terminal vrf equipment. Zones with no vrf terminal equipment are characterized by
  # transient occupancy such is the case for corridors, stairwells, storage, etc ...
  def zone_with_no_vrf_eqpt?(zone)
    space_types_to_skip = {}
    space_types_to_skip['NECB2011'] = ['Atrium - H < 13m',
                                       'Atrium - H > 13m',
                                       'Audience - auditorium',
                                       'Corr. < 2.4m wide',
                                       'Corr. >= 2.4m wide',
                                       'Electrical/Mechanical',
                                       'Hospital corr. < 2.4m',
                                       'Hospital corr. >= 2.4m',
                                       'Mfg - corr. < 2.4m',
                                       'Mfg - corr. >= 2.4m',
                                       'Lobby - elevator',
                                       'Lobby - hotel',
                                       'Lobby - motion picture',
                                       'Lobby - other',
                                       'Lobby - performance arts',
                                       'Locker room',
                                       'Parking garage space',
                                       'Stairway',
                                       'Storage area',
                                       'Storage area - occsens',
                                       'Storage area - refrigerated',
                                       'Storage area - refrigerated - occsens',
                                       'Washroom',
                                       'Warehouse - fine',
                                       'Warehouse - fine - refrigerated',
                                       'Warehouse - med/blk',
                                       'Warehouse - med/blk - refrigerated',
                                       'Warehouse - med/blk2',
                                       'Warehouse - med/blk2 - refrigerated',
                                       'Hotel/Motel - lobby']

    space_types_to_skip['NECB2015'] = ['Atrium (height < 6m)',
                                       'Atrium (6 =< height <= 12m)',
                                       'Atrium (height > 12m)',
                                       'Computer/Server room-sch-A',
                                       'Copy/Print room',
                                       'Corridor/Transition area - hospital',
                                       'Corridor/Transition area - manufacturing facility',
                                       'Corridor/Transition area - space designed to ANSI/IES RP-28',
                                       'Corridor/Transition area other',
                                       'Electrical/Mechanical room',
                                       'Emergency vehicle garage',
                                       'Lobby - elevator',
                                       'Lobby - hotel',
                                       'Lobby - motion picture theatre',
                                       'Lobby - performing arts theatre',
                                       'Lobby - space designed to ANSI/IES RP-28',
                                       'Lobby - other',
                                       'Locker room',
                                       'Storage garage interior',
                                       'Storage room < 5 m2',
                                       'Storage room <= 5 m2 <= 100 m2',
                                       'Storage room > 100 m2',
                                       'Washroom - space designed to ANSI/IES RP-28',
                                       'Washroom - other',
                                       'Warehouse storage area medium to bulky palletized items',
                                       'Warehouse storage area small hand-carried items(4)']

    space_types_to_skip['NECB2017'] = ['Atrium (height < 6m)',
                                       'Atrium (6 =< height <= 12m)',
                                       'Atrium (height > 12m)',
                                       'Computer/Server room',
                                       'Copy/Print room',
                                       'Corridor/Transition area - hospital',
                                       'Corridor/Transition area - manufacturing facility',
                                       'Corridor/Transition area - space designed to ANSI/IES RP-28',
                                       'Corridor/Transition area other',
                                       'Electrical/Mechanical room',
                                       'Emergency vehicle garage',
                                       'Lobby - elevator',
                                       'Lobby - hotel',
                                       'Lobby - motion picture theatre',
                                       'Lobby - performing arts theatre',
                                       'Lobby - space designed to ANSI/IES RP-28',
                                       'Lobby - other',
                                       'Locker room',
                                       'Stairway/Stairwell',
                                       'Storage garage interior',
                                       'Storage room < 5 m2',
                                       'Storage room <= 5 m2 <= 100 m2',
                                       'Storage room > 100 m2',
                                       'Washroom - space designed to ANSI/IES RP-28',
                                       'Washroom - other',
                                       'Warehouse storage area medium to bulky palletized items',
                                       'Warehouse storage area small hand-carried items(4)']

    zone_does_not_have_vrf_eqpt = false
    zone.spaces.each do |space|
      space_types_to_skip.each do |std, spfs|
        spfs.each do |spf|
          if space.spaceType.get.name.to_s.downcase.include? spf.downcase
            zone_does_not_have_vrf_eqpt = true
            break
          end
        end
        break if zone_does_not_have_vrf_eqpt
      end
      break if zone_does_not_have_vrf_eqpt
    end
  end

<<<<<<< HEAD
  # =============================================================================================================================
  # Add equipment for ECM 'hs08_ccashp_vrf':
  #   -Constant-volume DOAS with air-source heat pump for heating and cooling and electric backup
  #   -Zonal terminal VRF units connected to an outdoor VRF condenser unit
  #   -Zonal electric backup
  def add_ecm_hs08_ccashp_vrf(
    model:,
    system_zones_map:,
    system_doas_flags:,
    air_sys_eqpt_type: 'ccashp'
  )
    # Add outdoor VRF unit
    outdoor_vrf_unit = add_outdoor_vrf_unit(model: model, ecm_name: 'hs08_ccashp_vrf')
    # Update system doas flags
    system_doas_flags.keys.each { |sname| system_doas_flags[sname] = true }
    # use system zones map and generate new air system and zonal equipment
    system_zones_map.sort.each do |sys_name, zones|
      sys_info = air_sys_comps_assumptions(sys_name: sys_name,
                                           zones: zones,
                                           system_doas_flags: system_doas_flags)
      airloop, return_fan = add_air_system(model: model,
                                           zones: zones,
                                           sys_abbr: sys_info['sys_abbr'],
                                           sys_vent_type: sys_info['sys_vent_type'],
                                           sys_heat_rec_type: sys_info['sys_heat_rec_type'],
                                           sys_htg_eqpt_type: air_sys_eqpt_type,
                                           sys_supp_htg_eqpt_type: 'coil_electric',
                                           sys_clg_eqpt_type: air_sys_eqpt_type,
                                           sys_supp_fan_type: sys_info['sys_supp_fan_type'],
                                           sys_ret_fan_type: sys_info['sys_ret_fan_type'],
                                           sys_setpoint_mgr_type: sys_info['sys_setpoint_mgr_type'])
      # get and assign defrost curve
      dx_htg_coil = nil
      airloop.supplyComponents.sort.each do |comp|
        if comp.to_CoilHeatingDXSingleSpeed.is_initialized
          dx_htg_coil = comp.to_CoilHeatingDXSingleSpeed.get
        elsif comp.to_CoilHeatingDXVariableSpeed.is_initialized
          dx_htg_coil = comp.to_CoilHeatingDXVariableSpeed.get
        end
=======
  #=============================================================================================================================
  # Get building storey for a zone
  def get_zone_storey(zone)
    zone_storey = nil
    zone.model.getBuildingStorys.each do |storey|
      storey.spaces.each do |space|
        if space.thermalZone.get.name.to_s == zone.name.to_s
          zone_storey = storey
          break
        end
      end
      break if !zone_storey.nil?
    end
    return zone_storey
  end

  #==============================================================================================================================
  # Get a map of bldg storeys and zones
  def get_storey_zones_map(system_zones_map)
    storey_zones_map = {}
    system_zones_map.each do |sys,zones|
      zones.each do |zone|
        storey = get_zone_storey(zone)
        storey_zones_map[storey.name.to_s] = [] if !storey_zones_map.has_key? storey.name.to_s
        storey_zones_map[storey.name.to_s] << zone
      end
    end
    return storey_zones_map
  end
  
  #==============================================================================================================================
  # Update the map between systems and zones
  def update_system_zones_map(model,system_zones_map,system_zones_map_option,system_key)
    updated_system_zones_map = {}
    if system_zones_map_option == 'one_sys_per_bldg'
      system_zones_map.each do |sname,zones|
        updated_system_zones_map[system_key] = [] if !updated_system_zones_map.has_key? system_key
        updated_system_zones_map[system_key] += zones
      end
    elsif system_zones_map_option == 'one_sys_per_floor'
      storey_zones_map = get_storey_zones_map(system_zones_map)
      storey_zones_map.each do |storey_name,zones|
        sys_name = "#{system_key}_#{storey_name.gsub(' ','_')}"
        updated_system_zones_map[sys_name] = [] if !updated_system_zones_map.has_key? sys_name
        updated_system_zones_map[sys_name] += zones
>>>>>>> 18368437
      end
      search_criteria = {}
      if air_sys_eqpt_type == 'ccashp'
        search_criteria['name'] = 'Mitsubishi_Hyper_Heating_VRF_Outdoor_Unit RTU'
      elsif air_sys_eqpt_type == 'ashp'
        search_criteria['name'] = 'NECB2015_ASHP'
      end
      props = model_find_object(standards_data['tables']['heat_pump_heating_ecm']['table'], search_criteria, 1.0)
      heat_defrost_eir_ft = model_add_curve(model, props['heat_defrost_eir_ft'])
      if heat_defrost_eir_ft
        dx_htg_coil.setDefrostEnergyInputRatioFunctionofTemperatureCurve(heat_defrost_eir_ft)
      else
        OpenStudio.logFree(OpenStudio::Warn, 'openstudio.standards.CoilHeatingDX', "For #{dx_htg_coil.name}, cannot find heat_defrost_eir_ft curve, will not be set.")
      end
      # add zone equipment and diffuser
      # add terminal VRF units
      add_zone_eqpt(model: model,
                    airloop: airloop,
                    zones: zones,
                    outdoor_unit: outdoor_vrf_unit,
                    zone_diffuser_type: sys_info['zone_diffuser_type'],
                    zone_htg_eqpt_type: 'vrf',
                    zone_supp_htg_eqpt_type: 'none',
                    zone_clg_eqpt_type: 'vrf',
                    zone_fan_type: 'On_Off')
      # add electric unit heaters fpr backup
      add_zone_eqpt(model: model,
                    airloop: airloop,
                    zones: zones,
                    outdoor_unit: nil,
                    zone_diffuser_type: nil,
                    zone_htg_eqpt_type: 'baseboard_electric',
                    zone_supp_htg_eqpt_type: 'none',
                    zone_clg_eqpt_type: 'none',
                    zone_fan_type: 'none') # OS doesn't support onoff fans for unit heaters
      # Now we can find and apply maximum horizontal and vertical distances between outdoor vrf unit and zones with vrf terminal units
      max_hor_pipe_length, max_vert_pipe_length = get_max_vrf_pipe_lengths(model)
      outdoor_vrf_unit.setEquivalentPipingLengthusedforPipingCorrectionFactorinCoolingMode(max_hor_pipe_length)
      outdoor_vrf_unit.setEquivalentPipingLengthusedforPipingCorrectionFactorinHeatingMode(max_hor_pipe_length)
      outdoor_vrf_unit.setVerticalHeightusedforPipingCorrectionFactor(max_vert_pipe_length)
    end
<<<<<<< HEAD
=======
    return updated_system_zones_map
  end

  # =============================================================================================================================
  # Add equipment for ECM 'hs08_ccashp_vrf':
  #   -Constant-volume DOAS with air-source heat pump for heating and cooling and electric backup
  #   -Zonal terminal VRF units connected to an outdoor VRF condenser unit
  #   -Zonal electric backup
  def add_ecm_hs08_ccashp_vrf(
    model:,
    system_zones_map:,
    system_doas_flags:,
    system_zones_map_option:,
    air_sys_eqpt_type: 'ccashp')

    # Update system zones map if needed
    if system_zones_map_option != 'NECB_Default'
      system_zones_map = update_system_zones_map(model,system_zones_map,system_zones_map_option,'sys_1')
    else
      updated_system_zones_map = {}
      system_zones_map.each {|sname,zones| updated_system_zones_map["sys_1#{sname[5..]}"] = zones}  # doas unit is an NECB sys_1 
      system_zones_map = updated_system_zones_map
    end
    # Add outdoor VRF unit
    outdoor_vrf_unit = add_outdoor_vrf_unit(model: model, ecm_name: 'hs08_ccashp_vrf')
    # Update system doas flags
    system_doas_flags = {}
    system_zones_map.keys.each { |sname| system_doas_flags[sname] = true }
    # use system zones map and generate new air system and zonal equipment
    system_zones_map.sort.each do |sys_name, zones|
      sys_info = air_sys_comps_assumptions(sys_name: sys_name,
                                           zones: zones,
                                           system_doas_flags: system_doas_flags)
      airloop, return_fan = add_air_system(model: model,
                                           zones: zones,
                                           sys_abbr: sys_info['sys_abbr'],
                                           sys_vent_type: sys_info['sys_vent_type'],
                                           sys_heat_rec_type: sys_info['sys_heat_rec_type'],
                                           sys_htg_eqpt_type: air_sys_eqpt_type,
                                           sys_supp_htg_eqpt_type: 'coil_electric',
                                           sys_clg_eqpt_type: air_sys_eqpt_type,
                                           sys_supp_fan_type: sys_info['sys_supp_fan_type'],
                                           sys_ret_fan_type: sys_info['sys_ret_fan_type'],
                                           sys_setpoint_mgr_type: sys_info['sys_setpoint_mgr_type'])
      # get and assign defrost curve
      dx_htg_coil = nil
      airloop.supplyComponents.sort.each do |comp|
        if comp.to_CoilHeatingDXSingleSpeed.is_initialized
          dx_htg_coil = comp.to_CoilHeatingDXSingleSpeed.get
        elsif comp.to_CoilHeatingDXVariableSpeed.is_initialized
          dx_htg_coil = comp.to_CoilHeatingDXVariableSpeed.get
        end
      end
      search_criteria = {}
      if air_sys_eqpt_type == 'ccashp'
        search_criteria['name'] = 'Mitsubishi_Hyper_Heating_VRF_Outdoor_Unit RTU'
      elsif air_sys_eqpt_type == 'ashp'
        search_criteria['name'] = 'NECB2015_ASHP'
      end
      props = model_find_object(standards_data['tables']['heat_pump_heating_ecm']['table'], search_criteria, 1.0)
      heat_defrost_eir_ft = model_add_curve(model, props['heat_defrost_eir_ft'])
      if heat_defrost_eir_ft
        dx_htg_coil.setDefrostEnergyInputRatioFunctionofTemperatureCurve(heat_defrost_eir_ft)
      else
        OpenStudio.logFree(OpenStudio::Warn, 'openstudio.standards.CoilHeatingDX', "For #{dx_htg_coil.name}, cannot find heat_defrost_eir_ft curve, will not be set.")
      end
      # add zone equipment and diffuser
      # add terminal VRF units
      add_zone_eqpt(model: model,
                    airloop: airloop,
                    zones: zones,
                    outdoor_unit: outdoor_vrf_unit,
                    zone_diffuser_type: sys_info['zone_diffuser_type'],
                    zone_htg_eqpt_type: 'vrf',
                    zone_supp_htg_eqpt_type: 'none',
                    zone_clg_eqpt_type: 'vrf',
                    zone_fan_type: 'On_Off')
      # add electric unit heaters fpr backup
      add_zone_eqpt(model: model,
                    airloop: airloop,
                    zones: zones,
                    outdoor_unit: nil,
                    zone_diffuser_type: nil,
                    zone_htg_eqpt_type: 'baseboard_electric',
                    zone_supp_htg_eqpt_type: 'none',
                    zone_clg_eqpt_type: 'none',
                    zone_fan_type: 'none') # OS doesn't support onoff fans for unit heaters
      # Now we can find and apply maximum horizontal and vertical distances between outdoor vrf unit and zones with vrf terminal units
      max_hor_pipe_length, max_vert_pipe_length = get_max_vrf_pipe_lengths(model)
      outdoor_vrf_unit.setEquivalentPipingLengthusedforPipingCorrectionFactorinCoolingMode(max_hor_pipe_length)
      outdoor_vrf_unit.setEquivalentPipingLengthusedforPipingCorrectionFactorinHeatingMode(max_hor_pipe_length)
      outdoor_vrf_unit.setVerticalHeightusedforPipingCorrectionFactor(max_vert_pipe_length)
    end
>>>>>>> 18368437
  end

  # =============================================================================================================================
  # Apply efficiencies and performance curves for ECM 'hs08_ccashp_vrf'
  def apply_efficiency_ecm_hs08_ccashp_vrf(model, air_sys_eqpt_type: 'ccashp')
    # Use same performance data as ECM 'hs09_ccashpsys' for air system
    if air_sys_eqpt_type == 'ccashp'
      apply_efficiency_ecm_hs09_ccashp_baseboard(model)
    elsif air_sys_eqpt_type == 'ashp'
      apply_efficiency_ecm_hs12_ashp_baseboard(model)
    end
    # Apply efficiency and curves for VRF units
    eqpt_name = 'Mitsubishi_Hyper_Heating_VRF_Outdoor_Unit'
    model.getAirConditionerVariableRefrigerantFlows.sort.each do |vrf_unit|
      airconditioner_variablerefrigerantflow_cooling_apply_efficiency_and_curves(vrf_unit, eqpt_name)
      airconditioner_variablerefrigerantflow_heating_apply_efficiency_and_curves(vrf_unit, eqpt_name)
    end
    # Set fan size of VRF terminal units
    fan_power_per_flow_rate = 150.0 # based on Mitsubishi data: 100 low and 200 high (W-s/m3)
    model.getZoneHVACTerminalUnitVariableRefrigerantFlows.each do |iunit|
      fan = iunit.supplyAirFan.to_FanOnOff.get
      fan_pr_rise = fan_power_per_flow_rate * (fan.fanEfficiency * fan.motorEfficiency)
      fan.setPressureRise(fan_pr_rise)
    end
    # Set fan size of unit heaters
    model.getZoneHVACUnitHeaters.each do |iunit|
      fan = iunit.supplyAirFan.to_FanConstantVolume.get
      fan_pr_rise = fan_power_per_flow_rate * (fan.fanEfficiency * fan.motorEfficiency)
      fan.setPressureRise(fan_pr_rise)
    end
  end

  # =============================================================================================================================
  # create air loop
  def create_airloop(model, sys_vent_type)
    airloop = OpenStudio::Model::AirLoopHVAC.new(model)
    airloop.sizingSystem.setPreheatDesignTemperature(7.0)
    airloop.sizingSystem.setPreheatDesignHumidityRatio(0.008)
    airloop.sizingSystem.setPrecoolDesignTemperature(13.0)
    airloop.sizingSystem.setPrecoolDesignHumidityRatio(0.008)
    airloop.sizingSystem.setSizingOption('NonCoincident')
    airloop.sizingSystem.setCoolingDesignAirFlowMethod('DesignDay')
    airloop.sizingSystem.setCoolingDesignAirFlowRate(0.0)
    airloop.sizingSystem.setHeatingDesignAirFlowMethod('DesignDay')
    airloop.sizingSystem.setHeatingDesignAirFlowRate(0.0)
    airloop.sizingSystem.setSystemOutdoorAirMethod('ZoneSum')
    airloop.sizingSystem.setCentralCoolingDesignSupplyAirHumidityRatio(0.0085)
    airloop.sizingSystem.setCentralHeatingDesignSupplyAirHumidityRatio(0.0080)
    airloop.sizingSystem.setMinimumSystemAirFlowRatio(1.0)
    case sys_vent_type.downcase
    when 'doas'
      airloop.sizingSystem.setAllOutdoorAirinCooling(true)
      airloop.sizingSystem.setAllOutdoorAirinHeating(true)
      airloop.sizingSystem.setTypeofLoadtoSizeOn('VentilationRequirement')
      airloop.sizingSystem.setCentralCoolingDesignSupplyAirTemperature(19.9)
      airloop.sizingSystem.setCentralHeatingDesignSupplyAirTemperature(20.0)
    when 'mixed'
      airloop.sizingSystem.setAllOutdoorAirinCooling(false)
      airloop.sizingSystem.setAllOutdoorAirinHeating(false)
      airloop.sizingSystem.setTypeofLoadtoSizeOn('Sensible')
      airloop.sizingSystem.setCentralCoolingDesignSupplyAirTemperature(13.0)
      airloop.sizingSystem.setCentralHeatingDesignSupplyAirTemperature(43.0)
    end

    return airloop
  end

  # =============================================================================================================================
  # create air system setpoint manager
  def create_air_sys_spm(model, setpoint_mgr_type, zones)
    spm = nil
    case setpoint_mgr_type.downcase
    when 'scheduled'
      sat = 20.0
      sat_sch = OpenStudio::Model::ScheduleRuleset.new(model)
      sat_sch.defaultDaySchedule.addValue(OpenStudio::Time.new(0, 24, 0, 0), sat)
      spm = OpenStudio::Model::SetpointManagerScheduled.new(model, sat_sch)
    when 'single_zone_reheat'
      spm = OpenStudio::Model::SetpointManagerSingleZoneReheat.new(model)
      spm.setControlZone(zones[0])
      spm.setMinimumSupplyAirTemperature(13.0)
      spm.setMaximumSupplyAirTemperature(43.0)
    when 'warmest'
      spm = OpenStudio::Model::SetpointManagerWarmest.new(model)
      spm.setMinimumSetpointTemperature(13.0)
      spm.setMaximumSetpointTemperature(43.0)
    end

    return spm
  end

  # =============================================================================================================================
  # create air system fan
  def create_air_sys_fan(model, fan_type)
    fan = nil
    case fan_type.downcase
    when 'constant_volume'
      fan = OpenStudio::Model::FanConstantVolume.new(model)
      fan.setName('FanConstantVolume')
    when 'variable_volume'
      fan = OpenStudio::Model::FanVariableVolume.new(model)
      fan.setName('FanVariableVolume')
    when 'on_off'
      fan = OpenStudio::Model::FanOnOff.new(model)
      fan.setName('FanOnOff')
    end

    return fan
  end

  # =============================================================================================================================
  # create air system cooling equipment
  def create_air_sys_clg_eqpt(model, clg_eqpt_type)
    clg_eqpt = nil
    case clg_eqpt_type.downcase
    when 'ashp'
      clg_eqpt = OpenStudio::Model::CoilCoolingDXSingleSpeed.new(model)
      clg_eqpt.setName('CoilCoolingDxSingleSpeed_ASHP')
      clg_eqpt.setCrankcaseHeaterCapacity(1.0e-6)
    when 'ccashp'
      clg_eqpt = OpenStudio::Model::CoilCoolingDXVariableSpeed.new(model)
      clg_eqpt.setName('CoilCoolingDXVariableSpeed_CCASHP')
      clg_eqpt_speed1 = OpenStudio::Model::CoilCoolingDXVariableSpeedSpeedData.new(model)
      clg_eqpt.addSpeed(clg_eqpt_speed1)
      clg_eqpt.setNominalSpeedLevel(1)
      clg_eqpt.setCrankcaseHeaterCapacity(1.0e-6)
    when 'vrf'
      clg_eqpt = OpenStudio::Model::CoilCoolingDXVariableRefrigerantFlow.new(model)
      clg_eqpt.setName('CoilCoolingDXVariableRefrigerantFlow')
    end

    return clg_eqpt
  end

  # =============================================================================================================================
  # create air system heating equipment
  def create_air_sys_htg_eqpt(model, htg_eqpt_type)
    always_on = model.alwaysOnDiscreteSchedule
    htg_eqpt = nil
    case htg_eqpt_type.downcase
    when 'coil_electric'
      htg_eqpt = OpenStudio::Model::CoilHeatingElectric.new(model, always_on)
      htg_eqpt.setName('CoilHeatingElectric')
    when 'ashp'
      htg_eqpt = OpenStudio::Model::CoilHeatingDXSingleSpeed.new(model)
      htg_eqpt.setName('CoilHeatingDXSingleSpeed_ASHP')
      htg_eqpt.setDefrostStrategy('ReverseCycle')
      htg_eqpt.setDefrostControl('OnDemand')
      htg_eqpt.setCrankcaseHeaterCapacity(1.0e-6)
    when 'ccashp'
      htg_eqpt = OpenStudio::Model::CoilHeatingDXVariableSpeed.new(model)
      htg_eqpt.setName('CoilHeatingDXVariableSpeed_CCASHP')
      htg_eqpt_speed1 = OpenStudio::Model::CoilHeatingDXVariableSpeedSpeedData.new(model)
      htg_eqpt.addSpeed(htg_eqpt_speed1)
      htg_eqpt.setNominalSpeedLevel(1)
      htg_eqpt.setMinimumOutdoorDryBulbTemperatureforCompressorOperation(-25.0)
      htg_eqpt.setDefrostStrategy('ReverseCycle')
      htg_eqpt.setDefrostControl('OnDemand')
      htg_eqpt.setCrankcaseHeaterCapacity(1.0e-6)
    end

    return htg_eqpt
  end

  # =============================================================================================================================
  # add air system with all its components
  def add_air_system(
    model:,
    zones:,
    sys_abbr:,
    sys_vent_type:,
    sys_heat_rec_type:,
    sys_htg_eqpt_type:,
    sys_supp_htg_eqpt_type:,
    sys_clg_eqpt_type:,
    sys_supp_fan_type:,
    sys_ret_fan_type:,
    sys_setpoint_mgr_type:
  )

    # create all the needed components and the air loop
    airloop = create_airloop(model, sys_vent_type)
    setpoint_mgr = create_air_sys_spm(model, sys_setpoint_mgr_type, zones)
    supply_fan = create_air_sys_fan(model, sys_supp_fan_type)
    supply_fan.setName('Supply Fan') if supply_fan
    return_fan = create_air_sys_fan(model, sys_ret_fan_type)
    return_fan.setName('Return Fan') if return_fan
    htg_eqpt = create_air_sys_htg_eqpt(model, sys_htg_eqpt_type)
    supp_htg_eqpt = create_air_sys_htg_eqpt(model, sys_supp_htg_eqpt_type)
    clg_eqpt = create_air_sys_clg_eqpt(model, sys_clg_eqpt_type)
    # add components to the air loop
    clg_eqpt.addToNode(airloop.supplyOutletNode) if clg_eqpt
    htg_eqpt.addToNode(airloop.supplyOutletNode) if htg_eqpt
    supp_htg_eqpt.addToNode(airloop.supplyOutletNode) if supp_htg_eqpt
    supply_fan.addToNode(airloop.supplyOutletNode) if supply_fan
    setpoint_mgr.addToNode(airloop.supplyOutletNode) if setpoint_mgr

    # OA controller
    oa_controller = OpenStudio::Model::ControllerOutdoorAir.new(model)
    oa_controller.autosizeMinimumOutdoorAirFlowRate
    oa_system = OpenStudio::Model::AirLoopHVACOutdoorAirSystem.new(model, oa_controller)
    oa_system.addToNode(airloop.supplyInletNode)

    # Set airloop name
    sys_name_pars = {}
    sys_name_pars['sys_hr'] = 'none'
    sys_name_pars['sys_clg'] = sys_clg_eqpt_type
    sys_name_pars['sys_htg'] = sys_htg_eqpt_type
    sys_name_pars['sys_sf'] = 'cv' if sys_supp_fan_type == 'constant_volume'
    sys_name_pars['sys_sf'] = 'vv' if sys_supp_fan_type == 'variable_volume'
    sys_name_pars['zone_htg'] = 'none'
    sys_name_pars['zone_clg'] = 'none'
    sys_name_pars['sys_rf'] = 'none'
    sys_name_pars['sys_rf'] = 'cv' if sys_ret_fan_type == 'constant_volume'
    sys_name_pars['sys_rf'] = 'vv' if sys_ret_fan_type == 'variable_volume'
    assign_base_sys_name(airloop, sys_abbr: sys_abbr, sys_oa: sys_vent_type, sys_name_pars: sys_name_pars)
    return airloop, return_fan
  end

  # =============================================================================================================================
  # create zone diffuser
  def create_zone_diffuser(model, zone_diffuser_type, zone)
    always_on = model.alwaysOnDiscreteSchedule
    diffuser = nil
    case zone_diffuser_type.downcase
    when 'single_duct_uncontrolled'
      diffuser = OpenStudio::Model::AirTerminalSingleDuctUncontrolled.new(model, always_on)
    when 'single_duct_vav_reheat'
      reheat_coil = OpenStudio::Model::CoilHeatingElectric.new(model, always_on)
      diffuser = OpenStudio::Model::AirTerminalSingleDuctVAVReheat.new(model, always_on, reheat_coil)
      # diffuser.setFixedMinimumAirFlowRate(0.002 * zone.floorArea )
      diffuser.setMaximumReheatAirTemperature(43.0)
      diffuser.setDamperHeatingAction('Normal')
    end

    return diffuser
  end

  # =============================================================================================================================
  # create zonal heating equipment
  def create_zone_htg_eqpt(model, zone_htg_eqpt_type)
    always_on = model.alwaysOnDiscreteSchedule
    always_off = model.alwaysOffDiscreteSchedule
    htg_eqpt = nil
    case zone_htg_eqpt_type.downcase
    when 'baseboard_electric'
      htg_eqpt = OpenStudio::Model::ZoneHVACBaseboardConvectiveElectric.new(model)
      htg_eqpt.setName('Zone HVAC Baseboard Convective Electric')
    when 'coil_electric', 'ptac_electric_off', 'unitheater_electric'
      htg_eqpt = OpenStudio::Model::CoilHeatingElectric.new(model, always_on)
      htg_eqpt.setName('CoilHeatingElectric')
      htg_eqpt.setAvailabilitySchedule(always_off) if zone_htg_eqpt_type == 'ptac_electric_off'
    when 'pthp'
      htg_eqpt = OpenStudio::Model::CoilHeatingDXSingleSpeed.new(model)
      htg_eqpt.setName('CoilHeatingDXSingleSpeed_PTHP')
      htg_eqpt.setDefrostStrategy('ReverseCycle')
      htg_eqpt.setDefrostControl('OnDemand')
      htg_eqpt.setCrankcaseHeaterCapacity(1.0e-6)
    when 'vrf'
      htg_eqpt = OpenStudio::Model::CoilHeatingDXVariableRefrigerantFlow.new(model)
      htg_eqpt.setName('CoilHeatingDXVariableRefrigerantFlow')
    end

    return htg_eqpt
  end

  # =============================================================================================================================
  # create zonal cooling equipment
  def create_zone_clg_eqpt(model, zone_clg_eqpt_type)
    always_on = model.alwaysOnDiscreteSchedule
    clg_eqpt = nil
    case zone_clg_eqpt_type.downcase
    when 'ptac_electric_off', 'pthp'
      clg_eqpt = OpenStudio::Model::CoilCoolingDXSingleSpeed.new(model)
      clg_eqpt.setName('CoilCoolingDXSingleSpeed_PTHP') if zone_clg_eqpt_type.downcase == 'pthp'
      clg_eqpt.setName('CoilCoolingDXSingleSpeed_PTAC') if zone_clg_eqpt_type.downcase == 'ptac_electric_off'
      clg_eqpt.setCrankcaseHeaterCapacity(1.0e-6)
    when 'vrf'
      clg_eqpt = OpenStudio::Model::CoilCoolingDXVariableRefrigerantFlow.new(model)
      clg_eqpt.setName('CoilCoolingDXVariableRefrigerantFlow')
    end

    return clg_eqpt
  end

  # =============================================================================================================================
  # create zpne container eqpt
  def create_zone_container_eqpt(
    model:,
    zone_cont_eqpt_type:,
    zone_htg_eqpt:,
    zone_supp_htg_eqpt:,
    zone_clg_eqpt:,
    zone_fan:,
    zone_vent_off: true
  )

    always_on = model.alwaysOnDiscreteSchedule
    always_off = model.alwaysOffDiscreteSchedule
    zone_eqpt = nil
    case zone_cont_eqpt_type.downcase
    when 'ptac_electric_off'
      zone_eqpt = OpenStudio::Model::ZoneHVACPackagedTerminalAirConditioner.new(model, always_on, zone_fan, zone_htg_eqpt, zone_clg_eqpt)
      zone_eqpt.setName('ZoneHVACPackagedTerminalAirConditioner')
      if zone_vent_off
        zone_eqpt.setOutdoorAirFlowRateDuringCoolingOperation(1.0e-6)
        zone_eqpt.setOutdoorAirFlowRateDuringHeatingOperation(1.0e-6)
        zone_eqpt.setOutdoorAirFlowRateWhenNoCoolingorHeatingisNeeded(1.0e-6)
      end
    when 'pthp'
      zone_eqpt = OpenStudio::Model::ZoneHVACPackagedTerminalHeatPump.new(model, always_on, zone_fan, zone_htg_eqpt, zone_clg_eqpt, zone_supp_htg_eqpt)
      zone_eqpt.setName('ZoneHVACPackagedTerminalHeatPump')
      if zone_vent_off
        zone_eqpt.setOutdoorAirFlowRateDuringCoolingOperation(1.0e-6)
        zone_eqpt.setOutdoorAirFlowRateDuringHeatingOperation(1.0e-6)
        zone_eqpt.setOutdoorAirFlowRateWhenNoCoolingorHeatingisNeeded(1.0e-6)
        zone_eqpt.setSupplyAirFanOperatingModeSchedule(always_off)
      end
    when 'unitheater_electric'
      zone_eqpt = OpenStudio::Model::ZoneHVACUnitHeater.new(model, always_on, zone_fan, zone_htg_eqpt)
      zone_eqpt.setName('ZoneHVACUnitHeater')
      zone_eqpt.setFanControlType('OnOff')
    when 'vrf'
      zone_eqpt = OpenStudio::Model::ZoneHVACTerminalUnitVariableRefrigerantFlow.new(model, zone_clg_eqpt, zone_htg_eqpt, zone_fan)
      zone_eqpt.setName('ZoneHVACTerminalUnitVariableRefrigerantFlow')
      zone_eqpt.setSupplyAirFanOperatingModeSchedule(always_off)
      if zone_vent_off
        zone_eqpt.setOutdoorAirFlowRateDuringCoolingOperation(1.0e-6)
        zone_eqpt.setOutdoorAirFlowRateDuringHeatingOperation(1.0e-6)
        zone_eqpt.setOutdoorAirFlowRateWhenNoCoolingorHeatingisNeeded(1.0e-6)
        zone_eqpt.setZoneTerminalUnitOffParasiticElectricEnergyUse(1.0e-6)
        zone_eqpt.setZoneTerminalUnitOnParasiticElectricEnergyUse(1.0e-6)
      end
    end

    return zone_eqpt
  end

  # =============================================================================================================================
  # add zonal heating and cooling equipment
  def add_zone_eqpt(model:,
                    airloop:,
                    zones:,
                    outdoor_unit:,
                    zone_diffuser_type:,
                    zone_htg_eqpt_type:,
                    zone_supp_htg_eqpt_type:,
                    zone_clg_eqpt_type:,
                    zone_fan_type:)

    always_on = model.alwaysOnDiscreteSchedule
    zones.sort.each do |zone|
      # during the first call to this method for a zone, the diffuser type has to be specified if there is an air loop serving the zone
      if zone_diffuser_type
        zone.sizingZone.setZoneCoolingDesignSupplyAirTemperature(13.0)
        zone.sizingZone.setZoneHeatingDesignSupplyAirTemperature(43.0)
        zone.sizingZone.setZoneCoolingSizingFactor(1.1)
        zone.sizingZone.setZoneHeatingSizingFactor(1.3)
        diffuser = create_zone_diffuser(model, zone_diffuser_type, zone)
        airloop.removeBranchForZone(zone)
        airloop.addBranchForZone(zone, diffuser.to_StraightComponent)
      end
      clg_eqpt = create_zone_clg_eqpt(model, zone_clg_eqpt_type)
      htg_eqpt = create_zone_htg_eqpt(model, zone_htg_eqpt_type)
      supp_htg_eqpt = create_zone_htg_eqpt(model, zone_supp_htg_eqpt_type)
      fan = create_air_sys_fan(model, zone_fan_type)
      # for container zonal equipment call method "create_zone_container_equipment"
      this_is_container_comp = false
      if (zone_htg_eqpt_type == 'pthp') || (zone_htg_eqpt_type == 'vrf') ||
         (zone_htg_eqpt_type.include? 'unitheater') || (zone_htg_eqpt_type.include? 'ptac')
        this_is_container_comp = true
        zone_cont_eqpt = create_zone_container_eqpt(model: model,
                                                    zone_cont_eqpt_type: zone_htg_eqpt_type,
                                                    zone_htg_eqpt: htg_eqpt,
                                                    zone_supp_htg_eqpt: supp_htg_eqpt,
                                                    zone_clg_eqpt: clg_eqpt,
                                                    zone_fan: fan)
      end
      if zone_cont_eqpt
        zone_cont_eqpt.addToThermalZone(zone)
        outdoor_unit.addTerminal(zone_cont_eqpt) if outdoor_unit
      elsif htg_eqpt && !this_is_container_comp
        htg_eqpt.addToThermalZone(zone)
      end
    end
    sys_name_zone_htg_eqpt_type = zone_htg_eqpt_type
    sys_name_zone_htg_eqpt_type = 'b-e' if zone_htg_eqpt_type == 'baseboard_electric' || zone_htg_eqpt_type == 'ptac_electric_off'
    sys_name_zone_clg_eqpt_type = zone_clg_eqpt_type
    sys_name_zone_clg_eqpt_type = 'ptac' if zone_clg_eqpt_type == 'ptac_electric_off'
    update_sys_name(airloop, zone_htg: sys_name_zone_htg_eqpt_type, zone_clg: sys_name_zone_clg_eqpt_type) if zone_diffuser_type
  end

  # =============================================================================================================================
  # Set assumptions for type of components for air system based on the number of zones served by the system and whether it's
  # a mixed or doas.
  def air_sys_comps_assumptions(sys_name:,
                                zones:,
                                system_doas_flags:)

    sys_info = {}
    sys_info['sys_abbr'] = sys_name.split('|')[0]
    sys_info['sys_vent_type'] = 'mixed'
    sys_info['sys_vent_type'] = 'doas' if system_doas_flags[sys_name.to_s]
    sys_info['sys_heat_rec_type'] = 'none'
    sys_info['sys_htg_eqpt_type'] = 'coil_electric'
    sys_info['sys_supp_htg_eqpt_type'] = 'none'
    sys_info['sys_clg_eqpt_type'] = 'coil_dx'
    if zones.size == 1
      sys_info['sys_setpoint_mgr_type'] = 'single_zone_reheat'
      sys_info['sys_setpoint_mgr_type'] = 'scheduled' if system_doas_flags[sys_name.to_s]
      sys_info['sys_supp_fan_type'] = 'constant_volume'
      sys_info['sys_ret_fan_type'] = 'none'
      sys_info['zone_diffuser_type'] = 'single_duct_uncontrolled'
    elsif zones.size > 1
      if system_doas_flags[sys_name.to_s]
        sys_info['sys_setpoint_mgr_type'] = 'scheduled'
        sys_info['sys_supp_fan_type'] = 'constant_volume'
        sys_info['sys_ret_fan_type'] = 'none'
        sys_info['zone_diffuser_type'] = 'single_duct_uncontrolled'
      else
        sys_info['sys_setpoint_mgr_type'] = 'warmest'
        sys_info['sys_supp_fan_type'] = 'variable_volume'
        sys_info['sys_ret_fan_type'] = 'variable_volume'
        sys_info['zone_diffuser_type'] = 'single_duct_vav_reheat'
      end
    end

    return sys_info
  end

  # =============================================================================================================================
  # Add equipment for ecm "hs09_ccashp_baseboard":
  #   -Constant-volume reheat system for single zone systems
  #   -VAV system with reheat for non DOAS multi-zone systems
  #   -Cold-climate air-source heat pump for heating and cooling with electric backup
  #   -Electric baseboards
  def add_ecm_hs09_ccashp_baseboard(model:,
                                    system_zones_map:,    # hash of ailoop names as keys and array of zones as values
<<<<<<< HEAD
                                    system_doas_flags:)   # hash of system names as keys and flag for DOAS as values
=======
                                    system_doas_flags:,   # hash of system names as keys and flag for DOAS as values
                                    system_zones_map_option:)
>>>>>>> 18368437

    systems = []
    system_zones_map.sort.each do |sys_name, zones|
      sys_info = air_sys_comps_assumptions(sys_name: sys_name,
                                           zones: zones,
                                           system_doas_flags: system_doas_flags)
      # add air loop and its equipment
      airloop, return_fan = add_air_system(
        model: model,
        zones: zones,
        sys_abbr: sys_info['sys_abbr'],
        sys_vent_type: sys_info['sys_vent_type'],
        sys_heat_rec_type: sys_info['sys_heat_rec_type'],
        sys_htg_eqpt_type: 'ccashp',
        sys_supp_htg_eqpt_type: 'coil_electric',
        sys_clg_eqpt_type: 'ccashp',
        sys_supp_fan_type: sys_info['sys_supp_fan_type'],
        sys_ret_fan_type: sys_info['sys_ret_fan_type'],
        sys_setpoint_mgr_type: sys_info['sys_setpoint_mgr_type']
      )
      htg_dx_coils = model.getCoilHeatingDXVariableSpeeds
      search_criteria = {}
      search_criteria['name'] = 'Mitsubishi_Hyper_Heating_VRF_Outdoor_Unit RTU',
                                props = model_find_object(standards_data['tables']['heat_pump_heating_ecm']['table'], search_criteria, 1.0)
      heat_defrost_eir_ft = model_add_curve(model, props['heat_defrost_eir_ft'])
      # This defrost curve has to be assigned here before sizing
      if heat_defrost_eir_ft
        htg_dx_coils.sort.each { |dxcoil| dxcoil.setDefrostEnergyInputRatioFunctionofTemperatureCurve(heat_defrost_eir_ft) }
      else
        OpenStudio.logFree(OpenStudio::Warn, 'openstudio.standards.CoilHeatingDXVariableSpeed', "For #{htg_dx_coils[0].name}, cannot find heat_defrost_eir_ft curve, will not be set.")
      end
      # add zone equipment and diffuser
      zone_htg_eqpt_type = 'baseboard_electric'
      zone_htg_eqpt_type = 'ptac_electric_off' if sys_info['sys_vent_type'] == 'doas'
      zone_clg_eqpt_type = 'none'
      zone_clg_eqpt_type = 'ptac_electric_off' if sys_info['sys_vent_type'] == 'doas'
      zone_fan_type = 'none'
      zone_fan_type = 'constant_volume' if sys_info['sys_vent_type'] == 'doas'
      add_zone_eqpt(model: model,
                    airloop: airloop,
                    zones: zones,
                    outdoor_unit: nil,
                    zone_diffuser_type: sys_info['zone_diffuser_type'],
                    zone_htg_eqpt_type: zone_htg_eqpt_type,
                    zone_supp_htg_eqpt_type: 'none',
                    zone_clg_eqpt_type: zone_clg_eqpt_type,
                    zone_fan_type: zone_fan_type)
      # for doas use baseboard electric as backup for PTAC units
      if sys_info['sys_vent_type'] == 'doas'
        add_zone_eqpt(model: model,
                      airloop: airloop,
                      zones: zones,
                      outdoor_unit: nil,
                      zone_diffuser_type: nil,
                      zone_htg_eqpt_type: 'baseboard_electric',
                      zone_supp_htg_eqpt_type: 'none',
                      zone_clg_eqpt_type: 'none',
                      zone_fan_type: 'none')
      end
      return_fan.addToNode(airloop.returnAirNode.get) if return_fan
      systems << airloop
    end

    return systems
  end

  # =============================================================================================================================
  # Apply efficiencies and performance curves for ECM "hs09_ccashp_baseboard"
  def apply_efficiency_ecm_hs09_ccashp_baseboard(model)
    # fraction of electric backup heating coil capacity assigned to dx heating coil
    fr_backup_coil_cap_as_dx_coil_cap = 0.5
    model.getAirLoopHVACs.sort.each do |isys|
      clg_dx_coil = nil
      htg_dx_coil = nil
      backup_coil = nil
      fans = []
      # Find the components on the air loop
      isys.supplyComponents.sort.each do |icomp|
        if icomp.to_CoilCoolingDXVariableSpeed.is_initialized
          clg_dx_coil = icomp.to_CoilCoolingDXVariableSpeed.get
        elsif icomp.to_CoilHeatingDXVariableSpeed.is_initialized
          htg_dx_coil = icomp.to_CoilHeatingDXVariableSpeed.get
        elsif icomp.to_CoilHeatingElectric.is_initialized
          backup_coil = icomp.to_CoilHeatingElectric.get
        elsif icomp.to_FanConstantVolume.is_initialized
          fans << icomp.to_FanConstantVolume.get
        elsif icomp.to_FanVariableVolume.is_initialized
          fans << icomp.to_FanVariableVolume.get
        end
      end
      if clg_dx_coil && htg_dx_coil && backup_coil
        clg_dx_coil_init_name = get_hvac_comp_init_name(clg_dx_coil, false)
        clg_dx_coil.setName(clg_dx_coil_init_name)
        if clg_dx_coil.autosizedGrossRatedTotalCoolingCapacityAtSelectedNominalSpeedLevel.is_initialized
          max_pd = 0.0
          supply_fan = nil
          fans.each do |fan|
            if fan.pressureRise.to_f > max_pd
              max_pd = fan.pressureRise.to_f
              supply_fan = fan # assume supply fan has higher pressure drop
            end
          end
          fan_power = supply_fan.autosizedMaximumFlowRate.to_f * max_pd / supply_fan.fanTotalEfficiency.to_f
          clg_dx_coil_cap = clg_dx_coil.autosizedGrossRatedTotalCoolingCapacityAtSelectedNominalSpeedLevel.to_f *
                            supply_fan.autosizedMaximumFlowRate.to_f / clg_dx_coil.autosizedRatedAirFlowRateAtSelectedNominalSpeedLevel.to_f +
                            fan_power / clg_dx_coil.speeds.last.referenceUnitGrossRatedSensibleHeatRatio.to_f
        else
          clg_dx_coil_cap = clg_dx_coil.grossRatedTotalCoolingCapacityAtSelectedNominalSpeedLevel.to_f
        end
        htg_dx_coil_init_name = get_hvac_comp_init_name(htg_dx_coil, false)
        htg_dx_coil.setName(htg_dx_coil_init_name)
        backup_coil_cap = backup_coil.autosizedNominalCapacity.to_f
        # Set the DX capacities to the maximum of the fraction of the backup coil capacity or the cooling capacity needed
        dx_cap = fr_backup_coil_cap_as_dx_coil_cap * backup_coil_cap
        if dx_cap < clg_dx_coil_cap then dx_cap = clg_dx_coil_cap end
        clg_dx_coil.setGrossRatedTotalCoolingCapacityAtSelectedNominalSpeedLevel(dx_cap)
        htg_dx_coil.setRatedHeatingCapacityAtSelectedNominalSpeedLevel(dx_cap)
        # Assign performance curves and COPs
        eqpt_name = 'Mitsubishi_Hyper_Heating_VRF_Outdoor_Unit RTU'
        coil_cooling_dx_variable_speed_apply_efficiency_and_curves(clg_dx_coil, eqpt_name)
        coil_heating_dx_variable_speed_apply_efficiency_and_curves(htg_dx_coil, eqpt_name)
      end
    end
  end

  # =============================================================================================================================
  # Add equipment for ECM "hs11_ashp_pthp"
  #   -Constant volume DOAS with air-source heat pump for heating and cooling and electric backup
  #   -Packaged-Terminal air-source heat pumps with electric backup
  def add_ecm_hs11_ashp_pthp(model:,
                             system_zones_map:,
<<<<<<< HEAD
                             system_doas_flags:)

    # Update system doas flags
    system_doas_flags.keys.each { |sname| system_doas_flags[sname] = true }
=======
                             system_doas_flags:,
                             system_zones_map_option:)

    # Update system zones map if needed
    if system_zones_map_option != 'NECB_Default'
      system_zones_map = update_system_zones_map(model,system_zones_map,system_zones_map_option,'sys_1')
    else
      updated_system_zones_map = {}
      system_zones_map.each {|sname,zones| updated_system_zones_map["sys_1#{sname[5..]}"] = zones}
      system_zones_map = updated_system_zones_map
    end
    # Update system doas flags
    system_doas_flags = {}
    system_zones_map.keys.each { |sname| system_doas_flags[sname] = true }
>>>>>>> 18368437
    # use system zones map and generate new air system and zonal equipment
    systems = []
    system_zones_map.sort.each do |sys_name, zones|
      sys_info = air_sys_comps_assumptions(sys_name: sys_name,
                                           zones: zones,
                                           system_doas_flags: system_doas_flags)
      airloop, return_fan = add_air_system(model: model,
                                           zones: zones,
                                           sys_abbr: sys_info['sys_abbr'],
                                           sys_vent_type: sys_info['sys_vent_type'],
                                           sys_heat_rec_type: sys_info['sys_heat_rec_type'],
                                           sys_htg_eqpt_type: 'ashp',
                                           sys_supp_htg_eqpt_type: 'coil_electric',
                                           sys_clg_eqpt_type: 'ashp',
                                           sys_supp_fan_type: sys_info['sys_supp_fan_type'],
                                           sys_ret_fan_type: sys_info['sys_ret_fan_type'],
                                           sys_setpoint_mgr_type: sys_info['sys_setpoint_mgr_type'])
      # Get and assign defrost performance curve
      search_criteria = {}
      search_criteria['name'] = 'HS11_PTHP'
      props = model_find_object(standards_data['tables']['heat_pump_heating_ecm']['table'], search_criteria, 1.0)
      heat_defrost_eir_ft = model_add_curve(model, props['heat_defrost_eir_ft'])
      if !heat_defrost_eir_ft
        OpenStudio.logFree(OpenStudio::Warn, 'openstudio.standards.CoilHeatingDXConstantSpeed', 'Cannot find heat_defrost_eir_ft curve, will not be set.')
      end
      airloop.supplyComponents.each do |comp|
        if comp.to_CoilHeatingDXSingleSpeed.is_initialized
          htg_coil = comp.to_CoilHeatingDXSingleSpeed.get
          htg_coil.setDefrostEnergyInputRatioFunctionofTemperatureCurve(heat_defrost_eir_ft)
        end
      end
      # add zone equipment and diffuser
      zone_htg_eqpt_type = 'pthp'
      zone_clg_eqpt_type = 'pthp'
      zone_supp_htg_eqpt_type = 'coil_electric'
      zone_fan_type = 'on_off'
      add_zone_eqpt(model: model,
                    airloop: airloop,
                    zones: zones,
                    outdoor_unit: nil,
                    zone_diffuser_type: sys_info['zone_diffuser_type'],
                    zone_htg_eqpt_type: zone_htg_eqpt_type,
                    zone_supp_htg_eqpt_type: zone_supp_htg_eqpt_type,
                    zone_clg_eqpt_type: zone_clg_eqpt_type,
                    zone_fan_type: zone_fan_type)
      zones.each do |zone|
        zone.equipment.each do |comp|
          if comp.to_ZoneHVACPackagedTerminalHeatPump.is_initialized
            if comp.to_ZoneHVACPackagedTerminalHeatPump.get.heatingCoil.to_CoilHeatingDXSingleSpeed.is_initialized
              htg_coil = comp.to_ZoneHVACPackagedTerminalHeatPump.get.heatingCoil.to_CoilHeatingDXSingleSpeed.get
              htg_coil.setDefrostEnergyInputRatioFunctionofTemperatureCurve(heat_defrost_eir_ft)
            end
          end
        end
      end
      return_fan.addToNode(airloop.returnAirNode.get) if return_fan
      systems << airloop
    end

    return systems
  end

  # =============================================================================================================================
  # Apply efficiencies and performance curves for ECM "hs11_ashp_pthp"
  def apply_efficiency_ecm_hs11_ashp_pthp(model)
    fr_backup_coil_cap_as_dx_coil_cap = 0.5 # fraction of electric backup heating coil capacity assigned to dx heating coil
    apply_efficiency_ecm_hs12_ashp_baseboard(model)
    pthp_eqpt_name = 'HS11_PTHP'
    model.getAirLoopHVACs.sort.each do |isys|
      isys.thermalZones.each do |zone|
        clg_dx_coil = nil
        htg_dx_coil = nil
        backup_coil = nil
        fan = nil
        zone.equipment.sort.each do |icomp|
          if icomp.to_ZoneHVACPackagedTerminalHeatPump.is_initialized
            if icomp.to_ZoneHVACPackagedTerminalHeatPump.get.coolingCoil.to_CoilCoolingDXSingleSpeed.is_initialized
              clg_dx_coil = icomp.to_ZoneHVACPackagedTerminalHeatPump.get.coolingCoil.to_CoilCoolingDXSingleSpeed.get
            end
            if icomp.to_ZoneHVACPackagedTerminalHeatPump.get.heatingCoil.to_CoilHeatingDXSingleSpeed.is_initialized
              htg_dx_coil = icomp.to_ZoneHVACPackagedTerminalHeatPump.get.heatingCoil.to_CoilHeatingDXSingleSpeed.get
            end
            if icomp.to_ZoneHVACPackagedTerminalHeatPump.get.supplementalHeatingCoil.to_CoilHeatingElectric.is_initialized
              backup_coil = icomp.to_ZoneHVACPackagedTerminalHeatPump.get.supplementalHeatingCoil.to_CoilHeatingElectric.get
            end
            if icomp.to_ZoneHVACPackagedTerminalHeatPump.get.supplyAirFan.to_FanOnOff.is_initialized
              fan = icomp.to_ZoneHVACPackagedTerminalHeatPump.get.supplyAirFan.to_FanOnOff.get
            end
          end
          if clg_dx_coil && htg_dx_coil && backup_coil && fan
            clg_dx_coil_init_name = get_hvac_comp_init_name(clg_dx_coil, false)
            clg_dx_coil.setName(clg_dx_coil_init_name)
            if clg_dx_coil.autosizedRatedTotalCoolingCapacity.is_initialized
              clg_dx_coil_cap = clg_dx_coil.autosizedRatedTotalCoolingCapacity.to_f
            else
              clg_dx_coil_cap = clg_dx_coil.ratedTotalCoolingCapacity.to_f
            end
            htg_dx_coil_init_name = get_hvac_comp_init_name(htg_dx_coil, true)
            htg_dx_coil.setName(htg_dx_coil_init_name)
            backup_coil_cap = backup_coil.autosizedNominalCapacity.to_f
            # Set the DX capacities to the maximum of the fraction of the backup coil capacity or the cooling capacity needed
            dx_cap = fr_backup_coil_cap_as_dx_coil_cap * backup_coil_cap
            if dx_cap < clg_dx_coil_cap then dx_cap = clg_dx_coil_cap end
            # clg_dx_coil.setRatedTotalCoolingCapacity(dx_cap)
            # htg_dx_coil.setRatedTotalHeatingCapacity(dx_cap)
            # assign performance curves and COPs
            coil_cooling_dx_single_speed_apply_efficiency_and_curves(clg_dx_coil, pthp_eqpt_name)
            coil_heating_dx_single_speed_apply_efficiency_and_curves(htg_dx_coil, pthp_eqpt_name)
            # Set fan power
            fan_power_per_flow_rate = 150.0 # based on Mitsubishi data: 100 low and 200 high (W-s/m3)
            fan_pr_rise = fan_power_per_flow_rate * (fan.fanEfficiency * fan.motorEfficiency)
            fan.setPressureRise(fan_pr_rise)
          end
        end
      end
    end
  end

  # =============================================================================================================================
  # Add equipment for ecm "hs12_ashp_baseboard":
  #   -Constant-volume reheat system for single zone systems
  #   -VAV system with reheat for non DOAS multi-zone systems
  #   -Air-source heat pump for heating and cooling with electric backup
  #   -Electric baseboards
  def add_ecm_hs12_ashp_baseboard(model:,
                                  system_zones_map:,
<<<<<<< HEAD
                                  system_doas_flags:)
=======
                                  system_doas_flags:,
                                  system_zones_map_option:)
>>>>>>> 18368437

    systems = []
    system_zones_map.sort.each do |sys_name, zones|
      sys_info = air_sys_comps_assumptions(sys_name: sys_name,
                                           zones: zones,
                                           system_doas_flags: system_doas_flags)
      # add air loop and its equipment
      airloop, return_fan = add_air_system(model: model,
                                           zones: zones,
                                           sys_abbr: sys_info['sys_abbr'],
                                           sys_vent_type: sys_info['sys_vent_type'],
                                           sys_heat_rec_type: sys_info['sys_heat_rec_type'],
                                           sys_htg_eqpt_type: 'ashp',
                                           sys_supp_htg_eqpt_type: 'coil_electric',
                                           sys_clg_eqpt_type: 'ashp',
                                           sys_supp_fan_type: sys_info['sys_supp_fan_type'],
                                           sys_ret_fan_type: sys_info['sys_ret_fan_type'],
                                           sys_setpoint_mgr_type: sys_info['sys_setpoint_mgr_type'])
      # get and assign defrost curve
      htg_dx_coils = model.getCoilHeatingDXSingleSpeeds
      search_criteria = {}
      search_criteria['name'] = 'NECB2015_ASHP'
      props = model_find_object(standards_data['tables']['heat_pump_heating_ecm']['table'], search_criteria, 1.0)
      heat_defrost_eir_ft = model_add_curve(model, props['heat_defrost_eir_ft'])
      if heat_defrost_eir_ft
        htg_dx_coils.sort.each { |dxcoil| dxcoil.setDefrostEnergyInputRatioFunctionofTemperatureCurve(heat_defrost_eir_ft) }
      else
        OpenStudio.logFree(OpenStudio::Warn, 'openstudio.standards.CoilHeatingDXSingleSpeed', "For #{htg_dx_coils[0].name}, cannot find heat_defrost_eir_ft curve, will not be set.")
      end
      # add zone equipment and diffuser
      zone_htg_eqpt_type = 'baseboard_electric'
      zone_htg_eqpt_type = 'ptac_electric_off' if sys_info['sys_vent_type'] == 'doas'
      zone_clg_eqpt_type = 'none'
      zone_clg_eqpt_type = 'ptac_electric_off' if sys_info['sys_vent_type'] == 'doas'
      zone_fan_type = 'none'
      zone_fan_type = 'constant_volume' if sys_info['sys_vent_type'] == 'doas'
      add_zone_eqpt(model: model,
                    airloop: airloop,
                    zones: zones,
                    outdoor_unit: nil,
                    zone_diffuser_type: sys_info['zone_diffuser_type'],
                    zone_htg_eqpt_type: zone_htg_eqpt_type,
                    zone_supp_htg_eqpt_type: 'none',
                    zone_clg_eqpt_type: zone_clg_eqpt_type,
                    zone_fan_type: zone_fan_type)
      # for doas use baseboard electric as backup for PTAC units
      if sys_info['sys_vent_type'] == 'doas'
        add_zone_eqpt(model: model,
                      airloop: airloop,
                      zones: zones,
                      outdoor_unit: nil,
                      zone_diffuser_type: nil,
                      zone_htg_eqpt_type: 'baseboard_electric',
                      zone_supp_htg_eqpt_type: 'none',
                      zone_clg_eqpt_type: 'none',
                      zone_fan_type: 'none')
      end
      return_fan.addToNode(airloop.returnAirNode.get) if return_fan
      systems << airloop
    end

    return systems
  end

  # =============================================================================================================================
  # Name of HVAC component might have been updated by standards methods for setting efficiency. Here original name of the component
  # is restored.
  def get_hvac_comp_init_name(obj, htg_flag)
    return obj.name.to_s if obj.name.to_s.split.size <= 2

    init_name = obj.name.to_s.split[0]
    range = obj.name.to_s.split.size - 3
    range = obj.name.to_s.split.size - 5 if htg_flag
    for i in 1..range
      init_name += " #{obj.name.to_s.split[i]}"
    end
    return init_name
  end

  # =============================================================================================================================
  # Apply efficiencies and performance curves for ECM "hs12_ashp_baseboard"
  def apply_efficiency_ecm_hs12_ashp_baseboard(model)
    fr_backup_coil_cap_as_dx_coil_cap = 0.5 # fraction of electric backup heating coil capacity assigned to dx heating coil
    ashp_eqpt_name = 'NECB2015_ASHP'
    model.getAirLoopHVACs.sort.each do |isys|
      clg_dx_coil = nil
      htg_dx_coil = nil
      backup_coil = nil
      # Find the coils on the air loop
      isys.supplyComponents.sort.each do |icomp|
        if icomp.to_CoilCoolingDXSingleSpeed.is_initialized
          clg_dx_coil = icomp.to_CoilCoolingDXSingleSpeed.get
        elsif icomp.to_CoilHeatingDXSingleSpeed.is_initialized
          htg_dx_coil = icomp.to_CoilHeatingDXSingleSpeed.get
        elsif icomp.to_CoilHeatingElectric.is_initialized
          backup_coil = icomp.to_CoilHeatingElectric.get
        end
      end
      if clg_dx_coil && htg_dx_coil && backup_coil
        # update names of dx coils
        clg_dx_coil_init_name = get_hvac_comp_init_name(clg_dx_coil, false)
        clg_dx_coil.setName(clg_dx_coil_init_name)
        if clg_dx_coil.autosizedRatedTotalCoolingCapacity.is_initialized
          clg_dx_coil_cap = clg_dx_coil.autosizedRatedTotalCoolingCapacity.to_f
        else
          clg_dx_coil_cap = clg_dx_coil.ratedTotalCoolingCapacity.to_f
        end
        htg_dx_coil_init_name = get_hvac_comp_init_name(htg_dx_coil, true)
        htg_dx_coil.setName(htg_dx_coil_init_name)
        backup_coil_cap = backup_coil.autosizedNominalCapacity.to_f
        # set the DX capacities to the maximum of the fraction of the backup coil capacity or the cooling capacity needed
        dx_cap = fr_backup_coil_cap_as_dx_coil_cap * backup_coil_cap
        if dx_cap < clg_dx_coil_cap then dx_cap = clg_dx_coil_cap end
        clg_dx_coil.setRatedTotalCoolingCapacity(dx_cap)
        htg_dx_coil.setRatedTotalHeatingCapacity(dx_cap)
        # assign performance curves and COPs
        coil_cooling_dx_single_speed_apply_efficiency_and_curves(clg_dx_coil, ashp_eqpt_name)
        coil_heating_dx_single_speed_apply_efficiency_and_curves(htg_dx_coil, ashp_eqpt_name)
      end
    end
  end

  # =============================================================================================================================
  # Add equipment for ecm "hs13_ashp_vrf":
  #   -Constant-volume dedicated-outside air system
  #   -Air-source heat pump for heating and cooling with electric backup
  #   -Zonal VRF terminal units for heating and cooling with electric baseboards
  def add_ecm_hs13_ashp_vrf(model:,
                            system_zones_map:,
<<<<<<< HEAD
                            system_doas_flags:)
=======
                            system_doas_flags:,
                            system_zones_map_option:)
>>>>>>> 18368437
    # call method for ECM hs08 with ASHP in the air system
    add_ecm_hs08_ccashp_vrf(model: model,
                            system_zones_map: system_zones_map,
                            system_doas_flags: system_doas_flags,
<<<<<<< HEAD
=======
                            system_zones_map_option: system_zones_map_option,
>>>>>>> 18368437
                            air_sys_eqpt_type: 'ashp')
  end

  # =============================================================================================================================
  # Apply efficiencies and performance curves for ECM "hs12_ashp_vrf"
  def apply_efficiency_ecm_hs13_ashp_vrf(model)
    # call method for ECM hs08 with ASHP in air system
    apply_efficiency_ecm_hs08_ccashp_vrf(model, air_sys_eqpt_type: 'ashp')
  end

  # =============================================================================================================================
  # Applies the standard efficiency ratings and typical performance curves "CoilCoolingDXSingleSpeed" object.
  def coil_cooling_dx_single_speed_apply_efficiency_and_curves(coil_cooling_dx_single_speed, eqpt_name)
    successfully_set_all_properties = true

    search_criteria = {}
    search_criteria['name'] = eqpt_name

    # Get the capacity
    capacity_w = coil_cooling_dx_single_speed_find_capacity(coil_cooling_dx_single_speed)
    capacity_btu_per_hr = OpenStudio.convert(capacity_w, 'W', 'Btu/hr').get

    # Lookup efficiencies
    ac_props = model_find_object(standards_data['tables']['heat_pump_cooling_ecm']['table'], search_criteria, capacity_btu_per_hr)

    # Check to make sure properties were found
    if ac_props.nil?
      OpenStudio.logFree(OpenStudio::Warn, 'openstudio.standard.CoilCoolingDXSingleSpeed', "For #{coil_cooling_dx_single_speed.name}, cannot find efficiency info using #{search_criteria}, cannot apply efficiency.")
      successfully_set_all_properties = false
    end

    # Make the COOL-CAP-FT curve
    cool_cap_ft = model_add_curve(coil_cooling_dx_single_speed.model, ac_props['cool_cap_ft'])

    if cool_cap_ft
      coil_cooling_dx_single_speed.setTotalCoolingCapacityFunctionOfTemperatureCurve(cool_cap_ft)
    else
      OpenStudio.logFree(OpenStudio::Warn, 'openstudio.standard.CoilCoolingDXSingleSpeed', "For #{coil_cooling_dx_single_speed.name}, cannot find cool_cap_ft curve, will not be set.")
      successfully_set_all_properties = false
    end

    # Make the COOL-CAP-FFLOW curve
    cool_cap_fflow = model_add_curve(coil_cooling_dx_single_speed.model, ac_props['cool_cap_fflow'])
    if cool_cap_fflow
      coil_cooling_dx_single_speed.setTotalCoolingCapacityFunctionOfFlowFractionCurve(cool_cap_fflow)
    else
      OpenStudio.logFree(OpenStudio::Warn, 'openstudio.standard.CoilCoolingDXSingleSpeed', "For #{coil_cooling_dx_single_speed.name}, cannot find cool_cap_fflow curve, will not be set.")
      successfully_set_all_properties = false
    end

    # Make the COOL-EIR-FT curve
    cool_eir_ft = model_add_curve(coil_cooling_dx_single_speed.model, ac_props['cool_eir_ft'])
    if cool_eir_ft
      coil_cooling_dx_single_speed.setEnergyInputRatioFunctionOfTemperatureCurve(cool_eir_ft)
    else
      OpenStudio.logFree(OpenStudio::Warn, 'openstudio.standards.CoilCoolingDXSingleSpeed', "For #{coil_cooling_dx_single_speed.name}, cannot find cool_eir_ft curve, will not be set.")
      successfully_set_all_properties = false
    end

    # Make the COOL-EIR-FFLOW curve
    cool_eir_fflow = model_add_curve(coil_cooling_dx_single_speed.model, ac_props['cool_eir_fflow'])
    if cool_eir_fflow
      coil_cooling_dx_single_speed.setEnergyInputRatioFunctionOfFlowFractionCurve(cool_eir_fflow)
    else
      OpenStudio.logFree(OpenStudio::Warn, 'openstudio.standards.CoilCoolingDXSingleSpeed', "For #{coil_cooling_dx_single_speed.name}, cannot find cool_eir_fflow curve, will not be set.")
      successfully_set_all_properties = false
    end

    # Make the COOL-PLF-FPLR curve
    cool_plf_fplr = model_add_curve(coil_cooling_dx_single_speed.model, ac_props['cool_plf_fplr'])
    if cool_plf_fplr
      coil_cooling_dx_single_speed.setPartLoadFractionCorrelationCurve(cool_plf_fplr)
    else
      OpenStudio.logFree(OpenStudio::Warn, 'openstudio.standards.CoilCoolingDXSingleSpeed', "For #{coil_cooling_dx_Single_speed.name}, cannot find cool_plf_fplr curve, will not be set.")
      successfully_set_all_properties = false
    end

    # Find the minimum COP and rename with efficiency rating
    cop = coil_cooling_dx_single_speed_standard_minimum_cop(coil_cooling_dx_single_speed, search_criteria, false)

    # Set the efficiency values
    coil_cooling_dx_single_speed.setRatedCOP(cop.to_f) unless cop.nil?
  end

  # =============================================================================================================================
  # Applies the standard efficiency ratings and typical performance curves to "CoilHeatingSingleSpeed" object.
  def coil_heating_dx_single_speed_apply_efficiency_and_curves(coil_heating_dx_single_speed, eqpt_name)
    successfully_set_all_properties = true

    # Get the search criteria
    search_criteria = {}
    search_criteria['name'] = eqpt_name

    # Get the capacity
    capacity_w = coil_heating_dx_single_speed_find_capacity(coil_heating_dx_single_speed)
    capacity_btu_per_hr = OpenStudio.convert(capacity_w, 'W', 'Btu/hr').get
    capacity_kbtu_per_hr = OpenStudio.convert(capacity_w, 'W', 'kBtu/hr').get

    # Lookup efficiencies
    props = model_find_object(standards_data['tables']['heat_pump_heating_ecm']['table'], search_criteria, capacity_btu_per_hr)

    # Check to make sure properties were found
    if props.nil?
      OpenStudio.logFree(OpenStudio::Warn, 'openstudio.standards.CoilHeatingDXSingleSpeed', "For #{coil_heating_dx_single_speed.name}, cannot find efficiency info using #{search_criteria}, cannot apply efficiency standard.")
      successfully_set_all_properties = false
    end

    # Make the HEAT-CAP-FT curve
    heat_cap_ft = model_add_curve(coil_heating_dx_single_speed.model, props['heat_cap_ft'])
    if heat_cap_ft
      coil_heating_dx_single_speed.setTotalHeatingCapacityFunctionofTemperatureCurve(heat_cap_ft)
    else
      OpenStudio.logFree(OpenStudio::Warn, 'openstudio.standards.CoilHeatingDXSingleSpeed', "For #{coil_heating_dx_single_speed.name}, cannot find heat_cap_ft curve, will not be set.")
      successfully_set_all_properties = false
    end

    # Make the HEAT-CAP-FFLOW curve
    heat_cap_fflow = model_add_curve(coil_heating_dx_single_speed.model, props['heat_cap_fflow'])
    if heat_cap_fflow
      coil_heating_dx_single_speed.setTotalHeatingCapacityFunctionofFlowFractionCurve(heat_cap_fflow)
    else
      OpenStudio.logFree(OpenStudio::Warn, 'openstudio.standards.CoilHeatingDXSingleSpeed', "For #{coil_heating_dx_single_speed.name}, cannot find heat_cap_fflow curve, will not be set.")
      successfully_set_all_properties = false
    end

    # Make the HEAT-EIR-FT curve
    heat_eir_ft = model_add_curve(coil_heating_dx_single_speed.model, props['heat_eir_ft'])
    if heat_eir_ft
      coil_heating_dx_single_speed.setEnergyInputRatioFunctionofTemperatureCurve(heat_eir_ft)
    else
      OpenStudio.logFree(OpenStudio::Warn, 'openstudio.standards.CoilHeatingDXSingleSpeed', "For #{coil_heating_dx_single_speed.name}, cannot find heat_eir_ft curve, will not be set.")
      successfully_set_all_properties = false
    end

    # Make the HEAT-EIR-FFLOW curve
    heat_eir_fflow = model_add_curve(coil_heating_dx_single_speed.model, props['heat_eir_fflow'])
    if heat_eir_fflow
      coil_heating_dx_single_speed.setEnergyInputRatioFunctionofFlowFractionCurve(heat_eir_fflow)
    else
      OpenStudio.logFree(OpenStudio::Warn, 'openstudio.standards.CoilHeatingDXSingleSpeed', "For #{coil_heating_dx_single_speed.name}, cannot find heat_eir_fflow curve, will not be set.")
      successfully_set_all_properties = false
    end

    # Make the HEAT-PLF-FPLR curve
    heat_plf_fplr = model_add_curve(coil_heating_dx_single_speed.model, props['heat_plf_fplr'])
    if heat_plf_fplr
      coil_heating_dx_single_speed.setPartLoadFractionCorrelationCurve(heat_plf_fplr)
    else
      OpenStudio.logFree(OpenStudio::Warn, 'openstudio.standards.CoilHeatingDXSingleSpeed', "For #{coil_heating_dx_single_speed.name}, cannot find heat_plf_fplr curve, will not be set.")
      successfully_set_all_properties = false
    end

    # Find the minimum COP and rename with efficiency rating
    cop = coil_heating_dx_single_speed_standard_minimum_cop(coil_heating_dx_single_speed, search_criteria, false)

    # Set the efficiency values
    coil_heating_dx_single_speed.setRatedCOP(cop.to_f) unless cop.nil?
  end

  # =============================================================================================================================
  # Applies the standard efficiency ratings and typical performance curves "CoilCoolingDXVariableSpeed" object.
  def coil_cooling_dx_variable_speed_apply_efficiency_and_curves(coil_cooling_dx_variable_speed, eqpt_name)
    successfully_set_all_properties = true

    # Get the capacity
    capacity_w = coil_cooling_dx_variable_speed_find_capacity(coil_cooling_dx_variable_speed)
    capacity_btu_per_hr = OpenStudio.convert(capacity_w, 'W', 'Btu/hr').get
    capacity_kbtu_per_hr = OpenStudio.convert(capacity_w, 'W', 'kBtu/hr').get

    # Lookup efficiencies depending on whether it is a unitary AC or a heat pump
    search_criteria = {}
    search_criteria['name'] = eqpt_name
    ac_props = model_find_object(standards_data['tables']['heat_pump_cooling_ecm']['table'], search_criteria, capacity_btu_per_hr)

    # Check to make sure properties were found
    if ac_props.nil?
      OpenStudio.logFree(OpenStudio::Warn, 'openstudio.standard.CoilCoolingDXVariableSpeed', "For #{coil_cooling_dx_single_speed.name}, cannot find efficiency info using #{search_criteria}, cannot apply efficiency.")
      successfully_set_all_properties = false
    end

    # Make the COOL-CAP-FT curve
    cool_cap_ft = model_add_curve(coil_cooling_dx_variable_speed.model, ac_props['cool_cap_ft'])
    if cool_cap_ft
      coil_cooling_dx_variable_speed.speeds.each { |speed| speed.setTotalCoolingCapacityFunctionofTemperatureCurve(cool_cap_ft) }
    else
      OpenStudio.logFree(OpenStudio::Warn, 'openstudio.standard.CoilCoolingDXVariableSpeed', "For #{coil_cooling_dx_variable_speed.name}, cannot find cool_cap_ft curve, will not be set.")
      successfully_set_all_properties = false
    end

    # Make the COOL-CAP-FFLOW curve
    cool_cap_fflow = model_add_curve(coil_cooling_dx_variable_speed.model, ac_props['cool_cap_fflow'])
    if cool_cap_fflow
      coil_cooling_dx_variable_speed.speeds.each { |speed| speed.setTotalCoolingCapacityFunctionofAirFlowFractionCurve(cool_cap_fflow) }
    else
      OpenStudio.logFree(OpenStudio::Warn, 'openstudio.standard.CoilCoolingDXVariableSpeed', "For #{coil_cooling_dx_variable_speed.name}, cannot find cool_cap_fflow curve, will not be set.")
      successfully_set_all_properties = false
    end

    # Make the COOL-EIR-FT curve
    cool_eir_ft = model_add_curve(coil_cooling_dx_variable_speed.model, ac_props['cool_eir_ft'])
    if cool_eir_ft
      coil_cooling_dx_variable_speed.speeds.each { |speed| speed.setEnergyInputRatioFunctionofTemperatureCurve(cool_eir_ft) }
    else
      OpenStudio.logFree(OpenStudio::Warn, 'openstudio.standards.CoilCoolingDXVariableSpeed', "For #{coil_cooling_dx_variable_speed.name}, cannot find cool_eir_ft curve, will not be set.")
      successfully_set_all_properties = false
    end

    # Make the COOL-EIR-FFLOW curve
    cool_eir_fflow = model_add_curve(coil_cooling_dx_variable_speed.model, ac_props['cool_eir_fflow'])
    if cool_eir_fflow
      coil_cooling_dx_variable_speed.speeds.each { |speed| speed.setEnergyInputRatioFunctionofAirFlowFractionCurve(cool_eir_fflow) }
    else
      OpenStudio.logFree(OpenStudio::Warn, 'openstudio.standards.CoilCoolingDXVariableSpeed', "For #{coil_cooling_dx_variable_speed.name}, cannot find cool_eir_fflow curve, will not be set.")
      successfully_set_all_properties = false
    end

    # Make the COOL-PLF-FPLR curve
    cool_plf_fplr = model_add_curve(coil_cooling_dx_variable_speed.model, ac_props['cool_plf_fplr'])
    if cool_plf_fplr
      coil_cooling_dx_variable_speed.setEnergyPartLoadFractionCurve(cool_plf_fplr)
    else
      OpenStudio.logFree(OpenStudio::Warn, 'openstudio.standards.CoilCoolingDXVariableSpeed', "For #{coil_cooling_dx_variable_speed.name}, cannot find cool_plf_fplr curve, will not be set.")
      successfully_set_all_properties = false
    end

    # Find the minimum COP and rename with efficiency rating
    cop = coil_cooling_dx_variable_speed_standard_minimum_cop(coil_cooling_dx_variable_speed, search_criteria, false)

    # Set the efficiency values
    coil_cooling_dx_variable_speed.speeds.each { |speed| speed.setReferenceUnitGrossRatedCoolingCOP(cop.to_f) } unless cop.nil?
  end

  # =============================================================================================================================
  # Applies the standard efficiency ratings and typical performance curves to "CoilHeatingVariableSpeed" object.
  def coil_heating_dx_variable_speed_apply_efficiency_and_curves(coil_heating_dx_variable_speed, eqpt_name)
    successfully_set_all_properties = true

    # Get the search criteria
    search_criteria = {}
    search_criteria['name'] = eqpt_name

    # Get the capacity
    capacity_w = coil_heating_dx_variable_speed_find_capacity(coil_heating_dx_variable_speed)
    capacity_btu_per_hr = OpenStudio.convert(capacity_w, 'W', 'Btu/hr').get
    capacity_kbtu_per_hr = OpenStudio.convert(capacity_w, 'W', 'kBtu/hr').get

    # Lookup efficiencies
    props = model_find_object(standards_data['tables']['heat_pump_heating_ecm']['table'], search_criteria, capacity_btu_per_hr)

    # Check to make sure properties were found
    if props.nil?
      OpenStudio.logFree(OpenStudio::Warn, 'openstudio.standards.CoilHeatingDXVariableSpeed', "For #{coil_heating_dx_variable_speed.name}, cannot find efficiency info using #{search_criteria}, cannot apply efficiency standard.")
      successfully_set_all_properties = false
    end

    # Make the HEAT-CAP-FT curve
    heat_cap_ft = model_add_curve(coil_heating_dx_variable_speed.model, props['heat_cap_ft'])
    if heat_cap_ft
      coil_heating_dx_variable_speed.speeds.each { |speed| speed.setHeatingCapacityFunctionofTemperatureCurve(heat_cap_ft) }
    else
      OpenStudio.logFree(OpenStudio::Warn, 'openstudio.standards.CoilHeatingDXVariableSpeed', "For #{coil_heating_dx_variable_speed.name}, cannot find heat_cap_ft curve, will not be set.")
      successfully_set_all_properties = false
    end

    # Make the HEAT-CAP-FFLOW curve
    heat_cap_fflow = model_add_curve(coil_heating_dx_variable_speed.model, props['heat_cap_fflow'])
    if heat_cap_fflow
      coil_heating_dx_variable_speed.speeds.each { |speed| speed.setTotalHeatingCapacityFunctionofAirFlowFractionCurve(heat_cap_fflow) }
    else
      OpenStudio.logFree(OpenStudio::Warn, 'openstudio.standards.CoilHeatingDXVariableSpeed', "For #{coil_heating_dx_variable_speed.name}, cannot find heat_cap_fflow curve, will not be set.")
      successfully_set_all_properties = false
    end

    # Make the HEAT-EIR-FT curve
    heat_eir_ft = model_add_curve(coil_heating_dx_variable_speed.model, props['heat_eir_ft'])
    if heat_eir_ft
      coil_heating_dx_variable_speed.speeds.each { |speed| speed.setEnergyInputRatioFunctionofTemperatureCurve(heat_eir_ft) }
    else
      OpenStudio.logFree(OpenStudio::Warn, 'openstudio.standards.CoilHeatingDXVariableSingleSpeed', "For #{coil_heating_dx_variable_speed.name}, cannot find heat_eir_ft curve, will not be set.")
      successfully_set_all_properties = false
    end

    # Make the HEAT-EIR-FFLOW curve
    heat_eir_fflow = model_add_curve(coil_heating_dx_variable_speed.model, props['heat_eir_fflow'])
    if heat_eir_fflow
      coil_heating_dx_variable_speed.speeds.each { |speed| speed.setEnergyInputRatioFunctionofAirFlowFractionCurve(heat_eir_fflow) }
    else
      OpenStudio.logFree(OpenStudio::Warn, 'openstudio.standards.CoilHeatingDXVariableSpeed', "For #{coil_heating_dx_variable_speed.name}, cannot find heat_eir_fflow curve, will not be set.")
      successfully_set_all_properties = false
    end

    # Make the HEAT-PLF-FPLR curve
    heat_plf_fplr = model_add_curve(coil_heating_dx_variable_speed.model, props['heat_plf_fplr'])
    if heat_plf_fplr
      coil_heating_dx_variable_speed.setEnergyPartLoadFractionCurve(heat_plf_fplr)
    else
      OpenStudio.logFree(OpenStudio::Warn, 'openstudio.standards.CoilHeatingDXVariableSpeed', "For #{coil_heating_dx_variable_speed.name}, cannot find heat_plf_fplr curve, will not be set.")
      successfully_set_all_properties = false
    end

    # Find the minimum COP and rename with efficiency rating
    cop = coil_heating_dx_variable_speed_standard_minimum_cop(coil_heating_dx_variable_speed, search_criteria, false)

    # Set the efficiency values
    coil_heating_dx_variable_speed.speeds.each { |speed| speed.setReferenceUnitGrossRatedHeatingCOP(cop.to_f) } unless cop.nil?
  end

  # =============================================================================================================================
  # Applies the standard cooling efficiency ratings and typical performance curves to "AirConditionerVariableRefrigerantFlow" object.
  def airconditioner_variablerefrigerantflow_cooling_apply_efficiency_and_curves(airconditioner_variablerefrigerantflow, eqpt_name)
    successfully_set_all_properties = true

    search_criteria = {}
    search_criteria['name'] = eqpt_name

    # Get the capacity
    capacity_w = airconditioner_variablerefrigerantflow_cooling_find_capacity(airconditioner_variablerefrigerantflow)
    capacity_btu_per_hr = OpenStudio.convert(capacity_w, 'W', 'Btu/hr').get
    capacity_kbtu_per_hr = OpenStudio.convert(capacity_w, 'W', 'kBtu/hr').get

    # Lookup efficiencies
    props = model_find_object(standards_data['tables']['heat_pump_cooling_ecm']['table'], search_criteria, capacity_btu_per_hr)

    # Check to make sure properties were found
    if props.nil?
      OpenStudio.logFree(OpenStudio::Warn, 'openstudio.standard.AirConditionerVariableRefrigerantFlow', "For #{airconditioner_variablerefrigerantflow.name}, cannot find efficiency info using #{search_criteria}, cannot apply efficiency.")
      successfully_set_all_properties = false
    end

    # Make the COOL-CAP-FT Low curve
    cool_cap_ft_low = model_add_curve(airconditioner_variablerefrigerantflow.model, props['cool_cap_ft_low'])
    if cool_cap_ft_low
      airconditioner_variablerefrigerantflow.setCoolingCapacityRatioModifierFunctionofLowTemperatureCurve(cool_cap_ft_low)
    else
      OpenStudio.logFree(OpenStudio::Warn, 'openstudio.standard.AirConditionerVariableRefrigerantFlow', "For #{airconditioner_variablerefrigerantflow.name}, cannot find cool_cap_ft_low curve, will not be set.")
      successfully_set_all_properties = false
    end

    # Make the COOL-CAP-FT boundary curve
    cool_cap_ft_boundary = model_add_curve(airconditioner_variablerefrigerantflow.model, props['cool_cap_ft_boundary'])
    if cool_cap_ft_boundary
      airconditioner_variablerefrigerantflow.setCoolingCapacityRatioBoundaryCurve(cool_cap_ft_boundary)
    else
      OpenStudio.logFree(OpenStudio::Warn, 'openstudio.standard.AirConditionerVariableRefrigerantFlow', "For #{airconditioner_variablerefrigerantflow.name}, cannot find cool_cap_ft_boundary curve, will not be set.")
      successfully_set_all_properties = false
    end

    # Make the COOL-CAP-FT high curve
    cool_cap_ft_high = model_add_curve(airconditioner_variablerefrigerantflow.model, props['cool_cap_ft_high'])
    if cool_cap_ft_high
      airconditioner_variablerefrigerantflow.setCoolingCapacityRatioModifierFunctionofHighTemperatureCurve(cool_cap_ft_high)
    else
      OpenStudio.logFree(OpenStudio::Warn, 'openstudio.standards.AirConditionerVariableRefrigerantFlow', "For #{airconditioner_variablerefrigerantflow.name}, cannot find cool_cap_ft_high curve, will not be set.")
      successfully_set_all_properties = false
    end

    # Make the COOL-EIR-FT low curve
    cool_eir_ft_low = model_add_curve(airconditioner_variablerefrigerantflow.model, props['cool_eir_ft_low'])
    if cool_eir_ft_low
      airconditioner_variablerefrigerantflow.setCoolingEnergyInputRatioModifierFunctionofLowTemperatureCurve(cool_eir_ft_low)
    else
      OpenStudio.logFree(OpenStudio::Warn, 'openstudio.standards.AirConditionerVariableRefrigerantFlow', "For #{airconditioner_variablerefrigerantflow.name}, cannot find cool_eir_ft_low curve, will not be set.")
      successfully_set_all_properties = false
    end

    # Make the COOL-EIR-FT boundary curve
    cool_eir_ft_boundary = model_add_curve(airconditioner_variablerefrigerantflow.model, props['cool_eir_ft_boundary'])
    if cool_eir_ft_boundary
      airconditioner_variablerefrigerantflow.setCoolingEnergyInputRatioBoundaryCurve(cool_eir_ft_boundary)
    else
      OpenStudio.logFree(OpenStudio::Warn, 'openstudio.standards.AirConditionerVariableRefrigerantFlow', "For #{airconditioner_variablerefrigerantflow.name}, cannot find cool_eir_ft_boundary curve, will not be set.")
      successfully_set_all_properties = false
    end

    # Make the COOL-EIR-FT high curve
    cool_eir_ft_high = model_add_curve(airconditioner_variablerefrigerantflow.model, props['cool_eir_ft_high'])
    if cool_eir_ft_high
      airconditioner_variablerefrigerantflow.setCoolingEnergyInputRatioModifierFunctionofHighTemperatureCurve(cool_eir_ft_high)
    else
      OpenStudio.logFree(OpenStudio::Warn, 'openstudio.standards.AirConditionerVariableRefrigerantFlow', "For #{airconditioner_variablerefrigerantflow.name}, cannot find cool_eir_ft_high curve, will not be set.")
      successfully_set_all_properties = false
    end

    # Make the COOL-EIR-FPLR low curve
    cool_eir_fplr_low = model_add_curve(airconditioner_variablerefrigerantflow.model, props['cool_eir_fplr_low'])
    if cool_eir_fplr_low
      airconditioner_variablerefrigerantflow.setCoolingEnergyInputRatioModifierFunctionofLowPartLoadRatioCurve(cool_eir_fplr_low)
    else
      OpenStudio.logFree(OpenStudio::Warn, 'openstudio.standards.AirConditionerVariableRefrigerantFlow', "For #{airconditioner_variablerefrigerantflow.name}, cannot find cool_eir_fplr_low curve, will not be set.")
      successfully_set_all_properties = false
    end

    # Make the COOL-EIR-FPLR high curve
    cool_eir_fplr_high = model_add_curve(airconditioner_variablerefrigerantflow.model, props['cool_eir_fplr_high'])
    if cool_eir_fplr_high
      airconditioner_variablerefrigerantflow.setCoolingEnergyInputRatioModifierFunctionofHighPartLoadRatioCurve(cool_eir_fplr_high)
    else
      OpenStudio.logFree(OpenStudio::Warn, 'openstudio.standards.AirConditionerVariableRefrigerantFlow', "For #{airconditioner_variablerefrigerantflow.name}, cannot find cool_eir_fplr_high curve, will not be set.")
      successfully_set_all_properties = false
    end

    # Make the COOL-CCR curve
    cool_ccr = model_add_curve(airconditioner_variablerefrigerantflow.model, props['cool_ccr'])
    if cool_ccr
      airconditioner_variablerefrigerantflow.setCoolingCombinationRatioCorrectionFactorCurve(cool_ccr)
    else
      OpenStudio.logFree(OpenStudio::Warn, 'openstudio.standards.AirConditionerVariableRefrigerantFlow', "For #{airconditioner_variablerefrigerantflow.name}, cannot find cool_ccr curve, will not be set.")
      successfully_set_all_properties = false
    end

    # Make the COOL-PLF-FPLR curve
    cool_plf_fplr = model_add_curve(airconditioner_variablerefrigerantflow.model, props['cool_plf_fplr'])
    if cool_plf_fplr
      airconditioner_variablerefrigerantflow.setCoolingPartLoadFractionCorrelationCurve(cool_plf_fplr)
    else
      OpenStudio.logFree(OpenStudio::Warn, 'openstudio.standards.AirConditionerVariableRefrigerantFlow', "For #{airconditioner_variablerefrigerantflow.name}, cannot find cool_plf_fplr curve, will not be set.")
      successfully_set_all_properties = false
    end

    # Make the COOL-PLF-FPLR curve
    cool_plf_fplr = model_add_curve(airconditioner_variablerefrigerantflow.model, props['cool_plf_fplr'])
    if cool_plf_fplr
      airconditioner_variablerefrigerantflow.setCoolingPartLoadFractionCorrelationCurve(cool_plf_fplr)
    else
      OpenStudio.logFree(OpenStudio::Warn, 'openstudio.standards.AirConditionerVariableRefrigerantFlow', "For #{airconditioner_variablerefrigerantflow.name}, cannot find cool_plf_fplr curve, will not be set.")
      successfully_set_all_properties = false
    end

    # Make the COOL-CAP-FPL curve
    cool_cap_fpl = model_add_curve(airconditioner_variablerefrigerantflow.model, props['cool_cap_fpl'])
    if cool_cap_fpl
      airconditioner_variablerefrigerantflow.setPipingCorrectionFactorforLengthinCoolingModeCurve(cool_cap_fpl)
    else
      OpenStudio.logFree(OpenStudio::Warn, 'openstudio.standards.AirConditionerVariableRefrigerantFlow', "For #{airconditioner_variablerefrigerantflow.name}, cannot find cool_cap_fpl curve, will not be set.")
      successfully_set_all_properties = false
    end

    # Find the minimum COP
    cop = airconditioner_variablerefrigerantflow_cooling_standard_minimum_cop(airconditioner_variablerefrigerantflow, search_criteria, false)

    # Set the efficiency values
    airconditioner_variablerefrigerantflow.setRatedCoolingCOP(cop.to_f) unless cop.nil?
  end

  # =============================================================================================================================
  # Applies the standard heating efficiency ratings and typical performance curves to "AirConditionerVariableRefrigerantFlow" object.
  def airconditioner_variablerefrigerantflow_heating_apply_efficiency_and_curves(airconditioner_variablerefrigerantflow, eqpt_name)
    successfully_set_all_properties = true

    search_criteria = {}
    search_criteria['name'] = eqpt_name

    # Get the capacity
    capacity_w = airconditioner_variablerefrigerantflow_heating_find_capacity(airconditioner_variablerefrigerantflow)
    capacity_btu_per_hr = OpenStudio.convert(capacity_w, 'W', 'Btu/hr').get
    capacity_kbtu_per_hr = OpenStudio.convert(capacity_w, 'W', 'kBtu/hr').get

    # Lookup efficiencies
    props = model_find_object(standards_data['tables']['heat_pump_heating_ecm']['table'], search_criteria, capacity_btu_per_hr)

    # Check to make sure properties were found
    if props.nil?
      OpenStudio.logFree(OpenStudio::Warn, 'openstudio.standard.AirConditionerVariableRefrigerantFlow', "For #{airconditioner_variablerefrigerantflow.name}, cannot find heating efficiency info using #{search_criteria}, cannot apply efficiency.")
      successfully_set_all_properties = false
    end

    # Make the HEAT-CAP-FT Low curve
    heat_cap_ft_low = model_add_curve(airconditioner_variablerefrigerantflow.model, props['heat_cap_ft_low'])
    if heat_cap_ft_low
      airconditioner_variablerefrigerantflow.setHeatingCapacityRatioModifierFunctionofLowTemperatureCurve(heat_cap_ft_low)
    else
      OpenStudio.logFree(OpenStudio::Warn, 'openstudio.standard.AirConditionerVariableRefrigerantFlow', "For #{airconditioner_variablerefrigerantflow.name}, cannot find heat_cap_ft_low curve, will not be set.")
      successfully_set_all_properties = false
    end

    # Make the HEAT-CAP-FT boundary curve
    heat_cap_ft_boundary = model_add_curve(airconditioner_variablerefrigerantflow.model, props['heat_cap_ft_boundary'])
    if heat_cap_ft_boundary
      airconditioner_variablerefrigerantflow.setHeatingCapacityRatioBoundaryCurve(heat_cap_ft_boundary)
    else
      OpenStudio.logFree(OpenStudio::Warn, 'openstudio.standard.AirConditionerVariableRefrigerantFlow', "For #{airconditioner_variablerefrigerantflow.name}, cannot find heat_cap_ft_boundary curve, will not be set.")
      successfully_set_all_properties = false
    end

    # Make the HEAT-CAP-FT high curve
    heat_cap_ft_high = model_add_curve(airconditioner_variablerefrigerantflow.model, props['heat_cap_ft_high'])
    if heat_cap_ft_high
      airconditioner_variablerefrigerantflow.setHeatingCapacityRatioModifierFunctionofHighTemperatureCurve(heat_cap_ft_high)
    else
      OpenStudio.logFree(OpenStudio::Warn, 'openstudio.standards.AirConditionerVariableRefrigerantFlow', "For #{airconditioner_variablerefrigerantflow.name}, cannot find heat_cap_ft_high curve, will not be set.")
      successfully_set_all_properties = false
    end

    # Make the HEAT-EIR-FT low curve
    heat_eir_ft_low = model_add_curve(airconditioner_variablerefrigerantflow.model, props['heat_eir_ft_low'])
    if heat_eir_ft_low
      airconditioner_variablerefrigerantflow.setHeatingEnergyInputRatioModifierFunctionofLowTemperatureCurve(heat_eir_ft_low)
    else
      OpenStudio.logFree(OpenStudio::Warn, 'openstudio.standards.AirConditionerVariableRefrigerantFlow', "For #{airconditioner_variablerefrigerantflow.name}, cannot find heat_eir_ft_low curve, will not be set.")
      successfully_set_all_properties = false
    end

    # Make the HEAT-EIR-FT boundary curve
    heat_eir_ft_boundary = model_add_curve(airconditioner_variablerefrigerantflow.model, props['heat_eir_ft_boundary'])
    if heat_eir_ft_boundary
      airconditioner_variablerefrigerantflow.setHeatingEnergyInputRatioBoundaryCurve(heat_eir_ft_boundary)
    else
      OpenStudio.logFree(OpenStudio::Warn, 'openstudio.standards.AirConditionerVariableRefrigerantFlow', "For #{airconditioner_variablerefrigerantflow.name}, cannot find heat_eir_ft_boundary curve, will not be set.")
      successfully_set_all_properties = false
    end

    # Make the HEAT-EIR-FT high curve
    heat_eir_ft_high = model_add_curve(airconditioner_variablerefrigerantflow.model, props['heat_eir_ft_high'])
    if heat_eir_ft_high
      airconditioner_variablerefrigerantflow.setHeatingEnergyInputRatioModifierFunctionofHighTemperatureCurve(heat_eir_ft_high)
    else
      OpenStudio.logFree(OpenStudio::Warn, 'openstudio.standards.AirConditionerVariableRefrigerantFlow', "For #{airconditioner_variablerefrigerantflow.name}, cannot find heat_eir_ft_high curve, will not be set.")
      successfully_set_all_properties = false
    end

    # Make the HEAT-EIR-FPLR low curve
    heat_eir_fplr_low = model_add_curve(airconditioner_variablerefrigerantflow.model, props['heat_eir_fplr_low'])
    if heat_eir_fplr_low
      airconditioner_variablerefrigerantflow.setHeatingEnergyInputRatioModifierFunctionofLowPartLoadRatioCurve(heat_eir_fplr_low)
    else
      OpenStudio.logFree(OpenStudio::Warn, 'openstudio.standards.AirConditionerVariableRefrigerantFlow', "For #{airconditioner_variablerefrigerantflow.name}, cannot find heat_eir_fplr_low curve, will not be set.")
      successfully_set_all_properties = false
    end

    # Make the HEAT-EIR-FPLR high curve
    heat_eir_fplr_high = model_add_curve(airconditioner_variablerefrigerantflow.model, props['heat_eir_fplr_high'])
    if heat_eir_fplr_high
      airconditioner_variablerefrigerantflow.setHeatingEnergyInputRatioModifierFunctionofHighPartLoadRatioCurve(heat_eir_fplr_high)
    else
      OpenStudio.logFree(OpenStudio::Warn, 'openstudio.standards.AirConditionerVariableRefrigerantFlow', "For #{airconditioner_variablerefrigerantflow.name}, cannot find heat_eir_fplr_high curve, will not be set.")
      successfully_set_all_properties = false
    end

    # Make the HEAT-HCR curve
    heat_hcr = model_add_curve(airconditioner_variablerefrigerantflow.model, props['heat_hcr'])
    if heat_hcr
      airconditioner_variablerefrigerantflow.setHeatingCombinationRatioCorrectionFactorCurve(heat_hcr)
    else
      OpenStudio.logFree(OpenStudio::Warn, 'openstudio.standards.AirConditionerVariableRefrigerantFlow', "For #{airconditioner_variablerefrigerantflow.name}, cannot find heat_hcr curve, will not be set.")
      successfully_set_all_properties = false
    end

    # Make the HEAT-PLF-FPLR curve
    heat_plf_fplr = model_add_curve(airconditioner_variablerefrigerantflow.model, props['heat_plf_fplr'])
    if heat_plf_fplr
      airconditioner_variablerefrigerantflow.setHeatingPartLoadFractionCorrelationCurve(heat_plf_fplr)
    else
      OpenStudio.logFree(OpenStudio::Warn, 'openstudio.standards.AirConditionerVariableRefrigerantFlow', "For #{airconditioner_variablerefrigerantflow.name}, cannot find cool_plf_fplr curve, will not be set.")
      successfully_set_all_properties = false
    end

    # Make the HEAT-CAP-FPL curve
    heat_cap_fpl = model_add_curve(airconditioner_variablerefrigerantflow.model, props['heat_cap_fpl'])
    if heat_cap_fpl
      airconditioner_variablerefrigerantflow.setPipingCorrectionFactorforLengthinHeatingModeCurve(heat_cap_fpl)
    else
      OpenStudio.logFree(OpenStudio::Warn, 'openstudio.standards.AirConditionerVariableRefrigerantFlow', "For #{airconditioner_variablerefrigerantflow.name}, cannot find heat_cap_fpl curve, will not be set.")
      successfully_set_all_properties = false
    end

    # Find the minimum COP and rename with efficiency rating
    cop = airconditioner_variablerefrigerantflow_heating_standard_minimum_cop(airconditioner_variablerefrigerantflow, search_criteria, false)

    # Set the efficiency values
    airconditioner_variablerefrigerantflow.setRatedHeatingCOP(cop.to_f) unless cop.nil?
  end

  # =============================================================================================================================
  # Find minimum efficiency for "CoilCoolingDXSingleSpeed" object
  def coil_cooling_dx_single_speed_standard_minimum_cop(coil_cooling_dx_single_speed,
                                                        search_criteria,
                                                        rename = false)

    capacity_w = coil_cooling_dx_single_speed_find_capacity(coil_cooling_dx_single_speed)
    capacity_btu_per_hr = OpenStudio.convert(capacity_w, 'W', 'Btu/hr').get
    capacity_kbtu_per_hr = OpenStudio.convert(capacity_w, 'W', 'kBtu/hr').get

    # Look up the efficiency characteristics
    ac_props = model_find_object(standards_data['tables']['heat_pump_cooling_ecm']['table'], search_criteria, capacity_btu_per_hr)

    # Check to make sure properties were found
    if ac_props.nil?
      OpenStudio.logFree(OpenStudio::Warn, 'openstudio.standards.CoilCoolingDXSingleSpeed', "For #{coil_cooling_dx_single_speed.name}, cannot find efficiency info using #{search_criteria}, cannot apply efficiency standard.")
      successfully_set_all_properties = false
      return successfully_set_all_properties
<<<<<<< HEAD
    end

    # Get the minimum efficiency standards
    cop = nil

    # If specified as SEER
    unless ac_props['minimum_seasonal_energy_efficiency_ratio'].nil?
      min_seer = ac_props['minimum_seasonal_energy_efficiency_ratio']
      cop = seer_to_cop_cooling_with_fan(min_seer)
      new_comp_name = "#{coil_cooling_dx_single_speed.name} #{capacity_kbtu_per_hr.round}kBtu/hr #{min_seer}SEER"
      OpenStudio.logFree(OpenStudio::Info, 'openstudio.standards.CoilCoolingDXSingleSpeed', "For #{template}: #{coil_cooling_dx_single_speed.name}: Capacity = #{capacity_kbtu_per_hr.round}kBtu/hr; SEER = #{min_seer}")
    end

    # If specified as EER
    unless ac_props['minimum_energy_efficiency_ratio'].nil?
      min_eer = ac_props['minimum_energy_efficiency_ratio']
      cop = eer_to_cop(min_eer)
      new_comp_name = "#{coil_cooling_dx_single_speed.name} #{capacity_kbtu_per_hr.round}kBtu/hr #{min_eer}EER"
      OpenStudio.logFree(OpenStudio::Info, 'openstudio.standards.CoilCoolingDXSingleSpeed', "For #{template}: #{coil_cooling_dx_single_speed.name}: Capacity = #{capacity_kbtu_per_hr.round}kBtu/hr; EER = #{min_eer}")
    end

    # if specified as SEER (heat pump)
    unless ac_props['minimum_seasonal_efficiency'].nil?
      min_seer = ac_props['minimum_seasonal_efficiency']
      cop = seer_to_cop_cooling_with_fan(min_seer)
      new_comp_name = "#{coil_cooling_dx_single_speed.name} #{capacity_kbtu_per_hr.round}kBtu/hr #{min_seer}SEER"
      OpenStudio.logFree(OpenStudio::Info, 'openstudio.standards.CoilCoolingDXSingleSpeed', "For #{template}: #{coil_cooling_dx_single_speed.name}: Capacity = #{capacity_kbtu_per_hr.round}kBtu/hr; SEER = #{min_seer}")
    end

    # If specified as EER (heat pump)
    unless ac_props['minimum_full_load_efficiency'].nil?
      min_eer = ac_props['minimum_full_load_efficiency']
      cop = eer_to_cop(min_eer)
      new_comp_name = "#{coil_cooling_dx_single_speed.name} #{capacity_kbtu_per_hr.round}kBtu/hr #{min_eer}EER"
      OpenStudio.logFree(OpenStudio::Info, 'openstudio.standards.CoilCoolingDXSingleSpeed', "For #{template}: #{coil_cooling_dx_single_speed.name}: Capacity = #{capacity_kbtu_per_hr.round}kBtu/hr; EER = #{min_eer}")
    end

    # If specified as COP
    unless ac_props['minimum_coefficient_of_performance_cooling'].nil?
      cop = ac_props['minimum_coefficient_of_performance_cooling']
      new_comp_name = "#{coil_cooling_dx_single_speed.name} #{capacity_kbtu_per_hr.round}kBtu/hr #{cop}COP"
      OpenStudio.logFree(OpenStudio::Info, 'openstudio.standards.CoilCoolingDXSingleSpeed', "For #{template}: #{coil_cooling_dx_single_speed.name}: Capacity = #{capacity_kbtu_per_hr.round}kBtu/hr; COP = #{cop}")
    end

    # Rename
    if rename
      coil_cooling_dx_single_speed.setName(new_comp_name)
    end

    return cop
  end

  # =============================================================================================================================
  # Find minimum efficiency for "CoilHeatingDXSingleSpeed" object
  def coil_heating_dx_single_speed_standard_minimum_cop(coil_heating_dx_single_speed,
                                                        search_criteria,
                                                        rename = false)

    capacity_w = coil_heating_dx_single_speed_find_capacity(coil_heating_dx_single_speed)
    capacity_btu_per_hr = OpenStudio.convert(capacity_w, 'W', 'Btu/hr').get
    capacity_kbtu_per_hr = OpenStudio.convert(capacity_w, 'W', 'kBtu/hr').get

    # Look up the efficiency characteristics
    props = model_find_object(standards_data['tables']['heat_pump_heating_ecm'], search_criteria, capacity_btu_per_hr)

    # Check to make sure properties were found
    if props.nil?
      OpenStudio.logFree(OpenStudio::Warn, 'openstudio.standards.CoilHeatingDXSingleSpeed', "For #{coil_heating_dx_single_speed.name}, cannot find efficiency info using #{search_criteria}, cannot apply efficiency standard.")
      successfully_set_all_properties = false
      return successfully_set_all_properties
=======
>>>>>>> 18368437
    end

    # Get the minimum efficiency standards
    cop = nil

<<<<<<< HEAD
=======
    # If specified as SEER
    unless ac_props['minimum_seasonal_energy_efficiency_ratio'].nil?
      min_seer = ac_props['minimum_seasonal_energy_efficiency_ratio']
      cop = seer_to_cop_cooling_with_fan(min_seer)
      new_comp_name = "#{coil_cooling_dx_single_speed.name} #{capacity_kbtu_per_hr.round}kBtu/hr #{min_seer}SEER"
      OpenStudio.logFree(OpenStudio::Info, 'openstudio.standards.CoilCoolingDXSingleSpeed', "For #{template}: #{coil_cooling_dx_single_speed.name}: Capacity = #{capacity_kbtu_per_hr.round}kBtu/hr; SEER = #{min_seer}")
    end

    # If specified as EER
    unless ac_props['minimum_energy_efficiency_ratio'].nil?
      min_eer = ac_props['minimum_energy_efficiency_ratio']
      cop = eer_to_cop(min_eer)
      new_comp_name = "#{coil_cooling_dx_single_speed.name} #{capacity_kbtu_per_hr.round}kBtu/hr #{min_eer}EER"
      OpenStudio.logFree(OpenStudio::Info, 'openstudio.standards.CoilCoolingDXSingleSpeed', "For #{template}: #{coil_cooling_dx_single_speed.name}: Capacity = #{capacity_kbtu_per_hr.round}kBtu/hr; EER = #{min_eer}")
    end

    # if specified as SEER (heat pump)
    unless ac_props['minimum_seasonal_efficiency'].nil?
      min_seer = ac_props['minimum_seasonal_efficiency']
      cop = seer_to_cop_cooling_with_fan(min_seer)
      new_comp_name = "#{coil_cooling_dx_single_speed.name} #{capacity_kbtu_per_hr.round}kBtu/hr #{min_seer}SEER"
      OpenStudio.logFree(OpenStudio::Info, 'openstudio.standards.CoilCoolingDXSingleSpeed', "For #{template}: #{coil_cooling_dx_single_speed.name}: Capacity = #{capacity_kbtu_per_hr.round}kBtu/hr; SEER = #{min_seer}")
    end

    # If specified as EER (heat pump)
    unless ac_props['minimum_full_load_efficiency'].nil?
      min_eer = ac_props['minimum_full_load_efficiency']
      cop = eer_to_cop(min_eer)
      new_comp_name = "#{coil_cooling_dx_single_speed.name} #{capacity_kbtu_per_hr.round}kBtu/hr #{min_eer}EER"
      OpenStudio.logFree(OpenStudio::Info, 'openstudio.standards.CoilCoolingDXSingleSpeed', "For #{template}: #{coil_cooling_dx_single_speed.name}: Capacity = #{capacity_kbtu_per_hr.round}kBtu/hr; EER = #{min_eer}")
    end

    # If specified as COP
    unless ac_props['minimum_coefficient_of_performance_cooling'].nil?
      cop = ac_props['minimum_coefficient_of_performance_cooling']
      new_comp_name = "#{coil_cooling_dx_single_speed.name} #{capacity_kbtu_per_hr.round}kBtu/hr #{cop}COP"
      OpenStudio.logFree(OpenStudio::Info, 'openstudio.standards.CoilCoolingDXSingleSpeed', "For #{template}: #{coil_cooling_dx_single_speed.name}: Capacity = #{capacity_kbtu_per_hr.round}kBtu/hr; COP = #{cop}")
    end

    # Rename
    if rename
      coil_cooling_dx_single_speed.setName(new_comp_name)
    end

    return cop
  end

  # =============================================================================================================================
  # Find minimum efficiency for "CoilHeatingDXSingleSpeed" object
  def coil_heating_dx_single_speed_standard_minimum_cop(coil_heating_dx_single_speed,
                                                        search_criteria,
                                                        rename = false)

    capacity_w = coil_heating_dx_single_speed_find_capacity(coil_heating_dx_single_speed)
    capacity_btu_per_hr = OpenStudio.convert(capacity_w, 'W', 'Btu/hr').get
    capacity_kbtu_per_hr = OpenStudio.convert(capacity_w, 'W', 'kBtu/hr').get

    # Look up the efficiency characteristics
    props = model_find_object(standards_data['tables']['heat_pump_heating_ecm'], search_criteria, capacity_btu_per_hr)

    # Check to make sure properties were found
    if props.nil?
      OpenStudio.logFree(OpenStudio::Warn, 'openstudio.standards.CoilHeatingDXSingleSpeed', "For #{coil_heating_dx_single_speed.name}, cannot find efficiency info using #{search_criteria}, cannot apply efficiency standard.")
      successfully_set_all_properties = false
      return successfully_set_all_properties
    end

    # Get the minimum efficiency standards
    cop = nil

>>>>>>> 18368437
    # If specified as EER
    unless props['minimum_energy_efficiency_ratio'].nil?
      min_eer = props['minimum_energy_efficiency_ratio']
      cop = eer_to_cop(min_eer)
      new_comp_name = "#{coil_heating_dx_single_speed.name} #{capacity_kbtu_per_hr.round}kBtu/hr #{min_eer}EER"
      OpenStudio.logFree(OpenStudio::Info, 'openstudio.standards.CoilHeatingDXSingleSpeed', "For #{template}: #{coil_heating_dx_single_speed.name}: Capacity = #{capacity_kbtu_per_hr.round}kBtu/hr; EER = #{min_eer}")
    end

    # if specified as HSPF (heat pump)
    unless props['minimum_heating_seasonal_performance_factor'].nil?
      min_hspf = props['minimum_heating_seasonal_performance_factor']
      cop = hspf_to_cop_heating_with_fan(min_hspf)
      new_comp_name = "#{coil_heating_dx_single_speed.name} #{capacity_kbtu_per_hr.round}kBtu/hr #{min_seer}HSPF"
      OpenStudio.logFree(OpenStudio::Info, 'openstudio.standards.CoilHeatingDXSingleSpeed', "For #{template}: #{coil_heating_dx_single_speed.name}: Capacity = #{capacity_kbtu_per_hr.round}kBtu/hr; SEER = #{min_seer}")
    end

    # If specified as EER (heat pump)
    unless props['minimum_full_load_efficiency'].nil?
      min_eer = props['minimum_full_load_efficiency']
      cop = eer_to_cop(min_eer)
      new_comp_name = "#{coil_heating_dx_single_speed.name} #{capacity_kbtu_per_hr.round}kBtu/hr #{min_eer}EER"
      OpenStudio.logFree(OpenStudio::Info, 'openstudio.standards.CoilHeatingDXSingleSpeed', "For #{template}: #{coil_heating_dx_single_speed.name}: Capacity = #{capacity_kbtu_per_hr.round}kBtu/hr; EER = #{min_eer}")
    end

    # If specified as COP
    unless props['minimum_coefficient_of_performance_heating'].nil?
      cop = props['minimum_coefficient_of_performance_heating']
      new_comp_name = "#{coil_heating_dx_single_speed.name} #{capacity_kbtu_per_hr.round}kBtu/hr #{cop}COP"
      OpenStudio.logFree(OpenStudio::Info, 'openstudio.standards.CoilHeatingDXSingleSpeed', "For #{template}: #{coil_heating_dx_single_speed.name}: Capacity = #{capacity_kbtu_per_hr.round}kBtu/hr; EER = #{min_eer}")
    end

    # Rename
    if rename
      coil_heating_dx_single_speed.setName(new_comp_name)
    end

    return cop
  end

  # =============================================================================================================================
  # Find minimum efficiency for "CoilCoolingDXVariableSpeed" object
  def coil_cooling_dx_variable_speed_standard_minimum_cop(coil_cooling_dx_variable_speed,
                                                          search_criteria,
                                                          rename = false)

    capacity_w = coil_cooling_dx_variable_speed_find_capacity(coil_cooling_dx_variable_speed)
    capacity_btu_per_hr = OpenStudio.convert(capacity_w, 'W', 'Btu/hr').get
    capacity_kbtu_per_hr = OpenStudio.convert(capacity_w, 'W', 'kBtu/hr').get

    # Look up the efficiency characteristics
    ac_props = model_find_object(standards_data['tables']['heat_pump_cooling_ecm']['table'], search_criteria, capacity_btu_per_hr)

    # Check to make sure properties were found
    if ac_props.nil?
      OpenStudio.logFree(OpenStudio::Warn, 'openstudio.standards.CoilCoolingDXVariableSpeed', "For #{coil_cooling_dx_variable_speed.name}, cannot find efficiency info using #{search_criteria}, cannot apply efficiency standard.")
      successfully_set_all_properties = false
      return successfully_set_all_properties
    end

    # Get the minimum efficiency standards
    cop = nil

    # If specified as SEER
    unless ac_props['minimum_seasonal_energy_efficiency_ratio'].nil?
      min_seer = ac_props['minimum_seasonal_energy_efficiency_ratio']
      cop = seer_to_cop_cooling_with_fan(min_seer)
      new_comp_name = "#{coil_cooling_dx_variable_speed.name} #{capacity_kbtu_per_hr.round}kBtu/hr #{min_seer}SEER"
      OpenStudio.logFree(OpenStudio::Info, 'openstudio.standards.CoilCoolingDXVariableSpeed', "For #{template}: #{coil_cooling_dx_variable_speed.name}: Capacity = #{capacity_kbtu_per_hr.round}kBtu/hr; SEER = #{min_seer}")
    end

    # If specified as EER
    unless ac_props['minimum_energy_efficiency_ratio'].nil?
      min_eer = ac_props['minimum_energy_efficiency_ratio']
      cop = eer_to_cop(min_eer)
      new_comp_name = "#{coil_cooling_dx_single_speed.name} #{capacity_kbtu_per_hr.round}kBtu/hr #{min_eer}EER"
      OpenStudio.logFree(OpenStudio::Info, 'openstudio.standards.CoilCoolingDXVariableSpeed', "For #{template}: #{coil_cooling_dx_variable_speed.name}: Capacity = #{capacity_kbtu_per_hr.round}kBtu/hr; EER = #{min_eer}")
    end

    # if specified as SEER (heat pump)
    unless ac_props['minimum_seasonal_efficiency'].nil?
      min_seer = ac_props['minimum_seasonal_efficiency']
      cop = seer_to_cop_cooling_with_fan(min_seer)
      new_comp_name = "#{coil_cooling_dx_variable_speed.name} #{capacity_kbtu_per_hr.round}kBtu/hr #{min_seer}SEER"
      OpenStudio.logFree(OpenStudio::Info, 'openstudio.standards.CoilCoolingDXVariableSpeed', "For #{template}: #{coil_cooling_dx_variable_speed.name}: Capacity = #{capacity_kbtu_per_hr.round}kBtu/hr; SEER = #{min_seer}")
    end

    # If specified as EER (heat pump)
    unless ac_props['minimum_full_load_efficiency'].nil?
      min_eer = ac_props['minimum_full_load_efficiency']
      cop = eer_to_cop(min_eer)
      new_comp_name = "#{coil_cooling_dx_variable_speed.name} #{capacity_kbtu_per_hr.round}kBtu/hr #{min_eer}EER"
      OpenStudio.logFree(OpenStudio::Info, 'openstudio.standards.CoilCoolingDXVariableSpeed', "For #{template}: #{coil_cooling_dx_variable_speed.name}: Capacity = #{capacity_kbtu_per_hr.round}kBtu/hr; EER = #{min_eer}")
    end

    # If specified as COP
    unless ac_props['minimum_coefficient_of_performance_cooling'].nil?
      cop = ac_props['minimum_coefficient_of_performance_cooling']
      new_comp_name = "#{coil_cooling_dx_variable_speed.name} #{capacity_kbtu_per_hr.round}kBtu/hr #{cop}COP"
      OpenStudio.logFree(OpenStudio::Info, 'openstudio.standards.CoilCoolingDXVariableSpeed', "For #{template}: #{coil_cooling_dx_variable_speed.name}: Capacity = #{capacity_kbtu_per_hr.round}kBtu/hr; COP = #{cop}")
    end

    # Rename
    if rename
      coil_cooling_dx_variable_speed.setName(new_comp_name)
    end

    return cop
  end

  # =============================================================================================================================
  # Find minimum efficiency for "CoilHeatingDXVariableSpeed" object
  def coil_heating_dx_variable_speed_standard_minimum_cop(coil_heating_dx_variable_speed,
                                                          search_criteria,
                                                          rename = false)

    capacity_w = coil_heating_dx_variable_speed_find_capacity(coil_heating_dx_variable_speed)
    capacity_btu_per_hr = OpenStudio.convert(capacity_w, 'W', 'Btu/hr').get
    capacity_kbtu_per_hr = OpenStudio.convert(capacity_w, 'W', 'kBtu/hr').get

    # Look up the efficiency characteristics
    props = model_find_object(standards_data['tables']['heat_pump_heating_ecm'], search_criteria, capacity_btu_per_hr)

    # Check to make sure properties were found
    if props.nil?
      OpenStudio.logFree(OpenStudio::Warn, 'openstudio.standards.CoilHeatingDXVariableSpeed', "For #{coil_heating_dx_variable_speed.name}, cannot find efficiency info using #{search_criteria}, cannot apply efficiency standard.")
      successfully_set_all_properties = false
      return successfully_set_all_properties
    end

    # Get the minimum efficiency standards
    cop = nil

    # If specified as EER
    unless props['minimum_energy_efficiency_ratio'].nil?
      min_eer = props['minimum_energy_efficiency_ratio']
      cop = eer_to_cop(min_eer)
      new_comp_name = "#{coil_heating_dx_variable_speed.name} #{capacity_kbtu_per_hr.round}kBtu/hr #{min_eer}EER"
      OpenStudio.logFree(OpenStudio::Info, 'openstudio.standards.CoilHeatingDXVariableSpeed', "For #{template}: #{coil_heating_dx_variable_speed.name}: Capacity = #{capacity_kbtu_per_hr.round}kBtu/hr; EER = #{min_eer}")
    end

    # if specified as HSPF (heat pump)
    unless props['minimum_heating_seasonal_performance_factor'].nil?
      min_hspf = props['minimum_heating_seasonal_performance_factor']
      cop = hspf_to_cop_heating_with_fan(min_hspf)
      new_comp_name = "#{coil_heating_dx_variable_speed.name} #{capacity_kbtu_per_hr.round}kBtu/hr #{min_seer}HSPF"
      OpenStudio.logFree(OpenStudio::Info, 'openstudio.standards.CoilHeatingDXVariableSpeed', "For #{template}: #{coil_heating_dx_variable_speed.name}: Capacity = #{capacity_kbtu_per_hr.round}kBtu/hr; SEER = #{min_seer}")
    end

    # If specified as EER (heat pump)
    unless props['minimum_full_load_efficiency'].nil?
      min_eer = props['minimum_full_load_efficiency']
      cop = eer_to_cop(min_eer)
      new_comp_name = "#{coil_heating_dx_variable_speed.name} #{capacity_kbtu_per_hr.round}kBtu/hr #{min_eer}EER"
      OpenStudio.logFree(OpenStudio::Info, 'openstudio.standards.CoilHeatingDXVariableSpeed', "For #{template}: #{coil_heating_dx_variable_speed.name}: Capacity = #{capacity_kbtu_per_hr.round}kBtu/hr; EER = #{min_eer}")
    end

    # If specified as COP
    unless props['minimum_coefficient_of_performance_heating'].nil?
      cop = props['minimum_coefficient_of_performance_heating']
      new_comp_name = "#{coil_heating_dx_variable_speed.name} #{capacity_kbtu_per_hr.round}kBtu/hr #{cop}COP"
      OpenStudio.logFree(OpenStudio::Info, 'openstudio.standards.CoilHeatingDXVariableSpeed', "For #{template}: #{coil_heating_dx_variable_speed.name}: Capacity = #{capacity_kbtu_per_hr.round}kBtu/hr; EER = #{min_eer}")
    end

    # Rename
    if rename
      coil_heating_dx_variable_speed.setName(new_comp_name)
    end

    return cop
  end

  # =============================================================================================================================
  # Find minimum cooling efficiency for "AirConditionerVariableRefrigerantFlow" object
  def airconditioner_variablerefrigerantflow_cooling_standard_minimum_cop(airconditioner_variablerefrigerantflow,
                                                                          search_criteria,
                                                                          rename = false)

    capacity_w = airconditioner_variablerefrigerantflow_cooling_find_capacity(airconditioner_variablerefrigerantflow)
    capacity_btu_per_hr = OpenStudio.convert(capacity_w, 'W', 'Btu/hr').get
    capacity_kbtu_per_hr = OpenStudio.convert(capacity_w, 'W', 'kBtu/hr').get

    # Look up the efficiency characteristics
    props = model_find_object(standards_data['tables']['heat_pump_cooling_ecm'], search_criteria, capacity_btu_per_hr)

    # Check to make sure properties were found
    if props.nil?
      OpenStudio.logFree(OpenStudio::Warn, 'openstudio.standards.AirConditionerVariableRefrigerantFlow', "For #{airconditioner_variablerefrigerantflow.name}, cannot find efficiency info using #{search_criteria}, cannot apply efficiency standard.")
      successfully_set_all_properties = false
      return successfully_set_all_properties
    end

    # Get the minimum efficiency standards
    cop = nil

    # If specified as EER
    unless props['minimum_energy_efficiency_ratio'].nil?
      min_eer = props['minimum_energy_efficiency_ratio']
      cop = eer_to_cop(min_eer)
      new_comp_name = "#{airconditioner_variablerefrigerantflow.name} #{capacity_kbtu_per_hr.round}kBtu/hr #{min_eer}EER"
      OpenStudio.logFree(OpenStudio::Info, 'openstudio.standards.AirConditionerVariableRefrigerantFlow', "For #{template}: #{airconditioner_variablerefrigerantflow.name}: Capacity = #{capacity_kbtu_per_hr.round}kBtu/hr; EER = #{min_eer}")
    end

    # if specified as HSPF (heat pump)
    unless props['minimum_heating_seasonal_performance_factor'].nil?
      min_hspf = props['minimum_heating_seasonal_performance_factor']
      cop = hspf_to_cop_heating_with_fan(min_hspf)
      new_comp_name = "#{coil_heating_dx_variable_speed.name} #{capacity_kbtu_per_hr.round}kBtu/hr #{min_seer}HSPF"
      OpenStudio.logFree(OpenStudio::Info, 'openstudio.standards.AirConditionerVariableRefrigerantFlow', "For #{template}: #{airconditioner_variablerefrigerantflow.name}: Capacity = #{capacity_kbtu_per_hr.round}kBtu/hr; SEER = #{min_seer}")
    end

    # If specified as EER (heat pump)
    unless props['minimum_full_load_efficiency'].nil?
      min_eer = props['minimum_full_load_efficiency']
      cop = eer_to_cop(min_eer)
      new_comp_name = "#{airconditioner_variablerefrigerantflow.name} #{capacity_kbtu_per_hr.round}kBtu/hr #{min_eer}EER"
      OpenStudio.logFree(OpenStudio::Info, 'openstudio.standards.AirConditionerVariableRefrigerantFlow', "For #{template}: #{airconditioner_variablerefrigerantflow.name}: Capacity = #{capacity_kbtu_per_hr.round}kBtu/hr; EER = #{min_eer}")
    end

    # If specified as COP
    unless props['minimum_coefficient_of_performance_cooling'].nil?
      cop = props['minimum_coefficient_of_performance_cooling']
      new_comp_name = "#{airconditioner_variablerefrigerantflow.name} #{capacity_kbtu_per_hr.round}kBtu/hr #{cop}COP"
      OpenStudio.logFree(OpenStudio::Info, 'openstudio.standards.AirConditionerVariableRefrigerantFlow', "For #{template}: #{airconditioner_variablerefrigerantflow.name}: Capacity = #{capacity_kbtu_per_hr.round}kBtu/hr; EER = #{min_eer}")
    end

    # Rename
    if rename
      airconditioner_variablerefrigerantflow.setName(new_comp_name)
    end

    return cop
  end

  # =============================================================================================================================
  # Find minimum heating efficiency for "AirConditionerVariableRefrigerantFlow" object
  def airconditioner_variablerefrigerantflow_heating_standard_minimum_cop(airconditioner_variablerefrigerantflow,
                                                                          search_criteria,
                                                                          rename = false)

    capacity_w = airconditioner_variablerefrigerantflow_heating_find_capacity(airconditioner_variablerefrigerantflow)
    capacity_btu_per_hr = OpenStudio.convert(capacity_w, 'W', 'Btu/hr').get
    capacity_kbtu_per_hr = OpenStudio.convert(capacity_w, 'W', 'kBtu/hr').get

    # Look up the efficiency characteristics
    props = model_find_object(standards_data['tables']['heat_pump_heating_ecm'], search_criteria, capacity_btu_per_hr)

    # Check to make sure properties were found
    if props.nil?
      OpenStudio.logFree(OpenStudio::Warn, 'openstudio.standards.AirConditionerVariableRefrigerantFlow', "For #{airconditioner_variablerefrigerantflow.name}, cannot find heating efficiency info using #{search_criteria}, cannot apply efficiency standard.")
      successfully_set_all_properties = false
      return successfully_set_all_properties
    end

    # Get the minimum efficiency standards
    cop = nil

    # If specified as EER
    unless props['minimum_energy_efficiency_ratio'].nil?
      min_eer = props['minimum_energy_efficiency_ratio']
      cop = eer_to_cop(min_eer)
      new_comp_name = "#{airconditioner_variablerefrigerantflow.name} #{capacity_kbtu_per_hr.round}kBtu/hr #{min_eer}EER"
      OpenStudio.logFree(OpenStudio::Info, 'openstudio.standards.AirConditionerVariableRefrigerantFlow', "For #{template}: #{airconditioner_variablerefrigerantflow.name}: Capacity = #{capacity_kbtu_per_hr.round}kBtu/hr; EER = #{min_eer}")
    end

    # if specified as HSPF (heat pump)
    unless props['minimum_heating_seasonal_performance_factor'].nil?
      min_hspf = props['minimum_heating_seasonal_performance_factor']
      cop = hspf_to_cop_heating_with_fan(min_hspf)
      new_comp_name = "#{coil_heating_dx_variable_speed.name} #{capacity_kbtu_per_hr.round}kBtu/hr #{min_seer}HSPF"
      OpenStudio.logFree(OpenStudio::Info, 'openstudio.standards.AirConditionerVariableRefrigerantFlow', "For #{template}: #{airconditioner_variablerefrigerantflow.name}: Capacity = #{capacity_kbtu_per_hr.round}kBtu/hr; SEER = #{min_seer}")
    end

    # If specified as EER (heat pump)
    unless props['minimum_full_load_efficiency'].nil?
      min_eer = props['minimum_full_load_efficiency']
      cop = eer_to_cop(min_eer)
      new_comp_name = "#{airconditioner_variablerefrigerantflow.name} #{capacity_kbtu_per_hr.round}kBtu/hr #{min_eer}EER"
      OpenStudio.logFree(OpenStudio::Info, 'openstudio.standards.AirConditionerVariableRefrigerantFlow', "For #{template}: #{airconditioner_variablerefrigerantflow.name}: Capacity = #{capacity_kbtu_per_hr.round}kBtu/hr; EER = #{min_eer}")
    end

    # If specified as COP
    unless props['minimum_coefficient_of_performance_heating'].nil?
      cop = props['minimum_coefficient_of_performance_heating']
      new_comp_name = "#{airconditioner_variablerefrigerantflow.name} #{capacity_kbtu_per_hr.round}kBtu/hr #{cop}COP"
      OpenStudio.logFree(OpenStudio::Info, 'openstudio.standards.AirConditionerVariableRefrigerantFlow', "For #{template}: #{airconditioner_variablerefrigerantflow.name}: Capacity = #{capacity_kbtu_per_hr.round}kBtu/hr; EER = #{min_eer}")
    end

    # Rename
    if rename
      airconditioner_variablerefrigerantflow.setName(new_comp_name)
    end

    return cop
  end

  # =============================================================================================================================
  # Find cooling capacity for "CoilCoolingDXVariableSpeed" object
  def coil_cooling_dx_variable_speed_find_capacity(coil_cooling_dx_variable_speed)
    capacity_w = nil
    if coil_cooling_dx_variable_speed.grossRatedTotalCoolingCapacityAtSelectedNominalSpeedLevel.is_initialized
      capacity_w = coil_cooling_dx_variable_speed.grossRatedTotalCoolingCapacityAtSelectedNominalSpeedLevel.get
    elsif coil_cooling_dx_variable_speed.autosizedGrossRatedTotalCoolingCapacityAtSelectedNominalSpeedLevel.is_initialized
      capacity_w = coil_cooling_dx_variable_speed.autosizedGrossRatedTotalCoolingCapacityAtSelectedNominalSpeedLevel.get
    else
      OpenStudio.logFree(OpenStudio::Warn, 'openstudio.standards.CoilCoolingDXVariableSpeed', "For #{coil_cooling_dx_variable_speed.name} capacity is not available, cannot apply efficiency standard.")
      return 0.0
    end

    return capacity_w
  end

  # =============================================================================================================================
  # Find heating capacity for "CoilHeatingDXVariableSpeed" object
  def coil_heating_dx_variable_speed_find_capacity(coil_heating_dx_variable_speed)
    capacity_w = nil
    if coil_heating_dx_variable_speed.ratedHeatingCapacityAtSelectedNominalSpeedLevel.is_initialized
      capacity_w = coil_heating_dx_variable_speed.ratedHeatingCapacityAtSelectedNominalSpeedLevel.get
    elsif coil_heating_dx_variable_speed.autosizedRatedHeatingCapacityAtSelectedNominalSpeedLevel.is_initialized
      capacity_w = coil_heating_dx_variable_speed.autosizedRatedHeatingCapacityAtSelectedNominalSpeedLevel.get
    else
      OpenStudio.logFree(OpenStudio::Warn, 'openstudio.standards.CoilHeatingDXVariableSpeed', "For #{coil_heating_dx_variable_speed.name} capacity is not available, cannot apply efficiency standard.")
      return 0.0
    end

    return capacity_w
  end

  # =============================================================================================================================
  # Find cooling capacity for "AirConditionerVariableRefrigerantFlow" object
  def airconditioner_variablerefrigerantflow_cooling_find_capacity(airconditioner_variablerefrigerantflow)
    capacity_w = nil
    if airconditioner_variablerefrigerantflow.ratedTotalCoolingCapacity.is_initialized
      capacity_w = airconditioner_variablerefrigerantflow.ratedTotalCoolingCapacity.get
    elsif airconditioner_variablerefrigerantflow.autosizedRatedTotalCoolingCapacity.is_initialized
      capacity_w = airconditioner_variablerefrigerantflow.autosizedRatedTotalCoolingCapacity.get
      airconditioner_variablerefrigerantflow.setRatedTotalCoolingCapacity(capacity_w)
    else
      OpenStudio.logFree(OpenStudio::Warn, 'openstudio.standards.AirConditionerVariableRefrigerantFlow', "For #{airconditioner_variablerefrigerantflow.name} cooling capacity is not available, cannot apply efficiency standard.")
      return 0.0
    end

    return capacity_w
  end

  # =============================================================================================================================
  # Find heating capacity for "AirConditionerVariableRefrigerantFlow" object
  def airconditioner_variablerefrigerantflow_heating_find_capacity(airconditioner_variablerefrigerantflow)
    capacity_w = nil
    if airconditioner_variablerefrigerantflow.ratedTotalHeatingCapacity.is_initialized
      capacity_w = airconditioner_variablerefrigerantflow.ratedTotalHeatingCapacity.get
    elsif airconditioner_variablerefrigerantflow.autosizedRatedTotalHeatingCapacity.is_initialized
      capacity_w = airconditioner_variablerefrigerantflow.autosizedRatedTotalHeatingCapacity.get
      airconditioner_variablerefrigerantflow.setRatedTotalHeatingCapacity(capacity_w)
    else
      OpenStudio.logFree(OpenStudio::Warn, 'openstudio.standards.AirConditionerVariableRefrigerantFlow', "For #{airconditioner_variablerefrigerantflow.name} heating capacity is not available, cannot apply efficiency standard.")
      return 0.0
    end

    return capacity_w
  end

  # ============================================================================================================================
  # Apply boiler efficiency
  # This model takes an OS model and a boiler efficiency string or hash sent to it with the following form:
  #    "boiler_eff": {
  #        "name" => "NECB 88% Efficient Condensing Boiler",
  #        "efficiency" => 0.88,
  #        "part_load_curve" => "BOILER-EFFPLR-COND-NECB2011",
  #        "notes" => "From NECB 2011."
  #    }
  # If boiler_eff is nill then it does nothing.  If both "efficiency" and "part_load_curve" are nil then it does
  # nothing.  If a boiler_eff is passed as a string and not a hash then it looks for a "name" field in the
  # boiler_set.json file that matches boiler_eff and gets the associated boiler performance details from the file.
  # If an efficiency is set but is not between 0.01 and 1.0 it returns an error.  Otherwise, it looks for plant loop
  # supply components that match the "OS_BoilerHotWater" type.  If it finds one it then calls the
  # "reset_boiler_efficiency method which resets the the boiler efficiency and looks for the part load efficiency curve
  # in the curves.json file.  If it finds a curve it sets the part load curve to that, otherwise it returns an error.
  # It also renames the boiler to include the "boiler_eff"["name"].
  def modify_boiler_efficiency(model:, boiler_eff: nil)
    return if boiler_eff.nil?

    # If boiler_eff is a string rather than a hash then assume it is the name of a boiler efficiency package and look
    # for a package with that name in boiler_set.json.
    if boiler_eff.is_a?(String)
      eff_packages = @standards_data['tables']['boiler_eff_ecm']['table']
      eff_package = eff_packages.select { |eff_pack_info| eff_pack_info['name'] == boiler_eff }

      raise "Cannot not find #{boiler_eff} in the ECMS boiler_set.json file.  Please check that the name is correctly spelled in the ECMS class boiler_set.json and in the code calling (directly or through another method) the ECMS class modify_boiler_efficiency method." if eff_package.empty?
      raise "More than one boiler efficiency package with the name #{boiler_eff} was found.  Please check the ECMS class boiler_set.json file and make sure that each boiler efficiency package has a unique name." if eff_package.size > 1

      ecm_name = boiler_eff
      boiler_eff = {
        'name' => ecm_name,
        'efficiency' => eff_package[0]['efficiency'],
        'part_load_curve' => eff_package[0]['part_load_curve']
      }
    end
    # If nothing is passed in the boiler_eff hash then assume this was not supposed to be used and return without doing
    # anything.
    return if boiler_eff['name'].nil? && boiler_eff['efficiency'].nil? && boiler_eff['part_load_curve'].nil?
    # If no efficiency or partload curve are found (either passed directly or via the boiler_set.json file) then assume
    # that the current SHW setting should not be changed.  Return without changing anything.
    return if boiler_eff['efficiency'].nil? && boiler_eff['part_load_curve'].nil?
    raise 'You attempted to set the efficiency of boilers in this model to nil. Please check the ECMS class boiler_set.json and make sure the efficiency is properly set' if boiler_eff['efficiency'].nil?
    raise "You attempted to set the efficiency of boilers in this model to: #{boiler_eff['efficiency']}. Please check the ECMS class boiler_set.json and make sure the efficiency you set is between 0.01 and 1.0." if boiler_eff['efficiency'] < 0.01 || boiler_eff['efficiency'] > 1.0
    raise 'You attempted to set the part load curve of boilers in this model to nil.  Please check the ECMS class boiler_set.json file and ensure that both the efficiency and part load curve are set.' if boiler_eff['part_load_curve'].nil?

    model.getBoilerHotWaters.sort.each do |mod_boiler|
      reset_boiler_efficiency(model: model, component: mod_boiler.to_BoilerHotWater.get, eff: boiler_eff)
    end
  end

  # This method takes an OS model, a "OS_BoilerHotWater" type compenent, condensing efficiency limit and an efficiency
  # hash which looks like:
  #    "eff": {
  #        "name": "NECB 88% Efficient Condensing Boiler",
  #        "efficiency" => 0.88,
  #        "part_load_curve" => "BOILER-EFFPLR-COND-NECB2011",
  #        "notes" => "From NECB 2011."
  #    }
  # This method sets efficiency of the boiler to whatever is entered in eff["efficiency"].  It then looks for the
  # "part_load_curve" value in the curves.json file. If it does not find one it returns an error.  If it finds one it
  # reset the part load curve to whatever was found. It then determines the nominal capacity of the boiler.  If the
  # nominal capacity is greater than 1W the boiler is considered a primary boiler (for the name only) if the capacity is
  # less than 1W the boiler is considered a secondary boiler (for the name only).  It then renames the boiler according
  # to the following pattern:
  # "Primary/Secondary eff["name"] capacity kBtu/hr".
  def reset_boiler_efficiency(model:, component:, eff:)
    component.setNominalThermalEfficiency(eff['efficiency'])
    part_load_curve_name = eff['part_load_curve'].to_s
    existing_curve = @standards_data['curves'].select { |curve| curve['name'] == part_load_curve_name }
    raise "No boiler with the name #{part_load_curve_name} could be found in the ECMS class curves.json file.  Please check both the ECMS class boiler_set.json and class curves.json files to ensure the curve is entered and referenced correctly." if existing_curve.empty?

    part_load_curve_data = (@standards_data['curves'].select { |curve| curve['name'] == part_load_curve_name })[0]
    if part_load_curve_data['independent_variable_1'].to_s.upcase == 'TEnteringBoiler'.upcase || part_load_curve_data['independent_variable_2'].to_s.upcase == 'TEnteringBoiler'.upcase
      component.setEfficiencyCurveTemperatureEvaluationVariable('EnteringBoiler')
    elsif part_load_curve_data['independent_variable_1'].to_s.upcase == 'TLeavingBoiler'.upcase || part_load_curve_data['independent_variable_2'].to_s.upcase == 'TLeavingBoiler'.upcase
      component.setEfficiencyCurveTemperatureEvaluationVariable('LeavingBoiler')
    end
    part_load_curve = model_add_curve(model, part_load_curve_name)
    raise "There was a problem setting the boiler part load curve named #{part_load_curve_name} for #{component.name}.  Please ensure that the curve is entered and referenced correctly in the ECMS class curves.json and boiler_set.json files." unless part_load_curve

    component.setNormalizedBoilerEfficiencyCurve(part_load_curve)
    if component.isNominalCapacityAutosized
      boiler_size_W = model.getAutosizedValue(component, 'Design Size Nominal Capacity', 'W').to_f
    else
      boiler_size_W = component.nominalCapacity.to_f
<<<<<<< HEAD
    end
    boiler_size_kbtu_per_hour = OpenStudio.convert(boiler_size_W, 'W', 'kBtu/h').get
    boiler_primacy = 'Primary '
    if boiler_size_W < 1.0
      boiler_primacy = 'Secondary '
    end
=======
    end
    boiler_size_kbtu_per_hour = OpenStudio.convert(boiler_size_W, 'W', 'kBtu/h').get
    boiler_primacy = 'Primary '
    if boiler_size_W < 1.0
      boiler_primacy = 'Secondary '
    end
>>>>>>> 18368437
    if eff['name'].nil?
      eff_measure_name = 'Revised Performance Boiler'
    else
      eff_measure_name = eff['name']
    end
    new_boiler_name = boiler_primacy + eff_measure_name + " #{boiler_size_kbtu_per_hour.round(0)}kBtu/hr #{component.nominalThermalEfficiency} Thermal Eff"
    component.setName(new_boiler_name)
  end

  # ============================================================================================================================
  # Apply Furnace efficiency
  # This model takes an OS model and a furnace efficiency string or hash sent to it with the following form:
  #    "furnace_eff": {
  #        "name" => "NECB 85% Efficient Condensing Furnace",
  #        "efficiency" => 0.85,
  #        "part_load_curve" => "FURNACE-EFFPLR-COND-NECB2011",
  #        "notes" => "From NECB 2011."
  #    }
  # If furnace_eff is nil then it does nothing.  If both "efficiency" and "part_load_curve" are nil then it does
  # nothing.  If a furnace_eff is a string it looks for furnace_eff as a "name" in the furnace_set.json file to find
  # the performance details.  If an efficiency is set but is not between 0.01 and 1.0 it returns an error.  Otherwise,
  # it looks for air loop supply components that match the "OS_CoilHeatingGas" type.  If it finds one it then calls the
  # reset_furnace_efficiency method which resets the the furnace efficiency and looks for the part load efficiency curve
  # in the curves.json file.  If it finds a curve it sets the part load curve to that, otherwise it returns an error. It
  # also renames the furnace to include the "furnace_eff"["name"].
  def modify_furnace_efficiency(model:, furnace_eff: nil)
    return if furnace_eff.nil?

    # If furnace_eff is a string rather than a hash then assume it is the name of a furnace efficiency package and look
    # for a package with that name in furnace_set.json.
    if furnace_eff.is_a?(String)
      eff_packages = @standards_data['tables']['furnace_eff_ecm']['table']
      eff_package = eff_packages.select { |eff_pack_info| eff_pack_info['name'] == furnace_eff }

      raise "Cannot not find #{furnace_eff} in the ECMS furnace_set.json file.  Please check that the name is correctly spelled in the ECMS class furnace_set.json and in the code calling (directly or through another method) the ECMS class modify_furnace_efficiency method." if eff_package.empty?
      raise "More than one furnace efficiency package with the name #{furnace_eff} was found.  Please check the ECMS class furnace_set.json file and make sure that each furnace efficiency package has a unique name." if eff_package.size > 1

      ecm_name = furnace_eff
      furnace_eff = {
        'name' => ecm_name,
        'efficiency' => eff_package[0]['efficiency'],
        'part_load_curve' => eff_package[0]['part_load_curve']
      }
    end
    # If nothing is passed in the furnace_eff hash then assume this was not supposed to be used and return without doing
    # anything.
    return if furnace_eff['name'].nil? && furnace_eff['efficiency'].nil? && furnace_eff['part_load_curve'].nil?
    # If no efficiency or partload curve are found (either passed directly or via the furnace_set.json file) then assume
    # that the current furance performance settings should not be changed.  Return without changing anything.
    return if furnace_eff['efficiency'].nil? && furnace_eff['part_load_curve'].nil?
    raise 'You attempted to set the efficiency of furnaces in this model to nil.  Please check the ECMS class furnace_set.json file and make sure the efficiency is set' if furnace_eff['efficiency'].nil?
    raise "You attempted to set the efficiency of furnaces in this model to: #{furnace_eff['efficiency']}. Please check the ECMS class furnace_set.json file and make sure the efficiency you set is between 0.01 and 1.0." if furnace_eff['efficiency'] < 0.01 || furnace_eff['efficiency'] > 1.0
    raise 'You attempted to set the part load curve of furnaces in this model to nil.  Please check the ECMS class furnace_set.json file and ensure that both the efficiency and part load curve are set.' if furnace_eff['part_load_curve'].nil?

    model.getCoilHeatingGass.sort.each do |mod_furnace|
      reset_furnace_efficiency(model: model, component: mod_furnace.to_CoilHeatingGas.get, eff: furnace_eff)
    end
  end

  # This method takes an OS model, a "OS_CoilHeatingGas" type compenent, and an efficiency hash which looks like:
  #    "eff": {
  #        "name": "NECB 85% Efficient Condensing Furnace",
  #        "efficiency" => 0.85,
  #        "part_load_curve" => "FURNACE-EFFPLR-COND-NECB2011",
  #        "notes" => "From NECB 2011."
  #    }
  # This method sets the efficiency of the furnace to whatever is entered in eff["efficiency"].  It then looks for the
  # "part_load_curve" value in the curves.json file.  If it does not find one it returns an error.  If it finds one it
  # reset the part load curve to whatever was found.  It then renames the furnace according to the following pattern:
  # "eff["name"] + <furnace number (whatever was there before)>".
  def reset_furnace_efficiency(model:, component:, eff:)
    component.setGasBurnerEfficiency(eff['efficiency'])
    part_load_curve_name = eff['part_load_curve'].to_s
    existing_curve = @standards_data['curves'].select { |curve| curve['name'] == part_load_curve_name }
    raise "No furnace part load curve with the name #{part_load_curve_name} could be found in the ECMS class curves.json file.  Please check both the ECMS class curves.json and the measure furnace_set.json files to ensure the curve is entered and referenced correctly." if existing_curve.empty?

    part_load_curve = model_add_curve(model, part_load_curve_name)
    raise "There was a problem setting the furnace part load curve named #{part_load_curve_name} for #{component.name}.  Please ensure that the curve is entered and referenced correctly in the ECMS class curves.json or measure furnace_set.json files." unless part_load_curve

    component.setPartLoadFractionCorrelationCurve(part_load_curve)
    if eff['name'].nil?
      ecm_package_name = 'Revised Performance Furnace'
    else
      ecm_package_name = eff['name']
    end
    furnace_num = component.name.to_s.gsub(/[^0-9]/, '')
    new_furnace_name = ecm_package_name + " #{furnace_num}"
    component.setName(new_furnace_name)
  end

  # ============================================================================================================================
  # Apply shw efficiency
  # This model takes an OS model and a shw efficiency string or hash sent to it with the following form:
  #    "shw_eff": {
  #        "name" => "Natural Gas Power Vent with Electric Ignition",
  #        "efficiency" => 0.94,
  #        "part_load_curve" => "SWH-EFFFPLR-NECB2011"
  #        "notes" => "From NECB 2011."
  #    }
  # If shw_eff is nil then it does nothing.  If both "efficiency" and "part_load_curve" are nil then it does nothing.
  # If shw_eff is a string then it looks for shw_eff as a "name" in the shw_set.json file for the details on the tank.
  # If an efficiency is set but is not between 0.01 and 1.0 it returns an error.  Otherwise, it looks for mixed water
  # heaters.  If it finds any it then calls the reset_shw_efficiency method which resets the the shw efficiency and the
  # part load curve. It also renames the shw tank with the following pattern:
  # {valume}Gal {eff_name} Water Heater - {Capacity}kBtu/hr {efficiency} Therm Eff
  def modify_shw_efficiency(model:, shw_eff: nil)
    return if shw_eff.nil?

    # If shw_eff is a string rather than a hash then assume it is the name of a shw efficiency package and look
    # for a package with that name in shw_set.json.
    if shw_eff.is_a?(String)
      eff_packages = @standards_data['tables']['shw_eff_ecm']['table']
      eff_package = eff_packages.select { |eff_pack_info| eff_pack_info['name'] == shw_eff }

      raise "Cannot not find #{shw_eff} in the ECMS shw_set.json file.  Please check that the name is correctly spelled in the ECMS class shw_set.json and in the code calling (directly or through another method) the ECMS class modify_shw_efficiency method." if eff_package.empty?
      raise "More than one shw tank efficiency package with the name #{shw_eff} was found.  Please check the ECMS class shw_set.json file and make sure that each shw tank efficiency package has a unique name." if eff_package.size > 1

      ecm_name = shw_eff
      shw_eff = {
        'name' => ecm_name,
        'efficiency' => eff_package[0]['efficiency'],
        'part_load_curve' => eff_package[0]['part_load_curve']
      }
    end
    # If nothing is passed in the shw_eff hash then assume this was not supposed to be used and return without doing
    # anything.
    return if shw_eff['name'].nil? && shw_eff['efficiency'].nil? && shw_eff['part_load_curve'].nil?
    # If no efficiency or partload curve are found (either passed directly or via the shw_set.json file) then assume
    # that the current shw performance settings should not be changed.  Return without changing anything.
    return if shw_eff['efficiency'].nil? && shw_eff['part_load_curve'].nil?
    raise 'You attempted to set the efficiency of shw tanks in this model to nil.  Please check the ECMS class shw_set.json file and make sure the efficiency is set' if shw_eff['efficiency'].nil?
    raise "You attempted to set the efficiency of shw tanks in this model to: #{shw_eff['efficiency']}. Please check the ECMS class shw_set.json and make sure the efficiency you set is between 0.01 and 1.0." if shw_eff['efficiency'] < 0.01 || shw_eff['efficiency'] > 1.0
    raise 'You attempted to set the part load curve of shw tanks in this model to nil.  Please check the ECMS class shw_set.json file and ensure that both the efficiency and part load curve are set.' if shw_eff['part_load_curve'].nil?

    model.getWaterHeaterMixeds.sort.each do |shw_mod|
      reset_shw_efficiency(model: model, component: shw_mod, eff: shw_eff)
    end
  end

  # This method takes an OS model, a "OS_WaterHeaterMixed" type compenent, and an efficiency hash which looks like:
  #    "eff": {
  #        "name": "Natural Gas Power Vent with Electric Ignition",
  #        "efficiency" => 0.94,
  #        "part_load_curve" => "SWH-EFFFPLR-NECB2011",
  #        "notes" => "From NECB 2011."
  #    }
  # This method sets the efficiency of the shw heater to whatever is entered in eff["efficiency"].  It then looks for the
  # "part_load_curve" value in the curves.json file.  If it does not find one it returns an error.  If it finds one it
  # resets the part load curve to whatever was found.  It then renames the shw tank according to the following pattern:
  # {valume}Gal {eff_name} Water Heater - {Capacity}kBtu/hr {efficiency} Therm Eff
  def reset_shw_efficiency(model:, component:, eff:)
    return if component.heaterFuelType.to_s.upcase == 'ELECTRICITY'

    eff_result = component.setHeaterThermalEfficiency(eff['efficiency'].to_f)
    raise "There was a problem setting the efficiency of the SHW #{component.name}.  Please check the ECMS class shw_set.json file or the model." unless eff_result

    part_load_curve_name = eff['part_load_curve'].to_s
    existing_curve = @standards_data['curves'].select { |curve| curve['name'] == part_load_curve_name }
    raise "No shw tank part load curve with the name #{part_load_curve_name} could be found in the ECMS class curves.json file.  Please check both the ECMS class curves.json and the measure shw_set.json files to ensure the curve is entered and referenced correctly." if existing_curve.empty?

    part_load_curve = model_add_curve(model, part_load_curve_name)
    raise "There was a problem setting the shw tank part load curve named #{part_load_curve_name} for #{component.name}.  Please ensure that the curve is entered and referenced correctly in the ECMS class curves.json and shw_set.json files." unless part_load_curve

    component.setPartLoadFactorCurve(part_load_curve)
    # Get the volume and capacity of the SHW tank.
    if component.isTankVolumeAutosized
      shw_vol_gal = 'auto_size'
    else
      shw_vol_m3 = component.tankVolume.to_f
      shw_vol_gal = OpenStudio.convert(shw_vol_m3, 'm^3', 'gal').get.to_f.round(0)
    end
    if component.isHeaterMaximumCapacityAutosized
      shw_capacity_kBtu_hr = 'auto_cap'
    else
      shw_capacity_W = component.heaterMaximumCapacity.to_f
      shw_capacity_kBtu_hr = OpenStudio.convert(shw_capacity_W, 'W', 'kBtu/h').get.to_f.round(0)
    end
    # Set a default revised shw tank name if no name is present in the eff hash.
    if eff['name'].nil?
      shw_ecm_package_name = 'Revised'
    else
      shw_ecm_package_name = eff['name']
    end
    shw_name = "#{shw_vol_gal} Gal #{shw_ecm_package_name} Water Heater - #{shw_capacity_kBtu_hr}kBtu/hr #{eff['efficiency']} Therm Eff"
    component.setName(shw_name)
  end

  # ============================================================================================================================
  # Method to update the cop and/or the performance curves of unitary dx coils. The method input 'unitary_cop' can either be a
  # string or a hash. When it's a string it's used to find a hash in the json table 'unitary_cop_ecm'. When it's a hash it holds
  # the parameters needed to update the cop and/or the performance curves of the unitary coil.
  def modify_unitary_cop(model:, unitary_cop:, sql_db_vars_map:)
    return if unitary_cop.nil? || (unitary_cop.to_s == 'NECB_Default')

    coils = model.getCoilCoolingDXSingleSpeeds + model.getCoilCoolingDXMultiSpeeds
    unitary_cop_copy = unitary_cop.dup
    coils.sort.each do |coil|
      coil_type = 'SingleSpeed'
      coil_type = 'MultiSpeed' if coil.class.name.to_s.include? 'CoilCoolingDXMultiSpeed'
      # if the parameter 'unitary_cop' is a string then get the information on the new parameters for the coils from
      # the json table 'unitary_cop_ecm'
      if unitary_cop_copy.is_a?(String)
        search_criteria = {}
        search_criteria['name'] = unitary_cop_copy
        coil_name = coil.name.to_s
        if sql_db_vars_map.has_key? coil_name then coil.setName(sql_db_vars_map[coil_name])  end
        if coil_type == 'SingleSpeed'
          capacity_w = coil_cooling_dx_single_speed_find_capacity(coil)
        elsif coil_type == 'MultiSpeed'
          capacity_w = coil_cooling_dx_multi_speed_find_capacity(coil)
        end
        coil.setName(coil_name)
        cop_package = model_find_object(@standards_data['tables']['unitary_cop_ecm'], search_criteria, capacity_w)
        raise "Cannot not find #{unitary_cop_ecm} in the ECMS unitary_acs.json file.  Please check that the name is correctly spelled in the ECMS class unitary_acs.json file and in the code calling (directly or through another method) the ECMS class modify_unitary_eff method." if cop_package.empty?

        ecm_name = unitary_cop_copy
        unitary_cop = {
          'name' => ecm_name,
          'minimum_energy_efficiency_ratio' => cop_package['minimum_energy_efficiency_ratio'],
          'minimum_seasonal_energy_efficiency_ratio' => cop_package['minimum_seasonal_energy_efficiency_ratio'],
          'cool_cap_ft' => cop_package['cool_cap_ft'],
          'cool_cap_fflow' => cop_package['cool_cap_fflow'],
          'cool_eir_ft' => cop_package['cool_eir_ft'],
          'cool_eir_fflow' => cop_package['cool_eir_fflow'],
          'cool_plf_fplr' => cop_package['cool_eir_fplr']
        }
      end
      next if unitary_cop['minimum_energy_efficiency_ratio'].nil? && unitary_cop['minimum_seasonal_energy_efficiency_ratio'].nil? && unitary_cop['cool_cap_ft'].nil? &&
              unitary_cop['cool_cap_fflow'].nil? && unitary_cop['cool_eir_ft'].nil? && unitary_cop['cool_eir_fflow'].nil? && unitary_cop['cool_plf_fplr'].nil?

      # If the dx coil is on an air loop then update its cop and the performance curves when these are specified in the ecm data
      if (coil_type == 'SingleSpeed' && coil.airLoopHVAC.is_initialized && (!coil.name.to_s.include? "_ASHP")) ||
         (coil_type == 'MultiSpeed' && coil.containingHVACComponent.get.airLoopHVAC.is_initialized)
        cop = nil
        if unitary_cop['minimum_energy_efficiency_ratio']
          cop = eer_to_cop(unitary_cop['minimum_energy_efficiency_ratio'].to_f)
        elsif unitary_cop['minimum_seasonal_energy_efficiency_ratio']
          cop = seer_to_cop_cooling_with_fan(unitary_cop['minimum_seasonal_energy_efficiency_ratio'].to_f)
        end
        cool_cap_ft = nil
        cool_cap_ft = @standards_data['curves'].select { |curve| curve['name'] == unitary_cop['cool_cap_ft'] } if unitary_cop['cool_cap_ft']
        cool_cap_fflow = nil
        cool_cap_fflow = @standards_data['curves'].select { |curve| curve['name'] == unitary_cop['cool_cap_fflow'] } if unitary_cop['cool_cap_fflow']
        cool_eir_ft = nil
        cool_eir_ft = @standards_data['curves'].select { |curve| curve['name'] == unitary_cop['cool_eir_ft'] } if unitary_cop['cool_eir_ft']
        cool_eir_fflow = nil
        cool_eir_fflow = @standards_data['curves'].select { |curve| curve['name'] == unitary_cop['cool_eir_fflow'] } if unitary_cop['cool_eir_fflow']
        cool_plf_fplr = nil
        cool_plf_fplr = @standards_data['curves'].select { |curve| curve['name'] == unitary_cop['cool_plf_fplr'] } if unitary_cop['cool_plf_fplr']
        if coil_type == 'SingleSpeed'
          coil.setRatedCOP(cop) if cop
          coil.setTotalCoolingCapacityFunctionOfTemperatureCurve(cool_cap_ft) if cool_cap_ft
          coil.setTotalCoolingCapacityFunctionOfFlowFractionCurve(cool_cap_fflow) if cool_cap_fflow
          coil.setEnergyInputRatioFunctionOfTemperatureCurve(cool_eir_ft) if cool_eir_ft
          coil.setEnergyInputRatioFunctionOfFlowFractionCurve(cool_eir_fflow) if cool_eir_fflow
          coil.setPartLoadFractionCorrelationCurve(cool_plf_fplr) if cool_plf_fplr
        elsif coil_type == 'MultiSpeed'
          coil.stages.sort.each do |stage|
            stage.setGrossRatedCoolingCOP(cop) if cop
            stage.setTotalCoolingCapacityFunctionofTemperatureCurve(cool_cap_ft) if cool_cap_ft
            stage.setTotalCoolingCapacityFunctionofFlowFractionCurve(cool_cap_fflow) if cool_cap_fflow
            stage.setEnergyInputRatioFunctionofTemperatureCurve(cool_eir_ft) if cool_eir_ft
            stage.setEnergyInputRatioFunctionofFlowFractionCurve(cool_eir_fflow) if cool_eir_fflow
            stage.setPartLoadFractionCorrelationCurve(cool_plf_fplr) if cool_plf_fplr
          end
        end
        coil.setName('CoilCoolingDXSingleSpeed_dx-adv') if cop && coil_type == 'SingleSpeed'
        coil.setName('CoilCoolingDXMultiSpeed_dx-adv') if cop && coil_type == 'MultiSpeed'
      end
    end
  end

  # ============================================================================================================================
  # Despite the name, this method does not actually remove any air loops.  All air loops, hot water loops, cooling and
  # any existing baseboard heaters should already be gone.  The name is an artifact of the way ECM methods are named and
  # used.  With everything gone, this method adds a hot water loop (if required) and baseboard heating back in to all
  # zones requiring heating.  Originally, code was included in the 'apply_systems' method which would prevent the air
  # loops and other stuff from being created if someone did not want them.  But others felt that that was not a clear
  # way of doing things and did not feel the performance penalty of creating objects, then removing them, then creating
  # them again was significant.
  def add_ecm_remove_airloops_add_zone_baseboards(model:,
                                                  system_zones_map:,
                                                  system_doas_flags: nil,
                                                  zone_clg_eqpt_type: nil,
                                                  standard:,
                                                  primary_heating_fuel:)
    # Set the primary fuel set to default to to specific fuel type.
    standards_info = standard.standards_data

    if primary_heating_fuel == 'DefaultFuel'
      epw = BTAP::Environment::WeatherFile.new(model.weatherFile.get.path.get)
      primary_heating_fuel = standards_info['regional_fuel_use'].detect { |fuel_sources| fuel_sources['state_province_regions'].include?(epw.state_province_region) }['fueltype_set']
    end
    # Get fuelset.
    system_fuel_defaults = standards_info['fuel_type_sets'].detect { |fuel_type_set| fuel_type_set['name'] == primary_heating_fuel }
    raise("fuel_type_sets named #{primary_heating_fuel} not found in fuel_type_sets table.") if system_fuel_defaults.nil?

    # Assign fuel sources.
    boiler_fueltype = system_fuel_defaults['boiler_fueltype']
    baseboard_type = system_fuel_defaults['baseboard_type']
    mau_heating_coil_type = 'none'

    # Create the hot water loop if necessary.
    hw_loop = standard.create_hw_loop_if_required(
      baseboard_type,
      boiler_fueltype,
      mau_heating_coil_type,
      model
    )

    # Add baseboard heaters to each heated zone.
    system_zones_map.sort.each do |sname, zones|
      zones.each do |zone|
        standard.add_zone_baseboards(baseboard_type: baseboard_type,
                                     hw_loop: hw_loop,
                                     model: model,
                                     zone: zone)
      end
    end
  end

  # ============================================================================================================================
  # Apply advanced chiller measure
  def modify_chiller_efficiency(model:, chiller_type:)
    return if chiller_type.nil? || chiller_type == false || chiller_type == 'none' || chiller_type == 'NECB_Default'

    model.getChillerElectricEIRs.sort.each do |mod_chiller|
      ref_capacity_w = mod_chiller.referenceCapacity
      ref_capacity_w = ref_capacity_w.to_f

      ##### Look for a chiller set in chiller_set.json (with a capacity close to that of the existing chiller)
      chiller_set, chiller_min_cap, chiller_max_cap = find_chiller_set(chiller_type: chiller_type, ref_capacity_w: ref_capacity_w)

      ##### No need to replace any chillers with capacity = 0.001 W as per Kamel Haddad's comment
      if ref_capacity_w > 0.0011
        reset_chiller_efficiency(model: model, component: mod_chiller.to_ChillerElectricEIR.get, cop: chiller_set)
      end
    end

    ##### Change fan power of single-speed Cooling towers from 'Hard Sized' to Autosized (Otherwise, E+ gives the fatal error 'Autosizing of cooling tower UA failed for tower')
    model.getCoolingTowerSingleSpeeds.sort.each(&:autosizeFanPoweratDesignAirFlowRate)
  end

  def find_chiller_set(chiller_type:, ref_capacity_w:)
    if chiller_type.is_a?(String)
      ##### Find the chiller that has the required capacity
      search_criteria = {}
      search_criteria['name'] = chiller_type
      capacity_w = ref_capacity_w
      chiller_packages = model_find_object(@standards_data['tables']['chiller_eff_ecm'], search_criteria, capacity_w)
      chiller_name = chiller_packages['notes']
      ecm_name = chiller_name
      chiller_set = {
        'notes' => ecm_name,
        'capacity_w' => chiller_packages['capacity_w'],
        'cop_w_by_w' => chiller_packages['cop_w_by_w'],
        'ref_leaving_chilled_water_temp_c' => chiller_packages['ref_leaving_chilled_water_temp_c'],
        'ref_entering_condenser_fluid_temp_c' => chiller_packages['ref_entering_condenser_fluid_temp_c'],
        'ref_chilled_water_flow_rate_m3_s' => chiller_packages['ref_chilled_water_flow_rate_m3_s'],
        'ref_condenser_fluid_flow_rate_m3_s' => chiller_packages['ref_condenser_fluid_flow_rate_m3_s'],
        'capft_curve' => chiller_packages['capft_curve'],
        'eirft_curve' => chiller_packages['eirft_curve'],
        'eirfplr_curve' => chiller_packages['eirfplr_curve'],
        'min_part_load_ratio' => chiller_packages['min_part_load_ratio'],
        'max_part_load_ratio' => chiller_packages['max_part_load_ratio'],
        'opt_part_load_ratio' => chiller_packages['opt_part_load_ratio'],
        'min_unloading_ratio' => chiller_packages['min_unloading_ratio'],
        'condenser_type' => chiller_packages['condenser_type'],
        'fraction_of_compressor_electric_consumption_rejected_by_condenser' => chiller_packages['fraction_of_compressor_electric_consumption_rejected_by_condenser'],
        'leaving_chilled_water_lower_temperature_limit_c' => chiller_packages['leaving_chilled_water_lower_temperature_limit_c'],
        'chiller_flow_mode' => chiller_packages['chiller_flow_mode'],
        'design_heat_recovery_water_flow_rate_m3_s' => chiller_packages['design_heat_recovery_water_flow_rate_m3_s']
      }
      chiller_min_cap = chiller_packages['minimum_capacity']
      chiller_max_cap = chiller_packages['maximum_capacity']
    end
    return chiller_set, chiller_min_cap, chiller_max_cap
  end

  # ============================================================================================================================
  def reset_chiller_efficiency(model:, component:, cop:)
    # Note that all parameters (except for the capacity) of an existing chiller are replaced with the ones of the VSD chiller, as per Kamel Haddad's comment.
    component.setName('ChillerElectricEIR_VSDCentrifugalWaterChiller')
    component.setReferenceCOP(cop['cop_w_by_w'])
    component.setReferenceLeavingChilledWaterTemperature(cop['ref_leaving_chilled_water_temp_c'])
    component.setReferenceEnteringCondenserFluidTemperature(cop['ref_entering_condenser_fluid_temp_c'])
    component.isReferenceChilledWaterFlowRateAutosized
    component.isReferenceCondenserFluidFlowRateAutosized
    component.setMinimumPartLoadRatio(cop['min_part_load_ratio'])
    component.setMaximumPartLoadRatio(cop['max_part_load_ratio'])
    component.setOptimumPartLoadRatio(cop['opt_part_load_ratio'])
    component.setMinimumUnloadingRatio(cop['min_unloading_ratio'])
    component.setCondenserType(cop['condenser_type'])
    component.setFractionofCompressorElectricConsumptionRejectedbyCondenser(cop['fraction_of_compressor_electric_consumption_rejected_by_condenser'])
    component.setLeavingChilledWaterLowerTemperatureLimit(cop['leaving_chilled_water_lower_temperature_limit_c'])
    component.setChillerFlowMode(cop['chiller_flow_mode'])
    component.setDesignHeatRecoveryWaterFlowRate(cop['design_heat_recovery_water_flow_rate_m3_s'])

    # set other fields of this object to nothing #Note that this could not be done for the 'Condenser Heat Recovery Relative Capacity Fraction' field as there is no 'reset' for this field.
    component.resetCondenserFanPowerRatio
    component.resetSizingFactor
    component.resetBasinHeaterCapacity
    component.resetBasinHeaterSetpointTemperature
    component.resetBasinHeaterSchedule
    component.resetHeatRecoveryInletHighTemperatureLimitSchedule
    component.resetHeatRecoveryLeavingTemperatureSetpointNode

    ##### Replace cooling_capacity_function_of_temperature (CAPFT) curve
    capft_curve_name = cop['capft_curve'].to_s
    existing_curve = @standards_data['curves'].select { |curve| curve['name'] == capft_curve_name }
    raise "No chiller with the name #{capft_curve_name} could be found in the ECMS class curves.json file.  Please check both the ECMS class chiller_set.json and curves.json files to ensure the curve is entered and referenced correctly." if existing_curve.empty?

    capft_curve_data = (@standards_data['curves'].select { |curve| curve['name'] == capft_curve_name })[0]
    capft_curve = model_add_curve(model, capft_curve_name)
    component.setCoolingCapacityFunctionOfTemperature(capft_curve) if capft_curve
    raise "There was a problem setting the CoolingCapacityFunctionOfTemperature curve named #{capft_curve_name} for #{component.name}.  Please ensure that the curve is entered and referenced correctly in the ECMS class curves.json and chiller_set.json files." if !capft_curve

    ##### Replace electric_input_to_cooling_output_ratio_function_of_temperature (EIRFT) curve
    eirft_curve_name = cop['eirft_curve'].to_s
    existing_curve = @standards_data['curves'].select { |curve| curve['name'] == eirft_curve_name }
    raise "No chiller with the name #{eirft_curve_name} could be found in the ECMS class curves.json file.  Please check both the ECMS class chiller_set.json and curves.json files to ensure the curve is entered and referenced correctly." if existing_curve.empty?

    eirft_curve_data = (@standards_data['curves'].select { |curve| curve['name'] == eirft_curve_name })[0]
    eirft_curve = model_add_curve(model, eirft_curve_name)
    component.setElectricInputToCoolingOutputRatioFunctionOfTemperature(eirft_curve) if eirft_curve
    raise "There was a problem setting the ElectricInputToCoolingOutputRatioFunctionOfTemperature curve named #{eirft_curve_name} for #{component.name}.  Please ensure that the curve is entered and referenced correctly in the ECMS class curves.json and chiller_set.json files." if !eirft_curve

    ##### Replace electric_input_to_cooling_output_ratio_function_of_part_load_ratio (EIRFPLR) curve
    eirfplr_curve_name = cop['eirfplr_curve'].to_s
    existing_curve = @standards_data['curves'].select { |curve| curve['name'] == eirfplr_curve_name }
    raise "No chiller with the name #{eirfplr_curve_name} could be found in the ECMS class curves.json file.  Please check both the ECMS class chiller_set.json and curves.json files to ensure the curve is entered and referenced correctly." if existing_curve.empty?

    eirfplr_curve_data = (@standards_data['curves'].select { |curve| curve['name'] == eirfplr_curve_name })[0]
    eirfplr_curve = model_add_curve(model, eirfplr_curve_name)
    component.setElectricInputToCoolingOutputRatioFunctionOfPLR(eirfplr_curve) if eirfplr_curve
    raise "There was a problem setting the ElectricInputToCoolingOutputRatioFunctionOfPLR curve named #{eirfplr_curve_name} for #{component.name}.  Please ensure that the curve is entered and referenced correctly in the ECMS class curves.json and chiller_set.json files." if !eirfplr_curve
  end

  # ============================================================================================================================
  # Add air side economizer for each airloop
  def add_airloop_economizer(model:, airloop_economizer_type:)
    return if airloop_economizer_type.nil? || (airloop_economizer_type.to_s == 'NECB_Default')

    if airloop_economizer_type.downcase == "differentialenthalpy"
      economizer_type = 'DifferentialEnthalpy'
    elsif airloop_economizer_type.downcase == "differentialdrybulb"
      economizer_type = 'DifferentialDryBulb'
    else
      OpenStudio.logFree(OpenStudio::Warn, 'openstudio.standards.airLoopHVACOutdoorAirSystem', "The air loop economizer type #{airloop_economizer_type} is not recognized.  Please make sure that the economizer being applied by the ECM is either a DifferentialEnthalpy or DifferentialDryBulb type.  No economizer will be applied.")
      return
    end

    model.getAirLoopHVACs.sort.each do |air_loop|
      oa_sys = air_loop.airLoopHVACOutdoorAirSystem
      if oa_sys.is_initialized
        oa_sys = oa_sys.get
        oa_control = oa_sys.getControllerOutdoorAir
        oa_control.setEconomizerControlType(economizer_type)
      end
    end
  end
end<|MERGE_RESOLUTION|>--- conflicted
+++ resolved
@@ -413,47 +413,6 @@
     end
   end
 
-<<<<<<< HEAD
-  # =============================================================================================================================
-  # Add equipment for ECM 'hs08_ccashp_vrf':
-  #   -Constant-volume DOAS with air-source heat pump for heating and cooling and electric backup
-  #   -Zonal terminal VRF units connected to an outdoor VRF condenser unit
-  #   -Zonal electric backup
-  def add_ecm_hs08_ccashp_vrf(
-    model:,
-    system_zones_map:,
-    system_doas_flags:,
-    air_sys_eqpt_type: 'ccashp'
-  )
-    # Add outdoor VRF unit
-    outdoor_vrf_unit = add_outdoor_vrf_unit(model: model, ecm_name: 'hs08_ccashp_vrf')
-    # Update system doas flags
-    system_doas_flags.keys.each { |sname| system_doas_flags[sname] = true }
-    # use system zones map and generate new air system and zonal equipment
-    system_zones_map.sort.each do |sys_name, zones|
-      sys_info = air_sys_comps_assumptions(sys_name: sys_name,
-                                           zones: zones,
-                                           system_doas_flags: system_doas_flags)
-      airloop, return_fan = add_air_system(model: model,
-                                           zones: zones,
-                                           sys_abbr: sys_info['sys_abbr'],
-                                           sys_vent_type: sys_info['sys_vent_type'],
-                                           sys_heat_rec_type: sys_info['sys_heat_rec_type'],
-                                           sys_htg_eqpt_type: air_sys_eqpt_type,
-                                           sys_supp_htg_eqpt_type: 'coil_electric',
-                                           sys_clg_eqpt_type: air_sys_eqpt_type,
-                                           sys_supp_fan_type: sys_info['sys_supp_fan_type'],
-                                           sys_ret_fan_type: sys_info['sys_ret_fan_type'],
-                                           sys_setpoint_mgr_type: sys_info['sys_setpoint_mgr_type'])
-      # get and assign defrost curve
-      dx_htg_coil = nil
-      airloop.supplyComponents.sort.each do |comp|
-        if comp.to_CoilHeatingDXSingleSpeed.is_initialized
-          dx_htg_coil = comp.to_CoilHeatingDXSingleSpeed.get
-        elsif comp.to_CoilHeatingDXVariableSpeed.is_initialized
-          dx_htg_coil = comp.to_CoilHeatingDXVariableSpeed.get
-        end
-=======
   #=============================================================================================================================
   # Get building storey for a zone
   def get_zone_storey(zone)
@@ -499,50 +458,8 @@
         sys_name = "#{system_key}_#{storey_name.gsub(' ','_')}"
         updated_system_zones_map[sys_name] = [] if !updated_system_zones_map.has_key? sys_name
         updated_system_zones_map[sys_name] += zones
->>>>>>> 18368437
-      end
-      search_criteria = {}
-      if air_sys_eqpt_type == 'ccashp'
-        search_criteria['name'] = 'Mitsubishi_Hyper_Heating_VRF_Outdoor_Unit RTU'
-      elsif air_sys_eqpt_type == 'ashp'
-        search_criteria['name'] = 'NECB2015_ASHP'
-      end
-      props = model_find_object(standards_data['tables']['heat_pump_heating_ecm']['table'], search_criteria, 1.0)
-      heat_defrost_eir_ft = model_add_curve(model, props['heat_defrost_eir_ft'])
-      if heat_defrost_eir_ft
-        dx_htg_coil.setDefrostEnergyInputRatioFunctionofTemperatureCurve(heat_defrost_eir_ft)
-      else
-        OpenStudio.logFree(OpenStudio::Warn, 'openstudio.standards.CoilHeatingDX', "For #{dx_htg_coil.name}, cannot find heat_defrost_eir_ft curve, will not be set.")
-      end
-      # add zone equipment and diffuser
-      # add terminal VRF units
-      add_zone_eqpt(model: model,
-                    airloop: airloop,
-                    zones: zones,
-                    outdoor_unit: outdoor_vrf_unit,
-                    zone_diffuser_type: sys_info['zone_diffuser_type'],
-                    zone_htg_eqpt_type: 'vrf',
-                    zone_supp_htg_eqpt_type: 'none',
-                    zone_clg_eqpt_type: 'vrf',
-                    zone_fan_type: 'On_Off')
-      # add electric unit heaters fpr backup
-      add_zone_eqpt(model: model,
-                    airloop: airloop,
-                    zones: zones,
-                    outdoor_unit: nil,
-                    zone_diffuser_type: nil,
-                    zone_htg_eqpt_type: 'baseboard_electric',
-                    zone_supp_htg_eqpt_type: 'none',
-                    zone_clg_eqpt_type: 'none',
-                    zone_fan_type: 'none') # OS doesn't support onoff fans for unit heaters
-      # Now we can find and apply maximum horizontal and vertical distances between outdoor vrf unit and zones with vrf terminal units
-      max_hor_pipe_length, max_vert_pipe_length = get_max_vrf_pipe_lengths(model)
-      outdoor_vrf_unit.setEquivalentPipingLengthusedforPipingCorrectionFactorinCoolingMode(max_hor_pipe_length)
-      outdoor_vrf_unit.setEquivalentPipingLengthusedforPipingCorrectionFactorinHeatingMode(max_hor_pipe_length)
-      outdoor_vrf_unit.setVerticalHeightusedforPipingCorrectionFactor(max_vert_pipe_length)
-    end
-<<<<<<< HEAD
-=======
+      end
+    end
     return updated_system_zones_map
   end
 
@@ -636,7 +553,6 @@
       outdoor_vrf_unit.setEquivalentPipingLengthusedforPipingCorrectionFactorinHeatingMode(max_hor_pipe_length)
       outdoor_vrf_unit.setVerticalHeightusedforPipingCorrectionFactor(max_vert_pipe_length)
     end
->>>>>>> 18368437
   end
 
   # =============================================================================================================================
@@ -1075,12 +991,8 @@
   #   -Electric baseboards
   def add_ecm_hs09_ccashp_baseboard(model:,
                                     system_zones_map:,    # hash of ailoop names as keys and array of zones as values
-<<<<<<< HEAD
-                                    system_doas_flags:)   # hash of system names as keys and flag for DOAS as values
-=======
                                     system_doas_flags:,   # hash of system names as keys and flag for DOAS as values
                                     system_zones_map_option:)
->>>>>>> 18368437
 
     systems = []
     system_zones_map.sort.each do |sys_name, zones|
@@ -1212,12 +1124,6 @@
   #   -Packaged-Terminal air-source heat pumps with electric backup
   def add_ecm_hs11_ashp_pthp(model:,
                              system_zones_map:,
-<<<<<<< HEAD
-                             system_doas_flags:)
-
-    # Update system doas flags
-    system_doas_flags.keys.each { |sname| system_doas_flags[sname] = true }
-=======
                              system_doas_flags:,
                              system_zones_map_option:)
 
@@ -1232,7 +1138,6 @@
     # Update system doas flags
     system_doas_flags = {}
     system_zones_map.keys.each { |sname| system_doas_flags[sname] = true }
->>>>>>> 18368437
     # use system zones map and generate new air system and zonal equipment
     systems = []
     system_zones_map.sort.each do |sys_name, zones|
@@ -1359,12 +1264,8 @@
   #   -Electric baseboards
   def add_ecm_hs12_ashp_baseboard(model:,
                                   system_zones_map:,
-<<<<<<< HEAD
-                                  system_doas_flags:)
-=======
                                   system_doas_flags:,
                                   system_zones_map_option:)
->>>>>>> 18368437
 
     systems = []
     system_zones_map.sort.each do |sys_name, zones|
@@ -1494,20 +1395,13 @@
   #   -Zonal VRF terminal units for heating and cooling with electric baseboards
   def add_ecm_hs13_ashp_vrf(model:,
                             system_zones_map:,
-<<<<<<< HEAD
-                            system_doas_flags:)
-=======
                             system_doas_flags:,
                             system_zones_map_option:)
->>>>>>> 18368437
     # call method for ECM hs08 with ASHP in the air system
     add_ecm_hs08_ccashp_vrf(model: model,
                             system_zones_map: system_zones_map,
                             system_doas_flags: system_doas_flags,
-<<<<<<< HEAD
-=======
                             system_zones_map_option: system_zones_map_option,
->>>>>>> 18368437
                             air_sys_eqpt_type: 'ashp')
   end
 
@@ -2098,7 +1992,6 @@
       OpenStudio.logFree(OpenStudio::Warn, 'openstudio.standards.CoilCoolingDXSingleSpeed', "For #{coil_cooling_dx_single_speed.name}, cannot find efficiency info using #{search_criteria}, cannot apply efficiency standard.")
       successfully_set_all_properties = false
       return successfully_set_all_properties
-<<<<<<< HEAD
     end
 
     # Get the minimum efficiency standards
@@ -2169,86 +2062,11 @@
       OpenStudio.logFree(OpenStudio::Warn, 'openstudio.standards.CoilHeatingDXSingleSpeed', "For #{coil_heating_dx_single_speed.name}, cannot find efficiency info using #{search_criteria}, cannot apply efficiency standard.")
       successfully_set_all_properties = false
       return successfully_set_all_properties
-=======
->>>>>>> 18368437
     end
 
     # Get the minimum efficiency standards
     cop = nil
 
-<<<<<<< HEAD
-=======
-    # If specified as SEER
-    unless ac_props['minimum_seasonal_energy_efficiency_ratio'].nil?
-      min_seer = ac_props['minimum_seasonal_energy_efficiency_ratio']
-      cop = seer_to_cop_cooling_with_fan(min_seer)
-      new_comp_name = "#{coil_cooling_dx_single_speed.name} #{capacity_kbtu_per_hr.round}kBtu/hr #{min_seer}SEER"
-      OpenStudio.logFree(OpenStudio::Info, 'openstudio.standards.CoilCoolingDXSingleSpeed', "For #{template}: #{coil_cooling_dx_single_speed.name}: Capacity = #{capacity_kbtu_per_hr.round}kBtu/hr; SEER = #{min_seer}")
-    end
-
-    # If specified as EER
-    unless ac_props['minimum_energy_efficiency_ratio'].nil?
-      min_eer = ac_props['minimum_energy_efficiency_ratio']
-      cop = eer_to_cop(min_eer)
-      new_comp_name = "#{coil_cooling_dx_single_speed.name} #{capacity_kbtu_per_hr.round}kBtu/hr #{min_eer}EER"
-      OpenStudio.logFree(OpenStudio::Info, 'openstudio.standards.CoilCoolingDXSingleSpeed', "For #{template}: #{coil_cooling_dx_single_speed.name}: Capacity = #{capacity_kbtu_per_hr.round}kBtu/hr; EER = #{min_eer}")
-    end
-
-    # if specified as SEER (heat pump)
-    unless ac_props['minimum_seasonal_efficiency'].nil?
-      min_seer = ac_props['minimum_seasonal_efficiency']
-      cop = seer_to_cop_cooling_with_fan(min_seer)
-      new_comp_name = "#{coil_cooling_dx_single_speed.name} #{capacity_kbtu_per_hr.round}kBtu/hr #{min_seer}SEER"
-      OpenStudio.logFree(OpenStudio::Info, 'openstudio.standards.CoilCoolingDXSingleSpeed', "For #{template}: #{coil_cooling_dx_single_speed.name}: Capacity = #{capacity_kbtu_per_hr.round}kBtu/hr; SEER = #{min_seer}")
-    end
-
-    # If specified as EER (heat pump)
-    unless ac_props['minimum_full_load_efficiency'].nil?
-      min_eer = ac_props['minimum_full_load_efficiency']
-      cop = eer_to_cop(min_eer)
-      new_comp_name = "#{coil_cooling_dx_single_speed.name} #{capacity_kbtu_per_hr.round}kBtu/hr #{min_eer}EER"
-      OpenStudio.logFree(OpenStudio::Info, 'openstudio.standards.CoilCoolingDXSingleSpeed', "For #{template}: #{coil_cooling_dx_single_speed.name}: Capacity = #{capacity_kbtu_per_hr.round}kBtu/hr; EER = #{min_eer}")
-    end
-
-    # If specified as COP
-    unless ac_props['minimum_coefficient_of_performance_cooling'].nil?
-      cop = ac_props['minimum_coefficient_of_performance_cooling']
-      new_comp_name = "#{coil_cooling_dx_single_speed.name} #{capacity_kbtu_per_hr.round}kBtu/hr #{cop}COP"
-      OpenStudio.logFree(OpenStudio::Info, 'openstudio.standards.CoilCoolingDXSingleSpeed', "For #{template}: #{coil_cooling_dx_single_speed.name}: Capacity = #{capacity_kbtu_per_hr.round}kBtu/hr; COP = #{cop}")
-    end
-
-    # Rename
-    if rename
-      coil_cooling_dx_single_speed.setName(new_comp_name)
-    end
-
-    return cop
-  end
-
-  # =============================================================================================================================
-  # Find minimum efficiency for "CoilHeatingDXSingleSpeed" object
-  def coil_heating_dx_single_speed_standard_minimum_cop(coil_heating_dx_single_speed,
-                                                        search_criteria,
-                                                        rename = false)
-
-    capacity_w = coil_heating_dx_single_speed_find_capacity(coil_heating_dx_single_speed)
-    capacity_btu_per_hr = OpenStudio.convert(capacity_w, 'W', 'Btu/hr').get
-    capacity_kbtu_per_hr = OpenStudio.convert(capacity_w, 'W', 'kBtu/hr').get
-
-    # Look up the efficiency characteristics
-    props = model_find_object(standards_data['tables']['heat_pump_heating_ecm'], search_criteria, capacity_btu_per_hr)
-
-    # Check to make sure properties were found
-    if props.nil?
-      OpenStudio.logFree(OpenStudio::Warn, 'openstudio.standards.CoilHeatingDXSingleSpeed', "For #{coil_heating_dx_single_speed.name}, cannot find efficiency info using #{search_criteria}, cannot apply efficiency standard.")
-      successfully_set_all_properties = false
-      return successfully_set_all_properties
-    end
-
-    # Get the minimum efficiency standards
-    cop = nil
-
->>>>>>> 18368437
     # If specified as EER
     unless props['minimum_energy_efficiency_ratio'].nil?
       min_eer = props['minimum_energy_efficiency_ratio']
@@ -2696,21 +2514,12 @@
       boiler_size_W = model.getAutosizedValue(component, 'Design Size Nominal Capacity', 'W').to_f
     else
       boiler_size_W = component.nominalCapacity.to_f
-<<<<<<< HEAD
     end
     boiler_size_kbtu_per_hour = OpenStudio.convert(boiler_size_W, 'W', 'kBtu/h').get
     boiler_primacy = 'Primary '
     if boiler_size_W < 1.0
       boiler_primacy = 'Secondary '
     end
-=======
-    end
-    boiler_size_kbtu_per_hour = OpenStudio.convert(boiler_size_W, 'W', 'kBtu/h').get
-    boiler_primacy = 'Primary '
-    if boiler_size_W < 1.0
-      boiler_primacy = 'Secondary '
-    end
->>>>>>> 18368437
     if eff['name'].nil?
       eff_measure_name = 'Revised Performance Boiler'
     else
