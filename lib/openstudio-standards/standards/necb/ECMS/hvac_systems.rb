class ECMS

  # =============================================================================================================================
  # Remove existing zone equipment
  def remove_all_zone_eqpt(sys_objs)
    sys_objs.each do |isys|
      isys.thermalZones.each do |izone|
        if(izone.equipment.empty?) then next end
        izone.equipment.each {|icomp| icomp.remove}
      end
    end
  end

  # =============================================================================================================================
  # Remove hot-water plant loops
  def remove_hw_loops(model)
    model.getPlantLoops.each do |iloop|
      hw_loop = false
      iloop.supplyComponents.each do |icomp|
        if(icomp.to_BoilerHotWater.is_initialized)
          hw_loop = true
          break
        end
      end
      if hw_loop then iloop.remove end
    end
  end

  # =============================================================================================================================
  # Remove chilled-water plant loops
  def remove_chw_loops(model)
    model.getPlantLoops.each do |iloop|
      chw_loop = false
      iloop.supplyComponents.each do |icomp|
        if(icomp.to_ChillerElectricEIR.is_initialized)
          chw_loop = true
          break
        end
      end
      if chw_loop then iloop.remove end
    end
  end

  # =============================================================================================================================
  # Remove condenser-water plant loops
  def remove_cw_loops(model)
    model.getPlantLoops.each do |iloop|
      cw_loop = false
      iloop.supplyComponents.each do |icomp|
        if(icomp.to_CoolingTowerSingleSpeed.is_initialized)
          cw_loop = true
        end
      end
      if cw_loop then iloop.remove end
    end
  end

  # =============================================================================================================================
  # Remove air loops
  def remove_air_loops(model)
    # remove air loops
    model.getAirLoopHVACs.each do |iloop|
      iloop.remove
    end
  end

  # =============================================================================================================================
  # Return map of systems to zones and set flag for dedicated outdoor air unit for each system
  def get_map_systems_to_zones(systems)
    map_systems_to_zones = {}
    system_doas_flags = {}
    systems.each do |system|
      zones = system.thermalZones
      map_systems_to_zones[system.name.to_s] = zones
      if system.sizingSystem.typeofLoadtoSizeOn.to_s == "VentilationRequirement"
        system_doas_flags[system.name.to_s] = true
      else
        system_doas_flags[system.name.to_s] = false
      end
    end
    return map_systems_to_zones,system_doas_flags
  end

  # =============================================================================================================================
  # Return hash of zone and cooling equipment type in the zone
  def get_zone_clg_eqpt_type(model)
    zone_clg_eqpt_type = {}
    model.getThermalZones.each do |zone|
      zone.equipment.each do |eqpt|
        if eqpt.to_ZoneHVACPackagedTerminalAirConditioner.is_initialized
          zone_clg_eqpt_type[zone.name.to_s] = "ZoneHVACPackagedTerminalAirConditioner"
          break
        end
      end
    end
    return zone_clg_eqpt_type
  end

  # =============================================================================================================================
  # Return hash of flags for whether storey is conditioned and average ceiling z-coordinates of building storeys.
  def get_storey_avg_clg_zcoords(model)
    storey_avg_clg_zcoords = {}
    model.getBuildingStorys.each do |storey|
      storey_avg_clg_zcoords[storey] = []
      storey_cond = false
      total_area = 0.0
      sum = 0.0
      storey.spaces.each do |space|
        # Determine if any of the spaces/zones of the storey are conditioned? If yes then the floor is considered to be conditioned
        if space.thermalZone.is_initialized
          zone = space.thermalZone.get
          if zone.thermostat.is_initialized
            if zone.thermostat.get.to_ThermostatSetpointDualSetpoint.is_initialized
              if zone.thermostat.get.to_ThermostatSetpointDualSetpoint.get.heatingSetpointTemperatureSchedule.is_initialized ||
                  zone.thermostat.get.to_ThermostatSetpointDualSetpoint.get.coolingSetpointTemperatureSchedule.is_initialized
                storey_cond = true
              end
            end
          end
        end
        # Find average height of z-coordinates of ceiling/roof of floor
        space.surfaces.each do |surf|
          if (surf.surfaceType.to_s.upcase == "ROOFCEILING")
            sum += (surf.centroid.z.to_f + space.zOrigin.to_f) * surf.grossArea.to_f
            total_area += surf.grossArea.to_f
          end
        end
      end
      storey_avg_clg_zcoords[storey] << storey_cond
      storey_avg_clg_zcoords[storey] << (sum / total_area)
    end

    return storey_avg_clg_zcoords
  end

  # =============================================================================================================================
  # Return x,y,z coordinates of exterior wall with largest area on the lowest floor
  def get_lowest_floor_ext_wall_centroid_coords(storeys_clg_zcoords)
    ext_wall,ext_wall_x,ext_wall_y,ext_wall_z = nil,nil,nil,nil
    storeys_clg_zcoords.keys.each do |storey|
      max_area = 0.0
      sorted_spaces = storey.spaces.sort_by {|space| space.name.to_s}
      sorted_spaces.each do |space|
        ext_walls = space.surfaces.select {|surf| (surf.surfaceType.to_s.upcase == "WALL") && (surf.outsideBoundaryCondition.to_s.upcase == "OUTDOORS")}
        ext_walls = ext_walls.sort_by {|wall| wall.grossArea.to_f}
        if not ext_walls.empty?
          if ext_walls.last.grossArea.to_f > max_area
            max_area = ext_walls.last.grossArea.to_f
            ext_wall_x = ext_walls.last.centroid.x.to_f + space.xOrigin.to_f
            ext_wall_y = ext_walls.last.centroid.y.to_f + space.yOrigin.to_f
            ext_wall_z = ext_walls.last.centroid.z.to_f + space.zOrigin.to_f
            ext_wall = ext_walls.last
          end
        end
      end
      break unless not ext_wall
    end
    if not ext_wall
      OpenStudio.logFree(OpenStudio::Info, 'openstudiostandards.get_lowest_floor_ext_wall_centroid_coords','Did not find an exteior wall in the building!')
    end

    return ext_wall_x,ext_wall_y,ext_wall_z
  end

  # =============================================================================================================================
  # Return x,y,z coordinates of space centroid
  def get_space_centroid_coords(space)
    total_area = 0.0
    sum_x,sum_y,sum_z = 0.0,0.0,0.0
    space.surfaces.each do |surf|
      total_area += surf.grossArea.to_f
      sum_x += (surf.centroid.x.to_f + space.xOrigin.to_f) * surf.grossArea.to_f
      sum_y += (surf.centroid.y.to_f + space.yOrigin.to_f) * surf.grossArea.to_f
      sum_z += (surf.centroid.z.to_f + space.zOrigin.to_f) * surf.grossArea.to_f
    end
    space_centroid_x = sum_x / total_area
    space_centroid_y = sum_y / total_area
    space_centroid_z = sum_z / total_area

    return space_centroid_x,space_centroid_y,space_centroid_z
  end

  # =============================================================================================================================
  # Return x,y,z coordinates of the centroid of the roof of the storey
  def get_roof_centroid_coords(storey)
    sum_x,sum_y,sum_z,total_area = 0.0,0.0,0.0,0.0
    cent_x,cent_y,cent_z = nil,nil,nil
    storey.spaces.each do |space|
      roof_surfaces = space.surfaces.select {|surf| (surf.surfaceType.to_s.upcase == "ROOFCEILING") && (surf.outsideBoundaryCondition.to_s.upcase == "OUTDOORS")}
      roof_surfaces.each do |surf|
        sum_x += (surf.centroid.x.to_f + space.xOrigin.to_f) * surf.grossArea.to_f
        sum_y += (surf.centroid.y.to_f + space.yOrigin.to_f) * surf.grossArea.to_f
        sum_z += (surf.centroid.z.to_f + space.zOrigin.to_f) * surf.grossArea.to_f
        total_area += surf.grossArea.to_f
      end
    end
    if total_area > 0.0
      cent_x = sum_x / total_area
      cent_y = sum_y / total_area
      cent_z = sum_z / total_area
    else
      OpenStudio.logFree(OpenStudio::Info, 'openstudiostandards.get_roof_centroid_coords','Did not find a roof on the top floor!')
    end

    return cent_x,cent_y,cent_z
  end

  # =============================================================================================================================
  # Determine maximum equivalent and net vertical pipe runs for VRF model
  def get_max_vrf_pipe_lengths(model)
    # Get and sort floors average ceilings z-coordinates hash
    storeys_clg_zcoords = get_storey_avg_clg_zcoords(model)
    storeys_clg_zcoords = storeys_clg_zcoords.sort_by {|key,value| value[1]}.to_h  # sort storeys hash based on ceiling/roof z-coordinate
    if storeys_clg_zcoords.values.last[0]
      # If the top floor is conditioned, then assume the top floor is not an attic floor and place the VRF outdoor unit at the roof centroid
      location_cent_x,location_cent_y,location_cent_z = get_roof_centroid_coords(storeys_clg_zcoords.keys.last)
    else
      # If the top floor is not conditioned, then assume it's an attic floor. In this case place the VRF outdoor unit next to the centroid
      # of the exterior wall with the largest area on the lowest floor.
      location_cent_x,location_cent_y,location_cent_z = get_lowest_floor_ext_wall_centroid_coords(storeys_clg_zcoords)
    end
    # Initialize distances
    max_equiv_distance = 0.0
    max_vert_distance = 0.0
    min_vert_distance = 0.0
    storeys_clg_zcoords.keys.each do |storey|
      next unless storeys_clg_zcoords[storey][0]
      storey.spaces.each do |space|
        # Is there a VRF terminal unit in the space/zone?
        vrf_term_units = []
        if space.thermalZone.is_initialized
          vrf_term_units = space.thermalZone.get.equipment.select {|eqpt| eqpt.to_ZoneHVACTerminalUnitVariableRefrigerantFlow.is_initialized}
        end
        next unless not vrf_term_units.empty?
        space_centroid_x,space_centroid_y,space_centroid_z = get_space_centroid_coords(space)
        # Update max horizontal and vertical distances if needed
        equiv_distance = (location_cent_x.to_f - space_centroid_x.to_f).abs +
            (location_cent_y.to_f - space_centroid_y.to_f).abs +
            (location_cent_z.to_f - space_centroid_z.to_f).abs
        if equiv_distance > max_equiv_distance then max_equiv_distance = equiv_distance end
        pos_vert_distance = [space_centroid_z.to_f-location_cent_z.to_f,0.0].max
        if pos_vert_distance > max_vert_distance then max_vert_distance = pos_vert_distance end
        neg_vert_distance = [space_centroid_z.to_f-location_cent_z.to_f,0.0].min
        if neg_vert_distance < min_vert_distance then min_vert_distance = neg_vert_distance end
      end
    end
    max_net_vert_distance = max_vert_distance + min_vert_distance
    max_net_vert_distance = [max_net_vert_distance,0.000001].max

    return max_equiv_distance,max_net_vert_distance
  end

  # =============================================================================================================================
  # Add an outdoor VRF unit
  def add_outdoor_vrf_unit(model:,ecm_name: nil,condenser_type: "AirCooled")
    outdoor_vrf_unit = OpenStudio::Model::AirConditionerVariableRefrigerantFlow.new(model)
    outdoor_vrf_unit.setName("VRF Outdoor Unit")
    outdoor_vrf_unit.setHeatPumpWasteHeatRecovery(true)
    outdoor_vrf_unit.setRatedHeatingCOP(4.0)
    outdoor_vrf_unit.setRatedCoolingCOP(4.0)
    outdoor_vrf_unit.setMinimumOutdoorTemperatureinHeatingMode(-25.0)
    outdoor_vrf_unit.setHeatingPerformanceCurveOutdoorTemperatureType("WetBulbTemperature")
    outdoor_vrf_unit.setMasterThermostatPriorityControlType("ThermostatOffsetPriority")
    outdoor_vrf_unit.setDefrostControl('OnDemand')
    outdoor_vrf_unit.setDefrostStrategy('ReverseCycle')
    outdoor_vrf_unit.autosizeResistiveDefrostHeaterCapacity
    outdoor_vrf_unit.setPipingCorrectionFactorforHeightinHeatingModeCoefficient(-0.00019231)
    outdoor_vrf_unit.setPipingCorrectionFactorforHeightinCoolingModeCoefficient(-0.00019231)
    outdoor_vrf_unit.setMinimumOutdoorTemperatureinHeatRecoveryMode(-5.0)
    outdoor_vrf_unit.setMaximumOutdoorTemperatureinHeatRecoveryMode(26.2)
    outdoor_vrf_unit.setInitialHeatRecoveryCoolingCapacityFraction(0.5)
    outdoor_vrf_unit.setHeatRecoveryCoolingCapacityTimeConstant(0.15)
    outdoor_vrf_unit.setInitialHeatRecoveryCoolingEnergyFraction(1.0)
    outdoor_vrf_unit.setHeatRecoveryCoolingEnergyTimeConstant(0.0)
    outdoor_vrf_unit.setInitialHeatRecoveryHeatingCapacityFraction(1.0)
    outdoor_vrf_unit.setHeatRecoveryHeatingCapacityTimeConstant(0.15)
    outdoor_vrf_unit.setInitialHeatRecoveryHeatingEnergyFraction(1.0)
    outdoor_vrf_unit.setHeatRecoveryCoolingEnergyTimeConstant(0.0)
    outdoor_vrf_unit.setMinimumHeatPumpPartLoadRatio(0.5)
    outdoor_vrf_unit.setCondenserType(condenser_type)
    outdoor_vrf_unit.setCrankcaseHeaterPowerperCompressor(0.001)
    heat_defrost_eir_ft = nil
    if ecm_name
      search_criteria = coil_dx_find_search_criteria(outdoor_vrf_unit)
      props =  model_find_object(standards_data['tables']["heat_pumps_heating_ecm_#{ecm_name.downcase}"]['table'], search_criteria, 1.0, Date.today)
      heat_defrost_eir_ft = model_add_curve(model, props['heat_defrost_eir_ft'])
    end
    if heat_defrost_eir_ft
      outdoor_vrf_unit.setDefrostEnergyInputRatioModifierFunctionofTemperatureCurve(heat_defrost_eir_ft)
    else
      OpenStudio.logFree(OpenStudio::Warn, 'openstudio.standards.AirConditionerVariableRefrigerantFlow', "For #{outdoor_vrf_unit.name}, cannot find heat_defrost_eir_ft curve, will not be set.")
    end

    return outdoor_vrf_unit
  end

  # =============================================================================================================================
  # Add indoor VRF units and update horizontal and vertical pipe runs for outdoor VRF unit
  def add_indoor_vrf_units(model:,system_zones_map:,outdoor_vrf_unit:)
    always_on = model.alwaysOnDiscreteSchedule
    always_off = model.alwaysOffDiscreteSchedule
    system_zones_map.sort.each do |sname,zones|
      zones.sort.each do |izone|
        zone_vrf_fan = OpenStudio::Model::FanOnOff.new(model, always_on)
        zone_vrf_fan.setName("#{izone.name} VRF Fan")
        zone_vrf_clg_coil = OpenStudio::Model::CoilCoolingDXVariableRefrigerantFlow.new(model)
        zone_vrf_clg_coil.setName("#{izone.name} VRF Clg Coil")
        zone_vrf_htg_coil = OpenStudio::Model::CoilHeatingDXVariableRefrigerantFlow.new(model)
        zone_vrf_htg_coil.setName("#{izone.name} VRF Htg Coil")
        zone_vrf_unit = OpenStudio::Model::ZoneHVACTerminalUnitVariableRefrigerantFlow.new(model,zone_vrf_clg_coil,zone_vrf_htg_coil,zone_vrf_fan)
        zone_vrf_unit.setName("#{izone.name} VRF Indoor Unit")
        zone_vrf_unit.setOutdoorAirFlowRateDuringCoolingOperation(0.000001)
        zone_vrf_unit.setOutdoorAirFlowRateDuringHeatingOperation(0.000001)
        zone_vrf_unit.setOutdoorAirFlowRateWhenNoCoolingorHeatingisNeeded(0.000001)
        zone_vrf_unit.setZoneTerminalUnitOffParasiticElectricEnergyUse(0.000001)
        zone_vrf_unit.setZoneTerminalUnitOnParasiticElectricEnergyUse(0.000001)
        zone_vrf_unit.setSupplyAirFanOperatingModeSchedule(always_off)
        zone_vrf_unit.setRatedTotalHeatingCapacitySizingRatio(1.3)
        zone_vrf_unit.addToThermalZone(izone)
        outdoor_vrf_unit.addTerminal(zone_vrf_unit)
        # VRF terminal unit does not have a backup coil, use a unit heater as backup coil
        zone_unitheater_fan = OpenStudio::Model::FanConstantVolume.new(model, always_on) # OS does not support an OnOff fan for unit heaters
        zone_unitheater_fan.setName("#{izone.name} Unit Heater Fan")
        zone_unitheater_htg_coil = OpenStudio::Model::CoilHeatingElectric.new(model, always_on)
        zone_unitheater_htg_coil.setName("#{izone.name} Unit Heater Htg Coil")
        zone_unit_heater = OpenStudio::Model::ZoneHVACUnitHeater.new(model,always_on,zone_unitheater_fan,zone_unitheater_htg_coil)
        zone_unit_heater.setName("#{izone.name} Unit Heater")
        zone_unit_heater.setFanControlType("OnOff")
        zone_unit_heater.addToThermalZone(izone)
      end
    end
    # Now we can find and apply maximum horizontal and vertical distances between outdoor vrf unit and zones with vrf terminal units
    max_hor_pipe_length,max_vert_pipe_length = get_max_vrf_pipe_lengths(model)
    #raise("test1:#{max_hor_pipe_length},#{max_vert_pipe_length}")
    outdoor_vrf_unit.setEquivalentPipingLengthusedforPipingCorrectionFactorinCoolingMode(max_hor_pipe_length)
    outdoor_vrf_unit.setEquivalentPipingLengthusedforPipingCorrectionFactorinHeatingMode(max_hor_pipe_length)
    outdoor_vrf_unit.setVerticalHeightusedforPipingCorrectionFactor(max_vert_pipe_length)
  end

  # =============================================================================================================================
  # Add a dedicated outside air loop with cold-climate heat pump with electric backup
  # Add cold-climate zonal terminal VRF units
  def add_ecm_hs08_vrfzonal(model:,system_zones_map:,system_doas_flags:,zone_clg_eqpt_type:, standard:)
    # Update system doas flags
    system_doas_flags.keys.each {|sname| system_doas_flags[sname] = true}
    # Add doas with cold-climate air-source heat pump and electric backup
    add_ecm_hs09_ccashpsys(model: model,system_zones_map: system_zones_map,system_doas_flags: system_doas_flags,standard: standard,baseboard_flag: false)
    # Add outdoor VRF unit
    outdoor_vrf_unit = add_outdoor_vrf_unit(model: model,ecm_name: "hs08_vrfzonal")
    # Add indoor VRF terminal units
    add_indoor_vrf_units(model: model,system_zones_map: system_zones_map,outdoor_vrf_unit: outdoor_vrf_unit)
  end

  # =============================================================================================================================
  # Apply efficiencies and performance curves for ECM 'hs08_vrfzonal'
  def apply_efficiency_ecm_hs08_vrfzonal(model:,ecm_name:)
    # Use same performance data as ECM "hs09_ccashpsys" for air system
    apply_efficiency_ecm_hs09_ccashpsys(model: model,ecm_name: "hs09_ccashpsys")
    # Apply efficiency and curves for VRF units
    model.getAirConditionerVariableRefrigerantFlows.sort.each do |vrf_unit|
      airconditioner_variablerefrigerantflow_cooling_apply_efficiency_and_curves(vrf_unit,ecm_name)
      airconditioner_variablerefrigerantflow_heating_apply_efficiency_and_curves(vrf_unit,ecm_name)
    end
    # Set fan size of VRF terminal units
    fan_power_per_flow_rate = 150.0  # based on Mitsubishi data: 100 low and 200 high (W-s/m3)
    model.getZoneHVACTerminalUnitVariableRefrigerantFlows.each do |iunit|
      fan = iunit.supplyAirFan.to_FanOnOff.get
      fan_pr_rise = fan_power_per_flow_rate*(fan.fanEfficiency*fan.motorEfficiency)
      fan.setPressureRise(fan_pr_rise)
    end
    # Set fan size of unit heaters
    model.getZoneHVACUnitHeaters.each do |iunit|
      fan = iunit.supplyAirFan.to_FanConstantVolume.get
      fan_pr_rise = fan_power_per_flow_rate*(fan.fanEfficiency*fan.motorEfficiency)
      fan.setPressureRise(fan_pr_rise)
    end
  end

  # =============================================================================================================================
  # Add air loops with cold-climate heat pump with electric backup coil.
  # Add zone electric baseboards
  def add_ecm_hs09_ccashpsys(model:,system_zones_map:,system_doas_flags:,zone_clg_eqpt_type: nil,standard:,baseboard_flag: true)
    always_on = model.alwaysOnDiscreteSchedule
    always_off = model.alwaysOffDiscreteSchedule
    systems = []
    system_zones_map.sort.each do |sys_name,zones|
      system_data = {}
      system_data[:PreheatDesignTemperature] = 7.0
      system_data[:PreheatDesignHumidityRatio] = 0.008
      system_data[:PrecoolDesignTemperature] = 13.0
      system_data[:PrecoolDesignHumidityRatio] = 0.008
      system_data[:SizingOption] = 'NonCoincident'
      system_data[:CoolingDesignAirFlowMethod] = 'DesignDay'
      system_data[:CoolingDesignAirFlowRate] = 0.0
      system_data[:HeatingDesignAirFlowMethod] = 'DesignDay'
      system_data[:HeatingDesignAirFlowRate] = 0.0
      system_data[:SystemOutdoorAirMethod] = 'ZoneSum'
      system_data[:CentralCoolingDesignSupplyAirHumidityRatio] = 0.0085
      system_data[:CentralHeatingDesignSupplyAirHumidityRatio] = 0.0080
      system_data[:MinimumSystemAirFlowRatio] = 1.0
      system_data[:system_supply_air_temperature] = 20.0
      system_data[:ZoneCoolingDesignSupplyAirTemperature] = 13.0
      system_data[:ZoneHeatingDesignSupplyAirTemperature] = 43.0
      system_data[:ZoneCoolingSizingFactor] = 1.1
      system_data[:ZoneHeatingSizingFactor] = 1.3
      if system_doas_flags[sys_name.to_s]
        system_data[:name] = "CCASHP Makeup Air Unit"
        system_data[:AllOutdoorAirinCooling] = true
        system_data[:AllOutdoorAirinHeating] = true
        system_data[:TypeofLoadtoSizeOn] = 'VentilationRequirement'
        system_data[:CentralCoolingDesignSupplyAirTemperature] = 19.9
        system_data[:CentralHeatingDesignSupplyAirTemperature] = 20.0
        sat_sch = OpenStudio::Model::ScheduleRuleset.new(model)
        sat_sch.setName('Makeup-Air Unit Supply Air Temp')
        sat_sch.defaultDaySchedule.setName('Makeup Air Unit Supply Air Temp Default')
        sat_sch.defaultDaySchedule.addValue(OpenStudio::Time.new(0, 24, 0, 0), system_data[:system_supply_air_temperature])
        setpoint_mgr = OpenStudio::Model::SetpointManagerScheduled.new(model, sat_sch)
      else
        system_data[:name] = "CCASHP System"
        system_data[:AllOutdoorAirinCooling] = false
        system_data[:AllOutdoorAirinHeating] = false
        system_data[:TypeofLoadtoSizeOn] = 'Sensible'
        system_data[:CentralCoolingDesignSupplyAirTemperature] = 13.0
        system_data[:CentralHeatingDesignSupplyAirTemperature] = 43.0
        if zones.size == 1
          setpoint_mgr = OpenStudio::Model::SetpointManagerSingleZoneReheat.new(model)
          setpoint_mgr.setControlZone(zones[0])
          setpoint_mgr.setMinimumSupplyAirTemperature(13.0)
          setpoint_mgr.setMaximumSupplyAirTemperature(43.0)
        else
          setpoint_mgr = OpenStudio::Model::SetpointManagerWarmest.new(model)
          setpoint_mgr.setMinimumSetpointTemperature(13.0)
          setpoint_mgr.setMaximumSetpointTemperature(43.0)
        end
      end
      airloop = standard.common_air_loop(model: model, system_data: system_data)
      # Fan
      if system_doas_flags[sys_name.to_s] || zones.size == 1
        sys_supply_fan = OpenStudio::Model::FanConstantVolume.new(model)
      else
        sys_supply_fan = OpenStudio::Model::FanVariableVolume.new(model)
        sys_return_fan = OpenStudio::Model::FanVariableVolume.new(model)
        sys_return_fan.setName("System Return Fan")
      end
      sys_supply_fan.setName("System Supply Fan")
      # Cooling coil
      sys_clg_coil = OpenStudio::Model::CoilCoolingDXVariableSpeed.new(model)
      sys_clg_coil.setName("CCASHP DX Clg Coil")
      sys_clg_coil_speeddata1 = OpenStudio::Model::CoilCoolingDXVariableSpeedSpeedData.new(model)
      sys_clg_coil.addSpeed(sys_clg_coil_speeddata1)
      sys_clg_coil.setNominalSpeedLevel(1)
      # Electric supplemental heating coil
      sys_elec_htg_coil = OpenStudio::Model::CoilHeatingElectric.new(model, always_on)
      sys_elec_htg_coil.setName("CCASHP Elec Htg Coil")
      # DX heating coil
      sys_dx_htg_coil = OpenStudio::Model::CoilHeatingDXVariableSpeed.new(model)
      sys_dx_htg_coil.setName("CCASHP DX Htg Coil")
      sys_dx_htg_coil_speed1 = OpenStudio::Model::CoilHeatingDXVariableSpeedSpeedData.new(model)
      sys_dx_htg_coil.addSpeed(sys_dx_htg_coil_speed1)
      sys_dx_htg_coil.setNominalSpeedLevel(1)
      sys_dx_htg_coil.setMinimumOutdoorDryBulbTemperatureforCompressorOperation(-25.0)
      sys_dx_htg_coil.setDefrostStrategy("ReverseCycle")
      #sys_dx_htg_coil.setDefrostStrategy("Resistive")
      #sys_dx_htg_coil.setResistiveDefrostHeaterCapacity(0.001)
      sys_dx_htg_coil.setDefrostControl("OnDemand")
      sys_dx_htg_coil.setCrankcaseHeaterCapacity(0.001)
      search_criteria = coil_dx_find_search_criteria(sys_dx_htg_coil)
      props =  model_find_object(standards_data['tables']["heat_pumps_heating_ecm_hs09_ccashpsys"]['table'], search_criteria, 1.0, Date.today)
      heat_defrost_eir_ft = model_add_curve(model, props['heat_defrost_eir_ft'])
      # This defrost curve has to be assigned here before sizing
      if heat_defrost_eir_ft
        sys_dx_htg_coil.setDefrostEnergyInputRatioFunctionofTemperatureCurve(heat_defrost_eir_ft)
      else
        OpenStudio.logFree(OpenStudio::Warn, 'openstudio.standards.CoilHeatingDXVariableSpeed', "For #{sys_dx_htg_coil.name}, cannot find heat_defrost_eir_ft curve, will not be set.")
      end
      sys_clg_coil.addToNode(airloop.supplyOutletNode)
      sys_dx_htg_coil.addToNode(airloop.supplyOutletNode)
      sys_elec_htg_coil.addToNode(airloop.supplyOutletNode)
      sys_supply_fan.addToNode(airloop.supplyOutletNode)
      setpoint_mgr.addToNode(airloop.supplyOutletNode)
      # OA controller
      oa_controller = OpenStudio::Model::ControllerOutdoorAir.new(model)
      oa_controller.autosizeMinimumOutdoorAirFlowRate
      oa_system = OpenStudio::Model::AirLoopHVACOutdoorAirSystem.new(model, oa_controller)
      oa_system.addToNode(airloop.supplyInletNode)
      zones.each do |zone|
        zone.sizingZone.setZoneCoolingDesignSupplyAirTemperature(13.0)
        zone.sizingZone.setZoneHeatingDesignSupplyAirTemperature(43.0)
        zone.sizingZone.setZoneCoolingSizingFactor(1.1)
        zone.sizingZone.setZoneHeatingSizingFactor(1.3)
        if zone_clg_eqpt_type
          case zone_clg_eqpt_type[zone.name.to_s]
          when "ZoneHVACPackagedTerminalAirConditioner"
            standard.add_ptac_dx_cooling(model,zone,true)
          end
        end
        if system_doas_flags[sys_name.to_s] || zones.size == 1
          diffuser = OpenStudio::Model::AirTerminalSingleDuctUncontrolled.new(model, always_on)
        else
          reheat_coil = OpenStudio::Model::CoilHeatingElectric.new(model, always_on)
          diffuser = OpenStudio::Model::AirTerminalSingleDuctVAVReheat.new(model, always_on, reheat_coil)
          sys_return_fan.addToNode(airloop.returnAirNode.get)
          diffuser.setFixedMinimumAirFlowRate(0.002 * zone.floorArea )
          diffuser.setMaximumReheatAirTemperature(43.0)
          diffuser.setDamperHeatingAction('Normal')
        end
        airloop.removeBranchForZone(zone)
        airloop.addBranchForZone(zone, diffuser.to_StraightComponent)
        if baseboard_flag then standard.add_zone_baseboards(baseboard_type: 'Electric', hw_loop: nil, model: model, zone: zone) end
      end
      systems << airloop
    end

    return systems
  end

  # =============================================================================================================================
  # Apply efficiencies and performance curves for ECM 'hs09_ccashpsys'
  def apply_efficiency_ecm_hs09_ccashpsys(model:,ecm_name:)
    # fraction of electric backup heating coil capacity assigned to dx heating coil
    fr_backup_coil_cap_as_dx_coil_cap = 0.5
    model.getAirLoopHVACs.each do |isys|
      clg_dx_coil = nil
      htg_dx_coil = nil
      backup_coil = nil
      fans = []
      # Find the components on the air loop
      isys.supplyComponents.each do |icomp|
        if icomp.to_CoilCoolingDXVariableSpeed.is_initialized
          clg_dx_coil = icomp.to_CoilCoolingDXVariableSpeed.get
        elsif icomp.to_CoilHeatingDXVariableSpeed.is_initialized
          htg_dx_coil = icomp.to_CoilHeatingDXVariableSpeed.get
        elsif  icomp.to_CoilHeatingElectric.is_initialized
          backup_coil = icomp.to_CoilHeatingElectric.get
        elsif icomp.to_FanConstantVolume.is_initialized
          fans << icomp.to_FanConstantVolume.get
        elsif icomp.to_FanVariableVolume.is_initialized
          fans << icomp.to_FanVariableVolume.get
        end
      end
      if clg_dx_coil && htg_dx_coil && backup_coil
        clg_dx_coil_cap = clg_dx_coil.autosizedGrossRatedTotalCoolingCapacityAtSelectedNominalSpeedLevel.to_f
        htg_dx_coil_cap = htg_dx_coil.autosizedRatedHeatingCapacityAtSelectedNominalSpeedLevel.to_f
        backup_coil_cap = backup_coil.autosizedNominalCapacity.to_f
        fan_power = 0.0
        fans.each do |ifan|
          fan_power += ifan.pressureRise.to_f*ifan.autosizedMaximumFlowRate.to_f/ifan.fanEfficiency.to_f
        end
        # Set the DX capacities to the maximum of the fraction of the backup coil capacity or the cooling capacity needed
        dx_cap = fr_backup_coil_cap_as_dx_coil_cap*backup_coil_cap
        if dx_cap < (clg_dx_coil_cap+fan_power) then dx_cap = clg_dx_coil_cap+fan_power end
        clg_dx_coil.setGrossRatedTotalCoolingCapacityAtSelectedNominalSpeedLevel(dx_cap)
        htg_dx_coil.setRatedHeatingCapacityAtSelectedNominalSpeedLevel(dx_cap)
      end
    end
    # Assign performance curves and COPs
    model.getCoilCoolingDXVariableSpeeds.sort.each {|coil| coil_cooling_dx_variable_speed_apply_efficiency_and_curves(coil,ecm_name)}
    model.getCoilHeatingDXVariableSpeeds.sort.each {|coil| coil_heating_dx_variable_speed_apply_efficiency_and_curves(coil,ecm_name)}
  end

  # =============================================================================================================================
  # Applies the standard efficiency ratings and typical performance curves "CoilCoolingDXVariableSpeed" object.
  def coil_cooling_dx_variable_speed_apply_efficiency_and_curves(coil_cooling_dx_variable_speed,ecm_name)
    successfully_set_all_properties = true

    # Get the search criteria
    search_criteria = coil_dx_find_search_criteria(coil_cooling_dx_variable_speed)

    # Get the capacity
    capacity_w = coil_cooling_dx_variable_speed_find_capacity(coil_cooling_dx_variable_speed)
    capacity_btu_per_hr = OpenStudio.convert(capacity_w, 'W', 'Btu/hr').get
    capacity_kbtu_per_hr = OpenStudio.convert(capacity_w, 'W', 'kBtu/hr').get

    # Lookup efficiencies depending on whether it is a unitary AC or a heat pump
    ac_props =  if coil_dx_heat_pump?(coil_cooling_dx_variable_speed)
                  model_find_object(standards_data['tables']["heat_pumps_ecm_#{ecm_name.downcase}"]['table'], search_criteria, capacity_btu_per_hr, Date.today)
                else
                  model_find_object(standards_data['tables']["unitary_acs_ecm_#{ecm_name.downcase}"]['table'], search_criteria, capacity_btu_per_hr, Date.today)
                end

    # Check to make sure properties were found
    if ac_props.nil?
      OpenStudio.logFree(OpenStudio::Warn, 'openstudio.standard.CoilCoolingDXVariableSpeed', "For #{coil_cooling_dx_single_speed.name}, cannot find efficiency info using #{search_criteria}, cannot apply efficiency.")
      successfully_set_all_properties = false
    end

    # Make the COOL-CAP-FT curve
    cool_cap_ft = model_add_curve(coil_cooling_dx_variable_speed.model, ac_props['cool_cap_ft'])
    if cool_cap_ft
      coil_cooling_dx_variable_speed.speeds.each {|speed| speed.setTotalCoolingCapacityFunctionofTemperatureCurve(cool_cap_ft)}
    else
      OpenStudio.logFree(OpenStudio::Warn, 'openstudio.standard.CoilCoolingDXVariableSpeed', "For #{coil_cooling_dx_variable_speed.name}, cannot find cool_cap_ft curve, will not be set.")
      successfully_set_all_properties = false
    end

    # Make the COOL-CAP-FFLOW curve
    cool_cap_fflow = model_add_curve(coil_cooling_dx_variable_speed.model, ac_props['cool_cap_fflow'])
    if cool_cap_fflow
      coil_cooling_dx_variable_speed.speeds.each {|speed| speed.setTotalCoolingCapacityFunctionofAirFlowFractionCurve(cool_cap_fflow)}
    else
      OpenStudio.logFree(OpenStudio::Warn, 'openstudio.standard.CoilCoolingDXVariableSpeed', "For #{coil_cooling_dx_variable_speed.name}, cannot find cool_cap_fflow curve, will not be set.")
      successfully_set_all_properties = false
    end

    # Make the COOL-EIR-FT curve
    cool_eir_ft = model_add_curve(coil_cooling_dx_variable_speed.model, ac_props['cool_eir_ft'])
    if cool_eir_ft
      coil_cooling_dx_variable_speed.speeds.each {|speed| speed.setEnergyInputRatioFunctionofTemperatureCurve(cool_eir_ft)}
    else
      OpenStudio.logFree(OpenStudio::Warn, 'openstudio.standards.CoilCoolingDXVariableSpeed', "For #{coil_cooling_dx_variable_speed.name}, cannot find cool_eir_ft curve, will not be set.")
      successfully_set_all_properties = false
    end

    # Make the COOL-EIR-FFLOW curve
    cool_eir_fflow = model_add_curve(coil_cooling_dx_variable_speed.model, ac_props['cool_eir_fflow'])
    if cool_eir_fflow
      coil_cooling_dx_variable_speed.speeds.each {|speed| speed.setEnergyInputRatioFunctionofAirFlowFractionCurve(cool_eir_fflow)}
    else
      OpenStudio.logFree(OpenStudio::Warn, 'openstudio.standards.CoilCoolingDXVariableSpeed', "For #{coil_cooling_dx_variable_speed.name}, cannot find cool_eir_fflow curve, will not be set.")
      successfully_set_all_properties = false
    end

    # Make the COOL-PLF-FPLR curve
    cool_plf_fplr = model_add_curve(coil_cooling_dx_variable_speed.model, ac_props['cool_plf_fplr'])
    if cool_plf_fplr
      coil_cooling_dx_variable_speed.setEnergyPartLoadFractionCurve(cool_plf_fplr)
    else
      OpenStudio.logFree(OpenStudio::Warn, 'openstudio.standards.CoilCoolingDXVariableSpeed', "For #{coil_cooling_dx_variable_speed.name}, cannot find cool_plf_fplr curve, will not be set.")
      successfully_set_all_properties = false
    end

    # Find the minimum COP and rename with efficiency rating
    cop = coil_cooling_dx_variable_speed_standard_minimum_cop(coil_cooling_dx_variable_speed, true,ecm_name)

    # Set the efficiency values
    unless cop.nil?
      coil_cooling_dx_variable_speed.speeds.each {|speed| speed.setReferenceUnitGrossRatedCoolingCOP(cop.to_f)}
    end

  end

  # =============================================================================================================================
  # Applies the standard efficiency ratings and typical performance curves to "CoilHeatingVariableSpeed" object.
  def coil_heating_dx_variable_speed_apply_efficiency_and_curves(coil_heating_dx_variable_speed,ecm_name)
    successfully_set_all_properties = true

    # Get the search criteria
    search_criteria = coil_dx_find_search_criteria(coil_heating_dx_variable_speed)

    # Get the capacity
    capacity_w = coil_heating_dx_variable_speed_find_capacity(coil_heating_dx_variable_speed)
    capacity_btu_per_hr = OpenStudio.convert(capacity_w, 'W', 'Btu/hr').get
    capacity_kbtu_per_hr = OpenStudio.convert(capacity_w, 'W', 'kBtu/hr').get

    # Lookup efficiencies
    props =  model_find_object(standards_data['tables']["heat_pumps_heating_ecm_#{ecm_name.downcase}"]['table'], search_criteria, capacity_btu_per_hr, Date.today)

    # Check to make sure properties were found
    if props.nil?
      OpenStudio.logFree(OpenStudio::Warn, 'openstudio.standards.CoilHeatingDXVariableSpeed', "For #{coil_heating_dx_single_speed.name}, cannot find efficiency info using #{search_criteria}, cannot apply efficiency standard.")
      successfully_set_all_properties = false
    end

    # Make the HEAT-CAP-FT curve
    heat_cap_ft = model_add_curve(coil_heating_dx_variable_speed.model, props['heat_cap_ft'])
    if heat_cap_ft
      coil_heating_dx_variable_speed.speeds.each {|speed| speed.setHeatingCapacityFunctionofTemperatureCurve(heat_cap_ft)}
    else
      OpenStudio.logFree(OpenStudio::Warn, 'openstudio.standards.CoilHeatingDXVariableSpeed', "For #{coil_heating_dx_variable_speed.name}, cannot find heat_cap_ft curve, will not be set.")
      successfully_set_all_properties = false
    end

    # Make the HEAT-CAP-FFLOW curve
    heat_cap_fflow = model_add_curve(coil_heating_dx_variable_speed.model, props['heat_cap_fflow'])
    if heat_cap_fflow
      coil_heating_dx_variable_speed.speeds.each {|speed| speed.setTotalHeatingCapacityFunctionofAirFlowFractionCurve(heat_cap_fflow)}
    else
      OpenStudio.logFree(OpenStudio::Warn, 'openstudio.standards.CoilHeatingDXVariableSpeed', "For #{coil_heating_dx_variable_speed.name}, cannot find heat_cap_fflow curve, will not be set.")
      successfully_set_all_properties = false
    end

    # Make the HEAT-EIR-FT curve
    heat_eir_ft = model_add_curve(coil_heating_dx_variable_speed.model, props['heat_eir_ft'])
    if heat_eir_ft
      coil_heating_dx_variable_speed.speeds.each {|speed| speed.setEnergyInputRatioFunctionofTemperatureCurve(heat_eir_ft)}
    else
      OpenStudio.logFree(OpenStudio::Warn, 'openstudio.standards.CoilHeatingDXVariableSingleSpeed', "For #{coil_heating_dx_variable_speed.name}, cannot find heat_eir_ft curve, will not be set.")
      successfully_set_all_properties = false
    end

    # Make the HEAT-EIR-FFLOW curve
    heat_eir_fflow = model_add_curve(coil_heating_dx_variable_speed.model, props['heat_eir_fflow'])
    if heat_eir_fflow
      coil_heating_dx_variable_speed.speeds.each {|speed| speed.setEnergyInputRatioFunctionofAirFlowFractionCurve(heat_eir_fflow)}
    else
      OpenStudio.logFree(OpenStudio::Warn, 'openstudio.standards.CoilHeatingDXVariableSpeed', "For #{coil_heating_dx_variable_speed.name}, cannot find heat_eir_fflow curve, will not be set.")
      successfully_set_all_properties = false
    end

    # Make the HEAT-PLF-FPLR curve
    heat_plf_fplr = model_add_curve(coil_heating_dx_variable_speed.model, props['heat_plf_fplr'])
    if heat_plf_fplr
      coil_heating_dx_variable_speed.setEnergyPartLoadFractionCurve(heat_plf_fplr)
    else
      OpenStudio.logFree(OpenStudio::Warn, 'openstudio.standards.CoilHeatingDXVariableSpeed', "For #{coil_heating_dx_variable_speed.name}, cannot find heat_plf_fplr curve, will not be set.")
      successfully_set_all_properties = false
    end

    # Find the minimum COP and rename with efficiency rating
    cop = coil_heating_dx_variable_speed_standard_minimum_cop(coil_heating_dx_variable_speed, true,ecm_name)

    # Set the efficiency values
    unless cop.nil?
      coil_heating_dx_variable_speed.speeds.each {|speed| speed.setReferenceUnitGrossRatedHeatingCOP(cop.to_f)}
    end

  end

  # =============================================================================================================================
  # Applies the standard cooling efficiency ratings and typical performance curves to "AirConditionerVariableRefrigerantFlow" object.
  def airconditioner_variablerefrigerantflow_cooling_apply_efficiency_and_curves(airconditioner_variablerefrigerantflow,ecm_name)
    successfully_set_all_properties = true

    # Get the search criteria
    search_criteria = coil_dx_find_search_criteria(airconditioner_variablerefrigerantflow)

    # Get the capacity
    capacity_w = airconditioner_variablerefrigerantflow_cooling_find_capacity(airconditioner_variablerefrigerantflow)
    capacity_btu_per_hr = OpenStudio.convert(capacity_w, 'W', 'Btu/hr').get
    capacity_kbtu_per_hr = OpenStudio.convert(capacity_w, 'W', 'kBtu/hr').get

    # Lookup efficiencies
    props =  model_find_object(standards_data['tables']["heat_pumps_ecm_#{ecm_name.downcase}"]['table'], search_criteria, capacity_btu_per_hr, Date.today)

    # Check to make sure properties were found
    if props.nil?
      OpenStudio.logFree(OpenStudio::Warn, 'openstudio.standard.AirConditionerVariableRefrigerantFlow', "For #{airconditioner_variablerefrigerantflow.name}, cannot find efficiency info using #{search_criteria}, cannot apply efficiency.")
      successfully_set_all_properties = false
    end

    # Make the COOL-CAP-FT Low curve
    cool_cap_ft_low = model_add_curve(airconditioner_variablerefrigerantflow.model, props['cool_cap_ft_low'])
    if cool_cap_ft_low
      airconditioner_variablerefrigerantflow.setCoolingCapacityRatioModifierFunctionofLowTemperatureCurve(cool_cap_ft_low)
    else
      OpenStudio.logFree(OpenStudio::Warn, 'openstudio.standard.AirConditionerVariableRefrigerantFlow', "For #{airconditioner_variablerefrigerantflow.name}, cannot find cool_cap_ft_low curve, will not be set.")
      successfully_set_all_properties = false
    end

    # Make the COOL-CAP-FT boundary curve
    cool_cap_ft_boundary = model_add_curve(airconditioner_variablerefrigerantflow.model, props['cool_cap_ft_boundary'])
    if cool_cap_ft_boundary
      airconditioner_variablerefrigerantflow.setCoolingCapacityRatioBoundaryCurve(cool_cap_ft_boundary)
    else
      OpenStudio.logFree(OpenStudio::Warn, 'openstudio.standard.AirConditionerVariableRefrigerantFlow', "For #{airconditioner_variablerefrigerantflow.name}, cannot find cool_cap_ft_boundary curve, will not be set.")
      successfully_set_all_properties = false
    end

    # Make the COOL-CAP-FT high curve
    cool_cap_ft_high = model_add_curve(airconditioner_variablerefrigerantflow.model, props['cool_cap_ft_high'])
    if cool_cap_ft_high
      airconditioner_variablerefrigerantflow.setCoolingCapacityRatioModifierFunctionofHighTemperatureCurve(cool_cap_ft_high)
    else
      OpenStudio.logFree(OpenStudio::Warn, 'openstudio.standards.AirConditionerVariableRefrigerantFlow', "For #{airconditioner_variablerefrigerantflow.name}, cannot find cool_cap_ft_high curve, will not be set.")
      successfully_set_all_properties = false
    end

    # Make the COOL-EIR-FT low curve
    cool_eir_ft_low = model_add_curve(airconditioner_variablerefrigerantflow.model, props['cool_eir_ft_low'])
    if cool_eir_ft_low
      airconditioner_variablerefrigerantflow.setCoolingEnergyInputRatioModifierFunctionofLowTemperatureCurve(cool_eir_ft_low)
    else
      OpenStudio.logFree(OpenStudio::Warn, 'openstudio.standards.AirConditionerVariableRefrigerantFlow', "For #{airconditioner_variablerefrigerantflow.name}, cannot find cool_eir_ft_low curve, will not be set.")
      successfully_set_all_properties = false
    end

    # Make the COOL-EIR-FT boundary curve
    cool_eir_ft_boundary = model_add_curve(airconditioner_variablerefrigerantflow.model, props['cool_eir_ft_boundary'])
    if cool_eir_ft_boundary
      airconditioner_variablerefrigerantflow.setCoolingEnergyInputRatioBoundaryCurve(cool_eir_ft_boundary)
    else
      OpenStudio.logFree(OpenStudio::Warn, 'openstudio.standards.AirConditionerVariableRefrigerantFlow', "For #{airconditioner_variablerefrigerantflow.name}, cannot find cool_eir_ft_boundary curve, will not be set.")
      successfully_set_all_properties = false
    end

    # Make the COOL-EIR-FT high curve
    cool_eir_ft_high = model_add_curve(airconditioner_variablerefrigerantflow.model, props['cool_eir_ft_high'])
    if cool_eir_ft_high
      airconditioner_variablerefrigerantflow.setCoolingEnergyInputRatioModifierFunctionofHighTemperatureCurve(cool_eir_ft_high)
    else
      OpenStudio.logFree(OpenStudio::Warn, 'openstudio.standards.AirConditionerVariableRefrigerantFlow', "For #{airconditioner_variablerefrigerantflow.name}, cannot find cool_eir_ft_high curve, will not be set.")
      successfully_set_all_properties = false
    end

    # Make the COOL-EIR-FPLR low curve
    cool_eir_fplr_low = model_add_curve(airconditioner_variablerefrigerantflow.model, props['cool_eir_fplr_low'])
    if cool_eir_fplr_low
      airconditioner_variablerefrigerantflow.setCoolingEnergyInputRatioModifierFunctionofLowPartLoadRatioCurve(cool_eir_fplr_low)
    else
      OpenStudio.logFree(OpenStudio::Warn, 'openstudio.standards.AirConditionerVariableRefrigerantFlow', "For #{airconditioner_variablerefrigerantflow.name}, cannot find cool_eir_fplr_low curve, will not be set.")
      successfully_set_all_properties = false
    end

    # Make the COOL-EIR-FPLR high curve
    cool_eir_fplr_high = model_add_curve(airconditioner_variablerefrigerantflow.model, props['cool_eir_fplr_high'])
    if cool_eir_fplr_high
      airconditioner_variablerefrigerantflow.setCoolingEnergyInputRatioModifierFunctionofHighPartLoadRatioCurve(cool_eir_fplr_high)
    else
      OpenStudio.logFree(OpenStudio::Warn, 'openstudio.standards.AirConditionerVariableRefrigerantFlow', "For #{airconditioner_variablerefrigerantflow.name}, cannot find cool_eir_fplr_high curve, will not be set.")
      successfully_set_all_properties = false
    end

    # Make the COOL-CCR curve
    cool_ccr = model_add_curve(airconditioner_variablerefrigerantflow.model, props['cool_ccr'])
    if cool_ccr
      airconditioner_variablerefrigerantflow.setCoolingCombinationRatioCorrectionFactorCurve(cool_ccr)
    else
      OpenStudio.logFree(OpenStudio::Warn, 'openstudio.standards.AirConditionerVariableRefrigerantFlow', "For #{airconditioner_variablerefrigerantflow.name}, cannot find cool_ccr curve, will not be set.")
      successfully_set_all_properties = false
    end

    # Make the COOL-PLF-FPLR curve
    cool_plf_fplr = model_add_curve(airconditioner_variablerefrigerantflow.model, props['cool_plf_fplr'])
    if cool_plf_fplr
      airconditioner_variablerefrigerantflow.setCoolingPartLoadFractionCorrelationCurve(cool_plf_fplr)
    else
      OpenStudio.logFree(OpenStudio::Warn, 'openstudio.standards.AirConditionerVariableRefrigerantFlow', "For #{airconditioner_variablerefrigerantflow.name}, cannot find cool_plf_fplr curve, will not be set.")
      successfully_set_all_properties = false
    end

    # Make the COOL-PLF-FPLR curve
    cool_plf_fplr = model_add_curve(airconditioner_variablerefrigerantflow.model, props['cool_plf_fplr'])
    if cool_plf_fplr
      airconditioner_variablerefrigerantflow.setCoolingPartLoadFractionCorrelationCurve(cool_plf_fplr)
    else
      OpenStudio.logFree(OpenStudio::Warn, 'openstudio.standards.AirConditionerVariableRefrigerantFlow', "For #{airconditioner_variablerefrigerantflow.name}, cannot find cool_plf_fplr curve, will not be set.")
      successfully_set_all_properties = false
    end

    # Make the COOL-CAP-FPL curve
    cool_cap_fpl = model_add_curve(airconditioner_variablerefrigerantflow.model, props['cool_cap_fpl'])
    if cool_cap_fpl
      airconditioner_variablerefrigerantflow.setPipingCorrectionFactorforLengthinCoolingModeCurve(cool_cap_fpl)
    else
      OpenStudio.logFree(OpenStudio::Warn, 'openstudio.standards.AirConditionerVariableRefrigerantFlow', "For #{airconditioner_variablerefrigerantflow.name}, cannot find cool_cap_fpl curve, will not be set.")
      successfully_set_all_properties = false
    end

    # Find the minimum COP
    cop = airconditioner_variablerefrigerantflow_cooling_standard_minimum_cop(airconditioner_variablerefrigerantflow, false, ecm_name)

    # Set the efficiency values
    unless cop.nil?
      airconditioner_variablerefrigerantflow.setRatedCoolingCOP(cop.to_f)
    end

  end

  # =============================================================================================================================
  # Applies the standard heating efficiency ratings and typical performance curves to "AirConditionerVariableRefrigerantFlow" object.
  def airconditioner_variablerefrigerantflow_heating_apply_efficiency_and_curves(airconditioner_variablerefrigerantflow,ecm_name)
    successfully_set_all_properties = true

    # Get the search criteria
    search_criteria = coil_dx_find_search_criteria(airconditioner_variablerefrigerantflow)

    # Get the capacity
    capacity_w = airconditioner_variablerefrigerantflow_heating_find_capacity(airconditioner_variablerefrigerantflow)
    capacity_btu_per_hr = OpenStudio.convert(capacity_w, 'W', 'Btu/hr').get
    capacity_kbtu_per_hr = OpenStudio.convert(capacity_w, 'W', 'kBtu/hr').get

    # Lookup efficiencies
    props =  model_find_object(standards_data['tables']["heat_pumps_heating_ecm_#{ecm_name.downcase}"]['table'], search_criteria, capacity_btu_per_hr, Date.today)

    # Check to make sure properties were found
    if props.nil?
      OpenStudio.logFree(OpenStudio::Warn, 'openstudio.standard.AirConditionerVariableRefrigerantFlow', "For #{airconditioner_variablerefrigerantflow.name}, cannot find heating efficiency info using #{search_criteria}, cannot apply efficiency.")
      successfully_set_all_properties = false
    end

    # Make the HEAT-CAP-FT Low curve
    heat_cap_ft_low = model_add_curve(airconditioner_variablerefrigerantflow.model, props['heat_cap_ft_low'])
    if heat_cap_ft_low
      airconditioner_variablerefrigerantflow.setHeatingCapacityRatioModifierFunctionofLowTemperatureCurve(heat_cap_ft_low)
    else
      OpenStudio.logFree(OpenStudio::Warn, 'openstudio.standard.AirConditionerVariableRefrigerantFlow', "For #{airconditioner_variablerefrigerantflow.name}, cannot find heat_cap_ft_low curve, will not be set.")
      successfully_set_all_properties = false
    end

    # Make the HEAT-CAP-FT boundary curve
    heat_cap_ft_boundary = model_add_curve(airconditioner_variablerefrigerantflow.model, props['heat_cap_ft_boundary'])
    if heat_cap_ft_boundary
      airconditioner_variablerefrigerantflow.setHeatingCapacityRatioBoundaryCurve(heat_cap_ft_boundary)
    else
      OpenStudio.logFree(OpenStudio::Warn, 'openstudio.standard.AirConditionerVariableRefrigerantFlow', "For #{airconditioner_variablerefrigerantflow.name}, cannot find heat_cap_ft_boundary curve, will not be set.")
      successfully_set_all_properties = false
    end

    # Make the HEAT-CAP-FT high curve
    heat_cap_ft_high = model_add_curve(airconditioner_variablerefrigerantflow.model, props['heat_cap_ft_high'])
    if heat_cap_ft_high
      airconditioner_variablerefrigerantflow.setHeatingCapacityRatioModifierFunctionofHighTemperatureCurve(heat_cap_ft_high)
    else
      OpenStudio.logFree(OpenStudio::Warn, 'openstudio.standards.AirConditionerVariableRefrigerantFlow', "For #{airconditioner_variablerefrigerantflow.name}, cannot find heat_cap_ft_high curve, will not be set.")
      successfully_set_all_properties = false
    end

    # Make the HEAT-EIR-FT low curve
    heat_eir_ft_low = model_add_curve(airconditioner_variablerefrigerantflow.model, props['heat_eir_ft_low'])
    if heat_eir_ft_low
      airconditioner_variablerefrigerantflow.setHeatingEnergyInputRatioModifierFunctionofLowTemperatureCurve(heat_eir_ft_low)
    else
      OpenStudio.logFree(OpenStudio::Warn, 'openstudio.standards.AirConditionerVariableRefrigerantFlow', "For #{airconditioner_variablerefrigerantflow.name}, cannot find heat_eir_ft_low curve, will not be set.")
      successfully_set_all_properties = false
    end

    # Make the HEAT-EIR-FT boundary curve
    heat_eir_ft_boundary = model_add_curve(airconditioner_variablerefrigerantflow.model, props['heat_eir_ft_boundary'])
    if heat_eir_ft_boundary
      airconditioner_variablerefrigerantflow.setHeatingEnergyInputRatioBoundaryCurve(heat_eir_ft_boundary)
    else
      OpenStudio.logFree(OpenStudio::Warn, 'openstudio.standards.AirConditionerVariableRefrigerantFlow', "For #{airconditioner_variablerefrigerantflow.name}, cannot find heat_eir_ft_boundary curve, will not be set.")
      successfully_set_all_properties = false
    end

    # Make the HEAT-EIR-FT high curve
    heat_eir_ft_high = model_add_curve(airconditioner_variablerefrigerantflow.model, props['heat_eir_ft_high'])
    if heat_eir_ft_high
      airconditioner_variablerefrigerantflow.setHeatingEnergyInputRatioModifierFunctionofHighTemperatureCurve(heat_eir_ft_high)
    else
      OpenStudio.logFree(OpenStudio::Warn, 'openstudio.standards.AirConditionerVariableRefrigerantFlow', "For #{airconditioner_variablerefrigerantflow.name}, cannot find heat_eir_ft_high curve, will not be set.")
      successfully_set_all_properties = false
    end

    # Make the HEAT-EIR-FPLR low curve
    heat_eir_fplr_low = model_add_curve(airconditioner_variablerefrigerantflow.model, props['heat_eir_fplr_low'])
    if heat_eir_fplr_low
      airconditioner_variablerefrigerantflow.setHeatingEnergyInputRatioModifierFunctionofLowPartLoadRatioCurve(heat_eir_fplr_low)
    else
      OpenStudio.logFree(OpenStudio::Warn, 'openstudio.standards.AirConditionerVariableRefrigerantFlow', "For #{airconditioner_variablerefrigerantflow.name}, cannot find heat_eir_fplr_low curve, will not be set.")
      successfully_set_all_properties = false
    end

    # Make the HEAT-EIR-FPLR high curve
    heat_eir_fplr_high = model_add_curve(airconditioner_variablerefrigerantflow.model, props['heat_eir_fplr_high'])
    if heat_eir_fplr_high
      airconditioner_variablerefrigerantflow.setHeatingEnergyInputRatioModifierFunctionofHighPartLoadRatioCurve(heat_eir_fplr_high)
    else
      OpenStudio.logFree(OpenStudio::Warn, 'openstudio.standards.AirConditionerVariableRefrigerantFlow', "For #{airconditioner_variablerefrigerantflow.name}, cannot find heat_eir_fplr_high curve, will not be set.")
      successfully_set_all_properties = false
    end

    # Make the HEAT-HCR curve
    heat_hcr = model_add_curve(airconditioner_variablerefrigerantflow.model, props['heat_hcr'])
    if heat_hcr
      airconditioner_variablerefrigerantflow.setHeatingCombinationRatioCorrectionFactorCurve(heat_hcr)
    else
      OpenStudio.logFree(OpenStudio::Warn, 'openstudio.standards.AirConditionerVariableRefrigerantFlow', "For #{airconditioner_variablerefrigerantflow.name}, cannot find heat_hcr curve, will not be set.")
      successfully_set_all_properties = false
    end

    # Make the HEAT-PLF-FPLR curve
    heat_plf_fplr = model_add_curve(airconditioner_variablerefrigerantflow.model, props['heat_plf_fplr'])
    if heat_plf_fplr
      airconditioner_variablerefrigerantflow.setHeatingPartLoadFractionCorrelationCurve(heat_plf_fplr)
    else
      OpenStudio.logFree(OpenStudio::Warn, 'openstudio.standards.AirConditionerVariableRefrigerantFlow', "For #{airconditioner_variablerefrigerantflow.name}, cannot find cool_plf_fplr curve, will not be set.")
      successfully_set_all_properties = false
    end

    # Make the HEAT-CAP-FPL curve
    heat_cap_fpl = model_add_curve(airconditioner_variablerefrigerantflow.model, props['heat_cap_fpl'])
    if heat_cap_fpl
      airconditioner_variablerefrigerantflow.setPipingCorrectionFactorforLengthinHeatingModeCurve(heat_cap_fpl)
    else
      OpenStudio.logFree(OpenStudio::Warn, 'openstudio.standards.AirConditionerVariableRefrigerantFlow', "For #{airconditioner_variablerefrigerantflow.name}, cannot find heat_cap_fpl curve, will not be set.")
      successfully_set_all_properties = false
    end

    # Find the minimum COP and rename with efficiency rating
    cop = airconditioner_variablerefrigerantflow_heating_standard_minimum_cop(airconditioner_variablerefrigerantflow, true, ecm_name)

    # Set the efficiency values
    unless cop.nil?
      airconditioner_variablerefrigerantflow.setRatedHeatingCOP(cop.to_f)
    end

  end

  # =============================================================================================================================
  # Find minimum efficiency for "CoilCoolingDXVariableSpeed" object
  def coil_cooling_dx_variable_speed_standard_minimum_cop(coil_cooling_dx_variable_speed, rename = false,ecm_name)
    search_criteria = coil_dx_find_search_criteria(coil_cooling_dx_variable_speed)
    cooling_type = search_criteria['cooling_type']
    heating_type = search_criteria['heating_type']
    sub_category = search_criteria['subcategory']
    capacity_w = coil_cooling_dx_variable_speed_find_capacity(coil_cooling_dx_variable_speed)
    capacity_btu_per_hr = OpenStudio.convert(capacity_w, 'W', 'Btu/hr').get
    capacity_kbtu_per_hr = OpenStudio.convert(capacity_w, 'W', 'kBtu/hr').get

    # Look up the efficiency characteristics
    ac_props = if coil_dx_heat_pump?(coil_cooling_dx_variable_speed)
                 model_find_object(standards_data['tables']["heat_pumps_ecm_#{ecm_name.downcase}"]['table'], search_criteria, capacity_btu_per_hr, Date.today)
               else
                 model_find_object(standards_data['tables']["unitary_acs_ecm_#{ecm_name.downcase}"]['table'], search_criteria, capacity_btu_per_hr, Date.today)
               end

    # Check to make sure properties were found
    if ac_props.nil?
      OpenStudio.logFree(OpenStudio::Warn, 'openstudio.standards.CoilCoolingDXVariableSpeed', "For #{coil_cooling_dx_variable_speed.name}, cannot find efficiency info using #{search_criteria}, cannot apply efficiency standard.")
      successfully_set_all_properties = false
      return successfully_set_all_properties
    end

    # Get the minimum efficiency standards
    cop = nil

    # If specified as SEER
    unless ac_props['minimum_seasonal_energy_efficiency_ratio'].nil?
      min_seer = ac_props['minimum_seasonal_energy_efficiency_ratio']
      cop = seer_to_cop_cooling_with_fan(min_seer)
      new_comp_name = "#{coil_cooling_dx_variable_speed.name} #{capacity_kbtu_per_hr.round}kBtu/hr #{min_seer}SEER"
      OpenStudio.logFree(OpenStudio::Info, 'openstudio.standards.CoilCoolingDXVariableSpeed', "For #{template}: #{coil_cooling_dx_variable_speed.name}: #{cooling_type} #{heating_type} #{sub_category} Capacity = #{capacity_kbtu_per_hr.round}kBtu/hr; SEER = #{min_seer}")
    end

    # If specified as EER
    unless ac_props['minimum_energy_efficiency_ratio'].nil?
      min_eer = ac_props['minimum_energy_efficiency_ratio']
      cop = eer_to_cop(min_eer)
      new_comp_name = "#{coil_cooling_dx_variable_speed.name} #{capacity_kbtu_per_hr.round}kBtu/hr #{min_eer}EER"
      OpenStudio.logFree(OpenStudio::Info, 'openstudio.standards.CoilCoolingDXVariableSpeed', "For #{template}: #{coil_cooling_dx_variable_speed.name}: #{cooling_type} #{heating_type} #{sub_category} Capacity = #{capacity_kbtu_per_hr.round}kBtu/hr; EER = #{min_eer}")
    end

    # if specified as SEER (heat pump)
    unless ac_props['minimum_seasonal_efficiency'].nil?
      min_seer = ac_props['minimum_seasonal_efficiency']
      cop = seer_to_cop_cooling_with_fan(min_seer)
      new_comp_name = "#{coil_cooling_dx_variable_speed.name} #{capacity_kbtu_per_hr.round}kBtu/hr #{min_seer}SEER"
      OpenStudio.logFree(OpenStudio::Info, 'openstudio.standards.CoilCoolingDXVariableSpeed', "For #{template}: #{coil_cooling_dx_variable_speed.name}: #{cooling_type} #{heating_type} #{sub_category} Capacity = #{capacity_kbtu_per_hr.round}kBtu/hr; SEER = #{min_seer}")
    end

    # If specified as EER (heat pump)
    unless ac_props['minimum_full_load_efficiency'].nil?
      min_eer = ac_props['minimum_full_load_efficiency']
      cop = eer_to_cop(min_eer)
      new_comp_name = "#{coil_cooling_dx_variable_speed.name} #{capacity_kbtu_per_hr.round}kBtu/hr #{min_eer}EER"
      OpenStudio.logFree(OpenStudio::Info, 'openstudio.standards.CoilCoolingDXVariableSpeed', "For #{template}: #{coil_cooling_dx_variable_speed.name}: #{cooling_type} #{heating_type} #{sub_category} Capacity = #{capacity_kbtu_per_hr.round}kBtu/hr; EER = #{min_eer}")
    end

    # If specified as COP
    unless ac_props['minimum_coefficient_of_performance_cooling'].nil?
      cop = ac_props['minimum_coefficient_of_performance_cooling']
      new_comp_name = "#{coil_cooling_dx_variable_speed.name} #{capacity_kbtu_per_hr.round}kBtu/hr #{cop}COP"
      OpenStudio.logFree(OpenStudio::Info, 'openstudio.standards.CoilCoolingDXVariableSpeed', "For #{template}: #{coil_cooling_dx_variable_speed.name}: #{cooling_type} #{heating_type} #{sub_category} Capacity = #{capacity_kbtu_per_hr.round}kBtu/hr; COP = #{cop}")
    end

    # Rename
    if rename
      coil_cooling_dx_variable_speed.setName(new_comp_name)
    end

    return cop
  end

  # =============================================================================================================================
  # Find minimum efficiency for "CoilHeatingDXVariableSingleSpeed" object
  def coil_heating_dx_variable_speed_standard_minimum_cop(coil_heating_dx_variable_speed, rename = false,ecm_name)
    search_criteria = coil_dx_find_search_criteria(coil_heating_dx_variable_speed)
    cooling_type = search_criteria['cooling_type']
    heating_type = search_criteria['heating_type']
    sub_category = search_criteria['subcategory']
    capacity_w = coil_heating_dx_variable_speed_find_capacity(coil_heating_dx_variable_speed)
    capacity_btu_per_hr = OpenStudio.convert(capacity_w, 'W', 'Btu/hr').get
    capacity_kbtu_per_hr = OpenStudio.convert(capacity_w, 'W', 'kBtu/hr').get

    # Look up the efficiency characteristics
    props = model_find_object(standards_data['tables']["heat_pumps_heating_ecm_#{ecm_name.downcase}"], search_criteria, capacity_btu_per_hr, Date.today)

    # Check to make sure properties were found
    if props.nil?
      OpenStudio.logFree(OpenStudio::Warn, 'openstudio.standards.CoilHeatingDXVariableSpeed', "For #{coil_heating_dx_variable_speed.name}, cannot find efficiency info using #{search_criteria}, cannot apply efficiency standard.")
      successfully_set_all_properties = false
      return successfully_set_all_properties
    end

    # Get the minimum efficiency standards
    cop = nil

    # If specified as EER
    unless props['minimum_energy_efficiency_ratio'].nil?
      min_eer = props['minimum_energy_efficiency_ratio']
      cop = eer_to_cop(min_eer)
      new_comp_name = "#{coil_heating_dx_variable_speed.name} #{capacity_kbtu_per_hr.round}kBtu/hr #{min_eer}EER"
      OpenStudio.logFree(OpenStudio::Info, 'openstudio.standards.CoilHeatingDXVariableSpeed', "For #{template}: #{coil_heating_dx_variable_speed.name}: #{cooling_type} #{heating_type} #{sub_category} Capacity = #{capacity_kbtu_per_hr.round}kBtu/hr; EER = #{min_eer}")
    end

    # if specified as HSPF (heat pump)
    unless props['minimum_heating_seasonal_performance_factor'].nil?
      min_hspf = props['minimum_heating_seasonal_performance_factor']
      cop = hspf_to_cop_heating_with_fan(min_hspf)
      new_comp_name = "#{coil_heating_dx_variable_speed.name} #{capacity_kbtu_per_hr.round}kBtu/hr #{min_seer}HSPF"
      OpenStudio.logFree(OpenStudio::Info, 'openstudio.standards.CoilHeatingDXVariableSpeed', "For #{template}: #{coil_heating_dx_variable_speed.name}: #{cooling_type} #{heating_type} #{sub_category} Capacity = #{capacity_kbtu_per_hr.round}kBtu/hr; SEER = #{min_seer}")
    end

    # If specified as EER (heat pump)
    unless props['minimum_full_load_efficiency'].nil?
      min_eer = props['minimum_full_load_efficiency']
      cop = eer_to_cop(min_eer)
      new_comp_name = "#{coil_heating_dx_variable_speed.name} #{capacity_kbtu_per_hr.round}kBtu/hr #{min_eer}EER"
      OpenStudio.logFree(OpenStudio::Info, 'openstudio.standards.CoilHeatingDXVariableSpeed', "For #{template}: #{coil_heating_dx_variable_speed.name}: #{cooling_type} #{heating_type} #{sub_category} Capacity = #{capacity_kbtu_per_hr.round}kBtu/hr; EER = #{min_eer}")
    end

    # If specified as COP
    unless props['minimum_coefficient_of_performance_heating'].nil?
      cop = props['minimum_coefficient_of_performance_heating']
      new_comp_name = "#{coil_heating_dx_variable_speed.name} #{capacity_kbtu_per_hr.round}kBtu/hr #{cop}COP"
      OpenStudio.logFree(OpenStudio::Info, 'openstudio.standards.CoilHeatingDXVariableSpeed', "For #{template}: #{coil_heating_dx_variable_speed.name}: #{cooling_type} #{heating_type} #{sub_category} Capacity = #{capacity_kbtu_per_hr.round}kBtu/hr; EER = #{min_eer}")
    end

    # Rename
    if rename
      coil_heating_dx_variable_speed.setName(new_comp_name)
    end

    return cop
  end

  # =============================================================================================================================
  # Find minimum cooling efficiency for "AirConditionerVariableRefrigerantFlow" object
  def airconditioner_variablerefrigerantflow_cooling_standard_minimum_cop(airconditioner_variablerefrigerantflow, rename = false, ecm_name)
    search_criteria = coil_dx_find_search_criteria(airconditioner_variablerefrigerantflow)
    cooling_type = search_criteria['cooling_type']
    heating_type = search_criteria['heating_type']
    sub_category = search_criteria['subcategory']
    capacity_w = airconditioner_variablerefrigerantflow_cooling_find_capacity(airconditioner_variablerefrigerantflow)
    capacity_btu_per_hr = OpenStudio.convert(capacity_w, 'W', 'Btu/hr').get
    capacity_kbtu_per_hr = OpenStudio.convert(capacity_w, 'W', 'kBtu/hr').get

    # Look up the efficiency characteristics
    props = model_find_object(standards_data['tables']["heat_pumps_ecm_#{ecm_name.downcase}"], search_criteria, capacity_btu_per_hr, Date.today)

    # Check to make sure properties were found
    if props.nil?
      OpenStudio.logFree(OpenStudio::Warn, 'openstudio.standards.AirConditionerVariableRefrigerantFlow', "For #{airconditioner_variablerefrigerantflow.name}, cannot find efficiency info using #{search_criteria}, cannot apply efficiency standard.")
      successfully_set_all_properties = false
      return successfully_set_all_properties
    end

    # Get the minimum efficiency standards
    cop = nil

    # If specified as EER
    unless props['minimum_energy_efficiency_ratio'].nil?
      min_eer = props['minimum_energy_efficiency_ratio']
      cop = eer_to_cop(min_eer)
      new_comp_name = "#{airconditioner_variablerefrigerantflow.name} #{capacity_kbtu_per_hr.round}kBtu/hr #{min_eer}EER"
      OpenStudio.logFree(OpenStudio::Info, 'openstudio.standards.AirConditionerVariableRefrigerantFlow', "For #{template}: #{airconditioner_variablerefrigerantflow.name}: #{cooling_type} #{heating_type} #{sub_category} Capacity = #{capacity_kbtu_per_hr.round}kBtu/hr; EER = #{min_eer}")
    end

    # if specified as HSPF (heat pump)
    unless props['minimum_heating_seasonal_performance_factor'].nil?
      min_hspf = props['minimum_heating_seasonal_performance_factor']
      cop = hspf_to_cop_heating_with_fan(min_hspf)
      new_comp_name = "#{coil_heating_dx_variable_speed.name} #{capacity_kbtu_per_hr.round}kBtu/hr #{min_seer}HSPF"
      OpenStudio.logFree(OpenStudio::Info, 'openstudio.standards.AirConditionerVariableRefrigerantFlow', "For #{template}: #{airconditioner_variablerefrigerantflow.name}: #{cooling_type} #{heating_type} #{sub_category} Capacity = #{capacity_kbtu_per_hr.round}kBtu/hr; SEER = #{min_seer}")
    end

    # If specified as EER (heat pump)
    unless props['minimum_full_load_efficiency'].nil?
      min_eer = props['minimum_full_load_efficiency']
      cop = eer_to_cop(min_eer)
      new_comp_name = "#{airconditioner_variablerefrigerantflow.name} #{capacity_kbtu_per_hr.round}kBtu/hr #{min_eer}EER"
      OpenStudio.logFree(OpenStudio::Info, 'openstudio.standards.AirConditionerVariableRefrigerantFlow', "For #{template}: #{airconditioner_variablerefrigerantflow.name}: #{cooling_type} #{heating_type} #{sub_category} Capacity = #{capacity_kbtu_per_hr.round}kBtu/hr; EER = #{min_eer}")
    end

    # If specified as COP
    unless props['minimum_coefficient_of_performance_cooling'].nil?
      cop = props['minimum_coefficient_of_performance_cooling']
      new_comp_name = "#{airconditioner_variablerefrigerantflow.name} #{capacity_kbtu_per_hr.round}kBtu/hr #{cop}COP"
      OpenStudio.logFree(OpenStudio::Info, 'openstudio.standards.AirConditionerVariableRefrigerantFlow', "For #{template}: #{airconditioner_variablerefrigerantflow.name}: #{cooling_type} #{heating_type} #{sub_category} Capacity = #{capacity_kbtu_per_hr.round}kBtu/hr; EER = #{min_eer}")
    end

    # Rename
    if rename
      airconditioner_variablerefrigerantflow.setName(new_comp_name)
    end

    return cop
  end

  # =============================================================================================================================
  # Find minimum heating efficiency for "AirConditionerVariableRefrigerantFlow" object
  def airconditioner_variablerefrigerantflow_heating_standard_minimum_cop(airconditioner_variablerefrigerantflow, rename = false, ecm_name)
    search_criteria = coil_dx_find_search_criteria(airconditioner_variablerefrigerantflow)
    cooling_type = search_criteria['cooling_type']
    heating_type = search_criteria['heating_type']
    sub_category = search_criteria['subcategory']
    capacity_w = airconditioner_variablerefrigerantflow_heating_find_capacity(airconditioner_variablerefrigerantflow)
    capacity_btu_per_hr = OpenStudio.convert(capacity_w, 'W', 'Btu/hr').get
    capacity_kbtu_per_hr = OpenStudio.convert(capacity_w, 'W', 'kBtu/hr').get

    # Look up the efficiency characteristics
    props = model_find_object(standards_data['tables']["heat_pumps_heating_ecm_#{ecm_name.downcase}"], search_criteria, capacity_btu_per_hr, Date.today)

    # Check to make sure properties were found
    if props.nil?
      OpenStudio.logFree(OpenStudio::Warn, 'openstudio.standards.AirConditionerVariableRefrigerantFlow', "For #{airconditioner_variablerefrigerantflow.name}, cannot find heating efficiency info using #{search_criteria}, cannot apply efficiency standard.")
      successfully_set_all_properties = false
      return successfully_set_all_properties
    end

    # Get the minimum efficiency standards
    cop = nil

    # If specified as EER
    unless props['minimum_energy_efficiency_ratio'].nil?
      min_eer = props['minimum_energy_efficiency_ratio']
      cop = eer_to_cop(min_eer)
      new_comp_name = "#{airconditioner_variablerefrigerantflow.name} #{capacity_kbtu_per_hr.round}kBtu/hr #{min_eer}EER"
      OpenStudio.logFree(OpenStudio::Info, 'openstudio.standards.AirConditionerVariableRefrigerantFlow', "For #{template}: #{airconditioner_variablerefrigerantflow.name}: #{cooling_type} #{heating_type} #{sub_category} Capacity = #{capacity_kbtu_per_hr.round}kBtu/hr; EER = #{min_eer}")
    end

    # if specified as HSPF (heat pump)
    unless props['minimum_heating_seasonal_performance_factor'].nil?
      min_hspf = props['minimum_heating_seasonal_performance_factor']
      cop = hspf_to_cop_heating_with_fan(min_hspf)
      new_comp_name = "#{coil_heating_dx_variable_speed.name} #{capacity_kbtu_per_hr.round}kBtu/hr #{min_seer}HSPF"
      OpenStudio.logFree(OpenStudio::Info, 'openstudio.standards.AirConditionerVariableRefrigerantFlow', "For #{template}: #{airconditioner_variablerefrigerantflow.name}: #{cooling_type} #{heating_type} #{sub_category} Capacity = #{capacity_kbtu_per_hr.round}kBtu/hr; SEER = #{min_seer}")
    end

    # If specified as EER (heat pump)
    unless props['minimum_full_load_efficiency'].nil?
      min_eer = props['minimum_full_load_efficiency']
      cop = eer_to_cop(min_eer)
      new_comp_name = "#{airconditioner_variablerefrigerantflow.name} #{capacity_kbtu_per_hr.round}kBtu/hr #{min_eer}EER"
      OpenStudio.logFree(OpenStudio::Info, 'openstudio.standards.AirConditionerVariableRefrigerantFlow', "For #{template}: #{airconditioner_variablerefrigerantflow.name}: #{cooling_type} #{heating_type} #{sub_category} Capacity = #{capacity_kbtu_per_hr.round}kBtu/hr; EER = #{min_eer}")
    end

    # If specified as COP
    unless props['minimum_coefficient_of_performance_heating'].nil?
      cop = props['minimum_coefficient_of_performance_heating']
      new_comp_name = "#{airconditioner_variablerefrigerantflow.name} #{capacity_kbtu_per_hr.round}kBtu/hr #{cop}COP"
      OpenStudio.logFree(OpenStudio::Info, 'openstudio.standards.AirConditionerVariableRefrigerantFlow', "For #{template}: #{airconditioner_variablerefrigerantflow.name}: #{cooling_type} #{heating_type} #{sub_category} Capacity = #{capacity_kbtu_per_hr.round}kBtu/hr; EER = #{min_eer}")
    end

    # Rename
    if rename
      airconditioner_variablerefrigerantflow.setName(new_comp_name)
    end

    return cop
  end

  # =============================================================================================================================
  # Find cooling capacity for "CoilCoolingDXVariableSpeed" object
  def coil_cooling_dx_variable_speed_find_capacity(coil_cooling_dx_variable_speed)
    capacity_w = nil
    if coil_cooling_dx_variable_speed.grossRatedTotalCoolingCapacityAtSelectedNominalSpeedLevel.is_initialized
      capacity_w = coil_cooling_dx_variable_speed.grossRatedTotalCoolingCapacityAtSelectedNominalSpeedLevel.get
    elsif coil_cooling_dx_variable_speed.autosizedGrossRatedTotalCoolingCapacityAtSelectedNominalSpeedLevel.is_initialized
      capacity_w = coil_cooling_dx_variable_speed.autosizedGrossRatedTotalCoolingCapacityAtSelectedNominalSpeedLevel.get
    else
      OpenStudio.logFree(OpenStudio::Warn, 'openstudio.standards.CoilCoolingDXVariableSpeed', "For #{coil_cooling_dx_variable_speed.name} capacity is not available, cannot apply efficiency standard.")
      return 0.0
    end

    return capacity_w
  end

  # =============================================================================================================================
  # Find heating capacity for "CoilHeatingDXVariableSpeed" object
  def coil_heating_dx_variable_speed_find_capacity(coil_heating_dx_variable_speed)
    capacity_w = nil
    if coil_heating_dx_variable_speed.ratedHeatingCapacityAtSelectedNominalSpeedLevel.is_initialized
      capacity_w = coil_heating_dx_variable_speed.ratedHeatingCapacityAtSelectedNominalSpeedLevel.get
    elsif coil_heating_dx_variable_speed.autosizedRatedHeatingCapacityAtSelectedNominalSpeedLevel.is_initialized
      capacity_w = coil_heating_dx_variable_speed.autosizedRatedHeatingCapacityAtSelectedNominalSpeedLevel.get
    else
      OpenStudio.logFree(OpenStudio::Warn, 'openstudio.standards.CoilHeatingDXVariableSpeed', "For #{coil_heating_dx_variable_speed.name} capacity is not available, cannot apply efficiency standard.")
      return 0.0
    end

    return capacity_w
  end
<<<<<<< HEAD
=======

  # =============================================================================================================================
  # Find cooling capacity for "AirConditionerVariableRefrigerantFlow" object
  def airconditioner_variablerefrigerantflow_cooling_find_capacity(airconditioner_variablerefrigerantflow)
    capacity_w = nil
    if airconditioner_variablerefrigerantflow.ratedTotalCoolingCapacity.is_initialized
      capacity_w = airconditioner_variablerefrigerantflow.ratedTotalCoolingCapacity.get
    elsif airconditioner_variablerefrigerantflow.autosizedRatedTotalCoolingCapacity.is_initialized
      capacity_w = airconditioner_variablerefrigerantflow.autosizedRatedTotalCoolingCapacity.get
      airconditioner_variablerefrigerantflow.setRatedTotalCoolingCapacity(capacity_w)
    else
      OpenStudio.logFree(OpenStudio::Warn, 'openstudio.standards.AirConditionerVariableRefrigerantFlow', "For #{airconditioner_variablerefrigerantflow.name} cooling capacity is not available, cannot apply efficiency standard.")
      return 0.0
    end

    return capacity_w
  end

  # =============================================================================================================================
  # Find heating capacity for "AirConditionerVariableRefrigerantFlow" object
  def airconditioner_variablerefrigerantflow_heating_find_capacity(airconditioner_variablerefrigerantflow)
    capacity_w = nil
    if airconditioner_variablerefrigerantflow.ratedTotalHeatingCapacity.is_initialized
      capacity_w = airconditioner_variablerefrigerantflow.ratedTotalHeatingCapacity.get
    elsif airconditioner_variablerefrigerantflow.autosizedRatedTotalHeatingCapacity.is_initialized
      capacity_w = airconditioner_variablerefrigerantflow.autosizedRatedTotalHeatingCapacity.get
      airconditioner_variablerefrigerantflow.setRatedTotalHeatingCapacity(capacity_w)
    else
      OpenStudio.logFree(OpenStudio::Warn, 'openstudio.standards.AirConditionerVariableRefrigerantFlow', "For #{airconditioner_variablerefrigerantflow.name} heating capacity is not available, cannot apply efficiency standard.")
      return 0.0
    end

    return capacity_w
  end

>>>>>>> 9a962014
end<|MERGE_RESOLUTION|>--- conflicted
+++ resolved
@@ -1282,8 +1282,6 @@
 
     return capacity_w
   end
-<<<<<<< HEAD
-=======
 
   # =============================================================================================================================
   # Find cooling capacity for "AirConditionerVariableRefrigerantFlow" object
@@ -1318,6 +1316,4 @@
 
     return capacity_w
   end
-
->>>>>>> 9a962014
 end