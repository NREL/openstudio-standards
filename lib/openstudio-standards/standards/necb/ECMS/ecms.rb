--- conflicted
+++ resolved
@@ -72,15 +72,9 @@
       ecm_std.send(ecm_add_method_name,
                    model: model,
                    system_zones_map: map_system_to_zones,
-<<<<<<< HEAD
-                   system_doas_flags: system_doas_flags)
-    end
-    # ecm_std.add_ecm_hs09_ccashpsys(model:model,system_zones_map:,system_doas_flags:,zone_clg_eqpt_type: nil,standard:,baseboard_flag: true)
-=======
                    system_doas_flags: system_doas_flags,
                    system_zones_map_option: system_zones_map_option)
     end
->>>>>>> 18368437
   end
 
   def apply_system_efficiencies_ecm(model:, ecm_system_name: nil)
