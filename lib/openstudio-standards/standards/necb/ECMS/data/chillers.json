--- conflicted
+++ resolved
@@ -7,14 +7,6 @@
       "table": [
         {
           "name": "NECB2020_AirCooledChiller",
-<<<<<<< HEAD
-          "minimum_capacity": 0.0,
-          "maximum_capacity": 9999.0,
-          "minimum_coefficient_of_performance_cooling": 2.866,
-          "capft": null,
-          "eirft": null,
-          "eirfplr": null,
-=======
           "compressor_type": "Scroll",
           "minimum_capacity": 0.0,
           "maximum_capacity": 9999.0,
@@ -44,7 +36,6 @@
           "capft": "AirCooled_Screw_CAPFT_NECB2011",
           "eirft": "AirCooled_Screw_EIRFT_NECB2011",
           "eirfplr": "AirCooled_Screw_EIRFPLR_NECB2011",
->>>>>>> a2ede675
           "notes": "NECB 2020 Table 5.2.12.1.-K Air Cooled Chiller COP. Capacity in ton."
         }
       ]
