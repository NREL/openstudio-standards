class ECMS
<<<<<<< HEAD

  def apply_nv(model:, nv_type:, nv_opening_fraction:, nv_temp_out_min:, nv_delta_temp_in_out:)

=======
  def apply_nv(model:, nv_type:, nv_opening_fraction:, nv_temp_out_min:, nv_delta_temp_in_out:)
>>>>>>> c75c51b2
    ##### If any of users' inputs are nil/false/none, do nothing.
    ##### If users' input for 'nv_type' is 'NECB_Default', do nothing.
    ##### If any of users' inputs for nv_opening_fraction/nv_temp_out_min/nv_delta_temp_in_out is 'NECB_Default', use default values as defined here.
    return if nv_type.nil? || nv_type == false || nv_type == 'none' || nv_type == 'NECB_Default'
    return if nv_opening_fraction.nil? || nv_opening_fraction == false || nv_opening_fraction == 'none'
    return if nv_temp_out_min.nil? || nv_temp_out_min == false || nv_temp_out_min == 'none'
    return if nv_delta_temp_in_out.nil? || nv_delta_temp_in_out == false || nv_delta_temp_in_out == 'none'

    ##### Convert a string to a float (except for nv_type)
    if nv_opening_fraction.instance_of?(String) && nv_opening_fraction != 'NECB_Default'
      nv_opening_fraction = nv_opening_fraction.to_f
    end
    if nv_temp_out_min.instance_of?(String) && nv_temp_out_min != 'NECB_Default'
      nv_temp_out_min = nv_temp_out_min.to_f
    end
    if nv_delta_temp_in_out.instance_of?(String) && nv_delta_temp_in_out != 'NECB_Default'
      nv_delta_temp_in_out = nv_delta_temp_in_out.to_f
    end

    ##### Set default nv_opening_fraction as 0.1
    if nv_opening_fraction == 'NECB_Default'
      nv_opening_fraction = 0.1
    end
    ##### Set default nv_temp_out_min as 13.0
    if nv_temp_out_min == 'NECB_Default'
<<<<<<< HEAD
      nv_temp_out_min = 13.0 #Note: 13.0 is based on inputs from Michel Tardif re a real school in QC
    end
    ##### Set default nv_delta_temp_in_out as 1.0
    if nv_delta_temp_in_out == 'NECB_Default'
      nv_delta_temp_in_out = 1.0 #Note: 1.0 is based on inputs from Michel Tardif re a real school in QC
=======
      nv_temp_out_min = 13.0 # Note: 13.0 is based on inputs from Michel Tardif re a real school in QC
    end
    ##### Set default nv_delta_temp_in_out as 1.0
    if nv_delta_temp_in_out == 'NECB_Default'
      nv_delta_temp_in_out = 1.0 # Note: 1.0 is based on inputs from Michel Tardif re a real school in QC
>>>>>>> c75c51b2
    end

    setpoint_adjustment_for_nv = 2.0 # This is to adjust heating and cooling setpoint temperature as min and max indoor temperature to have NV

    model.getZoneHVACEquipmentLists.sort.each do |zone_hvac_equipment_list|
      thermal_zone = zone_hvac_equipment_list.thermalZone

      thermal_zone.spaces.sort.each do |space|
        number_of_windows = 0.0

        ##### Gather OA per person and floor area of the space from the osm file
        outdoor_air = space.designSpecificationOutdoorAir.get
        outdoor_air_flow_per_person = outdoor_air.outdoorAirFlowperPerson
        outdoor_air_flow_per_floor_area = outdoor_air.outdoorAirFlowperFloorArea

        ##### Get heating/cooling setpoint temperature schedules from the osm file
        # These schedules are used for min/max Tin schedules under the objects of "ZoneVentilation:DesignFlowRate" and "ZoneVentilation:WindandStackOpenArea".
        # Note: as per E+ I/O Ref.: "If the user enters a valid schedule name, the minimum/maximum temperature values specified in this schedule will override the constant value specified in the Minimum/Maximum Indoor Temperature field." under the objects of "ZoneVentilation:DesignFlowRate" and "ZoneVentilation:WindandStackOpenArea".
        if thermal_zone.thermostat.is_initialized
          if thermal_zone.thermostat.get.to_ThermostatSetpointDualSetpoint.is_initialized
            if thermal_zone.thermostat.get.to_ThermostatSetpointDualSetpoint.get.heatingSetpointTemperatureSchedule.is_initialized ||
               thermal_zone.thermostat.get.to_ThermostatSetpointDualSetpoint.get.coolingSetpointTemperatureSchedule.is_initialized
              zone_thermostat = thermal_zone.thermostatSetpointDualSetpoint.get
              zone_clg_thermostat_sch = zone_thermostat.coolingSetpointTemperatureSchedule.get
              zone_htg_thermostat_sch = zone_thermostat.heatingSetpointTemperatureSchedule.get

              ##### Create schedule for max Tin to have NV on the basis of cooling setpoint temperature for default day
              zone_clg_thermostat_sch_name = zone_clg_thermostat_sch.name
              zone_clg_sp_schedule = zone_clg_thermostat_sch.to_ScheduleRuleset.get

              max_Tin_schedule = zone_clg_sp_schedule.clone(model).to_ScheduleRuleset.get
              max_Tin_schedule.setName('natural_ventilation_max_Tin_schedule')
              ## default days/weekdays
              max_Tin_schedule_defaultDay = max_Tin_schedule.defaultDaySchedule
              max_Tin_schedule_defaultDay.setName('natural_ventilation_max_Tin_schedule_defaultDay')
              max_Tin_schedule_defaultDay_times = max_Tin_schedule_defaultDay.times
              max_Tin_schedule_defaultDay_values = max_Tin_schedule_defaultDay.values
              max_Tin_schedule_defaultDay_values_adjusted = max_Tin_schedule_defaultDay_values.map { |i| i + setpoint_adjustment_for_nv }
              i = 0.0
              max_Tin_schedule_defaultDay_times.each do |time|
                max_Tin_schedule_defaultDay.addValue(time, max_Tin_schedule_defaultDay_values_adjusted[i])
                i += 1.0
              end

              ##### Create schedule for min Tin to have NV on the basis of cooling setpoint temperature for default day
              zone_htg_thermostat_sch_name = zone_htg_thermostat_sch.name
              zone_htg_sp_schedule = zone_htg_thermostat_sch.to_ScheduleRuleset.get
              min_Tin_schedule = zone_htg_sp_schedule.clone(model).to_ScheduleRuleset.get
              min_Tin_schedule.setName('natural_ventilation_min_Tin_schedule')
              ## default days/weekdays
              min_Tin_schedule_defaultDay = min_Tin_schedule.defaultDaySchedule
              min_Tin_schedule_defaultDay.setName('natural_ventilation_min_Tin_schedule_defaultDay')
              min_Tin_schedule_defaultDay_times = min_Tin_schedule_defaultDay.times
              min_Tin_schedule_defaultDay_values = min_Tin_schedule_defaultDay.values
              min_Tin_schedule_defaultDay_values_adjusted = min_Tin_schedule_defaultDay_values.map { |index| index - setpoint_adjustment_for_nv }
              i = 0.0
              min_Tin_schedule_defaultDay_times.each do |time|
                min_Tin_schedule_defaultDay.addValue(time, min_Tin_schedule_defaultDay_values_adjusted[i])
                i += 1.0
              end
            end
          end
        end

        ##### Calculate how many windows a space has.
        # The total number of windows is used to divide OA/person and OA/FloorArea of the space by it (i.e. number of windows).
        # In this way, NV-driven OA in each space would be avoided to be more than required.
        space.surfaces.sort.each do |surface|
          surface.subSurfaces.sort.each do |subsurface|
            if (subsurface.subSurfaceType == 'OperableWindow' || subsurface.subSurfaceType == 'FixedWindow') && subsurface.outsideBoundaryCondition == 'Outdoors'
              number_of_windows += 1.0
            end
          end
        end
        oa_per_person_normalized_by_number_of_windows = outdoor_air_flow_per_person / number_of_windows
        oa_per_floor_area_normalized_by_number_of_windows = outdoor_air_flow_per_floor_area / number_of_windows

        ##### Add NV in each space that has window(s) using two objects: "ZoneVentilation:DesignFlowRate" and "ZoneVentilation:WindandStackOpenArea"
        space.surfaces.sort.each do |surface|
          surface.subSurfaces.sort.each do |subsurface|
            if (subsurface.subSurfaceType == 'OperableWindow' || subsurface.subSurfaceType == 'FixedWindow') && subsurface.outsideBoundaryCondition == 'Outdoors'
              window_azimuth_deg = OpenStudio.convert(subsurface.azimuth, 'rad', 'deg').get
              window_area = subsurface.netArea

              ##### Define a constant schedule for operable windows
              operable_window_schedule = OpenStudio::Model::ScheduleConstant.new(model)
              operable_window_schedule.setName('operable_window_schedule_constant')
              operable_window_schedule.setScheduleTypeLimits(BTAP::Resources::Schedules::StandardScheduleTypeLimits.get_on_off(model))

              ##### Add a "ZoneVentilation:DesignFlowRate" object for NV to set OA per person.
              zn_vent_design_flow_rate_1 = OpenStudio::Model::ZoneVentilationDesignFlowRate.new(model)
              zn_vent_design_flow_rate_1.setDesignFlowRateCalculationMethod('Flow/Person')
              zn_vent_design_flow_rate_1.setFlowRateperPerson(oa_per_person_normalized_by_number_of_windows)
              zn_vent_design_flow_rate_1.setVentilationType('Natural')
              zn_vent_design_flow_rate_1.setMinimumIndoorTemperatureSchedule(min_Tin_schedule)
              zn_vent_design_flow_rate_1.setMaximumIndoorTemperatureSchedule(max_Tin_schedule)
              zn_vent_design_flow_rate_1.setMinimumOutdoorTemperature(nv_temp_out_min)
              zn_vent_design_flow_rate_1.setMaximumOutdoorTemperatureSchedule(max_Tin_schedule)
<<<<<<< HEAD
              zn_vent_design_flow_rate_1.setDeltaTemperature(nv_delta_temp_in_out) #E+ I/O Ref.: "This is the temperature difference between the indoor and outdoor air dry-bulb temperatures below which ventilation is shutoff."
=======
              zn_vent_design_flow_rate_1.setDeltaTemperature(nv_delta_temp_in_out) # E+ I/O Ref.: "This is the temperature difference between the indoor and outdoor air dry-bulb temperatures below which ventilation is shutoff."
>>>>>>> c75c51b2
              zone_hvac_equipment_list.addEquipment(zn_vent_design_flow_rate_1)

              ##### Add another "ZoneVentilation:DesignFlowRate" object for NV to set OA per floor area.
              zn_vent_design_flow_rate_2 = OpenStudio::Model::ZoneVentilationDesignFlowRate.new(model)
              zn_vent_design_flow_rate_2.setDesignFlowRateCalculationMethod('Flow/Area')
              zn_vent_design_flow_rate_2.setFlowRateperZoneFloorArea(oa_per_floor_area_normalized_by_number_of_windows)
              zn_vent_design_flow_rate_2.setVentilationType('Natural')
              zn_vent_design_flow_rate_2.setMinimumIndoorTemperatureSchedule(min_Tin_schedule)
              zn_vent_design_flow_rate_2.setMaximumIndoorTemperatureSchedule(max_Tin_schedule)
              zn_vent_design_flow_rate_2.setMinimumOutdoorTemperature(nv_temp_out_min)
              zn_vent_design_flow_rate_2.setMaximumOutdoorTemperatureSchedule(max_Tin_schedule)
              zn_vent_design_flow_rate_2.setDeltaTemperature(nv_delta_temp_in_out)
              zone_hvac_equipment_list.addEquipment(zn_vent_design_flow_rate_2)

              ##### Add the "ZoneVentilation:WindandStackOpenArea" for NV.
              # Note: it has been assumed that 'Opening Effectiveness' and 'Discharge Coefficient for Opening' are autocalculated (which are the default assumptions).
              zn_vent_wind_and_stack = OpenStudio::Model::ZoneVentilationWindandStackOpenArea.new(model)
              zn_vent_wind_and_stack.setOpeningArea(window_area * nv_opening_fraction)
              zn_vent_wind_and_stack.setOpeningAreaFractionSchedule(operable_window_schedule)
              # (Ref: E+ I/O) The Effective Angle value "is used to calculate the angle between the wind direction and the opening outward normal to determine the opening effectiveness values when the input field Opening Effectiveness = Autocalculate."
              # (Ref: E+ I/O) "Effective Angle is the angle in degrees counting from the North clockwise to the opening outward normal."
              zn_vent_wind_and_stack.setEffectiveAngle(window_azimuth_deg)
              zn_vent_wind_and_stack.setMinimumIndoorTemperatureSchedule(min_Tin_schedule)
              zn_vent_wind_and_stack.setMaximumIndoorTemperatureSchedule(max_Tin_schedule)
              zn_vent_wind_and_stack.setMinimumOutdoorTemperature(nv_temp_out_min)
              zn_vent_wind_and_stack.setMaximumOutdoorTemperatureSchedule(max_Tin_schedule)
              zn_vent_wind_and_stack.setDeltaTemperature(nv_delta_temp_in_out)
              zone_hvac_equipment_list.addEquipment(zn_vent_wind_and_stack)
              # if (subsurface.subSurfaceType == 'OperableWindow' || subsurface.subSurfaceType == 'FixedWindow') && subsurface.outsideBoundaryCondition == 'Outdoors'
            end
            # surface.subSurfaces.sort.each do |subsurface|
          end
          # space.surfaces.sort.each do |surface|
        end
        # thermal_zone.spaces.sort.each do |space|
      end
      # model.getZoneHVACEquipmentLists.sort.each do |zone_hvac_equipment_list|
    end
    ##### Add AvailabilityManagerHybridVentilation to "prevents simultaneous natural ventilation and HVAC system operation" (Ref: E+ I/O)
    model.getAirLoopHVACs.sort.each do |air_loop|
      air_loop.availabilityManagers.sort.each do |avail_mgr|
        if avail_mgr.to_AvailabilityManagerHybridVentilation.empty?
          avail_mgr_hybr_vent = OpenStudio::Model::AvailabilityManagerHybridVentilation.new(model)
<<<<<<< HEAD
          avail_mgr_hybr_vent.setMinimumOutdoorTemperature(nv_temp_out_min) #Note: since "Ventilation Control Mode" is by default set to "Temperature (i.e. 1)", only min and max Tout are needed. (see E+ I/O Ref.)  #Note: Tout_min is to avoid overcooling (see E+ I/O Ref).
          avail_mgr_hybr_vent.setMaximumOutdoorTemperature(30.0) #Note: the AvailabilityManagerHybridVentilation obj does not have a schedule field for Tout, so it has been set to a fixed value of 30C.
=======
          avail_mgr_hybr_vent.setMinimumOutdoorTemperature(nv_temp_out_min) # Note: since "Ventilation Control Mode" is by default set to "Temperature (i.e. 1)", only min and max Tout are needed. (see E+ I/O Ref.)  #Note: Tout_min is to avoid overcooling (see E+ I/O Ref).
          avail_mgr_hybr_vent.setMaximumOutdoorTemperature(30.0) # Note: the AvailabilityManagerHybridVentilation obj does not have a schedule field for Tout, so it has been set to a fixed value of 30C.
>>>>>>> c75c51b2
          air_loop.addAvailabilityManager(avail_mgr_hybr_vent)
        end
      end
    end
  end
end<|MERGE_RESOLUTION|>--- conflicted
+++ resolved
@@ -1,11 +1,5 @@
 class ECMS
-<<<<<<< HEAD
-
   def apply_nv(model:, nv_type:, nv_opening_fraction:, nv_temp_out_min:, nv_delta_temp_in_out:)
-
-=======
-  def apply_nv(model:, nv_type:, nv_opening_fraction:, nv_temp_out_min:, nv_delta_temp_in_out:)
->>>>>>> c75c51b2
     ##### If any of users' inputs are nil/false/none, do nothing.
     ##### If users' input for 'nv_type' is 'NECB_Default', do nothing.
     ##### If any of users' inputs for nv_opening_fraction/nv_temp_out_min/nv_delta_temp_in_out is 'NECB_Default', use default values as defined here.
@@ -31,19 +25,11 @@
     end
     ##### Set default nv_temp_out_min as 13.0
     if nv_temp_out_min == 'NECB_Default'
-<<<<<<< HEAD
-      nv_temp_out_min = 13.0 #Note: 13.0 is based on inputs from Michel Tardif re a real school in QC
-    end
-    ##### Set default nv_delta_temp_in_out as 1.0
-    if nv_delta_temp_in_out == 'NECB_Default'
-      nv_delta_temp_in_out = 1.0 #Note: 1.0 is based on inputs from Michel Tardif re a real school in QC
-=======
       nv_temp_out_min = 13.0 # Note: 13.0 is based on inputs from Michel Tardif re a real school in QC
     end
     ##### Set default nv_delta_temp_in_out as 1.0
     if nv_delta_temp_in_out == 'NECB_Default'
       nv_delta_temp_in_out = 1.0 # Note: 1.0 is based on inputs from Michel Tardif re a real school in QC
->>>>>>> c75c51b2
     end
 
     setpoint_adjustment_for_nv = 2.0 # This is to adjust heating and cooling setpoint temperature as min and max indoor temperature to have NV
@@ -142,11 +128,7 @@
               zn_vent_design_flow_rate_1.setMaximumIndoorTemperatureSchedule(max_Tin_schedule)
               zn_vent_design_flow_rate_1.setMinimumOutdoorTemperature(nv_temp_out_min)
               zn_vent_design_flow_rate_1.setMaximumOutdoorTemperatureSchedule(max_Tin_schedule)
-<<<<<<< HEAD
-              zn_vent_design_flow_rate_1.setDeltaTemperature(nv_delta_temp_in_out) #E+ I/O Ref.: "This is the temperature difference between the indoor and outdoor air dry-bulb temperatures below which ventilation is shutoff."
-=======
               zn_vent_design_flow_rate_1.setDeltaTemperature(nv_delta_temp_in_out) # E+ I/O Ref.: "This is the temperature difference between the indoor and outdoor air dry-bulb temperatures below which ventilation is shutoff."
->>>>>>> c75c51b2
               zone_hvac_equipment_list.addEquipment(zn_vent_design_flow_rate_1)
 
               ##### Add another "ZoneVentilation:DesignFlowRate" object for NV to set OA per floor area.
@@ -190,13 +172,8 @@
       air_loop.availabilityManagers.sort.each do |avail_mgr|
         if avail_mgr.to_AvailabilityManagerHybridVentilation.empty?
           avail_mgr_hybr_vent = OpenStudio::Model::AvailabilityManagerHybridVentilation.new(model)
-<<<<<<< HEAD
-          avail_mgr_hybr_vent.setMinimumOutdoorTemperature(nv_temp_out_min) #Note: since "Ventilation Control Mode" is by default set to "Temperature (i.e. 1)", only min and max Tout are needed. (see E+ I/O Ref.)  #Note: Tout_min is to avoid overcooling (see E+ I/O Ref).
-          avail_mgr_hybr_vent.setMaximumOutdoorTemperature(30.0) #Note: the AvailabilityManagerHybridVentilation obj does not have a schedule field for Tout, so it has been set to a fixed value of 30C.
-=======
           avail_mgr_hybr_vent.setMinimumOutdoorTemperature(nv_temp_out_min) # Note: since "Ventilation Control Mode" is by default set to "Temperature (i.e. 1)", only min and max Tout are needed. (see E+ I/O Ref.)  #Note: Tout_min is to avoid overcooling (see E+ I/O Ref).
           avail_mgr_hybr_vent.setMaximumOutdoorTemperature(30.0) # Note: the AvailabilityManagerHybridVentilation obj does not have a schedule field for Tout, so it has been set to a fixed value of 30C.
->>>>>>> c75c51b2
           air_loop.addAvailabilityManager(avail_mgr_hybr_vent)
         end
       end
