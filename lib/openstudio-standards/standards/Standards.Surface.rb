class Standard
  # @!group Surface

  # Determine the component infiltration rate for this surface
  #
  # @param type [String] choices are 'baseline' and 'advanced'
  # @return [Double] infiltration rate
  #   @units cubic meters per second (m^3/s)
  # @todo handle floors over unconditioned spaces
  def surface_component_infiltration_rate(surface, type)
    comp_infil_rate_m3_per_s = 0.0

    # Define the envelope component infiltration rates
    component_infil_rates_cfm_per_ft2 = {
      'baseline' => {
        'roof' => 0.12,
        'exterior_wall' => 0.12,
        'below_grade_wall' => 0.12,
        'floor_over_unconditioned' => 0.12,
        'slab_on_grade' => 0.12
      },
      'advanced' => {
        'roof' => 0.04,
        'exterior_wall' => 0.04,
        'below_grade_wall' => 0.04,
        'floor_over_unconditioned' => 0.04,
        'slab_on_grade' => 0.04
      }
    }

    boundary_condition = surface.outsideBoundaryCondition
    # Skip non-outdoor surfaces
    return comp_infil_rate_m3_per_s unless outsideBoundaryCondition == 'Outdoors' || surface.outsideBoundaryCondition == 'Ground'

    # Per area infiltration rate for this surface
    surface_type = surface.surfaceType
    infil_rate_cfm_per_ft2 = nil
    case boundary_condition
    when 'Outdoors'
      case surface_type
      when 'RoofCeiling'
        infil_rate_cfm_per_ft2 = component_infil_rates_cfm_per_ft2[type]['roof']
      when 'Wall'
        infil_rate_cfm_per_ft2 = component_infil_rates_cfm_per_ft2[type]['exterior_wall']
      end
    when 'Ground'
      case surface_type
      when 'Wall'
        infil_rate_cfm_per_ft2 = component_infil_rates_cfm_per_ft2[type]['below_grade_wall']
      when 'Floor'
        infil_rate_cfm_per_ft2 = component_infil_rates_cfm_per_ft2[type]['slab_on_grade']
      end
    when 'TODO Surface'
      case surface_type
      when 'Floor'
        infil_rate_cfm_per_ft2 = component_infil_rates_cfm_per_ft2[type]['floor_over_unconditioned']
      end
    end
    if infil_rate_cfm_per_ft2.nil?
      OpenStudio.logFree(OpenStudio::Warn, 'openstudio.standards.Surface', "For #{surface.name}, could not determine surface type for infiltration, will not be included in calculation.")
      return comp_infil_rate_m3_per_s
    end

    # Area of the surface
    area_m2 = surface.netArea
    area_ft2 = OpenStudio.convert(area_m2, 'm^2', 'ft^2').get

    # Rate for this surface
    comp_infil_rate_cfm = area_ft2 * infil_rate_cfm_per_ft2

    comp_infil_rate_m3_per_s = OpenStudio.convert(comp_infil_rate_cfm, 'cfm', 'm^3/s').get

    # OpenStudio::logFree(OpenStudio::Debug, "openstudio.Standards.Model", "...#{self.name}, infil = #{comp_infil_rate_cfm.round(2)} cfm @ rate = #{infil_rate_cfm_per_ft2} cfm/ft2, area = #{area_ft2.round} ft2.")

    return comp_infil_rate_m3_per_s
  end

  # Chris Kirney 2018-05-17:  Not complete-do not call.  Start of method meant to help implement NECB2015 8.4.4.5.(5).
  # The method starts by finding exterior surfaces which help enclose conditioned spaces.  It then removes the
  # subsurfaces.  Though not implemented yet it was supposed to then put a window centered in the surface with a sill
  # height and window height defined passed via sill_heght_m and window_height_m (0.9 m, and 1.8 m respectively for
  # NECB2015).  The width of the window was to be set so that the fdwr matched whatever code said (passed by fdwr).
  def surface_replace_existing_subsurfaces_with_centered_subsurface(model, sill_height_m, window_height_m, fdwr)
    vertical_surfaces = find_exposed_conditioned_vertical_surfaces(model)
    vertical_surfaces.each do |vertical_surface|
      vertical_surface.subSurfaces.sort.each do |vertical_subsurface|
        # Need to fix this so that error show up in right place
        if vertical_subsurface.nil?
          puts 'Surface does not exist'
        else
          vertical_subsurface.remove
        end
      end
      # corner_coords = vertical_surface.vertices
      code_window_area = fdwr * vertical_surface.grossArea
      code_window_width = code_window_area / window_height_m
      min_z = 0
      vertical_surface.vertices.each_with_index do |vertex, index|
        if index == 0
          min_z = vertex.z
        elsif vertex.z < min_z
          min_z = vertex.z
        end
      end
      surface_centroid = vertical_surface.centroid
      surface_normal = vertical_surface.outwardNormal
    end
  end

  # Chris Kirney 2018-09-12:  This method searches through a model a returns vertical exterior surfaces which help
  # enclose a conditioned space.  It distinguishes between walls adjacent to plenums and wall adjacent to other
  # conditioned spaces (as attics in OpenStudio are considered plenums and conditioned spaces though many would
  # not agree).  It returns a hash of the total exposed wall area adjacent to conditioned spaces (including plenums), the
  # total exposed plenum wall area, the total exposed non-plenum area (adjacent to conditioned spaces), the exposed
  # plenum walls and the exposed non-plenum walls (adjacent to conditioned spaces).
  def find_exposed_conditioned_vertical_surfaces(model, max_angle: 91, min_angle: 89)
    exposed_surfaces = []
    plenum_surfaces = []
    exp_plenum_area = 0
    total_exp_area = 0
    exp_nonplenum_area = 0
    sub_surfaces_info = []
    sub_surface_area = 0
    # Sort through each space
    model.getSpaces.sort.each do |space|
      # Is the space heated or cooled?
      cooled = space_cooled?(space)
      heated = space_heated?(space)
      # Assume conditioned means the space is heated, cooled, or both.
      if heated || cooled
        # If the space is conditioned then go through each surface and determine if it a vertial exterior wall.
        space.surfaces.sort.each do |surface|
          # I define an exterior wall as one that is called a wall and that has a boundary contion of Outdoors.
          # Note that this will not include foundation walls.
          next unless surface.surfaceType == 'Wall'
          next unless surface.outsideBoundaryCondition == 'Outdoors'

          # Determine if the wall is vertical which I define as being between 89 and 91 degrees from horizontal.
          tilt_radian = surface.tilt
          tilt_degrees = OpenStudio.convert(tilt_radian, 'rad', 'deg').get
          sub_surface_info = []
          if tilt_degrees <= max_angle && tilt_degrees >= min_angle
            # If the wall is vertical determine if it is adjacent to a plenum.  If yes include it in the array of
            # plenum walls and add it to the plenum wall area counter (accounting for space multipliers).
            if space_plenum?(space)
              plenum_surfaces << surface
              exp_plenum_area += surface.grossArea * space.multiplier
            else
              # If not a plenum then include it in the array of non-plenum walls and add it to the non-plenum area
              # counter (accounting for space multipliers).
              exposed_surfaces << surface
              exp_nonplenum_area += surface.grossArea * space.multiplier
              surface.subSurfaces.sort.each do |sub_surface|
                sub_surface_area += sub_surface.grossArea.to_f * space.multiplier
                sub_surface_info << {
                  'subsurface_name' => sub_surface.nameString,
                  'subsurface_type' => sub_surface.subSurfaceType,
                  'gross_area_m2' => sub_surface.grossArea.to_f,
                  'construction_name' => sub_surface.construction.get.nameString
                }
              end
              unless sub_surface_info.empty?
                sub_surfaces_info << {
                  'surface_name' => surface.nameString,
                  'subsurfaces' => sub_surface_info
                }
              end
            end
            # Regardless of if the wall is adjacent to a plenum or not add it to the exposed wall area adjacent to
            # conditioned spaces (accounting for space multipliers).
            total_exp_area += surface.grossArea * space.multiplier
          end
        end
      end
    end
    fdwr = 999
    unless exp_nonplenum_area < 0.1
      fdwr = sub_surface_area / exp_nonplenum_area
    end
    # Add everything into a hash and return that hash to whomever called the method.
    exp_surf_info = {
      'total_exp_wall_area_m2' => total_exp_area,
      'exp_plenum_wall_area_m2' => exp_plenum_area,
      'exp_nonplenum_wall_area_m2' => exp_nonplenum_area,
      'exp_plenum_walls' => plenum_surfaces,
      'exp_nonplenum_walls' => exposed_surfaces,
      'fdwr' => fdwr,
      'sub_surfaces' => sub_surfaces_info
    }
    return exp_surf_info
  end

  # This method is similar to the 'find_exposed_conditioned_vertical_surfaces' above only it is for roofs.  Again, it
  # distinguishes between plenum and non plenum roof area but collects and returns both.
  def find_exposed_conditioned_roof_surfaces(model)
    exposed_surfaces = []
    plenum_surfaces = []
    exp_plenum_area = 0
    total_exp_area = 0
    exp_nonplenum_area = 0
    sub_surfaces_info = []
    sub_surface_area = 0
    # Sort through each space and determine if it conditioned.  Conditioned meaning it is either heated, cooled, or both.
    model.getSpaces.sort.each do |space|
      cooled = space_cooled?(space)
      heated = space_heated?(space)
      # If the space is conditioned sort through the surfaces looking for outdoor roofs.
      if heated || cooled
        space.surfaces.sort.each do |surface|
          # Assume a roof is of type 'RoofCeiling' and has an 'Outdoors' boundary condition.
          next unless surface.surfaceType == 'RoofCeiling'
          next unless surface.outsideBoundaryCondition == 'Outdoors'

          # Determine if the roof is adjacent to a plenum.
          sub_surface_info = []
          if space_plenum?(space)
            # If the roof is adjacent to a plenum add it to the plenum roof array and the plenum roof area counter
            # (accounting for space multipliers).
            plenum_surfaces << surface
            exp_plenum_area += surface.grossArea * space.multiplier
          else
            # If the roof is not adjacent to a plenum add it to the non-plenum roof array and the non-plenum roof area
            # counter (accounting for space multipliers).
            exposed_surfaces << surface
            exp_nonplenum_area += surface.grossArea * space.multiplier
            surface.subSurfaces.sort.each do |sub_surface|
              sub_surface_area += sub_surface.grossArea.to_f * space.multiplier
              sub_surface_info << {
                'subsurface_name' => sub_surface.nameString,
                'subsurface_type' => sub_surface.subSurfaceType,
                'gross_area_m2' => sub_surface.grossArea.to_f,
                'construction_name' => sub_surface.construction.get.nameString
              }
            end
            unless sub_surface_info.empty?
              sub_surfaces_info << {
                'surface_name' => surface.nameString,
                'subsurfaces' => sub_surface_info
              }
            end
          end
          # Regardless of if the roof is adjacent to a plenum or not add it to the total roof area counter (accounting
          # for space multipliers).
          total_exp_area += surface.grossArea * space.multiplier
        end
      end
    end
    srr = 999
    unless exp_nonplenum_area < 0.1
      srr = sub_surface_area / exp_nonplenum_area
    end
    # Put the information into a hash and return it to whomever called this method.
    exp_surf_info = {
      'total_exp_roof_area_m2' => total_exp_area,
      'exp_plenum_roof_area_m2' => exp_plenum_area,
      'exp_nonplenum_roof_area_m2' => exp_nonplenum_area,
      'exp_plenum_roofs' => plenum_surfaces,
      'exp_nonplenum_roofs' => exposed_surfaces,
      'srr' => srr,
      'sub_surfaces' => sub_surfaces_info
    }
    return exp_surf_info
  end

  # This method finds the centroid of the highest roof(s).  It cycles through each space and finds which surfaces are
  # described as roofceiling whose outside boundary condition is outdoors.  Of those surfaces that do it looks for the
  # highest one(s) and finds the centroid of those.  It returns the following hash:
  # roof_cent = {
  #   top_spaces:  array of spaces which contain the highest roofs,
  #   roof_centroid:  global x, y, and z coords of the centroid of the highest roof surfaces,
  #   roof_area:  area of the highst roof surfaces}
  #
  # Each element of the top_spaces is a hash containing the following:
  # top_space = {
  #   space:  OpenStudio space containing the surface,
  #   x:  global x coord of the centroid of roof surface(s),
  #   y:  global y coord of the centroid of roof surface(s),
  #   z:  global z coord of the centroid of roof surface(s),
  #   area_m2:  area of the roof surface(s)}
  def find_highest_roof_centre(model)
    # Initialize some variables
    tol = 6
    max_height = -1000000000000000
    top_spaces = []
    spaces_info = []
    roof_centroid = [0, 0, 0]
    # Go through each space looking for outdoor roofs
    model.getSpaces.sort.each do |space|
      outdoor_roof = false
      space_max = -1000000000000000
      max_surf = nil
      space_surfaces = space.surfaces
      # Go through each surface in the space.  If it is an outdoor roofceiling then continue.  Otherwise go to the next
      # space.
      space_surfaces.each do |surface|
        outdoor_roof = true if surface.surfaceType.to_s.upcase == 'ROOFCEILING' && surface.outsideBoundaryCondition.to_s.upcase == 'OUTDOORS'
        # Is this surface the highest roof on this space?
        if surface.centroid.z.to_f.round(tol) > space_max
          space_max = surface.centroid.z.to_f.round(tol)
          max_surf = surface
        end
      end
      # If no outdoor roofceiling go to the next space.
      next if outdoor_roof == false

      z_Origin = space.zOrigin.to_f
      ceiling_centroid = [0, 0, 0]

      # Go through the surfaces and look for ones that are the highest.  Any that are the highest get added to the
      # centroid calculation.
      space_surfaces.each do |sp_surface|
        if max_surf.centroid.z.to_f.round(tol) == sp_surface.centroid.z.to_f.round(tol)
          ceiling_centroid[0] += sp_surface.centroid.x.to_f * sp_surface.grossArea.to_f
          ceiling_centroid[1] += sp_surface.centroid.y.to_f * sp_surface.grossArea.to_f
          ceiling_centroid[2] += sp_surface.grossArea.to_f
        end
      end

      # Calculate the centroid of the highest surface/surfaces for this space.
      ceiling_centroid[0] /= ceiling_centroid[2]
      ceiling_centroid[1] /= ceiling_centroid[2]

      # Put the info into an array containing hashes of spaces with outdoor roofceilings
      spaces_info << {
        space: space,
        x: ceiling_centroid[0] + space.xOrigin.to_f,
        y: ceiling_centroid[1] + space.yOrigin.to_f,
        z: max_surf.centroid.z.to_f + z_Origin,
        area_m2: ceiling_centroid[2]
      }
      # This is to determine which are the global highest outdoor roofceilings
      if max_height.round(tol) < (max_surf.centroid.z.to_f + z_Origin).round(tol)
        max_height = (max_surf.centroid.z.to_f + z_Origin).round(tol)
      end
    end
    # Go through the roofceilings and find the highest one(s) and calculate the centroid.
    spaces_info.each do |space_info|
      # If the outdoor roofceiling is one of the highest ones add it to an array of hashes and get the info needed to
      # calculate the centroid
      if space_info[:z].to_f.round(tol) == max_height.round(tol)
        top_spaces << space_info
        roof_centroid[0] += space_info[:x] * space_info[:area_m2]
        roof_centroid[1] += space_info[:y] * space_info[:area_m2]
        roof_centroid[2] += space_info[:area_m2]
      end
    end
    # calculate the centroid of the highest outdoor roofceiling(s) and add the info to a hash to return to whomever
    # called this method.
    roof_centroid[0] /= roof_centroid[2]
    roof_centroid[1] /= roof_centroid[2]
    roof_cent = {
      top_spaces: top_spaces,
      roof_centroid: [roof_centroid[0], roof_centroid[1], max_height],
      roof_area: roof_centroid[2]
    }
    return roof_cent
  end

<<<<<<< HEAD
  # Returns the surface and subsurface UA product
  #
  # @param [OpenStudio::Model::Surface] OpenStudio model surface object
  #
  # @retrun [Double] UA product in W/K
  def surface_subsurface_ua(surface)
    # Compute the surface UA product
    if surface.outsideBoundaryCondition.to_s == "GroundFCfactorMethod" && surface.construction.is_initialized
      cons = surface.construction.get
      fc_obj_type = cons.iddObjectType.valueName.to_s
      case fc_obj_type
        when 'OS_Construction_FfactorGroundFloor'
          cons = surface.construction.get.to_FFactorGroundFloorConstruction.get
          ffac = cons.fFactor
          area = cons.area
          peri = cons.perimeterExposed
          ua = ffac * peri * surface.netArea / area
        when 'OS_Construction_CfactorUndergroundWall'
          cons = surface.construction.get.to_CFactorUndergroundWallConstruction.get
          cfac = cons.cFactor
          heig = cons.height

          # From 90.1-2019 Section A.9.4.1: Interior vertical surfaces (SI units)
          r_inside_film = 0.1197548
          r_outside_film = 0.0

          # EnergyPlus Engineering Manual equation 3.195
          r_soil = 0.0607 + 0.3479 * heig

          r_eff = 1 / cfac + r_soil
          u_eff = 1 / (r_eff + r_inside_film + r_outside_film)
          
          ua = u_eff * surface.netArea
      end
    else
      ua = surface.uFactor.get * surface.netArea
    end

    surface.subSurfaces.sort.each do |subsurface|
      # the uFactor() method does not work for complex glazing inputs
      # For this cases the U-Factor is retrieved from previous sizing run
      u_factor = subsurface.uFactor.is_initialized ? subsurface.uFactor.get : construction_calculated_fenestration_u_factor_w_frame(subsurface.construction.get)
      ua += u_factor * subsurface.netArea
    end

    return ua
=======
  # Calculate a surface's absolute azimuth
  # source: https://github.com/NREL/openstudio-extension-gem/blob/e354355054b83ffc26e3b69befa20d6baf5ef242/lib/openstudio/extension/core/os_lib_geometry.rb#L913
  #
  # @param surface [OpenStudio::Model:Surface] OpenStudio Surface object
  # @return [Float] Surface absolute azimuth
  def surface_absolute_azimuth(surface)
    # Get associated space
    space = surface.space.get

    # Get model object
    model = surface.model

    # Calculate azimuth
    surface_azimuth_rel_space = OpenStudio.convert(surface.azimuth, 'rad', 'deg').get
    space_dir_rel_N = space.directionofRelativeNorth
    building_dir_rel_N = model.getBuilding.northAxis
    surface_abs_azimuth = surface_azimuth_rel_space + space_dir_rel_N + building_dir_rel_N
    surface_abs_azimuth -= 360.0 until surface_abs_azimuth < 360.0

    return surface_abs_azimuth
  end

  # Determine a surface absolute cardinal direction
  #
  # @param surface [OpenStudio::Model::Surface] OpenStudio Surface object
  # @return [String] Surface absolute cardinal
  def surface_cardinal_direction(surface)
    # Get the surface's absolute azimuth
    surface_abs_azimuth = surface_absolute_azimuth(surface)

    # Determine the surface's cardinal direction
    if (surface_abs_azimuth >= 0 && surface_abs_azimuth <= 45) || (surface_abs_azimuth > 315 && surface_abs_azimuth <= 360)
      return 'N'
    elsif surface_abs_azimuth > 45 && surface_abs_azimuth <= 135
      return 'E'
    elsif surface_abs_azimuth > 135 && surface_abs_azimuth <= 225
      return 'S'
    elsif surface_abs_azimuth > 225 && surface_abs_azimuth <= 315
      return 'W'
    end
>>>>>>> 58964222
  end
end<|MERGE_RESOLUTION|>--- conflicted
+++ resolved
@@ -356,7 +356,6 @@
     return roof_cent
   end
 
-<<<<<<< HEAD
   # Returns the surface and subsurface UA product
   #
   # @param [OpenStudio::Model::Surface] OpenStudio model surface object
@@ -403,7 +402,6 @@
     end
 
     return ua
-=======
   # Calculate a surface's absolute azimuth
   # source: https://github.com/NREL/openstudio-extension-gem/blob/e354355054b83ffc26e3b69befa20d6baf5ef242/lib/openstudio/extension/core/os_lib_geometry.rb#L913
   #
@@ -444,6 +442,5 @@
     elsif surface_abs_azimuth > 225 && surface_abs_azimuth <= 315
       return 'W'
     end
->>>>>>> 58964222
   end
 end