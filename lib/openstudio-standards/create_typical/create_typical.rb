--- conflicted
+++ resolved
@@ -659,35 +659,6 @@
             # group zones
             story_zone_lists = OpenstudioStandards::Geometry.model_group_thermal_zones_by_building_story(model, sys_group['zones'])
 
-<<<<<<< HEAD
-            # On each story, add the primary system to the primary zones
-            # and add the secondary system to any zones that are different.
-            story_zone_lists.each do |story_group|
-              # Differentiate primary and secondary zones, based on
-              # operating hours and internal loads (same as 90.1 PRM)
-              pri_sec_zone_lists = standard.model_differentiate_primary_secondary_thermal_zones(model, story_group)
-              system_zones = pri_sec_zone_lists['primary']
-
-              # if the primary system type is PTAC, filter to cooled zones to prevent sizing error if no cooling
-              if sys_type == 'PTAC'
-                heated_and_cooled_zones = system_zones.select { |zone| OpenstudioStandards::ThermalZone.thermal_zone_heated?(zone) && OpenstudioStandards::ThermalZone.thermal_zone_cooled?(zone) }
-                cooled_only_zones = system_zones.select { |zone| !OpenstudioStandards::ThermalZone.thermal_zone_heated?(zone) && OpenstudioStandards::ThermalZone.thermal_zone_cooled?(zone) }
-                system_zones = heated_and_cooled_zones + cooled_only_zones
-              end
-
-              # Add the primary system to the primary zones
-              unless standard.model_add_hvac_system(model, sys_type, central_htg_fuel, zone_htg_fuel, clg_fuel, system_zones)
-                OpenStudio.logFree(OpenStudio::Error, 'openstudio.standards.CreateTypical', "HVAC system type '#{sys_type}' not recognized. Check input system type argument against Model.hvac.rb for valid hvac system type names.")
-                return false
-              end
-
-              # Add the secondary system to the secondary zones (if any)
-              if !pri_sec_zone_lists['secondary'].empty?
-                system_zones = pri_sec_zone_lists['secondary']
-                if (sec_sys_type == 'PTAC') || (sec_sys_type == 'PSZ-AC')
-                  heated_and_cooled_zones = system_zones.select { |zone| OpenstudioStandards::ThermalZone.thermal_zone_heated?(zone) && OpenstudioStandards::ThermalZone.thermal_zone_cooled?(zone) }
-                  cooled_only_zones = system_zones.select { |zone| !OpenstudioStandards::ThermalZone.thermal_zone_heated?(zone) && OpenstudioStandards::ThermalZone.thermal_zone_cooled?(zone) }
-=======
               # On each story, add the primary system to the primary zones
               # and add the secondary system to any zones that are different.
               story_zone_lists.each do |story_group|
@@ -696,13 +667,12 @@
                 pri_sec_zone_lists = standard.model_differentiate_primary_secondary_thermal_zones(model, story_group)
                 system_zones = pri_sec_zone_lists['primary']
 
-                # if the primary system type is PTAC, filter to cooled zones to prevent sizing error if no cooling
-                if sys_type == 'PTAC'
-                  heated_and_cooled_zones = system_zones.select { |zone| standard.thermal_zone_heated?(zone) && standard.thermal_zone_cooled?(zone) }
-                  cooled_only_zones = system_zones.select { |zone| !standard.thermal_zone_heated?(zone) && standard.thermal_zone_cooled?(zone) }
->>>>>>> 67f99dff
-                  system_zones = heated_and_cooled_zones + cooled_only_zones
-                end
+              # if the primary system type is PTAC, filter to cooled zones to prevent sizing error if no cooling
+              if sys_type == 'PTAC'
+                heated_and_cooled_zones = system_zones.select { |zone| OpenstudioStandards::ThermalZone.thermal_zone_heated?(zone) && OpenstudioStandards::ThermalZone.thermal_zone_cooled?(zone) }
+                cooled_only_zones = system_zones.select { |zone| !OpenstudioStandards::ThermalZone.thermal_zone_heated?(zone) && OpenstudioStandards::ThermalZone.thermal_zone_cooled?(zone) }
+                system_zones = heated_and_cooled_zones + cooled_only_zones
+              end
 
                 # Add the primary system to the primary zones
                 unless standard.model_add_hvac_system(model, sys_type, central_htg_fuel, zone_htg_fuel, clg_fuel, system_zones)
@@ -710,21 +680,21 @@
                   return false
                 end
 
-                # Add the secondary system to the secondary zones (if any)
-                if !pri_sec_zone_lists['secondary'].empty?
-                  system_zones = pri_sec_zone_lists['secondary']
-                  if (sec_sys_type == 'PTAC') || (sec_sys_type == 'PSZ-AC')
-                    heated_and_cooled_zones = system_zones.select { |zone| standard.thermal_zone_heated?(zone) && standard.thermal_zone_cooled?(zone) }
-                    cooled_only_zones = system_zones.select { |zone| !standard.thermal_zone_heated?(zone) && standard.thermal_zone_cooled?(zone) }
-                    system_zones = heated_and_cooled_zones + cooled_only_zones
-                  end
-                  unless standard.model_add_hvac_system(model, sec_sys_type, central_htg_fuel, zone_htg_fuel, clg_fuel, system_zones)
-                    OpenStudio.logFree(OpenStudio::Error, 'openstudio.standards.CreateTypical', "HVAC system type '#{sys_type}' not recognized. Check input system type argument against Model.hvac.rb for valid hvac system type names.")
-                    return false
-                  end
+              # Add the secondary system to the secondary zones (if any)
+              if !pri_sec_zone_lists['secondary'].empty?
+                system_zones = pri_sec_zone_lists['secondary']
+                if (sec_sys_type == 'PTAC') || (sec_sys_type == 'PSZ-AC')
+                  heated_and_cooled_zones = system_zones.select { |zone| OpenstudioStandards::ThermalZone.thermal_zone_heated?(zone) && OpenstudioStandards::ThermalZone.thermal_zone_cooled?(zone) }
+                  cooled_only_zones = system_zones.select { |zone| !OpenstudioStandards::ThermalZone.thermal_zone_heated?(zone) && OpenstudioStandards::ThermalZone.thermal_zone_cooled?(zone) }
+                  system_zones = heated_and_cooled_zones + cooled_only_zones
+                end
+                unless standard.model_add_hvac_system(model, sec_sys_type, central_htg_fuel, zone_htg_fuel, clg_fuel, system_zones)
+                  OpenStudio.logFree(OpenStudio::Error, 'openstudio.standards.CreateTypical', "HVAC system type '#{sys_type}' not recognized. Check input system type argument against Model.hvac.rb for valid hvac system type names.")
+                  return false
                 end
               end
             end
+          end
 
         else
           # HVAC system_type specified
