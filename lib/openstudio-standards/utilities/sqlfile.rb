--- conflicted
+++ resolved
@@ -175,7 +175,6 @@
     return energy_gj.get
   end
 
-<<<<<<< HEAD
   # Gets all annual energy consumption by enduse and fuel type from the sql file
   #
   # @return [Hash] a hash of results for each fuel, where the keys are in the form 'End Use|Fuel Type',
@@ -198,7 +197,8 @@
     end
 
     return energy_values
-=======
+  end
+
   def model_annual_eui_kbtu_per_ft2_by_fuel_and_enduse(model, fuel_type, end_use)
 
     energy_gj = model_annual_energy_by_fuel_and_enduse(model, fuel_type, end_use)
@@ -211,6 +211,5 @@
     eui_kbtu_per_ft2 = energy_kbtu / floor_area_ft2
 
     return eui_kbtu_per_ft2
->>>>>>> 82124821
   end
 end