--- conflicted
+++ resolved
@@ -60,10 +60,7 @@
   def convert_schedule_compact_to_schedule_ruleset
     @sched_name = @os_schedule.getString(1).get
     @sched_name = "#{@name_prefix} #{@sched_name}" unless @name_prefix.nil?
-<<<<<<< HEAD
     # @todo will fail if no limits set in source schedule
-=======
->>>>>>> 4b06bfb1
     @sched_type = @os_schedule.scheduleTypeLimits.get
 
     # puts "Translating #{@sched_name}"
