# Methods to create and modify parametric schedules
module OpenstudioStandards
  module Schedules
    # @!group Parametric

    # @!group Parametric:Model

    # This method looks at occupancy profiles for the building as a whole and generates an hours of operation default
    # schedule for the building. It also clears out any higher level hours of operation schedule assignments.
    # Spaces are organized by res and non_res. Whichever of the two groups has higher design level of people is used for building hours of operation
    # Resulting hours of operation can have as many rules as necessary to describe the operation.
    # Each ScheduleDay should be an on/off schedule with only values of 0 and 1. There should not be more than one on/off cycle per day.
    # In future this could create different hours of operation for residential vs. non-residential, by building type, story, or space type.
    # However this measure is a stop gap to convert old generic schedules to parametric schedules.
    # Future new schedules should be designed as paramtric from the start and would not need to run through this inference process
    #
    # @author David Goldwasser
    # @param model [OpenStudio::Model::Model] OpenStudio model object
    # @param fraction_of_daily_occ_range [Double] fraction above/below daily min range required to start and end hours of operation
    # @param invert_res [Boolean] if true will reverse hours of operation for residential space types
    # @param gen_occ_profile [Boolean] if true creates a merged occupancy schedule for diagnostic purposes. This schedule is added to the model but no specifically returned by this method
    # @return [ScheduleRuleset] schedule that is assigned to the building as default hours of operation
    def self.model_infer_hours_of_operation_building(model, fraction_of_daily_occ_range: 0.25, invert_res: true, gen_occ_profile: false)
      # create an array of non-residential and residential spaces
      res_spaces = []
      non_res_spaces = []
      res_people_design = 0
      non_res_people_design = 0
      model.getSpaces.sort.each do |space|
        if OpenstudioStandards::Space.space_residential?(space)
          res_spaces << space
          res_people_design += space.numberOfPeople * space.multiplier
        else
          non_res_spaces << space
          non_res_people_design += space.numberOfPeople * space.multiplier
        end
      end
      OpenStudio.logFree(OpenStudio::Info, 'openstudio.standards.Parametric.Model', "Model has design level of #{non_res_people_design.round(2)} people in non residential spaces and #{res_people_design.round(2)} people in residential spaces.")

      # # create merged schedule for prevalent type (not used but can be generated for diagnostics)
      # if gen_occ_profile
      #   res_prevalent = false
      #   if res_people_design > non_res_people_design
      #     occ_merged = OpenstudioStandards::Space.spaces_get_occupancy_schedule(res_spaces, sch_name: 'Calculated Occupancy Fraction Residential Merged')
      #     res_prevalent = true
      #   else
      #     occ_merged = OpenstudioStandards::Space.spaces_get_occupancy_schedule(non_res_spaces, sch_name: 'Calculated Occupancy Fraction NonResidential Merged')
      #   end
      # end

      # re-run spaces_get_occupancy_schedule with x above min occupancy to create on/off schedule
      if res_people_design > non_res_people_design
        hours_of_operation = OpenstudioStandards::Space.spaces_get_occupancy_schedule(res_spaces,
                                                                                      sch_name: 'Building Hours of Operation Residential',
                                                                                      occupied_percentage_threshold: fraction_of_daily_occ_range,
                                                                                      threshold_calc_method: 'normalized_daily_range')
        res_prevalent = true
      else
        hours_of_operation = OpenstudioStandards::Space.spaces_get_occupancy_schedule(non_res_spaces,
                                                                                      sch_name: 'Building Hours of Operation NonResidential',
                                                                                      occupied_percentage_threshold: fraction_of_daily_occ_range,
                                                                                      threshold_calc_method: 'normalized_daily_range')
      end

      # remove gaps resulting in multiple on off cycles for each rule in schedule so it will be valid hours of operation
      profiles = []
      profiles << hours_of_operation.defaultDaySchedule
      hours_of_operation.scheduleRules.each do |rule|
        profiles << rule.daySchedule
      end
      profiles.sort.each do |profile|
        times = profile.times
        values = profile.values
        next if times.size <= 3 # length of 1-3 should produce valid hours_of_operation profiles

        # Find the latest time where the value == 1
        latest_time = nil
        times.zip(values).each do |time, value|
          if value > 0
            latest_time = time
          end
        end
        # Skip profiles that are zero all the time
        next if latest_time.nil?

        # Calculate the duration from this point to midnight
        wrap_dur_left_hr = 0
        if values.first == 0 && values.last == 0
          wrap_dur_left_hr = 24.0 - latest_time.totalHours
        end

        # calculate time at first start
        first_start_time = times[values.index(0)].totalHours

        occ_gap_hash = {}
        prev_time = 0
        prev_val = nil
        times.each_with_index do |time, i|
          next if time.totalHours == 0.0 # should not see this
          next if values[i] == prev_val # check if two 0 until time next to each other

          if values[i] == 0 # only store vacant segments
            if time.totalHours == 24
              occ_gap_hash[prev_time] = wrap_dur_left_hr + first_start_time
            else
              occ_gap_hash[prev_time] = time.totalHours - prev_time
            end
          end
          prev_time = time.totalHours
          prev_val = values[i]
        end
        profile.clearValues
        max_occ_gap_start = occ_gap_hash.key(occ_gap_hash.values.max)
        max_occ_gap_end_hr = max_occ_gap_start + occ_gap_hash[max_occ_gap_start] # can't add time and duration in hours
        if max_occ_gap_end_hr > 24.0 then max_occ_gap_end_hr -= 24.0 end

        # time for gap start
        target_start_hr = max_occ_gap_start.truncate
        target_start_min = ((max_occ_gap_start - target_start_hr) * 60.0).truncate
        max_occ_gap_start = OpenStudio::Time.new(0, target_start_hr, target_start_min, 0)

        # time for gap end
        target_end_hr = max_occ_gap_end_hr.truncate
        target_end_min = ((max_occ_gap_end_hr - target_end_hr) * 60.0).truncate
        max_occ_gap_end = OpenStudio::Time.new(0, target_end_hr, target_end_min, 0)

        profile.addValue(max_occ_gap_start, 1)
        profile.addValue(max_occ_gap_end, 0)
        os_time_24 = OpenStudio::Time.new(0, 24, 0, 0)
        if max_occ_gap_start > max_occ_gap_end
          profile.addValue(os_time_24, 0)
        else
          profile.addValue(os_time_24, 1)
        end
      end

      # reverse 1 and 0 values for res_prevalent building
      # currently spaces_get_occupancy_schedule doesn't use defaultDayProflie, so only inspecting rules for now.
      if invert_res && res_prevalent
        OpenStudio.logFree(OpenStudio::Info, 'openstudio.standards.Parametric.Model', 'Per argument passed in, hours of operation are being inverted for buildings with more people in residential versus non-residential spaces.')
        hours_of_operation.scheduleRules.each do |rule|
          profile = rule.daySchedule
          times = profile.times
          values = profile.values
          profile.clearValues
          times.each_with_index do |time, i|
            orig_val = values[i]
            new_value = nil
            if orig_val == 0 then new_value = 1 end
            if orig_val == 1 then new_value = 0 end
            profile.addValue(time, new_value)
          end
        end
      end

      # set hours of operation for building level hours of operation
      model.getDefaultScheduleSets.each(&:resetHoursofOperationSchedule)
      if model.getBuilding.defaultScheduleSet.is_initialized
        default_sch_set = model.getBuilding.defaultScheduleSet.get
      else
        default_sch_set = OpenStudio::Model::DefaultScheduleSet.new(model)
        default_sch_set.setName('Building Default Schedule Set')
        model.getBuilding.setDefaultScheduleSet(default_sch_set)
      end
      default_sch_set.setHoursofOperationSchedule(hours_of_operation)

      return hours_of_operation
    end

    # This method users the hours of operation for a space and the existing ScheduleRuleset profiles to setup parametric schedule
    # inputs. Inputs include one or more load profile formulas. Data is stored in model attributes for downstream
    # application. This should impact all ScheduleRuleset objects in the model. Plant and Air loop hours of operations
    # should be traced back to a space or spaces.
    #
    # @author David Goldwasser
    # @param model [OpenStudio::Model::Model] OpenStudio model object
    # @param step_ramp_logic [String] type of step logic to use - @TODO: this is currently not used
    # @param infer_hoo_for_non_assigned_objects [Boolean] attempt to get hours of operation for objects like swh with and exterior lighting
    # @param gather_data_only [Boolean] false (stops method before changes made if true)
    # @param hoo_var_method [String] accepts 'hours' or 'fractional'. Any other value value will result in hour of operation variables not being applied
    #   Options are 'hours', 'fractional'
    # @return [Hash] schedule is key, value is hash of number of objects
    def self.model_setup_parametric_schedules(model, step_ramp_logic: nil, infer_hoo_for_non_assigned_objects: true, gather_data_only: false, hoo_var_method: 'hours')
      parametric_inputs = {}
      default_sch_type = OpenStudio::Model::DefaultScheduleType.new('HoursofOperationSchedule')
      # thermal zones, air loops, plant loops will require some logic if they refer to more than one hours of operaiton schedule.
      # for initial use case while have same horus of operaiton so this can be pretty simple, but will have to re-visit it sometime
      # possible solution A: choose hoo that contributes the largest fraction of floor area
      # possible solution B: expand the hours of operation for a given day to include combined range of hoo objects
      # whatever approach is used for gathering parametric inputs for existing ruleset schedules should also be used for model_apply_parametric_schedules

      # loop through spaces (trace hours of operation back to space)
      gather_inputs_parametric_space_space_type_schedules(model.getSpaces, parametric_inputs, gather_data_only)

      # loop through space types (trace hours of operation back to space type).
      gather_inputs_parametric_space_space_type_schedules(model.getSpaceTypes, parametric_inputs, gather_data_only)

      # loop through thermal zones (trace hours of operation back to spaces in thermal zone)
      thermal_zone_hash = {} # key is zone and hash is hours of operation
      model.getThermalZones.sort.each do |zone|
        # identify hours of operation
        hours_of_operation = Space.spaces_hours_of_operation(zone.spaces)
        thermal_zone_hash[zone] = hours_of_operation
        # get thermostat setpoint schedules
        if zone.thermostatSetpointDualSetpoint.is_initialized
          thermostat = zone.thermostatSetpointDualSetpoint.get
          if thermostat.heatingSetpointTemperatureSchedule.is_initialized && thermostat.heatingSetpointTemperatureSchedule.get.to_ScheduleRuleset.is_initialized
            schedule = thermostat.heatingSetpointTemperatureSchedule.get.to_ScheduleRuleset.get
            gather_inputs_parametric_schedules(schedule, thermostat, parametric_inputs, hours_of_operation, gather_data_only: gather_data_only, hoo_var_method: 'tstat')
          end
          if thermostat.coolingSetpointTemperatureSchedule.is_initialized && thermostat.coolingSetpointTemperatureSchedule.get.to_ScheduleRuleset.is_initialized
            schedule = thermostat.coolingSetpointTemperatureSchedule.get.to_ScheduleRuleset.get
            gather_inputs_parametric_schedules(schedule, thermostat, parametric_inputs, hours_of_operation, gather_data_only: gather_data_only, hoo_var_method: 'tstat')
          end
        end
      end

      # loop through air loops (trace hours of operation back through spaces served by air loops)
      air_loop_hash = {} # key is zone and hash is hours of operation
      model.getAirLoopHVACs.sort.each do |air_loop|
        # identify hours of operation
        air_loop_spaces = []
        air_loop.thermalZones.sort.each do |zone|
          air_loop_spaces += zone.spaces
        end
        hours_of_operation = Space.spaces_hours_of_operation(air_loop_spaces)
        air_loop_hash[air_loop] = hours_of_operation
        if air_loop.availabilitySchedule.to_ScheduleRuleset.is_initialized
          schedule = air_loop.availabilitySchedule.to_ScheduleRuleset.get
          gather_inputs_parametric_schedules(schedule, air_loop, parametric_inputs, hours_of_operation, gather_data_only: gather_data_only, hoo_var_method: hoo_var_method)
        end
        avail_mgrs = air_loop.availabilityManagers
        avail_mgrs.sort.each do |avail_mgr|
          # @todo I'm finding availability mangers, but not any resources for them, even if I use OpenStudio::Model.getRecursiveChildren(avail_mgr)
          resources = avail_mgr.resources
          resources = OpenStudio::Model.getRecursiveResources(avail_mgr)
          resources.sort.each do |resource|
            if resource.to_ScheduleRuleset.is_initialized
              schedule = resource.to_ScheduleRuleset.get
              gather_inputs_parametric_schedules(schedule, avail_mgr, parametric_inputs, hours_of_operation, gather_data_only: gather_data_only, hoo_var_method: hoo_var_method)
            end
          end
        end
      end

      # look through all model HVAC components find scheduleRuleset objects, resources, that use them and zone or air loop for hours of operation
      hvac_components = model.getHVACComponents
      hvac_components.sort.each do |component|
        # identify zone, or air loop it refers to, some may refer to plant loop, OA or other component
        thermal_zone = nil
        air_loop = nil
        plant_loop = nil
        schedules = []
        if component.to_ZoneHVACComponent.is_initialized && component.to_ZoneHVACComponent.get.thermalZone.is_initialized
          thermal_zone = component.to_ZoneHVACComponent.get.thermalZone.get
        end
        if component.airLoopHVAC.is_initialized
          air_loop = component.airLoopHVAC.get
        end
        if component.plantLoop.is_initialized
          plant_loop = component.plantLoop.get
        end
        component.resources.sort.each do |resource|
          if resource.to_ThermalZone.is_initialized
            thermal_zone = resource.to_ThermalZone.get
          elsif resource.to_ScheduleRuleset.is_initialized
            schedules << resource.to_ScheduleRuleset.get
          end
        end

        # inspect resources for children of objects found in thermal zone or plant loop
        # get objects like OA controllers and unitary object components
        next if thermal_zone.nil? && air_loop.nil?

        children = OpenStudio::Model.getRecursiveChildren(component)
        children.sort.each do |child|
          child.resources.sort.each do |sub_resource|
            if sub_resource.to_ScheduleRuleset.is_initialized
              schedules << sub_resource.to_ScheduleRuleset.get
            end
          end
        end

        # process schedules found for this component
        schedules.sort.each do |schedule|
          hours_of_operation = nil
          if !thermal_zone.nil?
            hours_of_operation = thermal_zone_hash[thermal_zone]
          elsif !air_loop.nil?
            hours_of_operation = air_loop_hash[air_loop]
          elsif !plant_loop.nil?
            OpenStudio.logFree(OpenStudio::Info, 'openstudio.standards.Parametric.Model', "#{schedule.name.get} is associated with plant loop, will not gather parametric inputs")
            next
          else
            OpenStudio.logFree(OpenStudio::Warn, 'openstudio.standards.Parametric.Model', "Cannot identify where #{component.name.get} is in system. Will not gather parametric inputs for #{schedule.name.get}")
            next
          end
          gather_inputs_parametric_schedules(schedule, component, parametric_inputs, hours_of_operation, gather_data_only: gather_data_only, hoo_var_method: hoo_var_method)
        end
      end

      # @todo Service Water Heating supply side (may or may not be associated with a space)
      # @todo water use equipment definitions (temperature, sensible, latent) may be in multiple spaces, need to identify hoo, but typically constant schedules

      # water use equipment (flow rate fraction)
      # @todo address common schedules used across multiple instances
      model.getWaterUseEquipments.sort.each do |water_use_equipment|
        if water_use_equipment.flowRateFractionSchedule.is_initialized && water_use_equipment.flowRateFractionSchedule.get.to_ScheduleRuleset.is_initialized
          schedule = water_use_equipment.flowRateFractionSchedule.get.to_ScheduleRuleset.get
          next if parametric_inputs.key?(schedule)

          opt_space = water_use_equipment.space
          if opt_space.is_initialized
            space = space.get
            hours_of_operation = Space.space_hours_of_operation(space)
            gather_inputs_parametric_schedules(schedule, water_use_equipment, parametric_inputs, hours_of_operation, gather_data_only: gather_data_only, hoo_var_method: hoo_var_method)
          else
            hours_of_operation = Space.spaces_hours_of_operation(model.getSpaces)
            if !hours_of_operation.nil?
              gather_inputs_parametric_schedules(schedule, water_use_equipment, parametric_inputs, hours_of_operation, gather_data_only: gather_data_only, hoo_var_method: hoo_var_method)
            end
          end

        end
      end
      # @todo Refrigeration (will be associated with thermal zone)
      # @todo exterior lights (will be astronomical, but like AEDG's may have reduction later at night)

      return parametric_inputs
    end

    # This method applies the hours of operation for a space and the load profile formulas in the overloaded ScheduleRulset
    # objects to update time value pairs for ScheduleDay objects. Object type specific logic will be used to generate profiles
    # for summer and winter design days.
    #
    # @note This measure will replace any prior chagnes made to ScheduleRule objects with new ScheduleRule values from
    # profile formulas
    # @author David Goldwasser
    # @param model [OpenStudio::Model::Model] OpenStudio model object
    # @param ramp_frequency [Double] ramp frequency in minutes. If nil method will match simulation timestep
    # @param infer_hoo_for_non_assigned_objects [Boolean] # attempt to get hoo for objects like swh with and exterior lighting
    # @param error_on_out_of_order [Boolean] true will error if applying formula creates out of order values
    # @return [Array] of modified ScheduleRuleset objects
    def self.model_apply_parametric_schedules(model, ramp_frequency: nil, infer_hoo_for_non_assigned_objects: true, error_on_out_of_order: true)
      # get ramp frequency (fractional hour) from timestep
      if ramp_frequency.nil?
        steps_per_hour = if model.getSimulationControl.timestep.is_initialized
                           model.getSimulationControl.timestep.get.numberOfTimestepsPerHour
                         else
                           6 # default OpenStudio timestep if none specified
                         end
        ramp_frequency = 1.0 / steps_per_hour.to_f
      end

      # Go through model and create parametric formulas for all schedules
      parametric_inputs = model_setup_parametric_schedules(model, gather_data_only: true)

      parametric_schedules = []
      model.getScheduleRulesets.sort.each do |sch|
        if !sch.hasAdditionalProperties || !sch.additionalProperties.hasFeature('param_sch_ver')
          # for now don't look at schedules without targets, in future can alter these by looking at building level hours of operation
          next if sch.directUseCount <= 0 # won't catch if used for space type load instance, but that space type isn't used

          # @todo address schedules that fall into this category, if they are used in the model
          OpenStudio.logFree(OpenStudio::Warn, 'openstudio.standards.Parametric.Model', "For #{sch.sources.first.name}, #{sch.name} is not setup as parametric schedule. It has #{sch.sources.size} sources.")
          next
        end

        # apply parametric inputs
        schedule_ruleset_apply_parametric_inputs(sch, ramp_frequency, infer_hoo_for_non_assigned_objects, error_on_out_of_order, parametric_inputs)

        # add schedule to array
        parametric_schedules << sch
      end

      return parametric_schedules
    end

    # @!endgroup Parametric:Model

    # @!group Parametric:Space

    # gathers parametric inputs for all loads objects associated with spaces/space types in provided array
    #
    # @author David Goldwasser
    # @param space_space_types [Array] array of OpenStudio::Model::Space or OpenStudio::Model::SpaceType objects
    # @param parametric_inputs [Hash]
    # @param gather_data_only [Boolean]
    # @return [Hash]
    def self.gather_inputs_parametric_space_space_type_schedules(space_space_types, parametric_inputs, gather_data_only)
      space_space_types.each do |space_type|
        # get hours of operation for space type once
        next if space_type.class == 'OpenStudio::Model::SpaceTypes' && space_type.floorArea == 0

        hours_of_operation = Space.space_hours_of_operation(space_type)
        if hours_of_operation.nil?
          OpenStudio.logFree(OpenStudio::Warn, 'openstudio.standards.Parametric.Space', "Can't evaluate schedules for #{space_type.name}, doesn't have hours of operation.")
          next
        end
        # loop through internal load instances
        space_type.lights.each do |load_inst|
          Space.gather_inputs_parametric_load_inst_schedules(load_inst, parametric_inputs, hours_of_operation, gather_data_only)
        end
        space_type.luminaires.each do |load_inst|
          Space.gather_inputs_parametric_load_inst_schedules(load_inst, parametric_inputs, hours_of_operation, gather_data_only)
        end
        space_type.electricEquipment.each do |load_inst|
          Space.gather_inputs_parametric_load_inst_schedules(load_inst, parametric_inputs, hours_of_operation, gather_data_only)
        end
        space_type.gasEquipment.each do |load_inst|
          Space.gather_inputs_parametric_load_inst_schedules(load_inst, parametric_inputs, hours_of_operation, gather_data_only)
        end
        space_type.steamEquipment.each do |load_inst|
          Space.gather_inputs_parametric_load_inst_schedules(load_inst, parametric_inputs, hours_of_operation, gather_data_only)
        end
        space_type.otherEquipment.each do |load_inst|
          Space.gather_inputs_parametric_load_inst_schedules(load_inst, parametric_inputs, hours_of_operation, gather_data_only)
        end
        space_type.people.each do |load_inst|
          Space.gather_inputs_parametric_load_inst_schedules(load_inst, parametric_inputs, hours_of_operation, gather_data_only)
          if load_inst.activityLevelSchedule.is_initialized && load_inst.activityLevelSchedule.get.to_ScheduleRuleset.is_initialized
            act_sch = load_inst.activityLevelSchedule.get.to_ScheduleRuleset.get
            gather_inputs_parametric_schedules(act_sch, load_inst, parametric_inputs, hours_of_operation, gather_data_only: gather_data_only, hoo_var_method: 'hours')
          end
        end
        space_type.spaceInfiltrationDesignFlowRates.each do |load_inst|
          Space.gather_inputs_parametric_load_inst_schedules(load_inst, parametric_inputs, hours_of_operation, gather_data_only)
        end
        space_type.spaceInfiltrationEffectiveLeakageAreas.each do |load_inst|
          Space.gather_inputs_parametric_load_inst_schedules(load_inst, parametric_inputs, hours_of_operation, gather_data_only)
        end
        dsgn_spec_oa = space_type.designSpecificationOutdoorAir
        if dsgn_spec_oa.is_initialized
          Space.gather_inputs_parametric_load_inst_schedules(dsgn_spec_oa.get, parametric_inputs, hours_of_operation, gather_data_only)
        end
      end

      return parametric_inputs
    end

    # @!endgroup Parametric:Space

    # @!group Parametric:Schedule

    # method to process load instance schedules for model_setup_parametric_schedules
    #
    # @author David Goldwasser
    # @param sch [OpenStudio::Model::Schedule]
    # @param load_inst [OpenStudio::Model::SpaceLoadInstance]
    # @param parametric_inputs [Hash]
    # @param hours_of_operation [Hash] hash, example:
    #   { profile_index: {
    #     hoo_start: [float] rule operation start hour,
    #     hoo_end: [float] rule operation end hour,
    #     hoo_hours: [float] rule operation duration hours,
    #     days_used: [Array] annual day indices
    #     }
    #   }
    # @param ramp [Boolean]
    # @param min_ramp_dur_hr [Double]
    # @param gather_data_only [Boolean]
    # @param hoo_var_method [String] accepts hours and fractional. Any other value value will result in hoo variables not being applied
    # @return [Hash]
    def self.gather_inputs_parametric_schedules(sch, load_inst, parametric_inputs, hours_of_operation, ramp: true, min_ramp_dur_hr: 2.0, gather_data_only: false, hoo_var_method: 'hours')
      if parametric_inputs.key?(sch)
        if hours_of_operation != parametric_inputs[sch][:hoo_inputs] # don't warn if the hours of operation between old and new schedule are equivalent
          # OpenStudio.logFree(OpenStudio::Warn, 'openstudio.standards.Parametric.Schedule', "#{load_inst.name} uses #{sch.name} but parametric inputs have already been setup based on hours of operation for #{parametric_inputs[sch][:target].name}.")
          return nil
        end
      end

      # gather and store data for scheduleRuleset
      min_max = OpenstudioStandards::Schedules.schedule_ruleset_get_min_max(sch)
      ruleset_hash = { floor: min_max['min'], ceiling: min_max['max'], target: load_inst, hoo_inputs: hours_of_operation }
      parametric_inputs[sch] = ruleset_hash

      # stop here if only gathering information otherwise will continue and generate additional parametric properties for schedules and rules
      if gather_data_only then return parametric_inputs end

      # set scheduleRuleset properties
      props = sch.additionalProperties
      props.setFeature('param_sch_ver', '0.0.1') # this is needed to see if formulas are in sync with version of standards that processes them also used to flag schedule as parametric
      props.setFeature('param_sch_floor', min_max['min'])
      props.setFeature('param_sch_ceiling', min_max['max'])

      # cleanup existing profiles
      OpenstudioStandards::Schedules.schedule_ruleset_cleanup_profiles(sch)

      # get initial hash of schedule days => rule indices
      schedule_days = schedule_ruleset_get_schedule_day_rule_indices(sch)
      # get all day schedule equivalent full load hours to tag
      daily_flhs = schedule_days.keys.map { |day_sch| schedule_day_get_equivalent_full_load_hours(day_sch) }
      # collect initial rule index => array of days used hash
      sch_ruleset_days_used = schedule_ruleset_get_annual_days_used(sch)

      # match up schedule rule days with hours of operation days
      sch_day_map = {}
      sch_ruleset_days_used.each do |sch_index, sch_days|
        day_map = {}
        sch_days.each do |day|
          # find the hour of operation rule that contains the day number
          hoo_key = hours_of_operation.find { |_, val| val[:days_used].include?(day) }&.first
          day_map[day] = hoo_key
        end
        # group days with the same hour of operation index
        grouped_days = Hash.new { |h, k| h[k] = [] }
        day_map.each { |day, hoo_idx| grouped_days[hoo_idx] << day}
        # group by schedule rule index
        sch_day_map[sch_index] = grouped_days
      end

      # create new rule corresponding to the hour of operation rules
      new_rule_ct = 0
      sch_day_map.each do |sch_index, hoo_group|
        hoo_group.each do |hoo_index, day_group|
          # skip common default days
          next if sch_index == -1 && hoo_index == -1
          # skip if rules already match
          if (sch_ruleset_days_used[sch_index] - day_group).empty?
            OpenStudio.logFree(OpenStudio::Debug, 'openstudio.standards.Parametric.Schedules', "in #{__method__}: #{sch.name} rule #{sch_index} already matches hours of operation rule #{hoo_index}; new rule won't be created.")
            next
          end
          # create new rules
          new_rules = schedule_ruleset_create_rules_from_day_list(sch, day_group, schedule_day: schedule_days.key(sch_index))
          new_rule_ct += new_rules.size
        end
      end
      # new rules are created at top of list - cleanup old rules
      sch.scheduleRules[new_rule_ct..-1].each( &:remove ) unless new_rule_ct == 0

      # re-collect new schedule rules
      schedule_days = schedule_ruleset_get_schedule_day_rule_indices(sch)
      # re-collect new rule index => days used array
      sch_ruleset_days_used = schedule_ruleset_get_annual_days_used(sch)

      # step through profiles and add additional properties to describe profiles
      schedule_days.each_with_index do |(schedule_day, current_rule_index), i|

        hoo_target_index = nil
<<<<<<< HEAD

        days_used = sch_ruleset_days_used[current_rule_index]
=======
        days_used = []
        indices_vector.each_with_index do |profile_index, p_i|
          if profile_index == current_rule_index then days_used << p_i + 1 end
        end
        # puts "#{__method__}>>> #{schedule_day.name} days_used: #{days_used}"
>>>>>>> 67f99dff

        # find days_used in hoo profiles that contains all days used from this profile
        hoo_profile_match_hash = {}
        best_fit_check = {}

        # loop through indices looking of rule in hoo that contains all days in the rule
        hours_of_operation.each do |profile_index, value|
          if (days_used - value[:days_used]).empty?
            hoo_target_index = profile_index
          end
        end

        # if schedule day days used can't be mapped to single hours of operation then do not use hoo variables, otherwise would have ot split rule and alter model
        if hoo_target_index.nil?

          hoo_start = nil
          hoo_end = nil
          occ = nil
          vac = nil
          OpenStudio.logFree(OpenStudio::Error, 'openstudio.standards.Parametric.Schedules', "In #{__method__}, schedule #{schedule_day.name} has no hours_of_operation target index. Won't be modified")
          # OpenStudio.logFree(OpenStudio::Warn, 'openstudio.standards.Parametric.Schedules', "In #{__method__}, schedule #{schedule_day.name} has no hours_of_operation target index. Won't be modified")
        else
          # get hours of operation for this specific profile
          hoo_start = hours_of_operation[hoo_target_index][:hoo_start]
          hoo_end = hours_of_operation[hoo_target_index][:hoo_end]
          occ = hours_of_operation[hoo_target_index][:hoo_hours]
          vac = 24.0 - hours_of_operation[hoo_target_index][:hoo_hours]
        end

        props = schedule_day.additionalProperties
        par_val_time_hash = {} # time is key, value is value in and optional value out as a one or two object array
        times = schedule_day.times
        values = schedule_day.values
        values.each_with_index do |value, j|
          # don't add value until 24 if it is the same as first value for non constant profiles
          if values.size > 1 && j == values.size - 1 && value == values.first
            next
          end

          current_time = times[j].totalHours
          # if step height goes floor to ceiling then do not ramp.
          if !ramp || (values.uniq.size < 3)
            # this will result in steps like old profiles, update to ramp in most cases
            if j == values.size - 1
              par_val_time_hash[current_time] = [value, values.first]
            else
              par_val_time_hash[current_time] = [value, values[j + 1]]
            end
          else
            if j == 0
              prev_time = times.last.totalHours - 24 # e.g. 24 would show as until 0
            else
              prev_time = times[j - 1].totalHours
            end
            if j == values.size - 1
              next_time = times.first.totalHours + 24 # e.g. 6 would show as until 30
              next_value = values.first

              # do nothing if value is same as first value
              if value == next_value
                next
              end

            else
              next_time = times[j + 1].totalHours
              next_value = values[j + 1]
            end
            # delta time is min min_ramp_dur_hr, half of previous dur, half of next dur
            # todo - would be nice to change to 0.25 for vally less than 2 hours
            multiplier = 0.5
            delta = [min_ramp_dur_hr, (current_time - prev_time) * multiplier, (next_time - current_time) * multiplier].min
            # add value to left if not already added
            if !par_val_time_hash.key?(current_time - delta)
              time_left = current_time - delta
              if time_left < 0.0 then time_left += 24.0 end
              par_val_time_hash[time_left] = [value]
            end
            # add value to right
            time_right = current_time + delta
            if time_right > 24.0 then time_right -= 24.0 end
            par_val_time_hash[time_right] = [next_value]
          end
        end

        # sort hash by keys
        par_val_time_hash.sort.to_h

        # calculate estimated value (not including any secondary logic)
        est_daily_flh = 0.0
        prev_time = par_val_time_hash.keys.max - 24.0
        prev_value = par_val_time_hash.values.last.last # last value in last optional pair of values
        par_val_time_hash.sort.each do |time, value_array|
          segment_length = time - prev_time
          avg_value = (value_array.first + prev_value) * 0.5
          est_daily_flh += segment_length * avg_value
          prev_time = time
          prev_value = value_array.last
        end

        # test expected value against estimated value
        daily_flh = OpenstudioStandards::Schedules.schedule_day_get_equivalent_full_load_hours(schedule_day)
        percent_change = ((daily_flh - est_daily_flh) / daily_flh) * 100.0
        if percent_change.abs > 0.05
          # @todo this estimation can have flaws. Fix or remove it, make sure to update for secondary logic (if we implement that here)
          # post application checks compares against actual instead of estimated values
          OpenStudio.logFree(OpenStudio::Debug, 'openstudio.standards.Parametric.Schedule', "For day schedule #{schedule_day.name} in #{sch.name} there was a #{percent_change.round(4)}% change. Expected full load hours is #{daily_flh.round(4)}, but estimated value is #{est_daily_flh.round(4)}")
        end

        # puts "#{schedule_day.name}: par_val_time_hash: #{par_val_time_hash}"

        raw_string = []
        # flags to control variable settings for tstats
        start_set = false
        end_set = false
        par_val_time_hash.sort.each do |time, value_array|
          # add in value variables
          # not currently using range, only using min max for constant schedules or schedules with just two values
          value_array_var = []
          value_array.each do |val|
            if val == min_max['min'] && values.uniq.size < 3
              value_array_var << 'val_flr'
            elsif val == min_max['max'] && values.uniq.size < 3
              value_array_var << 'val_clg'
            else
              value_array_var << val
            end
          end

          # add in hoo variables when matching profile found
          if !hoo_start.nil?

            # identify which identifier (star,mid,end) time is closest to, which will impact formula structure
            # includes code to identify delta for wrap around of 24
            formula_identifier = {}
            start_delta_array = [hoo_start - time, hoo_start - time + 24, hoo_start - time - 24]
            start_delta_array_abs = [(hoo_start - time).abs, (hoo_start - time + 24).abs, (hoo_start - time - 24).abs]
            start_delta_h = start_delta_array[start_delta_array_abs.index(start_delta_array_abs.min)]
            formula_identifier['start'] = start_delta_h
            mid_calc = hoo_start + occ * 0.5
            mid_delta_array = [mid_calc - time, mid_calc - time + 24, mid_calc - time - 24]
            mid_delta_array_abs = [(mid_calc - time).abs, (mid_calc - time + 24).abs, (mid_calc - time - 24).abs]
            mid_delta_h = mid_delta_array[mid_delta_array_abs.index(mid_delta_array_abs.min)]
            formula_identifier['mid'] = mid_delta_h
            end_delta_array = [hoo_end - time, hoo_end - time + 24, hoo_end - time - 24]
            end_delta_array_abs = [(hoo_end - time).abs, (hoo_end - time + 24).abs, (hoo_end - time - 24).abs]
            end_delta_h = end_delta_array[end_delta_array_abs.index(end_delta_array_abs.min)]
            formula_identifier['end'] = end_delta_h

            # need to store min absolute value to pick the best fit
            formula_identifier_min_abs = {}
            formula_identifier.each do |k, v|
              formula_identifier_min_abs[k] = v.abs
            end
            # puts formula_identifier
            # puts formula_identifier_min_abs
            # pick from possible formula approaches for any datapoint where x is hour value
            min_key = formula_identifier_min_abs.key(formula_identifier_min_abs.values.min)
            min_value = formula_identifier[min_key]

            if hoo_var_method == 'hours'
              # minimize x, which should be no greater than 12, see if rounding to 2 decimal places works
              min_value = min_value.round(2)
              if min_key == 'start'
                if min_value == 0
                  time = 'hoo_start'
                elsif min_value < 0
                  time = "hoo_start + #{min_value.abs}"
                else # greater than 0
                  time = "hoo_start - #{min_value}"
                end
                # puts time
              elsif min_key == 'mid'
                if min_value == 0
                  time = 'mid'
                  # converted to variable for simplicity but could also be described like this
                  # time = "hoo_start + occ * 0.5"
                elsif min_value < 0
                  time = "mid + #{min_value.abs}"
                else # greater than 0
                  time = "mid - #{min_value}"
                end
                # puts time
              else # min_key == "end"
                if min_value == 0
                  time = 'hoo_end'
                elsif min_value < 0
                  time = "hoo_end + #{min_value.abs}"
                else # greater than 0
                  time = "hoo_end - #{min_value}"
                end
                # puts time
              end

            elsif hoo_var_method == 'fractional'

              # minimize x(hour before converted to fraction), which should be no greater than 0.5 as fraction, see if rounding to 3 decimal places works
              if occ > 0
                min_value_occ_fract = min_value.abs / occ
              else
                min_value_occ_fract = 0.0
              end
              if vac > 0
                min_value_vac_fract = min_value.abs / vac
              else
                min_value_vac_fract = 0.0
              end
              if min_key == 'start'
                if min_value == 0
                  time = 'hoo_start'
                elsif min_value < 0
                  time = "hoo_start + occ * #{min_value_occ_fract.round(3)}"
                else # greater than 0
                  time = "hoo_start - vac * #{min_value_vac_fract.round(3)}"
                end
              elsif min_key == 'mid'
                # @todo see what is going wrong with after mid in formula
                if min_value == 0
                  time = 'mid'
                  # converted to variable for simplicity but could also be described like this
                  # time = "hoo_start + occ * 0.5"
                elsif min_value < 0
                  time = "mid + occ * #{min_value_occ_fract.round(3)}"
                else # greater than 0
                  time = "mid - occ * #{min_value_occ_fract.round(3)}"
                end
              else # min_key == "end"
                if min_value == 0
                  time = 'hoo_end'
                elsif min_value < 0
                  time = "hoo_end + vac * #{min_value_vac_fract.round(3)}"
                else # greater than 0
                  time = "hoo_end - occ * #{min_value_occ_fract.round(3)}"
                end
              end

            elsif hoo_var_method == 'tstat'
              # puts formula_identifier
              if min_key == 'start' && !start_set
                time = 'hoo_start + 0'
                start_set = true
              else
                time = 'hoo_end + 0'
              end

            end

          end

          # populate string
          if value_array_var.size == 1
            raw_string << "#{time} ~ #{value_array_var.first}"
          else # should only have 1 or two values (value in and optional value out)
            raw_string << "#{time} ~ #{value_array_var.first} ~ #{value_array_var.last}"
          end
        end

        # puts "#{schedule_day.name}: param_day_profile: #{raw_string.join(' | ')}"

        # store profile formula with hoo and value variables
        props.setFeature('param_day_profile', raw_string.join(' | '))

        # @todo not used yet, but will add methods described below and others
        # @todo lower infiltration based on air loop hours of operation if air loop has outdoor air object
        # @todo lower lighting or plug loads based on occupancy at given time steps in a space
        # @todo set elevator fraction based multiple factors such as trips, occupants per trip, and elevator type to determine floor consumption when not in use.
        props.setFeature('param_day_secondary_logic', '') # secondary logic method such as occupancy impacting schedule values
        props.setFeature('param_day_secondary_logic_arg_val', '') # optional argument used for some secondary logic applied to values

        # tag profile type
        # may be useful for parametric changes to tag typical, medium, minimal, or same ones with off_peak prefix
        # todo - I would like to use these same tags for hours of operation and have parametric tags then ignore the days of week and date range from the rule object
        # tagging min/max makes sense in fractional schedules but not temperature schedules like thermostats (specifically cooling setpoints)
        # todo - I think these tags should come from occpancy schedule for space(s) schedule. That way all schedules in a space will refer to same profile from hours of operation
        # todo - add school specific logic hear or in post processing, currently default profile for school may not be most prevalent one
        if current_rule_index == -1
          props.setFeature('param_day_tag', 'typical_operation')
        elsif daily_flh == daily_flhs.min
          props.setFeature('param_day_tag', 'minimal_operation')
        elsif daily_flh == daily_flhs.max
          props.setFeature('param_day_tag', 'maximum_operation') # normally this should not be used as typical should be the most active day
        else
          props.setFeature('param_day_tag', 'medium_operation') # not min max or typical
        end
      end

      return parametric_inputs
    end

    # @!endgroup Parametric:Schedule

    # @!group Parametric:ScheduleRuleset

    # Apply specified hours of operation values to rules in this schedule.
    # Weekday values will be applied to the default profile.
    # Weekday values will be applied to any rules that are used on a weekday.
    # Saturday values will be applied to any rules that are used on a Saturday.
    # Sunday values will be applied to any rules that are used on a Sunday.
    # If a rule applies to Weekdays, Saturdays, and/or Sundays, values will be applied in that order of precedence.
    # If a rule does not apply to any of these days, it is unused and will not be modified.
    #
    # @param schedule_ruleset [OpenStudio::Model::ScheduleRuleset] schedule ruleset object
    # @param wkdy_start_time [OpenStudio::Time] Weekday start time. If nil, no change will be made to this day.
    # @param wkdy_end_time [OpenStudio::Time] Weekday end time.  If greater than 24:00, hours of operation will wrap over midnight.
    # @param sat_start_time [OpenStudio::Time] Saturday start time. If nil, no change will be made to this day.
    # @param sat_end_time [OpenStudio::Time] Saturday end time.  If greater than 24:00, hours of operation will wrap over midnight.
    # @param sun_start_time [OpenStudio::Time] Sunday start time.  If nil, no change will be made to this day.
    # @param sun_end_time [OpenStudio::Time] Sunday end time.  If greater than 24:00, hours of operation will wrap over midnight.
    # @return [Boolean] returns true if successful, false if not
    def self.schedule_ruleset_set_hours_of_operation(schedule_ruleset, wkdy_start_time: nil, wkdy_end_time: nil, sat_start_time: nil, sat_end_time: nil, sun_start_time: nil, sun_end_time: nil)
      # Default day is assumed to represent weekdays
      if wkdy_start_time && wkdy_end_time
        schedule_day_set_hours_of_operation(schedule_ruleset.defaultDaySchedule, wkdy_start_time, wkdy_end_time)
        # OpenStudio.logFree(OpenStudio::Info, 'openstudio.standards.ScheduleRuleset', "For #{schedule_ruleset.name}, set default operating hours to #{wkdy_start_time}-#{wkdy_end_time}.")
      end

      # Modify each rule
      schedule_ruleset.scheduleRules.each do |rule|
        if rule.applyMonday || rule.applyTuesday || rule.applyWednesday || rule.applyThursday || rule.applyFriday
          if wkdy_start_time && wkdy_end_time
            schedule_day_set_hours_of_operation(rule.daySchedule, wkdy_start_time, wkdy_end_time)
            # OpenStudio.logFree(OpenStudio::Info, 'openstudio.standards.ScheduleRuleset', "For #{schedule_ruleset.name}, set Saturday rule operating hours to #{wkdy_start_time}-#{wkdy_end_time}.")
          end
        elsif rule.applySaturday
          if sat_start_time && sat_end_time
            schedule_day_set_hours_of_operation(rule.daySchedule, sat_start_time, sat_end_time)
            # OpenStudio.logFree(OpenStudio::Info, 'openstudio.standards.ScheduleRuleset', "For #{schedule_ruleset.name}, set Saturday rule operating hours to #{sat_start_time}-#{sat_end_time}.")
          end
        elsif rule.applySunday
          if sun_start_time && sun_end_time
            schedule_day_set_hours_of_operation(rule.daySchedule, sun_start_time, sun_end_time)
            # OpenStudio.logFree(OpenStudio::Info, 'openstudio.standards.ScheduleRuleset', "For #{schedule_ruleset.name}, set Sunday rule operating hours to #{sun_start_time}-#{sun_end_time}.")
          end
        end
      end

      return true
    end

    # this will use parametric inputs contained in schedule and profiles along with inferred hours of operation to generate updated ruleset schedule profiles
    #
    # @author David Goldwasser
    # @param schedule_ruleset [OpenStudio::Model::ScheduleRuleset] schedule ruleset object
    # @param ramp_frequency [Double] ramp frequency in minutes
    # @param infer_hoo_for_non_assigned_objects [Boolean] attempt to get hoo for objects like swh with and exterior lighting
    # @param error_on_out_of_order [Boolean] true will error if applying formula creates out of order values
    # @return [OpenStudio::Model::ScheduleRuleset] schedule ruleset object
    def self.schedule_ruleset_apply_parametric_inputs(schedule_ruleset, ramp_frequency, infer_hoo_for_non_assigned_objects, error_on_out_of_order, parametric_inputs = nil)
      # Check if parametric inputs were supplied and generate them if not
      if parametric_inputs.nil?
        OpenStudio.logFree(OpenStudio::Info, 'openstudio.standards.Parametric.ScheduleRuleset', "For #{schedule_ruleset.name}, no parametric inputs were not supplied so they will be generated now.")
        parametric_inputs = model_setup_parametric_schedules(schedule.model, gather_data_only: true)
      end

      # Check that parametric inputs exist for this schedule after generation
      if parametric_inputs[schedule_ruleset].nil?
        OpenStudio.logFree(OpenStudio::Warn, 'openstudio.standards.Parametric.ScheduleRuleset', "For #{schedule_ruleset.name}, no parametric inputs exists so schedule will not be changed.")
        return schedule_ruleset
      end

      # Check that an hours of operation schedule is associated with this schedule
      if parametric_inputs[schedule_ruleset][:hoo_inputs].nil?
        OpenStudio.logFree(OpenStudio::Warn, 'openstudio.standards.Parametric.ScheduleRuleset', "For #{schedule_ruleset.name}, no associated hours of operation schedule was found so schedule will not be changed.")
        return schedule_ruleset
      end

      # Get the hours of operation schedule
      hours_of_operation = parametric_inputs[schedule_ruleset][:hoo_inputs]
      OpenStudio.logFree(OpenStudio::Debug, 'openstudio.standards.Parametric.ScheduleRuleset', "For #{schedule_ruleset.name} hours_of_operation = #{hours_of_operation}.")

      starting_aeflh = OpenstudioStandards::Schedules.schedule_ruleset_get_equivalent_full_load_hours(schedule_ruleset)

      # store floor and ceiling value
      val_flr = nil
      if schedule_ruleset.hasAdditionalProperties && schedule_ruleset.additionalProperties.hasFeature('param_sch_floor')
        val_flr = schedule_ruleset.additionalProperties.getFeatureAsDouble('param_sch_floor').get
      end
      val_clg = nil
      if schedule_ruleset.hasAdditionalProperties && schedule_ruleset.additionalProperties.hasFeature('param_sch_ceiling')
        val_clg = schedule_ruleset.additionalProperties.getFeatureAsDouble('param_sch_ceiling').get
      end

      # loop through schedule days from highest to lowest priority (with default as lowest priority)
      # if rule needs to be split to address hours of operation rules add new rule next to relevant existing rule
      profiles = {}
      schedule_ruleset.scheduleRules.each do |rule|
        # remove any use manually generated non parametric rules or any auto-generated rules from prior application of formulas and hoo
        sch_day = rule.daySchedule
        if !sch_day.hasAdditionalProperties || !sch_day.additionalProperties.hasFeature('param_day_tag') || (sch_day.additionalProperties.getFeatureAsString('param_day_tag').get == 'autogen')
          sch_day.remove # remove day schedule for this rule
          rule.remove # remove the rule
        elsif !sch_day.additionalProperties.hasFeature('param_day_profile')
          OpenStudio.logFree(OpenStudio::Warn, 'openstudio.standards.Parametric.ScheduleRuleset', "#{schedule.name} doesn't have a parametric formula for #{rule.name} This profile will not be altered.")
          next
        else
          profiles[sch_day] = rule
        end
      end
      profiles[schedule_ruleset.defaultDaySchedule] = nil

      # get indices for current schedule
      year_description = schedule_ruleset.model.yearDescription.get
      year = year_description.assumedYear
      year_start_date = OpenStudio::Date.new(OpenStudio::MonthOfYear.new('January'), 1, year)
      year_end_date = OpenStudio::Date.new(OpenStudio::MonthOfYear.new('December'), 31, year)
      indices_vector = schedule_ruleset.getActiveRuleIndices(year_start_date, year_end_date)

      # process profiles
      profiles.each do |sch_day, rule|
        # for current profile index identify hours of operation index that contains all days
        if rule.nil?
          current_rule_index = -1
        else
          current_rule_index = rule.ruleIndex
        end

        # loop through indices looking of rule in hoo that contains days in the rule
        hoo_target_index = nil
        days_used = []
        indices_vector.each_with_index do |profile_index, i|
          if profile_index == current_rule_index then days_used << i + 1 end
        end
        # find days_used in hoo profiles that contains all days used from this profile
        hoo_profile_match_hash = {}
        best_fit_check = {}
        hours_of_operation.each do |profile_index, value|
          days_for_rule_not_in_hoo_profile = days_used - value[:days_used]
          hoo_profile_match_hash[profile_index] = days_for_rule_not_in_hoo_profile
          best_fit_check[profile_index] = days_for_rule_not_in_hoo_profile.size
          if days_for_rule_not_in_hoo_profile.empty?
            hoo_target_index = profile_index
          end
        end
        clone_needed = false
        hoo_target_index = best_fit_check.key(best_fit_check.values.min)
        if best_fit_check[hoo_target_index] > 0
          clone_needed = true
        end

        # get hours of operation for this specific profile
        hoo_start = hours_of_operation[hoo_target_index][:hoo_start]
        # puts hoo_start
        hoo_end = hours_of_operation[hoo_target_index][:hoo_end]
        # puts hoo_end

        # update scheduleDay
        schedule_day_adjust_from_parameters(sch_day, hoo_start, hoo_end, val_flr, val_clg, ramp_frequency, infer_hoo_for_non_assigned_objects, error_on_out_of_order)

        # clone new rule if needed
        if clone_needed

          # make list of new rules needed as has or array
          autogen_rules = {}
          days_to_fill = hoo_profile_match_hash[hoo_target_index]
          hours_of_operation.each do |profile_index, value|
            remainder = days_to_fill - value[:days_used]
            day_for_rule = days_to_fill - remainder
            if remainder.size < days_to_fill.size
              autogen_rules[profile_index] = { days_to_fill: day_for_rule, hoo_start: hoo_start, hoo_end: hoo_end }
            end
            days_to_fill = remainder
          end

          # loop through new rules to make and process
          autogen_rules.each do |autogen_rule, hash|
            # generate new rule
            sch_rule_autogen = OpenStudio::Model::ScheduleRule.new(schedule_ruleset)
            if current_rule_index
              target_index = schedule_ruleset.scheduleRules.size - 1 # just above default
            else
              target_index = current_rule_index - 1 # confirm just above orig rule
            end
            current_rule_index = target_index
            if rule.nil?
              sch_rule_autogen.setName("autogen #{schedule_ruleset.name} #{target_index}")
            else
              sch_rule_autogen.setName("autogen #{rule.name} #{target_index}")
            end
            schedule_ruleset.setScheduleRuleIndex(sch_rule_autogen, target_index)
            # @todo confirm this is higher priority than the non-auto-generated rule
            hash[:days_to_fill].each do |day|
              date = OpenStudio::Date.fromDayOfYear(day, year)
              sch_rule_autogen.addSpecificDate(date)
            end
            sch_rule_autogen.setApplySunday(true)
            sch_rule_autogen.setApplyMonday(true)
            sch_rule_autogen.setApplyTuesday(true)
            sch_rule_autogen.setApplyWednesday(true)
            sch_rule_autogen.setApplyThursday(true)
            sch_rule_autogen.setApplyFriday(true)
            sch_rule_autogen.setApplySaturday(true)

            # match profile from source rule (don't add time/values need a formula to process)
            sch_day_auto_gen = sch_rule_autogen.daySchedule
            sch_day_auto_gen.setName("#{sch_rule_autogen.name}_day_sch")
            sch_day_auto_gen.additionalProperties.setFeature('param_day_tag', 'autogen')
            val = sch_day.additionalProperties.getFeatureAsString('param_day_profile').get
            sch_day_auto_gen.additionalProperties.setFeature('param_day_profile', val)
            val = sch_day.additionalProperties.getFeatureAsString('param_day_secondary_logic').get
            sch_day_auto_gen.additionalProperties.setFeature('param_day_secondary_logic', val)
            val = sch_day.additionalProperties.getFeatureAsString('param_day_secondary_logic_arg_val').get
            sch_day_auto_gen.additionalProperties.setFeature('param_day_secondary_logic_arg_val', val)

            # get hours of operation for this specific profile
            hoo_start = hash[:hoo_start]
            hoo_end = hash[:hoo_end]

            # process new rule
            schedule_day_adjust_from_parameters(sch_day_auto_gen, hoo_start, hoo_end, val_flr, val_clg, ramp_frequency, infer_hoo_for_non_assigned_objects, error_on_out_of_order)
          end

        end
      end

      # @todo create summer and winter design day profiles (make sure scheduleDay objects parametric)
      # @todo should they have their own formula, or should this be hard coded logic by schedule type

      # check orig vs. updated aeflh
      final_aeflh = OpenstudioStandards::Schedules.schedule_ruleset_get_equivalent_full_load_hours(schedule_ruleset)
      percent_change = ((starting_aeflh - final_aeflh) / starting_aeflh) * 100.0
      if percent_change.abs > 0.05
        OpenStudio.logFree(OpenStudio::Info, 'openstudio.standards.Parametric.ScheduleRuleset', "For #{schedule_ruleset.name}, applying parametric schedules made a #{percent_change.round(1)}% change in annual equivalent full load hours. (from #{starting_aeflh.round(2)} to #{final_aeflh.round(2)})")
      end

      return schedule_ruleset
    end

    # @!endgroup Parametric:ScheduleRuleset

    # @!group Parametric:ScheduleDay

    # adjust individual schedule profiles from parametric inputs
    #
    # @author David Goldwasser
    # @param schedule_day [OpenStudio::Model::ScheduleDay] schedule day object
    # @param hoo_start [Double] hours of operation start
    # @param hoo_end [Double] hours of operation end
    # @param val_flr [Double] value floor
    # @param val_clg [Double] value ceiling
    # @param ramp_frequency [Double] ramp frequency in minutes
    # @param infer_hoo_for_non_assigned_objects [Boolean] attempt to get hoo for objects like swh with and exterior lighting
    # @param error_on_out_of_order [Boolean] true will error if applying formula creates out of order values
    # @return [OpenStudio::Model::ScheduleDay] schedule day
    # @api private
    def self.schedule_day_adjust_from_parameters(schedule_day, hoo_start, hoo_end, val_flr, val_clg, ramp_frequency, infer_hoo_for_non_assigned_objects, error_on_out_of_order)
      # process hoo and floor/ceiling vars to develop formulas without variables
      formula_string = schedule_day.additionalProperties.getFeatureAsString('param_day_profile').get
      formula_hash = {}
      formula_string.split('|').each do |time_val_valopt|
        a1 = time_val_valopt.to_s.split('~')
        time = a1[0]
        value_array = a1.drop(1)
        formula_hash[time] = value_array
      end

      # setup additional variables
      if hoo_end >= hoo_start
        occ = hoo_end - hoo_start
      else
        occ = 24.0 + hoo_end - hoo_start
      end
      vac = 24.0 - occ
      range = val_clg - val_flr

      OpenStudio.logFree(OpenStudio::Debug, 'openstudio.standards.Parametric.ScheduleDay', "Schedule #{schedule_day.name} has this formula hash: #{formula_hash}")

      # apply variables and create updated hash with only numbers
      formula_hash_var_free = {}
      formula_hash.each do |time, val_in_out|
        # replace time variables with value
        time = time.gsub('hoo_start', hoo_start.to_s)
        time = time.gsub('hoo_end', hoo_end.to_s)
        time = time.gsub('occ', occ.to_s)
        # can save special variables like lunch or break using this logic
        time = time.gsub('mid', (hoo_start + occ * 0.5).to_s)
        time = time.gsub('vac', vac.to_s)
        begin
          time_float = eval(time)
          if time_float.to_i.to_s == time_float.to_s || time_float.to_f.to_s == time_float.to_s # check to see if numeric
            time_float = time_float.to_f
          else
            OpenStudio.logFree(OpenStudio::Error, 'openstudio.standards.Parametric.ScheduleDay', "Time formula #{time} for #{schedule_day.name} is invalid. It can't be converted to a float.")
          end
        rescue SyntaxError => e
          OpenStudio.logFree(OpenStudio::Error, 'openstudio.standards.Parametric.ScheduleDay', "Time formula #{time} for #{schedule_day.name} is invalid. It can't be evaluated.")
        end

        # replace variables in array of values
        val_in_out_float = []
        val_in_out.each do |val|
          # replace variables for values
          val = val.gsub('val_flr', val_flr.to_s)
          val = val.gsub('val_clg', val_clg.to_s)
          val = val.gsub('val_range', range.to_s) # will expect a fractional value and will scale within ceiling and floor
          begin
            val_float = eval(val)
            if val_float.to_i.to_s == val_float.to_s || val_float.to_f.to_s == val_float.to_s # check to see if numeric
              val_float = val_float.to_f
            else
              OpenStudio.logFree(OpenStudio::Error, 'openstudio.standards.Parametric.ScheduleDay', "Value formula #{val_float} for #{schedule_day.name} is invalid. It can't be converted to a float.")
            end
          rescue SyntaxError => e
            OpenStudio.logFree(OpenStudio::Error, 'openstudio.standards.Parametric.ScheduleDay', "Time formula #{val_float} for #{schedule_day.name} is invalid. It can't be evaluated.")
          end
          val_in_out_float << val_float
        end

        # update hash
        formula_hash_var_free[time_float] = val_in_out_float
      end

      # this is old variable used in loop, just combining for now to avoid refactor, may change this later
      time_value_pairs = []
      formula_hash_var_free.each do |time, val_in_out|
        val_in_out.each do |val|
          time_value_pairs << [time, val]
        end
      end

      OpenStudio.logFree(OpenStudio::Debug, 'openstudio.standards.Parametric.ScheduleDay', "Schedule #{schedule_day.name} will be adjusted with these time-value pairs: #{time_value_pairs}")

      # re-order so first value is lowest, and last is highest (need to adjust so no negative or > 24 values first)
      neg_time_hash = {}
      temp_min_time_hash = {}
      time_value_pairs.each_with_index do |pair, i|
        # if value  24 add it to 24 so it will go on tail end of profile
        # case when value is greater than 24 can be left alone for now, will be addressed
        if pair[0] < 0.0
          neg_time_hash[i] = pair[0]
          time = pair[0] + 24.0
          time_value_pairs[i][0] = time
        else
          time = pair[0]
        end
        temp_min_time_hash[i] = pair[0]
      end
      time_value_pairs.rotate!(temp_min_time_hash.key(temp_min_time_hash.values.min))

      # validate order, issue warning and correct if out of order
      last_time = nil
      throw_order_warning = false
      pre_fix_time_value_pairs = time_value_pairs.to_s
      time_value_pairs.each_with_index do |time_value_pair, i|
        if last_time.nil?
          last_time = time_value_pair[0]
        elsif time_value_pair[0] < last_time || neg_time_hash.key?(i)

          # @todo it doesn't actually stop here now
          if error_on_out_of_order
            OpenStudio.logFree(OpenStudio::Error, 'openstudio.standards.Parametric.ScheduleDay', "Pre-interpolated processed hash for #{schedule_day.name} has one or more out of order conflicts: #{pre_fix_time_value_pairs}. Method will stop because Error on Out of Order was set to true.")
          end

          if neg_time_hash.key?(i)
            orig_current_time = time_value_pair[0]
            updated_time = 0.0
            last_buffer = 'NA'
          else
            # pick midpoint and put each time there. e.g. times of (2,7,9,8,11) would be changed to  (2,7,8.5,8.5,11)
            delta = last_time - time_value_pair[0]

            # determine much space last item can move
            if i < 2
              last_buffer = time_value_pairs[i - 1][0] # can move down to 0 without any issues
            else
              last_buffer = time_value_pairs[i - 1][0] - time_value_pairs[i - 2][0]
            end

            # center if possible but don't exceed available buffer
            updated_time = time_value_pairs[i - 1][0] - [delta / 2.0, last_buffer].min
          end

          # update values in array
          orig_current_time = time_value_pair[0]
          time_value_pairs[i - 1][0] = updated_time
          time_value_pairs[i][0] = updated_time

          # reporting mostly for diagnostic purposes
          OpenStudio.logFree(OpenStudio::Info, 'openstudio.standards.Parametric.ScheduleDay', "For #{schedule_day.name} profile item #{i} time was #{last_time} and item #{i + 1} time was #{orig_current_time}. Last buffer is #{last_buffer}. Changing both times to #{updated_time}.")

          last_time = updated_time
          throw_order_warning = true

        else
          last_time = time_value_pair[0]
        end
      end

      # issue warning if order was changed
      if throw_order_warning
        OpenStudio.logFree(OpenStudio::Warn, 'openstudio.standards.Parametric.ScheduleDay', "Pre-interpolated processed hash for #{schedule_day.name} has one or more out of order conflicts: #{pre_fix_time_value_pairs}. Time values were adjusted as shown to crate a valid profile: #{time_value_pairs}")
      end

      # add interpolated values at ramp_frequency
      time_value_pairs.each_with_index do |time_value_pair, i|
        # store current and next time and value
        current_time = time_value_pair[0]
        current_value = time_value_pair[1]
        if i + 1 < time_value_pairs.size
          next_time = time_value_pairs[i + 1][0]
          next_value = time_value_pairs[i + 1][1]
        else
          # use time and value of first item
          next_time = time_value_pairs[0][0] + 24 # need to adjust values for beginning of array
          next_value = time_value_pairs[0][1]
        end
        step_delta = next_time - current_time

        # skip if time between values is 0 or less than ramp frequency
        next if step_delta <= ramp_frequency

        # skip if next value is same
        next if current_value == next_value

        # add interpolated value to array
        interpolated_time = current_time + ramp_frequency
        interpolated_value = next_value * (interpolated_time - current_time) / step_delta + current_value * (next_time - interpolated_time) / step_delta
        time_value_pairs.insert(i + 1, [interpolated_time, interpolated_value])
      end

      # remove second instance of time when there are two
      time_values_used = []
      items_to_remove = []
      time_value_pairs.each_with_index do |time_value_pair, i|
        if time_values_used.include? time_value_pair[0]
          items_to_remove << i
        else
          time_values_used << time_value_pair[0]
        end
      end
      items_to_remove.reverse.each do |i|
        time_value_pairs.delete_at(i)
      end

      # if time is > 24 shift to front of array and adjust value
      rotate_steps = 0
      time_value_pairs.reverse.each_with_index do |time_value_pair, i|
        next unless time_value_pair[0] > 24

        rotate_steps -= 1
        time_value_pair[0] -= 24
      end
      time_value_pairs.rotate!(rotate_steps)

      # add a 24 on the end of array that matches the first value
      if time_value_pairs.last[0] != 24.0
        time_value_pairs << [24.0, time_value_pairs.first[1]]
      end

      OpenStudio.logFree(OpenStudio::Debug, 'openstudio.standards.Parametric.ScheduleDay', "Schedule #{schedule_day.name} will be adjusted with these time-value pairs: #{time_value_pairs}")

      # reset scheduleDay values based on interpolated values
      schedule_day.clearValues
      time_value_pairs.each do |time_val|
        hour = time_val.first.floor
        min = ((time_val.first - hour) * 60.0).floor
        os_time = OpenStudio::Time.new(0, hour, min, 0)
        value = time_val.last
        schedule_day.addValue(os_time, value)
      end
      # @todo apply secondary logic

      # Tell EnergyPlus to interpolate schedules to timestep so that it doesn't have to be done in this code
      # sch_day.setInterpolatetoTimestep(true)

      return schedule_day
    end

    # @!endgroup Parametric:ScheduleDay
  end
end<|MERGE_RESOLUTION|>--- conflicted
+++ resolved
@@ -537,16 +537,8 @@
       schedule_days.each_with_index do |(schedule_day, current_rule_index), i|
 
         hoo_target_index = nil
-<<<<<<< HEAD
 
         days_used = sch_ruleset_days_used[current_rule_index]
-=======
-        days_used = []
-        indices_vector.each_with_index do |profile_index, p_i|
-          if profile_index == current_rule_index then days_used << p_i + 1 end
-        end
-        # puts "#{__method__}>>> #{schedule_day.name} days_used: #{days_used}"
->>>>>>> 67f99dff
 
         # find days_used in hoo profiles that contains all days used from this profile
         hoo_profile_match_hash = {}
