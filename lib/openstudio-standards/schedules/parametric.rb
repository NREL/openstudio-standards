--- conflicted
+++ resolved
@@ -299,11 +299,7 @@
             OpenStudio.logFree(OpenStudio::Warn, 'openstudio.standards.Parametric.Model', "Cannot identify where #{component.name.get} is in system. Will not gather parametric inputs for #{schedule.name.get}")
             next
           end
-<<<<<<< HEAD
-          OpenstudioStandards::Schedules.schedule_ruleset_get_parametric_inputs(schedule, component, parametric_inputs, hours_of_operation,  gather_data_only: gather_data_only, hoo_var_method: hoo_var_method)
-=======
           OpenstudioStandards::Schedules.schedule_ruleset_get_parametric_inputs(schedule, component, parametric_inputs, hours_of_operation, gather_data_only: gather_data_only, hoo_var_method: hoo_var_method)
->>>>>>> 54283dae
         end
       end
 
@@ -1060,11 +1056,7 @@
             remainder = days_to_fill - value[:days_used]
             day_for_rule = days_to_fill - remainder
             if remainder.size < days_to_fill.size
-<<<<<<< HEAD
-              autogen_rules[profile_index] = { days_to_fill: day_for_rule,  hoo_start: hoo_start, hoo_end: hoo_end}
-=======
-              autogen_rules[profile_index] = { days_to_fill: day_for_rule, hoo_start: hoo_start, hoo_end: hoo_end}
->>>>>>> 54283dae
+              autogen_rules[profile_index] = { days_to_fill: day_for_rule, hoo_start: hoo_start, hoo_end: hoo_end }
             end
             days_to_fill = remainder
           end
