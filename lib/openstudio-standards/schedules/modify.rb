module OpenstudioStandards
  # The Schedules module provides methods to create, modify, and get information about Schedule objects
  module Schedules
<<<<<<< HEAD
    # @!group Modify
=======
>>>>>>> 0a7ed5b7
    # Methods to modify existing Schedule objects

    # @!group Modify:ScheduleDay

    # Method to multiply the values in a day schedule by a specified value
    # The method can optionally apply the multiplier to only values above a lower limit.
    # This limit prevents multipliers for things like occupancy sensors from affecting unoccupied hours.
    #
    # @param schedule_day [OpenStudio::Model::ScheduleDay] OpenStudio ScheduleDay object
    # @param multiplier [Double] value to multiply schedule values by
    # @param lower_apply_limit [Double] apply the multiplier to only values above this value
    # @return [OpenStudio::Model::ScheduleDay] OpenStudio ScheduleDay object
    def self.schedule_day_multiply_by_value(schedule_day, multiplier, lower_apply_limit: nil)
      # Record the original times and values
      times = schedule_day.times
      values = schedule_day.values

      # Remove the original times and values
      schedule_day.clearValues

      # Create new values by using the multiplier on the original values
      new_values = []
      values.each do |value|
        if lower_apply_limit.nil?
          new_values << value * multiplier
        else
          if value > lower_apply_limit
            new_values << value * multiplier
          else
            new_values << value
          end
        end
      end

      # Add the revised time/value pairs to the schedule
      new_values.each_with_index do |new_value, i|
        schedule_day.addValue(times[i], new_value)
      end

      return schedule_day
    end

    # Set the hours of operation (0 or 1) for a ScheduleDay.
    # Clears out existing time/value pairs and sets to supplied values.
    #
    # @author Andrew Parker
    # @param schedule_day [OpenStudio::Model::ScheduleDay] The day schedule to set.
    # @param start_time [OpenStudio::Time] Start time.
    # @param end_time [OpenStudio::Time] End time.  If greater than 24:00, hours of operation will wrap over midnight.
    #
    # @return [Void]
    # @api private
    def self.schedule_day_set_hours_of_operation(schedule_day, start_time, end_time)
      schedule_day.clearValues
      twenty_four_hours = OpenStudio::Time.new(0, 24, 0, 0)
      if end_time < twenty_four_hours
        # Operating hours don't wrap over midnight
        schedule_day.addValue(start_time, 0) # 0 until start time
        schedule_day.addValue(end_time, 1) # 1 from start time until end time
        schedule_day.addValue(twenty_four_hours, 0) # 0 after end time
      else
        # Operating hours start on previous day
        schedule_day.addValue(end_time - twenty_four_hours, 1) # 1 for hours started on the previous day
        schedule_day.addValue(start_time, 0) # 0 from end of previous days hours until start of today's
        schedule_day.addValue(twenty_four_hours, 1) # 1 from start of today's hours until midnight
      end
    end
    # @!endgroup Modify:ScheduleDay

    # @!group Modify:ScheduleRuleset

    # Add a ScheduleRule to a ScheduleRuleset object from an array of hourly values
    #
    # @param schedule_ruleset [OpenStudio::Model::ScheduleRuleset] OpenStudio ScheduleRuleset object
    # @param start_date [OpenStudio::Date] start date of week period
    # @param end_date [OpenStudio::Date] end date of week period
    # @param day_names [Array<String>] list of days of week for which this day type is applicable
    # @param values [Array<Double>] array of 24 hourly values for a day
    # @param rule_name [String] rule ScheduleDay object name
    # @return [OpenStudio::Model::ScheduleRule] OpenStudio ScheduleRule object
    def self.schedule_ruleset_add_rule(schedule_ruleset, values,
                                       start_date: nil,
                                       end_date: nil,
                                       day_names: nil,
                                       rule_name: nil)
      # create new schedule rule
      sch_rule = OpenStudio::Model::ScheduleRule.new(schedule_ruleset)
      day_sch = sch_rule.daySchedule
      day_sch.setName(rule_name) unless rule_name.nil?

      # set the dates when the rule applies
      sch_rule.setStartDate(start_date) unless start_date.nil?
      sch_rule.setEndDate(end_date) unless end_date.nil?

      # set the days for which the rule applies
      unless day_names.nil?
        day_names.each do |day_of_week|
          sch_rule.setApplySunday(true) if day_of_week == 'Sunday'
          sch_rule.setApplyMonday(true) if day_of_week == 'Monday'
          sch_rule.setApplyTuesday(true) if day_of_week == 'Tuesday'
          sch_rule.setApplyWednesday(true) if day_of_week == 'Wednesday'
          sch_rule.setApplyThursday(true) if day_of_week == 'Thursday'
          sch_rule.setApplyFriday(true) if day_of_week == 'Friday'
          sch_rule.setApplySaturday(true) if day_of_week == 'Saturday'
        end
      end

      # Create the day schedule and add hourly values
      (0..23).each do |ihr|
        next if values[ihr] == values[ihr + 1]

        day_sch.addValue(OpenStudio::Time.new(0, ihr + 1, 0, 0), values[ihr])
      end

      return sch_rule
    end

    # Increase/decrease by percentage or static value.
    # If the schedule has a scheduleTypeLimits object, the adjusted values will subject to the lower and upper bounds of the schedule type limits object.
    #
    # @param schedule_ruleset [OpenStudio::Model::ScheduleRuleset] OpenStudio ScheduleRuleset object
    # @param value [Double] Hash of name and time value pairs
    # @param modification_type [String] Options are 'Multiplier', which multiples by the value,
    #   and 'Sum' which adds by the value
    # @return [OpenStudio::Model::ScheduleRuleset] OpenStudio ScheduleRuleset object
    # @todo add in design day adjustments, maybe as an optional argument
    # @todo provide option to clone existing schedule
    def self.schedule_ruleset_simple_value_adjust(schedule_ruleset, value, modification_type = 'Multiplier')
      # gather profiles
      profiles = []
      # positive infinity
      upper_bound = Float::INFINITY
      # negative infinity
      lower_bound = -upper_bound
      if schedule_ruleset.scheduleTypeLimits.is_initialized
        schedule_type_limits = schedule_ruleset.scheduleTypeLimits.get
        if schedule_type_limits.lowerLimitValue.is_initialized
          lower_bound = schedule_type_limits.lowerLimitValue.get
        end
        if schedule_type_limits.upperLimitValue.is_initialized
          upper_bound = schedule_type_limits.upperLimitValue.get
        end
      end
      default_profile = schedule_ruleset.to_ScheduleRuleset.get.defaultDaySchedule
      profiles << default_profile
      rules = schedule_ruleset.scheduleRules
      rules.each do |rule|
        profiles << rule.daySchedule
      end

      # alter profiles
      profiles.each do |profile|
        times = profile.times
        i = 0
        profile.values.each do |sch_value|
          case modification_type
          when 'Multiplier', 'Percentage'
            # percentage was used early on but Multiplier is preferable
            new_value = [lower_bound, [upper_bound, sch_value * value].min].max
            profile.addValue(times[i], new_value)
          when 'Sum', 'Value'
            # value was used early on but Sum is preferable
            new_value = [lower_bound, [upper_bound, sch_value + value].min].max
            profile.addValue(times[i], new_value)
          end
          i += 1
        end
      end

      return schedule_ruleset
    end

    # Increase/decrease by percentage or static value
    # change value when value passes/fails test
    #
    # @param schedule_ruleset [OpenStudio::Model::ScheduleRuleset] OpenStudio ScheduleRuleset object
    # @param test_value [Double] if less than the test_value, use the pass_value to modify, otherwise use the fail_value
    # @param pass_value [Double] value to adjust by if less than test value
    # @param fail_value [Double] value to adjust by if more than test value
    # @param floor_value [Double] minimum value that the adjustment can take
    # @param modification_type [String] Options are 'Multiplier', which multiples by the value,
    #   and 'Sum' which adds by the value
    # @return [OpenStudio::Model::ScheduleRuleset] OpenStudio ScheduleRuleset object
    # @todo add in design day adjustments, maybe as an optional argument
    # @todo provide option to clone existing schedule
    def self.schedule_ruleset_conditional_adjust_value(schedule_ruleset, test_value, pass_value, fail_value, floor_value, modification_type = 'Multiplier')
      # gather profiles
      profiles = []
      default_profile = schedule_ruleset.to_ScheduleRuleset.get.defaultDaySchedule
      profiles << default_profile
      rules = schedule_ruleset.scheduleRules
      rules.each do |rule|
        profiles << rule.daySchedule
      end

      # alter profiles
      profiles.each do |profile|
        times = profile.times
        i = 0

        profile.values.each do |sch_value|
          # run test on this sch_value
          if sch_value < test_value
            adjust_value = pass_value
          else
            adjust_value = fail_value
          end

          # skip if sch_value is floor or less
          next if sch_value <= floor_value

          case modification_type
          when 'Multiplier'
            # take the max of the floor or resulting value
            profile.addValue(times[i], [sch_value * adjust_value, floor_value].max)
          when 'Sum'
            # take the max of the floor or resulting value
            profile.addValue(times[i], [sch_value + adjust_value, floor_value].max)
          end
          i += 1
        end
      end

      return schedule_ruleset
    end

    # Increase/decrease by percentage or static value
    # change value when time passes test
    #
    # @param schedule_ruleset [OpenStudio::Model::ScheduleRuleset] OpenStudio ScheduleRuleset object
    # @param hhmm_before [String] time before string in hhmm format, e.g. 1530
    # @param hhmm_after [String] string in hhmm format, e.g. 1530
    # @param inside_value [Double]
    # @param outside_value [Double]
    # @param modification_type [String] Options are 'Sum', which adds to the value,
    #   and 'Replace' which replaces the value
    # @return [OpenStudio::Model::ScheduleRuleset] OpenStudio ScheduleRuleset object
    def self.schedule_ruleset_time_conditional_adjust_value(schedule_ruleset, hhmm_before, hhmm_after, inside_value, outside_value, modification_type = 'Sum')
      # setup variables
      array = hhmm_before.to_s.split('')
      before_hour = "#{array[0]}#{array[1]}".to_i
      before_min = "#{array[2]}#{array[3]}".to_i
      array = hhmm_after.to_s.split('')
      after_hour = "#{array[0]}#{array[1]}".to_i
      after_min = "#{array[2]}#{array[3]}".to_i

      # gather profiles
      profiles = []
      schedule = schedule_ruleset.to_ScheduleRuleset.get
      default_profile = schedule_ruleset.defaultDaySchedule
      profiles << default_profile
      rules = schedule_ruleset.scheduleRules
      rules.each do |rule|
        profiles << rule.daySchedule
      end

      # alter profiles
      profiles.each do |day_sch|
        times = day_sch.times
        i = 0

        # set times special times needed for methods below
        before_time = OpenStudio::Time.new(0, before_hour, before_min, 0)
        after_time = OpenStudio::Time.new(0, after_hour, after_min, 0)
        # day_end_time = OpenStudio::Time.new(0, 24, 0, 0)

        # add datapoint at before and after time
        original_value_at_before_time = day_sch.getValue(before_time)
        original_value_at_after_time = day_sch.getValue(after_time)
        day_sch.addValue(before_time, original_value_at_before_time)
        day_sch.addValue(after_time, original_value_at_after_time)

        # make arrays for original times and values
        times = day_sch.times
        sch_values = day_sch.values
        day_sch.clearValues

        # make arrays for new values
        new_times = []
        new_values = []

        # loop through original time/value pairs to populate new array
        for i in 0..(sch_values.length - 1)
          new_times << times[i]

          if times[i] > before_time && times[i] <= after_time
            # updated this so times[i] == before_time goes into the else
            if inside_value.nil?
              new_values << sch_values[i]
            elsif modification_type == 'Sum'
              new_values << inside_value + sch_values[i]
            elsif modification_type == 'Replace'
              new_values << inside_value
            else # should be Multiplier
              new_values << inside_value * sch_values[i]
            end
          else
            if outside_value.nil?
              new_values << sch_values[i]
            elsif modification_type == 'Sum'
              new_values << outside_value + sch_values[i]
            elsif modification_type == 'Replace'
              new_values << outside_value
            else # should be Multiplier
              new_values << outside_value * sch_values[i]
            end
          end

        end

        # generate new day_sch values
        for i in 0..(new_values.length - 1)
          day_sch.addValue(new_times[i], new_values[i])
        end
      end

      return schedule_ruleset
    end

    # Adjust hours of operation
    #
    # @param schedule_ruleset [OpenStudio::Model::ScheduleRuleset] OpenStudio ScheduleRuleset object
    # @param options [Hash] Hash of argument options
    # @return [OpenStudio::Model::ScheduleRuleset] OpenStudio ScheduleRuleset object
    def self.schedule_ruleset_adjust_hours_of_operation(schedule_ruleset, options = {})
      defaults = {
        'base_start_hoo' => 8.0, # may not be good idea to have default
        'base_finish_hoo' => 18.0, # may not be good idea to have default
        'delta_length_hoo' => 0.0,
        'shift_hoo' => 0.0,
        'default' => true,
        'mon' => true,
        'tue' => true,
        'wed' => true,
        'thur' => true,
        'fri' => true,
        'sat' => true,
        'sun' => true,
        'summer' => false,
        'winter' => false
      }

      # merge user inputs with defaults
      options = defaults.merge(options)

      # grab schedule out of argument
      if schedule_ruleset.to_ScheduleRuleset.is_initialized
        schedule = schedule_ruleset.to_ScheduleRuleset.get
      else
        OpenStudio.logFree(OpenStudio::Warn, 'openstudio.standards.Schedules.Modify', "schedule_ruleset_adjust_hours_of_operation only applies to ScheduleRuleset objects. Skipping #{schedule.name}")
        return nil
      end

      # array of all profiles to change
      profiles = []

      # push default profiles to array
      if options['default']
        profiles << schedule.defaultDaySchedule
      end

      # push profiles to array
      schedule.scheduleRules.each do |rule|
        day_sch = rule.daySchedule

        # if any day requested also exists in the rule, then it will be altered
        alter_rule = false
        if rule.applyMonday && rule.applyMonday == options['mon'] then alter_rule = true end
        if rule.applyTuesday && rule.applyTuesday == options['tue'] then alter_rule = true end
        if rule.applyWednesday && rule.applyWednesday == options['wed'] then alter_rule = true end
        if rule.applyThursday && rule.applyThursday == options['thur'] then alter_rule = true end
        if rule.applyFriday && rule.applyFriday == options['fri'] then alter_rule = true end
        if rule.applySaturday && rule.applySaturday == options['sat'] then alter_rule = true end
        if rule.applySunday && rule.applySunday == options['sun'] then alter_rule = true end

        # @todo add in logic to warn user about conflicts where a single rule has conflicting tests

        if alter_rule
          profiles << day_sch
        end
      end

      # add design days to array
      if options['summer']
        profiles << schedule.summerDesignDaySchedule
      end
      if options['winter']
        profiles << schedule.winterDesignDaySchedule
      end

      # give info messages as I change specific profiles
      OpenStudio.logFree(OpenStudio::Info, 'openstudio.standards.Schedules.Modify', "Adjusting #{schedule.name}")

      # rename schedule
      schedule.setName("#{schedule.name} - extend #{options['delta_length_hoo']} shift #{options['shift_hoo']}")

      # break time args into hours and minutes
      start_hoo_hours = (options['base_start_hoo']).to_i
      start_hoo_minutes = (((options['base_start_hoo']) - (options['base_start_hoo']).to_i) * 60).to_i
      finish_hoo_hours = (options['base_finish_hoo']).to_i
      finish_hoo_minutes = (((options['base_finish_hoo']) - (options['base_finish_hoo']).to_i) * 60).to_i
      delta_hours = (options['delta_length_hoo']).to_i
      delta_minutes = (((options['delta_length_hoo']) - (options['delta_length_hoo']).to_i) * 60).to_i
      shift_hours = (options['shift_hoo']).to_i
      shift_minutes = (((options['shift_hoo']) - (options['shift_hoo']).to_i) * 60).to_i

      # time objects to use in measure
      time_0 = OpenStudio::Time.new(0, 0, 0, 0)
      time_1_min = OpenStudio::Time.new(0, 0, 1, 0) # add this to avoid times in day profile less than this
      time_12 =  OpenStudio::Time.new(0, 12, 0, 0)
      time_24 =  OpenStudio::Time.new(0, 24, 0, 0)
      start_hoo_time = OpenStudio::Time.new(0, start_hoo_hours, start_hoo_minutes, 0)
      finish_hoo_time = OpenStudio::Time.new(0, finish_hoo_hours, finish_hoo_minutes, 0)
      delta_time = OpenStudio::Time.new(0, delta_hours, delta_minutes, 0) # not used
      shift_time = OpenStudio::Time.new(0, shift_hours, shift_minutes, 0)

      # calculations
      if options['base_start_hoo'] <= options['base_finish_hoo']
        base_opp_day_length = options['base_finish_hoo'] - options['base_start_hoo']
        mid_hoo = start_hoo_time + (finish_hoo_time - start_hoo_time) / 2
        mid_non_hoo = mid_hoo + time_12
        if mid_non_hoo > time_24 then mid_non_hoo -= time_24 end
      else
        base_opp_day_length = options['base_finish_hoo'] - options['base_start_hoo'] + 24
        mid_non_hoo = finish_hoo_time + (start_hoo_time - finish_hoo_time) / 2
        mid_hoo = mid_non_hoo + time_12
        if mid_non_hoo > time_24 then mid_non_hoo -= time_24 end
      end
      adjusted_opp_day_length = base_opp_day_length + options['delta_length_hoo']
      hoo_time_multiplier = adjusted_opp_day_length / base_opp_day_length
      non_hoo_time_multiplier = (24 - adjusted_opp_day_length) / (24 - base_opp_day_length)

      # check for invalid input
      if adjusted_opp_day_length < 0
        OpenStudio.logFree(OpenStudio::Error, 'openstudio.standards.Schedules.Modify', 'Requested hours of operation adjustment results in an invalid negative hours of operation')
        return false
      end
      # check for invalid input
      if adjusted_opp_day_length > 24
        OpenStudio.logFree(OpenStudio::Error, 'openstudio.standards.Schedules.Modify', 'Requested hours of operation adjustment results in more than 24 hours of operation')
        return false
      end

      # making some temp objects to avoid having to deal with wrap around for change of hoo times
      mid_hoo < start_hoo_time ? (adj_mid_hoo = mid_hoo + time_24) : (adj_mid_hoo = mid_hoo)
      finish_hoo_time < adj_mid_hoo ? (adj_finish_hoo_time = finish_hoo_time + time_24) : (adj_finish_hoo_time = finish_hoo_time)
      mid_non_hoo < adj_finish_hoo_time ? (adj_mid_non_hoo = mid_non_hoo + time_24) : (adj_mid_non_hoo = mid_non_hoo)
      adj_start = start_hoo_time + time_24 # not used

      # edit profiles
      profiles.each do |day_sch|
        times = day_sch.times
        values = day_sch.values

        # in this case delete all values outside of
        # todo - may need similar logic if exactly 0 hours
        if adjusted_opp_day_length == 24
          start_val = day_sch.getValue(start_hoo_time)
          finish_val = day_sch.getValue(finish_hoo_time)

          # remove times out of range that should not be reference or compressed
          if start_hoo_time < finish_hoo_time
            times.each do |time|
              if time <= start_hoo_time || time > finish_hoo_time
                day_sch.removeValue(time)
              end
            end
            # add in values
            day_sch.addValue(start_hoo_time, start_val)
            day_sch.addValue(finish_hoo_time, finish_val)
            day_sch.addValue(time_24, [start_val, finish_val].max)
          else
            times.each do |time|
              if time > start_hoo_time && time <= finish_hoo_time
                day_sch.removeValue(time)
              end
            end
            # add in values
            day_sch.addValue(finish_hoo_time, finish_val)
            day_sch.addValue(start_hoo_time, start_val)
            day_sch.addValue(time_24, [values.first, values.last].max)
          end

        end

        times = day_sch.times
        values = day_sch.values

        # arrays for values to avoid overlap conflict of times
        new_times = []
        new_values = []

        # this is to store what datapoint will be first after midnight, and what the value at that time should be
        min_time_new = time_24
        min_time_value = nil

        # flag if found time at 24
        found_24_or_0 = false

        # push times to array
        times.each do |time|
          # create logic for four possible quadrants. Assume any quadrant can pass over 24/0 threshold
          time < start_hoo_time ? (temp_time = time + time_24) : (temp_time = time)

          # calculate change in time do to hoo delta
          if temp_time <= adj_finish_hoo_time
            expand_time = (temp_time - adj_mid_hoo) * hoo_time_multiplier - (temp_time - adj_mid_hoo)
          else
            expand_time = (temp_time - adj_mid_non_hoo) * non_hoo_time_multiplier - (temp_time - adj_mid_non_hoo)
          end

          new_time = time + shift_time + expand_time

          # adjust wrap around times
          if new_time < time_0
            new_time += time_24
          elsif new_time > time_24
            new_time -= time_24
          end
          new_times << new_time

          # see which new_time has the lowest value. Then add a value at 24 equal to that
          if !found_24_or_0 && new_time <= min_time_new
            min_time_new = new_time
            min_time_value = day_sch.getValue(time)
          elsif new_time == time_24 # this was added to address time exactly at 24
            min_time_new = new_time
            min_time_value = day_sch.getValue(time)
            found_24_or_0 = true
          elsif new_time == time_0
            min_time_new = new_time
            min_time_value = day_sch.getValue(time_0)
            found_24_or_0 = true
          end
        end

        # push values to array
        values.each do |value|
          new_values << value
        end

        # add value for what will be 24
        new_times << time_24
        new_values << min_time_value

        new_time_val_hash = {}
        new_times.each_with_index do |time, i|
          new_time_val_hash[time.totalHours] = { time: time, value: new_values[i] }
        end

        # clear values
        day_sch.clearValues

        new_time_val_hash = Hash[new_time_val_hash.sort]
        prev_time = nil
        new_time_val_hash.sort.each do |hours, time_val|
          if prev_time.nil? || time_val[:time] - prev_time > time_1_min
            day_sch.addValue(time_val[:time], time_val[:value])
            prev_time = time_val[:time]
          else
            OpenStudio.logFree(OpenStudio::Warn, 'openstudio.standards.Schedules.Modify', "Time step in #{day_sch.name} between #{prev_time.toString} and #{time_val[:time].toString} is too small to support, not adding value.")
          end
        end
      end

      return schedule
    end

    # Remove unused profiles and set most prevalent profile as default.
    # This method expands on the functionality of the RemoveUnusedDefaultProfiles measure.
    #
    # @author David Goldwasser
    # @param schedule_ruleset [OpenStudio::Model::ScheduleRuleset] OpenStudio ScheduleRuleset object
    # @return [OpenStudio::Model::ScheduleRuleset] OpenStudio ScheduleRuleset object
    # @todo There are potential issues with overlapping rule dates or days of week when setting a profile that isn't the lowest priority as the default day.
    def self.schedule_ruleset_cleanup_profiles(schedule_ruleset)
      # set start and end dates
      year_description = schedule_ruleset.model.yearDescription.get
      year = year_description.assumedYear
      year_start_date = OpenStudio::Date.new(OpenStudio::MonthOfYear.new('January'), 1, year)
      year_end_date = OpenStudio::Date.new(OpenStudio::MonthOfYear.new('December'), 31, year)

      indices_vector = schedule_ruleset.getActiveRuleIndices(year_start_date, year_end_date)
      most_frequent_item = indices_vector.uniq.max_by { |i| indices_vector.count(i) }
      rule_vector = schedule_ruleset.scheduleRules

      replace_existing_default = false
      if indices_vector.include?(-1) && (most_frequent_item != -1)
        # clean up if default isn't most common (e.g. sunday vs. weekday)
        # if no existing rules cover specific days of week, make new rule from default covering those days of week
        possible_days_of_week = ['Monday', 'Tuesday', 'Wednesday', 'Thursday', 'Friday', 'Saturday', 'Sunday']
        used_days_of_week = []
        rule_vector.each do |rule|
          if rule.applyMonday then used_days_of_week << 'Monday' end
          if rule.applyTuesday then used_days_of_week << 'Tuesday' end
          if rule.applyWednesday then used_days_of_week << 'Wednesday' end
          if rule.applyThursday then used_days_of_week << 'Thursday' end
          if rule.applyFriday then used_days_of_week << 'Friday' end
          if rule.applySaturday then used_days_of_week << 'Saturday' end
          if rule.applySunday then used_days_of_week << 'Sunday' end
        end
        if used_days_of_week.uniq.size < possible_days_of_week.size
          replace_existing_default = true
          schedule_rule_new = OpenStudio::Model::ScheduleRule.new(schedule_ruleset, schedule_ruleset.defaultDaySchedule)
          if !used_days_of_week.include?('Monday') then schedule_rule_new.setApplyMonday(true) end
          if !used_days_of_week.include?('Tuesday') then schedule_rule_new.setApplyTuesday(true) end
          if !used_days_of_week.include?('Wednesday') then schedule_rule_new.setApplyWednesday(true) end
          if !used_days_of_week.include?('Thursday') then schedule_rule_new.setApplyThursday(true) end
          if !used_days_of_week.include?('Friday') then schedule_rule_new.setApplyFriday(true) end
          if !used_days_of_week.include?('Saturday') then schedule_rule_new.setApplySaturday(true) end
          if !used_days_of_week.include?('Sunday') then schedule_rule_new.setApplySunday(true) end
        end
      end

      if !indices_vector.include?(-1) || replace_existing_default
        OpenStudio.logFree(OpenStudio::Info, 'openstudio.standards.Schedules.Modify', "#{schedule_ruleset.name} does not use the default profile, it will be replaced.")

        # reset values in default ScheduleDay
        old_default_schedule_day = schedule_ruleset.defaultDaySchedule
        old_default_schedule_day.clearValues

        # update selection to the most commonly used profile vs. the lowest priority, if it can be done without any conflicts
        # safe test is to see if any other rules use same days of week as most common,
        # if doesn't pass then make highest rule the new default to avoid any problems. School may not pass this test, woudl use last rule
        days_of_week_most_frequent_item = []
        schedule_rule_most_frequent = rule_vector[most_frequent_item]
        if schedule_rule_most_frequent.applyMonday then days_of_week_most_frequent_item << 'Monday' end
        if schedule_rule_most_frequent.applyTuesday then days_of_week_most_frequent_item << 'Tuesday' end
        if schedule_rule_most_frequent.applyWednesday then days_of_week_most_frequent_item << 'Wednesday' end
        if schedule_rule_most_frequent.applyThursday then days_of_week_most_frequent_item << 'Thursday' end
        if schedule_rule_most_frequent.applyFriday then days_of_week_most_frequent_item << 'Friday' end
        if schedule_rule_most_frequent.applySaturday then days_of_week_most_frequent_item << 'Saturday' end
        if schedule_rule_most_frequent.applySunday then days_of_week_most_frequent_item << 'Sunday' end

        # loop through rules
        conflict_found = false
        rule_vector.each do |rule|
          next if rule == schedule_rule_most_frequent

          days_of_week_most_frequent_item.each do |day_of_week|
            if (day_of_week == 'Monday') && rule.applyMonday then conflict_found == true end
            if (day_of_week == 'Tuesday') && rule.applyTuesday then conflict_found == true end
            if (day_of_week == 'Wednesday') && rule.applyWednesday then conflict_found == true end
            if (day_of_week == 'Thursday') && rule.applyThursday then conflict_found == true end
            if (day_of_week == 'Friday') && rule.applyFriday then conflict_found == true end
            if (day_of_week == 'Saturday') && rule.applySaturday then conflict_found == true end
            if (day_of_week == 'Sunday') && rule.applySunday then conflict_found == true end
          end
        end
        if conflict_found
          new_default_index = indices_vector.max
        else
          new_default_index = most_frequent_item
        end

        # get values for new default profile
        new_default_day_schedule = rule_vector[new_default_index].daySchedule
        new_default_day_schedule_values = new_default_day_schedule.values
        new_default_day_schedule_times = new_default_day_schedule.times

        # update values and times for default profile
        for i in 0..(new_default_day_schedule_values.size - 1)
          old_default_schedule_day.addValue(new_default_day_schedule_times[i], new_default_day_schedule_values[i])
        end

        # remove rule object that has become the default. Also try to remove the ScheduleDay
        rule_vector[new_default_index].remove # this seems to also remove the ScheduleDay associated with the rule
      end

      return schedule_ruleset
    end

    # @!endgroup Modify:ScheduleRuleset
  end
end<|MERGE_RESOLUTION|>--- conflicted
+++ resolved
@@ -1,10 +1,6 @@
 module OpenstudioStandards
   # The Schedules module provides methods to create, modify, and get information about Schedule objects
   module Schedules
-<<<<<<< HEAD
-    # @!group Modify
-=======
->>>>>>> 0a7ed5b7
     # Methods to modify existing Schedule objects
 
     # @!group Modify:ScheduleDay
