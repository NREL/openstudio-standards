--- conflicted
+++ resolved
@@ -1,7 +1,8 @@
 module OpenstudioStandards
   # The Schedules module provides methods to create, modify, and get information about Schedule objects
   module Schedules
-<<<<<<< HEAD
+    # Methods to modify existing Schedule objects
+
     # @!group Modify:ScheduleDay
 
     # Method to multiply the values in a day schedule by a specified value
@@ -45,10 +46,6 @@
     # @!endgroup Modify:ScheduleDay
 
     # @!group Modify:ScheduleRuleset
-=======
-    # @!group Modify
-    # Methods to modify existing Schedule objects
->>>>>>> 64553072
 
     # Increase/decrease by percentage or static value
     #
