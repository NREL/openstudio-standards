module OpenstudioStandards
  # The Schedules module provides methods to create, modify, and get information about Schedule objects
  module Schedules
    # @!group Create
    # Methods to create Schedule objects

    # create a ScheduleTypeLimits object for a schedule
    #
    # @param model [OpenStudio::Model::Model] OpenStudio model object
    # @param standard_schedule_type_limit [String] the name of a standard schedule type limit with predefined limits
    #   options are Dimensionless, Temperature, Humidity Ratio, Fraction, Fractional, OnOff, and Activity
    # @param name [String] the name of the schedule type limits
    # @param lower_limit_value [double] the lower limit value for the schedule type
    # @param upper_limit_value [double] the upper limit value for the schedule type
    # @param numeric_type [String] the numeric type, options are Continuous or Discrete
    # @param unit_type [String] the unit type, options are defined in EnergyPlus I/O reference
    # @return [OpenStudio::Model::ScheduleTypeLimits] OpenStudio ScheduleTypeLimits object
    def self.create_schedule_type_limits(model,
                                         standard_schedule_type_limit: nil,
                                         name: nil,
                                         lower_limit_value: nil,
                                         upper_limit_value: nil,
                                         numeric_type: nil,
                                         unit_type: nil)

<<<<<<< HEAD

=======
>>>>>>> 0a7ed5b7
      if standard_schedule_type_limit.nil?
        if lower_limit_value.nil? || upper_limit_value.nil? || numeric_type.nil? || unit_type.nil?
          OpenStudio.logFree(OpenStudio::Error, 'openstudio.standards.Schedules.Create', 'If calling create_schedule_type_limits without a standard_schedule_type_limit, you must specify all properties of ScheduleTypeLimits.')
          return false
        end
        schedule_type_limits = OpenStudio::Model::ScheduleTypeLimits.new(model)
        schedule_type_limits.setName(name) if !name.nil?
        schedule_type_limits.setLowerLimitValue(lower_limit_value)
        schedule_type_limits.setUpperLimitValue(upper_limit_value)
        schedule_type_limits.setNumericType(numeric_type)
        schedule_type_limits.setUnitType(unit_type)
      else
        schedule_type_limits = model.getScheduleTypeLimitsByName(standard_schedule_type_limit)
        if !schedule_type_limits.empty?
          schedule_type_limits = schedule_type_limits.get
          if schedule_type_limits.name.to_s.downcase == 'temperature'
            schedule_type_limits.resetLowerLimitValue
            schedule_type_limits.resetUpperLimitValue
            schedule_type_limits.setNumericType('Continuous')
            schedule_type_limits.setUnitType('Temperature')
          end
        else
          case standard_schedule_type_limit.downcase
            when 'dimensionless'
              schedule_type_limits = OpenStudio::Model::ScheduleTypeLimits.new(model)
              schedule_type_limits.setName('Dimensionless')
              schedule_type_limits.setLowerLimitValue(0.0)
              schedule_type_limits.setUpperLimitValue(1000.0)
              schedule_type_limits.setNumericType('Continuous')
              schedule_type_limits.setUnitType('Dimensionless')
<<<<<<< HEAD
  
=======

>>>>>>> 0a7ed5b7
            when 'temperature'
              schedule_type_limits = OpenStudio::Model::ScheduleTypeLimits.new(model)
              schedule_type_limits.setName('Temperature')
              schedule_type_limits.setLowerLimitValue(0.0)
              schedule_type_limits.setUpperLimitValue(100.0)
              schedule_type_limits.setNumericType('Continuous')
              schedule_type_limits.setUnitType('Temperature')
<<<<<<< HEAD
  
=======

>>>>>>> 0a7ed5b7
            when 'humidity ratio'
              schedule_type_limits = OpenStudio::Model::ScheduleTypeLimits.new(model)
              schedule_type_limits.setName('Humidity Ratio')
              schedule_type_limits.setLowerLimitValue(0.0)
              schedule_type_limits.setUpperLimitValue(0.3)
              schedule_type_limits.setNumericType('Continuous')
              schedule_type_limits.setUnitType('Dimensionless')
<<<<<<< HEAD
  
=======

>>>>>>> 0a7ed5b7
            when 'fraction', 'fractional'
              schedule_type_limits = OpenStudio::Model::ScheduleTypeLimits.new(model)
              schedule_type_limits.setName('Fraction')
              schedule_type_limits.setLowerLimitValue(0.0)
              schedule_type_limits.setUpperLimitValue(1.0)
              schedule_type_limits.setNumericType('Continuous')
              schedule_type_limits.setUnitType('Dimensionless')
<<<<<<< HEAD
  
=======

>>>>>>> 0a7ed5b7
            when 'onoff'
              schedule_type_limits = OpenStudio::Model::ScheduleTypeLimits.new(model)
              schedule_type_limits.setName('OnOff')
              schedule_type_limits.setLowerLimitValue(0)
              schedule_type_limits.setUpperLimitValue(1)
              schedule_type_limits.setNumericType('Discrete')
              schedule_type_limits.setUnitType('Availability')
<<<<<<< HEAD
  
=======

>>>>>>> 0a7ed5b7
            when 'activity'
              schedule_type_limits = OpenStudio::Model::ScheduleTypeLimits.new(model)
              schedule_type_limits.setName('Activity')
              schedule_type_limits.setLowerLimitValue(70.0)
              schedule_type_limits.setUpperLimitValue(1000.0)
              schedule_type_limits.setNumericType('Continuous')
              schedule_type_limits.setUnitType('ActivityLevel')
            else
              OpenStudio.logFree(OpenStudio::Error, 'openstudio.standards.Schedules.Create', 'Invalid standard_schedule_type_limit for method create_schedule_type_limits.')
              return false
          end
        end
      end
      return schedule_type_limits
    end

<<<<<<< HEAD
  # Create constant ScheduleRuleset with a given value
  #
  # @param model [OpenStudio::Model::Model] OpenStudio model object
  # @param value [Double] the value to use, 24-7, 365
  # @param name [String] the name of the schedule
  # @param schedule_type_limit [String] the name of a schedule type limit
  #   options are Dimensionless, Temperature, Humidity Ratio, Fraction, Fractional, OnOff, and Activity
  # @return [OpenStudio::Model::ScheduleRuleset] OpenStudio ScheduleRuleset object
  def self.create_constant_schedule_ruleset(model,
                                            value,
                                            name: nil,
                                            schedule_type_limit: nil)
    # check to see if schedule exists with same name and constant value and return if true
    unless name.nil?
      existing_sch = model.getScheduleRulesetByName(name)
      if existing_sch.is_initialized
        existing_sch = existing_sch.get
        existing_day_sch_vals = existing_sch.defaultDaySchedule.values
        if existing_day_sch_vals.size == 1 && (existing_day_sch_vals[0] - value).abs < 1.0e-6
          return existing_sch
        end
      end
    end

    # create ScheduleRuleset
    schedule = OpenStudio::Model::ScheduleRuleset.new(model)
    schedule.defaultDaySchedule.addValue(OpenStudio::Time.new(0, 24, 0, 0), value)

    # set name
    unless name.nil?
      schedule.setName(name)
      schedule.defaultDaySchedule.setName("#{name} Default")
    end

    # set schedule type limits
    if !schedule_type_limit.nil?
      sch_type_limits_obj = OpenstudioStandards::Schedules.create_schedule_type_limits(model,
                                                                                       standard_schedule_type_limit: schedule_type_limit)
      schedule.setScheduleTypeLimits(sch_type_limits_obj)
    end
    
    return schedule
  end
=======
    # Create constant ScheduleRuleset with a given value
    #
    # @param model [OpenStudio::Model::Model] OpenStudio model object
    # @param value [Double] the value to use, 24-7, 365
    # @param name [String] the name of the schedule
    # @param schedule_type_limit [String] the name of a schedule type limit
    #   options are Dimensionless, Temperature, Humidity Ratio, Fraction, Fractional, OnOff, and Activity
    # @return [OpenStudio::Model::ScheduleRuleset] OpenStudio ScheduleRuleset object
    def self.create_constant_schedule_ruleset(model,
                                              value,
                                              name: nil,
                                              schedule_type_limit: nil)
      # check to see if schedule exists with same name and constant value and return if true
      unless name.nil?
        existing_sch = model.getScheduleRulesetByName(name)
        if existing_sch.is_initialized
          existing_sch = existing_sch.get
          existing_day_sch_vals = existing_sch.defaultDaySchedule.values
          if existing_day_sch_vals.size == 1 && (existing_day_sch_vals[0] - value).abs < 1.0e-6
            return existing_sch
          end
        end
      end

      # create ScheduleRuleset
      schedule = OpenStudio::Model::ScheduleRuleset.new(model)
      schedule.defaultDaySchedule.addValue(OpenStudio::Time.new(0, 24, 0, 0), value)

      # set name
      unless name.nil?
        schedule.setName(name)
        schedule.defaultDaySchedule.setName("#{name} Default")
      end

      # set schedule type limits
      if !schedule_type_limit.nil?
        sch_type_limits_obj = OpenstudioStandards::Schedules.create_schedule_type_limits(model,
                                                                                         standard_schedule_type_limit: schedule_type_limit)
        schedule.setScheduleTypeLimits(sch_type_limits_obj)
      end

      return schedule
    end
>>>>>>> 0a7ed5b7

    # create a ruleset schedule with a basic profile
    #
    # @param model [OpenStudio::Model::Model] OpenStudio model object
    # @param options [Hash] Hash of name and time value pairs
    # @return [OpenStudio::Model::ScheduleRuleset] OpenStudio ScheduleRuleset object
    def self.create_simple_schedule(model, options = {})
      defaults = {
        'name' => nil,
        'winter_time_value_pairs' => { 24.0 => 0.0 },
        'summer_time_value_pairs' => { 24.0 => 1.0 },
        'default_time_value_pairs' => { 24.0 => 1.0 }
      }

      # merge user inputs with defaults
      options = defaults.merge(options)

      # ScheduleRuleset
      sch_ruleset = OpenStudio::Model::ScheduleRuleset.new(model)
      if name
        sch_ruleset.setName(options['name'])
      end

      # Winter Design Day
      sch_ruleset.setWinterDesignDaySchedule(sch_ruleset.winterDesignDaySchedule)
      winter_dsn_day = sch_ruleset.winterDesignDaySchedule
      winter_dsn_day.setName("#{sch_ruleset.name} Winter Design Day")
      options['winter_time_value_pairs'].each do |k, v|
        hour = k.truncate
        min = ((k - hour) * 60).to_i
        winter_dsn_day.addValue(OpenStudio::Time.new(0, hour, min, 0), v)
      end

      # Summer Design Day
      sch_ruleset.setSummerDesignDaySchedule(sch_ruleset.summerDesignDaySchedule)
      summer_dsn_day = sch_ruleset.summerDesignDaySchedule
      summer_dsn_day.setName("#{sch_ruleset.name} Summer Design Day")
      options['summer_time_value_pairs'].each do |k, v|
        hour = k.truncate
        min = ((k - hour) * 60).to_i
        summer_dsn_day.addValue(OpenStudio::Time.new(0, hour, min, 0), v)
      end

      # All Days
      default_day = sch_ruleset.defaultDaySchedule
      default_day.setName("#{sch_ruleset.name} Schedule Week Day")
      options['default_time_value_pairs'].each do |k, v|
        hour = k.truncate
        min = ((k - hour) * 60).to_i
        default_day.addValue(OpenStudio::Time.new(0, hour, min, 0), v)
      end

      return sch_ruleset
    end

    # create a ruleset schedule with a complex profile
    #
    # @param model [OpenStudio::Model::Model] OpenStudio model object
    # @param options [Hash] Hash of name and time value pairs
    # @return [OpenStudio::Model::ScheduleRuleset] OpenStudio ScheduleRuleset object
    def self.create_complex_schedule(model, options = {})
      defaults = {
        'name' => nil,
        'default_day' => ['always_on', [24.0, 1.0]]
      }

      # merge user inputs with defaults
      options = defaults.merge(options)

      # ScheduleRuleset
      sch_ruleset = OpenStudio::Model::ScheduleRuleset.new(model)
      if name
        sch_ruleset.setName(options['name'])
      end

      # Winter Design Day
      unless options['winter_design_day'].nil?
        sch_ruleset.setWinterDesignDaySchedule(sch_ruleset.winterDesignDaySchedule)
        winter_dsn_day = sch_ruleset.winterDesignDaySchedule
        winter_dsn_day.setName("#{sch_ruleset.name} Winter Design Day")
        options['winter_design_day'].each do |data_pair|
          hour = data_pair[0].truncate
          min = ((data_pair[0] - hour) * 60).to_i
          winter_dsn_day.addValue(OpenStudio::Time.new(0, hour, min, 0), data_pair[1])
        end
      end

      # Summer Design Day
      unless options['summer_design_day'].nil?
        sch_ruleset.setSummerDesignDaySchedule(sch_ruleset.summerDesignDaySchedule)
        summer_dsn_day = sch_ruleset.summerDesignDaySchedule
        summer_dsn_day.setName("#{sch_ruleset.name} Summer Design Day")
        options['summer_design_day'].each do |data_pair|
          hour = data_pair[0].truncate
          min = ((data_pair[0] - hour) * 60).to_i
          summer_dsn_day.addValue(OpenStudio::Time.new(0, hour, min, 0), data_pair[1])
        end
      end

      # Default Day
      default_day = sch_ruleset.defaultDaySchedule
      default_day.setName("#{sch_ruleset.name} #{options['default_day'][0]}")
      default_data_array = options['default_day']
      default_data_array.delete_at(0)
      default_data_array.each do |data_pair|
        hour = data_pair[0].truncate
        min = ((data_pair[0] - hour) * 60).to_i
        default_day.addValue(OpenStudio::Time.new(0, hour, min, 0), data_pair[1])
      end

      # Rules
      unless options['rules'].nil?
        options['rules'].each do |data_array|
          rule = OpenStudio::Model::ScheduleRule.new(sch_ruleset)
          rule.setName("#{sch_ruleset.name} #{data_array[0]} Rule")
          date_range = data_array[1].split('-')
          start_date = date_range[0].split('/')
          end_date = date_range[1].split('/')
          rule.setStartDate(model.getYearDescription.makeDate(start_date[0].to_i, start_date[1].to_i))
          rule.setEndDate(model.getYearDescription.makeDate(end_date[0].to_i, end_date[1].to_i))
          days = data_array[2].split('/')
          rule.setApplySunday(true) if days.include? 'Sun'
          rule.setApplyMonday(true) if days.include? 'Mon'
          rule.setApplyTuesday(true) if days.include? 'Tue'
          rule.setApplyWednesday(true) if days.include? 'Wed'
          rule.setApplyThursday(true) if days.include? 'Thu'
          rule.setApplyFriday(true) if days.include? 'Fri'
          rule.setApplySaturday(true) if days.include? 'Sat'
          day_schedule = rule.daySchedule
          day_schedule.setName("#{sch_ruleset.name} #{data_array[0]}")
          data_array.delete_at(0)
          data_array.delete_at(0)
          data_array.delete_at(0)
          data_array.each do |data_pair|
            hour = data_pair[0].truncate
            min = ((data_pair[0] - hour) * 60).to_i
            day_schedule.addValue(OpenStudio::Time.new(0, hour, min, 0), data_pair[1])
          end
        end
      end

      return sch_ruleset
    end

    # create a new schedule using absolute velocity of existing schedule
    #
    # @param model [OpenStudio::Model::Model] OpenStudio model object
    # @param schedule_ruleset [OpenStudio::Model::ScheduleRuleset] OpenStudio ScheduleRuleset object
    # @return [OpenStudio::Model::ScheduleRuleset] OpenStudio ScheduleRuleset object
    # @todo fix velocity so it isn't fraction change per step, but per hour
    #   (I need to count hours between times and divide value by this)
    def self.create_schedule_from_rate_of_change(model, schedule_ruleset)
      # clone source schedule
      new_schedule = schedule_ruleset.clone(model)
      new_schedule.setName("#{schedule_ruleset.name} - Rate of Change")
      new_schedule = new_schedule.to_ScheduleRuleset.get

      # create array of all profiles to change. This includes summer, winter, default, and rules
      profiles = []
      profiles << new_schedule.winterDesignDaySchedule
      profiles << new_schedule.summerDesignDaySchedule
      profiles << new_schedule.defaultDaySchedule

      # time values may need
      end_profile_time = OpenStudio::Time.new(0, 24, 0, 0)
      hour_bump_time = OpenStudio::Time.new(0, 1, 0, 0)
      one_hour_left_time = OpenStudio::Time.new(0, 23, 0, 0)

      rules = new_schedule.scheduleRules
      rules.each do |rule|
        profiles << rule.daySchedule
      end

      profiles.uniq.each do |profile|
        times = profile.times
        values = profile.values

        i = 0
        values_intermediate = []
        times_intermediate = []
        until i == values.size
          if i == 0
            values_intermediate << 0.0
            if times[i] > hour_bump_time
              times_intermediate << times[i] - hour_bump_time
              if times[i + 1].nil?
                time_step_value = end_profile_time.hours + end_profile_time.minutes / 60 - times[i].hours - times[i].minutes / 60
              else
                time_step_value = times[i + 1].hours + times[i + 1].minutes / 60 - times[i].hours - times[i].minutes / 60
              end
              values_intermediate << (values[i + 1].to_f - values[i].to_f).abs / (time_step_value * 2)
            end
            times_intermediate << times[i]
          elsif i == (values.size - 1)
            if times[times.size - 2] < one_hour_left_time
              times_intermediate << times[times.size - 2] + hour_bump_time # this should be the second to last time
              time_step_value = times[i - 1].hours + times[i - 1].minutes / 60 - times[i - 2].hours - times[i - 2].minutes / 60
              values_intermediate << (values[i - 1].to_f - values[i - 2].to_f).abs / (time_step_value * 2)
            end
            values_intermediate << 0.0
            times_intermediate << times[i] # this should be the last time
          else
            # get value multiplier based on how many hours it is spread over
            time_step_value = times[i].hours + times[i].minutes / 60 - times[i - 1].hours - times[i - 1].minutes / 60
            values_intermediate << (values[i].to_f - values[i - 1].to_f).abs / time_step_value
            times_intermediate << times[i]
          end
          i += 1
        end

        # delete all profile values
        profile.clearValues

        i = 0
        until i == times_intermediate.size
          if i == (times_intermediate.size - 1)
            profile.addValue(times_intermediate[i], values_intermediate[i].to_f)
          else
            profile.addValue(times_intermediate[i], values_intermediate[i].to_f)
          end
          i += 1
        end
      end

      return new_schedule
    end

    # merge multiple schedules into one using load or other value to weight each schedules influence on the merge
    #
    # @param model [OpenStudio::Model::Model] OpenStudio model object
    # @param schedule_weights_hash [Hash] Hash of OpenStudio::Model::ScheduleRuleset, Double
    # @param sch_name [String] Optional name of new schedule
    # @return [Hash] Hash of merged schedule and the total denominator
    # @todo apply weights to schedule rules as well, not just winter, summer, and default profile
    def self.create_weighted_merge_schedules(model, schedule_weights_hash, sch_name: 'Merged Schedule')
      # get denominator for weight
      denominator = 0.0
      schedule_weights_hash.each do |schedule, weight|
        denominator += weight
      end

      # create new schedule
      sch_ruleset = OpenStudio::Model::ScheduleRuleset.new(model)
      sch_ruleset.setName(sch_name)

      # create winter design day profile
      winter_dsn_day = OpenStudio::Model::ScheduleDay.new(model)
      sch_ruleset.setWinterDesignDaySchedule(winter_dsn_day)
      winter_dsn_day = sch_ruleset.winterDesignDaySchedule
      winter_dsn_day.setName("#{sch_ruleset.name} Winter Design Day")

      # create  summer design day profile
      summer_dsn_day = OpenStudio::Model::ScheduleDay.new(model)
      sch_ruleset.setSummerDesignDaySchedule(summer_dsn_day)
      summer_dsn_day = sch_ruleset.summerDesignDaySchedule
      summer_dsn_day.setName("#{sch_ruleset.name} Summer Design Day")

      # create default profile
      default_day = sch_ruleset.defaultDaySchedule
      default_day.setName("#{sch_ruleset.name} Schedule Week Day")

      # hash of schedule rules
      rules_hash = {} # mon, tue, wed, thur, fri, sat, sun, startDate, endDate
      # to avoid stacking order issues across schedules, I may need to make a rule for each day of the week for each date range

      schedule_weights_hash.each do |schedule, weight|
        # populate winter design day profile
        old_winter_profile = schedule.to_ScheduleRuleset.get.winterDesignDaySchedule
        times_final = summer_dsn_day.times
        i = 0
        value_updated_array = []
        # loop through times already in profile and update values
        until i > times_final.size - 1
          value = old_winter_profile.getValue(times_final[i]) * weight / denominator
          starting_value = winter_dsn_day.getValue(times_final[i])
          winter_dsn_day.addValue(times_final[i], value + starting_value)
          value_updated_array << times_final[i]
          i += 1
        end
        # loop through any new times unique to the current old profile to be merged
        j = 0
        times = old_winter_profile.times
        values = old_winter_profile.values
        until j > times.size - 1
          unless value_updated_array.include? times[j]
            value = values[j] * weight / denominator
            starting_value = winter_dsn_day.getValue(times[j])
            winter_dsn_day.addValue(times[j], value + starting_value)
          end
          j += 1
        end

        # populate summer design day profile
        old_summer_profile = schedule.to_ScheduleRuleset.get.summerDesignDaySchedule
        times_final = summer_dsn_day.times
        i = 0
        value_updated_array = []
        # loop through times already in profile and update values
        until i > times_final.size - 1
          value = old_summer_profile.getValue(times_final[i]) * weight / denominator
          starting_value = summer_dsn_day.getValue(times_final[i])
          summer_dsn_day.addValue(times_final[i], value + starting_value)
          value_updated_array << times_final[i]
          i += 1
        end
        # loop through any new times unique to the current old profile to be merged
        j = 0
        times = old_summer_profile.times
        values = old_summer_profile.values
        until j > times.size - 1
          unless value_updated_array.include? times[j]
            value = values[j] * weight / denominator
            starting_value = summer_dsn_day.getValue(times[j])
            summer_dsn_day.addValue(times[j], value + starting_value)
          end
          j += 1
        end

        # populate default profile
        old_default_profile = schedule.to_ScheduleRuleset.get.defaultDaySchedule
        times_final = default_day.times
        i = 0
        value_updated_array = []
        # loop through times already in profile and update values
        until i > times_final.size - 1
          value = old_default_profile.getValue(times_final[i]) * weight / denominator
          starting_value = default_day.getValue(times_final[i])
          default_day.addValue(times_final[i], value + starting_value)
          value_updated_array << times_final[i]
          i += 1
        end
        # loop through any new times unique to the current old profile to be merged
        j = 0
        times = old_default_profile.times
        values = old_default_profile.values
        until j > times.size - 1
          unless value_updated_array.include? times[j]
            value = values[j] * weight / denominator
            starting_value = default_day.getValue(times[j])
            default_day.addValue(times[j], value + starting_value)
          end
          j += 1
        end

        # create rules

        # gather data for rule profiles

        # populate rule profiles
      end

      result = { 'mergedSchedule' => sch_ruleset, 'denominator' => denominator }
      return result
    end
  end
end<|MERGE_RESOLUTION|>--- conflicted
+++ resolved
@@ -23,10 +23,6 @@
                                          numeric_type: nil,
                                          unit_type: nil)
 
-<<<<<<< HEAD
-
-=======
->>>>>>> 0a7ed5b7
       if standard_schedule_type_limit.nil?
         if lower_limit_value.nil? || upper_limit_value.nil? || numeric_type.nil? || unit_type.nil?
           OpenStudio.logFree(OpenStudio::Error, 'openstudio.standards.Schedules.Create', 'If calling create_schedule_type_limits without a standard_schedule_type_limit, you must specify all properties of ScheduleTypeLimits.')
@@ -57,11 +53,7 @@
               schedule_type_limits.setUpperLimitValue(1000.0)
               schedule_type_limits.setNumericType('Continuous')
               schedule_type_limits.setUnitType('Dimensionless')
-<<<<<<< HEAD
-  
-=======
-
->>>>>>> 0a7ed5b7
+
             when 'temperature'
               schedule_type_limits = OpenStudio::Model::ScheduleTypeLimits.new(model)
               schedule_type_limits.setName('Temperature')
@@ -69,11 +61,7 @@
               schedule_type_limits.setUpperLimitValue(100.0)
               schedule_type_limits.setNumericType('Continuous')
               schedule_type_limits.setUnitType('Temperature')
-<<<<<<< HEAD
-  
-=======
-
->>>>>>> 0a7ed5b7
+
             when 'humidity ratio'
               schedule_type_limits = OpenStudio::Model::ScheduleTypeLimits.new(model)
               schedule_type_limits.setName('Humidity Ratio')
@@ -81,11 +69,7 @@
               schedule_type_limits.setUpperLimitValue(0.3)
               schedule_type_limits.setNumericType('Continuous')
               schedule_type_limits.setUnitType('Dimensionless')
-<<<<<<< HEAD
-  
-=======
-
->>>>>>> 0a7ed5b7
+
             when 'fraction', 'fractional'
               schedule_type_limits = OpenStudio::Model::ScheduleTypeLimits.new(model)
               schedule_type_limits.setName('Fraction')
@@ -93,11 +77,7 @@
               schedule_type_limits.setUpperLimitValue(1.0)
               schedule_type_limits.setNumericType('Continuous')
               schedule_type_limits.setUnitType('Dimensionless')
-<<<<<<< HEAD
-  
-=======
-
->>>>>>> 0a7ed5b7
+
             when 'onoff'
               schedule_type_limits = OpenStudio::Model::ScheduleTypeLimits.new(model)
               schedule_type_limits.setName('OnOff')
@@ -105,11 +85,7 @@
               schedule_type_limits.setUpperLimitValue(1)
               schedule_type_limits.setNumericType('Discrete')
               schedule_type_limits.setUnitType('Availability')
-<<<<<<< HEAD
-  
-=======
-
->>>>>>> 0a7ed5b7
+
             when 'activity'
               schedule_type_limits = OpenStudio::Model::ScheduleTypeLimits.new(model)
               schedule_type_limits.setName('Activity')
@@ -126,51 +102,6 @@
       return schedule_type_limits
     end
 
-<<<<<<< HEAD
-  # Create constant ScheduleRuleset with a given value
-  #
-  # @param model [OpenStudio::Model::Model] OpenStudio model object
-  # @param value [Double] the value to use, 24-7, 365
-  # @param name [String] the name of the schedule
-  # @param schedule_type_limit [String] the name of a schedule type limit
-  #   options are Dimensionless, Temperature, Humidity Ratio, Fraction, Fractional, OnOff, and Activity
-  # @return [OpenStudio::Model::ScheduleRuleset] OpenStudio ScheduleRuleset object
-  def self.create_constant_schedule_ruleset(model,
-                                            value,
-                                            name: nil,
-                                            schedule_type_limit: nil)
-    # check to see if schedule exists with same name and constant value and return if true
-    unless name.nil?
-      existing_sch = model.getScheduleRulesetByName(name)
-      if existing_sch.is_initialized
-        existing_sch = existing_sch.get
-        existing_day_sch_vals = existing_sch.defaultDaySchedule.values
-        if existing_day_sch_vals.size == 1 && (existing_day_sch_vals[0] - value).abs < 1.0e-6
-          return existing_sch
-        end
-      end
-    end
-
-    # create ScheduleRuleset
-    schedule = OpenStudio::Model::ScheduleRuleset.new(model)
-    schedule.defaultDaySchedule.addValue(OpenStudio::Time.new(0, 24, 0, 0), value)
-
-    # set name
-    unless name.nil?
-      schedule.setName(name)
-      schedule.defaultDaySchedule.setName("#{name} Default")
-    end
-
-    # set schedule type limits
-    if !schedule_type_limit.nil?
-      sch_type_limits_obj = OpenstudioStandards::Schedules.create_schedule_type_limits(model,
-                                                                                       standard_schedule_type_limit: schedule_type_limit)
-      schedule.setScheduleTypeLimits(sch_type_limits_obj)
-    end
-    
-    return schedule
-  end
-=======
     # Create constant ScheduleRuleset with a given value
     #
     # @param model [OpenStudio::Model::Model] OpenStudio model object
@@ -214,7 +145,6 @@
 
       return schedule
     end
->>>>>>> 0a7ed5b7
 
     # create a ruleset schedule with a basic profile
     #
