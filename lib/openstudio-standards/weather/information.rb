module OpenstudioStandards
<<<<<<< HEAD
  # The Weather module provides methods to set and get information about the model weather file
=======
  # The Weather module provides methods to set and get information for model weather files
>>>>>>> 0a7ed5b7
  module Weather
    # @!group Information

    # A method to return an array of .epw files names mapped to each climate zone.
    #
    # @param epw_file [String] optional epw_file name for NECB methods
    # @return [Hash] a hash of climate zone weather file pairs
    def self.climate_zone_weather_file_map(epw_file = '')
      # Define the weather file for each climate zone
      climate_zone_weather_file_map = {
        'ASHRAE 169-2006-0A' => 'VNM_SVN_Ho.Chi.Minh-Tan.Son.Nhat.Intl.AP.489000_TMYx.epw',
        'ASHRAE 169-2006-0B' => 'ARE_DU_Dubai.Intl.AP.411940_TMYx.epw',
        'ASHRAE 169-2006-1A' => 'USA_FL_Miami.Intl.AP.722020_TMY3.epw',
        'ASHRAE 169-2006-1B' => 'SAU_RI_Riyadh.AB.404380_TMYx.epw',
        'ASHRAE 169-2006-2A' => 'USA_TX_Houston-Bush.Intercontinental.AP.722430_TMY3.epw',
        'ASHRAE 169-2006-2B' => 'USA_AZ_Phoenix-Sky.Harbor.Intl.AP.722780_TMY3.epw',
        'ASHRAE 169-2006-3A' => 'USA_TN_Memphis.Intl.AP.723340_TMY3.epw',
        'ASHRAE 169-2006-3B' => 'USA_TX_El.Paso.Intl.AP.722700_TMY3.epw',
        'ASHRAE 169-2006-3C' => 'USA_CA_San.Francisco.Intl.AP.724940_TMY3.epw',
        'ASHRAE 169-2006-4A' => 'USA_MD_Baltimore-Washington.Intl.AP.724060_TMY3.epw',
        'ASHRAE 169-2006-4B' => 'USA_NM_Albuquerque.Intl.AP.723650_TMY3.epw',
        'ASHRAE 169-2006-4C' => 'USA_OR_Salem-McNary.Field.726940_TMY3.epw',
        'ASHRAE 169-2006-5A' => 'USA_IL_Chicago-OHare.Intl.AP.725300_TMY3.epw',
        'ASHRAE 169-2006-5B' => 'USA_ID_Boise.Air.Terminal.726810_TMY3.epw',
        'ASHRAE 169-2006-5C' => 'CAN_BC_Vancouver.Intl.AP.718920_CWEC2020.epw',
        'ASHRAE 169-2006-6A' => 'USA_VT_Burlington.Intl.AP.726170_TMY3.epw',
        'ASHRAE 169-2006-6B' => 'USA_MT_Helena.Rgnl.AP.727720_TMY3.epw',
        'ASHRAE 169-2006-7A' => 'USA_MN_Duluth.Intl.AP.727450_TMY3.epw',
        'ASHRAE 169-2006-7B' => 'USA_MN_Duluth.Intl.AP.727450_TMY3.epw',
        'ASHRAE 169-2006-8A' => 'USA_AK_Fairbanks.Intl.AP.702610_TMY3.epw',
        'ASHRAE 169-2006-8B' => 'USA_AK_Fairbanks.Intl.AP.702610_TMY3.epw',
        'ASHRAE 169-2013-0A' => 'VNM_SVN_Ho.Chi.Minh-Tan.Son.Nhat.Intl.AP.489000_TMYx.epw',
        'ASHRAE 169-2013-0B' => 'ARE_DU_Dubai.Intl.AP.411940_TMYx.epw',
        'ASHRAE 169-2013-1A' => 'USA_HI_Honolulu.Intl.AP.911820_TMY3.epw',
        'ASHRAE 169-2013-1B' => 'IND_DL_New.Delhi-Safdarjung.AP.421820_TMYx.epw',
        'ASHRAE 169-2013-2A' => 'USA_FL_Tampa-MacDill.AFB.747880_TMY3.epw',
        'ASHRAE 169-2013-2B' => 'USA_AZ_Tucson-Davis-Monthan.AFB.722745_TMY3.epw',
        'ASHRAE 169-2013-3A' => 'USA_GA_Atlanta-Hartsfield.Jackson.Intl.AP.722190_TMY3.epw',
        'ASHRAE 169-2013-3B' => 'USA_TX_El.Paso.Intl.AP.722700_TMY3.epw',
        'ASHRAE 169-2013-3C' => 'USA_CA_San.Deigo-Brown.Field.Muni.AP.722904_TMY3.epw',
        'ASHRAE 169-2013-4A' => 'USA_NY_New.York-John.F.Kennedy.Intl.AP.744860_TMY3.epw',
        'ASHRAE 169-2013-4B' => 'USA_NM_Albuquerque.Intl.Sunport.723650_TMY3.epw',
        'ASHRAE 169-2013-4C' => 'USA_WA_Seattle-Tacoma.Intl.AP.727930_TMY3.epw',
        'ASHRAE 169-2013-5A' => 'USA_NY_Buffalo.Niagara.Intl.AP.725280_TMY3.epw',
        'ASHRAE 169-2013-5B' => 'USA_CO_Denver-Aurora-Buckley.AFB.724695_TMY3.epw',
        'ASHRAE 169-2013-5C' => 'USA_WA_Port.Angeles-William.R.Fairchild.Intl.AP.727885_TMY3.epw',
        'ASHRAE 169-2013-6A' => 'USA_MN_Rochester.Intl.AP.726440_TMY3.epw',
        'ASHRAE 169-2013-6B' => 'USA_MT_Great.Falls.Intl.AP.727750_TMY3.epw',
        'ASHRAE 169-2013-7A' => 'USA_MN_International.Falls.Intl.AP.727470_TMY3.epw',
        'ASHRAE 169-2013-7B' => 'USA_MN_International.Falls.Intl.AP.727470_TMY3.epw',
        'ASHRAE 169-2013-8A' => 'USA_AK_Fairbanks.Intl.AP.702610_TMY3.epw',
        'ASHRAE 169-2013-8B' => 'USA_AK_Fairbanks.Intl.AP.702610_TMY3.epw',
        # For measure input
        'NECB HDD Method' => epw_file.to_s,
        # For testing
        'NECB-CNEB-5' => epw_file.to_s,
        'NECB-CNEB-6' => epw_file.to_s,
        'NECB-CNEB-7a' => epw_file.to_s,
        'NECB-CNEB-7b' => epw_file.to_s,
        'NECB-CNEB-8' => epw_file.to_s,
        # For DEER
        'CEC T24-CEC1' => 'ARCATA_725945_CZ2010.epw',
        'CEC T24-CEC2' => 'SANTA-ROSA_724957_CZ2010.epw',
        'CEC T24-CEC3' => 'OAKLAND_724930_CZ2010.epw',
        'CEC T24-CEC4' => 'SAN-JOSE-REID_724946_CZ2010.epw',
        'CEC T24-CEC5' => 'SANTA-MARIA_723940_CZ2010.epw',
        'CEC T24-CEC6' => 'TORRANCE_722955_CZ2010.epw',
        'CEC T24-CEC7' => 'SAN-DIEGO-LINDBERGH_722900_CZ2010.epw',
        'CEC T24-CEC8' => 'FULLERTON_722976_CZ2010.epw',
        'CEC T24-CEC9' => 'BURBANK-GLENDALE_722880_CZ2010.epw',
        'CEC T24-CEC10' => 'RIVERSIDE_722869_CZ2010.epw',
        'CEC T24-CEC11' => 'RED-BLUFF_725910_CZ2010.epw',
        'CEC T24-CEC12' => 'SACRAMENTO-EXECUTIVE_724830_CZ2010.epw',
        'CEC T24-CEC13' => 'FRESNO_723890_CZ2010.epw',
        'CEC T24-CEC14' => 'PALMDALE_723820_CZ2010.epw',
        'CEC T24-CEC15' => 'PALM-SPRINGS-INTL_722868_CZ2010.epw',
        'CEC T24-CEC16' => 'BLUE-CANYON_725845_CZ2010.epw'
      }
      return climate_zone_weather_file_map
    end

    # Converts the climate zone in the model into the format used by the openstudio-standards lookup tables.
    # For example,
    #   institution: ASHRAE, value: 6A  becomes: ASHRAE 169-2013-6A.
    #   institution: CEC, value: 3  becomes: CEC T24-CEC3.
    #
    # @param model [OpenStudio::Model::Model] OpenStudio model object
    # @return [String] the string representation of the climate zone,
    #   empty string if no climate zone is present in the model.
    def self.model_get_climate_zone(model)
      climate_zone = ''
      model.getClimateZones.climateZones.each do |cz|
        if cz.institution == 'ASHRAE'
          next if cz.value == '' # Skip blank ASHRAE climate zones put in by OpenStudio Application

          if cz.value == '7' || cz.value == '8'
            climate_zone = "ASHRAE 169-2013-#{cz.value}A"
          else
            climate_zone = "ASHRAE 169-2013-#{cz.value}"
          end
        elsif cz.institution == 'CEC'
          # Skip blank ASHRAE climate zones put in by OpenStudio Application
          if cz.value == ''
            next
          end

          climate_zone = "CEC T24-CEC#{cz.value}"
        end
      end
      return climate_zone
    end

    # Get the ASHRAE climate zone number.
    #
    # @param model [OpenStudio::Model::Model] OpenStudio model object
    # @return [Integer] ASHRAE climate zone number, 0-8
    def self.model_get_ashrae_climate_zone_number(model)
      # get ashrae climate zone from model
      ashrae_climate_zone = ''
      model.getClimateZones.climateZones.each do |climate_zone|
        if climate_zone.institution == 'ASHRAE'
          ashrae_climate_zone = climate_zone.value
        end
      end

      if ashrae_climate_zone == ''
        OpenStudio.logFree(OpenStudio::Error, 'openstudio.standards.Weather.information', 'Please assign an ASHRAE Climate Zone to your model.')
        return false
      else
        cz_number = ashrae_climate_zone.split(//).first.to_i
      end

      # expected climate zone number should be 0 through 8
      if ![0, 1, 2, 3, 4, 5, 6, 7, 8].include? cz_number
        OpenStudio.logFree(OpenStudio::Error, 'openstudio.standards.Weather.information', 'ASHRAE climate zone number is not within expected range of 1 to 8.')
        return false
      end

      return cz_number
    end

    # Get the full path to the weather file that is specified in the model.
    #
    # @param model [OpenStudio::Model::Model] OpenStudio model object
    # @return [OpenStudio::OptionalPath] path to weather file
    def self.model_get_full_weather_file_path(model)
      full_epw_path = OpenStudio::OptionalPath.new

      if model.weatherFile.is_initialized
        epw_path = model.weatherFile.get.path
        if epw_path.is_initialized
          if File.exist?(epw_path.get.to_s)
            full_epw_path = OpenStudio::OptionalPath.new(epw_path.get)
          else
            # If this is an always-run Measure, need to check a different path
            alt_weath_path = File.expand_path(File.join(Dir.pwd, '../../resources'))
            alt_epw_path = File.expand_path(File.join(alt_weath_path, epw_path.get.to_s))
            if File.exist?(alt_epw_path)
              full_epw_path = OpenStudio::OptionalPath.new(OpenStudio::Path.new(alt_epw_path))
            else
              OpenStudio.logFree(OpenStudio::Error, 'openstudio.standards.Model', "Model has been assigned a weather file, but the file is not in the specified location of '#{epw_path.get}'.")
            end
          end
        else
          OpenStudio.logFree(OpenStudio::Error, 'openstudio.standards.Model', 'Model has a weather file assigned, but the weather file path has been deleted.')
        end
      else
        OpenStudio.logFree(OpenStudio::Error, 'openstudio.standards.Model', 'Model has not been assigned a weather file.')
      end

      return full_epw_path
    end

    # Get absolute path of a weather file included within openstudio-standards.
    #
    # @param weather_file_name [String] Name of a weather file included within openstudio-standards, including file extension .epw
    # @return [String] Weather file path
    def self.get_standards_weather_file_path(weather_file_name)
      # Define where the weather files lives
      weather_dir = nil
      if __dir__[0] == ':' # Running from OpenStudio CLI
        # load weather file from embedded files
        epw_string = load_resource_relative("../../../data/weather/#{weather_file_name}")
        ddy_string = load_resource_relative("../../../data/weather/#{weather_file_name.gsub('.epw', '.ddy')}")
        stat_string = load_resource_relative("../../../data/weather/#{weather_file_name.gsub('.epw', '.stat')}")

        # extract to local weather dir
        weather_dir = File.expand_path(File.join(Dir.pwd, 'extracted_files/weather/'))
        OpenStudio.logFree(OpenStudio::Info, 'openstudio.standards.Weather.information', "Extracting weather files from OpenStudio CLI to #{weather_dir}")
        FileUtils.mkdir_p(weather_dir)

        path_length = "#{weather_dir}/#{weather_file_name}".length
        if path_length > 260
          OpenStudio.logFree(OpenStudio::Warn, 'openstudio.standards.Weather.information', "Weather file path length #{path_length} is >260 characters and may cause issues in Windows environments.")
        end
        File.open("#{weather_dir}/#{weather_file_name}", 'wb').each do |f|
          f << epw_string
          f.flush
        end
        File.open("#{weather_dir}/#{weather_file_name.gsub('.epw', '.ddy')}", 'wb').each do |f|
          f << ddy_string
          f.flush
        end
        File.open("#{weather_dir}/#{weather_file_name.gsub('.epw', '.stat')}", 'wb').each do |f|
          f << stat_string
          f.flush
        end
      else
        # loaded gem from system path
        top_dir = File.expand_path('../../..', File.dirname(__FILE__))
        weather_dir = File.expand_path("#{top_dir}/data/weather")
      end

      # Add Weather File
      unless (Pathname.new weather_dir).absolute?
        weather_dir = File.expand_path(File.join(File.dirname(__FILE__), weather_dir))
      end

      weather_file_path = File.join(weather_dir, weather_file_name)

      return weather_file_path
    end

    # Get absolute path of a weather file included within openstudio-standards that is representative of the climate zone.
    #
    # @param climate_zone [String] full climate zone string, e.g. 'ASHRAE 169-2013-4A'
    # @return [String] absolute file path
    def self.climate_zone_representative_weather_file_path(climate_zone)
      climate_zone_weather_file_map = OpenstudioStandards::Weather.climate_zone_weather_file_map
      weather_file_name = climate_zone_weather_file_map[climate_zone]
      if weather_file_name.nil?
        OpenStudio.logFree(OpenStudio::Error, 'openstudio.standards.Weather.information', "Could not determine weather for climate zone: #{climate_zone}")
        return false
      end

      standards_weather_file_path = OpenstudioStandards::Weather.get_standards_weather_file_path(weather_file_name)
      return standards_weather_file_path
    end

    # Get a list of regular expressions matching the design day categories.
    #
    # For looking up design day objects by type
    # @param category [String] The design day category, e.g. 'All Heating', 'Annual Cooling'.
    # @return [Array<Regexp>] list of regular expressions matching design day names to import.
    def self.ddy_regex_lookup(category)
      ddy_regex_map = {
        'All Heating'=> /Htg/,
        'Heating DB'=> /Htg.* DB/,
        'Heating 99.6%'=> /Htg.*99.6%/,
        'Heating 99%'=> /Htg.*99%/,
        'Heating Wind'=> /Htg Wind/,
        'All Cooling'=> / (0?\.4|1|2|5)\.?0?%/,
        'Annual Cooling'=> /Ann Clg/,
        'All Cooling DB'=> /DB=>MC?WB/,
        'All Cooling WB'=> /WB=>MC?DB/,
        'All Cooling DP'=> /Clg.* DP/,
        'All Cooling Enth'=> /Clg.* Enth/,
        'Annual Cooling DB'=> /Clg.* DB/,
        'Annual Cooling WB'=> /Clg.* WB/,
        'Annual Cooling DP'=> /Clg.* DP/,
        'Annual Cooling Enth'=> /Clg.* Enth/,
        'Cooling 0.4%'=> /.4%/,
        'Cooling 2%'=> /2%/,
        'Cooling 5%'=> /5%/,
        'Annual Cooling 0.4%'=> /Ann.*.4%/,
        'Annual Cooling 2%'=> /Ann.*2%/,
        'Monthly Cooling'=> /Jan|Feb|Mar|Apr|May|Jun|Jul|Aug|Sep|Oct|Nov|Dec/,
        'Monthly 0.4%'=> /(Jan|Feb|Mar|Apr|May|Jun|Jul|Aug|Sep|Oct|Nov|Dec).*0?.4/,
        'Monthly 2%'=> /(Jan|Feb|Mar|Apr|May|Jun|Jul|Aug|Sep|Oct|Nov|Dec).*2%/,
        'Monthly 5%'=> /(Jan|Feb|Mar|Apr|May|Jun|Jul|Aug|Sep|Oct|Nov|Dec).*5%/,
        'Monthly DB'=> /(Jan|Feb|Mar|Apr|May|Jun|Jul|Aug|Sep|Oct|Nov|Dec).*DB=>MC?WB/,
        'Monthly WB'=> /(Jan|Feb|Mar|Apr|May|Jun|Jul|Aug|Sep|Oct|Nov|Dec).*WB=>MC?DB/,
      }
      valid = ddy_regex_map.keys
      unless valid.include?(category)
        OpenStudio.logFree(OpenStudio::Error, 'openstudio.standards.Weather.information', "Could not find a matching ddy regular expression for entered category #{category}. Valid categories are #{valid}.")
        return false
      end

      return [ddy_regex_map[category]]
    end

    # Returns the winter design outdoor air dry bulb temperatures in the model.
    #
    # @param model [OpenStudio::Model::Model] OpenStudio model object
    # @return [Array<Double>] an array of outdoor design dry bulb temperatures in degrees Celsius
    def self.model_get_heating_design_outdoor_temperatures(model)
      heating_design_outdoor_temps = []
      model.getDesignDays.each do |dd|
        next unless dd.dayType == 'WinterDesignDay'

        heating_design_outdoor_temps << dd.maximumDryBulbTemperature
      end

      return heating_design_outdoor_temps
    end

    # Returns the ASHRAE climate zone based on degree days
    #
    # @param hdd18 [Double] Cooling Degree Days, 18°C base
    # @param cdd10 [Double] Cooling Degree Days, 10°C base
    # @return [String] full climate zone string, e.g. 'ASHRAE 169-2013-4A'
    # @todo support Humid (A) / Dry (B) distinctions based on precipitation per Section A3 of ASHRAE 169
    def self.get_climate_zone_from_degree_days(hdd18, cdd10)
      if cdd10 > 6000
        # Extremely Hot  Humid (0A), Dry (0B)
        return 'ASHRAE 169-2013-0A'

      elsif (cdd10 > 5000) && (cdd10 <= 6000)
        # Very Hot  Humid (1A), Dry (1B)
        return 'ASHRAE 169-2013-1A'

      elsif (cdd10 > 3500) && (cdd10 <= 5000)
        # Hot  Humid (2A), Dry (2B)
        return 'ASHRAE 169-2013-2A'

      elsif ((cdd10 > 2500) && (cdd10 < 3500)) && (hdd18 <= 2000)
        # Warm  Humid (3A), Dry (3B)
        return 'ASHRAE 169-2013-3A' # and 'ASHRAE 169-2013-3B'

      elsif (cdd10 <= 2500) && (hdd18 <= 2000)
        # Warm  Marine (3C)
        return 'ASHRAE 169-2013-3C'

      elsif ((cdd10 > 1500) && (cdd10 < 3500)) && ((hdd18 > 2000) && (hdd18 <= 3000))
        # Mixed  Humid (4A), Dry (4B)
        return 'ASHRAE 169-2013-4A' # and 'ASHRAE 169-2013-4B'

      elsif (cdd10 <= 1500) && ((hdd18 > 2000) && (hdd18 <= 3000))
        # Mixed  Marine
        return 'ASHRAE 169-2013-4C'

      elsif ((cdd10 > 1000) && (cdd10 <= 3500)) && ((hdd18 > 3000) && (hdd18 <= 4000))
        # Cool Humid (5A), Dry (5B)
        return 'ASHRAE 169-2013-5A' # and 'ASHRAE 169-2013-5B'

      elsif (cdd10 <= 1000) && ((hdd18 > 3000) && (hdd18 <= 4000))
        # Cool  Marine (5C)
        return 'ASHRAE 169-2013-5C'

      elsif (hdd18 > 4000) && (hdd18 <= 5000)
        # Cold  Humid (6A), Dry (6B)
        return 'ASHRAE 169-2013-6A' # and 'ASHRAE 169-2013-6B'

      elsif (hdd18 > 5000) && (hdd18 <= 7000)
        # Very Cold (7)
        return 'ASHRAE 169-2013-7A'

      elsif hdd18 > 7000
        # Subarctic/Arctic (8)
        return 'ASHRAE 169-2013-8A'

      else
        OpenStudio.logFree(OpenStudio::Error, 'openstudio.standards.Weather.information', "Could not determine climate zone from #{hdd18} heating degree days base 18°C and #{cdd10} cooling degree days base 10°C.")
        return ''
      end
    end

    # Calculate average global irradiance for the design day
    # Calculated from ASHRAE HOF 2017 Chp 14 Clear-Sky Solar Radiation
    #
    # @param design_day [OpenStudio::Model::DesignDay] OpenStudio DesignDay object
    # @return [Double] average global irradiance over the full day (24 hours) (W/m^2)
    def self.design_day_average_global_irradiance(design_day)
      # get site longitude and time zone longitude
      weather_file = design_day.model.weatherFile.get
      site_longitude_degrees = weather_file.longitude
      site_latitude_degrees = weather_file.latitude
      site_latitude_radians = site_latitude_degrees * (Math::PI / 180.0)
      time_zone_longitude_degrees = 15.0 * weather_file.timeZone

      # day of year
      day_of_year = Date.new(y=2009, m=design_day.month, d=design_day.dayOfMonth).yday

      # equation of time
      gamma_degrees = 360 * (day_of_year - 1) / 365.0
      gamma_radians = gamma_degrees * (Math::PI / 180.0)
      equation_of_time_minutes = 2.2918 * (0.0075 + (0.1868 * Math.cos(gamma_radians)) - (3.2077 * Math.sin(gamma_radians)) - (1.4615 * Math.cos(2 * gamma_radians)) - (4.089 * Math.sin(2 * gamma_radians)))

      # extraterrestrial normal irradiance, W/m^2
      extraterrestrial_normal_irradiance_degrees = 360 * (day_of_year - 3) / 365.0
      extraterrestrial_normal_irradiance_radians = extraterrestrial_normal_irradiance_degrees * (Math::PI / 180.0)
      extraterrestrial_normal_irradiance = 1367.0 * (1.0 + 0.033 * Math.cos(extraterrestrial_normal_irradiance_radians))

      # declination
      day_angle_degrees = 360.0 * (day_of_year + 284) / 365.0
      day_angle_radians = day_angle_degrees * (Math::PI / 180.0)
      declination_degrees = 23.45 * Math.sin(day_angle_radians)
      declination_radians = declination_degrees * (Math::PI / 180.0)

      # air mass exponents from optical depth
      tau_b = design_day.ashraeClearSkyOpticalDepthForBeamIrradiance
      tau_d = design_day.ashraeClearSkyOpticalDepthForDiffuseIrradiance
      ab = 1.454 - (0.406 * tau_b) - (0.268 * tau_d) + (0.021 * tau_b * tau_d)
      ad = 0.507 + (0.205 * tau_b) - (0.080 * tau_d) - (0.190 * tau_b * tau_d)

      global_irradiance_array = []
      (0..23).to_a.each do |local_standard_time_hour|
        # apparent solar time
        apparent_solar_time = local_standard_time_hour + (equation_of_time_minutes / 60.0) + (site_longitude_degrees - time_zone_longitude_degrees)/15.0

        # hour angle
        hour_angle_degrees = 15.0 * (apparent_solar_time - 12.0)
        hour_angle_radians = hour_angle_degrees * (Math::PI / 180.0)

        # solar altitude
        solar_altitude_radians = Math.asin(Math.cos(site_latitude_radians) * Math.cos(declination_radians) * Math.cos(hour_angle_radians) + Math.sin(site_latitude_radians) * Math.sin(declination_radians))
        solar_altitude_degrees = solar_altitude_radians * (180.0 / Math::PI)

        # equation 16 air mass
        # equation 17 and 18 irradiance calculation
        if solar_altitude_degrees > 0
          air_mass = 1 / (Math.sin(solar_altitude_radians) + 0.50572 * (6.07995 + solar_altitude_degrees)**(-1.6364))
          beam_normal_irradiance = extraterrestrial_normal_irradiance * Math.exp(-tau_b * air_mass**ab)
          diffuse_horizontal_irradiance = extraterrestrial_normal_irradiance * Math.exp(-tau_d * air_mass**ad)
        else
          air_mass = nil
          beam_normal_irradiance = 0.0
          diffuse_horizontal_irradiance = 0.0
        end
        global_irradiance = beam_normal_irradiance + diffuse_horizontal_irradiance
        global_irradiance_array << global_irradiance

        # puts "For local_standard_time_hour #{local_standard_time_hour}, apparent_solar_time #{apparent_solar_time}, hour_angle_degrees #{hour_angle_degrees}, solar_altitude_degrees #{solar_altitude_degrees}, air_mass #{air_mass}, beam_normal_irradiance #{beam_normal_irradiance}, diffuse_horizontal_irradiance #{diffuse_horizontal_irradiance}"
      end

      average_daily_global_irradiance = global_irradiance_array.sum / 24.0
      OpenStudio.logFree(OpenStudio::Info, 'openstudio.standards.Weather.information', "For design day #{design_day.name}, day_of_year #{day_of_year}, time zone #{weather_file.timeZone}, site_longitude_degrees #{site_longitude_degrees}, time_zone_longitude_degrees #{time_zone_longitude_degrees}, site_latitude_degrees #{site_latitude_degrees}, equation_of_time_minutes #{equation_of_time_minutes}, declination_degrees #{declination_degrees}, extraterrestrial_normal_irradiance #{extraterrestrial_normal_irradiance}, average_daily_global_irradiance #{average_daily_global_irradiance} W/m^2.")

      return average_daily_global_irradiance
    end

    # Calculate dehumidification degree days from an epw_file
    #
    # @param epw_file [OpenStudio::EpwFile] OpenStudio EpwFile object
    # @param base_humidity_ratio [Double] base humidity ratio, default is 0.010
    # @return [Double] dehumdification degree days
    def self.epw_file_get_dehumidification_degree_days(epw_file, base_humidity_ratio: 0.010)
      db_temps_c = epw_file.getTimeSeries('Dry Bulb Temperature').get.values
      db_temps_k = db_temps_c.map { |v| v + 273.15 }
      rh_values = epw_file.getTimeSeries('Relative Humidity').get.values
      atm_p_values = epw_file.getTimeSeries('Atmospheric Station Pressure').get.values

      # coefficients for the calculation of pws (Reference: ASHRAE Handbook - Fundamentals > CHAPTER 1. PSYCHROMETRICS)
      c1 = -5.6745359E+03
      c2 = 6.3925247E+00
      c3 = -9.6778430E-03
      c4 = 6.2215701E-07
      c5 = 2.0747825E-09
      c6 = -9.4840240E-13
      c7 = 4.1635019E+00
      c8 = -5.8002206E+03
      c9 = 1.3914993E+00
      c10 = -4.8640239E-02
      c11 = 4.1764768E-05
      c12 = -1.4452093E-08
      c13 = 6.5459673E+00

      # calculate saturation pressure of water vapor (Pa)
      sp_values = []
      db_temps_k.each do |t|
        if t <= 273.15
          sp = (c1 / t) + c2 + c3 * t + c4 * t**2 + c5 * t**3 + c6 * t**4 + c7 * Math.log(t, Math.exp(1))

        else
          sp = (c8 / t) + c9 + c10 * t + c11 * t**2 + c12 * t**3 + c13 * Math.log(t, Math.exp(1))
        end
        sp_values << Math.exp(1)**sp
      end

      # calculate partial pressure of water vapor (Pa)
      pp_values = sp_values.zip(rh_values).map{ |sp, rh| sp * rh / 100.0 }

      # calculate total pressure (Pa)
      tp_values = pp_values.zip(atm_p_values).map{ |pp, atm| pp + atm }

      # calculate humidity ratio
      hr_values = pp_values.zip(tp_values).map{ |pp, tp| (0.621945 * pp) / (tp - pp)}

      # calculate dehumidification degree days based on humidity ratio values above the base
      hr_values_above_base = hr_values.map{ |hr| hr > base_humidity_ratio ? hr : 0.0}
      dehumidification_degree_days = hr_values_above_base.sum / 24.0

      return dehumidification_degree_days
    end

    # @!endgroup Information
  end
end<|MERGE_RESOLUTION|>--- conflicted
+++ resolved
@@ -1,9 +1,5 @@
 module OpenstudioStandards
-<<<<<<< HEAD
-  # The Weather module provides methods to set and get information about the model weather file
-=======
   # The Weather module provides methods to set and get information for model weather files
->>>>>>> 0a7ed5b7
   module Weather
     # @!group Information
 
