--- conflicted
+++ resolved
@@ -13,9 +13,5 @@
     end
     return 'git-not-found-on-this-system'
   end
-<<<<<<< HEAD
-  VERSION = '0.2.9.la100rc1'.freeze
-=======
   VERSION = '0.2.9'.freeze
->>>>>>> f36b1f1c
 end