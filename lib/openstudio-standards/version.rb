module OpenstudioStandards
  def self.git_revision
    cmd = 'git'
    exts = ENV['PATHEXT'] ? ENV['PATHEXT'].split(';') : ['']
    ENV['PATH'].split(File::PATH_SEPARATOR).each do |path|
      exts.each do |ext|
        exe = "#{path}/#{cmd}#{ext}"
        if File.executable?(exe)
          revision = `"#{exe}" -C "#{__dir__}" rev-parse --short HEAD`
          return revision.strip!
        end
      end
    end
    return 'git-not-found-on-this-system'
  end
<<<<<<< HEAD
  VERSION = '0.2.14'.freeze
=======
  VERSION = '0.2.15-rc1'.freeze
>>>>>>> 18368437
end<|MERGE_RESOLUTION|>--- conflicted
+++ resolved
@@ -13,9 +13,5 @@
     end
     return 'git-not-found-on-this-system'
   end
-<<<<<<< HEAD
-  VERSION = '0.2.14'.freeze
-=======
   VERSION = '0.2.15-rc1'.freeze
->>>>>>> 18368437
 end