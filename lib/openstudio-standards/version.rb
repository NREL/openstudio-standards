--- conflicted
+++ resolved
@@ -13,9 +13,5 @@
     end
     return 'git-not-found-on-this-system'
   end
-<<<<<<< HEAD
-  VERSION = '0.8.0'.freeze
-=======
   VERSION = '0.8.2'.freeze
->>>>>>> 45b0a92d
 end