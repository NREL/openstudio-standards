module OpenstudioStandards
  def self.git_revision
    cmd = 'git'
    exts = ENV['PATHEXT'] ? ENV['PATHEXT'].split(';') : ['']
    ENV['PATH'].split(File::PATH_SEPARATOR).each do |path|
      exts.each do |ext|
        exe = "#{path}/#{cmd}#{ext}"
        if File.executable?(exe)
          revision = `"#{exe}" -C "#{__dir__}" rev-parse --short HEAD`
          return revision.strip!
        end
      end
    end
    return 'git-not-found-on-this-system'
  end
<<<<<<< HEAD
  VERSION = '0.2.8'.freeze
=======
  VERSION = '0.2.7.la100rc1'.freeze
>>>>>>> 81a065fb
end<|MERGE_RESOLUTION|>--- conflicted
+++ resolved
@@ -13,9 +13,5 @@
     end
     return 'git-not-found-on-this-system'
   end
-<<<<<<< HEAD
-  VERSION = '0.2.8'.freeze
-=======
   VERSION = '0.2.7.la100rc1'.freeze
->>>>>>> 81a065fb
 end