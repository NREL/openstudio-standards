--- conflicted
+++ resolved
@@ -13,11 +13,5 @@
     end
     return 'git-not-found-on-this-system'
   end
-<<<<<<< HEAD
-  #this should be updated to 0.2.12 when merging to 3.2.0
-  #VERSION = '0.2.13.rc2'.freeze
-  VERSION = '0.2.11'.freeze
-=======
   VERSION = '0.2.13.rc3'.freeze
->>>>>>> 6c8a8fb5
 end