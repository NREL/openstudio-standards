--- conflicted
+++ resolved
@@ -33,102 +33,6 @@
     return economizer_type
   end
 
-<<<<<<< HEAD
-  # Implement occupancy based lighting level threshold (0.02 W/sqft). This is only for ASHRAE 90.1 2016 onwards.
-  #
-  # @code_sections [90.1-2016_9.4.1.1.h/i]
-  # @author Xuechen (Jerry) Lei, PNNL
-  # @param model [OpenStudio::Model::Model] OpenStudio Model
-  #
-  def model_add_lights_shutoff(model)
-    zones = model.getThermalZones
-    num_zones = 0
-    business_sch_name = prototype_input['business_schedule']
-    return if business_sch_name.nil? # This is only for 10 prototypes that do not have continuous operation.
-
-    # Add business schedule
-    model_add_schedule(model, business_sch_name)
-
-    # Add EMS object for business schedule variable
-    business_sensor = OpenStudio::Model::EnergyManagementSystemSensor.new(model, 'Schedule Value')
-    business_sensor.setKeyName(business_sch_name)
-    business_sensor.setName('Business_Sensor')
-    business_sensor_name = business_sensor.name.to_s
-
-    zones.each do |zone|
-      spaces = zone.spaces
-      if spaces.length != 1
-        puts 'warning, there are more than one spaces in the zone, need to confirm the implementation'
-      end
-      space = spaces[0]
-      space_lights = space.lights
-      if space_lights.empty?
-        space_lights = space.spaceType.get.lights
-      end
-      space_people = space.people
-      if space_people.empty?
-        space_people = space.spaceType.get.people
-      end
-
-      next if space_lights.empty? # skip space with no lights
-
-      zone_name = zone.name.to_s
-      next if zone_name =~ /data\s*center/i # skip data centers
-
-      light_sensor = OpenStudio::Model::EnergyManagementSystemSensor.new(model, 'Zone Lights Electric Power')
-      light_sensor.setKeyName(zone_name)
-      light_sensor.setName("#{zone_name}_LSr".gsub(/[\s-]/, ''))
-      light_sensor_name = light_sensor.name.to_s
-
-      floor_area = OpenStudio::Model::EnergyManagementSystemInternalVariable.new(model, 'Zone Floor Area')
-      floor_area.setInternalDataIndexKeyName(zone_name)
-      floor_area.setName("#{zone_name}_Area".gsub(/[\s-]/, ''))
-      floor_area_name = floor_area.name.to_s
-
-      # account for multiple lights (also work for single light)
-      big_light = space_lights[0] # find the light with highest power (assuming specified by watts/area)
-      space_lights.each do |light_x|
-        big_light_power = big_light.definition.to_LightsDefinition.get.wattsperSpaceFloorArea.to_f
-        light_x_power = light_x.definition.to_LightsDefinition.get.wattsperSpaceFloorArea.to_f
-        if light_x_power > big_light_power
-          big_light = light_x
-        end
-      end
-
-      add_lights_prog_0 = ""
-      add_lights_prog_null = ""
-      light_id = 0
-      space_lights.each do |light_x|
-        light_id += 1
-        light_x_actuator = OpenStudio::Model::EnergyManagementSystemActuator.new(light_x, 'Lights', 'Electric Power Level')
-        light_x_actuator.setName("#{zone_name}_Light#{light_id.to_s}_Actuator".gsub(/[\s-]/, ''))
-        light_x_actuator_name = light_x_actuator.name.to_s
-        add_lights_prog_null += "\n      SET #{light_x_actuator_name} = NULL,"
-        if light_x == big_light
-          add_lights_prog_0 += "\n      SET #{light_x_actuator_name} = 0.02*#{floor_area_name}/0.09290304,"
-          next
-        end
-        add_lights_prog_0 += "\n      SET #{light_x_actuator_name} = 0,"
-      end
-
-      light_ems_prog = OpenStudio::Model::EnergyManagementSystemProgram.new(model)
-      light_ems_prog.setName("SET_#{zone_name}_Light_EMS_Program".gsub(/[\s-]/, ''))
-      light_ems_prog_body = <<-EMS
-      SET #{light_sensor_name}_IP=0.093*#{light_sensor_name}/#{floor_area_name},
-      IF (#{business_sensor_name} <= 0) && (#{light_sensor_name}_IP >= 0.02),#{add_lights_prog_0}
-      ELSE,#{add_lights_prog_null}
-      ENDIF
-      EMS
-      light_ems_prog.setBody(light_ems_prog_body)
-
-      light_ems_prog_manager = OpenStudio::Model::EnergyManagementSystemProgramCallingManager.new(model)
-      light_ems_prog_manager.setName("SET_#{zone_name}_Light_EMS_Program_Manager")
-      light_ems_prog_manager.setCallingPoint('AfterPredictorAfterHVACManagers')
-      light_ems_prog_manager.addProgram(light_ems_prog)
-    end
-    return true
-  end
-=======
   # Adjust model to comply with fenestration orientation requirements
   #
   # @code_sections [90.1-2013_5.5.4.5]
@@ -354,5 +258,98 @@
     end
   end
 
->>>>>>> ce3458f6
+  # Implement occupancy based lighting level threshold (0.02 W/sqft). This is only for ASHRAE 90.1 2016 onwards.
+  #
+  # @code_sections [90.1-2016_9.4.1.1.h/i]
+  # @author Xuechen (Jerry) Lei, PNNL
+  # @param model [OpenStudio::Model::Model] OpenStudio Model
+  #
+  def model_add_lights_shutoff(model)
+    zones = model.getThermalZones
+    num_zones = 0
+    business_sch_name = prototype_input['business_schedule']
+    return if business_sch_name.nil? # This is only for 10 prototypes that do not have continuous operation.
+
+    # Add business schedule
+    model_add_schedule(model, business_sch_name)
+
+    # Add EMS object for business schedule variable
+    business_sensor = OpenStudio::Model::EnergyManagementSystemSensor.new(model, 'Schedule Value')
+    business_sensor.setKeyName(business_sch_name)
+    business_sensor.setName('Business_Sensor')
+    business_sensor_name = business_sensor.name.to_s
+
+    zones.each do |zone|
+      spaces = zone.spaces
+      if spaces.length != 1
+        puts 'warning, there are more than one spaces in the zone, need to confirm the implementation'
+      end
+      space = spaces[0]
+      space_lights = space.lights
+      if space_lights.empty?
+        space_lights = space.spaceType.get.lights
+      end
+      space_people = space.people
+      if space_people.empty?
+        space_people = space.spaceType.get.people
+      end
+
+      next if space_lights.empty? # skip space with no lights
+
+      zone_name = zone.name.to_s
+      next if zone_name =~ /data\s*center/i # skip data centers
+
+      light_sensor = OpenStudio::Model::EnergyManagementSystemSensor.new(model, 'Zone Lights Electric Power')
+      light_sensor.setKeyName(zone_name)
+      light_sensor.setName("#{zone_name}_LSr".gsub(/[\s-]/, ''))
+      light_sensor_name = light_sensor.name.to_s
+
+      floor_area = OpenStudio::Model::EnergyManagementSystemInternalVariable.new(model, 'Zone Floor Area')
+      floor_area.setInternalDataIndexKeyName(zone_name)
+      floor_area.setName("#{zone_name}_Area".gsub(/[\s-]/, ''))
+      floor_area_name = floor_area.name.to_s
+
+      # account for multiple lights (also work for single light)
+      big_light = space_lights[0] # find the light with highest power (assuming specified by watts/area)
+      space_lights.each do |light_x|
+        big_light_power = big_light.definition.to_LightsDefinition.get.wattsperSpaceFloorArea.to_f
+        light_x_power = light_x.definition.to_LightsDefinition.get.wattsperSpaceFloorArea.to_f
+        if light_x_power > big_light_power
+          big_light = light_x
+        end
+      end
+
+      add_lights_prog_0 = ""
+      add_lights_prog_null = ""
+      light_id = 0
+      space_lights.each do |light_x|
+        light_id += 1
+        light_x_actuator = OpenStudio::Model::EnergyManagementSystemActuator.new(light_x, 'Lights', 'Electric Power Level')
+        light_x_actuator.setName("#{zone_name}_Light#{light_id.to_s}_Actuator".gsub(/[\s-]/, ''))
+        light_x_actuator_name = light_x_actuator.name.to_s
+        add_lights_prog_null += "\n      SET #{light_x_actuator_name} = NULL,"
+        if light_x == big_light
+          add_lights_prog_0 += "\n      SET #{light_x_actuator_name} = 0.02*#{floor_area_name}/0.09290304,"
+          next
+        end
+        add_lights_prog_0 += "\n      SET #{light_x_actuator_name} = 0,"
+      end
+
+      light_ems_prog = OpenStudio::Model::EnergyManagementSystemProgram.new(model)
+      light_ems_prog.setName("SET_#{zone_name}_Light_EMS_Program".gsub(/[\s-]/, ''))
+      light_ems_prog_body = <<-EMS
+      SET #{light_sensor_name}_IP=0.093*#{light_sensor_name}/#{floor_area_name},
+      IF (#{business_sensor_name} <= 0) && (#{light_sensor_name}_IP >= 0.02),#{add_lights_prog_0}
+      ELSE,#{add_lights_prog_null}
+      ENDIF
+      EMS
+      light_ems_prog.setBody(light_ems_prog_body)
+
+      light_ems_prog_manager = OpenStudio::Model::EnergyManagementSystemProgramCallingManager.new(model)
+      light_ems_prog_manager.setName("SET_#{zone_name}_Light_EMS_Program_Manager")
+      light_ems_prog_manager.setCallingPoint('AfterPredictorAfterHVACManagers')
+      light_ems_prog_manager.addProgram(light_ems_prog)
+    end
+    return true
+  end
 end