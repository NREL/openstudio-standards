--- conflicted
+++ resolved
@@ -33,7 +33,6 @@
     return economizer_type
   end
 
-<<<<<<< HEAD
   # Adjust model to comply with fenestration orientation requirements
   #
   # @code_sections [90.1-2010_5.5.4.5]
@@ -71,7 +70,8 @@
     end
 
     return true
-=======
+  end
+
   # Is transfer air required?
   #
   # @code_sections [90.1-2010_6.5.7.1.2]
@@ -80,6 +80,5 @@
   def model_transfer_air_required?(model)
     # TODO: It actually is for kitchen but not implemented yet
     return false
->>>>>>> 76437df6
   end
 end