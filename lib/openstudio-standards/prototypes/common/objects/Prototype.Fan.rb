--- conflicted
+++ resolved
@@ -179,7 +179,6 @@
                                         end_use_subcategory: end_use_subcategory)
     end
   end
-<<<<<<< HEAD
 
   # Lookup fan curve coefficients
   #
@@ -191,6 +190,4 @@
     fan_curve = model_find_object(@standards_data['curves'], search_criteria)
     return [fan_curve['coeff_1'], fan_curve['coeff_2'], fan_curve['coeff_3'], fan_curve['coeff_4'], fan_curve['coeff_5']]
   end
-=======
->>>>>>> 58964222
 end