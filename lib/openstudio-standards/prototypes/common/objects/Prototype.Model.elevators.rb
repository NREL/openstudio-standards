class Standard
  # Add an elevator the the specified space
  #
  # @param space [OpenStudio::Model::Space] the space
  # to assign the elevators to.
  # @param number_of_elevators [Integer] the number of elevators
  # @param elevator_type [String] valid choices are
  # Traction, Hydraulic
  # @param elevator_schedule [String] the name of the elevator schedule
  # @param elevator_fan_schedule [String] the name of the elevator fan schedule
  # @param elevator_lights_schedule [String] the name of the elevator lights schedule
  # @param building_type [String] the building type
  # @return [OpenStudio::Model::ElectricEquipment] the resulting elevator
  def model_add_elevator(model,
                         space,
                         number_of_elevators,
                         elevator_type,
                         elevator_schedule,
                         elevator_fan_schedule,
                         elevator_lights_schedule,
                         building_type = nil)

    # Lift motor assumptions
    lift_pwr_w = model_elevator_lift_power(model, elevator_type, building_type)

    # Size assumptions
    length_ft = 6.66
    width_ft = 4.25
    height_ft = 8.0
    area_ft2 = length_ft * width_ft
    volume_ft3 = area_ft2 * height_ft

    # Ventilation assumptions
    vent_rate_acm = 1 # air changes per minute
    vent_rate_cfm = volume_ft3 / vent_rate_acm
    vent_pwr_w = model_elevator_fan_pwr(model, vent_rate_cfm)

    # Heating fraction radiant assumptions
    elec_equip_frac_radiant = 0.5

    # Lighting assumptions
    design_ltg_lm_per_ft2 = 30
    light_loss_factor = 0.75
    pct_incandescent = model_elevator_lighting_pct_incandescent(model)
    pct_led = 1.0 - pct_incandescent

    incandescent_efficacy_lm_per_w = 10.0
    led_efficacy_lm_per_w = 35.0
    target_ltg_lm_per_ft2 = design_ltg_lm_per_ft2 / light_loss_factor # 40
    target_ltg_lm = target_ltg_lm_per_ft2 * area_ft2 # 1132.2
    lm_incandescent = target_ltg_lm * pct_incandescent # 792.54
    lm_led = target_ltg_lm * pct_led # 339.66
    w_incandescent = lm_incandescent / incandescent_efficacy_lm_per_w # 79.254
    w_led = lm_led / led_efficacy_lm_per_w # 9.7
    lighting_pwr_w = w_incandescent + w_led


    # Elevator lift motor
    elevator_definition = OpenStudio::Model::ElectricEquipmentDefinition.new(model)
    elevator_definition.setName('Elevator Lift Motor')
    elevator_definition.setDesignLevel(lift_pwr_w)
    elevator_definition.setFractionRadiant(elec_equip_frac_radiant)

    elevator_equipment = OpenStudio::Model::ElectricEquipment.new(elevator_definition)
    elevator_equipment.setName("#{number_of_elevators.round} Elevator Lift Motors")
    elevator_equipment.setEndUseSubcategory('Elevators')
    elevator_sch = model_add_schedule(model, elevator_schedule)
    elevator_equipment.setSchedule(elevator_sch)
    elevator_equipment.setSpace(space)
    elevator_equipment.setMultiplier(number_of_elevators)

    # Elevator fan
    elevator_fan_definition = OpenStudio::Model::ElectricEquipmentDefinition.new(model)
    elevator_fan_definition.setName('Elevator Fan')
    elevator_fan_definition.setDesignLevel(vent_pwr_w)
    elevator_fan_definition.setFractionRadiant(elec_equip_frac_radiant)

    elevator_fan_equipment = OpenStudio::Model::ElectricEquipment.new(elevator_fan_definition)
    elevator_fan_equipment.setName("#{number_of_elevators.round} Elevator Fans")
    elevator_fan_equipment.setEndUseSubcategory('Elevators')
    elevator_fan_sch = model_add_schedule(model, elevator_fan_schedule)
    elevator_fan_equipment.setSchedule(elevator_fan_sch)
    elevator_fan_equipment.setSpace(space)
    elevator_fan_equipment.setMultiplier(number_of_elevators)

    # Elevator lights
    elevator_lights_definition = OpenStudio::Model::ElectricEquipmentDefinition.new(model)
    elevator_lights_definition.setName('Elevator Lights')
    elevator_lights_definition.setDesignLevel(lighting_pwr_w)
    elevator_lights_definition.setFractionRadiant(elec_equip_frac_radiant)

    elevator_lights_equipment = OpenStudio::Model::ElectricEquipment.new(elevator_lights_definition)
    elevator_lights_equipment.setName("#{number_of_elevators.round} Elevator Lights")
    elevator_lights_equipment.setEndUseSubcategory('Elevators')
    elevator_lights_sch = model_add_schedule(model, elevator_lights_schedule)
    elevator_lights_equipment.setSchedule(elevator_lights_sch)
    elevator_lights_equipment.setSpace(space)
    elevator_lights_equipment.setMultiplier(number_of_elevators)

    return elevator_equipment
  end

  # Determines the power required by an individual elevator
  # of a given type.  Defaults to the values used by the DOE
  # prototype buildings.
  # @param elevator_type [String] valid choices are
  # Traction, Hydraulic
  def model_elevator_lift_power(model, elevator_type, building_type)
    lift_pwr_w = 0
    if elevator_type == 'Traction'
      lift_pwr_w += 20_370.0
    elsif elevator_type == 'Hydraulic'
      lift_pwr_w += 16_055.0
    else
      lift_pwr_w += 16_055.0
      OpenStudio.logFree(OpenStudio::Warn, 'openstudio.model.Model', "Elevator type '#{elevator_type}', not recognized, will assume Hydraulic elevator, #{lift_pwr_w} W.")
    end

    return lift_pwr_w
  end

  # Determines the percentage of the elevator cab
  # lighting that is incandescent.  The remainder
  # is assumed to be LED.  Defaults to 70% incandescent,
  # representing older elevators.
  def model_elevator_lighting_pct_incandescent(model)
    pct_incandescent = 0.7
    return pct_incandescent
  end

  # Determines the power of the elevator ventilation fan.
  # Defaults to 90.1-2010, which had no requirement
  # for ventilation fan efficiency.
  # @return [Double] the ventilation fan power (W)
  def model_elevator_fan_pwr(model, vent_rate_cfm)
    vent_pwr_per_flow_w_per_cfm = 0.33
    vent_pwr_w = vent_pwr_per_flow_w_per_cfm * vent_rate_cfm

    return vent_pwr_w
  end

  # Add elevators to the model based on the building size,
  # number of stories, and building type.  Logic was derived
  # from the DOE prototype buildings.
  # @return [OpenStudio::Model::ElectricEquipment] the resulting elevator
  def model_add_elevators(model)
    # determine effective number of stories
    effective_num_stories = model_effective_num_stories(model)

    # determine elevator type
    # todo - add logic here or upstream to have some multi-story buildings without elevators (e.g. small multi-family and small hotels)
    if effective_num_stories[:below_grade] + effective_num_stories[:above_grade] < 2
      OpenStudio.logFree(OpenStudio::Info, 'openstudio.prototype.elevators', 'The building only has 1 story, no elevators will be added.')
      return nil # don't add elevators
    elsif effective_num_stories[:below_grade] + effective_num_stories[:above_grade] < 6
      elevator_type = 'Hydraulic'
    else
      elevator_type = 'Traction'
    end

    # determine space to put elevator load in
    # largest bottom story (including basement) space that has multiplier of 1
    bottom_spaces = {}
    bottom_story = effective_num_stories[:story_hash].keys.first
    bottom_story.spaces.each do |space|
      next if space.multiplier > 1
      bottom_spaces[space] = space.floorArea
    end
    target_space = bottom_spaces.key(bottom_spaces.values.max)

    building_types = []

    # determine number of elevators
    number_of_pass_elevators = 0.0
    number_of_freight_elevators = 0.0
    building_type_hash = {}

    # apply building type specific log to add to number of elevators based on Beyer (2009) rules of thumb
    space_type_hash = model_create_space_type_hash(model)
    space_type_hash.each do |space_type, hash|
      # update building_type_hash
      if building_type_hash.key?(hash[:stds_bldg_type])
        building_type_hash[hash[:stds_bldg_type]] += hash[:floor_area]
      else
        building_type_hash[hash[:stds_bldg_type]] = hash[:floor_area]
      end

<<<<<<< HEAD
      building_type = hash[:stds_bldg_type]
      building_types << building_type
=======
      # building type specific notes; prototype uses Beyer (2009) rules of thumb
      area_per_pass_elev_ft2 = nil
      units_per_pass_elevator = nil
      beds_per_pass_elevator = nil
      area_per_freight_elev_ft2 = nil
      units_per_freight_elevator = nil
      beds_per_freight_elevator = nil
      if ['Office', 'SmallOffice', 'MediumOffice', 'LargeOffice','SmallOfficeDetailed','MediumOfficeDetailed','LargeOfficeDetailed'].include?(hash[:stds_bldg_type])
        # The office buildings have one elevator for every 45,000 ft2 (4,181 m2),
        # plus one service elevator for the large office building (500,000 ft^2).
        area_per_pass_elev_ft2 = 45_000
        bldg_area_ft2 = OpenStudio.convert(model.getBuilding.floorArea, 'm^2', 'ft^2').get
        if bldg_area_ft2 > 500_000
          area_per_freight_elev_ft2 = 500_000
        end
      elsif ['SmallHotel', 'LargeHotel'].include?(hash[:stds_bldg_type])
        # The hotels have one elevator for every 75 rooms.
        if hash[:stds_space_type].include?('GuestRoom')
          units_per_pass_elevator = 75.0
        end
        # The large hotel includes one service elevator for every two public elevators,
        # plus one additional elevator for the dining and banquet facilities on the top floor.
        # None of the other space types generate elevators.
        if ['LargeHotel'].include?(hash[:stds_bldg_type]) && hash[:stds_space_type].include?('GuestRoom')
          units_per_freight_elevator = 150.0
        elsif ['LargeHotel'].include?(hash[:stds_bldg_type]) && ['Banquet', 'Cafe'].include?(hash[:stds_space_type])
          area_per_pass_elev_ft2 = 10_000
        end
      elsif ['MidriseApartment', 'HighriseApartment'].include?(hash[:stds_bldg_type]) && hash[:stds_space_type].include?('Apartment')
        # The apartment building has one elevator for every 90 units
        units_per_pass_elevator = 90.0
      elsif ['Hospital'].include?(hash[:stds_bldg_type])
        # The hospital has one public and one service elevator for every 100 beds (250 total),
        # plus two elevators for the offices and cafeteria on the top floor.
        # None of the other space types generate elevators.
        if ['PatRoom', 'ICU_PatRm', 'ICU_Open'].include?(hash[:stds_space_type])
          beds_per_pass_elevator = 100.0
          beds_per_freight_elevator = 100.0
        elsif ['Dining', 'Kitchen', 'Office'].include?(hash[:stds_space_type])
          area_per_pass_elev_ft2 = 12_500
        end
      elsif ['PrimarySchool', 'SecondarySchool'].include?(hash[:stds_bldg_type])
        # 210,887 ft^2 secondary school prototype has 2 elevators
        area_per_pass_elev_ft2 = 100_000
      elsif ['Outpatient'].include?(hash[:stds_bldg_type])
        # 40,946 Outpatient has 3 elevators
        area_per_pass_elev_ft2 = 15_000
      elsif ['Warehouse'].include?(hash[:stds_bldg_type])
        # Warehouse has no elevators, but assume some would be needed
        area_per_freight_elev_ft2 = 250_000
      else
        # TODO: - improve catchall for building types without elevator data, using same value as what Outpatient would be if not already in space type
        # includes RetailStandalone, RetailStripmall, QuickServiceRestaurant, FullServiceRestaurant, SuperMarket (made unique logic above for warehouse)
        area_per_pass_elev_ft2 = 15_000
      end
>>>>>>> 6a0744c6

      # store floor area ip
      floor_area_ip = OpenStudio.convert(hash[:floor_area], 'm^2', 'ft^2').get

      # load elevator_data
      search_criteria = { 'building_type' => building_type }
      elevator_data_lookup = model_find_object(standards_data['elevators'], search_criteria)
      if elevator_data_lookup.nil?
        OpenStudio.logFree(OpenStudio::Error, 'openstudio.prototype.elevators', "Could not find elevator data for #{building_type}.")
      end

      # determine number of passenger elevators
      if !elevator_data_lookup['area_per_passenger_elevator'].nil?
        pass_elevs = floor_area_ip / elevator_data_lookup['area_per_passenger_elevator'].to_f
        OpenStudio.logFree(OpenStudio::Info, 'openstudio.prototype.elevators', "For #{space_type.name}, adding #{pass_elevs.round(1)} passenger elevators at 1 per #{elevator_data_lookup['area_per_passenger_elevator']} ft^2.")
      elsif !elevator_data_lookup['units_per_passenger_elevator'].nil?
        pass_elevs = hash[:num_units] / elevator_data_lookup['units_per_passenger_elevator'].to_f
        OpenStudio.logFree(OpenStudio::Info, 'openstudio.prototype.elevators', "For #{space_type.name}, adding #{pass_elevs.round(1)} passenger elevators at 1 per #{elevator_data_lookup['units_per_passenger_elevator']} units.")
      elsif !elevator_data_lookup['beds_per_passenger_elevator'].nil?
        pass_elevs = hash[:num_beds] / elevator_data_lookup['beds_per_passenger_elevator'].to_f
        OpenStudio.logFree(OpenStudio::Info, 'openstudio.prototype.elevators', "For #{space_type.name}, adding #{pass_elevs.round(1)} passenger elevators at 1 per #{elevator_data_lookup['beds_per_passenger_elevator']} beds.")
      else
        pass_elevs = 0.0
        OpenStudio.logFree(OpenStudio::Info, 'openstudio.prototype.elevators', "Unexpected key, can't calculate number of passenger elevators from #{elevator_data_lookup.keys.first}.")
      end

      # determine number of freight elevators
      if !elevator_data_lookup['area_per_freight_elevator'].nil?
        freight_elevs = floor_area_ip / elevator_data_lookup['area_per_freight_elevator'].to_f
        OpenStudio.logFree(OpenStudio::Info, 'openstudio.prototype.elevators', "For #{space_type.name}, adding #{freight_elevs.round(1)} freight/service elevators at 1 per #{elevator_data_lookup['area_per_freight_elevator']} ft^2.")
      elsif !elevator_data_lookup['units_per_freight_elevator'].nil?
        freight_elevs = hash[:num_units] / elevator_data_lookup['units_per_freight_elevator'].to_f
        OpenStudio.logFree(OpenStudio::Info, 'openstudio.prototype.elevators', "For #{space_type.name}, adding #{freight_elevs.round(1)} freight/service elevators at 1 per #{elevator_data_lookup['units_per_freight_elevator']} units.")
      elsif !elevator_data_lookup['beds_per_freight_elevator'].nil?
        freight_elevs = hash[:num_beds] / elevator_data_lookup['beds_per_freight_elevator'].to_f
        OpenStudio.logFree(OpenStudio::Info, 'openstudio.prototype.elevators', "For #{space_type.name}, adding #{freight_elevs.round(1)} freight/service elevators at 1 per #{elevator_data_lookup['beds_per_freight_elevator']} beds.")
      else
        freight_elevs = 0.0
        OpenStudio.logFree(OpenStudio::Info, 'openstudio.prototype.elevators', "Unexpected key, can't calculate number of freight elevators from #{elevator_data_lookup.keys.first}.")
      end
      number_of_pass_elevators += pass_elevs
      number_of_freight_elevators += freight_elevs
    end

    # additional passenger elevators (applicable for DOE LargeHotel and DOE Hospital only)
    add_pass_elevs = 0.0
    building_types.uniq.each do |building_type|
      # load elevator_data
        search_criteria = { 'building_type' => building_type }
        elevator_data_lookup = model_find_object(standards_data['elevators'], search_criteria)
        if elevator_data_lookup.nil?
          OpenStudio.logFree(OpenStudio::Error, 'openstudio.prototype.elevators', "Could not find elevator data for #{building_type}.")
          return area_length_count_hash
        end

      # determine number of additional passenger elevators
      if !elevator_data_lookup['additional_passenger_elevators'].nil?
        add_pass_elevs += elevator_data_lookup['additional_passenger_elevators']
        OpenStudio.logFree(OpenStudio::Info, 'openstudio.prototype.elevators', "Adding #{elevator_data_lookup['additional_passenger_elevators']} additional passenger elevators.")
      else
        add_pass_elevs += 0.0
        OpenStudio.logFree(OpenStudio::Info, 'openstudio.prototype.elevators', "No additional passenger elevators added to model.")
      end
    end

    # adjust number of elevators (can be double but if not 0 must be at least 1.0)
    if (number_of_pass_elevators > 0.0) && (number_of_pass_elevators < 1.0)
      number_of_pass_elevators = 1.0
    end
    if (number_of_freight_elevators > 0.0) && (number_of_freight_elevators < 1.0)
      number_of_freight_elevators = 1.0
    end

    # determine total number of elevators (rounding up to nearest whole number)
    number_of_pass_elevators = number_of_pass_elevators.ceil + add_pass_elevs
    number_of_freight_elevators = number_of_freight_elevators.ceil
    number_of_elevators = number_of_pass_elevators + number_of_freight_elevators

    building_type = building_type_hash.key(building_type_hash.values.max)

    # determine blended occupancy schedule
    occ_schedule = spaces_get_occupancy_schedule(model.getSpaces)

    # get total number of people in building
    max_occ_in_spaces = 0
    model.getSpaces.each do |space|
      # From the space type
      if space.spaceType.is_initialized
        space.spaceType.get.people.each do |people|
          num_ppl = people.getNumberOfPeople(space.floorArea)
          max_occ_in_spaces += num_ppl
        end
      end
      # From the space
      space.people.each do |people|
        num_ppl = people.getNumberOfPeople(space.floorArea)
        max_occ_in_spaces += num_ppl
      end
    end

<<<<<<< HEAD
    # make elevator schedule based on change in occupancy for each timestep
    day_schedules = []
    default_day_schedule = occ_schedule.defaultDaySchedule
    day_schedules << default_day_schedule
    occ_schedule.scheduleRules.each do |rule|
      day_schedules << rule.daySchedule
    end
    day_schedules.each do |day_schedule|
      elevator_hourly_fractions = []
      (0..23).each do |hr|
        t = OpenStudio::Time.new(0, hr, 0, 0)
        value = day_schedule.getValue(t)
        t_plus = OpenStudio::Time.new(0, hr + 1, 0, 0)
        value_plus = day_schedule.getValue(t_plus)
        change_occupancy_fraction = (value_plus - value).abs
        change_num_people = change_occupancy_fraction * max_occ_in_spaces * 1.2
        # multiplication factor or 1.2 to account for interfloor traffic

        # determine time per ride based on number of floors and elevator type
        if elevator_type = 'Hydraulic'
          time_per_ride = 8.7 + (effective_num_stories[:above_grade] * 5.6)
        elsif elevator_type = 'Traction'
          time_per_ride = 5.6 + (effective_num_stories[:above_grade] * 2.1)
        else
          OpenStudio.logFree(OpenStudio::Error, 'openstudio.prototype.elevators', "Elevator type #{elevator_type} not recognized.")
          return nil
        end
=======
    # assign schedules
    if ['Office', 'MediumOffice', 'MediumOfficeDetailed','MidriseApartment', 'HighriseApartment', 'SecondarySchool'].include?(building_type)
      elevator_schedule = prototype_input['elevator_schedule']
      elevator_fan_schedule = prototype_input['elevator_fan_schedule']
      elevator_lights_schedule = prototype_input['elevator_fan_schedule']
    elsif ['LargeHotel', 'LargeOfficeDetailed','Hospital', 'LargeOffice'].include?(building_type)
      elevator_schedule = prototype_input['exterior_fuel_equipment1_schedule']
      elevator_fan_schedule = prototype_input['exterior_fuel_equipment2_schedule']
      elevator_lights_schedule = prototype_input['exterior_fuel_equipment2_schedule']
    else
>>>>>>> 6a0744c6

        #determine elevator operation fraction for each timestep
        people_per_ride = 5
        rides_per_elevator = (change_num_people / people_per_ride) / number_of_elevators
        operation_time = rides_per_elevator * time_per_ride
        elevator_operation_fraction = operation_time / 3600
        if elevator_operation_fraction > 1.00
          elevator_operation_fraction = 1.00
        end
        elevator_hourly_fractions << elevator_operation_fraction
      end

      # replace hourly occupancy values with operating fractions
      day_schedule.clearValues
      (0..23).each do |hr|
        t = OpenStudio::Time.new(0, hr, 0, 0)
        value = elevator_hourly_fractions[hr]
        value_plus = if hr <= 22
                       elevator_hourly_fractions[hr + 1]
                     else
                       elevator_hourly_fractions[0]
                     end
        next if value == value_plus
        day_schedule.addValue(t, elevator_hourly_fractions[hr])
      end
    end

    occ_schedule.setName('Elevator Schedule')

    # clone new elevator schedule and assign to elevator
    elev_sch = occ_schedule.clone(model)
    elevator_schedule = elev_sch.name.to_s

    # For elevator lights and fan, assume 100% operation during hours that elevator fraction > 0 (when elevator is in operation).
    # elevator lights
    lights_sch = occ_schedule.clone(model)
    lights_sch= lights_sch.to_ScheduleRuleset.get
    profiles = []
    defaultProfile = lights_sch.defaultDaySchedule
    profiles << defaultProfile
    rules = lights_sch.scheduleRules
    rules.each do |rule|
      profiles << rule.daySchedule
    end
    profiles.each do |profile|
      times = profile.times
      values = profile.values
      values.each_with_index do |val,i|
        if val > 0
          profile.addValue(times[i],1.0)
        end
      end
    end
    elevator_lights_schedule = lights_sch.name.to_s

    # elevator fan
    fan_sch = occ_schedule.clone(model)
    fan_sch = fan_sch.to_ScheduleRuleset.get
    profiles = []
    defaultProfile = fan_sch.defaultDaySchedule
    profiles << defaultProfile
    rules = fan_sch.scheduleRules
    rules.each do |rule|
      profiles << rule.daySchedule
    end
    profiles.each do |profile|
      times = profile.times
      values = profile.values
      values.each_with_index do |val,i|
        if val > 0
          profile.addValue(times[i],1.0)
        end
      end
    end
    elevator_fan_schedule = fan_sch.name.to_s

    # TODO: - currently add elevator doesn't allow me to choose the size of the elevator?
    # ref bldg pdf has formula for motor hp based on weight, speed, counterweight fraction and mech eff (in 5.1.4)

    # TODO: - should schedules change based on traction vs. hydraulic vs. just taking what is in prototype.

    # call add_elevator in Prototype.hvac_systems.rb to create elevator objects
    elevator = model_add_elevator(model,
                                  target_space,
                                  number_of_elevators,
                                  elevator_type,
                                  elevator_schedule,
                                  elevator_fan_schedule,
                                  elevator_lights_schedule,
                                  building_type)

    OpenStudio.logFree(OpenStudio::Info, 'openstudio.prototype.elevators', "Adding #{elevator.multiplier.round(1)} #{elevator_type} elevators to the model in #{target_space.name}.")

    # check fraction lost on heat from elevator if traction, change to 100% lost if not setup that way.
    if elevator_type == 'Traction'
      elevator.definition.to_ElectricEquipmentDefinition.get.setFractionLost(1.0)
      elevator.definition.to_ElectricEquipmentDefinition.get.setFractionRadiant(0.0)
    end

    return elevator
    end
  end<|MERGE_RESOLUTION|>--- conflicted
+++ resolved
@@ -185,66 +185,8 @@
         building_type_hash[hash[:stds_bldg_type]] = hash[:floor_area]
       end
 
-<<<<<<< HEAD
       building_type = hash[:stds_bldg_type]
       building_types << building_type
-=======
-      # building type specific notes; prototype uses Beyer (2009) rules of thumb
-      area_per_pass_elev_ft2 = nil
-      units_per_pass_elevator = nil
-      beds_per_pass_elevator = nil
-      area_per_freight_elev_ft2 = nil
-      units_per_freight_elevator = nil
-      beds_per_freight_elevator = nil
-      if ['Office', 'SmallOffice', 'MediumOffice', 'LargeOffice','SmallOfficeDetailed','MediumOfficeDetailed','LargeOfficeDetailed'].include?(hash[:stds_bldg_type])
-        # The office buildings have one elevator for every 45,000 ft2 (4,181 m2),
-        # plus one service elevator for the large office building (500,000 ft^2).
-        area_per_pass_elev_ft2 = 45_000
-        bldg_area_ft2 = OpenStudio.convert(model.getBuilding.floorArea, 'm^2', 'ft^2').get
-        if bldg_area_ft2 > 500_000
-          area_per_freight_elev_ft2 = 500_000
-        end
-      elsif ['SmallHotel', 'LargeHotel'].include?(hash[:stds_bldg_type])
-        # The hotels have one elevator for every 75 rooms.
-        if hash[:stds_space_type].include?('GuestRoom')
-          units_per_pass_elevator = 75.0
-        end
-        # The large hotel includes one service elevator for every two public elevators,
-        # plus one additional elevator for the dining and banquet facilities on the top floor.
-        # None of the other space types generate elevators.
-        if ['LargeHotel'].include?(hash[:stds_bldg_type]) && hash[:stds_space_type].include?('GuestRoom')
-          units_per_freight_elevator = 150.0
-        elsif ['LargeHotel'].include?(hash[:stds_bldg_type]) && ['Banquet', 'Cafe'].include?(hash[:stds_space_type])
-          area_per_pass_elev_ft2 = 10_000
-        end
-      elsif ['MidriseApartment', 'HighriseApartment'].include?(hash[:stds_bldg_type]) && hash[:stds_space_type].include?('Apartment')
-        # The apartment building has one elevator for every 90 units
-        units_per_pass_elevator = 90.0
-      elsif ['Hospital'].include?(hash[:stds_bldg_type])
-        # The hospital has one public and one service elevator for every 100 beds (250 total),
-        # plus two elevators for the offices and cafeteria on the top floor.
-        # None of the other space types generate elevators.
-        if ['PatRoom', 'ICU_PatRm', 'ICU_Open'].include?(hash[:stds_space_type])
-          beds_per_pass_elevator = 100.0
-          beds_per_freight_elevator = 100.0
-        elsif ['Dining', 'Kitchen', 'Office'].include?(hash[:stds_space_type])
-          area_per_pass_elev_ft2 = 12_500
-        end
-      elsif ['PrimarySchool', 'SecondarySchool'].include?(hash[:stds_bldg_type])
-        # 210,887 ft^2 secondary school prototype has 2 elevators
-        area_per_pass_elev_ft2 = 100_000
-      elsif ['Outpatient'].include?(hash[:stds_bldg_type])
-        # 40,946 Outpatient has 3 elevators
-        area_per_pass_elev_ft2 = 15_000
-      elsif ['Warehouse'].include?(hash[:stds_bldg_type])
-        # Warehouse has no elevators, but assume some would be needed
-        area_per_freight_elev_ft2 = 250_000
-      else
-        # TODO: - improve catchall for building types without elevator data, using same value as what Outpatient would be if not already in space type
-        # includes RetailStandalone, RetailStripmall, QuickServiceRestaurant, FullServiceRestaurant, SuperMarket (made unique logic above for warehouse)
-        area_per_pass_elev_ft2 = 15_000
-      end
->>>>>>> 6a0744c6
 
       # store floor area ip
       floor_area_ip = OpenStudio.convert(hash[:floor_area], 'm^2', 'ft^2').get
@@ -345,7 +287,6 @@
       end
     end
 
-<<<<<<< HEAD
     # make elevator schedule based on change in occupancy for each timestep
     day_schedules = []
     default_day_schedule = occ_schedule.defaultDaySchedule
@@ -365,26 +306,14 @@
         # multiplication factor or 1.2 to account for interfloor traffic
 
         # determine time per ride based on number of floors and elevator type
-        if elevator_type = 'Hydraulic'
+        if elevator_type == 'Hydraulic'
           time_per_ride = 8.7 + (effective_num_stories[:above_grade] * 5.6)
-        elsif elevator_type = 'Traction'
+        elsif elevator_type == 'Traction'
           time_per_ride = 5.6 + (effective_num_stories[:above_grade] * 2.1)
         else
           OpenStudio.logFree(OpenStudio::Error, 'openstudio.prototype.elevators', "Elevator type #{elevator_type} not recognized.")
           return nil
         end
-=======
-    # assign schedules
-    if ['Office', 'MediumOffice', 'MediumOfficeDetailed','MidriseApartment', 'HighriseApartment', 'SecondarySchool'].include?(building_type)
-      elevator_schedule = prototype_input['elevator_schedule']
-      elevator_fan_schedule = prototype_input['elevator_fan_schedule']
-      elevator_lights_schedule = prototype_input['elevator_fan_schedule']
-    elsif ['LargeHotel', 'LargeOfficeDetailed','Hospital', 'LargeOffice'].include?(building_type)
-      elevator_schedule = prototype_input['exterior_fuel_equipment1_schedule']
-      elevator_fan_schedule = prototype_input['exterior_fuel_equipment2_schedule']
-      elevator_lights_schedule = prototype_input['exterior_fuel_equipment2_schedule']
-    else
->>>>>>> 6a0744c6
 
         #determine elevator operation fraction for each timestep
         people_per_ride = 5
