Standard.class_eval do
  # @!group Model

  def model_create_prototype_model(climate_zone, epw_file, sizing_run_dir = Dir.pwd, debug = false, measure_model = nil)
    building_type = @instvarbuilding_type
    raise 'no building_type!' if @instvarbuilding_type.nil?
    model = nil
    # There are no reference models for HighriseApartment at vintages Pre-1980 and 1980-2004, nor for NECB2011. This is a quick check.
    if @instvarbuilding_type == 'HighriseApartment'
      if template == 'DOE Ref Pre-1980' || template == 'DOE Ref 1980-2004'
        OpenStudio.logFree(OpenStudio::Error, 'Not available', "DOE Reference models for #{@instvarbuilding_type} at   are not available, the measure is disabled for this specific type.")
        return false
      end
    end
    # optionally  determine the climate zone from the epw and stat files.
    if climate_zone == 'NECB HDD Method'
      climate_zone = BTAP::Environment::WeatherFile.new(epw_file).a169_2006_climate_zone
    else
      # this is required to be blank otherwise it may cause side effects.
      epw_file = ''
    end
    model = load_geometry_osm(@geometry_file)
    model.getThermostatSetpointDualSetpoints(&:remove)
    model.getBuilding.setName(self.class.to_s)
    # save new basefile to new geometry folder as class name.
    model.getBuilding.setName("-#{@instvarbuilding_type}-#{climate_zone} created: #{Time.new}")
    model_add_loads(model)
    model_apply_infiltration_standard(model)
    model_modify_infiltration_coefficients(model, @instvarbuilding_type, climate_zone)
    model_modify_surface_convection_algorithm(model)
    model_add_constructions(model, @instvarbuilding_type, climate_zone)
    model_create_thermal_zones(model, @space_multiplier_map)
    model_add_hvac(model, @instvarbuilding_type, climate_zone, @prototype_input, epw_file)
    model_custom_hvac_tweaks(building_type, climate_zone, @prototype_input, model)
    model_add_swh(model, @instvarbuilding_type, climate_zone, @prototype_input, epw_file)
    model_add_exterior_lights(model, @instvarbuilding_type, climate_zone, @prototype_input)
    model_add_occupancy_sensors(model, @instvarbuilding_type, climate_zone)
    model_add_design_days_and_weather_file(model, climate_zone, epw_file)
    model_add_daylight_savings(model)
    model_add_ground_temperatures(model, @instvarbuilding_type, climate_zone)
    model_apply_sizing_parameters(model, @instvarbuilding_type)
    model.yearDescription.get.setDayofWeekforStartDay('Sunday')
    # set climate zone and building type
    model.getBuilding.setStandardsBuildingType(building_type)
    model_set_climate_zone(model, climate_zone)
    # Perform a sizing model_run(model)
    return false if model_run_sizing_run(model, "#{sizing_run_dir}/SR1") == false
    # If there are any multizone systems, reset damper positions
    # to achieve a 60% ventilation effectiveness minimum for the system
    # following the ventilation rate procedure from 62.1
    model_apply_multizone_vav_outdoor_air_sizing(model)
    # Apply the prototype HVAC assumptions
    # which include sizing the fan pressure rises based
    # on the flow rate of the system.
    model_apply_prototype_hvac_assumptions(model, building_type, climate_zone)
    # custom economizer controls
    # For 90.1-2010 Outpatient, AHU1 doesn't have economizer and AHU2 set minimum outdoor air flow rate as 0
    model_modify_oa_controller(model)
    # For operating room 1&2 in 2010 and 2013, VAV minimum air flow is set by schedule
    model_reset_or_room_vav_minimum_damper(@prototype_input, model)
    # Apply the HVAC efficiency standard
    model_apply_hvac_efficiency_standard(model, climate_zone)
    # Apply prototype changes that supersede the HVAC efficiency standard
    model_apply_prototype_hvac_efficiency_adjustments(model)
    model_custom_swh_tweaks(model, @instvarbuilding_type, climate_zone, @prototype_input)
    # Fix EMS references.
    # Temporary workaround for OS issue #2598
    model_temp_fix_ems_references(model)
    # Add daylighting controls per standard
    # only four zones in large hotel have daylighting controls
    # todo: YXC to merge to the main function
    model_add_daylighting_controls(model)
    model_custom_daylighting_tweaks(building_type, climate_zone, @prototype_input, model)
    model_update_exhaust_fan_efficiency(model)
    model_update_fan_efficiency(model)
    # rename air loop and plant loop nodes for readability
    rename_air_loop_nodes(model)
    rename_plant_loop_nodes(model)
    # remove unused objects
    model_remove_unused_resource_objects(model)
    # Add output variables for debugging
    model_request_timeseries_outputs(model) if debug
    # If measure model is passed, then replace measure model with new model created here.
    if measure_model.nil?
      return model
    else
      model_replace_model(measure_model, model)
      return measure_model
    end
  end

  # Replaces the contents of 'model_to_replace' with the contents of 'new_model.'
  # This method can be used when the memory location of model_to_replace needs
  # to be preserved, for example, when a measure is passed.
  def model_replace_model(model_to_replace, new_model, runner = nil)
    # remove existing objects from model
    handles = OpenStudio::UUIDVector.new
    model_to_replace.objects.each do |obj|
      handles << obj.handle
    end
    model_to_replace.removeObjects(handles)

    # put contents of new_model into model_to_replace
    model_to_replace.addObjects(new_model.toIdfFile.objects)
    BTAP::runner_register("Info", "Model name is now #{model_to_replace.building.get.name}.", runner)
  end

  # Replaces all objects in the current model
  # with the objects in the .osm.  Typically used to
  # load a model as a starting point.
  #
  # @param rel_path_to_osm [String] the path to an .osm file, relative to this file
  # @return [Bool] returns true if successful, false if not
  def model_replace_model_from_osm(model, rel_path_to_osm)
    # Take the existing model and remove all the objects
    # (this is cheesy), but need to keep the same memory block
    handles = OpenStudio::UUIDVector.new
    model.objects.each {|objects| handles << objects.handle}
    model.removeObjects(handles)
    model = nil
    if File.dirname(__FILE__)[0] == ':'
      # running from embedded location

      # Load geometry from the saved geometry.osm
      geom_model_string = load_resource_relative(rel_path_to_osm)
      puts geom_model_string
      # version translate from string
      version_translator = OpenStudio::OSVersion::VersionTranslator.new
      geom_model = version_translator.loadModelFromString(geom_model_string)

    else
      abs_path = File.join(File.dirname(__FILE__), rel_path_to_osm)

      # version translate from string
      version_translator = OpenStudio::OSVersion::VersionTranslator.new
      geom_model = version_translator.loadModel(abs_path)
      raise
    end

    if geom_model.empty?
      OpenStudio.logFree(OpenStudio::Error, 'openstudio.model.Model', "Version translation failed for #{rel_path_to_osm}")
      return false
    end
    geom_model = geom_model.get

    # Add the objects from the geometry model to the working model
    model.addObjects(geom_model.toIdfFile.objects)
    return true
  end

  # Read the space type to space map from the model
  # instead of relying on an externally-defined mapping.
  def get_space_type_maps_from_model(model)
    # Do all spaces have Spacetypes?
    # @todo is this necessary?
    # all_spaces_have_space_types = true
    # Do all spacetypes have StandardSpaceTypes
    all_space_types_have_standard_space_types = true
    space_type_map = {}
    model.getSpaces.each do |space|
      if space.spaceType.empty?
        OpenStudio.logFree(OpenStudio::Warn, 'openstudio.model.Model', "Space #{space.name} does not have a Space Type assigned.")
      else
        if space.spaceType.get.standardsSpaceType.empty?
          OpenStudio.logFree(OpenStudio::Warn, 'openstudio.model.Model', "SpaceType #{space.spaceType.get.name} does not have a standardsSpaceType assigned.")
          all_space_types_have_standard_space_types = false
        else
          space_type_map[space.spaceType.get.standardsSpaceType.get.to_s] = [] if space_type_map[space.spaceType.get.standardsSpaceType.get.to_s].nil?
          space_type_map[space.spaceType.get.standardsSpaceType.get.to_s] << space.name.get
        end
      end
    end
    if all_space_types_have_standard_space_types
      return space_type_map
    end
    return nil
  end

  def model_add_full_space_type_libs(model)
    space_type_properties_list = model_find_objects(standards_data['space_types'], '' => 'NECB2011')
    space_type_properties_list.each do |space_type_property|
      stub_space_type = OpenStudio::Model::SpaceType.new(model)
      stub_space_type.setStandardsBuildingType(space_type_property['building_type'])
      stub_space_type.setStandardsSpaceType(space_type_property['space_type'])
      stub_space_type.setName("-#{space_type_property['building_type']}-#{space_type_property['space_type']}")
      space_type_apply_rendering_color(stub_space_type)
    end
    model_add_loads(model)
  end

  def model_assign_building_story(model, building_story_map = nil)
    if building_story_map.nil? || building_story_map.empty?

      model_assign_spaces_to_stories(model)
      return true
    end
    building_story_map.each do |building_story_name, space_names|
      stub_building_story = OpenStudio::Model::BuildingStory.new(model)
      stub_building_story.setName(building_story_name)

      space_names.each do |space_name|
        space = model.getSpaceByName(space_name)
        next if space.empty?
        space = space.get
        space.setBuildingStory(stub_building_story)
      end
    end
    return true
  end

  # Adds the loads and associated schedules for each space type
  # as defined in the OpenStudio_Standards_space_types.json file.
  # This includes lights, plug loads, occupants, ventilation rate requirements,
  # infiltration, gas equipment (for kitchens, etc.) and typical schedules for each.
  # Some loads are governed by the standard, others are typical values
  # pulled from sources such as the DOE Reference and DOE Prototype Buildings.
  #
  # @return [Bool] returns true if successful, false if not
  def model_add_loads(model)
    OpenStudio.logFree(OpenStudio::Info, 'openstudio.model.Model', 'Started applying space types (loads)')

    # Loop through all the space types currently in the model,
    # which are placeholders, and give them appropriate loads and schedules
    model.getSpaceTypes.sort.each do |space_type|
      # Rendering color
      space_type_apply_rendering_color(space_type)

      # Loads
      space_type_apply_internal_loads(space_type, true, true, true, true, true, true)

      # Schedules
      space_type_apply_internal_load_schedules(space_type, true, true, true, true, true, true, true)
    end

    OpenStudio.logFree(OpenStudio::Info, 'openstudio.model.Model', 'Finished applying space types (loads)')

    return true
  end

  # Adds code-minimum constructions based on the building type
  # as defined in the OpenStudio_Standards_construction_sets.json file.
  # Where there is a separate construction set specified for the
  # individual space type, this construction set will be created and applied
  # to this space type, overriding the whole-building construction set.
  #
  # @param building_type [String] the type of building
  # @param climate_zone [String] the name of the climate zone the building is in
  # @return [Bool] returns true if successful, false if not
  def model_add_constructions(model, building_type, climate_zone)
    OpenStudio.logFree(OpenStudio::Info, 'openstudio.model.Model', 'Started applying constructions')
    is_residential = 'No' # default is nonresidential for building level

    # The constructions lookup table uses a slightly different list of building types.
    @lookup_building_type = model_get_lookup_name(building_type)
    # TODO: this is a workaround.  Need to synchronize the building type names
    # across different parts of the code, including splitting of Office types
    case building_type
      when 'SmallOffice', 'MediumOffice', 'LargeOffice','SmallOfficeDetailed', 'MediumOfficeDetailed', 'LargeOfficeDetailed'
        new_lookup_building_type = building_type
      else
        new_lookup_building_type = model_get_lookup_name(building_type)
    end

    # Assign construction to adiabatic construction
    cp02_carpet_pad = OpenStudio::Model::MasslessOpaqueMaterial.new(model)
    cp02_carpet_pad.setName('CP02 CARPET PAD')
    cp02_carpet_pad.setRoughness('VeryRough')
    cp02_carpet_pad.setThermalResistance(0.21648)
    cp02_carpet_pad.setThermalAbsorptance(0.9)
    cp02_carpet_pad.setSolarAbsorptance(0.7)
    cp02_carpet_pad.setVisibleAbsorptance(0.8)

    normalweight_concrete_floor = OpenStudio::Model::StandardOpaqueMaterial.new(model)
    normalweight_concrete_floor.setName('100mm Normalweight concrete floor')
    normalweight_concrete_floor.setRoughness('MediumSmooth')
    normalweight_concrete_floor.setThickness(0.1016)
    normalweight_concrete_floor.setConductivity(2.31)
    normalweight_concrete_floor.setDensity(2322)
    normalweight_concrete_floor.setSpecificHeat(832)

    nonres_floor_insulation = OpenStudio::Model::MasslessOpaqueMaterial.new(model)
    nonres_floor_insulation.setName('Nonres_Floor_Insulation')
    nonres_floor_insulation.setRoughness('MediumSmooth')
    nonres_floor_insulation.setThermalResistance(2.88291975297193)
    nonres_floor_insulation.setThermalAbsorptance(0.9)
    nonres_floor_insulation.setSolarAbsorptance(0.7)
    nonres_floor_insulation.setVisibleAbsorptance(0.7)

    floor_adiabatic_construction = OpenStudio::Model::Construction.new(model)
    floor_adiabatic_construction.setName('Floor Adiabatic construction')
    floor_layers = OpenStudio::Model::MaterialVector.new
    floor_layers << cp02_carpet_pad
    floor_layers << normalweight_concrete_floor
    floor_layers << nonres_floor_insulation
    floor_adiabatic_construction.setLayers(floor_layers)

    g01_13mm_gypsum_board = OpenStudio::Model::StandardOpaqueMaterial.new(model)
    g01_13mm_gypsum_board.setName('G01 13mm gypsum board')
    g01_13mm_gypsum_board.setRoughness('Smooth')
    g01_13mm_gypsum_board.setThickness(0.0127)
    g01_13mm_gypsum_board.setConductivity(0.1600)
    g01_13mm_gypsum_board.setDensity(800)
    g01_13mm_gypsum_board.setSpecificHeat(1090)
    g01_13mm_gypsum_board.setThermalAbsorptance(0.9)
    g01_13mm_gypsum_board.setSolarAbsorptance(0.7)
    g01_13mm_gypsum_board.setVisibleAbsorptance(0.5)

    wall_adiabatic_construction = OpenStudio::Model::Construction.new(model)
    wall_adiabatic_construction.setName('Wall Adiabatic construction')
    wall_layers = OpenStudio::Model::MaterialVector.new
    wall_layers << g01_13mm_gypsum_board
    wall_layers << g01_13mm_gypsum_board
    wall_adiabatic_construction.setLayers(wall_layers)

    m10_200mm_concrete_block_basement_wall = OpenStudio::Model::StandardOpaqueMaterial.new(model)
    m10_200mm_concrete_block_basement_wall.setName('M10 200mm concrete block basement wall')
    m10_200mm_concrete_block_basement_wall.setRoughness('MediumRough')
    m10_200mm_concrete_block_basement_wall.setThickness(0.2032)
    m10_200mm_concrete_block_basement_wall.setConductivity(1.326)
    m10_200mm_concrete_block_basement_wall.setDensity(1842)
    m10_200mm_concrete_block_basement_wall.setSpecificHeat(912)

    basement_wall_construction = OpenStudio::Model::Construction.new(model)
    basement_wall_construction.setName('Basement Wall construction')
    basement_wall_layers = OpenStudio::Model::MaterialVector.new
    basement_wall_layers << m10_200mm_concrete_block_basement_wall
    basement_wall_construction.setLayers(basement_wall_layers)

    basement_floor_construction = OpenStudio::Model::Construction.new(model)
    basement_floor_construction.setName('Basement Floor construction')
    basement_floor_layers = OpenStudio::Model::MaterialVector.new
    basement_floor_layers << m10_200mm_concrete_block_basement_wall
    basement_floor_layers << cp02_carpet_pad
    basement_floor_construction.setLayers(basement_floor_layers)

    model.getSurfaces.sort.each do |surface|
      if surface.outsideBoundaryCondition.to_s == 'Adiabatic'
        if surface.surfaceType.to_s == 'Wall'
          surface.setConstruction(wall_adiabatic_construction)
        else
          surface.setConstruction(floor_adiabatic_construction)
        end
      elsif surface.outsideBoundaryCondition.to_s == 'OtherSideCoefficients'
        # Ground
        if surface.surfaceType.to_s == 'Wall'
          surface.setOutsideBoundaryCondition('Ground')
          surface.setConstruction(basement_wall_construction)
        else
          surface.setOutsideBoundaryCondition('Ground')
          surface.setConstruction(basement_floor_construction)
        end
      end
    end

    # Make the default construction set for the building
    spc_type = nil
    spc_type = 'WholeBuilding' if template == 'NECB2011'
    bldg_def_const_set = model_add_construction_set(model, climate_zone, new_lookup_building_type, spc_type, is_residential)

    if bldg_def_const_set.is_initialized
      model.getBuilding.setDefaultConstructionSet(bldg_def_const_set.get)
    else
      OpenStudio.logFree(OpenStudio::Error, 'openstudio.model.Model', 'Could not create default construction set for the building.')
      return false
    end

    # Make a construction set for each space type, if one is specified
    model.getSpaceTypes.sort.each do |space_type|
      # Get the standards building type
      stds_building_type = nil
      if space_type.standardsBuildingType.is_initialized
        stds_building_type = space_type.standardsBuildingType.get
      else
        OpenStudio.logFree(OpenStudio::Info, 'openstudio.model.Model', "Space type called '#{space_type.name}' has no standards building type.")
      end

      # Get the standards space type
      stds_spc_type = nil
      if space_type.standardsSpaceType.is_initialized
        stds_spc_type = space_type.standardsSpaceType.get
      else
        OpenStudio.logFree(OpenStudio::Info, 'openstudio.model.Model', "Space type called '#{space_type.name}' has no standards space type.")
      end

      # If the standards space type is Attic the building type should be blank.
      if stds_spc_type == 'Attic'
        stds_building_type = ''
      end

      # Attempt to make a construction set for this space type and assign it if it can be created.
      spc_type_const_set = model_add_construction_set(model, climate_zone, stds_building_type, stds_spc_type, is_residential)
      if spc_type_const_set.is_initialized
        space_type.setDefaultConstructionSet(spc_type_const_set.get)
      end
    end

    # Add construction from story level, especially for the case when there are residential and nonresidential construction in the same building
    if new_lookup_building_type == 'SmallHotel' && template != 'NECB2011'
      model.getBuildingStorys.sort.each do |story|
        next if story.name.get == 'AtticStory'
        # puts "story = #{story.name}"
        is_residential = 'No' # default for building story level
        exterior_spaces_area = 0
        story_exterior_residential_area = 0

        # calculate the propotion of residential area in exterior spaces, see if this story is residential or not
        story.spaces.each do |space|
          next if space.exteriorWallArea.zero?
          space_type = space.spaceType.get
          if space_type.standardsSpaceType.is_initialized
            space_type_name = space_type.standardsSpaceType.get
          end
          data = model_find_object(standards_data['space_types'], 'template' => template, 'building_type' => new_lookup_building_type, 'space_type' => space_type_name)
          exterior_spaces_area += space.floorArea
          story_exterior_residential_area += space.floorArea if data['is_residential'] == 'Yes' # "Yes" is residential, "No" or nil is nonresidential
        end
        is_residential = 'Yes' if story_exterior_residential_area / exterior_spaces_area >= 0.5
        next if is_residential == 'No'

        # if the story is identified as residential, assign residential construction set to the spaces on this story.
        building_story_const_set = model_add_construction_set(model, climate_zone, new_lookup_building_type, nil, is_residential)
        if building_story_const_set.is_initialized
          story.spaces.each do |space|
            space.setDefaultConstructionSet(building_story_const_set.get)
          end
        end
      end
      # Standards: For whole buildings or floors where 50% or more of the spaces adjacent to exterior walls are used primarily for living and sleeping quarters
    end

    # loop through ceiling surfaces and assign the plenum acoustical tile construction if the adjacent surface is a plenum floor
    model.getSurfaces.each do |surface|
      next unless surface.surfaceType == 'RoofCeiling' && surface.outsideBoundaryCondition == 'Surface'
      adj_surface = surface.adjacentSurface.get
      adj_space = adj_surface.space.get
      if adj_space.spaceType.is_initialized && adj_space.spaceType.get.standardsSpaceType.is_initialized
        adj_std_space_type = adj_space.spaceType.get.standardsSpaceType.get
        if adj_std_space_type.downcase == 'plenum'
          plenum_construction = adj_surface.construction
          if plenum_construction.is_initialized
            plenum_construction = plenum_construction.get
            surface.setConstruction(plenum_construction)
          end
        end
      end
    end

    # Make skylights have the same construction as fixed windows
    # sub_surface = self.getBuilding.defaultConstructionSet.get.defaultExteriorSubSurfaceConstructions.get
    # window_construction = sub_surface.fixedWindowConstruction.get
    # sub_surface.setSkylightConstruction(window_construction)

    # Assign a material to all internal mass objects
    material = OpenStudio::Model::StandardOpaqueMaterial.new(model)
    material.setName('Std Wood 6inch')
    material.setRoughness('MediumSmooth')
    material.setThickness(0.15)
    material.setConductivity(0.12)
    material.setDensity(540)
    material.setSpecificHeat(1210)
    material.setThermalAbsorptance(0.9)
    material.setSolarAbsorptance(0.7)
    material.setVisibleAbsorptance(0.7)
    construction = OpenStudio::Model::Construction.new(model)
    construction.setName('InteriorFurnishings')
    layers = OpenStudio::Model::MaterialVector.new
    layers << material
    construction.setLayers(layers)

    # Assign the internal mass construction to existing internal mass objects
    model.getSpaces.sort.each do |space|
      internal_masses = space.internalMass
      internal_masses.each do |internal_mass|
        internal_mass.internalMassDefinition.setConstruction(construction)
      end
    end

    # get all the space types that are conditioned
    # not required for NECB2011
    unless template == 'NECB2011'
      conditioned_space_names = model_find_conditioned_space_names(model, building_type, climate_zone)
    end

    # add internal mass
    # not required for NECB2011
    unless (template == 'NECB2011') ||
        ((building_type == 'SmallHotel') &&
            (template == '90.1-2004' || template == '90.1-2007' || template == '90.1-2010' || template == '90.1-2013' || template == 'NREL ZNE Ready 2017'))
      internal_mass_def = OpenStudio::Model::InternalMassDefinition.new(model)
      internal_mass_def.setSurfaceAreaperSpaceFloorArea(2.0)
      internal_mass_def.setConstruction(construction)
      conditioned_space_names.each do |conditioned_space_name|
        space = model.getSpaceByName(conditioned_space_name)
        if space.is_initialized
          space = space.get
          internal_mass = OpenStudio::Model::InternalMass.new(internal_mass_def)
          internal_mass.setName("#{space.name} Mass")
          internal_mass.setSpace(space)
        end
      end
    end

    OpenStudio.logFree(OpenStudio::Info, 'openstudio.model.Model', 'Finished applying constructions')

    return true
  end

  # Get the list of all conditioned spaces, as defined for each building in the
  # system_to_space_map inside the Prototype.building_name
  # e.g. (Prototype.secondary_school.rb) file.
  #
  # @param (see #add_constructions)
  # @return [Array<String>] returns an array of space names as strings
  def model_find_conditioned_space_names(model, building_type, climate_zone)
    conditioned_space_names = OpenStudio::StringVector.new
    @system_to_space_map.each do |system|
      system['space_names'].each do |space_name|
        conditioned_space_names << space_name
      end
    end
    return conditioned_space_names
  end

  # Creates thermal zones to contain each space, as defined for each building in the
  # system_to_space_map inside the Prototype.building_name
  # e.g. (Prototype.secondary_school.rb) file.
  #
  # @param (see #add_constructions)
  # @return [Bool] returns true if successful, false if not
  def model_create_thermal_zones(model, space_multiplier_map = nil)
<<<<<<< HEAD
     OpenStudio.logFree(OpenStudio::Info, 'openstudio.model.Model', 'Started creating thermal zones')
 
=======
    OpenStudio.logFree(OpenStudio::Info, 'openstudio.model.Model', 'Started creating thermal zones')

    # Retrieve zone multipliers if non assigned via the space_multiplier_map
    if space_multiplier_map.nil?
      space_multiplier_map = {}
      model.getSpaces.each do |spc|
        space_multiplier_map.store(spc.name.to_s, spc.thermalZone.get.multiplier.to_int)
      end
    end

    # Remove any Thermal zones assigned
    model.getThermalZones.each(&:remove)

    # Create a thermal zone for each space in the self
>>>>>>> 3e65e429
    model.getSpaces.sort.each do |space|
    zone = space.thermalZone.get
	
  # Skip thermostat for spaces with no space type
     next if space.spaceType.empty?

   # Add a thermostat
    space_type_name = space.spaceType.get.name.get
    thermostat_name = space_type_name + ' Thermostat'
    thermostat = model.getThermostatSetpointDualSetpointByName(thermostat_name)
      if thermostat.empty?
        OpenStudio.logFree(OpenStudio::Error, 'openstudio.model.Model', "Thermostat #{thermostat_name} not found for space name: #{space.name}")
      else
        thermostat_clone = thermostat.get.clone(model).to_ThermostatSetpointDualSetpoint.get
        zone.setThermostatSetpointDualSetpoint(thermostat_clone)
        if template == 'NECB2011'
          # Set Ideal loads to thermal zone for sizing for NECB needs. We need this for sizing.
          ideal_loads = OpenStudio::Model::ZoneHVACIdealLoadsAirSystem.new(model)
          ideal_loads.addToThermalZone(zone)
        end
     end
    end
    OpenStudio.logFree(OpenStudio::Info, 'openstudio.model.Model', 'Finished creating thermal zones')
 end

  # Loop through thermal zones and model_run(model)  thermal_zone.add_exhaust
  # If kitchen_makeup is "None" then exhaust will be modeled in every kitchen zone without makeup air
  # If kitchen_makeup is "Adjacent" then exhaust will be modeled in every kitchen zone. Makeup air will be provided when there as an adjacent dining,cafe, or cafeteria zone of the same buidling type.
  # If kitchen_makeup is "Largest Zone" then exhaust will only be modeled in the largest kitchen zone, but the flow rate will be based on the kitchen area for all zones. Makeup air will be modeled in the largest dining,cafe, or cafeteria zone of the same building type.
  #
  # @param kitchen_makeup [String] Valid choices are
  # @return [Hash] Hash of newly made exhaust fan objects along with secondary exhaust and zone mixing objects
  def model_add_exhaust(model, kitchen_makeup = 'Adjacent') # kitchen_makeup options are (None, Largest Zone, Adjacent)
    zone_exhaust_fans = {}

    # apply use specified kitchen_makup logic
    if !['Adjacent', 'Largest Zone'].include?(kitchen_makeup)

      if kitchen_makeup != 'None'
        OpenStudio.logFree(OpenStudio::Warn, 'openstudio.model.Model', "#{kitchen_makeup} is an unexpected value for kitchen_makup arg, will use None.")
      end

      # loop through thermal zones
      model.getThermalZones.sort.each do |thermal_zone|
        zone_exhaust_hash = thermal_zone_add_exhaust(thermal_zone)

        # populate zone_exhaust_fans
        zone_exhaust_fans.merge!(zone_exhaust_hash)
      end

    else # common code for Adjacent and Largest Zone

      # populate standard_space_types_with_makup_air
      standard_space_types_with_makup_air = {}
      standard_space_types_with_makup_air[['FullServiceRestaurant', 'Kitchen']] = ['FullServiceRestaurant', 'Dining']
      standard_space_types_with_makup_air[['QuickServiceRestaurant', 'Kitchen']] = ['QuickServiceRestaurant', 'Dining']
      standard_space_types_with_makup_air[['Hospital', 'Kitchen']] = ['Hospital', 'Dining']
      standard_space_types_with_makup_air[['SecondarySchool', 'Kitchen']] = ['SecondarySchool', 'Cafeteria']
      standard_space_types_with_makup_air[['PrimarySchool', 'Kitchen']] = ['PrimarySchool', 'Cafeteria']
      standard_space_types_with_makup_air[['LargeHotel', 'Kitchen']] = ['LargeHotel', 'Cafe']

      # gather information on zones organized by standards building type and space type. zone may be in this multiple times if it has multiple space types
      zones_by_standards = {}

      model.getThermalZones.sort.each do |thermal_zone|
        # get space type ratio for spaces in zone
        space_type_hash = {} # key is  space type,  value hash with floor area, standards building type, standards space type, and array of adjacent zones
        thermal_zone.spaces.each do |space|
          next unless space.spaceType.is_initialized
          next unless space.partofTotalFloorArea
          space_type = space.spaceType.get
          next unless space_type.standardsBuildingType.is_initialized
          next unless space_type.standardsSpaceType.is_initialized

          # add entry in hash for space_type_standardsif it doesn't already exist
          unless space_type_hash.key?(space_type)
            space_type_hash[space_type] = {}
            space_type_hash[space_type][:effective_floor_area] = 0.0
            space_type_hash[space_type][:standards_array] = [space_type.standardsBuildingType.get, space_type.standardsSpaceType.get]
            if kitchen_makeup == 'Adjacent'
              space_type_hash[space_type][:adjacent_zones] = []
            end
          end

          # populate floor area
          space_type_hash[space_type][:effective_floor_area] += space.floorArea * space.multiplier

          # TODO: - populate adjacent zones (need to add methods to space and zone for this)
          if kitchen_makeup == 'Adjacent'
            space_type_hash[space_type][:adjacent_zones] << nil
          end

          # populate zones_by_standards
          unless zones_by_standards.key?(space_type_hash[space_type][:standards_array])
            zones_by_standards[space_type_hash[space_type][:standards_array]] = {}
          end
          zones_by_standards[space_type_hash[space_type][:standards_array]][thermal_zone] = space_type_hash
        end
      end

      if kitchen_makeup == 'Largest Zone'

        zones_applied = [] # add thermal zones to this ones they have had thermal_zone.add_exhaust model_run(model)  on it

        # loop through standard_space_types_with_makup_air
        standard_space_types_with_makup_air.each do |makeup_target, makeup_source|
          # hash to manage lookups
          markup_target_effective_floor_area = {}
          markup_source_effective_floor_area = {}

          if zones_by_standards.key?(makeup_target)

            # process zones of each makeup_target
            zones_by_standards[makeup_target].each do |thermal_zone, space_type_hash|
              effective_floor_area = 0.0
              space_type_hash.each do |space_type, hash|
                effective_floor_area += space_type_hash[space_type][:effective_floor_area]
              end
              markup_target_effective_floor_area[thermal_zone] = effective_floor_area
            end

            # find zone with largest effective area of this space type
            largest_target_zone = markup_target_effective_floor_area.key(markup_target_effective_floor_area.values.max)

            # find total effective area to calculate exhaust, then divide by zone multiplier when add exhaust
            target_effective_floor_area = markup_target_effective_floor_area.values.reduce(0, :+)

            # find zones that match makeup_target with makeup_source
            if zones_by_standards.key?(makeup_source)

              # process zones of each makeup_source
              zones_by_standards[makeup_source].each do |thermal_zone, space_type_hash|
                effective_floor_area = 0.0
                space_type_hash.each do |space_type, hash|
                  effective_floor_area += space_type_hash[space_type][:effective_floor_area]
                end

                markup_source_effective_floor_area[thermal_zone] = effective_floor_area
              end
              # find zone with largest effective area of this space type
              largest_source_zone = markup_source_effective_floor_area.key(markup_source_effective_floor_area.values.max)
            else

              # issue warning that makeup air wont be made but still make exhaust
              OpenStudio.logFree(OpenStudio::Warn, 'openstudio.model.Model', "Model has zone with #{makeup_target} but not #{makeup_source}. Exhaust will be added, but no makeup air.")
              next

            end

            OpenStudio.logFree(OpenStudio::Info, 'openstudio.model.Model', "Largest #{makeup_target} is #{largest_target_zone.name} which will provide exahust for #{target_effective_floor_area} m^2")
            OpenStudio.logFree(OpenStudio::Info, 'openstudio.model.Model', "Largest #{makeup_source} is #{largest_source_zone.name} which will provide makeup air for #{makeup_target}")

            # add in extra arguments for makeup air
            exhaust_makeup_inputs = {}
            exhaust_makeup_inputs[makeup_target] = {} # for now only one makeup target per zone, but method could have multiple
            exhaust_makeup_inputs[makeup_target][:target_effective_floor_area] = target_effective_floor_area
            exhaust_makeup_inputs[makeup_target][:source_zone] = largest_source_zone

            # add exhaust
            next if zones_applied.include?(largest_target_zone) # would only hit this if zone has two space types each requesting makeup air
            zone_exhaust_hash = thermal_zone_add_exhaust(largest_target_zone, exhaust_makeup_inputs)
            zones_applied << largest_target_zone
            zone_exhaust_fans.merge!(zone_exhaust_hash)

          end
        end

        # add exhaust to zones that did not contain space types with standard_space_types_with_makup_air
        zones_by_standards.each do |standards_array, zones_hash|
          next if standard_space_types_with_makup_air.key?(standards_array)

          # loop through zones adding exhaust
          zones_hash.each do |thermal_zone, space_type_hash|
            next if zones_applied.include?(thermal_zone)

            # add exhaust
            zone_exhaust_hash = thermal_zone_add_exhaust(thermal_zone)
            zones_applied << thermal_zone
            zone_exhaust_fans.merge!(zone_exhaust_hash)
          end
        end

      else # kitchen_makeup == "Adjacent"

        zones_applied = [] # add thermal zones to this ones they have had thermal_zone.add_exhaust model_run(model)  on it

        standard_space_types_with_makup_air.each do |makeup_target, makeup_source|
          if zones_by_standards.key?(makeup_target)
            # process zones of each makeup_target
            zones_by_standards[makeup_target].each do |thermal_zone, space_type_hash|
              # get adjacent zones
              adjacent_zones = thermal_zone_get_adjacent_zones_with_shared_wall_areas(thermal_zone)

              # find adjacent zones matching key and value from standard_space_types_with_makup_air
              first_adjacent_makeup_source = nil
              adjacent_zones.each do |adjacent_zone|
                next unless first_adjacent_makeup_source.nil?

                if zones_by_standards.key?(makeup_source) && zones_by_standards[makeup_source].key?(adjacent_zone)
                  first_adjacent_makeup_source = adjacent_zone

                  # TODO: - add in extra arguments for makeup air
                  exhaust_makeup_inputs = {}
                  exhaust_makeup_inputs[makeup_target] = {} # for now only one makeup target per zone, but method could have multiple
                  exhaust_makeup_inputs[makeup_target][:source_zone] = first_adjacent_makeup_source

                  # add exhaust
                  zone_exhaust_hash = thermal_zone_add_exhaust(thermal_zone, exhaust_makeup_inputs)
                  zones_applied << thermal_zone
                  zone_exhaust_fans.merge!(zone_exhaust_hash)
                end
              end

              if first_adjacent_makeup_source.nil?

                # issue warning that makeup air wont be made but still make exhaust
                OpenStudio.logFree(OpenStudio::Warn, 'openstudio.model.Model', "Model has zone with #{makeup_target} but no adjacent zone with #{makeup_source}. Exhaust will be added, but no makeup air.")

                # add exhaust
                zone_exhaust_hash = thermal_zone_add_exhaust(thermal_zone)
                zones_applied << thermal_zone
                zone_exhaust_fans.merge!(zone_exhaust_hash)

              end
            end

          end
        end

        # add exhaust for rest of zones
        model.getThermalZones.sort.each do |thermal_zone|
          next if zones_applied.include?(thermal_zone)

          # add exhaust
          zone_exhaust_hash = thermal_zone_add_exhaust(thermal_zone)
          zone_exhaust_fans.merge!(zone_exhaust_hash)
        end

      end

    end

    return zone_exhaust_fans
  end

  # Adds occupancy sensors to certain space types per
  # the PNNL documentation.
  #
  # @param (see #add_constructions)
  # @return [Bool] returns true if successful, false if not
  # @todo genericize and move this method to Standards.Space
  def model_add_occupancy_sensors(model, building_type, climate_zone)
    # Only add occupancy sensors for 90.1-2010
    case template
      when 'DOE Ref Pre-1980', 'DOE Ref 1980-2004', '90.1-2004', '90.1-2007'
        return true
    end

    OpenStudio.logFree(OpenStudio::Info, 'openstudio.model.Model', 'Started Adding Occupancy Sensors')

    space_type_reduction_map = {
        'SecondarySchool' => {'Classroom' => 0.32, 'Restroom' => 0.34, 'Office' => 0.22},
        'PrimarySchool' => {'Classroom' => 0.32, 'Restroom' => 0.34, 'Office' => 0.22}
    }

    # Loop through all the space types and reduce lighting operation schedule fractions as-specified
    model.getSpaceTypes.sort.each do |space_type|
      # Skip space types with no standards building type
      next if space_type.standardsBuildingType.empty?
      stds_bldg_type = space_type.standardsBuildingType.get

      # Skip space types with no standards space type
      next if space_type.standardsSpaceType.empty?
      stds_spc_type = space_type.standardsSpaceType.get

      # Skip building types and space types that aren't listed in the hash
      next unless space_type_reduction_map.key?(stds_bldg_type)
      next unless space_type_reduction_map[stds_bldg_type].key?(stds_spc_type)

      # Get the reduction fraction multiplier
      red_multiplier = 1 - space_type_reduction_map[stds_bldg_type][stds_spc_type]

      lights_sch_names = []
      lights_schs = {}
      reduced_lights_schs = {}

      # Get all of the lights in this space type
      # and determine the list of schedules they use.
      space_type.lights.each do |light|
        # Skip lights that don't have a schedule
        next if light.schedule.empty?
        lights_sch = light.schedule.get
        lights_schs[lights_sch.name.to_s] = lights_sch
        lights_sch_names << lights_sch.name.to_s
      end

      # Loop through the unique list of lighting schedules, cloning
      # and reducing schedule fraction before and after the specified times
      lights_sch_names.uniq.each do |lights_sch_name|
        lights_sch = lights_schs[lights_sch_name]
        # Skip non-ruleset schedules
        next if lights_sch.to_ScheduleRuleset.empty?

        # Clone the schedule (so that we don't mess with lights in
        # other space types that might be using the same schedule).
        new_lights_sch = lights_sch.clone(model).to_ScheduleRuleset.get
        new_lights_sch.setName("#{lights_sch_name} OccSensor Reduction")
        reduced_lights_schs[lights_sch_name] = new_lights_sch

        # Reduce default day schedule
        model_multiply_schedule(model, new_lights_sch.defaultDaySchedule, red_multiplier, 0.25)

        # Reduce all other rule schedules
        new_lights_sch.scheduleRules.each do |sch_rule|
          model_multiply_schedule(model, sch_rule.daySchedule, red_multiplier, 0.25)
        end
      end # end of lights_sch_names.uniq.each do

      # Loop through all lights instances, replacing old lights
      # schedules with the reduced schedules.
      space_type.lights.each do |light|
        # Skip lights that don't have a schedule
        next if light.schedule.empty?
        old_lights_sch_name = light.schedule.get.name.to_s
        if reduced_lights_schs[old_lights_sch_name]
          light.setSchedule(reduced_lights_schs[old_lights_sch_name])
          OpenStudio.logFree(OpenStudio::Info, 'openstudio.model.Model', "Occupancy sensor reduction added to '#{light.name}'")
        end
      end
    end

    OpenStudio.logFree(OpenStudio::Info, 'openstudio.model.Model', 'Finished Adding Occupancy Sensors')

    return true
  end

  # add occupancy sensors

  # Adds exterior lights to the building, as specified
  # in OpenStudio_Standards_prototype_inputs
  #
  # @param (see #add_constructions)
  # @return [Bool] returns true if successful, false if not
  # @todo translate w/linear foot of facade, door, parking, etc
  #   into lookup table and implement that way instead of hard-coding as
  #   inputs in the spreadsheet.
  def model_add_exterior_lights(model, building_type, climate_zone, prototype_input)
    # TODO: Standards - translate w/linear foot of facade, door, parking, etc
    # into lookup table and implement that way instead of hard-coding as
    # inputs in the spreadsheet.
    OpenStudio.logFree(OpenStudio::Info, 'openstudio.model.Model', 'Started adding exterior lights')

    # Occupancy Sensing Exterior Lights
    # which reduce to 70% power when no one is around.
    unless prototype_input['occ_sensing_exterior_lighting_power'].nil?
      occ_sens_ext_lts_power = prototype_input['occ_sensing_exterior_lighting_power']
      occ_sens_ext_lts_sch_name = prototype_input['occ_sensing_exterior_lighting_schedule']
      occ_sens_ext_lts_name = 'Occ Sensing Exterior Lights'
      occ_sens_ext_lts_def = OpenStudio::Model::ExteriorLightsDefinition.new(model)
      occ_sens_ext_lts_def.setName("#{occ_sens_ext_lts_name} Def")
      occ_sens_ext_lts_def.setDesignLevel(occ_sens_ext_lts_power)
      occ_sens_ext_lts_sch = model_add_schedule(model, occ_sens_ext_lts_sch_name)
      occ_sens_ext_lts = OpenStudio::Model::ExteriorLights.new(occ_sens_ext_lts_def, occ_sens_ext_lts_sch)
      occ_sens_ext_lts.setName("#{occ_sens_ext_lts_name} Def")
      occ_sens_ext_lts.setControlOption('AstronomicalClock')
    end

    # Building Facade and Landscape Lights
    # that don't dim at all at night.
    unless prototype_input['nondimming_exterior_lighting_power'].nil?
      nondimming_ext_lts_power = prototype_input['nondimming_exterior_lighting_power']
      nondimming_ext_lts_sch_name = prototype_input['nondimming_exterior_lighting_schedule']
      nondimming_ext_lts_name = 'NonDimming Exterior Lights'
      nondimming_ext_lts_def = OpenStudio::Model::ExteriorLightsDefinition.new(model)
      nondimming_ext_lts_def.setName("#{nondimming_ext_lts_name} Def")
      nondimming_ext_lts_def.setDesignLevel(nondimming_ext_lts_power)
      nondimming_ext_lts_sch = model_add_schedule(model, nondimming_ext_lts_sch_name)
      nondimming_ext_lts = OpenStudio::Model::ExteriorLights.new(nondimming_ext_lts_def, nondimming_ext_lts_sch)
      nondimming_ext_lts.setName("#{nondimming_ext_lts_name} Def")
      nondimming_ext_lts.setControlOption('AstronomicalClock')
    end

    # Fuel Equipment, As Exterior:FuelEquipment is not supported by OpenStudio yet,
    # temporarily use Exterior:Lights and set the control option to ScheduleNameOnly
    # todo: change it to Exterior:FuelEquipment when OpenStudio supported it.
    unless prototype_input['exterior_fuel_equipment1_power'].nil?
      fuel_ext_power = prototype_input['exterior_fuel_equipment1_power']
      fuel_ext_sch_name = prototype_input['exterior_fuel_equipment1_schedule']
      fuel_ext_name = 'Fuel equipment 1'
      fuel_ext_def = OpenStudio::Model::ExteriorLightsDefinition.new(model)
      fuel_ext_def.setName("#{fuel_ext_name} Def")
      fuel_ext_def.setDesignLevel(fuel_ext_power)
      fuel_ext_sch = model_add_schedule(model, fuel_ext_sch_name)
      fuel_ext_lts = OpenStudio::Model::ExteriorLights.new(fuel_ext_def, fuel_ext_sch)
      fuel_ext_lts.setName(fuel_ext_name.to_s)
      fuel_ext_lts.setControlOption('ScheduleNameOnly')
    end

    unless prototype_input['exterior_fuel_equipment2_power'].nil?
      fuel_ext_power = prototype_input['exterior_fuel_equipment2_power']
      fuel_ext_sch_name = prototype_input['exterior_fuel_equipment2_schedule']
      fuel_ext_name = 'Fuel equipment 2'
      fuel_ext_def = OpenStudio::Model::ExteriorLightsDefinition.new(model)
      fuel_ext_def.setName("#{fuel_ext_name} Def")
      fuel_ext_def.setDesignLevel(fuel_ext_power)
      fuel_ext_sch = model_add_schedule(model, fuel_ext_sch_name)
      fuel_ext_lts = OpenStudio::Model::ExteriorLights.new(fuel_ext_def, fuel_ext_sch)
      fuel_ext_lts.setName(fuel_ext_name.to_s)
      fuel_ext_lts.setControlOption('ScheduleNameOnly')
    end

    OpenStudio.logFree(OpenStudio::Info, 'openstudio.model.Model', 'Finished adding exterior lights')

    return true
  end

  # add exterior lights

  # Changes the infiltration coefficients for the prototype vintages.
  #
  # @param (see #add_constructions)
  # @return [Bool] returns true if successful, false if not
  # @todo Consistency - make prototype and reference vintages consistent
  def model_modify_infiltration_coefficients(model, building_type, climate_zone)
    # Select the terrain type, which
    # impacts wind speed, and in turn infiltration
    terrain = 'City'
    case template
      when '90.1-2004', '90.1-2007', '90.1-2010', '90.1-2013', 'NREL ZNE Ready 2017'
        case building_type
          when 'Warehouse'
            terrain = 'Urban'
          when 'SmallHotel'
            terrain = 'Suburbs'
        end
    end
    # Set the terrain type
    model.getSite.setTerrain(terrain)

    # modify the infiltration coefficients
    case template
      when 'DOE Ref Pre-1980', 'DOE Ref 1980-2004'
        # TODO: make this consistent with newer prototypes
        const_coeff = 1.0
        temp_coeff = 0.0
        velo_coeff = 0.0
        velo_sq_coeff = 0.0
      else
        # Includes a wind-velocity-based term
        const_coeff = 0.0
        temp_coeff = 0.0
        velo_coeff = 0.224
        velo_sq_coeff = 0.0
    end

    model.getSpaceInfiltrationDesignFlowRates.sort.each do |infiltration|
      infiltration.setConstantTermCoefficient(const_coeff)
      infiltration.setTemperatureTermCoefficient(temp_coeff)
      infiltration.setVelocityTermCoefficient(velo_coeff)
      infiltration.setVelocitySquaredTermCoefficient(velo_sq_coeff)
    end
  end

  # Sets the inside and outside convection algorithms for different vintages
  #
  # @param (see #add_constructions)
  # @return [Bool] returns true if successful, false if not
  # @todo Consistency - make prototype and reference vintages consistent
  def model_modify_surface_convection_algorithm(model)
    inside = model.getInsideSurfaceConvectionAlgorithm
    outside = model.getOutsideSurfaceConvectionAlgorithm

    case template
      when 'DOE Ref Pre-1980', 'DOE Ref 1980-2004'
        inside.setAlgorithm('TARP')
        outside.setAlgorithm('DOE-2')
      else
        inside.setAlgorithm('TARP')
        outside.setAlgorithm('TARP')
    end
  end

  # Set up daylight savings
  #
  def model_add_daylight_savings(model)

    start_date  = '2nd Sunday in March'
    end_date = '1st Sunday in November'

    runperiodctrl_daylgtsaving = model.getRunPeriodControlDaylightSavingTime
    runperiodctrl_daylgtsaving.setStartDate(start_date)
    runperiodctrl_daylgtsaving.setEndDate(end_date)

    OpenStudio.logFree(OpenStudio::Info, 'openstudio.prototype.Model', "Set Daylight Saving Start Date to #{start_date} and end date to #{end_date}.")
  end

  # Adds holidays to the model.
  # @todo enable holidays once supported inside OpenStudio schedules
  def model_add_holidays(model)
    newyear = OpenStudio::Model::RunPeriodControlSpecialDays.new('1/1', model)
    newyear.setName('New Years')
    newyear.setSpecialDayType('Holiday')

    fourth = OpenStudio::NthDayOfWeekInMonth.new(4)
    thurs = OpenStudio::DayOfWeek.new('Thursday')
    nov = OpenStudio::MonthOfYear.new('November')
    thanksgiving = OpenStudio::Model::RunPeriodControlSpecialDays.new(fourth, thurs, nov, model)
    thanksgiving.setName('Thanksgiving')
    thanksgiving.setSpecialDayType('Holiday')

    OpenStudio.logFree(OpenStudio::Info, 'openstudio.prototype.Model', "Added holidays: New Years, Thanksgiving.")
  end

  # Changes the infiltration coefficients for the prototype vintages.
  #
  # @param (see #add_constructions)
  # @return [Bool] returns true if successful, false if not
  # @todo Consistency - make sizing factors consistent
  #   between building types, climate zones, and vintages?
  def model_apply_sizing_parameters(model, building_type)
    # Default unless otherwise specified
    clg = 1.2
    htg = 1.2
    case template
      when 'DOE Ref Pre-1980', 'DOE Ref 1980-2004'
        case building_type
          when 'PrimarySchool', 'SecondarySchool', 'Outpatient'
            clg = 1.5
            htg = 1.5
          when 'LargeHotel'
            clg = 1.33
            htg = 1.33
        end
      when '90.1-2004', '90.1-2007', '90.1-2010', '90.1-2013', 'CBES Pre-1978', 'CBES T24 1978', 'CBES T24 1992', 'CBES T24 2001', 'CBES T24 2005', 'CBES T24 2008'
        case building_type
          when 'Hospital', 'LargeHotel', 'MediumOffice', 'LargeOffice', 'MediumOfficeDetailed','LargeOfficeDetailed', 'Outpatient', 'PrimarySchool'
            clg = 1.0
            htg = 1.0
        end
      when 'NECB2011'
        raise('do not use this method for NECB')
      else
        # Use the sizing factors from 90.1 PRM
        clg = 1.15
        htg = 1.25
    end

    sizing_params = model.getSizingParameters
    sizing_params.setHeatingSizingFactor(htg)
    sizing_params.setCoolingSizingFactor(clg)

    OpenStudio.logFree(OpenStudio::Info, 'openstudio.prototype.Model', "Set sizing factors to #{htg} for heating and #{clg} for cooling.")
  end

  def model_apply_prototype_hvac_assumptions(model, building_type, climate_zone)
    OpenStudio.logFree(OpenStudio::Info, 'openstudio.model.Model', 'Started applying prototype HVAC assumptions.')

    ##### Apply equipment efficiencies

    # Fans
    # Pressure Rise

    model.getFanConstantVolumes.sort.each {|obj| fan_constant_volume_apply_prototype_fan_pressure_rise(obj)}
    model.getFanVariableVolumes.sort.each {|obj| fan_variable_volume_apply_prototype_fan_pressure_rise(obj)}
    model.getFanOnOffs.sort.each {|obj| fan_on_off_apply_prototype_fan_pressure_rise(obj)}
    model.getFanZoneExhausts.sort.each {|obj| fan_zone_exhaust_apply_prototype_fan_pressure_rise(obj)}

    # Motor Efficiency
    model.getFanConstantVolumes.sort.each {|obj| prototype_fan_apply_prototype_fan_efficiency(obj)}
    model.getFanVariableVolumes.sort.each {|obj| prototype_fan_apply_prototype_fan_efficiency(obj)}
    model.getFanOnOffs.sort.each {|obj| prototype_fan_apply_prototype_fan_efficiency(obj)}
    model.getFanZoneExhausts.sort.each {|obj| prototype_fan_apply_prototype_fan_efficiency(obj)}

    # Gas Heating Coil
    model.getCoilHeatingGass.sort.each {|obj| coil_heating_gas_apply_prototype_efficiency(obj)}

    ##### Add Economizers
    apply_economizers(climate_zone, model)

    # TODO: What is the logic behind hard-sizing
    # hot water coil convergence tolerances?
    model.getControllerWaterCoils.sort.each {|obj| controller_water_coil_set_convergence_limits(obj)}

    OpenStudio.logFree(OpenStudio::Info, 'openstudio.model.Model', 'Finished applying prototype HVAC assumptions.')
  end

  # Applies the Prototype Building assumptions that contradict/supersede
  # the given standard.
  #
  # @param model [OpenStudio::Model::Model] the model
  def model_apply_prototype_hvac_efficiency_adjustments(model)

    # ERVs
    # Applies the DOE Prototype Building assumption that ERVs use
    # enthalpy wheels and therefore exceed the minimum effectiveness specified by 90.1
    model.getHeatExchangerAirToAirSensibleAndLatents.each {|obj| heat_exchanger_air_to_air_sensible_and_latent_apply_prototype_efficiency(obj)}

    return true
  end

  def model_add_debugging_variables(model, type)
    # 'detailed'
    # 'timestep'
    # 'hourly'
    # 'daily'
    # 'monthly'

    vars = []
    case type
      when 'service_water_heating'
        var_names << ['Water Heater Water Volume Flow Rate', 'timestep']
        var_names << ['Water Use Equipment Hot Water Volume Flow Rate', 'timestep']
        var_names << ['Water Use Equipment Cold Water Volume Flow Rate', 'timestep']
        var_names << ['Water Use Equipment Hot Water Temperature', 'timestep']
        var_names << ['Water Use Equipment Cold Water Temperature', 'timestep']
        var_names << ['Water Use Equipment Mains Water Volume', 'timestep']
        var_names << ['Water Use Equipment Target Water Temperature', 'timestep']
        var_names << ['Water Use Equipment Mixed Water Temperature', 'timestep']
        var_names << ['Water Heater Tank Temperature', 'timestep']
        var_names << ['Water Heater Use Side Mass Flow Rate', 'timestep']
        var_names << ['Water Heater Heating Rate', 'timestep']
        var_names << ['Water Heater Water Volume Flow Rate', 'timestep']
        var_names << ['Water Heater Water Volume', 'timestep']
    end

    var_names.each do |var_name, reporting_frequency|
      output_var = OpenStudio::Model::OutputVariable.new(var_name, model)
      output_var.setReportingFrequency(reporting_frequency)
    end
  end

  def model_run(model, run_dir = "#{Dir.pwd}/Run")
    # If the model_run(model)  directory is not specified
    # model_run(model)  in the current working directory

    # Make the directory if it doesn't exist
    unless Dir.exist?(run_dir)
      Dir.mkdir(run_dir)
    end

    OpenStudio.logFree(OpenStudio::Info, 'openstudio.model.Model', "Started simulation in '#{run_dir}'")

    # Change the simulation to only model_run(model)  the weather file
    # and not model_run(model)  the sizing day simulations
    sim_control = model.getSimulationControl
    sim_control.setRunSimulationforSizingPeriods(false)
    sim_control.setRunSimulationforWeatherFileRunPeriods(true)

    # Save the model to energyplus idf
    idf_name = 'in.idf'
    osm_name = 'in.osm'
    forward_translator = OpenStudio::EnergyPlus::ForwardTranslator.new
    idf = forward_translator.translateModel(model)
    idf_path = OpenStudio::Path.new("#{run_dir}/#{idf_name}")
    osm_path = OpenStudio::Path.new("#{run_dir}/#{osm_name}")
    idf.save(idf_path, true)
    save(osm_path, true)

    # Set up the sizing simulation
    # Find the weather file
    epw_path = nil
    if model.weatherFile.is_initialized
      epw_path = model.weatherFile.get.path
      if epw_path.is_initialized
        if File.exist?(epw_path.get.to_s)
          epw_path = epw_path.get
        else
          # If this is an always-run Measure, need to check a different path
          alt_weath_path = File.expand_path(File.join(File.dirname(__FILE__), '../../../resources'))
          alt_epw_path = File.expand_path(File.join(alt_weath_path, epw_path.get.to_s))
          if File.exist?(alt_epw_path)
            epw_path = OpenStudio::Path.new(alt_epw_path)
          else
            OpenStudio.logFree(OpenStudio::Error, 'openstudio.prototype.Model', "Model has been assigned a weather file, but the file is not in the specified location of '#{epw_path.get}'.")
            return false
          end
        end
      else
        OpenStudio.logFree(OpenStudio::Error, 'openstudio.prototype.Model', 'Model has a weather file assigned, but the weather file path has been deleted.')
        return false
      end
    else
      OpenStudio.logFree(OpenStudio::Error, 'openstudio.prototype.Model', 'Model has not been assigned a weather file.3')
      return false
    end

    # If running on a regular desktop, use RunManager.
    # If running on OpenStudio Server, use WorkFlowMananger
    # to avoid slowdown from the sizing run.
    use_runmanager = true

    begin
      require 'openstudio-workflow'
      use_runmanager = false
    rescue LoadError
      use_runmanager = true
    end

    sql_path = nil
    if use_runmanager
      OpenStudio.logFree(OpenStudio::Info, 'openstudio.prototype.Model', 'Running sizing model_run(model)  with RunManager.')

      # Find EnergyPlus
      ep_dir = OpenStudio.getEnergyPlusDirectory
      ep_path = OpenStudio.getEnergyPlusExecutable
      ep_tool = OpenStudio::Runmanager::ToolInfo.new(ep_path)
      idd_path = OpenStudio::Path.new(ep_dir.to_s + '/Energy+.idd')
      output_path = OpenStudio::Path.new("#{run_dir}/")

      # Make a run manager and queue up the sizing model_run(model)
      run_manager_db_path = OpenStudio::Path.new("#{run_dir}/run.db")
      run_manager = OpenStudio::Runmanager::RunManager.new(run_manager_db_path, true, false, false, false)
      job = OpenStudio::Runmanager::JobFactory.createEnergyPlusJob(ep_tool,
                                                                   idd_path,
                                                                   idf_path,
                                                                   epw_path,
                                                                   output_path)

      run_manager.enqueue(job, true)

      # Start the sizing model_run(model)  and wait for it to finish.
      while run_manager.workPending
        sleep 1
        OpenStudio::Application.instance.processEvents
      end

      sql_path = OpenStudio::Path.new("#{run_dir}/Energyplus/eplusout.sql")

      OpenStudio.logFree(OpenStudio::Info, 'openstudio.prototype.Model', "Finished sizing model_run(model)  in #{(Time.new - start_time).round}sec.")

    else # Use the openstudio-workflow gem
      OpenStudio.logFree(OpenStudio::Info, 'openstudio.prototype.Model', 'Running sizing model_run(model)  with openstudio-workflow gem.')

      # Copy the weather file to this directory
      FileUtils.copy(epw_path.to_s, run_dir)

      # Run the simulation
      sim = OpenStudio::Workflow.run_energyplus('Local', run_dir)
      final_state = model_run(sim)

      if final_state == :finished
        OpenStudio.logFree(OpenStudio::Info, 'openstudio.prototype.Model', "Finished sizing model_run(model)  in #{(Time.new - start_time).round}sec.")
      end

      sql_path = OpenStudio::Path.new("#{run_dir}/run/eplusout.sql")

    end

    # Load the sql file created by the sizing model_run(model)
    sql_path = OpenStudio::Path.new("#{run_dir}/Energyplus/eplusout.sql")
    if OpenStudio.exists(sql_path)
      sql = OpenStudio::SqlFile.new(sql_path)
      # Check to make sure the sql file is readable,
      # which won't be true if EnergyPlus crashed during simulation.
      unless sql.connectionOpen
        OpenStudio.logFree(OpenStudio::Error, 'openstudio.model.Model', "The model_run(model)  failed.  Look at the eplusout.err file in #{File.dirname(sql_path.to_s)} to see the cause.")
        return false
      end
      # Attach the sql file from the model_run(model)  to the sizing model
      model.setSqlFile(sql)
    else
      OpenStudio.logFree(OpenStudio::Error, 'openstudio.model.Model', "Results for the sizing model_run(model)  couldn't be found here: #{sql_path}.")
      return false
    end

    # Check that the model_run(model)  finished without severe errors
    error_query = "SELECT ErrorMessage
        FROM Errors
        WHERE ErrorType='1'"

    errs = model.sqlFile.get.execAndReturnVectorOfString(error_query)
    if errs.is_initialized
      errs = errs.get
      unless errs.empty?
        errs = errs.get
        OpenStudio.logFree(OpenStudio::Error, 'openstudio.model.Model', "The model_run(model)  failed with the following severe errors: #{errs.join('\n')}.")
        return false
      end
    end

    OpenStudio.logFree(OpenStudio::Info, 'openstudio.model.Model', "Finished simulation in '#{run_dir}'")

    return true
  end

  def model_request_timeseries_outputs(model)
    # "detailed"
    # "timestep"
    # "hourly"
    # "daily"
    # "monthly"

    vars = []
    # vars << ['Heating Coil Gas Rate', 'detailed']
    # vars << ['Zone Thermostat Air Temperature', 'detailed']
    # vars << ['Zone Thermostat Heating Setpoint Temperature', 'detailed']
    # vars << ['Zone Thermostat Cooling Setpoint Temperature', 'detailed']
    # vars << ['Zone Air System Sensible Heating Rate', 'detailed']
    # vars << ['Zone Air System Sensible Cooling Rate', 'detailed']
    # vars << ['Fan Electric Power', 'detailed']
    # vars << ['Zone Mechanical Ventilation Standard Density Volume Flow Rate', 'detailed']
    # vars << ['Air System Outdoor Air Mass Flow Rate', 'detailed']
    # vars << ['Air System Outdoor Air Flow Fraction', 'detailed']
    # vars << ['Air System Outdoor Air Minimum Flow Fraction', 'detailed']

    # vars << ['Water Use Equipment Hot Water Volume Flow Rate', 'hourly']
    # vars << ['Water Use Equipment Cold Water Volume Flow Rate', 'hourly']
    # vars << ['Water Use Equipment Total Volume Flow Rate', 'hourly']
    # vars << ['Water Use Equipment Hot Water Temperature', 'hourly']
    # vars << ['Water Use Equipment Cold Water Temperature', 'hourly']
    # vars << ['Water Use Equipment Target Water Temperature', 'hourly']
    # vars << ['Water Use Equipment Mixed Water Temperature', 'hourly']

    # vars << ['Water Use Connections Hot Water Volume Flow Rate', 'hourly']
    # vars << ['Water Use Connections Cold Water Volume Flow Rate', 'hourly']
    # vars << ['Water Use Connections Total Volume Flow Rate', 'hourly']
    # vars << ['Water Use Connections Hot Water Temperature', 'hourly']
    # vars << ['Water Use Connections Cold Water Temperature', 'hourly']
    # vars << ['Water Use Connections Plant Hot Water Energy', 'hourly']
    # vars << ['Water Use Connections Return Water Temperature', 'hourly']

    # vars << ['Air System Outdoor Air Economizer Status','timestep']
    # vars << ['Air System Outdoor Air Heat Recovery Bypass Status','timestep']
    # vars << ['Air System Outdoor Air High Humidity Control Status','timestep']
    # vars << ['Air System Outdoor Air Flow Fraction','timestep']
    # vars << ['Air System Outdoor Air Minimum Flow Fraction','timestep']
    # vars << ['Air System Outdoor Air Mass Flow Rate','timestep']
    # vars << ['Air System Mixed Air Mass Flow Rate','timestep']

    # vars << ['Heating Coil Gas Rate','timestep']
    vars << ['Boiler Part Load Ratio', 'timestep']
    vars << ['Boiler Gas Rate', 'timestep']
    # vars << ['Boiler Gas Rate','timestep']
    # vars << ['Fan Electric Power','timestep']

    vars << ['Pump Electric Power', 'timestep']
    vars << ['Pump Outlet Temperature', 'timestep']
    vars << ['Pump Mass Flow Rate', 'timestep']

    # vars << ['Zone Air Terminal VAV Damper Position','timestep']
    # vars << ['Zone Air Terminal Minimum Air Flow Fraction','timestep']
    # vars << ['Zone Air Terminal Outdoor Air Volume Flow Rate','timestep']
    # vars << ['Zone Lights Electric Power','hourly']
    # vars << ['Daylighting Lighting Power Multiplier','hourly']
    # vars << ['Schedule Value','hourly']

    vars.each do |var, freq|
      output_var = OpenStudio::Model::OutputVariable.new(var, model)
      output_var.setReportingFrequency(freq)
    end
  end

  def model_clear_and_set_example_constructions(model)
    # Define Materials
    name = 'opaque material'
    thickness = 0.012700
    conductivity = 0.160000
    opaque_mat = BTAP::Resources::Envelope::Materials::Opaque.create_opaque_material(model, name, thickness, conductivity)

    name = 'insulation material'
    thickness = 0.050000
    conductivity = 0.043000
    insulation_mat = BTAP::Resources::Envelope::Materials::Opaque.create_opaque_material(model, name, thickness, conductivity)

    name = 'simple glazing test'
    shgc = 0.250000
    ufactor = 3.236460
    thickness = 0.003000
    visible_transmittance = 0.160000
    simple_glazing_mat = BTAP::Resources::Envelope::Materials::Fenestration.create_simple_glazing(model, name, shgc, ufactor, thickness, visible_transmittance)

    name = 'Standard Glazing Test'
    thickness = 0.003
    conductivity = 0.9
    solar_trans_normal = 0.84
    front_solar_ref_normal = 0.075
    back_solar_ref_normal = 0.075
    vlt = 0.9
    front_vis_ref_normal = 0.081
    back_vis_ref_normal = 0.081
    ir_trans_normal = 0.0
    front_ir_emis = 0.84
    back_ir_emis = 0.84
    optical_data_type = 'SpectralAverage'
    dirt_correction_factor = 1.0
    is_solar_diffusing = false

    standard_glazing_mat = BTAP::Resources::Envelope::Materials::Fenestration.create_standard_glazing(model,
                                                                                                      name,
                                                                                                      thickness,
                                                                                                      conductivity,
                                                                                                      solar_trans_normal,
                                                                                                      front_solar_ref_normal,
                                                                                                      back_solar_ref_normal, vlt,
                                                                                                      front_vis_ref_normal,
                                                                                                      back_vis_ref_normal,
                                                                                                      ir_trans_normal,
                                                                                                      front_ir_emis,
                                                                                                      back_ir_emis,
                                                                                                      optical_data_type,
                                                                                                      dirt_correction_factor,
                                                                                                      is_solar_diffusing)

    # Define Constructions
    # # Surfaces
    ext_wall = BTAP::Resources::Envelope::Constructions.create_construction(model, 'OpaqueConstructionExtWall', [opaque_mat, insulation_mat], insulation_mat)
    ext_roof = BTAP::Resources::Envelope::Constructions.create_construction(model, 'OpaqueConstructionExtRoof', [opaque_mat, insulation_mat], insulation_mat)
    ext_floor = BTAP::Resources::Envelope::Constructions.create_construction(model, 'OpaqueConstructionExtFloor', [opaque_mat, insulation_mat], insulation_mat)
    grnd_wall = BTAP::Resources::Envelope::Constructions.create_construction(model, 'OpaqueConstructionGrndWall', [opaque_mat, insulation_mat], insulation_mat)
    grnd_roof = BTAP::Resources::Envelope::Constructions.create_construction(model, 'OpaqueConstructionGrndRoof', [opaque_mat, insulation_mat], insulation_mat)
    grnd_floor = BTAP::Resources::Envelope::Constructions.create_construction(model, 'OpaqueConstructionGrndFloor', [opaque_mat, insulation_mat], insulation_mat)
    int_wall = BTAP::Resources::Envelope::Constructions.create_construction(model, 'OpaqueConstructionIntWall', [opaque_mat, insulation_mat], insulation_mat)
    int_roof = BTAP::Resources::Envelope::Constructions.create_construction(model, 'OpaqueConstructionIntRoof', [opaque_mat, insulation_mat], insulation_mat)
    int_floor = BTAP::Resources::Envelope::Constructions.create_construction(model, 'OpaqueConstructionIntFloor', [opaque_mat, insulation_mat], insulation_mat)
    # # Subsurfaces
    fixed_window = BTAP::Resources::Envelope::Constructions.create_construction(model, 'FenestrationConstructionFixed', [simple_glazing_mat])
    operable_window = BTAP::Resources::Envelope::Constructions.create_construction(model, 'FenestrationConstructionOperable', [simple_glazing_mat])
    glass_door = BTAP::Resources::Envelope::Constructions.create_construction(model, 'FenestrationConstructionDoor', [standard_glazing_mat])
    door = BTAP::Resources::Envelope::Constructions.create_construction(model, 'OpaqueConstructionDoor', [opaque_mat, insulation_mat], insulation_mat)
    overhead_door = BTAP::Resources::Envelope::Constructions.create_construction(model, 'OpaqueConstructionOverheadDoor', [opaque_mat, insulation_mat], insulation_mat)
    skylt = BTAP::Resources::Envelope::Constructions.create_construction(model, 'FenestrationConstructionSkylight', [standard_glazing_mat])
    daylt_dome = BTAP::Resources::Envelope::Constructions.create_construction(model, 'FenestrationConstructionDomeConstruction', [standard_glazing_mat])
    daylt_diffuser = BTAP::Resources::Envelope::Constructions.create_construction(model, 'FenestrationConstructionDiffuserConstruction', [standard_glazing_mat])

    # Define Construction Sets
    # # Surface
    exterior_construction_set = BTAP::Resources::Envelope::ConstructionSets.create_default_surface_constructions(model, 'ExteriorSet', ext_wall, ext_roof, ext_floor)
    interior_construction_set = BTAP::Resources::Envelope::ConstructionSets.create_default_surface_constructions(model, 'InteriorSet', int_wall, int_roof, int_floor)
    ground_construction_set = BTAP::Resources::Envelope::ConstructionSets.create_default_surface_constructions(model, 'GroundSet', grnd_wall, grnd_roof, grnd_floor)

    # # Subsurface
    subsurface_exterior_construction_set = BTAP::Resources::Envelope::ConstructionSets.create_subsurface_construction_set(model, fixed_window, operable_window, door, glass_door, overhead_door, skylt, daylt_dome, daylt_diffuser)
    subsurface_interior_construction_set = BTAP::Resources::Envelope::ConstructionSets.create_subsurface_construction_set(model, fixed_window, operable_window, door, glass_door, overhead_door, skylt, daylt_dome, daylt_diffuser)

    # Define default construction sets.
    name = 'Construction Set 1'
    default_construction_set = BTAP::Resources::Envelope::ConstructionSets.create_default_construction_set(model, name, exterior_construction_set, interior_construction_set, ground_construction_set, subsurface_exterior_construction_set, subsurface_interior_construction_set)

    # Assign default to the model.
    model.getBuilding.setDefaultConstructionSet(default_construction_set)

    return default_construction_set
  end

  # Return the dominant standards building type
  def model_get_standards_building_type(model)

    # determine areas of each building type
    building_type_areas = {}
    model.getSpaces.each do |space|
      # ignore space if not part of total area
      next unless space.partofTotalFloorArea
      if space.spaceType.is_initialized
        space_type = space.spaceType.get
        if space_type.standardsBuildingType.is_initialized
          building_type = space_type.standardsBuildingType.get
          if building_type_areas[building_type].nil?
            building_type_areas[building_type] = space.floorArea
          else
            building_type_areas[building_type] += space.floorArea
          end
        end
      end
    end

    # return largest building type area
    building_type = building_type_areas.key(building_type_areas.values.max)

    if building_type.nil?
      OpenStudio.logFree(OpenStudio::Info, 'openstudio.prototype.Model', "Model has no dominant standards building type.")
    else
      OpenStudio.logFree(OpenStudio::Info, 'openstudio.prototype.Model', "#{building_type} is the dominant standards building type.")
    end

    return building_type
  end

  # Split all zones in the model into groups that are big enough to justify their own HVAC system type.
  # Similar to the logic from 90.1 Appendix G, but without regard to the fuel type of the existing HVAC system (because the model may not have one).
  #
  # @param min_area_m2[Double] the minimum area required to justify a different system type, default 20,000 ft^2
  # @return [Array<Hash>] an array of hashes of area information, with keys area_ft2, type, stories, and zones (an array of zones)
  def model_group_zones_by_type(model, min_area_m2 = 1858.0608)
    min_area_ft2 = OpenStudio.convert(min_area_m2, 'm^2', 'ft^2').get

    # Get occupancy type, fuel type, and area information for all zones, excluding unconditioned zones.
    # Occupancy types are:
    # Residential
    # NonResidential
    # Use 90.1-2010 so that retail and publicassembly are not split out
    zones = model_zones_with_occ_and_fuel_type(model, nil)

    # Ensure that there is at least one conditioned zone
    if zones.size.zero?
      OpenStudio.logFree(OpenStudio::Error, 'openstudio.prototype.Model', 'The building does not appear to have any conditioned zones. Make sure zones have thermostat with appropriate heating and cooling setpoint schedules.')
      return []
    end

    # Group the zones by occupancy type
    type_to_area = Hash.new {0.0}
    zones_grouped_by_occ = zones.group_by {|z| z['occ']}

    # Determine the dominant occupancy type by area
    zones_grouped_by_occ.each do |occ_type, zns|
      zns.each do |zn|
        type_to_area[occ_type] += zn['area']
      end
    end
    dom_occ = type_to_area.sort_by {|k, v| v}.reverse[0][0]

    # Get the dominant occupancy type group
    dom_occ_group = zones_grouped_by_occ[dom_occ]

    # Check the non-dominant occupancy type groups to see if they are big enough to trigger the occupancy exception.
    # If they are, leave the group standing alone.
    # If they are not, add the zones in that group back to the dominant occupancy type group.
    occ_groups = []
    zones_grouped_by_occ.each do |occ_type, zns|
      # Skip the dominant occupancy type
      next if occ_type == dom_occ

      # Add up the floor area of the group
      area_m2 = 0
      zns.each do |zn|
        area_m2 += zn['area']
      end
      area_ft2 = OpenStudio.convert(area_m2, 'm^2', 'ft^2').get

      # If the non-dominant group is big enough, preserve that group.
      if area_ft2 > min_area_ft2
        occ_groups << [occ_type, zns]
        OpenStudio.logFree(OpenStudio::Info, 'openstudio.standards.Model', "The portion of the building with an occupancy type of #{occ_type} is bigger than the minimum area of #{min_area_ft2.round} ft2.  It will be assigned a separate HVAC system type.")
        # Otherwise, add the zones back to the dominant group.
      else
        dom_occ_group += zns
      end
    end
    # Add the dominant occupancy group to the list
    occ_groups << [dom_occ, dom_occ_group]

    # Calculate the area for each of the final groups
    # and replace the zone hashes with an array of zone objects
    final_groups = []
    occ_groups.each do |occ_type, zns|
      # Sum the area and put all zones into an array
      area_m2 = 0.0
      gp_zns = []
      zns.each do |zn|
        area_m2 += zn['area']
        gp_zns << zn['zone']
      end
      area_ft2 = OpenStudio.convert(area_m2, 'm^2', 'ft^2').get

      # Determine the number of stories this group spans
      num_stories = model_num_stories_spanned(model, gp_zns)

      # Create a hash representing this group
      group = {}
      group['area_ft2'] = area_ft2
      group['type'] = occ_type
      group['stories'] = num_stories
      group['zones'] = gp_zns
      final_groups << group

      # Report out the final grouping
      OpenStudio.logFree(OpenStudio::Info, 'openstudio.standards.Model', "Final system type group: occ = #{group['type']}, area = #{group['area_ft2'].round} ft2, num stories = #{group['stories']}, zones:")
      group['zones'].sort.each_slice(5) do |zone_list|
        zone_names = []
        zone_list.each do |zone|
          zone_names << zone.name.get.to_s
        end
        OpenStudio.logFree(OpenStudio::Info, 'openstudio.standards.Model', "--- #{zone_names.join(', ')}")
      end
    end

    return final_groups
  end

  # Split all zones in the model into groups that are big enough to justify their own HVAC system type.
  # Similar to the logic from 90.1 Appendix G, but without regard to the fuel type of the existing HVAC system (because the model may not have one).
  #
  # @param min_area_m2[Double] the minimum area required to justify a different system type, default 20,000 ft^2
  # @return [Array<Hash>] an array of hashes of area information, with keys area_ft2, type, stories, and zones (an array of zones)
  def model_group_zones_by_building_type(model, min_area_m2 = 1858.0608)
    min_area_ft2 = OpenStudio.convert(min_area_m2, 'm^2', 'ft^2').get

    # Get occupancy type, building type, fuel type, and area information for all zones, excluding unconditioned zones
    zones = model_zones_with_occ_and_fuel_type(model, nil)

    # Ensure that there is at least one conditioned zone
    if zones.size.zero?
      OpenStudio.logFree(OpenStudio::Error, 'openstudio.prototype.Model', 'The building does not appear to have any conditioned zones. Make sure zones have thermostat with appropriate heating and cooling setpoint schedules.')
      return []
    end

    # Group the zones by building type
    type_to_area = Hash.new {0.0}
    zones_grouped_by_bldg_type = zones.group_by {|z| z['bldg_type']}

    # Determine the dominant building type by area
    zones_grouped_by_bldg_type.each do |bldg_type, zns|
      zns.each do |zn|
        type_to_area[bldg_type] += zn['area']
      end
    end
    dom_bldg_type = type_to_area.sort_by {|k, v| v}.reverse[0][0]

    # Get the dominant building type group
    dom_bldg_type_group = zones_grouped_by_bldg_type[dom_bldg_type]

    # Check the non-dominant building type groups to see if they are big enough to trigger the building exception.
    # If they are, leave the group standing alone.
    # If they are not, add the zones in that group back to the dominant building type group.
    bldg_type_groups = []
    zones_grouped_by_bldg_type.each do |bldg_type, zns|
      # Skip the dominant building type
      next if bldg_type == dom_bldg_type

      # Add up the floor area of the group
      area_m2 = 0
      zns.each do |zn|
        area_m2 += zn['area']
      end
      area_ft2 = OpenStudio.convert(area_m2, 'm^2', 'ft^2').get

      # If the non-dominant group is big enough, preserve that group.
      if area_ft2 > min_area_ft2
        bldg_type_groups << [bldg_type, zns]
        OpenStudio.logFree(OpenStudio::Info, 'openstudio.standards.Model', "The portion of the building with a building type of #{bldg_type} is bigger than the minimum area of #{min_area_ft2.round} ft2.  It will be assigned a separate HVAC system type.")
        # Otherwise, add the zones back to the dominant group.
      else
        dom_bldg_type_group += zns
      end
    end
    # Add the dominant building type group to the list
    bldg_type_groups << [dom_bldg_type, dom_bldg_type_group]

    # Calculate the area for each of the final groups
    # and replace the zone hashes with an array of zone objects
    final_groups = []
    bldg_type_groups.each do |bldg_type, zns|
      # Sum the area and put all zones into an array
      area_m2 = 0.0
      gp_zns = []
      zns.each do |zn|
        area_m2 += zn['area']
        gp_zns << zn['zone']
      end
      area_ft2 = OpenStudio.convert(area_m2, 'm^2', 'ft^2').get

      # Determine the number of stories this group spans
      num_stories = model_num_stories_spanned(model, gp_zns)

      # Create a hash representing this group
      group = {}
      group['area_ft2'] = area_ft2
      group['type'] = bldg_type
      group['stories'] = num_stories
      group['zones'] = gp_zns
      final_groups << group

      # Report out the final grouping
      OpenStudio.logFree(OpenStudio::Info, 'openstudio.standards.Model', "Final system type group: bldg_type = #{group['type']}, area = #{group['area_ft2'].round} ft2, num stories = #{group['stories']}, zones:")
      group['zones'].sort.each_slice(5) do |zone_list|
        zone_names = []
        zone_list.each do |zone|
          zone_names << zone.name.get.to_s
        end
        OpenStudio.logFree(OpenStudio::Info, 'openstudio.standards.Model', "--- #{zone_names.join(', ')}")
      end
    end

    return final_groups
  end

  # Method to multiply the values in a day schedule by a specified value
  # but only when the existing value is higher than a specified lower limit.
  # This limit prevents occupancy sensors from affecting unoccupied hours.
  def model_multiply_schedule(model, day_sch, multiplier, limit)
    # Record the original times and values
    times = day_sch.times
    values = day_sch.values

    # Remove the original times and values
    day_sch.clearValues

    # Create new values by using the multiplier on the original values
    new_values = []
    values.each do |value|
      new_values << if value > limit
                      value * multiplier
                    else
                      value
                    end
    end

    # Add the revised time/value pairs to the schedule
    new_values.each_with_index do |new_value, i|
      day_sch.addValue(times[i], new_value)
    end
  end

  # end reduce schedule

  # Determine the prototypical economizer type for the model.
  # Defaults to the pre-90.1-2010 assumption of DifferentialDryBulb.
  #
  # @param model [OpenStudio::Model::Model] the model
  # @param climate_zone [String] the climate zone
  # @return [String] the economizer type.  Possible values are:
  # 'NoEconomizer'
  # 'FixedDryBulb'
  # 'FixedEnthalpy'
  # 'DifferentialDryBulb'
  # 'DifferentialEnthalpy'
  # 'FixedDewPointAndDryBulb'
  # 'ElectronicEnthalpy'
  # 'DifferentialDryBulbAndEnthalpy'
  def model_economizer_type(model, climate_zone)
    economizer_type = 'DifferentialDryBulb'
    return economizer_type
  end

  def apply_economizers(climate_zone, model)
    # Create an economizer maximum OA fraction of 70%
    # to reflect damper leakage per PNNL
    econ_max_70_pct_oa_sch = OpenStudio::Model::ScheduleRuleset.new(model)
    econ_max_70_pct_oa_sch.setName('Economizer Max OA Fraction 70 pct')
    econ_max_70_pct_oa_sch.defaultDaySchedule.setName('Economizer Max OA Fraction 70 pct Default')
    econ_max_70_pct_oa_sch.defaultDaySchedule.addValue(OpenStudio::Time.new(0, 24, 0, 0), 0.7)

    # Check each airloop
    model.getAirLoopHVACs.sort.each do |air_loop|
      if air_loop_hvac_economizer_required?(air_loop, climate_zone)
        # If an economizer is required, determine the economizer type
        # in the prototype buildings, which depends on climate zone.
        economizer_type = model_economizer_type(model, climate_zone)

        # Set the economizer type
        # Get the OA system and OA controller
        oa_sys = air_loop.airLoopHVACOutdoorAirSystem
        if oa_sys.is_initialized
          oa_sys = oa_sys.get
        else
          OpenStudio.logFree(OpenStudio::Error, 'openstudio.prototype.Model', "#{air_loop.name} is required to have an economizer, but it has no OA system.")
          next
        end
        oa_control = oa_sys.getControllerOutdoorAir
        oa_control.setEconomizerControlType(economizer_type)
        # oa_control.setMaximumFractionofOutdoorAirSchedule(econ_max_70_pct_oa_sch)

        # Check that the economizer type set by the prototypes
        # is not prohibited by code.  If it is, change to no economizer.
        unless air_loop_hvac_economizer_type_allowable?(air_loop, climate_zone)
          OpenStudio.logFree(OpenStudio::Warn, 'openstudio.prototype.Model', "#{air_loop.name} is required to have an economizer, but the type chosen, #{economizer_type} is prohibited by code for , climate zone #{climate_zone}.  Economizer type will be switched to No Economizer.")
          oa_control.setEconomizerControlType('NoEconomizer')
        end

      end
    end
  end
end<|MERGE_RESOLUTION|>--- conflicted
+++ resolved
@@ -528,10 +528,6 @@
   # @param (see #add_constructions)
   # @return [Bool] returns true if successful, false if not
   def model_create_thermal_zones(model, space_multiplier_map = nil)
-<<<<<<< HEAD
-     OpenStudio.logFree(OpenStudio::Info, 'openstudio.model.Model', 'Started creating thermal zones')
- 
-=======
     OpenStudio.logFree(OpenStudio::Info, 'openstudio.model.Model', 'Started creating thermal zones')
 
     # Retrieve zone multipliers if non assigned via the space_multiplier_map
@@ -546,9 +542,13 @@
     model.getThermalZones.each(&:remove)
 
     # Create a thermal zone for each space in the self
->>>>>>> 3e65e429
     model.getSpaces.sort.each do |space|
-    zone = space.thermalZone.get
+      zone = OpenStudio::Model::ThermalZone.new(model)
+      zone.setName("#{space.name} ZN")
+      unless space_multiplier_map[space.name.to_s].nil? || (space_multiplier_map[space.name.to_s] == 1)
+        zone.setMultiplier(space_multiplier_map[space.name.to_s])
+      end
+      space.setThermalZone(zone)
 	
   # Skip thermostat for spaces with no space type
      next if space.spaceType.empty?
