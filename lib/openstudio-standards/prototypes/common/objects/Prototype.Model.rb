Standard.class_eval do
  # @!group Model

  def model_create_prototype_model(climate_zone, epw_file, sizing_run_dir = Dir.pwd, debug = false, measure_model = nil)
    building_type = @instvarbuilding_type
    raise 'no building_type!' if @instvarbuilding_type.nil?

    model = nil
    # There are no reference models for HighriseApartment and data centers at vintages Pre-1980 and 1980-2004,
    # nor for NECB2011. This is a quick check.
    case @instvarbuilding_type
    when 'HighriseApartment', 'SmallDataCenterLowITE', 'SmallDataCenterHighITE', 'LargeDataCenterLowITE', 'LargeDataCenterHighITE', 'Laboratory', 'TallBuilding', 'SuperTallBuilding'
      if template == 'DOE Ref Pre-1980' || template == 'DOE Ref 1980-2004'
        OpenStudio.logFree(OpenStudio::Error, 'Not available', "DOE Reference models for #{@instvarbuilding_type} at   are not available, the measure is disabled for this specific type.")
        return false
      end
    when 'College'
      # delete this case statement once the College model is complete
      OpenStudio.logFree(OpenStudio::Error, 'Not available', 'While this release includes data for colleges, this only an early draft and should not be used for anything other that early testing or work to improve the college prototype.')
      return false
    end
    # optionally  determine the climate zone from the epw and stat files.
    if climate_zone == 'NECB HDD Method'
      climate_zone = BTAP::Environment::WeatherFile.new(epw_file).a169_2006_climate_zone
    else
      # this is required to be blank otherwise it may cause side effects.
      epw_file = ''
    end
    model = load_geometry_osm(@geometry_file)
    model_custom_geometry_tweaks(building_type, climate_zone, @prototype_input, model)
    model.getThermostatSetpointDualSetpoints(&:remove)
    model.getBuilding.setName(self.class.to_s)
    # save new basefile to new geometry folder as class name.
    model.getBuilding.setName("-#{@instvarbuilding_type}-#{climate_zone} created: #{Time.new}")
    model_add_loads(model)
    model_apply_infiltration_standard(model)
    model_modify_infiltration_coefficients(model, @instvarbuilding_type, climate_zone)
    model_add_door_infiltration(model, climate_zone)
    model_modify_surface_convection_algorithm(model)
    model_create_thermal_zones(model, @space_multiplier_map)
    model_add_design_days_and_weather_file(model, climate_zone, epw_file)
    model_add_hvac(model, @instvarbuilding_type, climate_zone, @prototype_input, epw_file)
    model_add_constructions(model, @instvarbuilding_type, climate_zone)
    model_fenestration_orientation(model, climate_zone)
    model_custom_hvac_tweaks(building_type, climate_zone, @prototype_input, model)
    model_add_transfer_air(model)
    model_add_internal_mass(model, @instvarbuilding_type)
    model_add_swh(model, @instvarbuilding_type, climate_zone, @prototype_input, epw_file)
    model_add_exterior_lights(model, @instvarbuilding_type, climate_zone, @prototype_input)
    model_add_occupancy_sensors(model, @instvarbuilding_type, climate_zone)
    model_add_daylight_savings(model)
    model_add_ground_temperatures(model, @instvarbuilding_type, climate_zone)
    model_apply_sizing_parameters(model, @instvarbuilding_type)
    model.yearDescription.get.setDayofWeekforStartDay('Sunday')
    model.getBuilding.setStandardsBuildingType(building_type)
    model_set_climate_zone(model, climate_zone)
    model_add_lights_shutoff(model)
    # Perform a sizing model_run(model)
    return false if model_run_sizing_run(model, "#{sizing_run_dir}/SR1") == false

    # If there are any multizone systems, reset damper positions
    # to achieve a 60% ventilation effectiveness minimum for the system
    # following the ventilation rate procedure from 62.1
    model_apply_multizone_vav_outdoor_air_sizing(model)
    # Apply the prototype HVAC assumptions
    # which include sizing the fan pressure rises based
    # on the flow rate of the system.
    model_apply_prototype_hvac_assumptions(model, building_type, climate_zone)
    # custom economizer controls
    # For 90.1-2010 Outpatient, AHU1 doesn't have economizer and AHU2 set minimum outdoor air flow rate as 0
    model_modify_oa_controller(model)
    # For operating room 1&2 in 2010, 2013, 2016, and 2019, VAV minimum air flow is set by schedule
    model_reset_or_room_vav_minimum_damper(@prototype_input, model)
    # Apply the HVAC efficiency standard
    model_apply_hvac_efficiency_standard(model, climate_zone)
    # Apply prototype changes that supersede the HVAC efficiency standard
    model_apply_prototype_hvac_efficiency_adjustments(model)
    model_custom_swh_tweaks(model, @instvarbuilding_type, climate_zone, @prototype_input)
    # Fix EMS references.
    # Temporary workaround for OS issue #2598
    model_temp_fix_ems_references(model)
    # Add daylighting controls per standard
    # only four zones in large hotel have daylighting controls
    # todo: YXC to merge to the main function
    model_add_daylighting_controls(model)
    model_custom_daylighting_tweaks(building_type, climate_zone, @prototype_input, model)
    model_update_exhaust_fan_efficiency(model)
    model_update_fan_efficiency(model)
    # rename air loop and plant loop nodes for readability
    rename_air_loop_nodes(model)
    rename_plant_loop_nodes(model)
    # remove unused objects
    model_remove_unused_resource_objects(model)
    # Add output variables for debugging
    model_request_timeseries_outputs(model) if debug
    # If measure model is passed, then replace measure model with new model created here.
    if measure_model.nil?
      return model
    else
      model_replace_model(measure_model, model)
      return measure_model
    end
  end

  # Replaces the contents of 'model_to_replace' with the contents of 'new_model.'
  # This method can be used when the memory location of model_to_replace needs
  # to be preserved, for example, when a measure is passed.
  def model_replace_model(model_to_replace, new_model, runner = nil)
    # remove existing objects from model
    handles = OpenStudio::UUIDVector.new
    model_to_replace.objects.each do |obj|
      handles << obj.handle
    end
    model_to_replace.removeObjects(handles)

    # put contents of new_model into model_to_replace
    model_to_replace.addObjects(new_model.toIdfFile.objects)
    BTAP.runner_register('Info', "Model name is now #{model_to_replace.building.get.name}.", runner)
  end

  # Replaces all objects in the current model
  # with the objects in the .osm.  Typically used to
  # load a model as a starting point.
  #
  # @param rel_path_to_osm [String] the path to an .osm file, relative to this file
  # @return [Bool] returns true if successful, false if not
  def model_replace_model_from_osm(model, rel_path_to_osm)
    # Take the existing model and remove all the objects
    # (this is cheesy), but need to keep the same memory block
    handles = OpenStudio::UUIDVector.new
    model.objects.each { |objects| handles << objects.handle }
    model.removeObjects(handles)
    model = nil
    if File.dirname(__FILE__)[0] == ':'
      # running from embedded location

      # Load geometry from the saved geometry.osm
      geom_model_string = load_resource_relative(rel_path_to_osm)
      puts geom_model_string
      # version translate from string
      version_translator = OpenStudio::OSVersion::VersionTranslator.new
      geom_model = version_translator.loadModelFromString(geom_model_string)

    else
      abs_path = File.join(File.dirname(__FILE__), rel_path_to_osm)

      # version translate from string
      version_translator = OpenStudio::OSVersion::VersionTranslator.new
      geom_model = version_translator.loadModel(abs_path)
      raise
    end

    if geom_model.empty?
      OpenStudio.logFree(OpenStudio::Error, 'openstudio.model.Model', "Version translation failed for #{rel_path_to_osm}")
      return false
    end
    geom_model = geom_model.get

    # Add the objects from the geometry model to the working model
    model.addObjects(geom_model.toIdfFile.objects)
    return true
  end

  # Read the space type to space map from the model
  # instead of relying on an externally-defined mapping.
  def get_space_type_maps_from_model(model)
    # Do all spaces have Spacetypes?
    # @todo is this necessary?
    # all_spaces_have_space_types = true
    # Do all spacetypes have StandardSpaceTypes
    all_space_types_have_standard_space_types = true
    space_type_map = {}
    model.getSpaces.each do |space|
      if space.spaceType.empty?
        OpenStudio.logFree(OpenStudio::Warn, 'openstudio.model.Model', "Space #{space.name} does not have a Space Type assigned.")
      else
        if space.spaceType.get.standardsSpaceType.empty?
          OpenStudio.logFree(OpenStudio::Warn, 'openstudio.model.Model', "SpaceType #{space.spaceType.get.name} does not have a standardsSpaceType assigned.")
          all_space_types_have_standard_space_types = false
        else
          space_type_map[space.spaceType.get.standardsSpaceType.get.to_s] = [] if space_type_map[space.spaceType.get.standardsSpaceType.get.to_s].nil?
          space_type_map[space.spaceType.get.standardsSpaceType.get.to_s] << space.name.get
        end
      end
    end
    if all_space_types_have_standard_space_types
      return space_type_map
    end

    return nil
  end

  def model_add_full_space_type_libs(model)
    space_type_properties_list = standards_lookup_table_many(table_name: 'space_types')
    space_type_properties_list.each do |space_type_property|
      stub_space_type = OpenStudio::Model::SpaceType.new(model)
      stub_space_type.setStandardsBuildingType(space_type_property['building_type'])
      stub_space_type.setStandardsSpaceType(space_type_property['space_type'])
      stub_space_type.setName("-#{space_type_property['building_type']}-#{space_type_property['space_type']}")
      space_type_apply_rendering_color(stub_space_type)
    end
    model_add_loads(model)
  end

  def model_assign_building_story(model, building_story_map = nil)
    if building_story_map.nil? || building_story_map.empty?

      model_assign_spaces_to_stories(model)
      return true
    end
    building_story_map.each do |building_story_name, space_names|
      stub_building_story = OpenStudio::Model::BuildingStory.new(model)
      stub_building_story.setName(building_story_name)

      space_names.each do |space_name|
        space = model.getSpaceByName(space_name)
        next if space.empty?

        space = space.get
        space.setBuildingStory(stub_building_story)
      end
    end
    return true
  end

  # Adds the loads and associated schedules for each space type
  # as defined in the OpenStudio_Standards_space_types.json file.
  # This includes lights, plug loads, occupants, ventilation rate requirements,
  # infiltration, gas equipment (for kitchens, etc.) and typical schedules for each.
  # Some loads are governed by the standard, others are typical values
  # pulled from sources such as the DOE Reference and DOE Prototype Buildings.
  #
  # @return [Bool] returns true if successful, false if not
  def model_add_loads(model)
    OpenStudio.logFree(OpenStudio::Info, 'openstudio.model.Model', 'Started applying space types (loads)')

    # Loop through all the space types currently in the model,
    # which are placeholders, and give them appropriate loads and schedules
    model.getSpaceTypes.sort.each do |space_type|
      # Rendering color
      space_type_apply_rendering_color(space_type)

      # Loads
      space_type_apply_internal_loads(space_type, true, true, true, true, true, true)

      # Schedules
      space_type_apply_internal_load_schedules(space_type, true, true, true, true, true, true, true)
    end

    OpenStudio.logFree(OpenStudio::Info, 'openstudio.model.Model', 'Finished applying space types (loads)')

    return true
  end

  # Checks to see if the an adiabatic floor construction has been constructed in an OpenStudio model.
  # If so, it returns it. If not, it constructs an adiabatic floor construction, adds it to the model,
  # and then returns it.
  # @return [OpenStudio::Model::Construction]
  def model_get_adiabatic_floor_construction(model)
    adiabatic_construction_name = 'Floor Adiabatic construction'

    # Check if adiabatic floor construction already exists in the model
    adiabatic_construct_exists = model.getConstructionByName(adiabatic_construction_name).is_initialized

    # Check to see if adiabatic construction has been constructed. If so, return it. Else, construct it.
    return model.getConstructionByName(adiabatic_construction_name).get if adiabatic_construct_exists

    # Assign construction to adiabatic construction
    cp02_carpet_pad = OpenStudio::Model::MasslessOpaqueMaterial.new(model)
    cp02_carpet_pad.setName('CP02 CARPET PAD')
    cp02_carpet_pad.setRoughness('VeryRough')
    cp02_carpet_pad.setThermalResistance(0.21648)
    cp02_carpet_pad.setThermalAbsorptance(0.9)
    cp02_carpet_pad.setSolarAbsorptance(0.7)
    cp02_carpet_pad.setVisibleAbsorptance(0.8)

    normalweight_concrete_floor = OpenStudio::Model::StandardOpaqueMaterial.new(model)
    normalweight_concrete_floor.setName('100mm Normalweight concrete floor')
    normalweight_concrete_floor.setRoughness('MediumSmooth')
    normalweight_concrete_floor.setThickness(0.1016)
    normalweight_concrete_floor.setThermalConductivity(2.31)
    normalweight_concrete_floor.setDensity(2322)
    normalweight_concrete_floor.setSpecificHeat(832)

    nonres_floor_insulation = OpenStudio::Model::MasslessOpaqueMaterial.new(model)
    nonres_floor_insulation.setName('Nonres_Floor_Insulation')
    nonres_floor_insulation.setRoughness('MediumSmooth')
    nonres_floor_insulation.setThermalResistance(2.88291975297193)
    nonres_floor_insulation.setThermalAbsorptance(0.9)
    nonres_floor_insulation.setSolarAbsorptance(0.7)
    nonres_floor_insulation.setVisibleAbsorptance(0.7)

    floor_adiabatic_construction = OpenStudio::Model::Construction.new(model)
    floor_adiabatic_construction.setName(adiabatic_construction_name)
    floor_layers = OpenStudio::Model::MaterialVector.new
    floor_layers << cp02_carpet_pad
    floor_layers << normalweight_concrete_floor
    floor_layers << nonres_floor_insulation
    floor_adiabatic_construction.setLayers(floor_layers)

    return floor_adiabatic_construction
  end

  # Checks to see if the an adiabatic wall construction has been constructed in an OpenStudio model.
  # If so, it returns it. If not, it constructs an adiabatic wall construction, adds it to the model,
  # and then returns it.
  # @return [OpenStudio::Model::Construction]
  def model_get_adiabatic_wall_construction(model)
    adiabatic_construction_name = 'Wall Adiabatic construction'

    # Check if adiabatic wall construction already exists in the model
    adiabatic_construct_exists = model.getConstructionByName(adiabatic_construction_name).is_initialized

    # Check to see if adiabatic construction has been constructed. If so, return it. Else, construct it.
    return model.getConstructionByName(adiabatic_construction_name).get if adiabatic_construct_exists

    g01_13mm_gypsum_board = OpenStudio::Model::StandardOpaqueMaterial.new(model)
    g01_13mm_gypsum_board.setName('G01 13mm gypsum board')
    g01_13mm_gypsum_board.setRoughness('Smooth')
    g01_13mm_gypsum_board.setThickness(0.0127)
    g01_13mm_gypsum_board.setThermalConductivity(0.1600)
    g01_13mm_gypsum_board.setDensity(800)
    g01_13mm_gypsum_board.setSpecificHeat(1090)
    g01_13mm_gypsum_board.setThermalAbsorptance(0.9)
    g01_13mm_gypsum_board.setSolarAbsorptance(0.7)
    g01_13mm_gypsum_board.setVisibleAbsorptance(0.5)

    wall_adiabatic_construction = OpenStudio::Model::Construction.new(model)
    wall_adiabatic_construction.setName(adiabatic_construction_name)
    wall_layers = OpenStudio::Model::MaterialVector.new
    wall_layers << g01_13mm_gypsum_board
    wall_layers << g01_13mm_gypsum_board
    wall_adiabatic_construction.setLayers(wall_layers)

    return wall_adiabatic_construction
  end

  # Adds code-minimum constructions based on the building type
  # as defined in the OpenStudio_Standards_construction_sets.json file.
  # Where there is a separate construction set specified for the
  # individual space type, this construction set will be created and applied
  # to this space type, overriding the whole-building construction set.
  #
  # @param building_type [String] the type of building
  # @param climate_zone [String] the name of the climate zone the building is in
  # @return [Bool] returns true if successful, false if not
  def model_add_constructions(model, building_type, climate_zone)
    OpenStudio.logFree(OpenStudio::Info, 'openstudio.model.Model', 'Started applying constructions')
    is_residential = 'No' # default is nonresidential for building level

    # The constructions lookup table uses a slightly different list of building types.
    @lookup_building_type = model_get_lookup_name(building_type)
    # TODO: this is a workaround.  Need to synchronize the building type names
    # across different parts of the code, including splitting of Office types
    case building_type
      when 'SmallOffice', 'MediumOffice', 'LargeOffice', 'SmallOfficeDetailed', 'MediumOfficeDetailed', 'LargeOfficeDetailed'
        new_lookup_building_type = building_type
      else
        new_lookup_building_type = model_get_lookup_name(building_type)
    end

    # Construct adiabatic constructions
    floor_adiabatic_construction = model_get_adiabatic_floor_construction(model)
    wall_adiabatic_construction = model_get_adiabatic_wall_construction(model)

    cp02_carpet_pad = OpenStudio::Model::MasslessOpaqueMaterial.new(model)
    cp02_carpet_pad.setName('CP02 CARPET PAD')
    cp02_carpet_pad.setRoughness('VeryRough')
    cp02_carpet_pad.setThermalResistance(0.21648)
    cp02_carpet_pad.setThermalAbsorptance(0.9)
    cp02_carpet_pad.setSolarAbsorptance(0.7)
    cp02_carpet_pad.setVisibleAbsorptance(0.8)

    m10_200mm_concrete_block_basement_wall = OpenStudio::Model::StandardOpaqueMaterial.new(model)
    m10_200mm_concrete_block_basement_wall.setName('M10 200mm concrete block basement wall')
    m10_200mm_concrete_block_basement_wall.setRoughness('MediumRough')
    m10_200mm_concrete_block_basement_wall.setThickness(0.2032)
    m10_200mm_concrete_block_basement_wall.setThermalConductivity(1.326)
    m10_200mm_concrete_block_basement_wall.setDensity(1842)
    m10_200mm_concrete_block_basement_wall.setSpecificHeat(912)

    basement_wall_construction = OpenStudio::Model::Construction.new(model)
    basement_wall_construction.setName('Basement Wall construction')
    basement_wall_layers = OpenStudio::Model::MaterialVector.new
    basement_wall_layers << m10_200mm_concrete_block_basement_wall
    basement_wall_construction.setLayers(basement_wall_layers)

    basement_floor_construction = OpenStudio::Model::Construction.new(model)
    basement_floor_construction.setName('Basement Floor construction')
    basement_floor_layers = OpenStudio::Model::MaterialVector.new
    basement_floor_layers << m10_200mm_concrete_block_basement_wall
    basement_floor_layers << cp02_carpet_pad
    basement_floor_construction.setLayers(basement_floor_layers)

    # Constructs all relevant ground FC factor method constructions
    model_set_below_grade_wall_constructions(model, @lookup_building_type, climate_zone)
    model_set_floor_constructions(model, @lookup_building_type, climate_zone)

    # Set all remaining wall and floor constructions
    model.getSurfaces.sort.each do |surface|
      if surface.outsideBoundaryCondition.to_s == 'Adiabatic'
        if surface.surfaceType.to_s == 'Wall'
          surface.setConstruction(wall_adiabatic_construction)
        else
          surface.setConstruction(floor_adiabatic_construction)
        end
      elsif surface.outsideBoundaryCondition.to_s == 'OtherSideCoefficients'
        # Ground
        if surface.surfaceType.to_s == 'Wall'
          surface.setOutsideBoundaryCondition('Ground')
          surface.setConstruction(basement_wall_construction)
        else
          surface.setOutsideBoundaryCondition('Ground')
          surface.setConstruction(basement_floor_construction)
        end
      end
    end

    # Make the default construction set for the building
    spc_type = nil
    spc_type = 'WholeBuilding' if template == 'NECB2011'
    bldg_def_const_set = model_add_construction_set(model, climate_zone, new_lookup_building_type, spc_type, is_residential)

    if bldg_def_const_set.is_initialized
      model.getBuilding.setDefaultConstructionSet(bldg_def_const_set.get)
    else
      OpenStudio.logFree(OpenStudio::Error, 'openstudio.model.Model', 'Could not create default construction set for the building.')
      return false
    end

    # Make a construction set for each space type, if one is specified
    model.getSpaceTypes.sort.each do |space_type|
      # Get the standards building type
      stds_building_type = nil
      if space_type.standardsBuildingType.is_initialized
        stds_building_type = space_type.standardsBuildingType.get
      else
        OpenStudio.logFree(OpenStudio::Info, 'openstudio.model.Model', "Space type called '#{space_type.name}' has no standards building type.")
      end

      # Get the standards space type
      stds_spc_type = nil
      if space_type.standardsSpaceType.is_initialized
        stds_spc_type = space_type.standardsSpaceType.get
      else
        OpenStudio.logFree(OpenStudio::Info, 'openstudio.model.Model', "Space type called '#{space_type.name}' has no standards space type.")
      end

      # If the standards space type is Attic the building type should be blank.
      if stds_spc_type == 'Attic'
        stds_building_type = ''
      end

      # Attempt to make a construction set for this space type and assign it if it can be created.
      spc_type_const_set = model_add_construction_set(model, climate_zone, stds_building_type, stds_spc_type, is_residential)
      if spc_type_const_set.is_initialized
        space_type.setDefaultConstructionSet(spc_type_const_set.get)
      end
    end

    # Add construction from story level, especially for the case when there are residential and nonresidential construction in the same building
    if new_lookup_building_type == 'SmallHotel' && template != 'NECB2011'
      model.getBuildingStorys.sort.each do |story|
        next if story.name.get == 'AtticStory'

        # puts "story = #{story.name}"
        is_residential = 'No' # default for building story level
        exterior_spaces_area = 0
        story_exterior_residential_area = 0

        # calculate the propotion of residential area in exterior spaces, see if this story is residential or not
        story.spaces.each do |space|
          next if space.exteriorWallArea.zero?

          space_type = space.spaceType.get
          if space_type.standardsSpaceType.is_initialized
            space_type_name = space_type.standardsSpaceType.get
          end
          data = standards_lookup_table_first(table_name: 'space_types', search_criteria: { 'template' => template,
                                                                                            'building_type' => new_lookup_building_type,
                                                                                            'space_type' => space_type_name })
          exterior_spaces_area += space.floorArea
          story_exterior_residential_area += space.floorArea if data['is_residential'] == 'Yes' # "Yes" is residential, "No" or nil is nonresidential
        end
        is_residential = 'Yes' if story_exterior_residential_area / exterior_spaces_area >= 0.5
        next if is_residential == 'No'

        # if the story is identified as residential, assign residential construction set to the spaces on this story.
        building_story_const_set = model_add_construction_set(model, climate_zone, new_lookup_building_type, nil, is_residential)
        if building_story_const_set.is_initialized
          story.spaces.each do |space|
            space.setDefaultConstructionSet(building_story_const_set.get)
          end
        end
      end
      # Standards: For whole buildings or floors where 50% or more of the spaces adjacent to exterior walls are used primarily for living and sleeping quarters
    end

    # loop through ceiling surfaces and assign the plenum acoustical tile construction if the adjacent surface is a plenum floor
    model.getSurfaces.each do |surface|
      next unless surface.surfaceType == 'RoofCeiling' && surface.outsideBoundaryCondition == 'Surface'

      adj_surface = surface.adjacentSurface.get
      adj_space = adj_surface.space.get
      if adj_space.spaceType.is_initialized && adj_space.spaceType.get.standardsSpaceType.is_initialized
        adj_std_space_type = adj_space.spaceType.get.standardsSpaceType.get
        if adj_std_space_type.downcase == 'plenum'
          plenum_construction = adj_surface.construction
          if plenum_construction.is_initialized
            plenum_construction = plenum_construction.get
            surface.setConstruction(plenum_construction)
          end
        end
      end
    end

    # Make skylights have the same construction as fixed windows
    # sub_surface = self.getBuilding.defaultConstructionSet.get.defaultExteriorSubSurfaceConstructions.get
    # window_construction = sub_surface.fixedWindowConstruction.get
    # sub_surface.setSkylightConstruction(window_construction)

    OpenStudio.logFree(OpenStudio::Info, 'openstudio.model.Model', 'Finished applying constructions')

    return true
  end

  # Creates and sets below grade wall constructions for 90.1 prototype building models. These utilize
  # CFactorUndergroundWallConstruction and require some additional parameters when compared to Construction
  # @param model[OpenStudio::Model::Model] OpenStudio Model
  # @param climate_zone [string] climate zone as described for prototype models. C-Factor is based on this parameter
  # @param building_type [string] the type of building
  # @return [void]
  def model_set_below_grade_wall_constructions(model, building_type, climate_zone)
    # Find ground contact wall building category
    construction_set_data = model_get_construction_set(building_type)
    building_type_category = construction_set_data['exterior_wall_building_category']

    wall_construction_properties = model_get_construction_properties(model, 'GroundContactWall', 'Mass', building_type_category, climate_zone)

    # If no construction properties are found at all, return and allow code to use default constructions
    return if wall_construction_properties.nil?

    c_factor_ip = wall_construction_properties['assembly_maximum_c_factor']

    # If no c-factor is found in construction properties, return and allow code to use defaults
    return if c_factor_ip.nil?

    # convert to SI
    c_factor_si = c_factor_ip * OpenStudio.convert(1.0, 'Btu/ft^2*h*R', 'W/m^2*K').get

    # iterate through spaces and set any necessary CFactorUndergroundWallConstructions
    model.getSpaces.each do |space|
      # Get height of the first below grade wall in this space. Will return nil if none are found.
      below_grade_wall_height = model_get_space_below_grade_wall_height(space)
      next if below_grade_wall_height.nil?

      c_factor_wall_name = "Basement Wall C-Factor #{c_factor_si.round(2)} Height #{below_grade_wall_height.round(2)}"

      # Check if the wall construction has been constructed already. If so, look it up in the model
      if model.getCFactorUndergroundWallConstructionByName(c_factor_wall_name).is_initialized
        basement_wall_construction = model.getCFactorUndergroundWallConstructionByName(c_factor_wall_name).get
      else
        # Create CFactorUndergroundWallConstruction objects
        basement_wall_construction = OpenStudio::Model::CFactorUndergroundWallConstruction.new(model)
        basement_wall_construction.setCFactor(c_factor_si)
        basement_wall_construction.setName(c_factor_wall_name)
        basement_wall_construction.setHeight(below_grade_wall_height)
      end

      # Set surface construction for walls adjacent to ground (i.e. basement walls)
      space.surfaces.each do |surface|
        if surface.surfaceType == 'Wall' && surface.outsideBoundaryCondition == 'OtherSideCoefficients'
          surface.setConstruction(basement_wall_construction)
          surface.setOutsideBoundaryCondition('GroundFCfactorMethod')
        end
      end
    end
  end

  # Finds heights of the first below grade walls and returns them as a numeric. Used when defining C Factor walls.
  # Returns nil if the space is above grade.
  # @param space [OpenStudio::Model::Space] space to determine below grade wall height
  # @return [Numeric, nil]
  def model_get_space_below_grade_wall_height(space)
    # find height of first below-grade wall adjacent to the ground
    space.surfaces.each do |surface|
      next unless surface.surfaceType == 'Wall'

      boundary_condition = surface.outsideBoundaryCondition
      next unless boundary_condition == 'OtherSideCoefficients' || boundary_condition == 'Ground'

      # calculate wall height as difference of maximum and minimum z values, assuming square, vertical walls
      z_values = []
      surface.vertices.each do |vertex|
        z_values << vertex.z
      end
      surface_height = z_values.max - z_values.min
      return surface_height
    end

    return nil
  end

  # Searches a model for spaces adjacent to ground. If the slab's perimeter is adjacent to ground, the length is
  # calculated. Used for F-Factor floors that require additional parameters.
  # @param model [OpenStudio Model] OpenStudio model being modified
  # @param building_type [string] the type of building
  # @param climate_zone [string] climate zone as described for prototype models. F-Factor is based on this parameter
  def model_set_floor_constructions(model, building_type, climate_zone)
    # Find ground contact wall building category
    construction_set_data = model_get_construction_set(building_type)
    building_type_category = construction_set_data['ground_contact_floor_building_category']

    # Find Floor F factor
    floor_construction_properties = model_get_construction_properties(model, 'GroundContactFloor', 'Unheated', building_type_category, climate_zone)

    # If no construction properties are found at all, return and allow code to use default constructions
    return if floor_construction_properties.nil?

    f_factor_ip = floor_construction_properties['assembly_maximum_f_factor']

    # If no f-factor is found in construction properties, return and allow code to use defaults
    return if f_factor_ip.nil?

    f_factor_si = f_factor_ip * OpenStudio.convert(1.0, 'Btu/ft*h*R', 'W/m*K').get

    # iterate through spaces and set FFactorGroundFloorConstruction to surfaces if applicable
    model.getSpaces.each do |space|
      # Find this space's exposed floor area and perimeter. NOTE: this assumes only only floor per space.
      perimeter, area = model_get_f_floor_geometry(space)
      next if area == 0 # skip floors not adjacent to ground

      # Record combination of perimeter and area. Each unique combination requires a FFactorGroundFloorConstruction.
      # NOTE: periods '.' were causing issues and were therefore removed. Caused E+ error with duplicate names despite
      #       being different.
      f_floor_const_name = "Foundation F #{f_factor_si.round(2)} Perim #{perimeter.round(2)} Area #{area.round(2)}".gsub('.', '')

      # Check if the floor construction has been constructed already. If so, look it up in the model
      if model.getFFactorGroundFloorConstructionByName(f_floor_const_name).is_initialized
        f_floor_construction = model.getFFactorGroundFloorConstructionByName(f_floor_const_name).get
      else
        f_floor_construction = OpenStudio::Model::FFactorGroundFloorConstruction.new(model)
        f_floor_construction.setName(f_floor_const_name)
        f_floor_construction.setFFactor(f_factor_si)
        f_floor_construction.setArea(area)
        f_floor_construction.setPerimeterExposed(perimeter)
      end

      # Set surface construction for floors adjacent to ground
      space.surfaces.each do |surface|
        if surface.surfaceType == 'Floor' && surface.outsideBoundaryCondition == 'Ground'
          surface.setConstruction(f_floor_construction)
          surface.setOutsideBoundaryCondition('GroundFCfactorMethod')
        end
      end
    end
  end

  # This function returns the space's ground perimeter and area. Assumes only one floor per space!
  # @param space[OpenStudio::Model::Space]
  # @return [Numeric, Numeric]
  def model_get_f_floor_geometry(space)
    perimeter = 0

    floors = []

    # Find space's floors
    space.surfaces.each do |surface|
      if surface.surfaceType == 'Floor' && surface.outsideBoundaryCondition == 'Ground'
        floors << surface
      end
    end

    # Raise a warning for any space with more than 1 ground contact floor surface.
    if floors.length > 1
      OpenStudio.logFree(OpenStudio::Warn, 'openstudio.model.Model', "Space: #{space.name} has more than one ground contact floor. FFactorGroundFloorConstruction constructions in this space may be incorrect")
    elsif floors.empty? # If this space has no ground contact floors, return 0
      return 0, 0
    end

    floor = floors[0]

    # cycle through surfaces in space
    space.surfaces.each do |surface|
      # find perimeter of floor by finding intersecting outdoor walls and measuring the intersection
      if surface.surfaceType == 'Wall' && surface.outsideBoundaryCondition == 'Outdoors'
        perimeter += model_calculate_wall_and_floor_intersection(surface, floor)
      end
    end

    # Get floor area
    area = floor.netArea

    return perimeter, area
  end

  # This function returns the length of intersection between a wall and floor sharing space. Primarily used for
  # FFactorGroundFloorConstruction exposed perimeter calculations.
  # NOTE: this calculation has a few assumptions:
  # - Floors are flat. This means they have a constant z-axis value.
  # - If a wall shares an edge with a floor, it's assumed that edge intersects with only this floor.
  # - The wall and floor share a common space. This space is assumed to only have one floor!
  # @param wall[OpenStudio::Model::Surface] wall surface being compared to the floor of interest
  # @param floor[OpenStudio::Model::Surface] floor occupying same space as wall. Edges checked for interesections with wall
  # @return [Numeric] returns the intersection/overlap length of the wall and floor of interest
  def model_calculate_wall_and_floor_intersection(wall, floor)
    # Used for determining if two points are 'equal' if within this length
    tolerance = 0.0001

    # Get floor and wall edges
    wall_edge_array = model_get_surface_edges(wall)
    floor_edge_array = model_get_surface_edges(floor)

    # Floor assumed flat and constant in x-y plane (i.e. a single z value)
    floor_z_value = floor_edge_array[0][0].z

    # Iterate through wall edges
    wall_edge_array.each do |wall_edge|
      wall_edge_p1 = wall_edge[0]
      wall_edge_p2 = wall_edge[1]

      # If points representing the wall surface edge have different z-coordinates, this edge is not parallel to the
      # floor and can be skipped

      if tolerance <= (wall_edge_p1.z - wall_edge_p2.z).abs
        next
      end

      # If wall edge is parallel to the floor, ensure it's on the same x-y plane as the floor.
      if tolerance <= (wall_edge_p1.z - floor_z_value).abs
        next
      end

      # If the edge is parallel with the floor and in the same x-y plane as the floor, assume an intersection the
      # length of the wall edge
      edge_vector = OpenStudio::Vector3d.new(wall_edge_p1 - wall_edge_p2)
      return(edge_vector.length)
    end

    # If no edges intersected, return 0
    return 0
  end

  # Returns an array of OpenStudio::Point3D pairs of an OpenStudio::Model::Surface's edges. Used to calculate surface
  # intersections.
  # @param surface[OpenStudio::Model::Surface] - surface whose edges are being returned
  # @return [Array<Array(OpenStudio::Point3D, OpenStudio::Point3D)>] - array of pair of points describing the line segment of an edge
  def model_get_surface_edges(surface)
    vertices = surface.vertices
    n_vertices = vertices.length

    # Create edge hash that keeps track of all edges in surface. An edge is defined here as an array of length 2
    # containing two OpenStudio::Point3Ds that define the line segment representing a surface edge.
    edge_array = [] # format edge_array[i] = [OpenStudio::Point3D, OpenStudio::Point3D]

    # Iterate through each vertex in the surface and construct an edge for it
    for edge_counter in 0..n_vertices - 1

      # If not the last vertex in surface
      if edge_counter < n_vertices - 1
        edge_array << [vertices[edge_counter], vertices[edge_counter + 1]]
      else # Make index adjustments for final index in vertices array
        edge_array << [vertices[edge_counter], vertices[0]]
      end
    end

    return edge_array
  end

  # Adds internal mass objects and constructions based on the building type
  #
  # @param building_type [String] the type of building
  # @return [Bool] returns true if successful, false if not
  def model_add_internal_mass(model, building_type)
    # Assign a material to all internal mass objects
    material = OpenStudio::Model::StandardOpaqueMaterial.new(model)
    material.setName('Std Wood 6inch')
    material.setRoughness('MediumSmooth')
    material.setThickness(0.15)
    material.setThermalConductivity(0.12)
    material.setDensity(540)
    material.setSpecificHeat(1210)
    material.setThermalAbsorptance(0.9)
    material.setSolarAbsorptance(0.7)
    material.setVisibleAbsorptance(0.7)
    construction = OpenStudio::Model::Construction.new(model)
    construction.setName('InteriorFurnishings')
    layers = OpenStudio::Model::MaterialVector.new
    layers << material
    construction.setLayers(layers)

    # Assign the internal mass construction to existing internal mass objects
    model.getSpaces.sort.each do |space|
      internal_masses = space.internalMass
      internal_masses.each do |internal_mass|
        internal_mass.internalMassDefinition.setConstruction(construction)
        OpenStudio.logFree(OpenStudio::Info, 'openstudio.model.Model', "Set internal mass construction for internal mass '#{internal_mass.name}' in space '#{space.name}'.")
      end
    end

    # add internal mass
    # not required for NECB2011
    unless template == 'NECB2011' ||
           building_type.include?('DataCenter') ||
           ((building_type == 'SmallHotel') &&
            (template == '90.1-2004' || template == '90.1-2007' || template == '90.1-2010' || template == '90.1-2013' || template == '90.1-2016' || template == '90.1-2019' || template == 'NREL ZNE Ready 2017'))
      internal_mass_def = OpenStudio::Model::InternalMassDefinition.new(model)
      internal_mass_def.setSurfaceAreaperSpaceFloorArea(2.0)
      internal_mass_def.setConstruction(construction)
      model.getSpaces.each do |space|
        # only add internal mass objects to conditioned spaces
        next unless space_cooled?(space)
        next unless space_heated?(space)

        internal_mass = OpenStudio::Model::InternalMass.new(internal_mass_def)
        internal_mass.setName("#{space.name} Mass")
        internal_mass.setSpace(space)
        OpenStudio.logFree(OpenStudio::Info, 'openstudio.model.Model', "Added internal mass '#{internal_mass.name}' to space '#{space.name}'.")
      end
    end

    OpenStudio.logFree(OpenStudio::Info, 'openstudio.model.Model', 'Finished adding internal mass')

    return true
  end

  # Creates thermal zones to contain each space, as defined for each building in the
  # system_to_space_map inside the Prototype.building_name
  # e.g. (Prototype.secondary_school.rb) file.
  #
  # @param (see #add_constructions)
  # @return [Bool] returns true if successful, false if not
  def model_create_thermal_zones(model, space_multiplier_map = nil)
    OpenStudio.logFree(OpenStudio::Info, 'openstudio.model.Model', 'Started creating thermal zones')

    # Retrieve zone multipliers if non assigned via the space_multiplier_map
    if space_multiplier_map.nil?
      space_multiplier_map = {}
      model.getSpaces.each do |spc|
        space_multiplier_map.store(spc.name.to_s, spc.thermalZone.get.multiplier.to_int)
      end
    end

    # Remove any Thermal zones assigned
    model.getThermalZones.each(&:remove)

    # Create a thermal zone for each space in the self
    model.getSpaces.sort.each do |space|
      zone = OpenStudio::Model::ThermalZone.new(model)
      zone.setName("#{space.name} ZN")
      unless space_multiplier_map[space.name.to_s].nil? || (space_multiplier_map[space.name.to_s] == 1)
        zone.setMultiplier(space_multiplier_map[space.name.to_s])
      end
      space.setThermalZone(zone)

      # Skip thermostat for spaces with no space type
      next if space.spaceType.empty?

      # Add a thermostat
      space_type_name = space.spaceType.get.name.get
      thermostat_name = space_type_name + ' Thermostat'
      thermostat = model.getThermostatSetpointDualSetpointByName(thermostat_name)
      if thermostat.empty?
        OpenStudio.logFree(OpenStudio::Error, 'openstudio.model.Model', "Thermostat #{thermostat_name} not found for space name: #{space.name}")
      else
        thermostat_clone = thermostat.get.clone(model).to_ThermostatSetpointDualSetpoint.get
        zone.setThermostatSetpointDualSetpoint(thermostat_clone)
        if template == 'NECB2011'
          # Set Ideal loads to thermal zone for sizing for NECB needs. We need this for sizing.
          ideal_loads = OpenStudio::Model::ZoneHVACIdealLoadsAirSystem.new(model)
          ideal_loads.addToThermalZone(zone)
        end
      end
    end
    OpenStudio.logFree(OpenStudio::Info, 'openstudio.model.Model', 'Finished creating thermal zones')
 end

  # Loop through thermal zones and model_run(model)  thermal_zone.add_exhaust
  # If kitchen_makeup is "None" then exhaust will be modeled in every kitchen zone without makeup air
  # If kitchen_makeup is "Adjacent" then exhaust will be modeled in every kitchen zone. Makeup air will be provided when there as an adjacent dining,cafe, or cafeteria zone of the same building type.
  # If kitchen_makeup is "Largest Zone" then exhaust will only be modeled in the largest kitchen zone, but the flow rate will be based on the kitchen area for all zones. Makeup air will be modeled in the largest dining,cafe, or cafeteria zone of the same building type.
  #
  # @param kitchen_makeup [String] Valid choices are
  # @return [Hash] Hash of newly made exhaust fan objects along with secondary exhaust and zone mixing objects
  def model_add_exhaust(model, kitchen_makeup = 'Adjacent') # kitchen_makeup options are (None, Largest Zone, Adjacent)
    zone_exhaust_fans = {}

    # apply use specified kitchen_makup logic
    if !['Adjacent', 'Largest Zone'].include?(kitchen_makeup)

      if kitchen_makeup != 'None'
        OpenStudio.logFree(OpenStudio::Warn, 'openstudio.model.Model', "#{kitchen_makeup} is an unexpected value for kitchen_makup arg, will use None.")
      end

      # loop through thermal zones
      model.getThermalZones.sort.each do |thermal_zone|
        zone_exhaust_hash = thermal_zone_add_exhaust(thermal_zone)

        # populate zone_exhaust_fans
        zone_exhaust_fans.merge!(zone_exhaust_hash)
      end

    else # common code for Adjacent and Largest Zone

      # populate standard_space_types_with_makup_air
      standard_space_types_with_makup_air = {}
      standard_space_types_with_makup_air[['FullServiceRestaurant', 'Kitchen']] = ['FullServiceRestaurant', 'Dining']
      standard_space_types_with_makup_air[['QuickServiceRestaurant', 'Kitchen']] = ['QuickServiceRestaurant', 'Dining']
      standard_space_types_with_makup_air[['Hospital', 'Kitchen']] = ['Hospital', 'Dining']
      standard_space_types_with_makup_air[['SecondarySchool', 'Kitchen']] = ['SecondarySchool', 'Cafeteria']
      standard_space_types_with_makup_air[['PrimarySchool', 'Kitchen']] = ['PrimarySchool', 'Cafeteria']
      standard_space_types_with_makup_air[['LargeHotel', 'Kitchen']] = ['LargeHotel', 'Cafe']

      # gather information on zones organized by standards building type and space type. zone may be in this multiple times if it has multiple space types
      zones_by_standards = {}

      model.getThermalZones.sort.each do |thermal_zone|
        # get space type ratio for spaces in zone
        space_type_hash = {} # key is  space type,  value hash with floor area, standards building type, standards space type, and array of adjacent zones
        thermal_zone.spaces.each do |space|
          next unless space.spaceType.is_initialized
          next unless space.partofTotalFloorArea

          space_type = space.spaceType.get
          next unless space_type.standardsBuildingType.is_initialized
          next unless space_type.standardsSpaceType.is_initialized

          # add entry in hash for space_type_standardsif it doesn't already exist
          unless space_type_hash.key?(space_type)
            space_type_hash[space_type] = {}
            space_type_hash[space_type][:effective_floor_area] = 0.0
            space_type_hash[space_type][:standards_array] = [space_type.standardsBuildingType.get, space_type.standardsSpaceType.get]
            if kitchen_makeup == 'Adjacent'
              space_type_hash[space_type][:adjacent_zones] = []
            end
          end

          # populate floor area
          space_type_hash[space_type][:effective_floor_area] += space.floorArea * space.multiplier

          # TODO: - populate adjacent zones (need to add methods to space and zone for this)
          if kitchen_makeup == 'Adjacent'
            space_type_hash[space_type][:adjacent_zones] << nil
          end

          # populate zones_by_standards
          unless zones_by_standards.key?(space_type_hash[space_type][:standards_array])
            zones_by_standards[space_type_hash[space_type][:standards_array]] = {}
          end
          zones_by_standards[space_type_hash[space_type][:standards_array]][thermal_zone] = space_type_hash
        end
      end

      if kitchen_makeup == 'Largest Zone'

        zones_applied = [] # add thermal zones to this ones they have had thermal_zone.add_exhaust model_run(model)  on it

        # loop through standard_space_types_with_makup_air
        standard_space_types_with_makup_air.each do |makeup_target, makeup_source|
          # hash to manage lookups
          markup_target_effective_floor_area = {}
          markup_source_effective_floor_area = {}

          if zones_by_standards.key?(makeup_target)

            # process zones of each makeup_target
            zones_by_standards[makeup_target].each do |thermal_zone, space_type_hash|
              effective_floor_area = 0.0
              space_type_hash.each do |space_type, hash|
                effective_floor_area += space_type_hash[space_type][:effective_floor_area]
              end
              markup_target_effective_floor_area[thermal_zone] = effective_floor_area
            end

            # find zone with largest effective area of this space type
            largest_target_zone = markup_target_effective_floor_area.key(markup_target_effective_floor_area.values.max)

            # find total effective area to calculate exhaust, then divide by zone multiplier when add exhaust
            target_effective_floor_area = markup_target_effective_floor_area.values.reduce(0, :+)

            # find zones that match makeup_target with makeup_source
            if zones_by_standards.key?(makeup_source)

              # process zones of each makeup_source
              zones_by_standards[makeup_source].each do |thermal_zone, space_type_hash|
                effective_floor_area = 0.0
                space_type_hash.each do |space_type, hash|
                  effective_floor_area += space_type_hash[space_type][:effective_floor_area]
                end

                markup_source_effective_floor_area[thermal_zone] = effective_floor_area
              end
              # find zone with largest effective area of this space type
              largest_source_zone = markup_source_effective_floor_area.key(markup_source_effective_floor_area.values.max)
            else

              # issue warning that makeup air wont be made but still make exhaust
              OpenStudio.logFree(OpenStudio::Warn, 'openstudio.model.Model', "Model has zone with #{makeup_target} but not #{makeup_source}. Exhaust will be added, but no makeup air.")
              next

            end

            OpenStudio.logFree(OpenStudio::Info, 'openstudio.model.Model', "Largest #{makeup_target} is #{largest_target_zone.name} which will provide exhaust for #{target_effective_floor_area} m^2")
            OpenStudio.logFree(OpenStudio::Info, 'openstudio.model.Model', "Largest #{makeup_source} is #{largest_source_zone.name} which will provide makeup air for #{makeup_target}")

            # add in extra arguments for makeup air
            exhaust_makeup_inputs = {}
            exhaust_makeup_inputs[makeup_target] = {} # for now only one makeup target per zone, but method could have multiple
            exhaust_makeup_inputs[makeup_target][:target_effective_floor_area] = target_effective_floor_area
            exhaust_makeup_inputs[makeup_target][:source_zone] = largest_source_zone

            # add exhaust
            next if zones_applied.include?(largest_target_zone) # would only hit this if zone has two space types each requesting makeup air

            zone_exhaust_hash = thermal_zone_add_exhaust(largest_target_zone, exhaust_makeup_inputs)
            zones_applied << largest_target_zone
            zone_exhaust_fans.merge!(zone_exhaust_hash)

          end
        end

        # add exhaust to zones that did not contain space types with standard_space_types_with_makup_air
        zones_by_standards.each do |standards_array, zones_hash|
          next if standard_space_types_with_makup_air.key?(standards_array)

          # loop through zones adding exhaust
          zones_hash.each do |thermal_zone, space_type_hash|
            next if zones_applied.include?(thermal_zone)

            # add exhaust
            zone_exhaust_hash = thermal_zone_add_exhaust(thermal_zone)
            zones_applied << thermal_zone
            zone_exhaust_fans.merge!(zone_exhaust_hash)
          end
        end

      else # kitchen_makeup == "Adjacent"

        zones_applied = [] # add thermal zones to this ones they have had thermal_zone.add_exhaust model_run(model)  on it

        standard_space_types_with_makup_air.each do |makeup_target, makeup_source|
          if zones_by_standards.key?(makeup_target)
            # process zones of each makeup_target
            zones_by_standards[makeup_target].each do |thermal_zone, space_type_hash|
              # get adjacent zones
              adjacent_zones = thermal_zone_get_adjacent_zones_with_shared_wall_areas(thermal_zone)

              # find adjacent zones matching key and value from standard_space_types_with_makup_air
              first_adjacent_makeup_source = nil
              adjacent_zones.each do |adjacent_zone|
                next unless first_adjacent_makeup_source.nil?

                if zones_by_standards.key?(makeup_source) && zones_by_standards[makeup_source].key?(adjacent_zone)
                  first_adjacent_makeup_source = adjacent_zone

                  # TODO: - add in extra arguments for makeup air
                  exhaust_makeup_inputs = {}
                  exhaust_makeup_inputs[makeup_target] = {} # for now only one makeup target per zone, but method could have multiple
                  exhaust_makeup_inputs[makeup_target][:source_zone] = first_adjacent_makeup_source

                  # add exhaust
                  zone_exhaust_hash = thermal_zone_add_exhaust(thermal_zone, exhaust_makeup_inputs)
                  zones_applied << thermal_zone
                  zone_exhaust_fans.merge!(zone_exhaust_hash)
                end
              end

              if first_adjacent_makeup_source.nil?

                # issue warning that makeup air wont be made but still make exhaust
                OpenStudio.logFree(OpenStudio::Warn, 'openstudio.model.Model', "Model has zone with #{makeup_target} but no adjacent zone with #{makeup_source}. Exhaust will be added, but no makeup air.")

                # add exhaust
                zone_exhaust_hash = thermal_zone_add_exhaust(thermal_zone)
                zones_applied << thermal_zone
                zone_exhaust_fans.merge!(zone_exhaust_hash)

              end
            end

          end
        end

        # add exhaust for rest of zones
        model.getThermalZones.sort.each do |thermal_zone|
          next if zones_applied.include?(thermal_zone)

          # add exhaust
          zone_exhaust_hash = thermal_zone_add_exhaust(thermal_zone)
          zone_exhaust_fans.merge!(zone_exhaust_hash)
        end

      end

    end

    return zone_exhaust_fans
  end

  # Add guestroom vacancy controls
  #
  # @code_sections [90.1-2016_6.4.3.3.5]
  # @param model [OpenStudio::Model::Model] OpenStudio model object
  # @param building_type [String] Building type
  # @return [Boolean] Returns true if successful, false otherwise
  def model_add_guestroom_vacancy_controls(model, building_type)
    # Guestrooms are currently only included in the small and large hotel prototypes
    return true unless (building_type == 'LargeHotel') || (building_type == 'SmallHotel')

    # Guestrooms controls only required for 90.1-2016 and onward
    return true unless (template == '90.1-2016') || (template == '90.1-2019')

    OpenStudio.logFree(OpenStudio::Info, 'openstudio.model.Model', 'Started Adding Guestroom Vacancy Controls')

    # Define guestroom vacancy maps
    # List of all spaces that represent vacant rooms
    guestroom_vacancy_map = {
      'LargeHotel' => [
        'Room_3_Mult19_Flr_3'
      ],
      'SmallHotel' => [
        'GuestRoom101',
        'GuestRoom102',
        'GuestRoom201',
        'GuestRoom215_218',
        'GuestRoom301',
        'GuestRoom302_305',
        'GuestRoom313',
        'GuestRoom319',
        'GuestRoom324',
        'GuestRoom402_405',
        'GuestRoom406_408',
        'GuestRoom413',
        'GuestRoom414'
      ]
    }

    # Iterate through spaces and apply for guestroom vacancy controls
    thermostat_schedules = {}
    thermostat_schedules['Heating'] = []
    thermostat_schedules['Cooling'] = []
    model.getSpaces.sort.each do |space|
      # Get space name
      space_name = space.name

      # Get space type
      space_type = space.spaceType.get

      # Skip space types with no standards building type
      next if space_type.standardsBuildingType.empty?

      stds_bldg_type = space_type.standardsBuildingType.get

      # Skip space types with no standards space type
      next if space_type.standardsSpaceType.empty?

      stds_spc_type = space_type.standardsSpaceType.get

      # Skip building types and space types that aren't listed in the guestroom vacancy maps
      next unless guestroom_vacancy_map.key?(stds_bldg_type)
      next unless guestroom_vacancy_map[stds_bldg_type].include?(space_name.to_s)

      # Get thermal zone and thermostat schedules associated with space
      thermal_zone = space.thermalZone.get
      if thermal_zone.thermostatSetpointDualSetpoint.is_initialized
        thermostat = thermal_zone.thermostatSetpointDualSetpoint.get
        if thermostat.heatingSetpointTemperatureSchedule.is_initialized && thermostat.heatingSetpointTemperatureSchedule.get.to_ScheduleRuleset.is_initialized
          thermostat_schedules['Heating'] << thermostat.heatingSetpointTemperatureSchedule.get.to_ScheduleRuleset.get
        end
        if thermostat.coolingSetpointTemperatureSchedule.is_initialized && thermostat.coolingSetpointTemperatureSchedule.get.to_ScheduleRuleset.is_initialized
          thermostat_schedules['Cooling'] << thermostat.coolingSetpointTemperatureSchedule.get.to_ScheduleRuleset.get
        end
      end

      # Get zone equipment fan
      # Currently prototypes with guestrooms use PTAC and 4PFC
      # TODO: Implement additional system type (zonal and air loop-based)
      thermal_zone.equipment.sort.each do |zone_equipment|
        if zone_equipment.to_ZoneHVACPackagedTerminalAirConditioner.is_initialized
          equipment = zone_equipment.to_ZoneHVACPackagedTerminalAirConditioner.get
        elsif zone_equipment.to_ZoneHVACFourPipeFanCoil.is_initialized
          equipment = zone_equipment.to_ZoneHVACFourPipeFanCoil.get
        else
          OpenStudio.logFree(OpenStudio::Info, 'openstudio.model.Model', "#{thermal_zone} is not served by either a packaged terminal air-conditioner or four pipe fan coil, vacancy fan schedule has not been adjusted")
          next
        end

        # Change fan operation schedule
        fan = if equipment.supplyAirFan.to_FanConstantVolume.is_initialized
                equipment.supplyAirFan.to_FanConstantVolume.get
              elsif equipment.supplyAirFan.to_FanVariableVolume.is_initialized
                equipment.supplyAirFan.to_FanVariableVolume.get
              elsif equipment.supplyAirFan.to_FanOnOff.is_initialized
                equipment.supplyAirFan.to_FanOnOff.get
        end
        fan.setAvailabilitySchedule(model_add_schedule(model, 'GuestroomVacantFanSchedule'))
      end

      OpenStudio.logFree(OpenStudio::Info, 'openstudio.model.Model', 'Finished Adding Guestroom Vacancy Controls')
    end

    # Adjust thermostat schedules:
    # Increase set-up/back to comply with code requirements
    thermostat_schedules.keys.each do |sch_type|
      thermostat_schedules[sch_type].uniq.each do |sch|
        # Skip non-ruleset schedules
        next if sch.to_ScheduleRuleset.empty?

        # Get schedule modifier
        case template
          when '90.1-2016', '90.1-2019'
            case sch_type
              when 'Heating'
                sch_mult = 15.556 / 18.889 # Set thermostat to 15.556
              when 'Cooling'
                sch_mult = 26.667 / 23.333 # Set thermostat to 26.667
              else
                sch_mult = 1 # No adjustments
            end
          else
            shc_mult = 1 # No adjustments
        end

        # Modify schedules
        model_multiply_schedule(model, sch.defaultDaySchedule, sch_mult, 0)
      end
    end
  end

  # Adds occupancy sensors to certain space types per
  # the PNNL documentation.
  #
  # @param (see #add_constructions)
  # @return [Bool] returns true if successful, false if not
  # @todo genericize and move this method to Standards.Space
  def model_add_occupancy_sensors(model, building_type, climate_zone)
    # Only add occupancy sensors for 90.1-2010
    # Currently deactivated for all 90.1 versions 
    # of the prototype because occupancy sensor is
    # currently modeled using different schedules
    # hence this code double counts savings from 
    # sensors.
    # TODO: Move occupancy sensor modeling from
    # schedule to code.
    case template
      when 'DOE Ref Pre-1980', 'DOE Ref 1980-2004', '90.1-2004', '90.1-2007', '90.1-2010', '90.1-2013', '90.1-2016', '90.1-2019'
        return true
    end

    OpenStudio.logFree(OpenStudio::Info, 'openstudio.model.Model', 'Started Adding Occupancy Sensors')

    space_type_reduction_map = {
      'SecondarySchool' => { 'Classroom' => 0.32, 'Restroom' => 0.34, 'Office' => 0.22 },
      'PrimarySchool' => { 'Classroom' => 0.32, 'Restroom' => 0.34, 'Office' => 0.22 }
    }

    # Loop through all the space types and reduce lighting operation schedule fractions as-specified
    model.getSpaceTypes.sort.each do |space_type|
      # Skip space types with no standards building type
      next if space_type.standardsBuildingType.empty?

      stds_bldg_type = space_type.standardsBuildingType.get

      # Skip space types with no standards space type
      next if space_type.standardsSpaceType.empty?

      stds_spc_type = space_type.standardsSpaceType.get

      # Skip building types and space types that aren't listed in the hash
      next unless space_type_reduction_map.key?(stds_bldg_type)
      next unless space_type_reduction_map[stds_bldg_type].key?(stds_spc_type)

      # Get the reduction fraction multiplier
      red_multiplier = 1 - space_type_reduction_map[stds_bldg_type][stds_spc_type]

      lights_sch_names = []
      lights_schs = {}
      reduced_lights_schs = {}

      # Get all of the lights in this space type
      # and determine the list of schedules they use.
      space_type.lights.each do |light|
        # Skip lights that don't have a schedule
        next if light.schedule.empty?

        lights_sch = light.schedule.get
        lights_schs[lights_sch.name.to_s] = lights_sch
        lights_sch_names << lights_sch.name.to_s
      end

      # Loop through the unique list of lighting schedules, cloning
      # and reducing schedule fraction before and after the specified times
      lights_sch_names.uniq.each do |lights_sch_name|
        lights_sch = lights_schs[lights_sch_name]
        # Skip non-ruleset schedules
        next if lights_sch.to_ScheduleRuleset.empty?

        # Clone the schedule (so that we don't mess with lights in
        # other space types that might be using the same schedule).
        new_lights_sch = lights_sch.clone(model).to_ScheduleRuleset.get
        new_lights_sch.setName("#{lights_sch_name} OccSensor Reduction")
        reduced_lights_schs[lights_sch_name] = new_lights_sch

        # Reduce default day schedule
        model_multiply_schedule(model, new_lights_sch.defaultDaySchedule, red_multiplier, 0.25)

        # Reduce all other rule schedules
        new_lights_sch.scheduleRules.each do |sch_rule|
          model_multiply_schedule(model, sch_rule.daySchedule, red_multiplier, 0.25)
        end
      end

      # Loop through all lights instances, replacing old lights
      # schedules with the reduced schedules.
      space_type.lights.each do |light|
        # Skip lights that don't have a schedule
        next if light.schedule.empty?

        old_lights_sch_name = light.schedule.get.name.to_s
        if reduced_lights_schs[old_lights_sch_name]
          light.setSchedule(reduced_lights_schs[old_lights_sch_name])
          OpenStudio.logFree(OpenStudio::Info, 'openstudio.model.Model', "Occupancy sensor reduction added to '#{light.name}'")
        end
      end
    end

    OpenStudio.logFree(OpenStudio::Info, 'openstudio.model.Model', 'Finished Adding Occupancy Sensors')

    return true
  end

  # add occupancy sensors

  # Adds exterior lights to the building, as specified
  # in OpenStudio_Standards_prototype_inputs
  #
  # @param (see #add_constructions)
  # @return [Bool] returns true if successful, false if not
  # @todo translate w/linear foot of facade, door, parking, etc
  #   into lookup table and implement that way instead of hard-coding as
  #   inputs in the spreadsheet.
  def model_add_exterior_lights(model, building_type, climate_zone, prototype_input)
    # TODO: Standards - translate w/linear foot of facade, door, parking, etc
    # into lookup table and implement that way instead of hard-coding as
    # inputs in the spreadsheet.
    OpenStudio.logFree(OpenStudio::Info, 'openstudio.model.Model', 'Started adding exterior lights')

    # Occupancy Sensing Exterior Lights
    # which reduce to 70% power when no one is around.
    unless prototype_input['occ_sensing_exterior_lighting_power'].nil?
      occ_sens_ext_lts_power = prototype_input['occ_sensing_exterior_lighting_power']
      occ_sens_ext_lts_sch_name = prototype_input['occ_sensing_exterior_lighting_schedule']
      occ_sens_ext_lts_name = 'Occ Sensing Exterior Lights'
      occ_sens_ext_lts_def = OpenStudio::Model::ExteriorLightsDefinition.new(model)
      occ_sens_ext_lts_def.setName("#{occ_sens_ext_lts_name} Def")
      occ_sens_ext_lts_def.setDesignLevel(occ_sens_ext_lts_power)
      occ_sens_ext_lts_sch = model_add_schedule(model, occ_sens_ext_lts_sch_name)
      occ_sens_ext_lts = OpenStudio::Model::ExteriorLights.new(occ_sens_ext_lts_def, occ_sens_ext_lts_sch)
      occ_sens_ext_lts.setName("#{occ_sens_ext_lts_name} Def")
      occ_sens_ext_lts.setControlOption('AstronomicalClock')
    end

    # Building Facade and Landscape Lights
    # that don't dim at all at night.
    unless prototype_input['nondimming_exterior_lighting_power'].nil?
      nondimming_ext_lts_power = prototype_input['nondimming_exterior_lighting_power']
      nondimming_ext_lts_sch_name = prototype_input['nondimming_exterior_lighting_schedule']
      nondimming_ext_lts_name = 'NonDimming Exterior Lights'
      nondimming_ext_lts_def = OpenStudio::Model::ExteriorLightsDefinition.new(model)
      nondimming_ext_lts_def.setName("#{nondimming_ext_lts_name} Def")
      nondimming_ext_lts_def.setDesignLevel(nondimming_ext_lts_power)
      nondimming_ext_lts_sch = model_add_schedule(model, nondimming_ext_lts_sch_name)
      nondimming_ext_lts = OpenStudio::Model::ExteriorLights.new(nondimming_ext_lts_def, nondimming_ext_lts_sch)
      nondimming_ext_lts.setName("#{nondimming_ext_lts_name} Def")
      nondimming_ext_lts.setControlOption('AstronomicalClock')
    end

    # Fuel Equipment being used to model external elevators
    unless prototype_input['exterior_fuel_equipment1_power'].nil?
      fuel_ext_power = prototype_input['exterior_fuel_equipment1_power']
      fuel_ext_sch_name = prototype_input['exterior_fuel_equipment1_schedule']
      fuel_ext_name = 'Fuel equipment 1'
      fuel_ext_def = OpenStudio::Model::ExteriorFuelEquipmentDefinition.new(model)
      fuel_ext_def.setName("#{fuel_ext_name} Def")
      fuel_ext_def.setDesignLevel(fuel_ext_power)
      fuel_ext_sch = model_add_schedule(model, fuel_ext_sch_name)
      fuel_ext_lts = OpenStudio::Model::ExteriorFuelEquipment.new(fuel_ext_def, fuel_ext_sch)
      fuel_ext_lts.setFuelType('Electricity')
      fuel_ext_lts.setName(fuel_ext_name.to_s)
    end

    unless prototype_input['exterior_fuel_equipment2_power'].nil?
      fuel_ext_power = prototype_input['exterior_fuel_equipment2_power']
      fuel_ext_sch_name = prototype_input['exterior_fuel_equipment2_schedule']
      fuel_ext_name = 'Fuel equipment 2'
      fuel_ext_def = OpenStudio::Model::ExteriorFuelEquipmentDefinition.new(model)
      fuel_ext_def.setName("#{fuel_ext_name} Def")
      fuel_ext_def.setDesignLevel(fuel_ext_power)
      fuel_ext_sch = model_add_schedule(model, fuel_ext_sch_name)
      fuel_ext_lts = OpenStudio::Model::ExteriorFuelEquipment.new(fuel_ext_def, fuel_ext_sch)
      fuel_ext_lts.setFuelType('Electricity')
      fuel_ext_lts.setName(fuel_ext_name.to_s)
    end

    OpenStudio.logFree(OpenStudio::Info, 'openstudio.model.Model', 'Finished adding exterior lights')

    return true
  end

  # Changes the infiltration coefficients for the prototype vintages.
  #
  # @param (see #add_constructions)
  # @return [Bool] returns true if successful, false if not
  # @todo Consistency - make prototype and reference vintages consistent
  def model_modify_infiltration_coefficients(model, building_type, climate_zone)
    # Select the terrain type, which
    # impacts wind speed, and in turn infiltration
    terrain = 'City'
    case template
      when '90.1-2004', '90.1-2007', '90.1-2010', '90.1-2013', '90.1-2016', '90.1-2019', 'NREL ZNE Ready 2017'
        case building_type
          when 'Warehouse'
            terrain = 'Urban'
          when 'SmallHotel'
            terrain = 'Suburbs'
        end
    end
    # Set the terrain type
    model.getSite.setTerrain(terrain)

    # modify the infiltration coefficients
    case template
      when 'DOE Ref Pre-1980', 'DOE Ref 1980-2004'
        # TODO: make this consistent with newer prototypes
        const_coeff = 1.0
        temp_coeff = 0.0
        velo_coeff = 0.0
        velo_sq_coeff = 0.0
      else
        # Includes a wind-velocity-based term
        const_coeff = 0.0
        temp_coeff = 0.0
        velo_coeff = 0.224
        velo_sq_coeff = 0.0
    end

    model.getSpaceInfiltrationDesignFlowRates.sort.each do |infiltration|
      infiltration.setConstantTermCoefficient(const_coeff)
      infiltration.setTemperatureTermCoefficient(temp_coeff)
      infiltration.setVelocityTermCoefficient(velo_coeff)
      infiltration.setVelocitySquaredTermCoefficient(velo_sq_coeff)
    end
  end

  # Sets the inside and outside convection algorithms for different vintages
  #
  # @param (see #add_constructions)
  # @return [Bool] returns true if successful, false if not
  # @todo Consistency - make prototype and reference vintages consistent
  def model_modify_surface_convection_algorithm(model)
    inside = model.getInsideSurfaceConvectionAlgorithm
    outside = model.getOutsideSurfaceConvectionAlgorithm

    case template
      when 'DOE Ref Pre-1980', 'DOE Ref 1980-2004'
        inside.setAlgorithm('TARP')
        outside.setAlgorithm('DOE-2')
      else
        inside.setAlgorithm('TARP')
        outside.setAlgorithm('TARP')
    end
  end

  # Set up daylight savings
  def model_add_daylight_savings(model)
    start_date = '2nd Sunday in March'
    end_date = '1st Sunday in November'

    runperiodctrl_daylgtsaving = model.getRunPeriodControlDaylightSavingTime
    runperiodctrl_daylgtsaving.setStartDate(start_date)
    runperiodctrl_daylgtsaving.setEndDate(end_date)

    OpenStudio.logFree(OpenStudio::Info, 'openstudio.prototype.Model', "Set Daylight Saving Start Date to #{start_date} and end date to #{end_date}.")
  end

  # Adds holidays to the model.
  # @todo enable holidays once supported inside OpenStudio schedules
  def model_add_holidays(model)
    newyear = OpenStudio::Model::RunPeriodControlSpecialDays.new('1/1', model)
    newyear.setName('New Years')
    newyear.setSpecialDayType('Holiday')

    fourth = OpenStudio::NthDayOfWeekInMonth.new(4)
    thurs = OpenStudio::DayOfWeek.new('Thursday')
    nov = OpenStudio::MonthOfYear.new('November')
    thanksgiving = OpenStudio::Model::RunPeriodControlSpecialDays.new(fourth, thurs, nov, model)
    thanksgiving.setName('Thanksgiving')
    thanksgiving.setSpecialDayType('Holiday')

    OpenStudio.logFree(OpenStudio::Info, 'openstudio.prototype.Model', 'Added holidays: New Years, Thanksgiving.')
  end

  # Changes the infiltration coefficients for the prototype vintages.
  #
  # @param (see #add_constructions)
  # @return [Bool] returns true if successful, false if not
  # @todo Consistency - make sizing factors consistent
  #   between building types, climate zones, and vintages?
  def model_apply_sizing_parameters(model, building_type)
    # Default unless otherwise specified
    clg = 1.2
    htg = 1.2
    case template
      when 'DOE Ref Pre-1980', 'DOE Ref 1980-2004'
        case building_type
          when 'PrimarySchool', 'SecondarySchool', 'Outpatient'
            clg = 1.5
            htg = 1.5
          when 'LargeHotel'
            clg = 1.33
            htg = 1.33
        end
      when '90.1-2004', '90.1-2007', '90.1-2010', '90.1-2013', '90.1-2016', '90.1-2019'
        # exit if is one of the 90.1 templates as their sizing paramters are explicitly specified in geometry osms
        return
      when 'CBES Pre-1978', 'CBES T24 1978', 'CBES T24 1992', 'CBES T24 2001', 'CBES T24 2005', 'CBES T24 2008'
        case building_type
          when 'Hospital', 'LargeHotel', 'MediumOffice', 'LargeOffice', 'MediumOfficeDetailed', 'LargeOfficeDetailed', 'Outpatient', 'PrimarySchool'
            clg = 1.0
            htg = 1.0
        end
      when 'NECB2011'
        raise('do not use this method for NECB')
      else
        # Use the sizing factors from 90.1 PRM
        clg = 1.15
        htg = 1.25
    end

    sizing_params = model.getSizingParameters
    sizing_params.setHeatingSizingFactor(htg)
    sizing_params.setCoolingSizingFactor(clg)

    OpenStudio.logFree(OpenStudio::Info, 'openstudio.prototype.Model', "Set sizing factors to #{htg} for heating and #{clg} for cooling.")
  end

  def model_apply_prototype_hvac_assumptions(model, building_type, climate_zone)
    OpenStudio.logFree(OpenStudio::Info, 'openstudio.model.Model', 'Started applying prototype HVAC assumptions.')

    # Fan pressure rise
    model.getFanConstantVolumes.sort.each { |obj| fan_constant_volume_apply_prototype_fan_pressure_rise(obj) }
    model.getFanVariableVolumes.sort.each { |obj| fan_variable_volume_apply_prototype_fan_pressure_rise(obj) }
    model.getFanOnOffs.sort.each { |obj| fan_on_off_apply_prototype_fan_pressure_rise(obj) }
    model.getFanZoneExhausts.sort.each { |obj| fan_zone_exhaust_apply_prototype_fan_pressure_rise(obj) }

    # Fan motor efficiency
    model.getFanConstantVolumes.sort.each { |obj| prototype_fan_apply_prototype_fan_efficiency(obj) }
    model.getFanVariableVolumes.sort.each { |obj| prototype_fan_apply_prototype_fan_efficiency(obj) }
    model.getFanOnOffs.sort.each { |obj| prototype_fan_apply_prototype_fan_efficiency(obj) }
    model.getFanZoneExhausts.sort.each { |obj| prototype_fan_apply_prototype_fan_efficiency(obj) }

    # Gas Heating Coil
    model.getCoilHeatingGass.sort.each { |obj| coil_heating_gas_apply_prototype_efficiency(obj) }

    # Add Economizers
    apply_economizers(climate_zone, model)

    # TODO: What is the logic behind hard-sizing
    # hot water coil convergence tolerances?
    model.getControllerWaterCoils.sort.each { |obj| controller_water_coil_set_convergence_limits(obj) }

    # Adjust defrost curve limits for coil heating dx single speed
    model.getCoilHeatingDXSingleSpeeds.sort.each { |obj| coil_heating_dx_single_speed_apply_defrost_eir_curve_limits(obj) }

    # Pump part load performances
    model.getPumpVariableSpeeds.sort.each { |obj| pump_variable_speed_control_type(obj) }

    OpenStudio.logFree(OpenStudio::Info, 'openstudio.model.Model', 'Finished applying prototype HVAC assumptions.')
  end

  # Applies the Prototype Building assumptions that contradict/supersede
  # the given standard.
  #
  # @param model [OpenStudio::Model::Model] the model
  def model_apply_prototype_hvac_efficiency_adjustments(model)
    # ERVs
    # Applies the DOE Prototype Building assumption that ERVs use
    # enthalpy wheels and therefore exceed the minimum effectiveness specified by 90.1
    model.getHeatExchangerAirToAirSensibleAndLatents.each { |obj| heat_exchanger_air_to_air_sensible_and_latent_apply_prototype_efficiency(obj) }
    return true
  end

  def model_add_debugging_variables(model, type)
    # 'detailed'
    # 'timestep'
    # 'hourly'
    # 'daily'
    # 'monthly'

    vars = []
    case type
      when 'service_water_heating'
        var_names << ['Water Heater Water Volume Flow Rate', 'timestep']
        var_names << ['Water Use Equipment Hot Water Volume Flow Rate', 'timestep']
        var_names << ['Water Use Equipment Cold Water Volume Flow Rate', 'timestep']
        var_names << ['Water Use Equipment Hot Water Temperature', 'timestep']
        var_names << ['Water Use Equipment Cold Water Temperature', 'timestep']
        var_names << ['Water Use Equipment Mains Water Volume', 'timestep']
        var_names << ['Water Use Equipment Target Water Temperature', 'timestep']
        var_names << ['Water Use Equipment Mixed Water Temperature', 'timestep']
        var_names << ['Water Heater Tank Temperature', 'timestep']
        var_names << ['Water Heater Use Side Mass Flow Rate', 'timestep']
        var_names << ['Water Heater Heating Rate', 'timestep']
        var_names << ['Water Heater Water Volume Flow Rate', 'timestep']
        var_names << ['Water Heater Water Volume', 'timestep']
    end

    var_names.each do |var_name, reporting_frequency|
      output_var = OpenStudio::Model::OutputVariable.new(var_name, model)
      output_var.setReportingFrequency(reporting_frequency)
    end
  end

  def model_run(model, run_dir = "#{Dir.pwd}/Run")
    # If the model_run(model)  directory is not specified
    # model_run(model)  in the current working directory

    # Make the directory if it doesn't exist
    unless Dir.exist?(run_dir)
      Dir.mkdir(run_dir)
    end

    OpenStudio.logFree(OpenStudio::Info, 'openstudio.model.Model', "Started simulation in '#{run_dir}'")

    # Change the simulation to only model_run(model)  the weather file
    # and not model_run(model)  the sizing day simulations
    sim_control = model.getSimulationControl
    sim_control.setRunSimulationforSizingPeriods(false)
    sim_control.setRunSimulationforWeatherFileRunPeriods(true)

    # Save the model to energyplus idf
    idf_name = 'in.idf'
    osm_name = 'in.osm'
    forward_translator = OpenStudio::EnergyPlus::ForwardTranslator.new
    idf = forward_translator.translateModel(model)
    idf_path = OpenStudio::Path.new("#{run_dir}/#{idf_name}")
    osm_path = OpenStudio::Path.new("#{run_dir}/#{osm_name}")
    idf.save(idf_path, true)
    save(osm_path, true)

    # Set up the sizing simulation
    # Find the weather file
    epw_path = nil
    if model.weatherFile.is_initialized
      epw_path = model.weatherFile.get.path
      if epw_path.is_initialized
        if File.exist?(epw_path.get.to_s)
          epw_path = epw_path.get
        else
          # If this is an always-run Measure, need to check a different path
          alt_weath_path = File.expand_path(File.join(File.dirname(__FILE__), '../../../resources'))
          alt_epw_path = File.expand_path(File.join(alt_weath_path, epw_path.get.to_s))
          if File.exist?(alt_epw_path)
            epw_path = OpenStudio::Path.new(alt_epw_path)
          else
            OpenStudio.logFree(OpenStudio::Error, 'openstudio.prototype.Model', "Model has been assigned a weather file, but the file is not in the specified location of '#{epw_path.get}'.")
            return false
          end
        end
      else
        OpenStudio.logFree(OpenStudio::Error, 'openstudio.prototype.Model', 'Model has a weather file assigned, but the weather file path has been deleted.')
        return false
      end
    else
      OpenStudio.logFree(OpenStudio::Error, 'openstudio.prototype.Model', 'Model has not been assigned a weather file.3')
      return false
    end

    # If running on a regular desktop, use RunManager.
    # If running on OpenStudio Server, use WorkFlowMananger
    # to avoid slowdown from the sizing run.
    use_runmanager = true

    begin
      require 'openstudio-workflow'
      use_runmanager = false
    rescue LoadError
      use_runmanager = true
    end

    sql_path = nil
    if use_runmanager
      OpenStudio.logFree(OpenStudio::Info, 'openstudio.prototype.Model', 'Running sizing model_run(model)  with RunManager.')

      # Find EnergyPlus
      ep_dir = OpenStudio.getEnergyPlusDirectory
      ep_path = OpenStudio.getEnergyPlusExecutable
      ep_tool = OpenStudio::Runmanager::ToolInfo.new(ep_path)
      idd_path = OpenStudio::Path.new(ep_dir.to_s + '/Energy+.idd')
      output_path = OpenStudio::Path.new("#{run_dir}/")

      # Make a run manager and queue up the sizing model_run(model)
      run_manager_db_path = OpenStudio::Path.new("#{run_dir}/run.db")
      run_manager = OpenStudio::Runmanager::RunManager.new(run_manager_db_path, true, false, false, false)
      job = OpenStudio::Runmanager::JobFactory.createEnergyPlusJob(ep_tool,
                                                                   idd_path,
                                                                   idf_path,
                                                                   epw_path,
                                                                   output_path)

      run_manager.enqueue(job, true)

      # Start the sizing model_run(model)  and wait for it to finish.
      while run_manager.workPending
        sleep 1
        OpenStudio::Application.instance.processEvents
      end

      sql_path = OpenStudio::Path.new("#{run_dir}/Energyplus/eplusout.sql")

      OpenStudio.logFree(OpenStudio::Info, 'openstudio.prototype.Model', "Finished sizing model_run(model)  in #{(Time.new - start_time).round}sec.")

    else # Use the openstudio-workflow gem
      OpenStudio.logFree(OpenStudio::Info, 'openstudio.prototype.Model', 'Running sizing model_run(model)  with openstudio-workflow gem.')

      # Copy the weather file to this directory
      FileUtils.copy(epw_path.to_s, run_dir)

      # Run the simulation
      sim = OpenStudio::Workflow.run_energyplus('Local', run_dir)
      final_state = model_run(sim)

      if final_state == :finished
        OpenStudio.logFree(OpenStudio::Info, 'openstudio.prototype.Model', "Finished sizing model_run(model)  in #{(Time.new - start_time).round}sec.")
      end

      sql_path = OpenStudio::Path.new("#{run_dir}/run/eplusout.sql")

    end

    # Load the sql file created by the sizing model_run(model)
    sql_path = OpenStudio::Path.new("#{run_dir}/Energyplus/eplusout.sql")
    if OpenStudio.exists(sql_path)
      sql = OpenStudio::SqlFile.new(sql_path)
      # Check to make sure the sql file is readable,
      # which won't be true if EnergyPlus crashed during simulation.
      unless sql.connectionOpen
        OpenStudio.logFree(OpenStudio::Error, 'openstudio.model.Model', "The model_run(model)  failed.  Look at the eplusout.err file in #{File.dirname(sql_path.to_s)} to see the cause.")
        return false
      end
      # Attach the sql file from the model_run(model)  to the sizing model
      model.setSqlFile(sql)
    else
      OpenStudio.logFree(OpenStudio::Error, 'openstudio.model.Model', "Results for the sizing model_run(model)  couldn't be found here: #{sql_path}.")
      return false
    end

    # Check that the model_run(model)  finished without severe errors
    error_query = "SELECT ErrorMessage
        FROM Errors
        WHERE ErrorType='1'"

    errs = model.sqlFile.get.execAndReturnVectorOfString(error_query)
    if errs.is_initialized
      errs = errs.get
      unless errs.empty?
        errs = errs.get
        OpenStudio.logFree(OpenStudio::Error, 'openstudio.model.Model', "The model_run(model)  failed with the following severe errors: #{errs.join('\n')}.")
        return false
      end
    end

    OpenStudio.logFree(OpenStudio::Info, 'openstudio.model.Model', "Finished simulation in '#{run_dir}'")

    return true
  end

  def model_request_timeseries_outputs(model)
    # "detailed"
    # "timestep"
    # "hourly"
    # "daily"
    # "monthly"

    vars = []
    # vars << ['Heating Coil Gas Rate', 'detailed']
    # vars << ['Zone Thermostat Air Temperature', 'detailed']
    # vars << ['Zone Thermostat Heating Setpoint Temperature', 'detailed']
    # vars << ['Zone Thermostat Cooling Setpoint Temperature', 'detailed']
    # vars << ['Zone Air System Sensible Heating Rate', 'detailed']
    # vars << ['Zone Air System Sensible Cooling Rate', 'detailed']
    # vars << ['Fan Electric Power', 'detailed']
    # vars << ['Zone Mechanical Ventilation Standard Density Volume Flow Rate', 'detailed']
    # vars << ['Air System Outdoor Air Mass Flow Rate', 'detailed']
    # vars << ['Air System Outdoor Air Flow Fraction', 'detailed']
    # vars << ['Air System Outdoor Air Minimum Flow Fraction', 'detailed']

    # vars << ['Water Use Equipment Hot Water Volume Flow Rate', 'hourly']
    # vars << ['Water Use Equipment Cold Water Volume Flow Rate', 'hourly']
    # vars << ['Water Use Equipment Total Volume Flow Rate', 'hourly']
    # vars << ['Water Use Equipment Hot Water Temperature', 'hourly']
    # vars << ['Water Use Equipment Cold Water Temperature', 'hourly']
    # vars << ['Water Use Equipment Target Water Temperature', 'hourly']
    # vars << ['Water Use Equipment Mixed Water Temperature', 'hourly']

    # vars << ['Water Use Connections Hot Water Volume Flow Rate', 'hourly']
    # vars << ['Water Use Connections Cold Water Volume Flow Rate', 'hourly']
    # vars << ['Water Use Connections Total Volume Flow Rate', 'hourly']
    # vars << ['Water Use Connections Hot Water Temperature', 'hourly']
    # vars << ['Water Use Connections Cold Water Temperature', 'hourly']
    # vars << ['Water Use Connections Plant Hot Water Energy', 'hourly']
    # vars << ['Water Use Connections Return Water Temperature', 'hourly']

    # vars << ['Air System Outdoor Air Economizer Status','timestep']
    # vars << ['Air System Outdoor Air Heat Recovery Bypass Status','timestep']
    # vars << ['Air System Outdoor Air High Humidity Control Status','timestep']
    # vars << ['Air System Outdoor Air Flow Fraction','timestep']
    # vars << ['Air System Outdoor Air Minimum Flow Fraction','timestep']
    # vars << ['Air System Outdoor Air Mass Flow Rate','timestep']
    # vars << ['Air System Mixed Air Mass Flow Rate','timestep']

    # vars << ['Heating Coil Gas Rate','timestep']
    vars << ['Boiler Part Load Ratio', 'timestep']
    vars << ['Boiler Gas Rate', 'timestep']
    # vars << ['Boiler Gas Rate','timestep']
    # vars << ['Fan Electric Power','timestep']

    vars << ['Pump Electric Power', 'timestep']
    vars << ['Pump Outlet Temperature', 'timestep']
    vars << ['Pump Mass Flow Rate', 'timestep']

    # vars << ['Zone Air Terminal VAV Damper Position','timestep']
    # vars << ['Zone Air Terminal Minimum Air Flow Fraction','timestep']
    # vars << ['Zone Air Terminal Outdoor Air Volume Flow Rate','timestep']
    # vars << ['Zone Lights Electric Power','hourly']
    # vars << ['Daylighting Lighting Power Multiplier','hourly']
    # vars << ['Schedule Value','hourly']

    vars.each do |var, freq|
      output_var = OpenStudio::Model::OutputVariable.new(var, model)
      output_var.setReportingFrequency(freq)
    end
  end

  def model_clear_and_set_example_constructions(model)
    # Define Materials
    name = 'opaque material'
    thickness = 0.012700
    conductivity = 0.160000
    opaque_mat = BTAP::Resources::Envelope::Materials::Opaque.create_opaque_material(model, name, thickness, conductivity)

    name = 'insulation material'
    thickness = 0.050000
    conductivity = 0.043000
    insulation_mat = BTAP::Resources::Envelope::Materials::Opaque.create_opaque_material(model, name, thickness, conductivity)

    name = 'simple glazing test'
    shgc = 0.250000
    ufactor = 3.236460
    thickness = 0.003000
    visible_transmittance = 0.160000
    simple_glazing_mat = BTAP::Resources::Envelope::Materials::Fenestration.create_simple_glazing(model, name, shgc, ufactor, thickness, visible_transmittance)

    name = 'Standard Glazing Test'
    thickness = 0.003
    conductivity = 0.9
    solar_trans_normal = 0.84
    front_solar_ref_normal = 0.075
    back_solar_ref_normal = 0.075
    vlt = 0.9
    front_vis_ref_normal = 0.081
    back_vis_ref_normal = 0.081
    ir_trans_normal = 0.0
    front_ir_emis = 0.84
    back_ir_emis = 0.84
    optical_data_type = 'SpectralAverage'
    dirt_correction_factor = 1.0
    is_solar_diffusing = false

    standard_glazing_mat = BTAP::Resources::Envelope::Materials::Fenestration.create_standard_glazing(model,
                                                                                                      name,
                                                                                                      thickness,
                                                                                                      conductivity,
                                                                                                      solar_trans_normal,
                                                                                                      front_solar_ref_normal,
                                                                                                      back_solar_ref_normal, vlt,
                                                                                                      front_vis_ref_normal,
                                                                                                      back_vis_ref_normal,
                                                                                                      ir_trans_normal,
                                                                                                      front_ir_emis,
                                                                                                      back_ir_emis,
                                                                                                      optical_data_type,
                                                                                                      dirt_correction_factor,
                                                                                                      is_solar_diffusing)

    # Define Constructions
    # # Surfaces
    ext_wall = BTAP::Resources::Envelope::Constructions.create_construction(model, 'OpaqueConstructionExtWall', [opaque_mat, insulation_mat], insulation_mat)
    ext_roof = BTAP::Resources::Envelope::Constructions.create_construction(model, 'OpaqueConstructionExtRoof', [opaque_mat, insulation_mat], insulation_mat)
    ext_floor = BTAP::Resources::Envelope::Constructions.create_construction(model, 'OpaqueConstructionExtFloor', [opaque_mat, insulation_mat], insulation_mat)
    grnd_wall = BTAP::Resources::Envelope::Constructions.create_construction(model, 'OpaqueConstructionGrndWall', [opaque_mat, insulation_mat], insulation_mat)
    grnd_roof = BTAP::Resources::Envelope::Constructions.create_construction(model, 'OpaqueConstructionGrndRoof', [opaque_mat, insulation_mat], insulation_mat)
    grnd_floor = BTAP::Resources::Envelope::Constructions.create_construction(model, 'OpaqueConstructionGrndFloor', [opaque_mat, insulation_mat], insulation_mat)
    int_wall = BTAP::Resources::Envelope::Constructions.create_construction(model, 'OpaqueConstructionIntWall', [opaque_mat, insulation_mat], insulation_mat)
    int_roof = BTAP::Resources::Envelope::Constructions.create_construction(model, 'OpaqueConstructionIntRoof', [opaque_mat, insulation_mat], insulation_mat)
    int_floor = BTAP::Resources::Envelope::Constructions.create_construction(model, 'OpaqueConstructionIntFloor', [opaque_mat, insulation_mat], insulation_mat)
    # # Subsurfaces
    fixed_window = BTAP::Resources::Envelope::Constructions.create_construction(model, 'FenestrationConstructionFixed', [simple_glazing_mat])
    operable_window = BTAP::Resources::Envelope::Constructions.create_construction(model, 'FenestrationConstructionOperable', [simple_glazing_mat])
    glass_door = BTAP::Resources::Envelope::Constructions.create_construction(model, 'FenestrationConstructionDoor', [standard_glazing_mat])
    door = BTAP::Resources::Envelope::Constructions.create_construction(model, 'OpaqueConstructionDoor', [opaque_mat, insulation_mat], insulation_mat)
    overhead_door = BTAP::Resources::Envelope::Constructions.create_construction(model, 'OpaqueConstructionOverheadDoor', [opaque_mat, insulation_mat], insulation_mat)
    skylt = BTAP::Resources::Envelope::Constructions.create_construction(model, 'FenestrationConstructionSkylight', [standard_glazing_mat])
    daylt_dome = BTAP::Resources::Envelope::Constructions.create_construction(model, 'FenestrationConstructionDomeConstruction', [standard_glazing_mat])
    daylt_diffuser = BTAP::Resources::Envelope::Constructions.create_construction(model, 'FenestrationConstructionDiffuserConstruction', [standard_glazing_mat])

    # Define Construction Sets
    # # Surface
    exterior_construction_set = BTAP::Resources::Envelope::ConstructionSets.create_default_surface_constructions(model, 'ExteriorSet', ext_wall, ext_roof, ext_floor)
    interior_construction_set = BTAP::Resources::Envelope::ConstructionSets.create_default_surface_constructions(model, 'InteriorSet', int_wall, int_roof, int_floor)
    ground_construction_set = BTAP::Resources::Envelope::ConstructionSets.create_default_surface_constructions(model, 'GroundSet', grnd_wall, grnd_roof, grnd_floor)

    # # Subsurface
    subsurface_exterior_construction_set = BTAP::Resources::Envelope::ConstructionSets.create_subsurface_construction_set(model, fixed_window, operable_window, door, glass_door, overhead_door, skylt, daylt_dome, daylt_diffuser)
    subsurface_interior_construction_set = BTAP::Resources::Envelope::ConstructionSets.create_subsurface_construction_set(model, fixed_window, operable_window, door, glass_door, overhead_door, skylt, daylt_dome, daylt_diffuser)

    # Define default construction sets.
    name = 'Construction Set 1'
    default_construction_set = BTAP::Resources::Envelope::ConstructionSets.create_default_construction_set(model, name, exterior_construction_set, interior_construction_set, ground_construction_set, subsurface_exterior_construction_set, subsurface_interior_construction_set)

    # Assign default to the model.
    model.getBuilding.setDefaultConstructionSet(default_construction_set)

    return default_construction_set
  end

  # Return the dominant standards building type
  def model_get_standards_building_type(model)
    # determine areas of each building type
    building_type_areas = {}
    model.getSpaces.each do |space|
      # ignore space if not part of total area
      next unless space.partofTotalFloorArea

      if space.spaceType.is_initialized
        space_type = space.spaceType.get
        if space_type.standardsBuildingType.is_initialized
          building_type = space_type.standardsBuildingType.get
          if building_type_areas[building_type].nil?
            building_type_areas[building_type] = space.floorArea
          else
            building_type_areas[building_type] += space.floorArea
          end
        end
      end
    end

    # return largest building type area
    building_type = building_type_areas.key(building_type_areas.values.max)

    if building_type.nil?
      OpenStudio.logFree(OpenStudio::Info, 'openstudio.prototype.Model', 'Model has no dominant standards building type.')
    else
      OpenStudio.logFree(OpenStudio::Info, 'openstudio.prototype.Model', "#{building_type} is the dominant standards building type.")
    end

    return building_type
  end

  # Split all zones in the model into groups that are big enough to justify their own HVAC system type.
  # Similar to the logic from 90.1 Appendix G, but without regard to the fuel type of the existing HVAC system (because the model may not have one).
  #
  # @param min_area_m2[Double] the minimum area required to justify a different system type, default 20,000 ft^2
  # @return [Array<Hash>] an array of hashes of area information, with keys area_ft2, type, stories, and zones (an array of zones)
  def model_group_zones_by_type(model, min_area_m2 = 1858.0608)
    min_area_ft2 = OpenStudio.convert(min_area_m2, 'm^2', 'ft^2').get

    # Get occupancy type, fuel type, and area information for all zones, excluding unconditioned zones.
    # Occupancy types are:
    # Residential
    # NonResidential
    # Use 90.1-2010 so that retail and publicassembly are not split out
    zones = model_zones_with_occ_and_fuel_type(model, nil)

    # Ensure that there is at least one conditioned zone
    if zones.size.zero?
      OpenStudio.logFree(OpenStudio::Error, 'openstudio.prototype.Model', 'The building does not appear to have any conditioned zones. Make sure zones have thermostat with appropriate heating and cooling setpoint schedules.')
      return []
    end

    # Group the zones by occupancy type
    type_to_area = Hash.new { 0.0 }
    zones_grouped_by_occ = zones.group_by { |z| z['occ'] }

    # Determine the dominant occupancy type by area
    zones_grouped_by_occ.each do |occ_type, zns|
      zns.each do |zn|
        type_to_area[occ_type] += zn['area']
      end
    end
    dom_occ = type_to_area.sort_by { |k, v| v }.reverse[0][0]

    # Get the dominant occupancy type group
    dom_occ_group = zones_grouped_by_occ[dom_occ]

    # Check the non-dominant occupancy type groups to see if they are big enough to trigger the occupancy exception.
    # If they are, leave the group standing alone.
    # If they are not, add the zones in that group back to the dominant occupancy type group.
    occ_groups = []
    zones_grouped_by_occ.each do |occ_type, zns|
      # Skip the dominant occupancy type
      next if occ_type == dom_occ

      # Add up the floor area of the group
      area_m2 = 0
      zns.each do |zn|
        area_m2 += zn['area']
      end
      area_ft2 = OpenStudio.convert(area_m2, 'm^2', 'ft^2').get

      # If the non-dominant group is big enough, preserve that group.
      if area_ft2 > min_area_ft2
        occ_groups << [occ_type, zns]
        OpenStudio.logFree(OpenStudio::Info, 'openstudio.standards.Model', "The portion of the building with an occupancy type of #{occ_type} is bigger than the minimum area of #{min_area_ft2.round} ft2.  It will be assigned a separate HVAC system type.")
        # Otherwise, add the zones back to the dominant group.
      else
        dom_occ_group += zns
      end
    end
    # Add the dominant occupancy group to the list
    occ_groups << [dom_occ, dom_occ_group]

    # Calculate the area for each of the final groups
    # and replace the zone hashes with an array of zone objects
    final_groups = []
    occ_groups.each do |occ_type, zns|
      # Sum the area and put all zones into an array
      area_m2 = 0.0
      gp_zns = []
      zns.each do |zn|
        area_m2 += zn['area']
        gp_zns << zn['zone']
      end
      area_ft2 = OpenStudio.convert(area_m2, 'm^2', 'ft^2').get

      # Determine the number of stories this group spans
      num_stories = model_num_stories_spanned(model, gp_zns)

      # Create a hash representing this group
      group = {}
      group['area_ft2'] = area_ft2
      group['type'] = occ_type
      group['stories'] = num_stories
      group['zones'] = gp_zns
      final_groups << group

      # Report out the final grouping
      OpenStudio.logFree(OpenStudio::Info, 'openstudio.standards.Model', "Final system type group: occ = #{group['type']}, area = #{group['area_ft2'].round} ft2, num stories = #{group['stories']}, zones:")
      group['zones'].sort.each_slice(5) do |zone_list|
        zone_names = []
        zone_list.each do |zone|
          zone_names << zone.name.get.to_s
        end
        OpenStudio.logFree(OpenStudio::Info, 'openstudio.standards.Model', "--- #{zone_names.join(', ')}")
      end
    end

    return final_groups
  end

  # Split all zones in the model into groups that are big enough to justify their own HVAC system type.
  # Similar to the logic from 90.1 Appendix G, but without regard to the fuel type of the existing HVAC system (because the model may not have one).
  #
  # @param min_area_m2[Double] the minimum area required to justify a different system type, default 20,000 ft^2
  # @return [Array<Hash>] an array of hashes of area information, with keys area_ft2, type, stories, and zones (an array of zones)
  def model_group_zones_by_building_type(model, min_area_m2 = 1858.0608)
    min_area_ft2 = OpenStudio.convert(min_area_m2, 'm^2', 'ft^2').get

    # Get occupancy type, building type, fuel type, and area information for all zones, excluding unconditioned zones
    zones = model_zones_with_occ_and_fuel_type(model, nil)

    # Ensure that there is at least one conditioned zone
    if zones.size.zero?
      OpenStudio.logFree(OpenStudio::Error, 'openstudio.prototype.Model', 'The building does not appear to have any conditioned zones. Make sure zones have thermostat with appropriate heating and cooling setpoint schedules.')
      return []
    end

    # Group the zones by building type
    type_to_area = Hash.new { 0.0 }
    zones_grouped_by_bldg_type = zones.group_by { |z| z['bldg_type'] }

    # Determine the dominant building type by area
    zones_grouped_by_bldg_type.each do |bldg_type, zns|
      zns.each do |zn|
        type_to_area[bldg_type] += zn['area']
      end
    end
    dom_bldg_type = type_to_area.sort_by { |k, v| v }.reverse[0][0]

    # Get the dominant building type group
    dom_bldg_type_group = zones_grouped_by_bldg_type[dom_bldg_type]

    # Check the non-dominant building type groups to see if they are big enough to trigger the building exception.
    # If they are, leave the group standing alone.
    # If they are not, add the zones in that group back to the dominant building type group.
    bldg_type_groups = []
    zones_grouped_by_bldg_type.each do |bldg_type, zns|
      # Skip the dominant building type
      next if bldg_type == dom_bldg_type

      # Add up the floor area of the group
      area_m2 = 0
      zns.each do |zn|
        area_m2 += zn['area']
      end
      area_ft2 = OpenStudio.convert(area_m2, 'm^2', 'ft^2').get

      # If the non-dominant group is big enough, preserve that group.
      if area_ft2 > min_area_ft2
        bldg_type_groups << [bldg_type, zns]
        OpenStudio.logFree(OpenStudio::Info, 'openstudio.standards.Model', "The portion of the building with a building type of #{bldg_type} is bigger than the minimum area of #{min_area_ft2.round} ft2.  It will be assigned a separate HVAC system type.")
        # Otherwise, add the zones back to the dominant group.
      else
        dom_bldg_type_group += zns
      end
    end
    # Add the dominant building type group to the list
    bldg_type_groups << [dom_bldg_type, dom_bldg_type_group]

    # Calculate the area for each of the final groups
    # and replace the zone hashes with an array of zone objects
    final_groups = []
    bldg_type_groups.each do |bldg_type, zns|
      # Sum the area and put all zones into an array
      area_m2 = 0.0
      gp_zns = []
      zns.each do |zn|
        area_m2 += zn['area']
        gp_zns << zn['zone']
      end
      area_ft2 = OpenStudio.convert(area_m2, 'm^2', 'ft^2').get

      # Determine the number of stories this group spans
      num_stories = model_num_stories_spanned(model, gp_zns)

      # Create a hash representing this group
      group = {}
      group['area_ft2'] = area_ft2
      group['type'] = bldg_type
      group['stories'] = num_stories
      group['zones'] = gp_zns
      final_groups << group

      # Report out the final grouping
      OpenStudio.logFree(OpenStudio::Info, 'openstudio.standards.Model', "Final system type group: bldg_type = #{group['type']}, area = #{group['area_ft2'].round} ft2, num stories = #{group['stories']}, zones:")
      group['zones'].sort.each_slice(5) do |zone_list|
        zone_names = []
        zone_list.each do |zone|
          zone_names << zone.name.get.to_s
        end
        OpenStudio.logFree(OpenStudio::Info, 'openstudio.standards.Model', "--- #{zone_names.join(', ')}")
      end
    end

    return final_groups
  end

  # Method to multiply the values in a day schedule by a specified value
  # but only when the existing value is higher than a specified lower limit.
  # This limit prevents occupancy sensors from affecting unoccupied hours.
  def model_multiply_schedule(model, day_sch, multiplier, limit)
    # Record the original times and values
    times = day_sch.times
    values = day_sch.values

    # Remove the original times and values
    day_sch.clearValues

    # Create new values by using the multiplier on the original values
    new_values = []
    values.each do |value|
      new_values << if value > limit
                      value * multiplier
                    else
                      value
                    end
    end

    # Add the revised time/value pairs to the schedule
    new_values.each_with_index do |new_value, i|
      day_sch.addValue(times[i], new_value)
    end
  end

  # end reduce schedule

  # Determine the prototypical economizer type for the model.
  # Defaults to the pre-90.1-2010 assumption of DifferentialDryBulb.
  #
  # @param model [OpenStudio::Model::Model] the model
  # @param climate_zone [String] the climate zone
  # @return [String] the economizer type.  Possible values are:
  # 'NoEconomizer'
  # 'FixedDryBulb'
  # 'FixedEnthalpy'
  # 'DifferentialDryBulb'
  # 'DifferentialEnthalpy'
  # 'FixedDewPointAndDryBulb'
  # 'ElectronicEnthalpy'
  # 'DifferentialDryBulbAndEnthalpy'
  def model_economizer_type(model, climate_zone)
    economizer_type = 'DifferentialDryBulb'
    return economizer_type
  end

  def apply_economizers(climate_zone, model)
    # Create an economizer maximum OA fraction of 70%
    # to reflect damper leakage per PNNL
    econ_max_70_pct_oa_sch = OpenStudio::Model::ScheduleRuleset.new(model)
    econ_max_70_pct_oa_sch.setName('Economizer Max OA Fraction 70 pct')
    econ_max_70_pct_oa_sch.defaultDaySchedule.setName('Economizer Max OA Fraction 70 pct Default')
    econ_max_70_pct_oa_sch.defaultDaySchedule.addValue(OpenStudio::Time.new(0, 24, 0, 0), 0.7)

    # Check each airloop
    model.getAirLoopHVACs.sort.each do |air_loop|
      economizer_required = false

      if air_loop_hvac_humidifier_count(air_loop) > 0
        # If airloop includes a humidifier it is assumed
        # that exception c to 90.1-2004/7 Section 6.5.1 applies.
        if template == '90.1-2004' || template == '90.1-2007'
          economizer_required = false
                  end
        # This exception exist through 90.1-2019, for hospitals
        # see Section 6.5.1 exception 4
        if @instvarbuilding_type == 'Hospital' &&
           (template == '90.1-2013' || template == '90.1-2016' || template == '90.1-2019')
          economizer_required = false
        end
      elsif @instvarbuilding_type == 'LargeOffice' &&
            air_loop.name.to_s.downcase.include?('datacenter') &&
            air_loop.name.to_s.downcase.include?('basement') &&
            !(template == '90.1-2004' || template == '90.1-2007')
        # System serving the data center in the basement of the large
        # office is assumed to be always large enough to require an
        # economizer when economizer requirement is based on equipment
        # size.
        #
        # No economizer modeled for 90.1-2004 and 2007:
        # Specific economizer requirements for computer rooms were
        # introduced in 90.1-2010. Before that, although not explicitly
        # specified, economizer requirements were aimed at comfort
        # cooling, not computer room cooling (as per input from the MSC).

        # Get the size threshold requirement
        search_criteria = {
          'template' => template,
          'climate_zone' => climate_zone,
          'data_center' => true
        }
        econ_limits = model_find_object(standards_data['economizers'], search_criteria)
        minimum_capacity_btu_per_hr = econ_limits['capacity_limit']
        economizer_required = minimum_capacity_btu_per_hr.nil? ? false : true
      elsif @instvarbuilding_type == 'LargeOffice' && air_loop_hvac_include_wshp?(air_loop)
        # WSHP serving the IT closets are assumed to always be too
        # small to require an economizer
        economizer_required = false
      elsif air_loop_hvac_economizer_required?(air_loop, climate_zone)
        economizer_required = true
      end

      if economizer_required
        # If an economizer is required, determine the economizer type
        # in the prototype buildings, which depends on climate zone.
        economizer_type = model_economizer_type(model, climate_zone)

        # Set the economizer type
        # Get the OA system and OA controller
        oa_sys = air_loop.airLoopHVACOutdoorAirSystem
        if oa_sys.is_initialized
          oa_sys = oa_sys.get
        else
          OpenStudio.logFree(OpenStudio::Error, 'openstudio.prototype.Model', "#{air_loop.name} is required to have an economizer, but it has no OA system.")
          next
        end
        oa_control = oa_sys.getControllerOutdoorAir
        oa_control.setEconomizerControlType(economizer_type)
        # oa_control.setMaximumFractionofOutdoorAirSchedule(econ_max_70_pct_oa_sch)

        # Check that the economizer type set by the prototypes
        # is not prohibited by code.  If it is, change to no economizer.
        unless air_loop_hvac_economizer_type_allowable?(air_loop, climate_zone)
          OpenStudio.logFree(OpenStudio::Warn, 'openstudio.prototype.Model', "#{air_loop.name} is required to have an economizer, but the type chosen, #{economizer_type} is prohibited by code for climate zone #{climate_zone}. Economizer type will be switched to No Economizer.")
          oa_control.setEconomizerControlType('NoEconomizer')
        end

      end
    end
  end

<<<<<<< HEAD
  # Implement occupancy based lighting level threshold (0.02 W/sqft). This is only for ASHRAE 90.1 2016 onwards.
  #
  # @code_sections [90.1-2016_9.4.1.1.h/i]
  # @author Xuechen (Jerry) Lei, PNNL
  # @param model [OpenStudio::Model::Model] OpenStudio Model
  # 
  def model_add_lights_shutoff(model)
    return false
  end
=======
  # Get building door information to update infiltration
  #
  # return [Hash] Door infiltration information
  def get_building_door_info(model)
    get_building_door_info = {}

    return get_building_door_info
  end

  # Metal coiling door code minimum infiltration rate at 75 Pa
  #
  # @param [String] Climate zone
  # @return [Float] Minimum infiltration rate for metal coiling doors
  def model_door_infil_flow_rate_metal_coiling_cfm_ft2(climate_zone)
    case climate_zone
      when 'ASHRAE 169-2006-7A',
           'ASHRAE 169-2006-7B',
           'ASHRAE 169-2006-8A',
           'ASHRAE 169-2006-8B'
        return 0.4
      else
        return 4.4
    end
  end

  # Metal rollup door code minimum infiltration rate at 75 Pa
  #
  # @param [String] Climate zone
  # @return [Float] Minimum infiltration rate for metal coiling doors
  def model_door_infil_flow_rate_rollup_cfm_ft2(climate_zone)
    return 0.4
  end

  # Open door infiltration rate at 75 Pa
  #
  # @param [String] Climate zone
  # @return [Float] Open door infiltration rate
  def model_door_infil_flow_rate_open_cfm_ft2(climate_zone)
    return 9.7875
  end

  # Add door infiltration
  #
  # @param [OpenStudio:Model::Model] OpenStudio model object
  # @climate_zone [String] Climate zone
  # @return [Boolean] Returns true if successful, false otherwise or not applicable
  def model_add_door_infiltration(model, climate_zone)
    # Get door parameters for the building model
    bldg_door_types = get_building_door_info(model)
    return false if bldg_door_types.empty?

    bldg_door_types.each do |door_type, door_info|
      # Get infiltration flow rate at 75 Pa
      case door_type
        when 'Metal coiling'
          door_infil_flow_rate_cfm_per_ft2 = model_door_infil_flow_rate_metal_coiling_cfm_ft2(climate_zone)
        when 'Rollup'
          door_infil_flow_rate_cfm_per_ft2 = model_door_infil_flow_rate_rollup_cfm_ft2(climate_zone)
        when 'Open'
          door_infil_flow_rate_cfm_per_ft2 = model_door_infil_flow_rate_open_cfm_ft2(climate_zone)
        else
          OpenStudio.logFree(OpenStudio::Warn, 'openstudio.prototype.Model', "The #{door_type.downcase} type of door is not currently supported.")
          next
      end

      # Calculate door infiltration
      door_infil_cfm = door_info['number_of_doors'] * door_info['door_area_ft2'] * door_infil_flow_rate_cfm_per_ft2

      # Conversion factor
      conv_fact = OpenStudio.convert(1, 'm^3/s', 'ft^3/min').to_f

      # Adjust the infiltration rate to the average pressure for the prototype buildings.
      adj_door_infil_cfm = adjust_infiltration_to_prototype_building_conditions(door_infil_cfm)
      adj_door_infil_m3_per_s = adj_door_infil_cfm / conv_fact

      # Create door infiltration object
      door_infil_obj = OpenStudio::Model::SpaceInfiltrationDesignFlowRate.new(model)
      door_infil_obj.setName("#{door_info['number_of_doors']} #{door_info['door_area_ft2']} ft2 #{door_type.downcase} Door Infiltration")
      door_infil_obj.setSchedule(door_info['schedule'])
      door_infil_obj.setDesignFlowRate(adj_door_infil_m3_per_s)
      door_infil_obj.setSpace(model.getSpaceByName(door_info['space']).get)
      door_infil_obj.setConstantTermCoefficient(0.0)
      door_infil_obj.setTemperatureTermCoefficient 0.0
      door_infil_obj.setVelocityTermCoefficient(0.224)
      door_infil_obj.setVelocitySquaredTermCoefficient(0.0)
    end

    return true
  end

  # Set the model's north axis (degrees from true North)
  #
  # @param model [OpenStudio::Model::Model] OpenStudio model object
  # @param north_axis [Float] Degrees from true North
  # @return [Boolean] Returns true if successful, false otherwise
  def model_set_building_north_axis(model, north_axis)
    return false if north_axis.nil?

    building = model.getBuilding
    building.setNorthAxis(north_axis)

    return true
  end

  # Calculate a model's window or WWR for a specific orientation
  # Disregard space conditioning (assume all spaces are conditioned)
  # which is true for most of not all prototypes
  #
  # @param model [OpenStudio::Model::Model] OpenStudio model objetc
  # @param orientation [String] Orientation: "N", "E", "S", "W"
  # @return [Boolean] Returns true if successful, false otherwise
  def model_get_window_area_info_for_orientation(model, orientation, wwr: true)
    return false unless ['N', 'E', 'S', 'W'].include? orientation

    window_area = 0
    wall_area = 0

    model.getSpaces.each do |space|
      # Get zone multiplier
      multiplier = space.thermalZone.get.multiplier

      space.surfaces.each do |surface|
        next if surface.surfaceType != 'Wall'
        next if surface.outsideBoundaryCondition != 'Outdoors'

        case orientation
          when 'N'
            next unless surface_cardinal_direction(surface) == 'N'
          when 'E'
            next unless surface_cardinal_direction(surface) == 'E'
          when 'S'
            next unless surface_cardinal_direction(surface) == 'S'
          when 'W'
            next unless surface_cardinal_direction(surface) == 'W'
        end

        # Get wall and window area
        wall_area += surface.grossArea * multiplier
        surface.subSurfaces.each do |subsurface|
          subsurface_type = subsurface.subSurfaceType.to_s.downcase
          # Do not count doors
          next unless (subsurface_type.include? 'window') || (subsurface_type.include? 'glass')

          window_area += subsurface.grossArea * subsurface.multiplier * multiplier
        end
      end
    end

    if wwr
      return window_area / wall_area
    else
      window_area
    end
  end

  # Adjust model to comply with fenestration orientation
  #
  # @param [OpenStudio::Model::Model] OpenStudio model object
  # @return [Boolean] Returns true if successful, false otherwise
  def model_fenestration_orientation(model, climate_zone)
    return true
  end

  # Is transfer air required?
  #
  # @param model [OpenStudio::Model::Model] OpenStudio model object
  # @return [Boolean] true if transfer air is required, false otherwise
  def model_transfer_air_required?(model)
    return false
  end

  # List transfer air target and source zones, and air flow (cfm)
  #
  # code_sections [90.1-2019_6.5.7.1], [90.1-2016_6.5.7.1]
  # @return [Hash] target zones (key) and source zones (value) and air flow (value)
  def model_transfer_air_target_and_source_zones(model)
    model_transfer_air_target_and_source_zones_hash = {}

    return model_transfer_air_target_and_source_zones_hash
  end

  # Add transfer to prototype for spaces that require it
  #
  # @param model [OpenStudio::Model::Model] OpenStudio model object
  # @return [Boolean] true if successful, false otherwise
  def model_add_transfer_air(model)
    # Do not add transfer air if not required
    return true unless model_transfer_air_required?(model)

    # Get target and source zones
    target_and_source_zones = model_transfer_air_target_and_source_zones(model)
    return true if target_and_source_zones.empty?

    model.getFanZoneExhausts.sort.each do |exhaust_fan|
      # Target zone (zone with exhaust fan)
      target_zone = exhaust_fan.thermalZone.get

      # Get zone name of an exhaust fan
      exhaust_fan_zone_name = target_zone.name.to_s

      # Go to next exhaust fan if this zone isn't using transfer air
      next unless target_and_source_zones.keys.include? exhaust_fan_zone_name

      # Add dummy exhaust fan in source zone
      source_zone_name, transfer_air_flow_cfm = target_and_source_zones[exhaust_fan_zone_name]
      source_zone = model.getThermalZoneByName(source_zone_name).get
      transfer_air_source_zone_exhaust_fan = OpenStudio::Model::FanZoneExhaust.new(model)
      transfer_air_source_zone_exhaust_fan.setName(source_zone.name.to_s + ' Dummy Transfer Air (Source) Fan')
      transfer_air_source_zone_exhaust_fan.setAvailabilitySchedule(exhaust_fan.availabilitySchedule.get)
      # Convert transfer air flow to m3/s
      transfer_air_flow_m3s = OpenStudio.convert(transfer_air_flow_cfm, 'cfm', 'm^3/s').get
      transfer_air_source_zone_exhaust_fan.setMaximumFlowRate(transfer_air_flow_m3s)
      transfer_air_source_zone_exhaust_fan.setFanEfficiency(1.0)
      transfer_air_source_zone_exhaust_fan.setPressureRise(0.0)
      transfer_air_source_zone_exhaust_fan.addToThermalZone(source_zone)

      # Set exhaust fan balanced air flow schedule to only consider the transfer air to be balanced air flow
      balanced_air_flow_schedule = exhaust_fan.availabilitySchedule.get.clone(model).to_ScheduleRuleset.get
      balanced_air_flow_schedule.setName("#{exhaust_fan_zone_name} Exhaust Fan Balanced Air Flow Schedule")
      model_multiply_schedule(model, balanced_air_flow_schedule.defaultDaySchedule, transfer_air_flow_m3s / exhaust_fan.maximumFlowRate.get, 0)
      balanced_air_flow_schedule.scheduleRules.each do |sch_rule|
        model_multiply_schedule(model, sch_rule.daySchedule, transfer_air_flow_m3s / exhaust_fan.maximumFlowRate.get, 0)
      end
      transfer_air_source_zone_exhaust_fan.setBalancedExhaustFractionSchedule(balanced_air_flow_schedule)

      # Modify design specification OA to take into account transfer air for sizing only
      # OA is zero'd out for other days
      target_zone.spaces.sort.each do |space|
        target_zone_ventilation = space.designSpecificationOutdoorAir.get
        target_zone_ventilation.setOutdoorAirFlowperPerson(0)
        target_zone_ventilation.setOutdoorAirFlowperFloorArea(0)
        target_zone_ventilation.setOutdoorAirFlowRate(exhaust_fan.maximumFlowRate.get - transfer_air_flow_m3s)
        target_zone_ventilation.setOutdoorAirFlowRateFractionSchedule(model_add_schedule(model, 'DesignDaysOnly'))
      end
    end

    return true
  end
>>>>>>> ce3458f6
end<|MERGE_RESOLUTION|>--- conflicted
+++ resolved
@@ -2298,7 +2298,6 @@
     end
   end
 
-<<<<<<< HEAD
   # Implement occupancy based lighting level threshold (0.02 W/sqft). This is only for ASHRAE 90.1 2016 onwards.
   #
   # @code_sections [90.1-2016_9.4.1.1.h/i]
@@ -2308,7 +2307,7 @@
   def model_add_lights_shutoff(model)
     return false
   end
-=======
+
   # Get building door information to update infiltration
   #
   # return [Hash] Door infiltration information
@@ -2547,5 +2546,4 @@
 
     return true
   end
->>>>>>> ce3458f6
 end