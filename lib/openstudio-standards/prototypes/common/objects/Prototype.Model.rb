--- conflicted
+++ resolved
@@ -2297,7 +2297,6 @@
     end
   end
 
-<<<<<<< HEAD
   # Get building door information to update infiltration
   #
   # return [Hash] Door infiltration information
@@ -2383,7 +2382,11 @@
       door_infil_obj.setTemperatureTermCoefficient 0.0
       door_infil_obj.setVelocityTermCoefficient(0.224)
       door_infil_obj.setVelocitySquaredTermCoefficient(0.0)
-=======
+    end
+
+    return true
+  end
+
   # Set the model's north axis (degrees from true North)
   #
   # @param model [OpenStudio::Model::Model] OpenStudio model object
@@ -2528,7 +2531,6 @@
         target_zone_ventilation.setOutdoorAirFlowRate(exhaust_fan.maximumFlowRate.get - transfer_air_flow_m3s)
         target_zone_ventilation.setOutdoorAirFlowRateFractionSchedule(model_add_schedule(model, 'DesignDaysOnly'))
       end
->>>>>>> 9aec8e03
     end
 
     return true
