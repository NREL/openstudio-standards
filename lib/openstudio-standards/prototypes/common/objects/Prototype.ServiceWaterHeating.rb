--- conflicted
+++ resolved
@@ -216,19 +216,11 @@
     if water_heater_thermal_zone.nil?
       # Assume the water heater is indoors at 70F or 72F
       case template
-<<<<<<< HEAD
         when '90.1-2004', '90.1-2007', '90.1-2010', '90.1-2013', '90.1-2016', '90.1-2019'
 	      indoor_temp = 71.6
         else
 	      indoor_temp = 70
         end
-=======
-      when '90.1-2004', '90.1-2007', '90.1-2010', '90.1-2013'
-        indoor_temp = 71.6
-      else
-        indoor_temp = 70.0
-      end
->>>>>>> ec5a41c1
       default_water_heater_ambient_temp_sch = model_add_constant_schedule_ruleset(model,
                                                                                   OpenStudio.convert(indoor_temp, 'F', 'C').get,
                                                                                   name = 'Water Heater Ambient Temp Schedule - ' + indoor_temp.to_s + 'f')
@@ -667,19 +659,11 @@
     if booster_water_heater_thermal_zone.nil?
       # Assume the water heater is indoors at 70F or 72F
       case template
-<<<<<<< HEAD
         when '90.1-2004', '90.1-2007', '90.1-2010', '90.1-2013', '90.1-2016', '90.1-2019'
 	      indoor_temp = 71.6
         else
 	      indoor_temp = 70.0
         end
-=======
-      when '90.1-2004', '90.1-2007', '90.1-2010', '90.1-2013'
-        indoor_temp = 71.6
-      else
-        indoor_temp = 70.0
-      end
->>>>>>> ec5a41c1
       default_water_heater_ambient_temp_sch = model_add_constant_schedule_ruleset(model,
                                                                                   OpenStudio.convert(indoor_temp, 'F', 'C').get,
                                                                                   name = 'Water Heater Ambient Temp Schedule - ' + indoor_temp.to_s)
