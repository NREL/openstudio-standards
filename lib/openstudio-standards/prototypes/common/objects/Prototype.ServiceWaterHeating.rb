class Standard
  # @!group ServiceWaterHeating

  # Creates a service water heating loop.
  #
  # @param model [OpenStudio::Model::Model] OpenStudio model object
  # @param system_name [String] the name of the system, or nil in which case it will be defaulted
  # @param water_heater_thermal_zone [OpenStudio::Model::ThermalZone]
  #   zones to place water heater in.  If nil, will be assumed in 70F air for heat loss.
  # @param service_water_temperature [Double] service water temperature, in C
  # @param service_water_pump_head [Double] service water pump head, in Pa
  # @param service_water_pump_motor_efficiency [Double] service water pump motor efficiency, as decimal.
  # @param water_heater_capacity [Double] water heater heating capacity, in W
  # @param water_heater_volume [Double] water heater volume, in m^3
  # @param water_heater_fuel [String] water heater fuel. Valid choices are NaturalGas, Electricity
  # @param parasitic_fuel_consumption_rate [Double] the parasitic fuel consumption rate of the water heater, in W
  # @param add_pipe_losses [Boolean] if true, add piping and associated heat losses to system.  If false, add no pipe heat losses
  # @param floor_area_served [Double] area served by the SWH loop, in m^2.  Used for pipe loss piping length estimation
  # @param number_of_stories [Integer] number of stories served by the SWH loop.  Used for pipe loss piping length estimation
  # @param pipe_insulation_thickness [Double] thickness of the fiberglass batt pipe insulation, in m.  Use 0 for uninsulated pipes
  # @param number_water_heaters [Double] the number of water heaters represented by the capacity and volume inputs.
  # Used to modify efficiencies for water heaters based on individual component size while avoiding having to model
  # lots of individual water heaters (for runtime sake).
  # @return [OpenStudio::Model::PlantLoop]
  # the resulting service water loop.
  def model_add_swh_loop(model,
                         system_name,
                         water_heater_thermal_zone,
                         service_water_temperature,
                         service_water_pump_head,
                         service_water_pump_motor_efficiency,
                         water_heater_capacity,
                         water_heater_volume,
                         water_heater_fuel,
                         parasitic_fuel_consumption_rate,
                         add_pipe_losses = false,
                         floor_area_served = 465,
                         number_of_stories = 1,
                         pipe_insulation_thickness = 0.0127, # 1/2in
                         number_water_heaters = 1)
    # Service water heating loop
    service_water_loop = OpenStudio::Model::PlantLoop.new(model)
    service_water_loop.setMinimumLoopTemperature(10.0)
    service_water_loop.setMaximumLoopTemperature(60.0)

    if system_name.nil?
      service_water_loop.setName('Service Water Loop')
    else
      service_water_loop.setName(system_name)
    end

    # Temperature schedule type limits
    temp_sch_type_limits = OpenstudioStandards::Schedules.create_schedule_type_limits(model,
                                                                                      name: 'Temperature Schedule Type Limits',
                                                                                      lower_limit_value: 0.0,
                                                                                      upper_limit_value: 100.0,
                                                                                      numeric_type: 'Continuous',
                                                                                      unit_type: 'Temperature')

    # Service water heating loop controls
    swh_temp_c = service_water_temperature
    swh_temp_f = OpenStudio.convert(swh_temp_c, 'C', 'F').get
    swh_delta_t_r = 9.0 # 9F delta-T
    swh_delta_t_k = OpenStudio.convert(swh_delta_t_r, 'R', 'K').get
    swh_temp_sch = OpenstudioStandards::Schedules.create_constant_schedule_ruleset(model,
                                                                                   swh_temp_c,
                                                                                   name: "Service Water Loop Temp - #{swh_temp_f.round}F",
                                                                                   schedule_type_limit: 'Temperature')
    swh_temp_sch.setScheduleTypeLimits(temp_sch_type_limits)
    swh_stpt_manager = OpenStudio::Model::SetpointManagerScheduled.new(model, swh_temp_sch)
    swh_stpt_manager.setName('Service hot water setpoint manager')
    swh_stpt_manager.addToNode(service_water_loop.supplyOutletNode)
    sizing_plant = service_water_loop.sizingPlant
    sizing_plant.setLoopType('Heating')
    sizing_plant.setDesignLoopExitTemperature(swh_temp_c)
    sizing_plant.setLoopDesignTemperatureDifference(swh_delta_t_k)

    # Determine if circulating or non-circulating based on supplied head pressure
    swh_pump_head_press_pa = service_water_pump_head
    circulating = true
    if swh_pump_head_press_pa.nil? || swh_pump_head_press_pa <= 1
      # As if there is no circulation pump
      swh_pump_head_press_pa = 0.001
      service_water_pump_motor_efficiency = 1
      circulating = false
    end

    # Service water heating pump
    if circulating
      swh_pump = OpenStudio::Model::PumpConstantSpeed.new(model)
      swh_pump.setName("#{service_water_loop.name} Circulator Pump")
      swh_pump.setPumpControlType('Intermittent')
    else
      swh_pump = OpenStudio::Model::PumpVariableSpeed.new(model)
      swh_pump.setName("#{service_water_loop.name} Water Mains Pressure Driven")
      swh_pump.setPumpControlType('Continuous')
    end
    swh_pump.setRatedPumpHead(swh_pump_head_press_pa.to_f)
    swh_pump.setMotorEfficiency(service_water_pump_motor_efficiency)
    swh_pump.addToNode(service_water_loop.supplyInletNode)

    water_heater = OpenstudioStandards::ServiceWaterHeating.model_add_water_heater(model,
                                                                                   water_heater_capacity: water_heater_capacity,
                                                                                   water_heater_volume: water_heater_volume,
                                                                                   water_heater_fuel: water_heater_fuel,
                                                                                   on_cycle_parasitic_fuel_consumption_rate: parasitic_fuel_consumption_rate,
                                                                                   off_cycle_parasitic_fuel_consumption_rate: parasitic_fuel_consumption_rate,
                                                                                   service_water_temperature: service_water_temperature,
                                                                                   service_water_temperature_schedule: swh_temp_sch,
                                                                                   set_peak_use_flowrate: false,
                                                                                   peak_flowrate: 0.0,
                                                                                   flowrate_schedule: nil,
                                                                                   water_heater_thermal_zone: water_heater_thermal_zone,
                                                                                   number_water_heaters: number_water_heaters)
    service_water_loop.addSupplyBranchForComponent(water_heater)

    # Pipe losses
    if add_pipe_losses
      model_add_piping_losses_to_swh_system(model,
                                            service_water_loop,
                                            circulating,
                                            pipe_insulation_thickness: pipe_insulation_thickness,
                                            floor_area_served: floor_area_served,
                                            number_of_stories: number_of_stories)
    end

    # Service water heating loop bypass pipes
    water_heater_bypass_pipe = OpenStudio::Model::PipeAdiabatic.new(model)
    service_water_loop.addSupplyBranchForComponent(water_heater_bypass_pipe)
    coil_bypass_pipe = OpenStudio::Model::PipeAdiabatic.new(model)
    service_water_loop.addDemandBranchForComponent(coil_bypass_pipe)
    supply_outlet_pipe = OpenStudio::Model::PipeAdiabatic.new(model)
    supply_outlet_pipe.addToNode(service_water_loop.supplyOutletNode)
    demand_outlet_pipe = OpenStudio::Model::PipeAdiabatic.new(model)
    demand_outlet_pipe.addToNode(service_water_loop.demandOutletNode)

    if circulating
      OpenStudio.logFree(OpenStudio::Info, 'openstudio.Model.Model', "Added circulating SWH loop called #{service_water_loop.name}")
    else
      OpenStudio.logFree(OpenStudio::Info, 'openstudio.Model.Model', "Added non-circulating SWH loop called #{service_water_loop.name}")
    end

    return service_water_loop
  end

<<<<<<< HEAD
=======
  # Creates a water heater and attaches it to the supplied service water heating loop.
  #
  # @param model [OpenStudio::Model::Model] OpenStudio model object
  # @param water_heater_capacity [Double] water heater capacity, in W
  # @param water_heater_volume [Double] water heater volume, in m^3
  # @param water_heater_fuel [Double] valid choices are NaturalGas, Electricity
  # @param service_water_temperature [Double] water heater temperature, in C
  # @param parasitic_fuel_consumption_rate [Double] water heater parasitic fuel consumption rate, in W
  # @param swh_temp_sch [OpenStudio::Model::Schedule] the service water heating schedule. If nil, will be defaulted.
  # @param set_peak_use_flowrate [Boolean] if true, the peak flow rate and flow rate schedule will be set.
  # @param peak_flowrate [Double] in m^3/s
  # @param flowrate_schedule [String] name of the flow rate schedule
  # @param water_heater_thermal_zone [OpenStudio::Model::ThermalZone] zone to place water heater in.
  #   If nil, will be assumed in 70F air for heat loss.
  # @param number_water_heaters [Double] the number of water heaters represented by the capacity and volume inputs.
  # Used to modify efficiencies for water heaters based on individual component size while avoiding having to model
  # lots of individual water heaters (for runtime sake).
  # @return [OpenStudio::Model::WaterHeaterMixed] the resulting water heater
  def model_add_water_heater(model,
                             water_heater_capacity,
                             water_heater_volume,
                             water_heater_fuel,
                             service_water_temperature,
                             parasitic_fuel_consumption_rate,
                             swh_temp_sch,
                             set_peak_use_flowrate,
                             peak_flowrate,
                             flowrate_schedule,
                             water_heater_thermal_zone,
                             number_water_heaters)
    # Water heater
    # @todo Standards - Change water heater methodology to follow
    # 'Model Enhancements Appendix A.'
    water_heater_capacity_btu_per_hr = OpenStudio.convert(water_heater_capacity, 'W', 'Btu/hr').get
    water_heater_capacity_kbtu_per_hr = OpenStudio.convert(water_heater_capacity_btu_per_hr, 'Btu/hr', 'kBtu/hr').get
    water_heater_vol_gal = OpenStudio.convert(water_heater_volume, 'm^3', 'gal').get

    # Temperature schedule type limits
    temp_sch_type_limits = OpenstudioStandards::Schedules.create_schedule_type_limits(model,
                                                                                      name: 'Temperature Schedule Type Limits',
                                                                                      lower_limit_value: 0.0,
                                                                                      upper_limit_value: 100.0,
                                                                                      numeric_type: 'Continuous',
                                                                                      unit_type: 'Temperature')

    if swh_temp_sch.nil?
      # Service water heating loop controls
      swh_temp_c = service_water_temperature
      swh_temp_f = OpenStudio.convert(swh_temp_c, 'C', 'F').get
      swh_delta_t_r = 9 # 9F delta-T
      swh_temp_c = OpenStudio.convert(swh_temp_f, 'F', 'C').get
      swh_delta_t_k = OpenStudio.convert(swh_delta_t_r, 'R', 'K').get
      swh_temp_sch = OpenstudioStandards::Schedules.create_constant_schedule_ruleset(model,
                                                                                     swh_temp_c,
                                                                                     name: "Service Water Loop Temp - #{swh_temp_f.round}F",
                                                                                     schedule_type_limit: 'Temperature')
      swh_temp_sch.setScheduleTypeLimits(temp_sch_type_limits)
    end

    # Water heater depends on the fuel type
    water_heater = OpenStudio::Model::WaterHeaterMixed.new(model)

    # Assign a quantity to the water heater if it represents multiple water heaters
    if number_water_heaters > 1
      water_heater.setName("#{number_water_heaters}X #{(water_heater_vol_gal / number_water_heaters).round}gal #{water_heater_fuel} Water Heater - #{(water_heater_capacity_kbtu_per_hr / number_water_heaters).round}kBtu/hr")
      water_heater.additionalProperties.setFeature('component_quantity', number_water_heaters)
    else
      water_heater.setName("#{water_heater_vol_gal.round}gal #{water_heater_fuel} Water Heater - #{water_heater_capacity_kbtu_per_hr.round}kBtu/hr")
    end

    water_heater.setTankVolume(OpenStudio.convert(water_heater_vol_gal, 'gal', 'm^3').get)
    water_heater.setSetpointTemperatureSchedule(swh_temp_sch)
    water_heater.setDeadbandTemperatureDifference(2.0)

    if water_heater_thermal_zone.nil?
      # Assume the water heater is indoors at 70F or 72F
      case template
      when '90.1-2004', '90.1-2007', '90.1-2010', '90.1-2013', '90.1-2016', '90.1-2019'
        indoor_temp = 71.6
      else
        indoor_temp = 70.0
      end
      default_water_heater_ambient_temp_sch = OpenstudioStandards::Schedules.create_constant_schedule_ruleset(model,
                                                                                                              OpenStudio.convert(indoor_temp, 'F', 'C').get,
                                                                                                              name: "Water Heater Ambient Temp Schedule #{indoor_temp}F",
                                                                                                              schedule_type_limit: 'Temperature')
      default_water_heater_ambient_temp_sch.setScheduleTypeLimits(temp_sch_type_limits)
      water_heater.setAmbientTemperatureIndicator('Schedule')
      water_heater.setAmbientTemperatureSchedule(default_water_heater_ambient_temp_sch)
      water_heater.resetAmbientTemperatureThermalZone
    else
      water_heater.setAmbientTemperatureIndicator('ThermalZone')
      water_heater.setAmbientTemperatureThermalZone(water_heater_thermal_zone)
      water_heater.resetAmbientTemperatureSchedule
    end

    water_heater.setMaximumTemperatureLimit(service_water_temperature)
    water_heater.setDeadbandTemperatureDifference(OpenStudio.convert(3.6, 'R', 'K').get)
    water_heater.setHeaterControlType('Cycle')
    water_heater.setHeaterMaximumCapacity(OpenStudio.convert(water_heater_capacity_btu_per_hr, 'Btu/hr', 'W').get)
    water_heater.setOffCycleParasiticHeatFractiontoTank(0.8)
    water_heater.setIndirectWaterHeatingRecoveryTime(1.5) # 1.5hrs
    case water_heater_fuel
    when 'Electricity'
      water_heater.setHeaterFuelType('Electricity')
      water_heater.setHeaterThermalEfficiency(1.0)
      water_heater.setOffCycleParasiticFuelConsumptionRate(parasitic_fuel_consumption_rate)
      water_heater.setOnCycleParasiticFuelConsumptionRate(parasitic_fuel_consumption_rate)
      water_heater.setOffCycleParasiticFuelType('Electricity')
      water_heater.setOnCycleParasiticFuelType('Electricity')
      water_heater.setOffCycleLossCoefficienttoAmbientTemperature(1.053)
      water_heater.setOnCycleLossCoefficienttoAmbientTemperature(1.053)
    when 'Natural Gas', 'NaturalGas'
      water_heater.setHeaterFuelType('Gas')
      water_heater.setHeaterThermalEfficiency(0.78)
      water_heater.setOffCycleParasiticFuelConsumptionRate(parasitic_fuel_consumption_rate)
      water_heater.setOnCycleParasiticFuelConsumptionRate(parasitic_fuel_consumption_rate)
      water_heater.setOffCycleParasiticFuelType('Gas')
      water_heater.setOnCycleParasiticFuelType('Gas')
      water_heater.setOffCycleLossCoefficienttoAmbientTemperature(6.0)
      water_heater.setOnCycleLossCoefficienttoAmbientTemperature(6.0)
    when 'HeatPump'
      OpenStudio.logFree(OpenStudio::Warn, 'openstudio.Model.Model', 'Simple workaround to represent heat pump water heaters without incurring significant runtime penalty associated with using correct objects.')
      # Make a part-load efficiency modifier curve with a value above 1, which
      # is multiplied by the nominal efficiency of 100% to represent
      # the COP of a HPWH.
      # @todo could make this workaround better by using EMS
      # to modify this curve output in realtime based on
      # the OA temperature.
      hpwh_cop = 2.8
      eff_f_of_plr = OpenStudio::Model::CurveCubic.new(model)
      eff_f_of_plr.setName("HPWH_COP_#{hpwh_cop}")
      eff_f_of_plr.setCoefficient1Constant(hpwh_cop)
      eff_f_of_plr.setCoefficient2x(0.0)
      eff_f_of_plr.setCoefficient3xPOW2(0.0)
      eff_f_of_plr.setCoefficient4xPOW3(0.0)
      eff_f_of_plr.setMinimumValueofx(0.0)
      eff_f_of_plr.setMaximumValueofx(1.0)
      water_heater.setHeaterFuelType('Electricity')
      water_heater.setHeaterThermalEfficiency(1.0)
      water_heater.setPartLoadFactorCurve(eff_f_of_plr)
      water_heater.setOffCycleParasiticFuelConsumptionRate(parasitic_fuel_consumption_rate)
      water_heater.setOnCycleParasiticFuelConsumptionRate(parasitic_fuel_consumption_rate)
      water_heater.setOffCycleParasiticFuelType('Electricity')
      water_heater.setOnCycleParasiticFuelType('Electricity')
      water_heater.setOffCycleLossCoefficienttoAmbientTemperature(1.053)
      water_heater.setOnCycleLossCoefficienttoAmbientTemperature(1.053)
    else
      OpenStudio.logFree(OpenStudio::Error, 'openstudio.Model.Model', "#{water_heater_fuel} is not a valid water heater fuel.  Valid choices are Electricity, NaturalGas, and HeatPump.")
    end

    if set_peak_use_flowrate
      rated_flow_rate_m3_per_s = peak_flowrate
      rated_flow_rate_gal_per_min = OpenStudio.convert(rated_flow_rate_m3_per_s, 'm^3/s', 'gal/min').get
      water_heater.setPeakUseFlowRate(rated_flow_rate_m3_per_s)

      schedule = model_add_schedule(model, flowrate_schedule)
      water_heater.setUseFlowRateFractionSchedule(schedule)
    end

    OpenStudio.logFree(OpenStudio::Info, 'openstudio.Model.Model', "Added water heater called #{water_heater.name}")

    return water_heater
  end

>>>>>>> 47cf782c
  # Creates a heatpump water heater and attaches it to the supplied service water heating loop.
  #
  # @param model [OpenStudio::Model::Model] OpenStudio model object
  # @param type [String] valid option are 'WrappedCondenser' or 'PumpedCondenser' (default).
  #   The 'WrappedCondenser' uses a WaterHeaterStratified tank, 'PumpedCondenser' uses a WaterHeaterMixed tank.
  # @param water_heater_capacity [Double] water heater capacity, in W
  # @param water_heater_volume [Double] water heater volume, in m^3
  # @param service_water_temperature [Double] water heater temperature, in C
  # @param parasitic_fuel_consumption_rate [Double] water heater parasitic fuel consumption rate, in W
  # @param swh_temp_sch [OpenStudio::Model::Schedule] the service water heating schedule. If nil, will be defaulted.
  # @param set_peak_use_flowrate [Boolean] if true, the peak flow rate and flow rate schedule will be set.
  # @param peak_flowrate [Double] in m^3/s
  # @param flowrate_schedule [String] name of the flow rate schedule
  # @param water_heater_thermal_zone [OpenStudio::Model::ThermalZone] zone to place water heater in.
  #   If nil, will be assumed in 70F air for heat loss.
  # @param use_ems_control [Boolean] if true, use ems control logic if using a 'WrappedCondenser' style HPWH.
  # @return [OpenStudio::Model::WaterHeaterMixed] the resulting water heater
  def model_add_heatpump_water_heater(model,
                                      type: 'PumpedCondenser',
                                      water_heater_capacity: 500,
                                      electric_backup_capacity: 4500,
                                      water_heater_volume: OpenStudio.convert(80.0, 'gal', 'm^3').get,
                                      service_water_temperature: OpenStudio.convert(125.0, 'F', 'C').get,
                                      parasitic_fuel_consumption_rate: 3.0,
                                      swh_temp_sch: nil,
                                      cop: 2.8,
                                      shr: 0.88,
                                      tank_ua: 3.9,
                                      set_peak_use_flowrate: false,
                                      peak_flowrate: 0.0,
                                      flowrate_schedule: nil,
                                      water_heater_thermal_zone: nil,
                                      use_ems_control: false)

    OpenStudio.logFree(OpenStudio::Info, 'openstudio.Model.Model', 'Adding heat pump water heater')

    # create heat pump water heater
    if type == 'WrappedCondenser'
      hpwh = OpenStudio::Model::WaterHeaterHeatPumpWrappedCondenser.new(model)
    elsif type == 'PumpedCondenser'
      hpwh = OpenStudio::Model::WaterHeaterHeatPump.new(model)
    end

    # calculate tank height and radius
    water_heater_capacity_kbtu_per_hr = OpenStudio.convert(water_heater_capacity, 'W', 'kBtu/hr').get
    hpwh_vol_gal = OpenStudio.convert(water_heater_volume, 'm^3', 'gal').get
    tank_height = (0.0188 * hpwh_vol_gal) + 0.0935 # linear relationship that gets GE height at 50 gal and AO Smith height at 80 gal
    tank_radius = (0.9 * water_heater_volume / (Math::PI * tank_height))**0.5
    tank_surface_area = 2.0 * Math::PI * tank_radius * (tank_radius + tank_height)
    u_tank = (5.678 * tank_ua) / OpenStudio.convert(tank_surface_area, 'm^2', 'ft^2').get
    hpwh.setName("#{hpwh_vol_gal.round}gal Heat Pump Water Heater - #{water_heater_capacity_kbtu_per_hr.round(0)}kBtu/hr")

    # set min/max HPWH operating temperature limit
    hpwh_op_min_temp_c = OpenStudio.convert(45.0, 'F', 'C').get
    hpwh_op_max_temp_c = OpenStudio.convert(120.0, 'F', 'C').get

    if type == 'WrappedCondenser'
      hpwh.setMinimumInletAirTemperatureforCompressorOperation(hpwh_op_min_temp_c)
      hpwh.setMaximumInletAirTemperatureforCompressorOperation(hpwh_op_max_temp_c)
      # set sensor heights
      if hpwh_vol_gal <= 50.0
        hpwh.setDeadBandTemperatureDifference(0.5)
        h_ue = (1 - (3.5 / 12.0)) * tank_height # in the 4th node of the tank (counting from top)
        h_le = (1 - (10.5 / 12.0)) * tank_height # in the 11th node of the tank (counting from top)
        h_condtop = (1 - (5.5 / 12.0)) * tank_height # in the 6th node of the tank (counting from top)
        h_condbot = (1 - (10.99 / 12.0)) * tank_height # in the 11th node of the tank
        h_hpctrl = (1 - (2.5 / 12.0)) * tank_height # in the 3rd node of the tank
        hpwh.setControlSensor1HeightInStratifiedTank(h_hpctrl)
        hpwh.setControlSensor1Weight(1.0)
        hpwh.setControlSensor2HeightInStratifiedTank(h_hpctrl)
      else
        hpwh.setDeadBandTemperatureDifference(3.89)
        h_ue = (1 - (3.5 / 12.0)) * tank_height # in the 3rd node of the tank (counting from top)
        h_le = (1 - (9.5 / 12.0)) * tank_height # in the 10th node of the tank (counting from top)
        h_condtop = (1 - (5.5 / 12.0)) * tank_height # in the 6th node of the tank (counting from top)
        h_condbot = 0.01 # bottom node
        h_hpctrl_up = (1 - (2.5 / 12.0)) * tank_height # in the 3rd node of the tank
        h_hpctrl_low = (1 - (8.5 / 12.0)) * tank_height # in the 9th node of the tank
        hpwh.setControlSensor1HeightInStratifiedTank(h_hpctrl_up)
        hpwh.setControlSensor1Weight(0.75)
        hpwh.setControlSensor2HeightInStratifiedTank(h_hpctrl_low)
      end
      hpwh.setCondenserBottomLocation(h_condbot)
      hpwh.setCondenserTopLocation(h_condtop)
      hpwh.setTankElementControlLogic('MutuallyExclusive')
      hpwh.autocalculateEvaporatorAirFlowRate
    elsif type == 'PumpedCondenser'
      hpwh.setDeadBandTemperatureDifference(3.89)
      hpwh.autosizeEvaporatorAirFlowRate
    end

    # set heat pump water heater properties
    hpwh.setFanPlacement('DrawThrough')
    hpwh.setOnCycleParasiticElectricLoad(0.0)
    hpwh.setOffCycleParasiticElectricLoad(0.0)
    hpwh.setParasiticHeatRejectionLocation('Outdoors')

    # set temperature setpoint schedule
    if swh_temp_sch.nil?
      # temperature schedule type limits
      temp_sch_type_limits = OpenstudioStandards::Schedules.create_schedule_type_limits(model,
                                                                                        name: 'Temperature Schedule Type Limits',
                                                                                        lower_limit_value: 0.0,
                                                                                        upper_limit_value: 100.0,
                                                                                        numeric_type: 'Continuous',
                                                                                        unit_type: 'Temperature')
      # service water heating loop controls
      swh_temp_c = service_water_temperature
      swh_temp_f = OpenStudio.convert(swh_temp_c, 'C', 'F').get
      swh_delta_t_r = 9.0 # 9F delta-T
      swh_temp_c = OpenStudio.convert(swh_temp_f, 'F', 'C').get
      swh_delta_t_k = OpenStudio.convert(swh_delta_t_r, 'R', 'K').get
      swh_temp_sch = OpenstudioStandards::Schedules.create_constant_schedule_ruleset(model,
                                                                                     swh_temp_c,
                                                                                     name: "Heat Pump Water Heater Temp - #{swh_temp_f.round}F",
                                                                                     schedule_type_limit: 'Temperature')
      swh_temp_sch.setScheduleTypeLimits(temp_sch_type_limits)
    end
    hpwh.setCompressorSetpointTemperatureSchedule(swh_temp_sch)

    # coil curves
    hpwh_cap = OpenStudio::Model::CurveBiquadratic.new(model)
    hpwh_cap.setName('HPWH-Cap-fT')
    hpwh_cap.setCoefficient1Constant(0.563)
    hpwh_cap.setCoefficient2x(0.0437)
    hpwh_cap.setCoefficient3xPOW2(0.000039)
    hpwh_cap.setCoefficient4y(0.0055)
    hpwh_cap.setCoefficient5yPOW2(-0.000148)
    hpwh_cap.setCoefficient6xTIMESY(-0.000145)
    hpwh_cap.setMinimumValueofx(0.0)
    hpwh_cap.setMaximumValueofx(100.0)
    hpwh_cap.setMinimumValueofy(0.0)
    hpwh_cap.setMaximumValueofy(100.0)

    hpwh_cop = OpenStudio::Model::CurveBiquadratic.new(model)
    hpwh_cop.setName('HPWH-COP-fT')
    hpwh_cop.setCoefficient1Constant(1.1332)
    hpwh_cop.setCoefficient2x(0.063)
    hpwh_cop.setCoefficient3xPOW2(-0.0000979)
    hpwh_cop.setCoefficient4y(-0.00972)
    hpwh_cop.setCoefficient5yPOW2(-0.0000214)
    hpwh_cop.setCoefficient6xTIMESY(-0.000686)
    hpwh_cop.setMinimumValueofx(0.0)
    hpwh_cop.setMaximumValueofx(100.0)
    hpwh_cop.setMinimumValueofy(0.0)
    hpwh_cop.setMaximumValueofy(100.0)

    # create DX coil object
    if type == 'WrappedCondenser'
      coil = hpwh.dXCoil.to_CoilWaterHeatingAirToWaterHeatPumpWrapped.get
      coil.setRatedCondenserWaterTemperature(48.89)
      coil.autocalculateRatedEvaporatorAirFlowRate
    elsif type == 'PumpedCondenser'
      coil = hpwh.dXCoil.to_CoilWaterHeatingAirToWaterHeatPump.get
      coil.autosizeRatedEvaporatorAirFlowRate
    end

    # set coil properties
    coil.setName("#{hpwh.name} Coil")
    coil.setRatedHeatingCapacity(water_heater_capacity)
    coil.setRatedCOP(cop)
    coil.setRatedSensibleHeatRatio(shr)
    coil.setRatedEvaporatorInletAirDryBulbTemperature(OpenStudio.convert(67.5, 'F', 'C').get)
    coil.setRatedEvaporatorInletAirWetBulbTemperature(OpenStudio.convert(56.426, 'F', 'C').get)
    coil.setEvaporatorFanPowerIncludedinRatedCOP(true)
    coil.setEvaporatorAirTemperatureTypeforCurveObjects('WetBulbTemperature')
    coil.setHeatingCapacityFunctionofTemperatureCurve(hpwh_cap)
    coil.setHeatingCOPFunctionofTemperatureCurve(hpwh_cop)
    coil.setMaximumAmbientTemperatureforCrankcaseHeaterOperation(0.0)

    # set tank properties
    if type == 'WrappedCondenser'
      tank = hpwh.tank.to_WaterHeaterStratified.get
      tank.setTankHeight(tank_height)
      tank.setHeaterPriorityControl('MasterSlave')
      if hpwh_vol_gal <= 50.0
        tank.setHeater1DeadbandTemperatureDifference(25.0)
        tank.setHeater2DeadbandTemperatureDifference(30.0)
      else
        tank.setHeater1DeadbandTemperatureDifference(18.5)
        tank.setHeater2DeadbandTemperatureDifference(3.89)
      end
      hpwh_bottom_element_sp = OpenStudio::Model::ScheduleConstant.new(model)
      hpwh_bottom_element_sp.setName("#{hpwh.name} BottomElementSetpoint")
      hpwh_top_element_sp = OpenStudio::Model::ScheduleConstant.new(model)
      hpwh_top_element_sp.setName("#{hpwh.name} TopElementSetpoint")
      tank.setHeater1Capacity(electric_backup_capacity)
      tank.setHeater1Height(h_ue)
      tank.setHeater1SetpointTemperatureSchedule(hpwh_top_element_sp) # Overwritten later by EMS
      tank.setHeater2Capacity(electric_backup_capacity)
      tank.setHeater2Height(h_le)
      tank.setHeater2SetpointTemperatureSchedule(hpwh_bottom_element_sp)
      tank.setUniformSkinLossCoefficientperUnitAreatoAmbientTemperature(u_tank)
      tank.setNumberofNodes(12)
      tank.setAdditionalDestratificationConductivity(0)
      tank.setNode1AdditionalLossCoefficient(0)
      tank.setNode2AdditionalLossCoefficient(0)
      tank.setNode3AdditionalLossCoefficient(0)
      tank.setNode4AdditionalLossCoefficient(0)
      tank.setNode5AdditionalLossCoefficient(0)
      tank.setNode6AdditionalLossCoefficient(0)
      tank.setNode7AdditionalLossCoefficient(0)
      tank.setNode8AdditionalLossCoefficient(0)
      tank.setNode9AdditionalLossCoefficient(0)
      tank.setNode10AdditionalLossCoefficient(0)
      tank.setNode11AdditionalLossCoefficient(0)
      tank.setNode12AdditionalLossCoefficient(0)
      tank.setUseSideDesignFlowRate(0.9 * water_heater_volume / 60.1)
      tank.setSourceSideDesignFlowRate(0)
      tank.setSourceSideFlowControlMode('')
      tank.setSourceSideInletHeight(0)
      tank.setSourceSideOutletHeight(0)
    elsif type == 'PumpedCondenser'
      tank = hpwh.tank.to_WaterHeaterMixed.get
      tank.setDeadbandTemperatureDifference(3.89)
      tank.setHeaterControlType('Cycle')
      tank.setHeaterMaximumCapacity(electric_backup_capacity)
    end
    tank.setName("#{hpwh.name} Tank")
    tank.setEndUseSubcategory('Service Hot Water')
    tank.setTankVolume(0.9 * water_heater_volume)
    tank.setMaximumTemperatureLimit(90.0)
    tank.setHeaterFuelType('Electricity')
    tank.setHeaterThermalEfficiency(1.0)
    tank.setOffCycleParasiticFuelConsumptionRate(parasitic_fuel_consumption_rate)
    tank.setOffCycleParasiticFuelType('Electricity')
    tank.setOnCycleParasiticFuelConsumptionRate(parasitic_fuel_consumption_rate)
    tank.setOnCycleParasiticFuelType('Electricity')

    # set fan properties
    fan = hpwh.fan.to_FanOnOff.get
    fan.setName("#{hpwh.name} Fan")
    fan_power = 0.0462 # watts per cfm
    if hpwh_vol_gal <= 50.0
      fan.setFanEfficiency(23.0 / fan_power * OpenStudio.convert(1.0, 'ft^3/min', 'm^3/s').get)
      fan.setPressureRise(23.0)
    else
      fan.setFanEfficiency(65.0 / fan_power * OpenStudio.convert(1.0, 'ft^3/min', 'm^3/s').get)
      fan.setPressureRise(65.0)
    end
    # determine maximum flow rate from water heater capacity
    # use 5.035E-5 m^3/s/W from EnergyPlus used to autocalculate the evaporator air flow rate in WaterHeater:HeatPump:PumpedCondenser and Coil:WaterHeating:AirToWaterHeatPump:Pumped
    fan_flow_rate_m3_per_s = water_heater_capacity * 5.035e-5
    fan.setMaximumFlowRate(fan_flow_rate_m3_per_s)
    fan.setMotorEfficiency(1.0)
    fan.setMotorInAirstreamFraction(1.0)
    fan.setEndUseSubcategory('Service Hot Water')

    if water_heater_thermal_zone.nil?
      # add in schedules for Tamb, RHamb, and the compressor
      # assume the water heater is indoors at 70F for now
      default_water_heater_ambient_temp_sch = OpenstudioStandards::Schedules.create_constant_schedule_ruleset(model,
                                                                                                              OpenStudio.convert(70.0, 'F', 'C').get,
                                                                                                              name: 'Water Heater Ambient Temp Schedule - 70F',
                                                                                                              schedule_type_limit: 'Temperature')
      if temp_sch_type_limits.nil?
        temp_sch_type_limits = OpenstudioStandards::Schedules.create_schedule_type_limits(model,
                                                                                          name: 'Temperature Schedule Type Limits',
                                                                                          lower_limit_value: 0.0,
                                                                                          upper_limit_value: 100.0,
                                                                                          numeric_type: 'Continuous',
                                                                                          unit_type: 'Temperature')
      end
      default_water_heater_ambient_temp_sch.setScheduleTypeLimits(temp_sch_type_limits)
      tank.setAmbientTemperatureIndicator('Schedule')
      tank.setAmbientTemperatureSchedule(default_water_heater_ambient_temp_sch)
      tank.resetAmbientTemperatureThermalZone
      hpwh_rhamb = OpenStudio::Model::ScheduleConstant.new(model)
      hpwh_rhamb.setName("#{hpwh.name} Ambient Humidity Schedule")
      hpwh_rhamb.setValue(0.5)
      hpwh.setInletAirConfiguration('Schedule')
      hpwh.setInletAirTemperatureSchedule(default_water_heater_ambient_temp_sch)
      hpwh.setInletAirHumiditySchedule(hpwh_rhamb)
      hpwh.setCompressorLocation('Schedule')
      hpwh.setCompressorAmbientTemperatureSchedule(default_water_heater_ambient_temp_sch)
    else
      hpwh.addToThermalZone(water_heater_thermal_zone)
      hpwh.setInletAirConfiguration('ZoneAirOnly')
      hpwh.setCompressorLocation('Zone')
      tank.setAmbientTemperatureIndicator('ThermalZone')
      tank.setAmbientTemperatureThermalZone(water_heater_thermal_zone)
      tank.resetAmbientTemperatureSchedule
    end

    if set_peak_use_flowrate
      rated_flow_rate_m3_per_s = peak_flowrate
      rated_flow_rate_gal_per_min = OpenStudio.convert(rated_flow_rate_m3_per_s, 'm^3/s', 'gal/min').get
      tank.setPeakUseFlowRate(rated_flow_rate_m3_per_s)
      schedule = model_add_schedule(model, flowrate_schedule)
      tank.setUseFlowRateFractionSchedule(schedule)
    end

    # add EMS for overriding HPWH setpoints schedules (for upper/lower heating element in water tank and compressor in heat pump)
    if type == 'WrappedCondenser' && use_ems_control
      hpwh_name_ems_friendly = ems_friendly_name(hpwh.name)

      # create an ambient temperature sensor for the air that blows through the HPWH evaporator
      if water_heater_thermal_zone.nil?
        # assume the condenser is outside
        amb_temp_sensor = OpenStudio::Model::EnergyManagementSystemSensor.new(model, 'Site Outdoor Air Drybulb Temperature')
        amb_temp_sensor.setName("#{hpwh_name_ems_friendly}_amb_temp")
        amb_temp_sensor.setKeyName('Environment')
      else
        amb_temp_sensor = OpenStudio::Model::EnergyManagementSystemSensor.new(model, 'Zone Mean Air Temperature')
        amb_temp_sensor.setName("#{hpwh_name_ems_friendly}_amb_temp")
        amb_temp_sensor.setKeyName(water_heater_thermal_zone.name.to_s)
      end

      # create actuator for heat pump compressor
      if swh_temp_sch.to_ScheduleConstant.is_initialized
        swh_temp_sch = swh_temp_sch.to_ScheduleConstant.get
        schedule_type = 'Schedule:Constant'
      elsif swh_temp_sch.to_ScheduleCompact.is_initialized
        swh_temp_sch = swh_temp_sch.to_ScheduleCompact.get
        schedule_type = 'Schedule:Compact'
      elsif swh_temp_sch.to_ScheduleRuleset.is_initialized
        swh_temp_sch = swh_temp_sch.to_ScheduleRuleset.get
        schedule_type = 'Schedule:Year'
      else
        OpenStudio.logFree(OpenStudio::Error, 'openstudio.Prototype.ServiceWaterHeating', "Unsupported schedule type for HPWH setpoint schedule #{swh_temp_sch.name}.")
        return false
      end
      hpwhschedoverride_actuator = OpenStudio::Model::EnergyManagementSystemActuator.new(swh_temp_sch, schedule_type, 'Schedule Value')
      hpwhschedoverride_actuator.setName("#{hpwh_name_ems_friendly}_HPWHSchedOverride")

      # create actuator for lower heating element in water tank
      leschedoverride_actuator = OpenStudio::Model::EnergyManagementSystemActuator.new(hpwh_bottom_element_sp, 'Schedule:Constant', 'Schedule Value')
      leschedoverride_actuator.setName("#{hpwh_name_ems_friendly}_LESchedOverride")

      # create actuator for upper heating element in water tank
      ueschedoverride_actuator = OpenStudio::Model::EnergyManagementSystemActuator.new(hpwh_top_element_sp, 'Schedule:Constant', 'Schedule Value')
      ueschedoverride_actuator.setName("#{hpwh_name_ems_friendly}_UESchedOverride")

      # create sensor for heat pump compressor
      t_set_sensor = OpenStudio::Model::EnergyManagementSystemSensor.new(model, 'Schedule Value')
      t_set_sensor.setName("#{hpwh_name_ems_friendly}_T_set")
      t_set_sensor.setKeyName(swh_temp_sch.name.to_s)

      # define control configuration
      t_offset = 9.0 # deg-C

      # get tank specifications
      upper_element_db = tank.heater1DeadbandTemperatureDifference

      # define control logic
      hpwh_ctrl_program = OpenStudio::Model::EnergyManagementSystemProgram.new(model)
      hpwh_ctrl_program.setName("#{hpwh_name_ems_friendly}_Control")
      hpwh_ctrl_program.addLine("SET #{hpwhschedoverride_actuator.name} = #{t_set_sensor.name}")
      # lockout hp when ambient temperature is either too high or too low
      hpwh_ctrl_program.addLine("IF (#{amb_temp_sensor.name}<#{hpwh_op_min_temp_c}) || (#{amb_temp_sensor.name}>#{hpwh_op_max_temp_c})")
      hpwh_ctrl_program.addLine("SET #{ueschedoverride_actuator.name} = #{t_set_sensor.name}")
      hpwh_ctrl_program.addLine("SET #{leschedoverride_actuator.name} = #{t_set_sensor.name}")
      hpwh_ctrl_program.addLine('ELSE')
      # upper element setpoint temperature
      hpwh_ctrl_program.addLine("SET #{ueschedoverride_actuator.name} = #{t_set_sensor.name} - #{t_offset}")
      # upper element cut-in temperature
      hpwh_ctrl_program.addLine("SET #{ueschedoverride_actuator.name}_cut_in = #{ueschedoverride_actuator.name} - #{upper_element_db}")
      # lower element disabled
      hpwh_ctrl_program.addLine("SET #{leschedoverride_actuator.name} = 0")
      # lower element disabled
      hpwh_ctrl_program.addLine("SET #{leschedoverride_actuator.name}_cut_in = 0")
      hpwh_ctrl_program.addLine('ENDIF')

      # create a program calling manager
      program_calling_manager = OpenStudio::Model::EnergyManagementSystemProgramCallingManager.new(model)
      program_calling_manager.setName("#{hpwh_name_ems_friendly}_ProgramManager")
      program_calling_manager.setCallingPoint('InsideHVACSystemIterationLoop')
      program_calling_manager.addProgram(hpwh_ctrl_program)
    end

    return hpwh
  end

  # Creates a booster water heater and attaches it
  # to the supplied service water heating loop.
  #
  # @param model [OpenStudio::Model::Model] OpenStudio model object
  # @param main_service_water_loop [OpenStudio::Model::PlantLoop]
  # the main service water loop that this booster assists.
  # @param water_heater_capacity [Double] water heater capacity, in W
  # @param water_heater_volume [Double] water heater volume, in m^3
  # @param water_heater_fuel [Double] valid choices are
  # Gas, Electric
  # @param booster_water_temperature [Double] water heater temperature, in C
  # @param parasitic_fuel_consumption_rate [Double] water heater parasitic
  # fuel consumption rate, in W
  # @param booster_water_heater_thermal_zone [OpenStudio::Model::ThermalZone]
  # zones to place water heater in.  If nil, will be assumed in 70F air for heat loss.
  # @return [OpenStudio::Model::PlantLoop]
  # the resulting booster water loop.
  def model_add_swh_booster(model,
                            main_service_water_loop,
                            water_heater_capacity,
                            water_heater_volume,
                            water_heater_fuel,
                            booster_water_temperature,
                            parasitic_fuel_consumption_rate,
                            booster_water_heater_thermal_zone)

    OpenStudio.logFree(OpenStudio::Info, 'openstudio.Model.Model', "Adding booster water heater to #{main_service_water_loop.name}")

    # Booster water heating loop
    booster_service_water_loop = OpenStudio::Model::PlantLoop.new(model)
    booster_service_water_loop.setName('Service Water Loop')

    # Temperature schedule type limits
    temp_sch_type_limits = OpenstudioStandards::Schedules.create_schedule_type_limits(model,
                                                                                      name: 'Temperature Schedule Type Limits',
                                                                                      lower_limit_value: 0.0,
                                                                                      upper_limit_value: 100.0,
                                                                                      numeric_type: 'Continuous',
                                                                                      unit_type: 'Temperature')

    # Service water heating loop controls
    swh_temp_c = booster_water_temperature
    swh_temp_f = OpenStudio.convert(swh_temp_c, 'C', 'F').get
    swh_delta_t_r = 9 # 9F delta-T
    swh_delta_t_k = OpenStudio.convert(swh_delta_t_r, 'R', 'K').get
    swh_temp_sch = OpenstudioStandards::Schedules.create_constant_schedule_ruleset(model,
                                                                                   swh_temp_c,
                                                                                   name: "Service Water Booster Temp - #{swh_temp_f}F",
                                                                                   schedule_type_limit: 'Temperature')
    swh_temp_sch.setScheduleTypeLimits(temp_sch_type_limits)
    swh_stpt_manager = OpenStudio::Model::SetpointManagerScheduled.new(model, swh_temp_sch)
    swh_stpt_manager.setName('Hot water booster setpoint manager')
    swh_stpt_manager.addToNode(booster_service_water_loop.supplyOutletNode)
    sizing_plant = booster_service_water_loop.sizingPlant
    sizing_plant.setLoopType('Heating')
    sizing_plant.setDesignLoopExitTemperature(swh_temp_c)
    sizing_plant.setLoopDesignTemperatureDifference(swh_delta_t_k)

    # Booster water heating pump
    swh_pump = OpenStudio::Model::PumpVariableSpeed.new(model)
    swh_pump.setName('Booster Water Loop Pump')
    swh_pump.setRatedPumpHead(0.0) # As if there is no circulation pump
    swh_pump.setRatedPowerConsumption(0.0) # As if there is no circulation pump
    swh_pump.setMotorEfficiency(1)
    swh_pump.setPumpControlType('Continuous')
    swh_pump.setMinimumFlowRate(0.0)
    swh_pump.addToNode(booster_service_water_loop.supplyInletNode)

    # Water heater
    # @todo Standards - Change water heater methodology to follow
    # 'Model Enhancements Appendix A.'
    water_heater_capacity_btu_per_hr = OpenStudio.convert(water_heater_capacity, 'W', 'Btu/hr').get
    water_heater_capacity_kbtu_per_hr = OpenStudio.convert(water_heater_capacity_btu_per_hr, 'Btu/hr', 'kBtu/hr').get
    water_heater_vol_gal = OpenStudio.convert(water_heater_volume, 'm^3', 'gal').get

    # Water heater depends on the fuel type
    water_heater = OpenStudio::Model::WaterHeaterMixed.new(model)
    water_heater.setName("#{water_heater_vol_gal}gal #{water_heater_fuel} Booster Water Heater - #{water_heater_capacity_kbtu_per_hr.round}kBtu/hr")
    water_heater.setTankVolume(OpenStudio.convert(water_heater_vol_gal, 'gal', 'm^3').get)
    water_heater.setSetpointTemperatureSchedule(swh_temp_sch)
    water_heater.setDeadbandTemperatureDifference(2.0)
    water_heater.setEndUseSubcategory('Booster')

    if booster_water_heater_thermal_zone.nil?
      # Assume the water heater is indoors at 70F or 72F
      case template
      when '90.1-2004', '90.1-2007', '90.1-2010', '90.1-2013', '90.1-2016', '90.1-2019'
        indoor_temp = 71.6
      else
        indoor_temp = 70.0
      end
      default_water_heater_ambient_temp_sch = OpenstudioStandards::Schedules.create_constant_schedule_ruleset(model,
                                                                                                              OpenStudio.convert(indoor_temp, 'F', 'C').get,
                                                                                                              name: "Water Heater Ambient Temp Schedule #{indoor_temp}F",
                                                                                                              schedule_type_limit: 'Temperature')
      default_water_heater_ambient_temp_sch.setScheduleTypeLimits(temp_sch_type_limits)
      water_heater.setAmbientTemperatureIndicator('Schedule')
      water_heater.setAmbientTemperatureSchedule(default_water_heater_ambient_temp_sch)
      water_heater.resetAmbientTemperatureThermalZone
    else
      water_heater.setAmbientTemperatureIndicator('ThermalZone')
      water_heater.setAmbientTemperatureThermalZone(booster_water_heater_thermal_zone)
      water_heater.resetAmbientTemperatureSchedule
    end

    water_heater.setMaximumTemperatureLimit(swh_temp_c)
    water_heater.setDeadbandTemperatureDifference(OpenStudio.convert(3.6, 'R', 'K').get)
    water_heater.setHeaterControlType('Cycle')
    water_heater.setHeaterMaximumCapacity(OpenStudio.convert(water_heater_capacity_btu_per_hr, 'Btu/hr', 'W').get)
    water_heater.setOffCycleParasiticHeatFractiontoTank(0.8)
    water_heater.setIndirectWaterHeatingRecoveryTime(1.5) # 1.5hrs
    if water_heater_fuel == 'Electricity'
      water_heater.setHeaterFuelType('Electricity')
      water_heater.setHeaterThermalEfficiency(1.0)
      water_heater.setOffCycleParasiticFuelConsumptionRate(parasitic_fuel_consumption_rate)
      water_heater.setOnCycleParasiticFuelConsumptionRate(parasitic_fuel_consumption_rate)
      water_heater.setOffCycleParasiticFuelType('Electricity')
      water_heater.setOnCycleParasiticFuelType('Electricity')
      water_heater.setOffCycleLossCoefficienttoAmbientTemperature(1.053)
      water_heater.setOnCycleLossCoefficienttoAmbientTemperature(1.053)
    elsif water_heater_fuel == 'Natural Gas' || water_heater_fuel == 'NaturalGas'
      water_heater.setHeaterFuelType('Gas')
      water_heater.setHeaterThermalEfficiency(0.8)
      water_heater.setOffCycleParasiticFuelConsumptionRate(parasitic_fuel_consumption_rate)
      water_heater.setOnCycleParasiticFuelConsumptionRate(parasitic_fuel_consumption_rate)
      water_heater.setOffCycleParasiticFuelType('Gas')
      water_heater.setOnCycleParasiticFuelType('Gas')
      water_heater.setOffCycleLossCoefficienttoAmbientTemperature(6.0)
      water_heater.setOnCycleLossCoefficienttoAmbientTemperature(6.0)
    end

    booster_service_water_loop.addSupplyBranchForComponent(water_heater)

    # Service water heating loop bypass pipes
    water_heater_bypass_pipe = OpenStudio::Model::PipeAdiabatic.new(model)
    booster_service_water_loop.addSupplyBranchForComponent(water_heater_bypass_pipe)
    coil_bypass_pipe = OpenStudio::Model::PipeAdiabatic.new(model)
    booster_service_water_loop.addDemandBranchForComponent(coil_bypass_pipe)
    supply_outlet_pipe = OpenStudio::Model::PipeAdiabatic.new(model)
    supply_outlet_pipe.addToNode(booster_service_water_loop.supplyOutletNode)
    demand_inlet_pipe = OpenStudio::Model::PipeAdiabatic.new(model)
    demand_inlet_pipe.addToNode(booster_service_water_loop.demandInletNode)
    demand_outlet_pipe = OpenStudio::Model::PipeAdiabatic.new(model)
    demand_outlet_pipe.addToNode(booster_service_water_loop.demandOutletNode)

    # Heat exchanger to supply the booster water heater
    # with normal hot water from the main service water loop.
    hx = OpenStudio::Model::HeatExchangerFluidToFluid.new(model)
    hx.setName('HX for Booster Water Heating')
    hx.setHeatExchangeModelType('Ideal')
    hx.setControlType('UncontrolledOn')
    hx.setHeatTransferMeteringEndUseType('LoopToLoop')

    # Add the HX to the supply side of the booster loop
    hx.addToNode(booster_service_water_loop.supplyInletNode)

    # Add the HX to the demand side of
    # the main service water loop.
    main_service_water_loop.addDemandBranchForComponent(hx)

    # Add a plant component temperature source to the demand outlet
    # of the HX to represent the fact that the water used by the booster
    # would in reality be at the mains temperature.
    mains_src = OpenStudio::Model::PlantComponentTemperatureSource.new(model)
    mains_src.setName('Mains Water Makeup for SWH Booster')
    mains_src.addToNode(hx.demandOutletModelObject.get.to_Node.get)

    # Mains water temperature sensor
    mains_water_temp_sen = OpenStudio::Model::EnergyManagementSystemSensor.new(model, 'Site Mains Water Temperature')
    mains_water_temp_sen.setName('Mains_Water_Temp_Sen')
    mains_water_temp_sen.setKeyName('Environment')

    # Schedule to actuate
    water_mains_temp_sch = OpenStudio::Model::ScheduleConstant.new(model)
    water_mains_temp_sch.setName('Mains Water Temperature')
    water_mains_temp_sch.setValue(OpenStudio.convert(50, 'F', 'C').get)

    # Actuator for mains water temperature schedule
    mains_water_temp_sch_act = OpenStudio::Model::EnergyManagementSystemActuator.new(water_mains_temp_sch, 'Schedule:Constant', 'Schedule Value')
    mains_water_temp_sch_act.setName('Mains_Water_Temp_Act')

    # Program
    mains_prg = OpenStudio::Model::EnergyManagementSystemProgram.new(model)
    mains_prg.setName('Mains_Water_Prg')
    mains_prg_body = "SET #{mains_water_temp_sch_act.handle} = #{mains_water_temp_sen.handle}"
    mains_prg.setBody(mains_prg_body)

    # Program Calling Manager
    mains_mgr = OpenStudio::Model::EnergyManagementSystemProgramCallingManager.new(model)
    mains_mgr.setName('Mains_Water_Prg_Mgr')
    mains_mgr.setCallingPoint('BeginTimestepBeforePredictor')
    mains_mgr.addProgram(mains_prg)

    # Make the plant component use the actuated schedule
    mains_src.setTemperatureSpecificationType('Scheduled')
    mains_src.setSourceTemperatureSchedule(water_mains_temp_sch)

    return booster_service_water_loop
  end

  # Creates water fixtures and attaches them
  # to the supplied service water loop.
  #
  # @param model [OpenStudio::Model::Model] OpenStudio model object
  # @param use_name [String] The name that will be assigned
  # to the newly created fixture.
  # @param swh_loop [OpenStudio::Model::PlantLoop]
  # the main service water loop to add water fixtures to.
  # @param peak_flowrate [Double] in m^3/s
  # @param flowrate_schedule [String] name of the flow rate schedule
  # @param water_use_temperature [Double] mixed water use temperature, in C
  # @param space_name [String] the name of the space to add the water fixture to,
  # or nil, in which case it will not be assigned to any particular space.
  # @return [OpenStudio::Model::WaterUseEquipment]
  # the resulting water fixture.
  def model_add_swh_end_uses(model,
                             use_name,
                             swh_loop,
                             peak_flowrate,
                             flowrate_schedule,
                             water_use_temperature,
                             space_name,
                             frac_sensible: 0.2,
                             frac_latent: 0.05)
    # Water use connection
    swh_connection = OpenStudio::Model::WaterUseConnections.new(model)

    # Water fixture definition
    water_fixture_def = OpenStudio::Model::WaterUseEquipmentDefinition.new(model)
    rated_flow_rate_m3_per_s = peak_flowrate
    rated_flow_rate_gal_per_min = OpenStudio.convert(rated_flow_rate_m3_per_s, 'm^3/s', 'gal/min').get

    water_use_sensible_frac_sch = OpenstudioStandards::Schedules.create_constant_schedule_ruleset(model,
                                                                                                  frac_sensible,
                                                                                                  name: "Fraction Sensible - #{frac_sensible}",
                                                                                                  schedule_type_limit: 'Fractional')
    water_use_latent_frac_sch = OpenstudioStandards::Schedules.create_constant_schedule_ruleset(model,
                                                                                                frac_latent,
                                                                                                name: "Fraction Latent - #{frac_latent}",
                                                                                                schedule_type_limit: 'Fractional')
    water_fixture_def.setSensibleFractionSchedule(water_use_sensible_frac_sch)
    water_fixture_def.setLatentFractionSchedule(water_use_latent_frac_sch)
    water_fixture_def.setPeakFlowRate(rated_flow_rate_m3_per_s)
    water_fixture_def.setName("#{use_name} Service Water Use Def #{rated_flow_rate_gal_per_min.round(2)}gpm")
    # Target mixed water temperature
    mixed_water_temp_f = OpenStudio.convert(water_use_temperature, 'C', 'F').get
    mixed_water_temp_sch = OpenstudioStandards::Schedules.create_constant_schedule_ruleset(model,
                                                                                           OpenStudio.convert(mixed_water_temp_f, 'F', 'C').get,
                                                                                           name: "Mixed Water At Faucet Temp - #{mixed_water_temp_f.round}F",
                                                                                           schedule_type_limit: 'Temperature')
    water_fixture_def.setTargetTemperatureSchedule(mixed_water_temp_sch)

    # Water use equipment
    water_fixture = OpenStudio::Model::WaterUseEquipment.new(water_fixture_def)
    schedule = model_add_schedule(model, flowrate_schedule)
    water_fixture.setFlowRateFractionSchedule(schedule)

    if space_name.nil?
      water_fixture.setName("#{use_name} Service Water Use #{rated_flow_rate_gal_per_min.round(2)}gpm at #{mixed_water_temp_f.round}F")
      swh_connection.setName("#{use_name} WUC #{rated_flow_rate_gal_per_min.round(2)}gpm at #{mixed_water_temp_f.round}F")
    else
      water_fixture.setName("#{space_name} Service Water Use #{rated_flow_rate_gal_per_min.round(2)}gpm at #{mixed_water_temp_f.round}F")
      swh_connection.setName("#{space_name} WUC #{rated_flow_rate_gal_per_min.round(2)}gpm at #{mixed_water_temp_f.round}F")
    end

    unless space_name.nil?
      space = model.getSpaceByName(space_name)
      space = space.get
      water_fixture.setSpace(space)
    end

    swh_connection.addWaterUseEquipment(water_fixture)

    # Connect the water use connection to the SWH loop
    unless swh_loop.nil?
      swh_loop.addDemandBranchForComponent(swh_connection)
      OpenStudio.logFree(OpenStudio::Info, 'openstudio.Model.Model', "Adding water fixture to #{swh_loop.name}.")
    end

    OpenStudio.logFree(OpenStudio::Info, 'openstudio.model.Model', "Added #{water_fixture.name}.")

    return water_fixture
  end

  # This method will add a swh water fixture to the model for the space.
  # It will return a water fixture object, or NIL if there is no water load at all.
  #
  # Adds a WaterUseEquipment object representing the SWH loads of the supplied Space.
  # Attaches this WaterUseEquipment to the supplied PlantLoop via a new WaterUseConnections object.
  #
  # @param model [OpenStudio::Model::Model] OpenStudio model object
  # @param swh_loop [OpenStudio::Model::PlantLoop] the SWH loop to connect the WaterUseEquipment to
  # @param space [OpenStudio::Model::Space] the Space to add a WaterUseEquipment for
  # @param space_multiplier [Double] the multiplier to use if the supplied Space actually represents
  #   more area than is shown in the model.
  # @param is_flow_per_area [Boolean] if true, use the value in the 'service_water_heating_peak_flow_per_area'
  #   field of the space_types JSON.  If false, use the value in the 'service_water_heating_peak_flow_rate' field.
  # @return [OpenStudio::Model::WaterUseEquipment] the WaterUseEquipment for the
  def model_add_swh_end_uses_by_space(model,
                                      swh_loop,
                                      space,
                                      space_multiplier = 1.0,
                                      is_flow_per_area = true)
    # SpaceType
    if space.spaceType.empty?
      OpenStudio.logFree(OpenStudio::Warn, 'openstudio.model.Model', "Space #{space.name} does not have a Space Type assigned, cannot add SWH end uses.")
      return nil
    end
    space_type = space.spaceType.get

    # Standards Building Type
    if space_type.standardsBuildingType.empty?
      OpenStudio.logFree(OpenStudio::Warn, 'openstudio.model.Model', "Space #{space.name}'s Space Type does not have a Standards Building Type assigned, cannot add SWH end uses.")
      return nil
    end
    stds_bldg_type = space_type.standardsBuildingType.get
    building_type = model_get_lookup_name(stds_bldg_type)

    # Standards Space Type
    if space_type.standardsSpaceType.empty?
      OpenStudio.logFree(OpenStudio::Warn, 'openstudio.model.Model', "Space #{space.name}'s Space Type does not have a Standards Space Type assigned, cannot add SWH end uses.")
      return nil
    end
    stds_spc_type = space_type.standardsSpaceType.get

    # find the specific space_type properties from standard.json
    search_criteria = {
      'template' => template,
      'building_type' => building_type,
      'space_type' => stds_spc_type
    }
    data = standards_lookup_table_first(table_name: 'space_types', search_criteria: search_criteria)
    if data.nil?
      OpenStudio.logFree(OpenStudio::Error, 'openstudio.Model.Model', "Could not find space type for: #{search_criteria}.")
      return nil
    end
    space_area = OpenStudio.convert(space.floorArea, 'm^2', 'ft^2').get # ft2

    # If there is no service hot water load.. Don't bother adding anything.
    if data['service_water_heating_peak_flow_per_area'].to_f < 0.00001 && data['service_water_heating_peak_flow_rate'].to_f < 0.00001
      return nil
    end

    # Water use connection
    swh_connection = OpenStudio::Model::WaterUseConnections.new(model)

    # Water fixture definition
    water_fixture_def = OpenStudio::Model::WaterUseEquipmentDefinition.new(model)
    rated_flow_rate_per_area = data['service_water_heating_peak_flow_per_area'].to_f # gal/h.ft2
    rated_flow_rate_gal_per_hour = if is_flow_per_area
                                     rated_flow_rate_per_area * space_area * space_multiplier # gal/h
                                   else
                                     data['service_water_heating_peak_flow_rate'].to_f
                                   end
    rated_flow_rate_gal_per_min = rated_flow_rate_gal_per_hour / 60 # gal/h to gal/min
    rated_flow_rate_m3_per_s = OpenStudio.convert(rated_flow_rate_gal_per_min, 'gal/min', 'm^3/s').get
    water_use_sensible_frac_sch = OpenstudioStandards::Schedules.create_constant_schedule_ruleset(model,
                                                                                                  0.2,
                                                                                                  name: 'Fraction Sensible - 0.2',
                                                                                                  schedule_type_limit: 'Fractional')
    water_use_latent_frac_sch = OpenstudioStandards::Schedules.create_constant_schedule_ruleset(model,
                                                                                                0.05,
                                                                                                name: 'Fraction Latent - 0.05',
                                                                                                schedule_type_limit: 'Fractional')
    water_fixture_def.setSensibleFractionSchedule(water_use_sensible_frac_sch)
    water_fixture_def.setLatentFractionSchedule(water_use_latent_frac_sch)
    water_fixture_def.setPeakFlowRate(rated_flow_rate_m3_per_s)
    water_fixture_def.setName("#{space.name.get} Service Water Use Def #{rated_flow_rate_gal_per_min.round(2)}gpm")
    # Target mixed water temperature
    mixed_water_temp_f = data['service_water_heating_target_temperature']
    mixed_water_temp_c = OpenStudio.convert(mixed_water_temp_f, 'F', 'C').get
    mixed_water_temp_sch = OpenstudioStandards::Schedules.create_constant_schedule_ruleset(model,
                                                                                           mixed_water_temp_c,
                                                                                           name: "Mixed Water At Faucet Temp - #{mixed_water_temp_f.round}F",
                                                                                           schedule_type_limit: 'Temperature')
    water_fixture_def.setTargetTemperatureSchedule(mixed_water_temp_sch)

    # Water use equipment
    water_fixture = OpenStudio::Model::WaterUseEquipment.new(water_fixture_def)
    schedule = model_add_schedule(model, data['service_water_heating_schedule'])
    water_fixture.setFlowRateFractionSchedule(schedule)
    water_fixture.setName("#{space.name.get} Service Water Use #{rated_flow_rate_gal_per_min.round(2)}gpm")
    swh_connection.addWaterUseEquipment(water_fixture)
    # Assign water fixture to a space
    water_fixture.setSpace(space) if model_attach_water_fixtures_to_spaces?(model)

    # Connect the water use connection to the SWH loop
    swh_loop.addDemandBranchForComponent(swh_connection)
    return water_fixture
  end

  # Determine whether or not water fixtures are attached to spaces
  # @todo For hotels and apartments, add the water fixture at the space level
  # @param model [OpenStudio::Model::Model] OpenStudio model object
  # @return [Boolean] returns true if successful, false if not
  def model_attach_water_fixtures_to_spaces?(model)
    # if building_type!=nil && ((building_type.downcase.include?"hotel") || (building_type.downcase.include?"apartment"))
    #   return true
    # end
    return false
  end

  # Creates water fixtures and attaches them to the supplied booster water loop.
  #
  # @param model [OpenStudio::Model::Model] OpenStudio model object
  # @param swh_booster_loop [OpenStudio::Model::PlantLoop]
  # the booster water loop to add water fixtures to.
  # @param peak_flowrate [Double] in m^3/s
  # @param flowrate_schedule [String] name of the flow rate schedule
  # @param water_use_temperature [Double] mixed water use temperature, in C
  # @return [OpenStudio::Model::WaterUseEquipment] the resulting water fixture
  def model_add_booster_swh_end_uses(model,
                                     swh_booster_loop,
                                     peak_flowrate,
                                     flowrate_schedule,
                                     water_use_temperature)

    # Water use connection
    swh_connection = OpenStudio::Model::WaterUseConnections.new(model)

    # Water fixture definition
    water_fixture_def = OpenStudio::Model::WaterUseEquipmentDefinition.new(model)
    rated_flow_rate_m3_per_s = peak_flowrate
    rated_flow_rate_gal_per_min = OpenStudio.convert(rated_flow_rate_m3_per_s, 'm^3/s', 'gal/min').get
    water_fixture_def.setName("Booster Water Fixture Def - #{rated_flow_rate_gal_per_min.round(2)} gpm")
    water_fixture_def.setPeakFlowRate(rated_flow_rate_m3_per_s)
    # Target mixed water temperature
    mixed_water_temp_f = OpenStudio.convert(water_use_temperature, 'C', 'F').get
    mixed_water_temp_sch = OpenstudioStandards::Schedules.create_constant_schedule_ruleset(model,
                                                                                           OpenStudio.convert(mixed_water_temp_f, 'F', 'C').get,
                                                                                           name: "Mixed Water At Faucet Temp - #{mixed_water_temp_f.round}F",
                                                                                           schedule_type_limit: 'Temperature')
    water_fixture_def.setTargetTemperatureSchedule(mixed_water_temp_sch)

    # Water use equipment
    water_fixture = OpenStudio::Model::WaterUseEquipment.new(water_fixture_def)
    water_fixture.setName("Booster Water Fixture - #{rated_flow_rate_gal_per_min.round(2)} gpm at #{mixed_water_temp_f.round}F")
    schedule = model_add_schedule(model, flowrate_schedule)
    water_fixture.setFlowRateFractionSchedule(schedule)
    swh_connection.addWaterUseEquipment(water_fixture)

    # Connect the water use connection to the SWH loop
    unless swh_booster_loop.nil?
      swh_booster_loop.addDemandBranchForComponent(swh_connection)
      OpenStudio.logFree(OpenStudio::Info, 'openstudio.Model.Model', "Adding water fixture to #{swh_booster_loop.name}.")
    end

    return water_fixture
  end

  # Adds insulated 0.75in copper piping to the model.
  # For circulating systems, assume length of piping is proportional
  # to the area and number of stories in the building.
  # For non-circulating systems, assume that the water heaters
  # are close to the point of use.
  # Assume that piping is located in a zone
  #
  # @param model [OpenStudio::Model::Model] OpenStudio model object
  # @param swh_loop [OpenStudio::Model::PlantLoop] the service water heating loop
  # @param floor_area_served [Double] the area of building served by the service water heating loop, in m^2
  # @param number_of_stories [Integer] the number of stories served by the service water heating loop
  # @param pipe_insulation_thickness [Double] the thickness of the pipe insulation, in m.  Use 0 for no insulation
  # @param circulating [Boolean] use true for circulating systems, false for non-circulating systems
  # @param air_temp_surrounding_piping [Double] the temperature of the air surrounding the piping, in C.
  # @return [Boolean] returns true if successful, false if not
  def model_add_piping_losses_to_swh_system(model,
                                            swh_loop,
                                            circulating,
                                            pipe_insulation_thickness: 0,
                                            floor_area_served: 465,
                                            number_of_stories: 1,
                                            air_temp_surrounding_piping: 21.1111)

    # Estimate pipe length
    if circulating
      # For circulating systems, get pipe length based on the size of the building.
      # Formula from A.3.1 PrototypeModelEnhancements_2014_0.pdf
      floor_area_ft2 = OpenStudio.convert(floor_area_served, 'm^2', 'ft^2').get
      pipe_length_ft = 2.0 * (Math.sqrt(floor_area_ft2 / number_of_stories) + (10.0 * (number_of_stories - 1.0)))
      OpenStudio.logFree(OpenStudio::Info, 'openstudio.model.Model', "Pipe length #{pipe_length_ft.round}ft = 2.0 * ( (#{floor_area_ft2.round}ft2 / #{number_of_stories} stories)^0.5 + (10.0ft * (#{number_of_stories} stories - 1.0) ) )")
    else
      # For non-circulating systems, assume water heater is close to point of use
      pipe_length_ft = 20.0
      OpenStudio.logFree(OpenStudio::Info, 'openstudio.model.Model', "Pipe length #{pipe_length_ft.round}ft. For non-circulating systems, assume water heater is close to point of use.")
    end

    # For systems whose water heater object represents multiple pieces
    # of equipment, multiply the piping length by the number of pieces of equipment.
    swh_loop.supplyComponents('OS_WaterHeater_Mixed'.to_IddObjectType).each do |sc|
      next unless sc.to_WaterHeaterMixed.is_initialized

      water_heater = sc.to_WaterHeaterMixed.get

      # get number of water heaters
      if water_heater.additionalProperties.getFeatureAsInteger('component_quantity').is_initialized
        comp_qty = water_heater.additionalProperties.getFeatureAsInteger('component_quantity').get
      else
        comp_qty = 1
      end

      if comp_qty > 1
        OpenStudio.logFree(OpenStudio::Info, 'openstudio.model.Model', "Piping length has been multiplied by #{comp_qty}X because #{water_heater.name} represents #{comp_qty} pieces of equipment.")
        pipe_length_ft *= comp_qty
        break
      end
    end

    # Service water heating piping heat loss scheduled air temperature
    swh_piping_air_temp_c = air_temp_surrounding_piping
    swh_piping_air_temp_f = OpenStudio.convert(swh_piping_air_temp_c, 'C', 'F').get
    swh_piping_air_temp_sch = OpenstudioStandards::Schedules.create_constant_schedule_ruleset(model,
                                                                                              swh_piping_air_temp_c,
                                                                                              name: "#{swh_loop.name} Piping Air Temp - #{swh_piping_air_temp_f.round}F",
                                                                                              schedule_type_limit: 'Temperature')

    # Service water heating piping heat loss scheduled air velocity
    swh_piping_air_velocity_m_per_s = 0.3
    swh_piping_air_velocity_mph = OpenStudio.convert(swh_piping_air_velocity_m_per_s, 'm/s', 'mile/hr').get
    swh_piping_air_velocity_sch = OpenstudioStandards::Schedules.create_constant_schedule_ruleset(model,
                                                                                                  swh_piping_air_velocity_m_per_s,
                                                                                                  name: "#{swh_loop.name} Piping Air Velocity - #{swh_piping_air_velocity_mph.round(2)}mph",
                                                                                                  schedule_type_limit: 'Dimensionless')

    # Material for 3/4in type L (heavy duty) copper pipe
    copper_pipe = OpenStudio::Model::StandardOpaqueMaterial.new(model)
    copper_pipe.setName('Copper pipe 0.75in type L')
    copper_pipe.setRoughness('Smooth')
    copper_pipe.setThickness(OpenStudio.convert(0.045, 'in', 'm').get)
    copper_pipe.setThermalConductivity(386.0)
    copper_pipe.setDensity(OpenStudio.convert(556, 'lb/ft^3', 'kg/m^3').get)
    copper_pipe.setSpecificHeat(OpenStudio.convert(0.092, 'Btu/lb*R', 'J/kg*K').get)
    copper_pipe.setThermalAbsorptance(0.9) # @todo find reference for property
    copper_pipe.setSolarAbsorptance(0.7) # @todo find reference for property
    copper_pipe.setVisibleAbsorptance(0.7) # @todo find reference for property

    # Construction for pipe
    pipe_construction = OpenStudio::Model::Construction.new(model)

    # Add insulation material to insulated pipe
    if pipe_insulation_thickness > 0
      # Material for fiberglass insulation
      # R-value from Owens-Corning 1/2in fiberglass pipe insulation
      # https://www.grainger.com/product/OWENS-CORNING-1-2-Thick-40PP22
      # but modified until simulated heat loss = 17.7 Btu/hr/ft of pipe with 140F water and 70F air
      pipe_insulation_thickness_in = OpenStudio.convert(pipe_insulation_thickness, 'm', 'in').get
      insulation = OpenStudio::Model::StandardOpaqueMaterial.new(model)
      insulation.setName("Fiberglass batt #{pipe_insulation_thickness_in.round(2)}in")
      insulation.setRoughness('Smooth')
      insulation.setThickness(OpenStudio.convert(pipe_insulation_thickness_in, 'in', 'm').get)
      insulation.setThermalConductivity(OpenStudio.convert(0.46, 'Btu*in/hr*ft^2*R', 'W/m*K').get)
      insulation.setDensity(OpenStudio.convert(0.7, 'lb/ft^3', 'kg/m^3').get)
      insulation.setSpecificHeat(OpenStudio.convert(0.2, 'Btu/lb*R', 'J/kg*K').get)
      insulation.setThermalAbsorptance(0.9) # Irrelevant for Pipe:Indoor; no radiation model is used
      insulation.setSolarAbsorptance(0.7) # Irrelevant for Pipe:Indoor; no radiation model is used
      insulation.setVisibleAbsorptance(0.7) # Irrelevant for Pipe:Indoor; no radiation model is used

      pipe_construction.setName("Copper pipe 0.75in type L with #{pipe_insulation_thickness_in.round(2)}in fiberglass batt")
      pipe_construction.setLayers([insulation, copper_pipe])
    else
      pipe_construction.setName('Uninsulated copper pipe 0.75in type L')
      pipe_construction.setLayers([copper_pipe])
    end

    heat_loss_pipe = OpenStudio::Model::PipeIndoor.new(model)
    heat_loss_pipe.setName("#{swh_loop.name} Pipe #{pipe_length_ft}ft")
    heat_loss_pipe.setEnvironmentType('Schedule')
    # @todoschedule type registry error for this setter
    # heat_loss_pipe.setAmbientTemperatureSchedule(swh_piping_air_temp_sch)
    heat_loss_pipe.setPointer(7, swh_piping_air_temp_sch.handle)
    # @todo schedule type registry error for this setter
    # heat_loss_pipe.setAmbientAirVelocitySchedule(model.alwaysOffDiscreteSchedule)
    heat_loss_pipe.setPointer(8, swh_piping_air_velocity_sch.handle)
    heat_loss_pipe.setConstruction(pipe_construction)
    heat_loss_pipe.setPipeInsideDiameter(OpenStudio.convert(0.785, 'in', 'm').get)
    heat_loss_pipe.setPipeLength(OpenStudio.convert(pipe_length_ft, 'ft', 'm').get)

    heat_loss_pipe.addToNode(swh_loop.demandInletNode)

    OpenStudio.logFree(OpenStudio::Info, 'openstudio.model.Model', "Added #{pipe_length_ft.round}ft of #{pipe_construction.name} losing heat to #{swh_piping_air_temp_f.round}F air to #{swh_loop.name}.")
    return true
  end
end<|MERGE_RESOLUTION|>--- conflicted
+++ resolved
@@ -143,174 +143,6 @@
     return service_water_loop
   end
 
-<<<<<<< HEAD
-=======
-  # Creates a water heater and attaches it to the supplied service water heating loop.
-  #
-  # @param model [OpenStudio::Model::Model] OpenStudio model object
-  # @param water_heater_capacity [Double] water heater capacity, in W
-  # @param water_heater_volume [Double] water heater volume, in m^3
-  # @param water_heater_fuel [Double] valid choices are NaturalGas, Electricity
-  # @param service_water_temperature [Double] water heater temperature, in C
-  # @param parasitic_fuel_consumption_rate [Double] water heater parasitic fuel consumption rate, in W
-  # @param swh_temp_sch [OpenStudio::Model::Schedule] the service water heating schedule. If nil, will be defaulted.
-  # @param set_peak_use_flowrate [Boolean] if true, the peak flow rate and flow rate schedule will be set.
-  # @param peak_flowrate [Double] in m^3/s
-  # @param flowrate_schedule [String] name of the flow rate schedule
-  # @param water_heater_thermal_zone [OpenStudio::Model::ThermalZone] zone to place water heater in.
-  #   If nil, will be assumed in 70F air for heat loss.
-  # @param number_water_heaters [Double] the number of water heaters represented by the capacity and volume inputs.
-  # Used to modify efficiencies for water heaters based on individual component size while avoiding having to model
-  # lots of individual water heaters (for runtime sake).
-  # @return [OpenStudio::Model::WaterHeaterMixed] the resulting water heater
-  def model_add_water_heater(model,
-                             water_heater_capacity,
-                             water_heater_volume,
-                             water_heater_fuel,
-                             service_water_temperature,
-                             parasitic_fuel_consumption_rate,
-                             swh_temp_sch,
-                             set_peak_use_flowrate,
-                             peak_flowrate,
-                             flowrate_schedule,
-                             water_heater_thermal_zone,
-                             number_water_heaters)
-    # Water heater
-    # @todo Standards - Change water heater methodology to follow
-    # 'Model Enhancements Appendix A.'
-    water_heater_capacity_btu_per_hr = OpenStudio.convert(water_heater_capacity, 'W', 'Btu/hr').get
-    water_heater_capacity_kbtu_per_hr = OpenStudio.convert(water_heater_capacity_btu_per_hr, 'Btu/hr', 'kBtu/hr').get
-    water_heater_vol_gal = OpenStudio.convert(water_heater_volume, 'm^3', 'gal').get
-
-    # Temperature schedule type limits
-    temp_sch_type_limits = OpenstudioStandards::Schedules.create_schedule_type_limits(model,
-                                                                                      name: 'Temperature Schedule Type Limits',
-                                                                                      lower_limit_value: 0.0,
-                                                                                      upper_limit_value: 100.0,
-                                                                                      numeric_type: 'Continuous',
-                                                                                      unit_type: 'Temperature')
-
-    if swh_temp_sch.nil?
-      # Service water heating loop controls
-      swh_temp_c = service_water_temperature
-      swh_temp_f = OpenStudio.convert(swh_temp_c, 'C', 'F').get
-      swh_delta_t_r = 9 # 9F delta-T
-      swh_temp_c = OpenStudio.convert(swh_temp_f, 'F', 'C').get
-      swh_delta_t_k = OpenStudio.convert(swh_delta_t_r, 'R', 'K').get
-      swh_temp_sch = OpenstudioStandards::Schedules.create_constant_schedule_ruleset(model,
-                                                                                     swh_temp_c,
-                                                                                     name: "Service Water Loop Temp - #{swh_temp_f.round}F",
-                                                                                     schedule_type_limit: 'Temperature')
-      swh_temp_sch.setScheduleTypeLimits(temp_sch_type_limits)
-    end
-
-    # Water heater depends on the fuel type
-    water_heater = OpenStudio::Model::WaterHeaterMixed.new(model)
-
-    # Assign a quantity to the water heater if it represents multiple water heaters
-    if number_water_heaters > 1
-      water_heater.setName("#{number_water_heaters}X #{(water_heater_vol_gal / number_water_heaters).round}gal #{water_heater_fuel} Water Heater - #{(water_heater_capacity_kbtu_per_hr / number_water_heaters).round}kBtu/hr")
-      water_heater.additionalProperties.setFeature('component_quantity', number_water_heaters)
-    else
-      water_heater.setName("#{water_heater_vol_gal.round}gal #{water_heater_fuel} Water Heater - #{water_heater_capacity_kbtu_per_hr.round}kBtu/hr")
-    end
-
-    water_heater.setTankVolume(OpenStudio.convert(water_heater_vol_gal, 'gal', 'm^3').get)
-    water_heater.setSetpointTemperatureSchedule(swh_temp_sch)
-    water_heater.setDeadbandTemperatureDifference(2.0)
-
-    if water_heater_thermal_zone.nil?
-      # Assume the water heater is indoors at 70F or 72F
-      case template
-      when '90.1-2004', '90.1-2007', '90.1-2010', '90.1-2013', '90.1-2016', '90.1-2019'
-        indoor_temp = 71.6
-      else
-        indoor_temp = 70.0
-      end
-      default_water_heater_ambient_temp_sch = OpenstudioStandards::Schedules.create_constant_schedule_ruleset(model,
-                                                                                                              OpenStudio.convert(indoor_temp, 'F', 'C').get,
-                                                                                                              name: "Water Heater Ambient Temp Schedule #{indoor_temp}F",
-                                                                                                              schedule_type_limit: 'Temperature')
-      default_water_heater_ambient_temp_sch.setScheduleTypeLimits(temp_sch_type_limits)
-      water_heater.setAmbientTemperatureIndicator('Schedule')
-      water_heater.setAmbientTemperatureSchedule(default_water_heater_ambient_temp_sch)
-      water_heater.resetAmbientTemperatureThermalZone
-    else
-      water_heater.setAmbientTemperatureIndicator('ThermalZone')
-      water_heater.setAmbientTemperatureThermalZone(water_heater_thermal_zone)
-      water_heater.resetAmbientTemperatureSchedule
-    end
-
-    water_heater.setMaximumTemperatureLimit(service_water_temperature)
-    water_heater.setDeadbandTemperatureDifference(OpenStudio.convert(3.6, 'R', 'K').get)
-    water_heater.setHeaterControlType('Cycle')
-    water_heater.setHeaterMaximumCapacity(OpenStudio.convert(water_heater_capacity_btu_per_hr, 'Btu/hr', 'W').get)
-    water_heater.setOffCycleParasiticHeatFractiontoTank(0.8)
-    water_heater.setIndirectWaterHeatingRecoveryTime(1.5) # 1.5hrs
-    case water_heater_fuel
-    when 'Electricity'
-      water_heater.setHeaterFuelType('Electricity')
-      water_heater.setHeaterThermalEfficiency(1.0)
-      water_heater.setOffCycleParasiticFuelConsumptionRate(parasitic_fuel_consumption_rate)
-      water_heater.setOnCycleParasiticFuelConsumptionRate(parasitic_fuel_consumption_rate)
-      water_heater.setOffCycleParasiticFuelType('Electricity')
-      water_heater.setOnCycleParasiticFuelType('Electricity')
-      water_heater.setOffCycleLossCoefficienttoAmbientTemperature(1.053)
-      water_heater.setOnCycleLossCoefficienttoAmbientTemperature(1.053)
-    when 'Natural Gas', 'NaturalGas'
-      water_heater.setHeaterFuelType('Gas')
-      water_heater.setHeaterThermalEfficiency(0.78)
-      water_heater.setOffCycleParasiticFuelConsumptionRate(parasitic_fuel_consumption_rate)
-      water_heater.setOnCycleParasiticFuelConsumptionRate(parasitic_fuel_consumption_rate)
-      water_heater.setOffCycleParasiticFuelType('Gas')
-      water_heater.setOnCycleParasiticFuelType('Gas')
-      water_heater.setOffCycleLossCoefficienttoAmbientTemperature(6.0)
-      water_heater.setOnCycleLossCoefficienttoAmbientTemperature(6.0)
-    when 'HeatPump'
-      OpenStudio.logFree(OpenStudio::Warn, 'openstudio.Model.Model', 'Simple workaround to represent heat pump water heaters without incurring significant runtime penalty associated with using correct objects.')
-      # Make a part-load efficiency modifier curve with a value above 1, which
-      # is multiplied by the nominal efficiency of 100% to represent
-      # the COP of a HPWH.
-      # @todo could make this workaround better by using EMS
-      # to modify this curve output in realtime based on
-      # the OA temperature.
-      hpwh_cop = 2.8
-      eff_f_of_plr = OpenStudio::Model::CurveCubic.new(model)
-      eff_f_of_plr.setName("HPWH_COP_#{hpwh_cop}")
-      eff_f_of_plr.setCoefficient1Constant(hpwh_cop)
-      eff_f_of_plr.setCoefficient2x(0.0)
-      eff_f_of_plr.setCoefficient3xPOW2(0.0)
-      eff_f_of_plr.setCoefficient4xPOW3(0.0)
-      eff_f_of_plr.setMinimumValueofx(0.0)
-      eff_f_of_plr.setMaximumValueofx(1.0)
-      water_heater.setHeaterFuelType('Electricity')
-      water_heater.setHeaterThermalEfficiency(1.0)
-      water_heater.setPartLoadFactorCurve(eff_f_of_plr)
-      water_heater.setOffCycleParasiticFuelConsumptionRate(parasitic_fuel_consumption_rate)
-      water_heater.setOnCycleParasiticFuelConsumptionRate(parasitic_fuel_consumption_rate)
-      water_heater.setOffCycleParasiticFuelType('Electricity')
-      water_heater.setOnCycleParasiticFuelType('Electricity')
-      water_heater.setOffCycleLossCoefficienttoAmbientTemperature(1.053)
-      water_heater.setOnCycleLossCoefficienttoAmbientTemperature(1.053)
-    else
-      OpenStudio.logFree(OpenStudio::Error, 'openstudio.Model.Model', "#{water_heater_fuel} is not a valid water heater fuel.  Valid choices are Electricity, NaturalGas, and HeatPump.")
-    end
-
-    if set_peak_use_flowrate
-      rated_flow_rate_m3_per_s = peak_flowrate
-      rated_flow_rate_gal_per_min = OpenStudio.convert(rated_flow_rate_m3_per_s, 'm^3/s', 'gal/min').get
-      water_heater.setPeakUseFlowRate(rated_flow_rate_m3_per_s)
-
-      schedule = model_add_schedule(model, flowrate_schedule)
-      water_heater.setUseFlowRateFractionSchedule(schedule)
-    end
-
-    OpenStudio.logFree(OpenStudio::Info, 'openstudio.Model.Model', "Added water heater called #{water_heater.name}")
-
-    return water_heater
-  end
-
->>>>>>> 47cf782c
   # Creates a heatpump water heater and attaches it to the supplied service water heating loop.
   #
   # @param model [OpenStudio::Model::Model] OpenStudio model object
