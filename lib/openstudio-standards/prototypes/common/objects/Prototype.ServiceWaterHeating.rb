--- conflicted
+++ resolved
@@ -943,13 +943,8 @@
     water_fixture_def.setPeakFlowRate(rated_flow_rate_m3_per_s)
     water_fixture_def.setName("#{space.name.get} Service Water Use Def #{rated_flow_rate_gal_per_min.round(2)}gpm")
     # Target mixed water temperature
-<<<<<<< HEAD
-    mixed_water_temp_c = OpenStudio.convert(data['service_water_heating_target_temperature'].to_f, 'F', 'C').get.round
-    mixed_water_temp_f = OpenStudio.convert(mixed_water_temp_c, 'C', 'F').get
-=======
     mixed_water_temp_f = data['service_water_heating_target_temperature']
     mixed_water_temp_c = OpenStudio.convert(mixed_water_temp_f, 'F', 'C').get
->>>>>>> ff96a2ff
     mixed_water_temp_sch = model_add_constant_schedule_ruleset(model,
                                                                mixed_water_temp_c,
                                                                name = "Mixed Water At Faucet Temp - #{mixed_water_temp_f.round}F")
