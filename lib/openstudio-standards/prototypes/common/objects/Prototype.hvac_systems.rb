--- conflicted
+++ resolved
@@ -6475,8 +6475,6 @@
     rename_air_loop_nodes(model)
     rename_plant_loop_nodes(model)
   end
-<<<<<<< HEAD
-=======
 
   # Add a residential ERV: standalone ERV that operates to provide OA,
   # use in conjuction witha system that having mechanical cooling and
@@ -6655,5 +6653,4 @@
 
     return erv
   end
->>>>>>> 40d01238
 end