class Standard
  # @!group hvac_systems

  # Returns standard design sizing temperatures
  #
  # @return [Hash] Hash of design sizing temperature lookups
  def standard_design_sizing_temperatures
    dsgn_temps = {}
    dsgn_temps['prehtg_dsgn_sup_air_temp_f'] = 45.0
    dsgn_temps['preclg_dsgn_sup_air_temp_f'] = 55.0
    dsgn_temps['htg_dsgn_sup_air_temp_f'] = 55.0
    dsgn_temps['clg_dsgn_sup_air_temp_f'] = 55.0
    dsgn_temps['zn_htg_dsgn_sup_air_temp_f'] = 104.0
    dsgn_temps['zn_clg_dsgn_sup_air_temp_f'] = 55.0
    dsgn_temps['prehtg_dsgn_sup_air_temp_c'] = OpenStudio.convert(dsgn_temps['prehtg_dsgn_sup_air_temp_f'], 'F', 'C').get
    dsgn_temps['preclg_dsgn_sup_air_temp_c'] = OpenStudio.convert(dsgn_temps['preclg_dsgn_sup_air_temp_f'], 'F', 'C').get
    dsgn_temps['htg_dsgn_sup_air_temp_c'] = OpenStudio.convert(dsgn_temps['htg_dsgn_sup_air_temp_f'], 'F', 'C').get
    dsgn_temps['clg_dsgn_sup_air_temp_c'] = OpenStudio.convert(dsgn_temps['clg_dsgn_sup_air_temp_f'], 'F', 'C').get
    dsgn_temps['zn_htg_dsgn_sup_air_temp_c'] = OpenStudio.convert(dsgn_temps['zn_htg_dsgn_sup_air_temp_f'], 'F', 'C').get
    dsgn_temps['zn_clg_dsgn_sup_air_temp_c'] = OpenStudio.convert(dsgn_temps['zn_clg_dsgn_sup_air_temp_f'], 'F', 'C').get
    return dsgn_temps
  end

  # Creates a hot water loop with a boiler, district heating, or a water-to-water heat pump and adds it to the model.
  #
  # @param model [OpenStudio::Model::Model] OpenStudio model object
  # @param boiler_fuel_type [String] valid choices are Electricity, NaturalGas, Propane, PropaneGas, FuelOilNo1, FuelOilNo2, DistrictHeating, HeatPump
  # @param ambient_loop [OpenStudio::Model::PlantLoop] The condenser loop for the heat pump. Only used when boiler_fuel_type is HeatPump.
  # @param system_name [String] the name of the system, or nil in which case it will be defaulted
  # @param dsgn_sup_wtr_temp [Double] design supply water temperature in degrees Fahrenheit, default 180F
  # @param dsgn_sup_wtr_temp_delt [Double] design supply-return water temperature difference in degrees Rankine, default 20R
  # @param pump_spd_ctrl [String] pump speed control type, Constant or Variable (default)
  # @param pump_tot_hd [Double] pump head in ft H2O
  # @param boiler_draft_type [String] Boiler type Condensing, MechanicalNoncondensing, Natural (default)
  # @param boiler_eff_curve_temp_eval_var [String] LeavingBoiler or EnteringBoiler temperature for the boiler efficiency curve
  # @param boiler_lvg_temp_dsgn [Double] boiler leaving design temperature in degrees Fahrenheit
  # @param boiler_out_temp_lmt [Double] boiler outlet temperature limit in degrees Fahrenheit
  # @param boiler_max_plr [Double] boiler maximum part load ratio
  # @param boiler_sizing_factor [Double] boiler oversizing factor
  # @return [OpenStudio::Model::PlantLoop] the resulting hot water loop
  def model_add_hw_loop(model,
                        boiler_fuel_type,
                        ambient_loop: nil,
                        system_name: 'Hot Water Loop',
                        dsgn_sup_wtr_temp: 180.0,
                        dsgn_sup_wtr_temp_delt: 20.0,
                        pump_spd_ctrl: 'Variable',
                        pump_tot_hd: nil,
                        boiler_draft_type: nil,
                        boiler_eff_curve_temp_eval_var: nil,
                        boiler_lvg_temp_dsgn: nil,
                        boiler_out_temp_lmt: nil,
                        boiler_max_plr: nil,
                        boiler_sizing_factor: nil)
    OpenStudio.logFree(OpenStudio::Info, 'openstudio.Model.Model', 'Adding hot water loop.')

    # create hot water loop
    hot_water_loop = OpenStudio::Model::PlantLoop.new(model)
    if system_name.nil?
      hot_water_loop.setName('Hot Water Loop')
    else
      hot_water_loop.setName(system_name)
    end

    # hot water loop sizing and controls
    if dsgn_sup_wtr_temp.nil?
      dsgn_sup_wtr_temp = 180.0
      dsgn_sup_wtr_temp_c = OpenStudio.convert(dsgn_sup_wtr_temp, 'F', 'C').get
    else
      dsgn_sup_wtr_temp_c = OpenStudio.convert(dsgn_sup_wtr_temp, 'F', 'C').get
    end
    if dsgn_sup_wtr_temp_delt.nil?
      dsgn_sup_wtr_temp_delt_k = OpenStudio.convert(20.0, 'R', 'K').get
    else
      dsgn_sup_wtr_temp_delt_k = OpenStudio.convert(dsgn_sup_wtr_temp_delt, 'R', 'K').get
    end

    sizing_plant = hot_water_loop.sizingPlant
    sizing_plant.setLoopType('Heating')
    sizing_plant.setDesignLoopExitTemperature(dsgn_sup_wtr_temp_c)
    sizing_plant.setLoopDesignTemperatureDifference(dsgn_sup_wtr_temp_delt_k)
    hot_water_loop.setMinimumLoopTemperature(10.0)
    hw_temp_sch = model_add_constant_schedule_ruleset(model,
                                                      dsgn_sup_wtr_temp_c,
                                                      name = "#{hot_water_loop.name} Temp - #{dsgn_sup_wtr_temp.round(0)}F")
    hw_stpt_manager = OpenStudio::Model::SetpointManagerScheduled.new(model, hw_temp_sch)
    hw_stpt_manager.setName("#{hot_water_loop.name} Setpoint Manager")
    hw_stpt_manager.addToNode(hot_water_loop.supplyOutletNode)

    # create hot water pump
    if pump_spd_ctrl == 'Constant'
      hw_pump = OpenStudio::Model::PumpConstantSpeed.new(model)
    elsif pump_spd_ctrl == 'Variable'
      hw_pump = OpenStudio::Model::PumpVariableSpeed.new(model)
    else
      hw_pump = OpenStudio::Model::PumpVariableSpeed.new(model)
    end
    hw_pump.setName("#{hot_water_loop.name} Pump")
    if pump_tot_hd.nil?
      pump_tot_hd_pa = OpenStudio.convert(60, 'ftH_{2}O', 'Pa').get
    else
      pump_tot_hd_pa = OpenStudio.convert(pump_tot_hd, 'ftH_{2}O', 'Pa').get
    end
    hw_pump.setRatedPumpHead(pump_tot_hd_pa)
    hw_pump.setMotorEfficiency(0.9)
    hw_pump.setPumpControlType('Intermittent')
    hw_pump.addToNode(hot_water_loop.supplyInletNode)

    # create boiler and add to loop
    case boiler_fuel_type
      # District Heating
      when 'DistrictHeating'
        district_heat = OpenStudio::Model::DistrictHeating.new(model)
        district_heat.setName("#{hot_water_loop.name} District Heating")
        district_heat.autosizeNominalCapacity
        hot_water_loop.addSupplyBranchForComponent(district_heat)
      # Ambient Loop
      when 'HeatPump', 'AmbientLoop'
        water_to_water_hp = OpenStudio::Model::HeatPumpWaterToWaterEquationFitHeating.new(model)
        water_to_water_hp.setName("#{hot_water_loop.name} Water to Water Heat Pump")
        hot_water_loop.addSupplyBranchForComponent(water_to_water_hp)
        # Get or add an ambient loop
        if ambient_loop.nil?
          ambient_loop = model_get_or_add_ambient_water_loop(model)
        end
        ambient_loop.addDemandBranchForComponent(water_to_water_hp)
      # Central Air Source Heat Pump
      when 'AirSourceHeatPump', 'ASHP'
        create_central_air_source_heat_pump(model, hot_water_loop)
      # Boiler
      when 'Electricity', 'Gas', 'NaturalGas', 'Propane', 'PropaneGas', 'FuelOilNo1', 'FuelOilNo2'
        if boiler_lvg_temp_dsgn.nil?
          lvg_temp_dsgn_f = dsgn_sup_wtr_temp
        else
          lvg_temp_dsgn_f = boiler_lvg_temp_dsgn
        end

        if boiler_out_temp_lmt.nil?
          out_temp_lmt_f = 203.0
        else
          out_temp_lmt_f = boiler_out_temp_lmt
        end

        boiler = create_boiler_hot_water(model,
                                         hot_water_loop: hot_water_loop,
                                         fuel_type: boiler_fuel_type,
                                         draft_type: boiler_draft_type,
                                         nominal_thermal_efficiency: 0.78,
                                         eff_curve_temp_eval_var: boiler_eff_curve_temp_eval_var,
                                         lvg_temp_dsgn_f: lvg_temp_dsgn_f,
                                         out_temp_lmt_f: out_temp_lmt_f,
                                         max_plr: boiler_max_plr,
                                         sizing_factor: boiler_sizing_factor)

        # @todo Yixing. Adding temperature setpoint controller at boiler outlet causes simulation errors
        # boiler_stpt_manager = OpenStudio::Model::SetpointManagerScheduled.new(self, hw_temp_sch)
        # boiler_stpt_manager.setName("Boiler outlet setpoint manager")
        # boiler_stpt_manager.addToNode(boiler.outletModelObject.get.to_Node.get)
      else
        OpenStudio.logFree(OpenStudio::Error, 'openstudio.Model.Model', "Boiler fuel type #{boiler_fuel_type} is not valid, no boiler will be added.")
    end

    # add hot water loop pipes
    supply_equipment_bypass_pipe = OpenStudio::Model::PipeAdiabatic.new(model)
    supply_equipment_bypass_pipe.setName("#{hot_water_loop.name} Supply Equipment Bypass")
    hot_water_loop.addSupplyBranchForComponent(supply_equipment_bypass_pipe)

    coil_bypass_pipe = OpenStudio::Model::PipeAdiabatic.new(model)
    coil_bypass_pipe.setName("#{hot_water_loop.name} Coil Bypass")
    hot_water_loop.addDemandBranchForComponent(coil_bypass_pipe)

    supply_outlet_pipe = OpenStudio::Model::PipeAdiabatic.new(model)
    supply_outlet_pipe.setName("#{hot_water_loop.name} Supply Outlet")
    supply_outlet_pipe.addToNode(hot_water_loop.supplyOutletNode)

    demand_inlet_pipe = OpenStudio::Model::PipeAdiabatic.new(model)
    demand_inlet_pipe.setName("#{hot_water_loop.name} Demand Inlet")
    demand_inlet_pipe.addToNode(hot_water_loop.demandInletNode)

    demand_outlet_pipe = OpenStudio::Model::PipeAdiabatic.new(model)
    demand_outlet_pipe.setName("#{hot_water_loop.name} Demand Outlet")
    demand_outlet_pipe.addToNode(hot_water_loop.demandOutletNode)

    return hot_water_loop
  end

  # Creates a chilled water loop and adds it to the model.
  #
  # @param model [OpenStudio::Model::Model] OpenStudio model object
  # @param system_name [String] the name of the system, or nil in which case it will be defaulted
  # @param cooling_fuel [String] cooling fuel. Valid choices are: Electricity, DistrictCooling
  # @param dsgn_sup_wtr_temp [Double] design supply water temperature in degrees Fahrenheit, default 44F
  # @param dsgn_sup_wtr_temp_delt [Double] design supply-return water temperature difference in degrees Rankine, default 10R
  # @param chw_pumping_type [String] valid choices are const_pri, const_pri_var_sec
  # @param chiller_cooling_type [String] valid choices are AirCooled, WaterCooled
  # @param chiller_condenser_type [String] valid choices are WithCondenser, WithoutCondenser, nil
  # @param chiller_compressor_type [String] valid choices are Centrifugal, Reciprocating, Rotary Screw, Scroll, nil
  # @param num_chillers [Integer] the number of chillers
  # @param condenser_water_loop [OpenStudio::Model::PlantLoop] optional condenser water loop for water-cooled chillers.
  #   If this is not passed in, the chillers will be air cooled.
  # @param waterside_economizer [String] Options are 'none', 'integrated', 'non-integrated'.
  #   If 'integrated' will add a heat exchanger to the supply inlet of the chilled water loop
  #     to provide waterside economizing whenever wet bulb temperatures allow
  #   If 'non-integrated' will add a heat exchanger in parallel with the chiller that will operate
  #     only when it can meet cooling demand exclusively with the waterside economizing.
  # @return [OpenStudio::Model::PlantLoop] the resulting chilled water loop
  def model_add_chw_loop(model,
                         system_name: 'Chilled Water Loop',
                         cooling_fuel: 'Electricity',
                         dsgn_sup_wtr_temp: 44.0,
                         dsgn_sup_wtr_temp_delt: 10.1,
                         chw_pumping_type: nil,
                         chiller_cooling_type: nil,
                         chiller_condenser_type: nil,
                         chiller_compressor_type: nil,
                         num_chillers: 1,
                         condenser_water_loop: nil,
                         waterside_economizer: 'none')
    OpenStudio.logFree(OpenStudio::Info, 'openstudio.Model.Model', 'Adding chilled water loop.')

    # create chilled water loop
    chilled_water_loop = OpenStudio::Model::PlantLoop.new(model)
    if system_name.nil?
      chilled_water_loop.setName('Chilled Water Loop')
    else
      chilled_water_loop.setName(system_name)
    end

    if dsgn_sup_wtr_temp.nil?
      dsgn_sup_wtr_temp = 44
    end

    # chilled water loop sizing and controls
    chw_sizing_control(model, chilled_water_loop, dsgn_sup_wtr_temp, dsgn_sup_wtr_temp_delt)

    # create chilled water pumps
    if chw_pumping_type == 'const_pri'
      # primary chilled water pump
      pri_chw_pump = OpenStudio::Model::PumpVariableSpeed.new(model)
      pri_chw_pump.setName("#{chilled_water_loop.name} Pump")
      pri_chw_pump.setRatedPumpHead(OpenStudio.convert(60.0, 'ftH_{2}O', 'Pa').get)
      pri_chw_pump.setMotorEfficiency(0.9)
      # flat pump curve makes it behave as a constant speed pump
      pri_chw_pump.setFractionofMotorInefficienciestoFluidStream(0)
      pri_chw_pump.setCoefficient1ofthePartLoadPerformanceCurve(0)
      pri_chw_pump.setCoefficient2ofthePartLoadPerformanceCurve(1)
      pri_chw_pump.setCoefficient3ofthePartLoadPerformanceCurve(0)
      pri_chw_pump.setCoefficient4ofthePartLoadPerformanceCurve(0)
      pri_chw_pump.setPumpControlType('Intermittent')
      pri_chw_pump.addToNode(chilled_water_loop.supplyInletNode)
    elsif chw_pumping_type == 'const_pri_var_sec'
      pri_sec_config = plant_loop_set_chw_pri_sec_configuration(model)

      if pri_sec_config == 'common_pipe'
        # primary chilled water pump
        pri_chw_pump = OpenStudio::Model::PumpConstantSpeed.new(model)
        pri_chw_pump.setName("#{chilled_water_loop.name} Primary Pump")
        pri_chw_pump.setRatedPumpHead(OpenStudio.convert(15.0, 'ftH_{2}O', 'Pa').get)
        pri_chw_pump.setMotorEfficiency(0.9)
        pri_chw_pump.setPumpControlType('Intermittent')
        pri_chw_pump.addToNode(chilled_water_loop.supplyInletNode)
        # secondary chilled water pump
        sec_chw_pump = OpenStudio::Model::PumpVariableSpeed.new(model)
        sec_chw_pump.setName("#{chilled_water_loop.name} Secondary Pump")
        sec_chw_pump.setRatedPumpHead(OpenStudio.convert(45.0, 'ftH_{2}O', 'Pa').get)
        sec_chw_pump.setMotorEfficiency(0.9)
        # curve makes it perform like variable speed pump
        sec_chw_pump.setFractionofMotorInefficienciestoFluidStream(0)
        sec_chw_pump.setCoefficient1ofthePartLoadPerformanceCurve(0)
        sec_chw_pump.setCoefficient2ofthePartLoadPerformanceCurve(0.0205)
        sec_chw_pump.setCoefficient3ofthePartLoadPerformanceCurve(0.4101)
        sec_chw_pump.setCoefficient4ofthePartLoadPerformanceCurve(0.5753)
        sec_chw_pump.setPumpControlType('Intermittent')
        sec_chw_pump.addToNode(chilled_water_loop.demandInletNode)
        # Change the chilled water loop to have a two-way common pipes
        chilled_water_loop.setCommonPipeSimulation('CommonPipe')
      elsif pri_sec_config == 'heat_exchanger'
        # NOTE: PRECONDITIONING for `const_pri_var_sec` pump type is only applicable for PRM routine and only applies to System Type 7 and System Type 8
        # See: model_add_prm_baseline_system under Model object.
        # In this scenario, we will need to create a primary and secondary configuration:
        # chilled_water_loop is the primary loop
        # Primary: demand: heat exchanger, supply: chillers, name: Chilled Water Loop_Primary, additionalProperty: secondary_loop_name
        # Secondary: demand: Coils, supply: heat exchanger, name: Chilled Water Loop, additionalProperty: is_secondary_loop
        secondary_chilled_water_loop = OpenStudio::Model::PlantLoop.new(model)
        secondary_loop_name = system_name.nil? ? 'Chilled Water Loop' : system_name
        # Reset primary loop name
        chilled_water_loop.setName("#{secondary_loop_name}_Primary")
        secondary_chilled_water_loop.setName(secondary_loop_name)
        chw_sizing_control(model, secondary_chilled_water_loop, dsgn_sup_wtr_temp, dsgn_sup_wtr_temp_delt)
        chilled_water_loop.additionalProperties.setFeature('is_primary_loop', true)
        secondary_chilled_water_loop.additionalProperties.setFeature('is_secondary_loop', true)
        # primary chilled water pump
        # Add Constant pump, in plant loop, the number of chiller adjustment will assign pump to each chiller
        pri_chw_pump = OpenStudio::Model::PumpConstantSpeed.new(model)
        pri_chw_pump.setName("#{chilled_water_loop.name} Primary Pump")
        # Will need to adjust the pump power after a sizing run
        pri_chw_pump.setRatedPumpHead(OpenStudio.convert(15.0, 'ftH_{2}O', 'Pa').get / num_chillers)
        pri_chw_pump.setMotorEfficiency(0.9)
        pri_chw_pump.setPumpControlType('Intermittent')
        # chiller_inlet_node = chiller.connectedObject(chiller.supplyInletPort).get.to_Node.get
        pri_chw_pump.addToNode(chilled_water_loop.supplyInletNode)

        # secondary chilled water pump
        sec_chw_pump = OpenStudio::Model::PumpVariableSpeed.new(model)
        sec_chw_pump.setName("#{secondary_chilled_water_loop.name} Pump")
        sec_chw_pump.setRatedPumpHead(OpenStudio.convert(45.0, 'ftH_{2}O', 'Pa').get)
        sec_chw_pump.setMotorEfficiency(0.9)
        # curve makes it perform like variable speed pump
        sec_chw_pump.setFractionofMotorInefficienciestoFluidStream(0)
        sec_chw_pump.setCoefficient1ofthePartLoadPerformanceCurve(0)
        sec_chw_pump.setCoefficient2ofthePartLoadPerformanceCurve(0.0205)
        sec_chw_pump.setCoefficient3ofthePartLoadPerformanceCurve(0.4101)
        sec_chw_pump.setCoefficient4ofthePartLoadPerformanceCurve(0.5753)
        sec_chw_pump.setPumpControlType('Intermittent')
        sec_chw_pump.addToNode(secondary_chilled_water_loop.demandInletNode)

        # Add HX to connect secondary and primary loop
        heat_exchanger = OpenStudio::Model::HeatExchangerFluidToFluid.new(model)
        secondary_chilled_water_loop.addSupplyBranchForComponent(heat_exchanger)
        chilled_water_loop.addDemandBranchForComponent(heat_exchanger)

        # Clean up connections
        hx_bypass_pipe = OpenStudio::Model::PipeAdiabatic.new(model)
        hx_bypass_pipe.setName("#{secondary_chilled_water_loop.name} HX Bypass")
        secondary_chilled_water_loop.addSupplyBranchForComponent(hx_bypass_pipe)
        outlet_pipe = OpenStudio::Model::PipeAdiabatic.new(model)
        outlet_pipe.setName("#{secondary_chilled_water_loop.name} Supply Outlet")
        outlet_pipe.addToNode(secondary_chilled_water_loop.supplyOutletNode)
      else
        OpenStudio.logFree(OpenStudio::Error, 'openstudio.Model.Model', 'No primary/secondary configuration specified for the chilled water loop.')
      end
    else
      OpenStudio.logFree(OpenStudio::Error, 'openstudio.Model.Model', 'No pumping type specified for the chilled water loop.')
    end

    # check for existence of condenser_water_loop if WaterCooled
    if chiller_cooling_type == 'WaterCooled'
      if condenser_water_loop.nil?
        OpenStudio.logFree(OpenStudio::Error, 'openstudio.Model.Model', 'Requested chiller is WaterCooled but no condenser loop specified.')
      end
    end

    # check for non-existence of condenser_water_loop if AirCooled
    if chiller_cooling_type == 'AirCooled'
      unless condenser_water_loop.nil?
        OpenStudio.logFree(OpenStudio::Error, 'openstudio.Model.Model', 'Requested chiller is AirCooled but condenser loop specified.')
      end
    end

    if cooling_fuel == 'DistrictCooling'
      # DistrictCooling
      dist_clg = OpenStudio::Model::DistrictCooling.new(model)
      dist_clg.setName('Purchased Cooling')
      dist_clg.autosizeNominalCapacity
      chilled_water_loop.addSupplyBranchForComponent(dist_clg)
    else
      # make the correct type of chiller based these properties
      chiller_sizing_factor = (1.0 / num_chillers).round(2)
      num_chillers.times do |i|
        chiller = OpenStudio::Model::ChillerElectricEIR.new(model)
        chiller.setName("#{template} #{chiller_cooling_type} #{chiller_condenser_type} #{chiller_compressor_type} Chiller #{i}")
        chilled_water_loop.addSupplyBranchForComponent(chiller)
        dsgn_sup_wtr_temp_c = OpenStudio.convert(dsgn_sup_wtr_temp, 'F', 'C').get
        chiller.setReferenceLeavingChilledWaterTemperature(dsgn_sup_wtr_temp_c)
        chiller.setLeavingChilledWaterLowerTemperatureLimit(OpenStudio.convert(36.0, 'F', 'C').get)
        chiller.setReferenceEnteringCondenserFluidTemperature(OpenStudio.convert(95.0, 'F', 'C').get)
        chiller.setMinimumPartLoadRatio(0.15)
        chiller.setMaximumPartLoadRatio(1.0)
        chiller.setOptimumPartLoadRatio(1.0)
        chiller.setMinimumUnloadingRatio(0.25)
        chiller.setChillerFlowMode('ConstantFlow')
        chiller.setSizingFactor(chiller_sizing_factor)

        # use default efficiency from 90.1-2019
        # 1.188 kw/ton for a 150 ton AirCooled chiller
        # 0.66 kw/ton for a 150 ton Water Cooled positive displacement chiller
        case chiller_cooling_type
        when 'AirCooled'
          default_cop = kw_per_ton_to_cop(1.188)
        when 'WaterCooled'
          default_cop = kw_per_ton_to_cop(0.66)
        else
          default_cop = kw_per_ton_to_cop(0.66)
        end
        chiller.setReferenceCOP(default_cop)

        # connect the chiller to the condenser loop if one was supplied
        if condenser_water_loop.nil?
          chiller.setCondenserType('AirCooled')
        else
          condenser_water_loop.addDemandBranchForComponent(chiller)
          chiller.setCondenserType('WaterCooled')
        end
      end
    end

    # enable waterside economizer if requested
    unless condenser_water_loop.nil?
      case waterside_economizer
      when 'integrated'
        model_add_waterside_economizer(model, chilled_water_loop, condenser_water_loop,
                                       integrated: true)
      when 'non-integrated'
        model_add_waterside_economizer(model, chilled_water_loop, condenser_water_loop,
                                       integrated: false)
      end
    end

    # chilled water loop pipes
    chiller_bypass_pipe = OpenStudio::Model::PipeAdiabatic.new(model)
    chiller_bypass_pipe.setName("#{chilled_water_loop.name} Chiller Bypass")
    chilled_water_loop.addSupplyBranchForComponent(chiller_bypass_pipe)

    coil_bypass_pipe = OpenStudio::Model::PipeAdiabatic.new(model)
    coil_bypass_pipe.setName("#{chilled_water_loop.name} Coil Bypass")
    chilled_water_loop.addDemandBranchForComponent(coil_bypass_pipe)

    supply_outlet_pipe = OpenStudio::Model::PipeAdiabatic.new(model)
    supply_outlet_pipe.setName("#{chilled_water_loop.name} Supply Outlet")
    supply_outlet_pipe.addToNode(chilled_water_loop.supplyOutletNode)

    demand_inlet_pipe = OpenStudio::Model::PipeAdiabatic.new(model)
    demand_inlet_pipe.setName("#{chilled_water_loop.name} Demand Inlet")
    demand_inlet_pipe.addToNode(chilled_water_loop.demandInletNode)

    demand_outlet_pipe = OpenStudio::Model::PipeAdiabatic.new(model)
    demand_outlet_pipe.setName("#{chilled_water_loop.name} Demand Outlet")
    demand_outlet_pipe.addToNode(chilled_water_loop.demandOutletNode)

    return chilled_water_loop
  end

  # Creates a condenser water loop and adds it to the model.
  #
  # @param model [OpenStudio::Model::Model] OpenStudio model object
  # @param system_name [String] the name of the system, or nil in which case it will be defaulted
  # @param cooling_tower_type [String] valid choices are Open Cooling Tower, Closed Cooling Tower
  # @param cooling_tower_fan_type [String] valid choices are Centrifugal, "Propeller or Axial"
  # @param cooling_tower_capacity_control [String] valid choices are Fluid Bypass, Fan Cycling, TwoSpeed Fan, Variable Speed Fan
  # @param number_of_cells_per_tower [Integer] the number of discrete cells per tower
  # @param number_cooling_towers [Integer] the number of cooling towers to be added (in parallel)
  # @param use_90_1_design_sizing [Boolean] will determine the design sizing temperatures based on the 90.1 Appendix G approach.
  #   Overrides sup_wtr_temp, dsgn_sup_wtr_temp, dsgn_sup_wtr_temp_delt, and wet_bulb_approach if true.
  # @param sup_wtr_temp [Double] supply water temperature in degrees Fahrenheit, default 70F
  # @param dsgn_sup_wtr_temp [Double] design supply water temperature in degrees Fahrenheit, default 85F
  # @param dsgn_sup_wtr_temp_delt [Double] design water range temperature in degrees Rankine, default 10R
  # @param wet_bulb_approach [Double] design wet bulb approach temperature, default 7R
  # @param pump_spd_ctrl [String] pump speed control type, Constant or Variable (default)
  # @param pump_tot_hd [Double] pump head in ft H2O
  # @return [OpenStudio::Model::PlantLoop] the resulting condenser water plant loop
  def model_add_cw_loop(model,
                        system_name: 'Condenser Water Loop',
                        cooling_tower_type: 'Open Cooling Tower',
                        cooling_tower_fan_type: 'Propeller or Axial',
                        cooling_tower_capacity_control: 'TwoSpeed Fan',
                        number_of_cells_per_tower: 1,
                        number_cooling_towers: 1,
                        use_90_1_design_sizing: true,
                        sup_wtr_temp: 70.0,
                        dsgn_sup_wtr_temp: 85.0,
                        dsgn_sup_wtr_temp_delt: 10.0,
                        wet_bulb_approach: 7.0,
                        pump_spd_ctrl: 'Constant',
                        pump_tot_hd: 49.7)
    OpenStudio.logFree(OpenStudio::Info, 'openstudio.Model.Model', 'Adding condenser water loop.')

    # create condenser water loop
    condenser_water_loop = OpenStudio::Model::PlantLoop.new(model)
    if system_name.nil?
      condenser_water_loop.setName('Condenser Water Loop')
    else
      condenser_water_loop.setName(system_name)
    end

    # condenser water loop sizing and controls
    if sup_wtr_temp.nil?
      sup_wtr_temp = 70.0
      sup_wtr_temp_c = OpenStudio.convert(sup_wtr_temp, 'F', 'C').get
    else
      sup_wtr_temp_c = OpenStudio.convert(sup_wtr_temp, 'F', 'C').get
    end
    if dsgn_sup_wtr_temp.nil?
      dsgn_sup_wtr_temp = 85.0
      dsgn_sup_wtr_temp_c = OpenStudio.convert(dsgn_sup_wtr_temp, 'F', 'C').get
    else
      dsgn_sup_wtr_temp_c = OpenStudio.convert(dsgn_sup_wtr_temp, 'F', 'C').get
    end
    if dsgn_sup_wtr_temp_delt.nil?
      dsgn_sup_wtr_temp_delt_k = OpenStudio.convert(10.0, 'R', 'K').get
    else
      dsgn_sup_wtr_temp_delt_k = OpenStudio.convert(dsgn_sup_wtr_temp_delt, 'R', 'K').get
    end
    if wet_bulb_approach.nil?
      wet_bulb_approach_k = OpenStudio.convert(7.0, 'R', 'K').get
    else
      wet_bulb_approach_k = OpenStudio.convert(wet_bulb_approach, 'R', 'K').get
    end
    condenser_water_loop.setMinimumLoopTemperature(5.0)
    condenser_water_loop.setMaximumLoopTemperature(80.0)
    sizing_plant = condenser_water_loop.sizingPlant
    sizing_plant.setLoopType('Condenser')
    sizing_plant.setDesignLoopExitTemperature(dsgn_sup_wtr_temp_c)
    sizing_plant.setLoopDesignTemperatureDifference(dsgn_sup_wtr_temp_delt_k)
    sizing_plant.setSizingOption('Coincident')
    sizing_plant.setZoneTimestepsinAveragingWindow(6)
    sizing_plant.setCoincidentSizingFactorMode('GlobalCoolingSizingFactor')

    # follow outdoor air wetbulb with given approach temperature
    cw_stpt_manager = OpenStudio::Model::SetpointManagerFollowOutdoorAirTemperature.new(model)
    cw_stpt_manager.setName("#{condenser_water_loop.name} Setpoint Manager Follow OATwb with #{wet_bulb_approach}F Approach")
    cw_stpt_manager.setReferenceTemperatureType('OutdoorAirWetBulb')
    cw_stpt_manager.setMaximumSetpointTemperature(dsgn_sup_wtr_temp_c)
    cw_stpt_manager.setMinimumSetpointTemperature(sup_wtr_temp_c)
    cw_stpt_manager.setOffsetTemperatureDifference(wet_bulb_approach_k)
    cw_stpt_manager.addToNode(condenser_water_loop.supplyOutletNode)

    # create condenser water pump
    case pump_spd_ctrl
    when 'Constant'
      cw_pump = OpenStudio::Model::PumpConstantSpeed.new(model)
    when 'Variable'
      cw_pump = OpenStudio::Model::PumpVariableSpeed.new(model)
    when 'HeaderedVariable'
      cw_pump = OpenStudio::Model::HeaderedPumpsVariableSpeed.new(model)
      cw_pump.setNumberofPumpsinBank(2)
    when 'HeaderedConstant'
      cw_pump = OpenStudio::Model::HeaderedPumpsConstantSpeed.new(model)
      cw_pump.setNumberofPumpsinBank(2)
    else
      cw_pump = OpenStudio::Model::PumpConstantSpeed.new(model)
    end
    cw_pump.setName("#{condenser_water_loop.name} #{pump_spd_ctrl} Pump")
    cw_pump.setPumpControlType('Intermittent')

    if pump_tot_hd.nil?
      pump_tot_hd_pa =  OpenStudio.convert(49.7, 'ftH_{2}O', 'Pa').get
    else
      pump_tot_hd_pa =  OpenStudio.convert(pump_tot_hd, 'ftH_{2}O', 'Pa').get
    end
    cw_pump.setRatedPumpHead(pump_tot_hd_pa)
    cw_pump.addToNode(condenser_water_loop.supplyInletNode)

    # Cooling towers
    # Per PNNL PRM Reference Manual
    number_cooling_towers.times do |_i|
      # Tower object depends on the control type
      cooling_tower = nil
      case cooling_tower_capacity_control
      when 'Fluid Bypass', 'Fan Cycling'
        cooling_tower = OpenStudio::Model::CoolingTowerSingleSpeed.new(model)
        if cooling_tower_capacity_control == 'Fluid Bypass'
          cooling_tower.setCellControl('FluidBypass')
        else
          cooling_tower.setCellControl('FanCycling')
        end
      when 'TwoSpeed Fan'
        cooling_tower = OpenStudio::Model::CoolingTowerTwoSpeed.new(model)
        # @todo expose newer cooling tower sizing fields in API
        # cooling_tower.setLowFanSpeedAirFlowRateSizingFactor(0.5)
        # cooling_tower.setLowFanSpeedFanPowerSizingFactor(0.3)
        # cooling_tower.setLowFanSpeedUFactorTimesAreaSizingFactor
        # cooling_tower.setLowSpeedNominalCapacitySizingFactor
      when 'Variable Speed Fan'
        cooling_tower = OpenStudio::Model::CoolingTowerVariableSpeed.new(model)
        cooling_tower.setDesignRangeTemperature(dsgn_sup_wtr_temp_delt_k)
        cooling_tower.setDesignApproachTemperature(wet_bulb_approach_k)
        cooling_tower.setFractionofTowerCapacityinFreeConvectionRegime(0.125)
        twr_fan_curve = model_add_curve(model, 'VSD-TWR-FAN-FPLR')
        cooling_tower.setFanPowerRatioFunctionofAirFlowRateRatioCurve(twr_fan_curve)
      else
        OpenStudio.logFree(OpenStudio::Error, 'openstudio.Prototype.hvac_systems', "#{cooling_tower_capacity_control} is not a valid choice of cooling tower capacity control.  Valid choices are Fluid Bypass, Fan Cycling, TwoSpeed Fan, Variable Speed Fan.")
      end

      # Set the properties that apply to all tower types and attach to the condenser loop.
      unless cooling_tower.nil?
        cooling_tower.setName("#{cooling_tower_fan_type} #{cooling_tower_capacity_control} #{cooling_tower_type}")
        cooling_tower.setSizingFactor(1 / number_cooling_towers)
        cooling_tower.setNumberofCells(number_of_cells_per_tower)
        condenser_water_loop.addSupplyBranchForComponent(cooling_tower)
      end
    end

    # apply 90.1 sizing temperatures
    if use_90_1_design_sizing
      # use the formulation in 90.1-2010 G3.1.3.11 to set the approach temperature
      OpenStudio.logFree(OpenStudio::Info, 'openstudio.Prototype.hvac_systems', "Using the 90.1-2010 G3.1.3.11 approach temperature sizing methodology for condenser loop #{condenser_water_loop.name}.")

      # first, look in the model design day objects for sizing information
      summer_oat_wbs_f = []
      condenser_water_loop.model.getDesignDays.sort.each do |dd|
        next unless dd.dayType == 'SummerDesignDay'
        next unless dd.name.get.to_s.include?('WB=>MDB')

        if dd.humidityIndicatingType == 'Wetbulb'
          summer_oat_wb_c = dd.humidityIndicatingConditionsAtMaximumDryBulb
          summer_oat_wbs_f << OpenStudio.convert(summer_oat_wb_c, 'C', 'F').get
        else
          OpenStudio.logFree(OpenStudio::Warn, 'openstudio.Prototype.hvac_systems', "For #{dd.name}, humidity is specified as #{dd.humidityIndicatingType}; cannot determine Twb.")
        end
      end

      # if no design day objects are present in the model, attempt to load the .ddy file directly
      if summer_oat_wbs_f.size.zero?
        OpenStudio.logFree(OpenStudio::Warn, 'openstudio.Prototype.hvac_systems', 'No valid WB=>MDB Summer Design Days were found in the model.  Attempting to load wet bulb sizing from the .ddy file directly.')
        if model.weatherFile.is_initialized && model.weatherFile.get.path.is_initialized
          weather_file = model.weatherFile.get.path.get.to_s
          # Run differently depending on whether running from embedded filesystem in OpenStudio CLI or not
          if weather_file[0] == ':' # Running from OpenStudio CLI
            # Attempt to load in the ddy file based on convention that it is in the same directory and has the same basename as the epw file.
            ddy_file = weather_file.gsub('.epw', '.ddy')
            if EmbeddedScripting.hasFile(ddy_file)
              ddy_string = EmbeddedScripting.getFileAsString(ddy_file)
              temp_ddy_path = "#{Dir.pwd}/in.ddy"
              File.open(temp_ddy_path, 'wb') do |f|
                f << ddy_string
                f.flush
              end
              ddy_model = OpenStudio::EnergyPlus.loadAndTranslateIdf(temp_ddy_path).get
              File.delete(temp_ddy_path) if File.exist?(temp_ddy_path)
            else
              OpenStudio.logFree(OpenStudio::Warn, 'openstudio.Prototype.hvac_systems', "Could not locate a .ddy file for weather file path #{weather_file}")
            end
          else
            # Attempt to load in the ddy file based on convention that it is in the same directory and has the same basename as the epw file.
            ddy_file = "#{File.join(File.dirname(weather_file), File.basename(weather_file, '.*'))}.ddy"
            if File.exist? ddy_file
              ddy_model = OpenStudio::EnergyPlus.loadAndTranslateIdf(ddy_file).get
            else
              OpenStudio.logFree(OpenStudio::Warn, 'openstudio.Prototype.hvac_systems', "Could not locate a .ddy file for weather file path #{weather_file}")
            end
          end

          unless ddy_model.nil?
            ddy_model.getDesignDays.sort.each do |dd|
              # Save the model wetbulb design conditions Condns WB=>MDB
              if dd.name.get.include? '4% Condns WB=>MDB'
                summer_oat_wb_c = dd.humidityIndicatingConditionsAtMaximumDryBulb
                summer_oat_wbs_f << OpenStudio.convert(summer_oat_wb_c, 'C', 'F').get
              end
            end
          end
        else
          OpenStudio.logFree(OpenStudio::Warn, 'openstudio.Prototype.hvac_systems', 'The model does not have a weather file object or path specified in the object. Cannot get .ddy file directory.')
        end
      end

      # if values are still absent, use the CTI rating condition 78F
      design_oat_wb_f = nil
      if summer_oat_wbs_f.size.zero?
        design_oat_wb_f = 78.0
        OpenStudio.logFree(OpenStudio::Warn, 'openstudio.Prototype.hvac_systems', "For condenser loop #{condenser_water_loop.name}, no design day OATwb conditions found.  CTI rating condition of 78F OATwb will be used for sizing cooling towers.")
      else
        # Take worst case condition
        design_oat_wb_f = summer_oat_wbs_f.max
        OpenStudio.logFree(OpenStudio::Info, 'openstudio.Prototype.hvac_systems', "The maximum design wet bulb temperature from the Summer Design Day WB=>MDB is #{design_oat_wb_f} F")
      end
      design_oat_wb_c = OpenStudio.convert(design_oat_wb_f, 'F', 'C').get

      # call method to apply design sizing to the condenser water loop
      prototype_apply_condenser_water_temperatures(condenser_water_loop, design_wet_bulb_c: design_oat_wb_c)
    end

    # Condenser water loop pipes
    cooling_tower_bypass_pipe = OpenStudio::Model::PipeAdiabatic.new(model)
    cooling_tower_bypass_pipe.setName("#{condenser_water_loop.name} Cooling Tower Bypass")
    condenser_water_loop.addSupplyBranchForComponent(cooling_tower_bypass_pipe)

    chiller_bypass_pipe = OpenStudio::Model::PipeAdiabatic.new(model)
    chiller_bypass_pipe.setName("#{condenser_water_loop.name} Chiller Bypass")
    condenser_water_loop.addDemandBranchForComponent(chiller_bypass_pipe)

    supply_outlet_pipe = OpenStudio::Model::PipeAdiabatic.new(model)
    supply_outlet_pipe.setName("#{condenser_water_loop.name} Supply Outlet")
    supply_outlet_pipe.addToNode(condenser_water_loop.supplyOutletNode)

    demand_inlet_pipe = OpenStudio::Model::PipeAdiabatic.new(model)
    demand_inlet_pipe.setName("#{condenser_water_loop.name} Demand Inlet")
    demand_inlet_pipe.addToNode(condenser_water_loop.demandInletNode)

    demand_outlet_pipe = OpenStudio::Model::PipeAdiabatic.new(model)
    demand_outlet_pipe.setName("#{condenser_water_loop.name} Demand Outlet")
    demand_outlet_pipe.addToNode(condenser_water_loop.demandOutletNode)

    return condenser_water_loop
  end

  # Creates a heat pump loop which has a boiler and fluid cooler for supplemental heating/cooling and adds it to the model.
  #
  # @param model [OpenStudio::Model::Model] OpenStudio model object
  # @param heating_fuel [String]
  # @param cooling_fuel [String] cooling fuel. Valid options are: Electricity, DistrictCooling
  # @param cooling_type [String] cooling type if not DistrictCooling.
  #   Valid options are:
  #   CoolingTower, CoolingTowerSingleSpeed, CoolingTowerTwoSpeed, CoolingTowerVariableSpeed,
  #   FluidCooler, FluidCoolerSingleSpeed, FluidCoolerTwoSpeed,
  #   EvaporativeFluidCooler, EvaporativeFluidCoolerSingleSpeed, EvaporativeFluidCoolerTwoSpeed
  # @param system_name [String] the name of the system, or nil in which case it will be defaulted
  # @param sup_wtr_high_temp [Double] target supply water temperature to enable cooling in degrees Fahrenheit, default 65.0F
  # @param sup_wtr_low_temp [Double] target supply water temperature to enable heating in degrees Fahrenheit, default 41.0F
  # @param dsgn_sup_wtr_temp [Double] design supply water temperature in degrees Fahrenheit, default 102.2F
  # @param dsgn_sup_wtr_temp_delt [Double] design supply-return water temperature difference in degrees Rankine, default 19.8R
  # @return [OpenStudio::Model::PlantLoop] the resulting plant loop
  # @todo replace cooling tower with fluid cooler after fixing sizing inputs
  def model_add_hp_loop(model,
                        heating_fuel: 'NaturalGas',
                        cooling_fuel: 'Electricity',
                        cooling_type: 'EvaporativeFluidCooler',
                        system_name: 'Heat Pump Loop',
                        sup_wtr_high_temp: 87.0,
                        sup_wtr_low_temp: 67.0,
                        dsgn_sup_wtr_temp: 102.2,
                        dsgn_sup_wtr_temp_delt: 19.8)
    OpenStudio.logFree(OpenStudio::Info, 'openstudio.Model.Model', 'Adding heat pump loop.')

    # create heat pump loop
    heat_pump_water_loop = OpenStudio::Model::PlantLoop.new(model)
    heat_pump_water_loop.setLoadDistributionScheme('SequentialLoad')
    if system_name.nil?
      heat_pump_water_loop.setName('Heat Pump Loop')
    else
      heat_pump_water_loop.setName(system_name)
    end

    # hot water loop sizing and controls
    if sup_wtr_high_temp.nil?
      sup_wtr_high_temp = 87.0
      sup_wtr_high_temp_c = OpenStudio.convert(sup_wtr_high_temp, 'F', 'C').get
    else
      sup_wtr_high_temp_c = OpenStudio.convert(sup_wtr_high_temp, 'F', 'C').get
    end
    if sup_wtr_low_temp.nil?
      sup_wtr_low_temp = 67.0
      sup_wtr_low_temp_c = OpenStudio.convert(sup_wtr_low_temp, 'F', 'C').get
    else
      sup_wtr_low_temp_c = OpenStudio.convert(sup_wtr_low_temp, 'F', 'C').get
    end
    if dsgn_sup_wtr_temp.nil?
      dsgn_sup_wtr_temp_c = OpenStudio.convert(102.2, 'F', 'C').get
    else
      dsgn_sup_wtr_temp_c = OpenStudio.convert(dsgn_sup_wtr_temp, 'F', 'C').get
    end
    if dsgn_sup_wtr_temp_delt.nil?
      dsgn_sup_wtr_temp_delt_k = OpenStudio.convert(19.8, 'R', 'K').get
    else
      dsgn_sup_wtr_temp_delt_k = OpenStudio.convert(dsgn_sup_wtr_temp_delt, 'R', 'K').get
    end
    sizing_plant = heat_pump_water_loop.sizingPlant
    sizing_plant.setLoopType('Heating')
    heat_pump_water_loop.setMinimumLoopTemperature(10.0)
    heat_pump_water_loop.setMaximumLoopTemperature(35.0)
    sizing_plant.setDesignLoopExitTemperature(dsgn_sup_wtr_temp_c)
    sizing_plant.setLoopDesignTemperatureDifference(dsgn_sup_wtr_temp_delt_k)
    hp_high_temp_sch = model_add_constant_schedule_ruleset(model,
                                                           sup_wtr_high_temp_c,
                                                           name = "#{heat_pump_water_loop.name} High Temp - #{sup_wtr_high_temp.round(0)}F")
    hp_low_temp_sch = model_add_constant_schedule_ruleset(model,
                                                          sup_wtr_low_temp_c,
                                                          name = "#{heat_pump_water_loop.name} Low Temp - #{sup_wtr_low_temp.round(0)}F")
    hp_stpt_manager = OpenStudio::Model::SetpointManagerScheduledDualSetpoint.new(model)
    hp_stpt_manager.setName("#{heat_pump_water_loop.name} Scheduled Dual Setpoint")
    hp_stpt_manager.setHighSetpointSchedule(hp_high_temp_sch)
    hp_stpt_manager.setLowSetpointSchedule(hp_low_temp_sch)
    hp_stpt_manager.addToNode(heat_pump_water_loop.supplyOutletNode)

    # create pump
    hp_pump = OpenStudio::Model::PumpConstantSpeed.new(model)
    hp_pump.setName("#{heat_pump_water_loop.name} Pump")
    hp_pump.setRatedPumpHead(OpenStudio.convert(60.0, 'ftH_{2}O', 'Pa').get)
    hp_pump.setPumpControlType('Intermittent')
    hp_pump.addToNode(heat_pump_water_loop.supplyInletNode)

    # add setpoint manager schedule to cooling equipment outlet so correct plant operation scheme is generated
    cooling_equipment_stpt_manager = OpenStudio::Model::SetpointManagerScheduledDualSetpoint.new(model)
    cooling_equipment_stpt_manager.setHighSetpointSchedule(hp_high_temp_sch)
    cooling_equipment_stpt_manager.setLowSetpointSchedule(hp_low_temp_sch)

    # create cooling equipment and add to the loop
    case cooling_fuel
    when 'DistrictCooling'
      cooling_equipment = OpenStudio::Model::DistrictCooling.new(model)
      cooling_equipment.setName("#{heat_pump_water_loop.name} District Cooling")
      cooling_equipment.autosizeNominalCapacity
      heat_pump_water_loop.addSupplyBranchForComponent(cooling_equipment)
      cooling_equipment_stpt_manager.setName("#{heat_pump_water_loop.name} District Cooling Scheduled Dual Setpoint")
    else
      case cooling_type
      when 'CoolingTower', 'CoolingTowerTwoSpeed'
        cooling_equipment = OpenStudio::Model::CoolingTowerTwoSpeed.new(model)
        cooling_equipment.setName("#{heat_pump_water_loop.name} CoolingTowerTwoSpeed")
        heat_pump_water_loop.addSupplyBranchForComponent(cooling_equipment)
        cooling_equipment_stpt_manager.setName("#{heat_pump_water_loop.name} Cooling Tower Scheduled Dual Setpoint")
      when 'CoolingTowerSingleSpeed'
        cooling_equipment = OpenStudio::Model::CoolingTowerSingleSpeed.new(model)
        cooling_equipment.setName("#{heat_pump_water_loop.name} CoolingTowerSingleSpeed")
        heat_pump_water_loop.addSupplyBranchForComponent(cooling_equipment)
        cooling_equipment_stpt_manager.setName("#{heat_pump_water_loop.name} Cooling Tower Scheduled Dual Setpoint")
      when 'CoolingTowerVariableSpeed'
        cooling_equipment = OpenStudio::Model::CoolingTowerVariableSpeed.new(model)
        cooling_equipment.setName("#{heat_pump_water_loop.name} CoolingTowerVariableSpeed")
        heat_pump_water_loop.addSupplyBranchForComponent(cooling_equipment)
        cooling_equipment_stpt_manager.setName("#{heat_pump_water_loop.name} Cooling Tower Scheduled Dual Setpoint")
      when 'FluidCooler', 'FluidCoolerSingleSpeed'
        cooling_equipment = OpenStudio::Model::FluidCoolerSingleSpeed.new(model)
        cooling_equipment.setName("#{heat_pump_water_loop.name} FluidCoolerSingleSpeed")
        heat_pump_water_loop.addSupplyBranchForComponent(cooling_equipment)
        cooling_equipment_stpt_manager.setName("#{heat_pump_water_loop.name} Fluid Cooler Scheduled Dual Setpoint")
        # Remove hard coded default values
        cooling_equipment.setPerformanceInputMethod('UFactorTimesAreaAndDesignWaterFlowRate')
        cooling_equipment.autosizeDesignWaterFlowRate
        cooling_equipment.autosizeDesignAirFlowRate
      when 'FluidCoolerTwoSpeed'
        cooling_equipment = OpenStudio::Model::FluidCoolerTwoSpeed.new(model)
        cooling_equipment.setName("#{heat_pump_water_loop.name} FluidCoolerTwoSpeed")
        heat_pump_water_loop.addSupplyBranchForComponent(cooling_equipment)
        cooling_equipment_stpt_manager.setName("#{heat_pump_water_loop.name} Fluid Cooler Scheduled Dual Setpoint")
        # Remove hard coded default values
        cooling_equipment.setPerformanceInputMethod('UFactorTimesAreaAndDesignWaterFlowRate')
        cooling_equipment.autosizeDesignWaterFlowRate
        cooling_equipment.autosizeHighFanSpeedAirFlowRate
        cooling_equipment.autosizeLowFanSpeedAirFlowRate
      when 'EvaporativeFluidCooler', 'EvaporativeFluidCoolerSingleSpeed'
        cooling_equipment = OpenStudio::Model::EvaporativeFluidCoolerSingleSpeed.new(model)
        cooling_equipment.setName("#{heat_pump_water_loop.name} EvaporativeFluidCoolerSingleSpeed")
        cooling_equipment.setDesignSprayWaterFlowRate(0.002208) # Based on HighRiseApartment
        cooling_equipment.setPerformanceInputMethod('UFactorTimesAreaAndDesignWaterFlowRate')
        heat_pump_water_loop.addSupplyBranchForComponent(cooling_equipment)
        cooling_equipment_stpt_manager.setName("#{heat_pump_water_loop.name} Fluid Cooler Scheduled Dual Setpoint")
      when 'EvaporativeFluidCoolerTwoSpeed'
        cooling_equipment = OpenStudio::Model::EvaporativeFluidCoolerTwoSpeed.new(model)
        cooling_equipment.setName("#{heat_pump_water_loop.name} EvaporativeFluidCoolerTwoSpeed")
        cooling_equipment.setDesignSprayWaterFlowRate(0.002208) # Based on HighRiseApartment
        cooling_equipment.setPerformanceInputMethod('UFactorTimesAreaAndDesignWaterFlowRate')
        heat_pump_water_loop.addSupplyBranchForComponent(cooling_equipment)
        cooling_equipment_stpt_manager.setName("#{heat_pump_water_loop.name} Fluid Cooler Scheduled Dual Setpoint")
      else
        OpenStudio.logFree(OpenStudio::Error, 'openstudio.Model.Model', "Cooling fuel type #{cooling_type} is not a valid option, no cooling equipment will be added.")
        return false
      end
    end
    cooling_equipment_stpt_manager.addToNode(cooling_equipment.outletModelObject.get.to_Node.get)

    # add setpoint manager schedule to heating equipment outlet so correct plant operation scheme is generated
    heating_equipment_stpt_manager = OpenStudio::Model::SetpointManagerScheduledDualSetpoint.new(model)
    heating_equipment_stpt_manager.setHighSetpointSchedule(hp_high_temp_sch)
    heating_equipment_stpt_manager.setLowSetpointSchedule(hp_low_temp_sch)

    # create heating equipment and add to the loop
    case heating_fuel
    when 'DistrictHeating'
      heating_equipment = OpenStudio::Model::DistrictHeating.new(model)
      heating_equipment.setName("#{heat_pump_water_loop.name} District Heating")
      heating_equipment.autosizeNominalCapacity
      heat_pump_water_loop.addSupplyBranchForComponent(heating_equipment)
      heating_equipment_stpt_manager.setName("#{heat_pump_water_loop.name} District Heating Scheduled Dual Setpoint")
    when 'AirSourceHeatPump', 'ASHP'
      heating_equipment = create_central_air_source_heat_pump(model, heat_pump_water_loop)
      heating_equipment_stpt_manager.setName("#{heat_pump_water_loop.name} ASHP Scheduled Dual Setpoint")
    when 'Electricity', 'Gas', 'NaturalGas', 'Propane', 'PropaneGas', 'FuelOilNo1', 'FuelOilNo2'
      heating_equipment = create_boiler_hot_water(model,
                                                  hot_water_loop: heat_pump_water_loop,
                                                  name: "#{heat_pump_water_loop.name} Supplemental Boiler",
                                                  fuel_type: heating_fuel,
                                                  flow_mode: 'ConstantFlow',
                                                  lvg_temp_dsgn_f: 86.0, # 30.0 degrees Celsius
                                                  min_plr: 0.0,
                                                  max_plr: 1.2,
                                                  opt_plr: 1.0)
      heating_equipment_stpt_manager.setName("#{heat_pump_water_loop.name} Boiler Scheduled Dual Setpoint")
    else
      OpenStudio.logFree(OpenStudio::Error, 'openstudio.Model.Model', "Boiler fuel type #{heating_fuel} is not valid, no heating equipment will be added.")
      return false
    end
    heating_equipment_stpt_manager.addToNode(heating_equipment.outletModelObject.get.to_Node.get)

    # add heat pump water loop pipes
    supply_bypass_pipe = OpenStudio::Model::PipeAdiabatic.new(model)
    supply_bypass_pipe.setName("#{heat_pump_water_loop.name} Supply Bypass")
    heat_pump_water_loop.addSupplyBranchForComponent(supply_bypass_pipe)

    demand_bypass_pipe = OpenStudio::Model::PipeAdiabatic.new(model)
    demand_bypass_pipe.setName("#{heat_pump_water_loop.name} Demand Bypass")
    heat_pump_water_loop.addDemandBranchForComponent(demand_bypass_pipe)

    supply_outlet_pipe = OpenStudio::Model::PipeAdiabatic.new(model)
    supply_outlet_pipe.setName("#{heat_pump_water_loop.name} Supply Outlet")
    supply_outlet_pipe.addToNode(heat_pump_water_loop.supplyOutletNode)

    demand_inlet_pipe = OpenStudio::Model::PipeAdiabatic.new(model)
    demand_inlet_pipe.setName("#{heat_pump_water_loop.name} Demand Inlet")
    demand_inlet_pipe.addToNode(heat_pump_water_loop.demandInletNode)

    demand_outlet_pipe = OpenStudio::Model::PipeAdiabatic.new(model)
    demand_outlet_pipe.setName("#{heat_pump_water_loop.name} Demand Outlet")
    demand_outlet_pipe.addToNode(heat_pump_water_loop.demandOutletNode)

    return heat_pump_water_loop
  end

  # Creates loop that roughly mimics a properly sized ground heat exchanger for supplemental heating/cooling and adds it to the model.
  #
  # @param model [OpenStudio::Model::Model] OpenStudio model object
  # @param system_name [String] the name of the system, or nil in which case it will be defaulted
  # @return [OpenStudio::Model::PlantLoop] the resulting plant loop
  # @todo replace condenser loop w/ ground HX model that does not involve district objects
  def model_add_ground_hx_loop(model,
                               system_name: 'Ground HX Loop')
    OpenStudio.logFree(OpenStudio::Info, 'openstudio.Model.Model', 'Adding ground source loop.')

    # create ground hx loop
    ground_hx_loop = OpenStudio::Model::PlantLoop.new(model)
    if system_name.nil?
      ground_hx_loop.setName('Ground HX Loop')
    else
      ground_hx_loop.setName(system_name)
    end

    # ground hx loop sizing and controls
    ground_hx_loop.setMinimumLoopTemperature(5.0)
    ground_hx_loop.setMaximumLoopTemperature(80.0)
    delta_t_k = OpenStudio.convert(12.0, 'R', 'K').get # temp change at high and low entering condition
    min_inlet_c = OpenStudio.convert(30.0, 'F', 'C').get # low entering condition.
    max_inlet_c = OpenStudio.convert(90.0, 'F', 'C').get # high entering condition

    # calculate the linear formula that defines outlet temperature based on inlet temperature of the ground hx
    min_outlet_c = min_inlet_c + delta_t_k
    max_outlet_c = max_inlet_c - delta_t_k
    slope_c_per_c = (max_outlet_c - min_outlet_c) / (max_inlet_c - min_inlet_c)
    intercept_c = min_outlet_c - (slope_c_per_c * min_inlet_c)

    sizing_plant = ground_hx_loop.sizingPlant
    sizing_plant.setLoopType('Heating')
    sizing_plant.setDesignLoopExitTemperature(max_outlet_c)
    sizing_plant.setLoopDesignTemperatureDifference(delta_t_k)

    # create pump
    pump = OpenStudio::Model::PumpConstantSpeed.new(model)
    pump.setName("#{ground_hx_loop.name} Pump")
    pump.setRatedPumpHead(OpenStudio.convert(60.0, 'ftH_{2}O', 'Pa').get)
    pump.setPumpControlType('Intermittent')
    pump.addToNode(ground_hx_loop.supplyInletNode)

    # use EMS and a PlantComponentTemperatureSource to mimic the operation of the ground heat exchanger.

    # schedule to actuate ground HX outlet temperature
    hx_temp_sch = OpenStudio::Model::ScheduleConstant.new(model)
    hx_temp_sch.setName('Ground HX Temp Sch')
    hx_temp_sch.setValue(24.0)

    ground_hx = OpenStudio::Model::PlantComponentTemperatureSource.new(model)
    ground_hx.setName('Ground HX')
    ground_hx.setTemperatureSpecificationType('Scheduled')
    ground_hx.setSourceTemperatureSchedule(hx_temp_sch)
    ground_hx_loop.addSupplyBranchForComponent(ground_hx)

    hx_stpt_manager = OpenStudio::Model::SetpointManagerScheduled.new(model, hx_temp_sch)
    hx_stpt_manager.setName("#{ground_hx.name} Supply Outlet Setpoint")
    hx_stpt_manager.addToNode(ground_hx.outletModelObject.get.to_Node.get)

    loop_stpt_manager = OpenStudio::Model::SetpointManagerScheduled.new(model, hx_temp_sch)
    loop_stpt_manager.setName("#{ground_hx_loop.name} Supply Outlet Setpoint")
    loop_stpt_manager.addToNode(ground_hx_loop.supplyOutletNode)

    # sensor to read supply inlet temperature
    inlet_temp_sensor = OpenStudio::Model::EnergyManagementSystemSensor.new(model,
                                                                            'System Node Temperature')
    inlet_temp_sensor.setName("#{ground_hx.name.to_s.gsub(/[ +-.]/, '_')} Inlet Temp Sensor")
    inlet_temp_sensor.setKeyName(ground_hx_loop.supplyInletNode.handle.to_s)

    # actuator to set supply outlet temperature
    outlet_temp_actuator = OpenStudio::Model::EnergyManagementSystemActuator.new(hx_temp_sch,
                                                                                 'Schedule:Constant',
                                                                                 'Schedule Value')
    outlet_temp_actuator.setName("#{ground_hx.name} Outlet Temp Actuator")

    # program to control outlet temperature
    # adjusts delta-t based on calculation of slope and intercept from control temperatures
    program = OpenStudio::Model::EnergyManagementSystemProgram.new(model)
    program.setName("#{ground_hx.name.to_s.gsub(/[ +-.]/, '_')} Temperature Control")
    program_body = <<-EMS
      SET Tin = #{inlet_temp_sensor.handle}
      SET Tout = #{slope_c_per_c.round(2)} * Tin + #{intercept_c.round(1)}
      SET #{outlet_temp_actuator.handle} = Tout
    EMS
    program.setBody(program_body)

    # program calling manager
    pcm = OpenStudio::Model::EnergyManagementSystemProgramCallingManager.new(model)
    pcm.setName("#{program.name.to_s.gsub(/[ +-.]/, '_')} Calling Manager")
    pcm.setCallingPoint('InsideHVACSystemIterationLoop')
    pcm.addProgram(program)

    return ground_hx_loop
  end

  # Adds an ambient condenser water loop that will be used in a district to connect buildings as a shared sink/source for heat pumps.
  #
  # @param model [OpenStudio::Model::Model] OpenStudio model object
  # @param system_name [String] the name of the system, or nil in which case it will be defaulted
  # @return [OpenStudio::Model::PlantLoop] the ambient loop
  # @todo add inputs for design temperatures like heat pump loop object
  # @todo handle ground and heat pump with this; make heating/cooling source options (boiler, fluid cooler, district)
  def model_add_district_ambient_loop(model,
                                      system_name: 'Ambient Loop')
    OpenStudio.logFree(OpenStudio::Info, 'openstudio.Model.Model', 'Adding district ambient loop.')

    # create ambient loop
    ambient_loop = OpenStudio::Model::PlantLoop.new(model)
    if system_name.nil?
      ambient_loop.setName('Ambient Loop')
    else
      ambient_loop.setName(system_name)
    end

    # ambient loop sizing and controls
    ambient_loop.setMinimumLoopTemperature(5.0)
    ambient_loop.setMaximumLoopTemperature(80.0)

    amb_high_temp_f = 90 # Supplemental cooling below 65F
    amb_low_temp_f = 41 # Supplemental heat below 41F
    amb_temp_sizing_f = 102.2 # CW sized to deliver 102.2F
    amb_delta_t_r = 19.8 # 19.8F delta-T
    amb_high_temp_c = OpenStudio.convert(amb_high_temp_f, 'F', 'C').get
    amb_low_temp_c = OpenStudio.convert(amb_low_temp_f, 'F', 'C').get
    amb_temp_sizing_c = OpenStudio.convert(amb_temp_sizing_f, 'F', 'C').get
    amb_delta_t_k = OpenStudio.convert(amb_delta_t_r, 'R', 'K').get

    amb_high_temp_sch = model_add_constant_schedule_ruleset(model,
                                                            amb_high_temp_c,
                                                            name = "Ambient Loop High Temp - #{amb_high_temp_f}F")

    amb_low_temp_sch = model_add_constant_schedule_ruleset(model,
                                                           amb_low_temp_c,
                                                           name = "Ambient Loop Low Temp - #{amb_low_temp_f}F")

    amb_stpt_manager = OpenStudio::Model::SetpointManagerScheduledDualSetpoint.new(model)
    amb_stpt_manager.setName("#{ambient_loop.name} Supply Water Setpoint Manager")
    amb_stpt_manager.setHighSetpointSchedule(amb_high_temp_sch)
    amb_stpt_manager.setLowSetpointSchedule(amb_low_temp_sch)
    amb_stpt_manager.addToNode(ambient_loop.supplyOutletNode)

    sizing_plant = ambient_loop.sizingPlant
    sizing_plant.setLoopType('Heating')
    sizing_plant.setDesignLoopExitTemperature(amb_temp_sizing_c)
    sizing_plant.setLoopDesignTemperatureDifference(amb_delta_t_k)

    # create pump
    pump = OpenStudio::Model::PumpVariableSpeed.new(model)
    pump.setName("#{ambient_loop.name} Pump")
    pump.setRatedPumpHead(OpenStudio.convert(60.0, 'ftH_{2}O', 'Pa').get)
    pump.setPumpControlType('Intermittent')
    pump.addToNode(ambient_loop.supplyInletNode)

    # cooling
    district_cooling = OpenStudio::Model::DistrictCooling.new(model)
    district_cooling.setNominalCapacity(1_000_000_000_000) # large number; no autosizing
    ambient_loop.addSupplyBranchForComponent(district_cooling)

    # heating
    district_heating = OpenStudio::Model::DistrictHeating.new(model)
    district_heating.setNominalCapacity(1_000_000_000_000) # large number; no autosizing
    ambient_loop.addSupplyBranchForComponent(district_heating)

    # add ambient water loop pipes
    supply_bypass_pipe = OpenStudio::Model::PipeAdiabatic.new(model)
    supply_bypass_pipe.setName("#{ambient_loop.name} Supply Bypass")
    ambient_loop.addSupplyBranchForComponent(supply_bypass_pipe)

    demand_bypass_pipe = OpenStudio::Model::PipeAdiabatic.new(model)
    demand_bypass_pipe.setName("#{ambient_loop.name} Demand Bypass")
    ambient_loop.addDemandBranchForComponent(demand_bypass_pipe)

    supply_outlet_pipe = OpenStudio::Model::PipeAdiabatic.new(model)
    supply_outlet_pipe.setName("#{ambient_loop.name} Supply Outlet")
    supply_outlet_pipe.addToNode(ambient_loop.supplyOutletNode)

    demand_inlet_pipe = OpenStudio::Model::PipeAdiabatic.new(model)
    demand_inlet_pipe.setName("#{ambient_loop.name} Demand Inlet")
    demand_inlet_pipe.addToNode(ambient_loop.demandInletNode)

    demand_outlet_pipe = OpenStudio::Model::PipeAdiabatic.new(model)
    demand_outlet_pipe.setName("#{ambient_loop.name} Demand Outlet")
    demand_outlet_pipe.addToNode(ambient_loop.demandOutletNode)

    return ambient_loop
  end

# Model a 2-pipe plant loop, where the loop is either in heating or cooling.
# For sizing reasons, this method keeps separate hot water and chilled water loops,
# and connects them together with a common inverse schedule.
#
# @param model [OpenStudio::Model::Model] OpenStudio model object
# @param hot_water_loop [OpenStudio::Model::PlantLoop] the hot water loop
# @param chilled_water_loop [OpenStudio::Model::PlantLoop] the chilled water loop
# @param control_strategy [String] Method to determine whether the loop is in heating or cooling mode
#   'outdoor_air_lockout' - The system will be in heating below the lockout_temperature variable, 
#      and cooling above the lockout_temperature. Requires the lockout_temperature variable.
#   'zone_demand' - Heating or cooling determined by preponderance of zone demand.
#      Requires thermal_zones defined.
# @param lockout_temperature [Double] lockout temperature in degrees Fahrenheit, default 65F.
# @param thermal_zones [Array<OpenStudio::Model::ThermalZone>] array of zones 
# @return [OpenStudio::Model::ScheduleRuleset]
def model_two_pipe_loop(model,
  hot_water_loop,
  chilled_water_loop,
  control_strategy: 'outdoor_air_lockout',
  lockout_temperature: 65.0,
  thermal_zones: [])

  if control_strategy == 'outdoor_air_lockout'
    # get or create outdoor sensor node to be used in plant availability managers if needed
    outdoor_airnode = model.outdoorAirNode

    # create availability managers based on outdoor temperature
    # create hot water plant availability manager
    hot_water_loop_lockout_manager = OpenStudio::Model::AvailabilityManagerHighTemperatureTurnOff.new(model)
    hot_water_loop_lockout_manager.setName("#{hot_water_loop.name} Lockout Manager")
    hot_water_loop_lockout_manager.setSensorNode(outdoor_airnode)
    hot_water_loop_lockout_manager.setTemperature(OpenStudio.convert(lockout_temperature, 'F', 'C').get)

    # set availability manager to hot water plant
    hot_water_loop.addAvailabilityManager(hot_water_loop_lockout_manager)

    # create chilled water plant availability manager
    chilled_water_loop_lockout_manager = OpenStudio::Model::AvailabilityManagerLowTemperatureTurnOff.new(model)
    chilled_water_loop_lockout_manager.setName("#{chilled_water_loop.name} Lockout Manager")
    chilled_water_loop_lockout_manager.setSensorNode(outdoor_airnode)
    chilled_water_loop_lockout_manager.setTemperature(OpenStudio.convert(lockout_temperature, 'F', 'C').get)

    # set availability manager to hot water plant
    chilled_water_loop.addAvailabilityManager(chilled_water_loop_lockout_manager)
  else
    # create availability managers based on zone heating and cooling demand
    hot_water_loop_name = ems_friendly_name(hot_water_loop.name)
    chilled_water_loop_name = ems_friendly_name(chilled_water_loop.name)

    # create hot water plant availability schedule managers and create an EMS acuator
    sch_hot_water_availability = model_add_constant_schedule_ruleset(model,
                            0,
                            name = "#{hot_water_loop.name} Availability Schedule",
                            sch_type_limit: "OnOff")

    hot_water_loop_manager = OpenStudio::Model::AvailabilityManagerScheduled.new(model)
    hot_water_loop_manager.setName("#{hot_water_loop.name} Availability Manager")
    hot_water_loop_manager.setSchedule(sch_hot_water_availability)

    hot_water_plant_ctrl = OpenStudio::Model::EnergyManagementSystemActuator.new(sch_hot_water_availability,
                                      'Schedule:Year',
                                      'Schedule Value')
    hot_water_plant_ctrl.setName("#{hot_water_loop_name}_availability_control")

    # set availability manager to hot water plant
    hot_water_loop.addAvailabilityManager(hot_water_loop_manager)

    # create chilled water plant availability schedule managers and create an EMS acuator
    sch_chilled_water_availability = model_add_constant_schedule_ruleset(model,
                                0,
                                name = "#{chilled_water_loop.name} Availability Schedule",
                                sch_type_limit: "OnOff")

    chilled_water_loop_manager = OpenStudio::Model::AvailabilityManagerScheduled.new(model)
    chilled_water_loop_manager.setName("#{chilled_water_loop.name} Availability Manager")
    chilled_water_loop_manager.setSchedule(sch_chilled_water_availability)

    chilled_water_plant_ctrl = OpenStudio::Model::EnergyManagementSystemActuator.new(sch_chilled_water_availability,
                                      'Schedule:Year',
                                      'Schedule Value')
    chilled_water_plant_ctrl.setName("#{chilled_water_loop_name}_availability_control")

    # set availability manager to chilled water plant
    chilled_water_loop.addAvailabilityManager(chilled_water_loop_manager)

    # check if zone heat and cool requests program exists, if not create it
    determine_zone_cooling_needs_prg = model.getEnergyManagementSystemProgramByName('Determine_Zone_Cooling_Needs')
    determine_zone_heating_needs_prg = model.getEnergyManagementSystemProgramByName('Determine_Zone_Heating_Needs')
    unless determine_zone_cooling_needs_prg.is_initialized and determine_zone_heating_needs_prg.is_initialized
      model_add_zone_heat_cool_request_count_program(model, thermal_zones)
    end

    # create program to determine plant heating or cooling mode
    determine_plant_mode_prg = OpenStudio::Model::EnergyManagementSystemProgram.new(model)
    determine_plant_mode_prg.setName("Determine_Heating_Cooling_Plant_Mode")
    determine_plant_mode_prg_body = <<-EMS
      IF Zone_Heating_Ratio > 0.5,
        SET #{hot_water_loop_name}_availability_control = 1,
        SET #{chilled_water_loop_name}_availability_control = 0,
      ELSEIF Zone_Cooling_Ratio > 0.5,
        SET #{hot_water_loop_name}_availability_control = 0,
        SET #{chilled_water_loop_name}_availability_control = 1,
      ELSE,
        SET #{hot_water_loop_name}_availability_control = #{hot_water_loop_name}_availability_control,
        SET #{chilled_water_loop_name}_availability_control = #{chilled_water_loop_name}_availability_control,
      ENDIF
    EMS
    determine_plant_mode_prg.setBody(determine_plant_mode_prg_body)

    # create EMS program manager objects
    programs_at_beginning_of_timestep = OpenStudio::Model::EnergyManagementSystemProgramCallingManager.new(model)
    programs_at_beginning_of_timestep.setName("Heating_Cooling_Demand_Based_Plant_Availability_At_Beginning_Of_Timestep")
    programs_at_beginning_of_timestep.setCallingPoint('BeginTimestepBeforePredictor')
    programs_at_beginning_of_timestep.addProgram(determine_plant_mode_prg)
  end
end

  # Creates a DOAS system with cold supply and terminal units for each zone.
  # This is the default DOAS system for DOE prototype buildings. Use model_add_doas for other DOAS systems.
  #
  # @param model [OpenStudio::Model::Model] OpenStudio model object
  # @param thermal_zones [Array<OpenStudio::Model::ThermalZone>] array of zones to connect to this system
  # @param system_name [String] the name of the system, or nil in which case it will be defaulted
  # @param hot_water_loop [OpenStudio::Model::PlantLoop] hot water loop to connect to heating and zone fan coils
  # @param chilled_water_loop [OpenStudio::Model::PlantLoop] chilled water loop to connect to cooling coil
  # @param hvac_op_sch [String] name of the HVAC operation schedule, default is always on
  # @param min_oa_sch [String] name of the minimum outdoor air schedule, default is always on
  # @param min_frac_oa_sch [String] name of the minimum fraction of outdoor air schedule, default is always on
  # @param fan_maximum_flow_rate [Double] fan maximum flow rate in cfm, default is autosize
  # @param econo_ctrl_mthd [String] economizer control type, default is Fixed Dry Bulb
  # @param energy_recovery [Boolean] if true, an ERV will be added to the system
  # @param doas_control_strategy [String] DOAS control strategy
  # @param clg_dsgn_sup_air_temp [Double] design cooling supply air temperature in degrees Fahrenheit, default 65F
  # @param htg_dsgn_sup_air_temp [Double] design heating supply air temperature in degrees Fahrenheit, default 75F
  # @return [OpenStudio::Model::AirLoopHVAC] the resulting DOAS air loop
  def model_add_doas_cold_supply(model,
                                 thermal_zones,
                                 system_name: nil,
                                 hot_water_loop: nil,
                                 chilled_water_loop: nil,
                                 hvac_op_sch: nil,
                                 min_oa_sch: nil,
                                 min_frac_oa_sch: nil,
                                 fan_maximum_flow_rate: nil,
                                 econo_ctrl_mthd: 'FixedDryBulb',
                                 energy_recovery: false,
                                 doas_control_strategy: 'NeutralSupplyAir',
                                 clg_dsgn_sup_air_temp: 55.0,
                                 htg_dsgn_sup_air_temp: 60.0)

    # Check the total OA requirement for all zones on the system
    tot_oa_req = 0
    thermal_zones.each do |zone|
      tot_oa_req += thermal_zone_outdoor_airflow_rate(zone)
      break if tot_oa_req > 0
    end

    # If the total OA requirement is zero do not add the DOAS system because the simulations will fail
    if tot_oa_req.zero?
      OpenStudio.logFree(OpenStudio::Info, 'openstudio.Model.Model', "Not adding DOAS system for #{thermal_zones.size} zones because combined OA requirement for all zones is zero.")
      return false
    end
    OpenStudio.logFree(OpenStudio::Info, 'openstudio.Model.Model', "Adding DOAS system for #{thermal_zones.size} zones.")

    # create a DOAS air loop
    air_loop = OpenStudio::Model::AirLoopHVAC.new(model)
    if system_name.nil?
      air_loop.setName("#{thermal_zones.size} Zone DOAS")
    else
      air_loop.setName(system_name)
    end

    # set availability schedule
    if hvac_op_sch.nil?
      hvac_op_sch = model.alwaysOnDiscreteSchedule
    else
      hvac_op_sch = model_add_schedule(model, hvac_op_sch)
    end

    # DOAS design temperatures
    if clg_dsgn_sup_air_temp.nil?
      clg_dsgn_sup_air_temp_c = OpenStudio.convert(55.0, 'F', 'C').get
    else
      clg_dsgn_sup_air_temp_c = OpenStudio.convert(clg_dsgn_sup_air_temp, 'F', 'C').get
    end

    if htg_dsgn_sup_air_temp.nil?
      htg_dsgn_sup_air_temp_c = OpenStudio.convert(60.0, 'F', 'C').get
    else
      htg_dsgn_sup_air_temp_c = OpenStudio.convert(htg_dsgn_sup_air_temp, 'F', 'C').get
    end

    # modify system sizing properties
    sizing_system = air_loop.sizingSystem
    sizing_system.setTypeofLoadtoSizeOn('VentilationRequirement')
    sizing_system.setAllOutdoorAirinCooling(true)
    sizing_system.setAllOutdoorAirinHeating(true)
    # set minimum airflow ratio to 1.0 to avoid under-sizing heating coil
    if model.version < OpenStudio::VersionString.new('2.7.0')
      sizing_system.setMinimumSystemAirFlowRatio(1.0)
    else
      sizing_system.setCentralHeatingMaximumSystemAirFlowRatio(1.0)
    end
    sizing_system.setSizingOption('Coincident')
    sizing_system.setCentralCoolingDesignSupplyAirTemperature(clg_dsgn_sup_air_temp_c)
    sizing_system.setCentralHeatingDesignSupplyAirTemperature(htg_dsgn_sup_air_temp_c)

    # create supply fan
    supply_fan = create_fan_by_name(model,
                                    'Constant_DOAS_Fan',
                                    fan_name: 'DOAS Supply Fan',
                                    end_use_subcategory: 'DOAS Fans')
    supply_fan.setAvailabilitySchedule(model.alwaysOnDiscreteSchedule)
    supply_fan.setMaximumFlowRate(OpenStudio.convert(fan_maximum_flow_rate, 'cfm', 'm^3/s').get) unless fan_maximum_flow_rate.nil?
    supply_fan.addToNode(air_loop.supplyInletNode)

    # create heating coil
    if hot_water_loop.nil?
      # electric backup heating coil
      create_coil_heating_electric(model,
                                   air_loop_node: air_loop.supplyInletNode,
                                   name: "#{air_loop.name} Backup Htg Coil")
      # heat pump coil
      create_coil_heating_dx_single_speed(model,
                                          air_loop_node: air_loop.supplyInletNode,
                                          name: "#{air_loop.name} Htg Coil")
    else
      create_coil_heating_water(model,
                                hot_water_loop,
                                air_loop_node: air_loop.supplyInletNode,
                                name: "#{air_loop.name} Htg Coil",
                                controller_convergence_tolerance: 0.0001)
    end

    # create cooling coil
    if chilled_water_loop.nil?
      create_coil_cooling_dx_two_speed(model,
                                       air_loop_node: air_loop.supplyInletNode,
                                       name: "#{air_loop.name} 2spd DX Clg Coil",
                                       type: 'OS default')
    else
      create_coil_cooling_water(model,
                                chilled_water_loop,
                                air_loop_node: air_loop.supplyInletNode,
                                name: "#{air_loop.name} Clg Coil")
    end

    # minimum outdoor air schedule
    if min_oa_sch.nil?
      min_oa_sch = model.alwaysOnDiscreteSchedule
    else
      min_oa_sch = model_add_schedule(model, min_oa_sch)
    end

    # minimum outdoor air fraction schedule
    if min_frac_oa_sch.nil?
      min_frac_oa_sch = model.alwaysOnDiscreteSchedule
    else
      min_frac_oa_sch = model_add_schedule(model, min_frac_oa_sch)
    end

    # create controller outdoor air
    controller_oa = OpenStudio::Model::ControllerOutdoorAir.new(model)
    controller_oa.setName("#{air_loop.name} OA Controller")
    controller_oa.setEconomizerControlType(econo_ctrl_mthd)
    controller_oa.setMinimumLimitType('FixedMinimum')
    controller_oa.autosizeMinimumOutdoorAirFlowRate
    controller_oa.setMinimumOutdoorAirSchedule(min_oa_sch)
    controller_oa.setMinimumFractionofOutdoorAirSchedule(min_frac_oa_sch)
    controller_oa.resetEconomizerMaximumLimitDryBulbTemperature
    controller_oa.resetEconomizerMaximumLimitEnthalpy
    controller_oa.resetMaximumFractionofOutdoorAirSchedule
    controller_oa.resetEconomizerMinimumLimitDryBulbTemperature
    controller_oa.setHeatRecoveryBypassControlType('BypassWhenWithinEconomizerLimits')

    # create outdoor air system
    oa_system = OpenStudio::Model::AirLoopHVACOutdoorAirSystem.new(model, controller_oa)
    oa_system.setName("#{air_loop.name} OA System")
    oa_system.addToNode(air_loop.supplyInletNode)

    # create a setpoint manager
    sat_oa_reset = OpenStudio::Model::SetpointManagerOutdoorAirReset.new(model)
    sat_oa_reset.setName("#{air_loop.name} SAT Reset")
    sat_oa_reset.setControlVariable('Temperature')
    sat_oa_reset.setSetpointatOutdoorLowTemperature(htg_dsgn_sup_air_temp_c)
    sat_oa_reset.setOutdoorLowTemperature(OpenStudio.convert(60.0, 'F', 'C').get)
    sat_oa_reset.setSetpointatOutdoorHighTemperature(clg_dsgn_sup_air_temp_c)
    sat_oa_reset.setOutdoorHighTemperature(OpenStudio.convert(70.0, 'F', 'C').get)
    sat_oa_reset.addToNode(air_loop.supplyOutletNode)

    # set air loop availability controls and night cycle manager, after oa system added
    air_loop.setAvailabilitySchedule(hvac_op_sch)
    air_loop.setNightCycleControlType('CycleOnAny')

    # add energy recovery if requested
    if energy_recovery
      # Get the OA system and its outboard OA node
      oa_system = air_loop.airLoopHVACOutdoorAirSystem.get

      # create the ERV and set its properties
      erv = OpenStudio::Model::HeatExchangerAirToAirSensibleAndLatent.new(model)
      erv.addToNode(oa_system.outboardOANode.get)
      erv.setHeatExchangerType('Rotary')
      # @todo come up with scheme for estimating power of ERV motor wheel which might require knowing airflow.
      # erv.setNominalElectricPower(value_new)
      erv.setEconomizerLockout(true)
      erv.setSupplyAirOutletTemperatureControl(false)

      erv.setSensibleEffectivenessat100HeatingAirFlow(0.76)
      erv.setSensibleEffectivenessat75HeatingAirFlow(0.81)
      erv.setLatentEffectivenessat100HeatingAirFlow(0.68)
      erv.setLatentEffectivenessat75HeatingAirFlow(0.73)

      erv.setSensibleEffectivenessat100CoolingAirFlow(0.76)
      erv.setSensibleEffectivenessat75CoolingAirFlow(0.81)
      erv.setLatentEffectivenessat100CoolingAirFlow(0.68)
      erv.setLatentEffectivenessat75CoolingAirFlow(0.73)

      # increase fan static pressure to account for ERV
      erv_pressure_rise = OpenStudio.convert(1.0, 'inH_{2}O', 'Pa').get
      new_pressure_rise = supply_fan.pressureRise + erv_pressure_rise
      supply_fan.setPressureRise(new_pressure_rise)
    end

    # add thermal zones to airloop
    thermal_zones.each do |zone|
      OpenStudio.logFree(OpenStudio::Debug, 'openstudio.Model.Model', "---adding #{zone.name} to #{air_loop.name}")

      # make an air terminal for the zone
      air_terminal = OpenStudio::Model::AirTerminalSingleDuctUncontrolled.new(model, model.alwaysOnDiscreteSchedule)
      air_terminal.setName("#{zone.name} Air Terminal")

      # attach new terminal to the zone and to the airloop
      air_loop.multiAddBranchForZone(zone, air_terminal.to_HVACComponent.get)

      # DOAS sizing
      sizing_zone = zone.sizingZone
      sizing_zone.setAccountforDedicatedOutdoorAirSystem(true)
      sizing_zone.setDedicatedOutdoorAirSystemControlStrategy('ColdSupplyAir')
      sizing_zone.setDedicatedOutdoorAirLowSetpointTemperatureforDesign(clg_dsgn_sup_air_temp_c)
      sizing_zone.setDedicatedOutdoorAirHighSetpointTemperatureforDesign(htg_dsgn_sup_air_temp_c)
    end

    return air_loop
  end

  # Creates a DOAS system with terminal units for each zone.
  #
  # @param model [OpenStudio::Model::Model] OpenStudio model object
  # @param thermal_zones [Array<OpenStudio::Model::ThermalZone>] array of zones to connect to this system
  # @param system_name [String] the name of the system, or nil in which case it will be defaulted
  # @param doas_type [String] DOASCV or DOASVAV, determines whether the DOAS is operated at scheduled,
  #   constant flow rate, or airflow is variable to allow for economizing or demand controlled ventilation
  # @param doas_control_strategy [String] DOAS control strategy
  # @param hot_water_loop [OpenStudio::Model::PlantLoop] hot water loop to connect to heating and zone fan coils
  # @param chilled_water_loop [OpenStudio::Model::PlantLoop] chilled water loop to connect to cooling coil
  # @param hvac_op_sch [String] name of the HVAC operation schedule, default is always on
  # @param min_oa_sch [String] name of the minimum outdoor air schedule, default is always on
  # @param min_frac_oa_sch [String] name of the minimum fraction of outdoor air schedule, default is always on
  # @param fan_maximum_flow_rate [Double] fan maximum flow rate in cfm, default is autosize
  # @param econo_ctrl_mthd [String] economizer control type, default is Fixed Dry Bulb
  #   If enabled, the DOAS will be sized for twice the ventilation minimum to allow economizing
  # @param include_exhaust_fan [Boolean] if true, include an exhaust fan
  # @param clg_dsgn_sup_air_temp [Double] design cooling supply air temperature in degrees Fahrenheit, default 65F
  # @param htg_dsgn_sup_air_temp [Double] design heating supply air temperature in degrees Fahrenheit, default 75F
  # @return [OpenStudio::Model::AirLoopHVAC] the resulting DOAS air loop
  def model_add_doas(model,
                     thermal_zones,
                     system_name: nil,
                     doas_type: 'DOASCV',
                     hot_water_loop: nil,
                     chilled_water_loop: nil,
                     hvac_op_sch: nil,
                     min_oa_sch: nil,
                     min_frac_oa_sch: nil,
                     fan_maximum_flow_rate: nil,
                     econo_ctrl_mthd: 'NoEconomizer',
                     include_exhaust_fan: true,
                     demand_control_ventilation: false,
                     doas_control_strategy: 'NeutralSupplyAir',
                     clg_dsgn_sup_air_temp: 60.0,
                     htg_dsgn_sup_air_temp: 70.0)

    # Check the total OA requirement for all zones on the system
    tot_oa_req = 0
    thermal_zones.each do |zone|
      tot_oa_req += thermal_zone_outdoor_airflow_rate(zone)
    end

    # If the total OA requirement is zero do not add the DOAS system because the simulations will fail
    if tot_oa_req.zero?
      OpenStudio.logFree(OpenStudio::Info, 'openstudio.Model.Model', "Not adding DOAS system for #{thermal_zones.size} zones because combined OA requirement for all zones is zero.")
      return false
    end
    OpenStudio.logFree(OpenStudio::Info, 'openstudio.Model.Model', "Adding DOAS system for #{thermal_zones.size} zones.")

    # create a DOAS air loop
    air_loop = OpenStudio::Model::AirLoopHVAC.new(model)
    if system_name.nil?
      air_loop.setName("#{thermal_zones.size} Zone DOAS")
    else
      air_loop.setName(system_name)
    end

    # set availability schedule
    if hvac_op_sch.nil?
      hvac_op_sch = model.alwaysOnDiscreteSchedule
    else
      hvac_op_sch = model_add_schedule(model, hvac_op_sch)
    end

    # DOAS design temperatures
    if clg_dsgn_sup_air_temp.nil?
      clg_dsgn_sup_air_temp_c = OpenStudio.convert(60.0, 'F', 'C').get
    else
      clg_dsgn_sup_air_temp_c = OpenStudio.convert(clg_dsgn_sup_air_temp, 'F', 'C').get
    end

    if htg_dsgn_sup_air_temp.nil?
      htg_dsgn_sup_air_temp_c = OpenStudio.convert(70.0, 'F', 'C').get
    else
      htg_dsgn_sup_air_temp_c = OpenStudio.convert(htg_dsgn_sup_air_temp, 'F', 'C').get
    end

    # modify system sizing properties
    sizing_system = air_loop.sizingSystem
    sizing_system.setTypeofLoadtoSizeOn('VentilationRequirement')
    sizing_system.setAllOutdoorAirinCooling(true)
    sizing_system.setAllOutdoorAirinHeating(true)
    # set minimum airflow ratio to 1.0 to avoid under-sizing heating coil
    if model.version < OpenStudio::VersionString.new('2.7.0')
      sizing_system.setMinimumSystemAirFlowRatio(1.0)
    else
      sizing_system.setCentralHeatingMaximumSystemAirFlowRatio(1.0)
    end
    sizing_system.setSizingOption('Coincident')
    sizing_system.setCentralCoolingDesignSupplyAirTemperature(clg_dsgn_sup_air_temp_c)
    sizing_system.setCentralHeatingDesignSupplyAirTemperature(htg_dsgn_sup_air_temp_c)

    if doas_type == 'DOASCV'
      supply_fan = create_fan_by_name(model,
                                      'Constant_DOAS_Fan',
                                      fan_name: 'DOAS Supply Fan',
                                      end_use_subcategory: 'DOAS Fans')
    else # 'DOASVAV'
      supply_fan = create_fan_by_name(model,
                                      'Variable_DOAS_Fan',
                                      fan_name: 'DOAS Supply Fan',
                                      end_use_subcategory: 'DOAS Fans')
    end
    supply_fan.setAvailabilitySchedule(model.alwaysOnDiscreteSchedule)
    supply_fan.setMaximumFlowRate(OpenStudio.convert(fan_maximum_flow_rate, 'cfm', 'm^3/s').get) unless fan_maximum_flow_rate.nil?
    supply_fan.addToNode(air_loop.supplyInletNode)

    # create heating coil
    if hot_water_loop.nil?
      # electric backup heating coil
      create_coil_heating_electric(model,
                                   air_loop_node: air_loop.supplyInletNode,
                                   name: "#{air_loop.name} Backup Htg Coil")
      # heat pump coil
      create_coil_heating_dx_single_speed(model,
                                          air_loop_node: air_loop.supplyInletNode,
                                          name: "#{air_loop.name} Htg Coil")
    else
      create_coil_heating_water(model,
                                hot_water_loop,
                                air_loop_node: air_loop.supplyInletNode,
                                name: "#{air_loop.name} Htg Coil",
                                controller_convergence_tolerance: 0.0001)
    end

    # could add a humidity controller here set to limit supply air to a 16.6C/62F dewpoint
    # the default outdoor air reset to 60F prevents exceeding this dewpoint in all ASHRAE climate zones
    # the humidity controller needs a DX coil that can control humidity, e.g. CoilCoolingDXTwoStageWithHumidityControlMode
    # max_humidity_ratio_sch = model_add_constant_schedule_ruleset(model,
    #                                                              0.012,
    #                                                              name = "0.012 Humidity Ratio Schedule",
    #                                                              sch_type_limit: "Humidity Ratio")
    # sat_oa_reset = OpenStudio::Model::SetpointManagerScheduled.new(model, max_humidity_ratio_sch)
    # sat_oa_reset.setName("#{air_loop.name.to_s} Humidity Controller")
    # sat_oa_reset.setControlVariable('MaximumHumidityRatio')
    # sat_oa_reset.addToNode(air_loop.supplyInletNode)

    # create cooling coil
    if chilled_water_loop.nil?
      create_coil_cooling_dx_two_speed(model,
                                       air_loop_node: air_loop.supplyInletNode,
                                       name: "#{air_loop.name} 2spd DX Clg Coil",
                                       type: 'OS default')
    else
      create_coil_cooling_water(model,
                                chilled_water_loop,
                                air_loop_node: air_loop.supplyInletNode,
                                name: "#{air_loop.name} Clg Coil")
    end

    # minimum outdoor air schedule
    unless min_oa_sch.nil?
      min_oa_sch = model_add_schedule(model, min_oa_sch)
    end

    # minimum outdoor air fraction schedule
    if min_frac_oa_sch.nil?
      min_frac_oa_sch = model.alwaysOnDiscreteSchedule
    else
      min_frac_oa_sch = model_add_schedule(model, min_frac_oa_sch)
    end

    # create controller outdoor air
    controller_oa = OpenStudio::Model::ControllerOutdoorAir.new(model)
    controller_oa.setName("#{air_loop.name} Outdoor Air Controller")
    controller_oa.setEconomizerControlType(econo_ctrl_mthd)
    controller_oa.setMinimumLimitType('FixedMinimum')
    controller_oa.autosizeMinimumOutdoorAirFlowRate
    controller_oa.setMinimumOutdoorAirSchedule(min_oa_sch) unless min_oa_sch.nil?
    controller_oa.setMinimumFractionofOutdoorAirSchedule(min_frac_oa_sch)
    controller_oa.resetEconomizerMinimumLimitDryBulbTemperature
    controller_oa.resetEconomizerMaximumLimitDryBulbTemperature
    controller_oa.resetEconomizerMaximumLimitEnthalpy
    controller_oa.resetMaximumFractionofOutdoorAirSchedule
    controller_oa.setHeatRecoveryBypassControlType('BypassWhenWithinEconomizerLimits')
    controller_mech_vent = controller_oa.controllerMechanicalVentilation
    controller_mech_vent.setName("#{air_loop.name} Mechanical Ventilation Controller")
    controller_mech_vent.setDemandControlledVentilation(true) if demand_control_ventilation
    controller_mech_vent.setSystemOutdoorAirMethod('ZoneSum')

    # create outdoor air system
    oa_system = OpenStudio::Model::AirLoopHVACOutdoorAirSystem.new(model, controller_oa)
    oa_system.setName("#{air_loop.name} OA System")
    oa_system.addToNode(air_loop.supplyInletNode)

    # create an exhaust fan
    if include_exhaust_fan
      if doas_type == 'DOASCV'
        exhaust_fan = create_fan_by_name(model,
                                         'Constant_DOAS_Fan',
                                         fan_name: 'DOAS Exhaust Fan',
                                         end_use_subcategory: 'DOAS Fans')
      else # 'DOASVAV'
        exhaust_fan = create_fan_by_name(model,
                                         'Variable_DOAS_Fan',
                                         fan_name: 'DOAS Exhaust Fan',
                                         end_use_subcategory: 'DOAS Fans')
      end
      # set pressure rise 1.0 inH2O lower than supply fan, 1.0 inH2O minimum
      exhaust_fan_pressure_rise = supply_fan.pressureRise - OpenStudio.convert(1.0, 'inH_{2}O', 'Pa').get
      exhaust_fan_pressure_rise = OpenStudio.convert(1.0, 'inH_{2}O', 'Pa').get if exhaust_fan_pressure_rise < OpenStudio.convert(1.0, 'inH_{2}O', 'Pa').get
      exhaust_fan.setPressureRise(exhaust_fan_pressure_rise)
      exhaust_fan.addToNode(air_loop.supplyInletNode)
    end

    # create a setpoint manager
    sat_oa_reset = OpenStudio::Model::SetpointManagerOutdoorAirReset.new(model)
    sat_oa_reset.setName("#{air_loop.name} SAT Reset")
    sat_oa_reset.setControlVariable('Temperature')
    sat_oa_reset.setSetpointatOutdoorLowTemperature(htg_dsgn_sup_air_temp_c)
    sat_oa_reset.setOutdoorLowTemperature(OpenStudio.convert(55.0, 'F', 'C').get)
    sat_oa_reset.setSetpointatOutdoorHighTemperature(clg_dsgn_sup_air_temp_c)
    sat_oa_reset.setOutdoorHighTemperature(OpenStudio.convert(70.0, 'F', 'C').get)
    sat_oa_reset.addToNode(air_loop.supplyOutletNode)

    # set air loop availability controls and night cycle manager, after oa system added
    air_loop.setAvailabilitySchedule(hvac_op_sch)
    air_loop.setNightCycleControlType('CycleOnAnyZoneFansOnly')

    # add thermal zones to airloop
    thermal_zones.each do |zone|
      # skip zones with no outdoor air flow rate
      unless thermal_zone_outdoor_airflow_rate(zone) > 0
        OpenStudio.logFree(OpenStudio::Debug, 'openstudio.Model.Model', "---#{zone.name} has no outdoor air flow rate and will not be added to #{air_loop.name}")
        next
      end

      OpenStudio.logFree(OpenStudio::Debug, 'openstudio.Model.Model', "---adding #{zone.name} to #{air_loop.name}")

      # make an air terminal for the zone
      if doas_type == 'DOASCV'
        air_terminal = OpenStudio::Model::AirTerminalSingleDuctUncontrolled.new(model, model.alwaysOnDiscreteSchedule)
      elsif doas_type == 'DOASVAVReheat'
        # Reheat coil
        if hot_water_loop.nil?
          rht_coil = create_coil_heating_electric(model, name: "#{zone.name} Electric Reheat Coil")
        else
          rht_coil = create_coil_heating_water(model, hot_water_loop, name: "#{zone.name} Reheat Coil")
        end
        # VAV reheat terminal
        air_terminal = OpenStudio::Model::AirTerminalSingleDuctVAVReheat.new(model, model.alwaysOnDiscreteSchedule, rht_coil)
        if model.version < OpenStudio::VersionString.new('3.0.1')
          air_terminal.setZoneMinimumAirFlowMethod('Constant')
        else
          air_terminal.setZoneMinimumAirFlowInputMethod('Constant')
        end
        air_terminal.setControlForOutdoorAir(true) if demand_control_ventilation
      else # 'DOASVAV'
        air_terminal = OpenStudio::Model::AirTerminalSingleDuctVAVNoReheat.new(model, model.alwaysOnDiscreteSchedule)
        if model.version < OpenStudio::VersionString.new('3.0.1')
          air_terminal.setZoneMinimumAirFlowMethod('Constant')
        else
          air_terminal.setZoneMinimumAirFlowInputMethod('Constant')
        end
        air_terminal.setConstantMinimumAirFlowFraction(0.1)
        air_terminal.setControlForOutdoorAir(true) if demand_control_ventilation
      end
      air_terminal.setName("#{zone.name} Air Terminal")

      # attach new terminal to the zone and to the airloop
      air_loop.multiAddBranchForZone(zone, air_terminal.to_HVACComponent.get)

      # ensure the DOAS takes priority, so ventilation load is included when treated by other zonal systems
      # From EnergyPlus I/O reference:
      # "For situations where one or more equipment types has limited capacity or limited control capability, order the
      #  sequence so that the most controllable piece of equipment runs last. For example, with a dedicated outdoor air
      #  system (DOAS), the air terminal for the DOAS should be assigned Heating Sequence = 1 and Cooling Sequence = 1.
      #  Any other equipment should be assigned sequence 2 or higher so that it will see the net load after the DOAS air
      #  is added to the zone."
      zone.setCoolingPriority(air_terminal.to_ModelObject.get, 1)
      zone.setHeatingPriority(air_terminal.to_ModelObject.get, 1)

      # set the cooling and heating fraction to zero so that if DCV is enabled,
      # the system will lower the ventilation rate rather than trying to meet the heating or cooling load.
      if model.version < OpenStudio::VersionString.new('2.8.0')
        if demand_control_ventilation
          OpenStudio.logFree(OpenStudio::Error, 'openstudio.Model.Model', 'Unable to add DOAS with DCV to model because the setSequentialCoolingFraction method is not available in OpenStudio versions less than 2.8.0.')
        else
          OpenStudio.logFree(OpenStudio::Warn, 'openstudio.Model.Model', 'OpenStudio version is less than 2.8.0.  The DOAS system will not be able to have DCV if changed at a later date.')
        end
      else
        zone.setSequentialCoolingFraction(air_terminal.to_ModelObject.get, 0.0)
        zone.setSequentialHeatingFraction(air_terminal.to_ModelObject.get, 0.0)

        # if economizing, override to meet cooling load first with doas supply
        unless econo_ctrl_mthd == 'NoEconomizer'
          zone.setSequentialCoolingFraction(air_terminal.to_ModelObject.get, 1.0)
        end
      end

      # DOAS sizing
      sizing_zone = zone.sizingZone
      sizing_zone.setAccountforDedicatedOutdoorAirSystem(true)
      sizing_zone.setDedicatedOutdoorAirSystemControlStrategy(doas_control_strategy)
      sizing_zone.setDedicatedOutdoorAirLowSetpointTemperatureforDesign(clg_dsgn_sup_air_temp_c)
      sizing_zone.setDedicatedOutdoorAirHighSetpointTemperatureforDesign(htg_dsgn_sup_air_temp_c)
    end

    return air_loop
  end

  # Creates a VAV system and adds it to the model.
  #
  # @param model [OpenStudio::Model::Model] OpenStudio model object
  # @param thermal_zones [Array<OpenStudio::Model::ThermalZone>] array of zones to connect to this system
  # @param system_name [String] the name of the system, or nil in which case it will be defaulted
  # @param return_plenum [OpenStudio::Model::ThermalZone] the zone to attach as the supply plenum, or nil, in which case no return plenum will be used
  # @param heating_type [String] main heating coil fuel type
  #   valid choices are NaturalGas, Gas, Electricity, HeatPump, DistrictHeating, or nil (defaults to NaturalGas)
  # @param reheat_type [String] valid options are NaturalGas, Gas, Electricity, Water, nil (no heat)
  # @param hot_water_loop [OpenStudio::Model::PlantLoop] hot water loop to connect heating and reheat coils to
  # @param chilled_water_loop [OpenStudio::Model::PlantLoop] chilled water loop to connect cooling coil to
  # @param hvac_op_sch [String] name of the HVAC operation schedule or nil in which case will be defaulted to always on
  # @param oa_damper_sch [String] name of the oa damper schedule, or nil in which case will be defaulted to always open
  # @param fan_efficiency [Double] fan total efficiency, including motor and impeller
  # @param fan_motor_efficiency [Double] fan motor efficiency
  # @param fan_pressure_rise [Double] fan pressure rise, inH2O
  # @param min_sys_airflow_ratio [Double] minimum system airflow ratio
  # @param vav_sizing_option [String] air system sizing option, Coincident or NonCoincident
  # @param econo_ctrl_mthd [String] economizer control type
  # @return [OpenStudio::Model::AirLoopHVAC] the resulting VAV air loop
  def model_add_vav_reheat(model,
                           thermal_zones,
                           system_name: nil,
                           return_plenum: nil,
                           heating_type: nil,
                           reheat_type: nil,
                           hot_water_loop: nil,
                           chilled_water_loop: nil,
                           hvac_op_sch: nil,
                           oa_damper_sch: nil,
                           fan_efficiency: 0.62,
                           fan_motor_efficiency: 0.9,
                           fan_pressure_rise: 4.0,
                           min_sys_airflow_ratio: 0.3,
                           vav_sizing_option: 'Coincident',
                           econo_ctrl_mthd: nil)
    OpenStudio.logFree(OpenStudio::Info, 'openstudio.Model.Model', "Adding VAV system for #{thermal_zones.size} zones.")

    # create air handler
    air_loop = OpenStudio::Model::AirLoopHVAC.new(model)
    if system_name.nil?
      air_loop.setName("#{thermal_zones.size} Zone VAV")
    else
      air_loop.setName(system_name)
    end

    # hvac operation schedule
    if hvac_op_sch.nil?
      hvac_op_sch = model.alwaysOnDiscreteSchedule
    else
      hvac_op_sch = model_add_schedule(model, hvac_op_sch)
    end

    # oa damper schedule
    unless oa_damper_sch.nil?
      oa_damper_sch = model_add_schedule(model, oa_damper_sch)
    end

    # default design temperatures and settings used across all air loops
    dsgn_temps = standard_design_sizing_temperatures
    sizing_system = adjust_sizing_system(air_loop, dsgn_temps)
    if !min_sys_airflow_ratio.nil?
      if model.version < OpenStudio::VersionString.new('2.7.0')
        sizing_system.setMinimumSystemAirFlowRatio(min_sys_airflow_ratio)
      else
        sizing_system.setCentralHeatingMaximumSystemAirFlowRatio(min_sys_airflow_ratio)
      end
    end
    sizing_system.setSizingOption(vav_sizing_option) unless vav_sizing_option.nil?
    unless hot_water_loop.nil?
      hw_temp_c = hot_water_loop.sizingPlant.designLoopExitTemperature
      hw_delta_t_k = hot_water_loop.sizingPlant.loopDesignTemperatureDifference
    end

    # air handler controls
    sa_temp_sch = model_add_constant_schedule_ruleset(model,
                                                      dsgn_temps['clg_dsgn_sup_air_temp_c'],
                                                      name = "Supply Air Temp - #{dsgn_temps['clg_dsgn_sup_air_temp_f']}F")
    sa_stpt_manager = OpenStudio::Model::SetpointManagerScheduled.new(model, sa_temp_sch)
    sa_stpt_manager.setName("#{air_loop.name} Supply Air Setpoint Manager")
    sa_stpt_manager.addToNode(air_loop.supplyOutletNode)

    # create fan
    # @type [OpenStudio::Model::FanVariableVolume] fan
    fan = create_fan_by_name(model,
                             'VAV_System_Fan',
                             fan_name: "#{air_loop.name} Fan",
                             fan_efficiency: fan_efficiency,
                             pressure_rise: fan_pressure_rise,
                             motor_efficiency: fan_motor_efficiency,
                             end_use_subcategory: 'VAV System Fans')
    fan.setAvailabilitySchedule(model.alwaysOnDiscreteSchedule)
    fan.addToNode(air_loop.supplyInletNode)

    # create heating coil
    if hot_water_loop.nil?
      if heating_type == 'Electricity'
        htg_coil = create_coil_heating_electric(model,
                                                air_loop_node: air_loop.supplyInletNode,
                                                name: "#{air_loop.name} Main Electric Htg Coil")
      else # default to NaturalGas
        htg_coil = create_coil_heating_gas(model,
                                           air_loop_node: air_loop.supplyInletNode,
                                           name: "#{air_loop.name} Main Gas Htg Coil")
      end
    else
      htg_coil = create_coil_heating_water(model,
                                           hot_water_loop,
                                           air_loop_node: air_loop.supplyInletNode,
                                           name: "#{air_loop.name} Main Htg Coil",
                                           rated_inlet_water_temperature: hw_temp_c,
                                           rated_outlet_water_temperature: (hw_temp_c - hw_delta_t_k),
                                           rated_inlet_air_temperature: dsgn_temps['prehtg_dsgn_sup_air_temp_c'],
                                           rated_outlet_air_temperature: dsgn_temps['htg_dsgn_sup_air_temp_c'])
    end

    # set the setpointmanager for the central/preheat coil if required
    model_set_central_preheat_coil_spm(model, thermal_zones, htg_coil)

    # create cooling coil
    if chilled_water_loop.nil?
      create_coil_cooling_dx_two_speed(model,
                                       air_loop_node: air_loop.supplyInletNode,
                                       name: "#{air_loop.name} 2spd DX Clg Coil",
                                       type: 'OS default')
    else
      create_coil_cooling_water(model,
                                chilled_water_loop,
                                air_loop_node: air_loop.supplyInletNode,
                                name: "#{air_loop.name} Clg Coil")
    end

    # outdoor air intake system
    oa_intake_controller = OpenStudio::Model::ControllerOutdoorAir.new(model)
    oa_intake_controller.setName("#{air_loop.name} OA Controller")
    oa_intake_controller.setMinimumLimitType('FixedMinimum')
    oa_intake_controller.autosizeMinimumOutdoorAirFlowRate
    oa_intake_controller.resetMaximumFractionofOutdoorAirSchedule
    oa_intake_controller.resetEconomizerMinimumLimitDryBulbTemperature
    unless econo_ctrl_mthd.nil?
      oa_intake_controller.setEconomizerControlType(econo_ctrl_mthd)
    end
    unless oa_damper_sch.nil?
      oa_intake_controller.setMinimumOutdoorAirSchedule(oa_damper_sch)
    end
    controller_mv = oa_intake_controller.controllerMechanicalVentilation
    controller_mv.setName("#{air_loop.name} Vent Controller")
    controller_mv.setSystemOutdoorAirMethod('ZoneSum')
    oa_intake = OpenStudio::Model::AirLoopHVACOutdoorAirSystem.new(model, oa_intake_controller)
    oa_intake.setName("#{air_loop.name} OA System")
    oa_intake.addToNode(air_loop.supplyInletNode)

    # set air loop availability controls and night cycle manager, after oa system added
    air_loop.setAvailabilitySchedule(hvac_op_sch)
    air_loop.setNightCycleControlType('CycleOnAny')

    if model.version < OpenStudio::VersionString.new('3.5.0')
      avail_mgr = air_loop.availabilityManager
      if avail_mgr.is_initialized
        avail_mgr = avail_mgr.get
      else
        avail_mgr = nil
      end
    else 
      avail_mgr = air_loop.availabilityManagers[0]
    end

    if !avail_mgr.nil? && avail_mgr.to_AvailabilityManagerNightCycle.is_initialized
      avail_mgr = avail_mgr.to_AvailabilityManagerNightCycle.get
      avail_mgr.setCyclingRunTime(1800)
    end

    # hook the VAV system to each zone
    thermal_zones.each do |zone|
      OpenStudio.logFree(OpenStudio::Debug, 'openstudio.Model.Model', "Adding VAV system terminal for #{zone.name}")

      # create reheat coil
      case reheat_type
      when 'NaturalGas', 'Gas'
        rht_coil = create_coil_heating_gas(model,
                                           name: "#{zone.name} Gas Reheat Coil")
      when 'Electricity'
        rht_coil = create_coil_heating_electric(model,
                                                name: "#{zone.name} Electric Reheat Coil")
      when 'Water'
        rht_coil = create_coil_heating_water(model,
                                             hot_water_loop,
                                             name: "#{zone.name} Reheat Coil",
                                             rated_inlet_water_temperature: hw_temp_c,
                                             rated_outlet_water_temperature: (hw_temp_c - hw_delta_t_k),
                                             rated_inlet_air_temperature: dsgn_temps['htg_dsgn_sup_air_temp_c'],
                                             rated_outlet_air_temperature: dsgn_temps['zn_htg_dsgn_sup_air_temp_c'])
      else
        # no reheat
        OpenStudio.logFree(OpenStudio::Debug, 'openstudio.Model.Model', "No reheat coil for terminal in #{zone.name}")
      end

      # set zone reheat temperatures depending on reheat
      case reheat_type
      when 'NaturalGas', 'Gas', 'Electricity', 'Water'
        # create vav terminal
        terminal = OpenStudio::Model::AirTerminalSingleDuctVAVReheat.new(model, model.alwaysOnDiscreteSchedule, rht_coil)
        terminal.setName("#{zone.name} VAV Terminal")
        if model.version < OpenStudio::VersionString.new('3.0.1')
          terminal.setZoneMinimumAirFlowMethod('Constant')
        else
          terminal.setZoneMinimumAirFlowInputMethod('Constant')
        end
        # default to single maximum control logic
        terminal.setDamperHeatingAction('Normal')
        terminal.setMaximumReheatAirTemperature(dsgn_temps['zn_htg_dsgn_sup_air_temp_c'])
        air_loop.multiAddBranchForZone(zone, terminal.to_HVACComponent.get)
        air_terminal_single_duct_vav_reheat_apply_initial_prototype_damper_position(terminal, thermal_zone_outdoor_airflow_rate_per_area(zone))

        # zone sizing
        sizing_zone = zone.sizingZone
        sizing_zone.setCoolingDesignAirFlowMethod('DesignDayWithLimit')
        sizing_zone.setHeatingDesignAirFlowMethod('DesignDay')
        sizing_zone.setZoneCoolingDesignSupplyAirTemperature(dsgn_temps['zn_clg_dsgn_sup_air_temp_c'])
        sizing_zone.setZoneHeatingDesignSupplyAirTemperature(dsgn_temps['zn_htg_dsgn_sup_air_temp_c'])
      else
        # no reheat
        # create vav terminal
        terminal = OpenStudio::Model::AirTerminalSingleDuctVAVNoReheat.new(model, model.alwaysOnDiscreteSchedule)
        terminal.setName("#{zone.name} VAV Terminal")
        if model.version < OpenStudio::VersionString.new('3.0.1')
          terminal.setZoneMinimumAirFlowMethod('Constant')
        else
          terminal.setZoneMinimumAirFlowInputMethod('Constant')
        end
        air_loop.multiAddBranchForZone(zone, terminal.to_HVACComponent.get)
        air_terminal_single_duct_vav_reheat_apply_initial_prototype_damper_position(terminal, thermal_zone_outdoor_airflow_rate_per_area(zone))

        # zone sizing
        sizing_zone = zone.sizingZone
        sizing_zone.setCoolingDesignAirFlowMethod('DesignDayWithLimit')
        sizing_zone.setZoneCoolingDesignSupplyAirTemperature(dsgn_temps['zn_clg_dsgn_sup_air_temp_c'])
      end

      unless return_plenum.nil?
        zone.setReturnPlenum(return_plenum)
      end
    end

    return air_loop
  end

  # Creates a VAV system with parallel fan powered boxes and adds it to the model.
  #
  # @param model [OpenStudio::Model::Model] OpenStudio model object
  # @param thermal_zones [Array<OpenStudio::Model::ThermalZone>] array of zones to connect to this system
  # @param system_name [String] the name of the system, or nil in which case it will be defaulted
  # @param chilled_water_loop [OpenStudio::Model::PlantLoop] chilled water loop to connect to the cooling coil
  # @param hvac_op_sch [String] name of the HVAC operation schedule or nil in which case will be defaulted to always on
  # @param oa_damper_sch [String] name of the oa damper schedule or nil in which case will be defaulted to always open
  # @param fan_efficiency [Double] fan total efficiency, including motor and impeller
  # @param fan_motor_efficiency [Double] fan motor efficiency
  # @param fan_pressure_rise [Double] fan pressure rise, inH2O
  # @return [OpenStudio::Model::AirLoopHVAC] the resulting VAV air loop
  def model_add_vav_pfp_boxes(model,
                              thermal_zones,
                              system_name: nil,
                              chilled_water_loop: nil,
                              hvac_op_sch: nil,
                              oa_damper_sch: nil,
                              fan_efficiency: 0.62,
                              fan_motor_efficiency: 0.9,
                              fan_pressure_rise: 4.0)
    OpenStudio.logFree(OpenStudio::Info, 'openstudio.Model.Model', "Adding VAV with PFP Boxes and Reheat system for #{thermal_zones.size} zones.")

    # create air handler
    air_loop = OpenStudio::Model::AirLoopHVAC.new(model)
    if system_name.nil?
      air_loop.setName("#{thermal_zones.size} Zone VAV with PFP Boxes and Reheat")
    else
      air_loop.setName(system_name)
    end

    # hvac operation schedule
    if hvac_op_sch.nil?
      hvac_op_sch = model.alwaysOnDiscreteSchedule
    else
      hvac_op_sch = model_add_schedule(model, hvac_op_sch)
    end

    # oa damper schedule
    if oa_damper_sch.nil?
      oa_damper_sch = model.alwaysOnDiscreteSchedule
    else
      oa_damper_sch = model_add_schedule(model, oa_damper_sch)
    end

    # default design temperatures and settings used across all air loops
    dsgn_temps = standard_design_sizing_temperatures
    sizing_system = adjust_sizing_system(air_loop, dsgn_temps)

    # air handler controls
    sa_temp_sch = model_add_constant_schedule_ruleset(model,
                                                      dsgn_temps['clg_dsgn_sup_air_temp_c'],
                                                      name = "Supply Air Temp - #{dsgn_temps['clg_dsgn_sup_air_temp_f']}F")
    sa_stpt_manager = OpenStudio::Model::SetpointManagerScheduled.new(model, sa_temp_sch)
    sa_stpt_manager.setName("#{air_loop.name} Supply Air Setpoint Manager")
    sa_stpt_manager.addToNode(air_loop.supplyOutletNode)

    # create fan
    # @type [OpenStudio::Model::FanVariableVolume] fan
    fan = create_fan_by_name(model,
                             'VAV_System_Fan',
                             fan_name: "#{air_loop.name} Fan",
                             fan_efficiency: fan_efficiency,
                             pressure_rise: fan_pressure_rise,
                             motor_efficiency: fan_motor_efficiency,
                             end_use_subcategory: 'VAV System Fans')
    fan.setAvailabilitySchedule(model.alwaysOnDiscreteSchedule)
    fan.addToNode(air_loop.supplyInletNode)

    # create heating coil
    htg_coil = create_coil_heating_electric(model,
                                            air_loop_node: air_loop.supplyInletNode,
                                            name: "#{air_loop.name} Htg Coil")

    # set the setpointmanager for the central/preheat coil if required
    model_set_central_preheat_coil_spm(model, thermal_zones, htg_coil)

    # create cooling coil
    create_coil_cooling_water(model,
                              chilled_water_loop,
                              air_loop_node: air_loop.supplyInletNode,
                              name: "#{air_loop.name} Clg Coil")

    # create outdoor air intake system
    oa_intake_controller = OpenStudio::Model::ControllerOutdoorAir.new(model)
    oa_intake_controller.setName("#{air_loop.name} OA Controller")
    oa_intake_controller.setMinimumLimitType('FixedMinimum')
    oa_intake_controller.autosizeMinimumOutdoorAirFlowRate
    oa_intake_controller.resetEconomizerMinimumLimitDryBulbTemperature
    # oa_intake_controller.setMinimumOutdoorAirSchedule(oa_damper_sch)
    controller_mv = oa_intake_controller.controllerMechanicalVentilation
    controller_mv.setName("#{air_loop.name} Vent Controller")
    controller_mv.setSystemOutdoorAirMethod('ZoneSum')
    oa_intake = OpenStudio::Model::AirLoopHVACOutdoorAirSystem.new(model, oa_intake_controller)
    oa_intake.setName("#{air_loop.name} OA System")
    oa_intake.addToNode(air_loop.supplyInletNode)

    # set air loop availability controls and night cycle manager, after oa system added
    air_loop.setAvailabilitySchedule(hvac_op_sch)
    air_loop.setNightCycleControlType('CycleOnAny')

    # attach the VAV system to each zone
    thermal_zones.each do |zone|
      OpenStudio.logFree(OpenStudio::Info, 'openstudio.Model.Model', "Adding VAV with PFP Boxes and Reheat system terminal for #{zone.name}.")

      # create reheat coil
      rht_coil = create_coil_heating_electric(model,
                                              name: "#{zone.name} Electric Reheat Coil")

      # create terminal fan
      # @type [OpenStudio::Model::FanConstantVolume] pfp_fan
      pfp_fan = create_fan_by_name(model,
                                   'PFP_Fan',
                                   fan_name: "#{zone.name} PFP Term Fan")
      pfp_fan.setAvailabilitySchedule(model.alwaysOnDiscreteSchedule)

      # create parallel fan powered terminal
      pfp_terminal = OpenStudio::Model::AirTerminalSingleDuctParallelPIUReheat.new(model,
                                                                                   model.alwaysOnDiscreteSchedule,
                                                                                   pfp_fan,
                                                                                   rht_coil)
      pfp_terminal.setName("#{zone.name} PFP Term")
      air_loop.multiAddBranchForZone(zone, pfp_terminal.to_HVACComponent.get)

      # zone sizing
      sizing_zone = zone.sizingZone
      sizing_zone.setCoolingDesignAirFlowMethod('DesignDay')
      sizing_zone.setHeatingDesignAirFlowMethod('DesignDay')
      sizing_zone.setZoneCoolingDesignSupplyAirTemperature(dsgn_temps['zn_clg_dsgn_sup_air_temp_c'])
      sizing_zone.setZoneHeatingDesignSupplyAirTemperature(dsgn_temps['zn_htg_dsgn_sup_air_temp_c'])
    end

    return air_loop
  end

  # Creates a packaged VAV system and adds it to the model.
  #
  # @param model [OpenStudio::Model::Model] OpenStudio model object
  # @param thermal_zones [Array<OpenStudio::Model::ThermalZone>] array of zones to connect to this system
  # @param system_name [String] the name of the system, or nil in which case it will be defaulted
  # @param return_plenum [OpenStudio::Model::ThermalZone] the zone to attach as the supply plenum, or nil, in which case no return plenum will be used
  # @param hot_water_loop [OpenStudio::Model::PlantLoop] hot water loop to connect heating and reheat coils to. If nil, will be electric heat and electric reheat
  # @param chilled_water_loop [OpenStudio::Model::PlantLoop] chilled water loop to connect cooling coils to. If nil, will be DX cooling
  # @param heating_type [String] main heating coil fuel type
  #   valid choices are NaturalGas, Electricity, Water, or nil (defaults to NaturalGas)
  # @param electric_reheat [Boolean] if true electric reheat coils, if false the reheat coils served by hot_water_loop
  # @param hvac_op_sch [String] name of the HVAC operation schedule or nil in which case will be defaulted to always on
  # @param oa_damper_sch [String] name of the oa damper schedule or nil in which case will be defaulted to always open
  # @param econo_ctrl_mthd [String] economizer control type
  # @return [OpenStudio::Model::AirLoopHVAC] the resulting packaged VAV air loop
  def model_add_pvav(model,
                     thermal_zones,
                     system_name: nil,
                     return_plenum: nil,
                     hot_water_loop: nil,
                     chilled_water_loop: nil,
                     heating_type: nil,
                     electric_reheat: false,
                     hvac_op_sch: nil,
                     oa_damper_sch: nil,
                     econo_ctrl_mthd: nil)
    OpenStudio.logFree(OpenStudio::Info, 'openstudio.Model.Model', "Adding Packaged VAV for #{thermal_zones.size} zones.")

    # create air handler
    air_loop = OpenStudio::Model::AirLoopHVAC.new(model)
    if system_name.nil?
      air_loop.setName("#{thermal_zones.size} Zone PVAV")
    else
      air_loop.setName(system_name)
    end

    # hvac operation schedule
    if hvac_op_sch.nil?
      hvac_op_sch = model.alwaysOnDiscreteSchedule
    else
      hvac_op_sch = model_add_schedule(model, hvac_op_sch)
    end

    # oa damper schedule
    if oa_damper_sch.nil?
      oa_damper_sch = model.alwaysOnDiscreteSchedule
    else
      oa_damper_sch = model_add_schedule(model, oa_damper_sch)
    end

    # default design temperatures used across all air loops
    dsgn_temps = standard_design_sizing_temperatures
    unless hot_water_loop.nil?
      hw_temp_c = hot_water_loop.sizingPlant.designLoopExitTemperature
      hw_delta_t_k = hot_water_loop.sizingPlant.loopDesignTemperatureDifference
    end

    # adjusted zone design heating temperature for pvav unless it would cause a temperature higher than reheat water supply temperature
    unless !hot_water_loop.nil? && hw_temp_c < OpenStudio.convert(140.0, 'F', 'C').get
      dsgn_temps['zn_htg_dsgn_sup_air_temp_f'] = 122.0
      dsgn_temps['zn_htg_dsgn_sup_air_temp_c'] = OpenStudio.convert(dsgn_temps['zn_htg_dsgn_sup_air_temp_f'], 'F', 'C').get
    end

    # default design settings used across all air loops
    sizing_system = adjust_sizing_system(air_loop, dsgn_temps)

    # air handler controls
    sa_temp_sch = model_add_constant_schedule_ruleset(model,
                                                      dsgn_temps['clg_dsgn_sup_air_temp_c'],
                                                      name = "Supply Air Temp - #{dsgn_temps['clg_dsgn_sup_air_temp_f']}F")
    sa_stpt_manager = OpenStudio::Model::SetpointManagerScheduled.new(model, sa_temp_sch)
    sa_stpt_manager.setName("#{air_loop.name} Supply Air Setpoint Manager")
    sa_stpt_manager.addToNode(air_loop.supplyOutletNode)

    # create fan
    fan = create_fan_by_name(model,
                             'VAV_default',
                             fan_name: "#{air_loop.name} Fan")
    fan.setAvailabilitySchedule(model.alwaysOnDiscreteSchedule)
    fan.addToNode(air_loop.supplyInletNode)

    # create heating coil
    if hot_water_loop.nil?
      if heating_type == 'Electricity'
        htg_coil = create_coil_heating_electric(model,
                                                air_loop_node: air_loop.supplyInletNode,
                                                name: "#{air_loop.name} Main Electric Htg Coil")
      else # default to NaturalGas
        htg_coil = create_coil_heating_gas(model,
                                           air_loop_node: air_loop.supplyInletNode,
                                           name: "#{air_loop.name} Main Gas Htg Coil")
      end
    else
      htg_coil = create_coil_heating_water(model, hot_water_loop,
                                           air_loop_node: air_loop.supplyInletNode,
                                           name: "#{air_loop.name} Main Htg Coil",
                                           rated_inlet_water_temperature: hw_temp_c,
                                           rated_outlet_water_temperature: (hw_temp_c - hw_delta_t_k),
                                           rated_inlet_air_temperature: dsgn_temps['prehtg_dsgn_sup_air_temp_c'],
                                           rated_outlet_air_temperature: dsgn_temps['htg_dsgn_sup_air_temp_c'])
    end

    # set the setpointmanager for the central/preheat coil if required
    model_set_central_preheat_coil_spm(model, thermal_zones, htg_coil)

    # create cooling coil
    if chilled_water_loop.nil?
      create_coil_cooling_dx_two_speed(model,
                                       air_loop_node: air_loop.supplyInletNode,
                                       name: "#{air_loop.name} 2spd DX Clg Coil",
                                       type: 'OS default')
    else
      create_coil_cooling_water(model,
                                chilled_water_loop,
                                air_loop_node: air_loop.supplyInletNode,
                                name: "#{air_loop.name} Clg Coil")
    end

    # outdoor air intake system
    oa_intake_controller = OpenStudio::Model::ControllerOutdoorAir.new(model)
    oa_intake_controller.setName("#{air_loop.name} OA Controller")
    oa_intake_controller.setMinimumLimitType('FixedMinimum')
    oa_intake_controller.autosizeMinimumOutdoorAirFlowRate
    oa_intake_controller.resetMaximumFractionofOutdoorAirSchedule
    oa_intake_controller.resetEconomizerMinimumLimitDryBulbTemperature
    unless econo_ctrl_mthd.nil?
      oa_intake_controller.setEconomizerControlType(econo_ctrl_mthd)
    end
    unless oa_damper_sch.nil?
      oa_intake_controller.setMinimumOutdoorAirSchedule(oa_damper_sch)
    end
    controller_mv = oa_intake_controller.controllerMechanicalVentilation
    controller_mv.setName("#{air_loop.name} Mechanical Ventilation Controller")
    controller_mv.setSystemOutdoorAirMethod('ZoneSum')
    oa_intake = OpenStudio::Model::AirLoopHVACOutdoorAirSystem.new(model, oa_intake_controller)
    oa_intake.setName("#{air_loop.name} OA System")
    oa_intake.addToNode(air_loop.supplyInletNode)

    # set air loop availability controls and night cycle manager, after oa system added
    air_loop.setAvailabilitySchedule(hvac_op_sch)
    air_loop.setNightCycleControlType('CycleOnAny')

    if model.version < OpenStudio::VersionString.new('3.5.0')
      avail_mgr = air_loop.availabilityManager
      if avail_mgr.is_initialized
        avail_mgr = avail_mgr.get
      else
        avail_mgr = nil
      end
    else 
      avail_mgr = air_loop.availabilityManagers[0]
    end

    if !avail_mgr.nil? && avail_mgr.to_AvailabilityManagerNightCycle.is_initialized
      avail_mgr = avail_mgr.to_AvailabilityManagerNightCycle.get
      avail_mgr.setCyclingRunTime(1800)
    end

    # attach the VAV system to each zone
    thermal_zones.each do |zone|
      OpenStudio.logFree(OpenStudio::Debug, 'openstudio.Model.Model', "Adding PVAV terminal for #{zone.name}")

      # create reheat coil
      if electric_reheat || hot_water_loop.nil?
        rht_coil = create_coil_heating_electric(model,
                                                name: "#{zone.name} Electric Reheat Coil")
      else
        rht_coil = create_coil_heating_water(model,
                                             hot_water_loop,
                                             name: "#{zone.name} Reheat Coil",
                                             rated_inlet_water_temperature: hw_temp_c,
                                             rated_outlet_water_temperature: (hw_temp_c - hw_delta_t_k),
                                             rated_inlet_air_temperature: dsgn_temps['htg_dsgn_sup_air_temp_c'],
                                             rated_outlet_air_temperature: dsgn_temps['zn_htg_dsgn_sup_air_temp_c'])
      end

      # create VAV terminal
      terminal = OpenStudio::Model::AirTerminalSingleDuctVAVReheat.new(model, model.alwaysOnDiscreteSchedule, rht_coil)
      terminal.setName("#{zone.name} VAV Terminal")
      if model.version < OpenStudio::VersionString.new('3.0.1')
        terminal.setZoneMinimumAirFlowMethod('Constant')
      else
        terminal.setZoneMinimumAirFlowInputMethod('Constant')
      end
      # default to single maximum control logic
      terminal.setDamperHeatingAction('Normal')
      terminal.setMaximumReheatAirTemperature(dsgn_temps['zn_htg_dsgn_sup_air_temp_c'])
      air_loop.multiAddBranchForZone(zone, terminal.to_HVACComponent.get)
      air_terminal_single_duct_vav_reheat_apply_initial_prototype_damper_position(terminal, thermal_zone_outdoor_airflow_rate_per_area(zone))

      unless return_plenum.nil?
        zone.setReturnPlenum(return_plenum)
      end

      # zone sizing
      sizing_zone = zone.sizingZone
      sizing_zone.setZoneCoolingDesignSupplyAirTemperature(dsgn_temps['zn_clg_dsgn_sup_air_temp_c'])
      sizing_zone.setZoneHeatingDesignSupplyAirTemperature(dsgn_temps['zn_htg_dsgn_sup_air_temp_c'])
    end

    return air_loop
  end

  # Creates a packaged VAV system with parallel fan powered boxes and adds it to the model.
  #
  # @param model [OpenStudio::Model::Model] OpenStudio model object
  # @param thermal_zones [Array<OpenStudio::Model::ThermalZone>] array of zones to connect to this system
  # @param system_name [String] the name of the system, or nil in which case it will be defaulted
  # @param chilled_water_loop [OpenStudio::Model::PlantLoop] chilled water loop to connect cooling coils to. If nil, will be DX cooling
  # @param hvac_op_sch [String] name of the HVAC operation schedule or nil in which case will be defaulted to always on
  # @param oa_damper_sch [String] name of the oa damper schedule or nil in which case will be defaulted to always open
  # @param fan_efficiency [Double] fan total efficiency, including motor and impeller
  # @param fan_motor_efficiency [Double] fan motor efficiency
  # @param fan_pressure_rise [Double] fan pressure rise, inH2O
  # @return [OpenStudio::Model::AirLoopHVAC] the resulting VAV air loop
  def model_add_pvav_pfp_boxes(model,
                               thermal_zones,
                               system_name: nil,
                               chilled_water_loop: nil,
                               hvac_op_sch: nil,
                               oa_damper_sch: nil,
                               fan_efficiency: 0.62,
                               fan_motor_efficiency: 0.9,
                               fan_pressure_rise: 4.0)
    OpenStudio.logFree(OpenStudio::Info, 'openstudio.Model.Model', "Adding PVAV with PFP Boxes and Reheat system for #{thermal_zones.size} zones.")

    # create air handler
    air_loop = OpenStudio::Model::AirLoopHVAC.new(model)
    if system_name.nil?
      air_loop.setName("#{thermal_zones.size} Zone PVAV with PFP Boxes and Reheat")
    else
      air_loop.setName(system_name)
    end

    # hvac operation schedule
    if hvac_op_sch.nil?
      hvac_op_sch = model.alwaysOnDiscreteSchedule
    else
      hvac_op_sch = model_add_schedule(model, hvac_op_sch)
    end

    # oa damper schedule
    if oa_damper_sch.nil?
      oa_damper_sch = model.alwaysOnDiscreteSchedule
    else
      oa_damper_sch = model_add_schedule(model, oa_damper_sch)
    end

    # default design temperatures and settings used across all air loops
    dsgn_temps = standard_design_sizing_temperatures
    sizing_system = adjust_sizing_system(air_loop, dsgn_temps)

    # air handler controls
    sa_temp_sch = model_add_constant_schedule_ruleset(model,
                                                      dsgn_temps['clg_dsgn_sup_air_temp_c'],
                                                      name = "Supply Air Temp - #{dsgn_temps['clg_dsgn_sup_air_temp_f']}F")
    sa_stpt_manager = OpenStudio::Model::SetpointManagerScheduled.new(model, sa_temp_sch)
    sa_stpt_manager.setName("#{air_loop.name} Supply Air Setpoint Manager")
    sa_stpt_manager.addToNode(air_loop.supplyOutletNode)

    # create fan
    # @type [OpenStudio::Model::FanVariableVolume] fan
    fan = create_fan_by_name(model,
                             'VAV_System_Fan',
                             fan_name: "#{air_loop.name} Fan",
                             fan_efficiency: fan_efficiency,
                             pressure_rise: fan_pressure_rise,
                             motor_efficiency: fan_motor_efficiency,
                             end_use_subcategory: 'VAV System Fans')
    fan.setAvailabilitySchedule(model.alwaysOnDiscreteSchedule)
    fan.addToNode(air_loop.supplyInletNode)

    # create heating coil
    htg_coil = create_coil_heating_electric(model,
                                            air_loop_node: air_loop.supplyInletNode,
                                            name: "#{air_loop.name} Main Htg Coil")

    # set the setpointmanager for the central/preheat coil if required
    model_set_central_preheat_coil_spm(model, thermal_zones, htg_coil)

    # create cooling coil
    if chilled_water_loop.nil?
      create_coil_cooling_dx_two_speed(model,
                                       air_loop_node: air_loop.supplyInletNode,
                                       name: "#{air_loop.name} 2spd DX Clg Coil", type: 'OS default')
    else
      create_coil_cooling_water(model,
                                chilled_water_loop,
                                air_loop_node: air_loop.supplyInletNode,
                                name: "#{air_loop.name} Clg Coil")
    end

    # create outdoor air intake system
    oa_intake_controller = OpenStudio::Model::ControllerOutdoorAir.new(model)
    oa_intake_controller.setName("#{air_loop.name} OA Controller")
    oa_intake_controller.setMinimumLimitType('FixedMinimum')
    oa_intake_controller.autosizeMinimumOutdoorAirFlowRate
    oa_intake_controller.setMinimumOutdoorAirSchedule(oa_damper_sch)
    oa_intake_controller.resetEconomizerMinimumLimitDryBulbTemperature
    controller_mv = oa_intake_controller.controllerMechanicalVentilation
    controller_mv.setName("#{air_loop.name} Vent Controller")
    controller_mv.setSystemOutdoorAirMethod('ZoneSum')

    oa_intake = OpenStudio::Model::AirLoopHVACOutdoorAirSystem.new(model, oa_intake_controller)
    oa_intake.setName("#{air_loop.name} OA System")
    oa_intake.addToNode(air_loop.supplyInletNode)

    # set air loop availability controls and night cycle manager, after oa system added
    air_loop.setAvailabilitySchedule(hvac_op_sch)
    air_loop.setNightCycleControlType('CycleOnAny')

    # attach the VAV system to each zone
    thermal_zones.each do |zone|
      OpenStudio.logFree(OpenStudio::Debug, 'openstudio.Model.Model', "Adding PVAV PFP Box to zone #{zone.name}")

      # create electric reheat coil
      rht_coil = create_coil_heating_electric(model,
                                              name: "#{zone.name} Electric Reheat Coil")

      # create terminal fan
      # @type [OpenStudio::Model::FanConstantVolume] pfp_fan
      pfp_fan = create_fan_by_name(model,
                                   'PFP_Fan',
                                   fan_name: "#{zone.name} PFP Term Fan")
      pfp_fan.setAvailabilitySchedule(model.alwaysOnDiscreteSchedule)

      # parallel fan powered terminal
      pfp_terminal = OpenStudio::Model::AirTerminalSingleDuctParallelPIUReheat.new(model,
                                                                                   model.alwaysOnDiscreteSchedule,
                                                                                   pfp_fan,
                                                                                   rht_coil)
      pfp_terminal.setName("#{zone.name} PFP Term")
      air_loop.multiAddBranchForZone(zone, pfp_terminal.to_HVACComponent.get)

      # adjust zone sizing
      sizing_zone = zone.sizingZone
      sizing_zone.setCoolingDesignAirFlowMethod('DesignDay')
      sizing_zone.setHeatingDesignAirFlowMethod('DesignDay')
      sizing_zone.setZoneCoolingDesignSupplyAirTemperature(dsgn_temps['zn_clg_dsgn_sup_air_temp_c'])
      sizing_zone.setZoneHeatingDesignSupplyAirTemperature(dsgn_temps['zn_htg_dsgn_sup_air_temp_c'])
    end

    return air_loop
  end

  # Creates a CAV system and adds it to the model.
  #
  # @param model [OpenStudio::Model::Model] OpenStudio model object
  # @param thermal_zones [Array<OpenStudio::Model::ThermalZone>] array of zones to connect to this system
  # @param system_name [String] the name of the system, or nil in which case it will be defaulted
  # @param hot_water_loop [OpenStudio::Model::PlantLoop] hot water loop to connect to heating and reheat coils.
  # @param chilled_water_loop [OpenStudio::Model::PlantLoop] chilled water loop to connect to the cooling coil.
  # @param hvac_op_sch [String] name of the HVAC operation schedule or nil in which case will be defaulted to always on
  # @param oa_damper_sch [String] name of the oa damper schedule or nil in which case will be defaulted to always open
  # @param fan_efficiency [Double] fan total efficiency, including motor and impeller
  # @param fan_motor_efficiency [Double] fan motor efficiency
  # @param fan_pressure_rise [Double] fan pressure rise, inH2O
  # @return [OpenStudio::Model::AirLoopHVAC] the resulting packaged VAV air loop
  def model_add_cav(model,
                    thermal_zones,
                    system_name: nil,
                    hot_water_loop: nil,
                    chilled_water_loop: nil,
                    hvac_op_sch: nil,
                    oa_damper_sch: nil,
                    fan_efficiency: 0.62,
                    fan_motor_efficiency: 0.9,
                    fan_pressure_rise: 4.0)
    OpenStudio.logFree(OpenStudio::Info, 'openstudio.Model.Model', "Adding CAV for #{thermal_zones.size} zones.")

    # create air handler
    air_loop = OpenStudio::Model::AirLoopHVAC.new(model)
    if system_name.nil?
      air_loop.setName("#{thermal_zones.size} Zone CAV")
    else
      air_loop.setName(system_name)
    end

    # hvac operation schedule
    if hvac_op_sch.nil?
      hvac_op_sch = model.alwaysOnDiscreteSchedule
    else
      hvac_op_sch = model_add_schedule(model, hvac_op_sch)
    end

    # oa damper schedule
    if oa_damper_sch.nil?
      oa_damper_sch = model.alwaysOnDiscreteSchedule
    else
      oa_damper_sch = model_add_schedule(model, oa_damper_sch)
    end

    # default design temperatures used across all air loops
    dsgn_temps = standard_design_sizing_temperatures
    unless hot_water_loop.nil?
      hw_temp_c = hot_water_loop.sizingPlant.designLoopExitTemperature
      hw_delta_t_k = hot_water_loop.sizingPlant.loopDesignTemperatureDifference
    end

    # adjusted design heating temperature for cav
    dsgn_temps['htg_dsgn_sup_air_temp_f'] = 62.0
    dsgn_temps['htg_dsgn_sup_air_temp_c'] = OpenStudio.convert(dsgn_temps['htg_dsgn_sup_air_temp_f'], 'F', 'C').get
    dsgn_temps['zn_htg_dsgn_sup_air_temp_f'] = 122.0
    dsgn_temps['zn_htg_dsgn_sup_air_temp_c'] = OpenStudio.convert(dsgn_temps['zn_htg_dsgn_sup_air_temp_f'], 'F', 'C').get

    # default design settings used across all air loops
    sizing_system = adjust_sizing_system(air_loop, dsgn_temps, min_sys_airflow_ratio: 1.0)

    # air handler controls
    sa_temp_sch = model_add_constant_schedule_ruleset(model,
                                                      dsgn_temps['clg_dsgn_sup_air_temp_c'],
                                                      name = "Supply Air Temp - #{dsgn_temps['clg_dsgn_sup_air_temp_f']}F")
    sa_stpt_manager = OpenStudio::Model::SetpointManagerScheduled.new(model, sa_temp_sch)
    sa_stpt_manager.setName("#{air_loop.name} Supply Air Setpoint Manager")
    sa_stpt_manager.addToNode(air_loop.supplyOutletNode)

    # create fan
    fan = create_fan_by_name(model,
                             'Packaged_RTU_SZ_AC_CAV_Fan',
                             fan_name: "#{air_loop.name} Fan",
                             fan_efficiency: fan_efficiency,
                             pressure_rise: fan_pressure_rise,
                             motor_efficiency: fan_motor_efficiency,
                             end_use_subcategory: 'CAV System Fans')
    fan.setAvailabilitySchedule(model.alwaysOnDiscreteSchedule)
    fan.addToNode(air_loop.supplyInletNode)

    # create heating coil
    create_coil_heating_water(model,
                              hot_water_loop,
                              air_loop_node: air_loop.supplyInletNode,
                              name: "#{air_loop.name} Main Htg Coil",
                              rated_inlet_water_temperature: hw_temp_c,
                              rated_outlet_water_temperature: (hw_temp_c - hw_delta_t_k),
                              rated_inlet_air_temperature: dsgn_temps['prehtg_dsgn_sup_air_temp_c'],
                              rated_outlet_air_temperature: dsgn_temps['htg_dsgn_sup_air_temp_c'])

    # create cooling coil
    if chilled_water_loop.nil?
      create_coil_cooling_dx_two_speed(model,
                                       air_loop_node: air_loop.supplyInletNode,
                                       name: "#{air_loop.name} 2spd DX Clg Coil",
                                       type: 'OS default')
    else
      create_coil_cooling_water(model,
                                chilled_water_loop,
                                air_loop_node: air_loop.supplyInletNode,
                                name: "#{air_loop.name} Clg Coil")
    end

    # create outdoor air intake system
    oa_intake_controller = OpenStudio::Model::ControllerOutdoorAir.new(model)
    oa_intake_controller.setName("#{air_loop.name} OA Controller")
    oa_intake_controller.setMinimumLimitType('FixedMinimum')
    oa_intake_controller.autosizeMinimumOutdoorAirFlowRate
    oa_intake_controller.setMinimumFractionofOutdoorAirSchedule(oa_damper_sch)
    oa_intake_controller.resetEconomizerMinimumLimitDryBulbTemperature
    controller_mv = oa_intake_controller.controllerMechanicalVentilation
    controller_mv.setName("#{air_loop.name} Vent Controller")
    controller_mv.setSystemOutdoorAirMethod('ZoneSum')
    oa_intake = OpenStudio::Model::AirLoopHVACOutdoorAirSystem.new(model, oa_intake_controller)
    oa_intake.setName("#{air_loop.name} OA System")
    oa_intake.addToNode(air_loop.supplyInletNode)

    # set air loop availability controls and night cycle manager, after oa system added
    air_loop.setAvailabilitySchedule(hvac_op_sch)
    air_loop.setNightCycleControlType('CycleOnAny')

    # Connect the CAV system to each zone
    thermal_zones.each do |zone|
      OpenStudio.logFree(OpenStudio::Debug, 'openstudio.Model.Model', "Adding CAV for #{zone.name}")

      # Reheat coil
      rht_coil = create_coil_heating_water(model,
                                           hot_water_loop,
                                           name: "#{zone.name} Reheat Coil",
                                           rated_inlet_water_temperature: hw_temp_c,
                                           rated_outlet_water_temperature: (hw_temp_c - hw_delta_t_k),
                                           rated_inlet_air_temperature: dsgn_temps['htg_dsgn_sup_air_temp_c'],
                                           rated_outlet_air_temperature: dsgn_temps['zn_htg_dsgn_sup_air_temp_c'])
      # VAV terminal
      terminal = OpenStudio::Model::AirTerminalSingleDuctVAVReheat.new(model, model.alwaysOnDiscreteSchedule, rht_coil)
      terminal.setName("#{zone.name} VAV Terminal")
      if model.version < OpenStudio::VersionString.new('3.0.1')
        terminal.setZoneMinimumAirFlowMethod('Constant')
      else
        terminal.setZoneMinimumAirFlowInputMethod('Constant')
      end
      terminal.setMaximumFlowPerZoneFloorAreaDuringReheat(0.0)
      terminal.setMaximumFlowFractionDuringReheat(0.5)
      terminal.setMaximumReheatAirTemperature(dsgn_temps['zn_htg_dsgn_sup_air_temp_c'])
      air_loop.multiAddBranchForZone(zone, terminal.to_HVACComponent.get)
      air_terminal_single_duct_vav_reheat_apply_initial_prototype_damper_position(terminal, thermal_zone_outdoor_airflow_rate_per_area(zone))

      # zone sizing
      sizing_zone = zone.sizingZone
      sizing_zone.setCoolingDesignAirFlowMethod('DesignDayWithLimit')
      sizing_zone.setHeatingDesignAirFlowMethod('DesignDay')
      sizing_zone.setZoneCoolingDesignSupplyAirTemperature(dsgn_temps['zn_clg_dsgn_sup_air_temp_c'])
      sizing_zone.setZoneHeatingDesignSupplyAirTemperature(dsgn_temps['zn_htg_dsgn_sup_air_temp_c'])
    end

    # Set the damper action based on the template.
    air_loop_hvac_apply_vav_damper_action(air_loop)

    return air_loop
  end

  # Creates a PSZ-AC system for each zone and adds it to the model.
  #
  # @param model [OpenStudio::Model::Model] OpenStudio model object
  # @param thermal_zones [Array<OpenStudio::Model::ThermalZone>] array of zones to connect to this system
  # @param system_name [String] the name of the system, or nil in which case it will be defaulted
  # @param cooling_type [String] valid choices are Water, Two Speed DX AC, Single Speed DX AC, Single Speed Heat Pump, Water To Air Heat Pump
  # @param chilled_water_loop [OpenStudio::Model::PlantLoop] chilled water loop to connect cooling coil to, or nil
  # @param hot_water_loop [OpenStudio::Model::PlantLoop] hot water loop to connect heating coil to, or nil
  # @param heating_type [String] valid choices are NaturalGas, Electricity, Water, Single Speed Heat Pump, Water To Air Heat Pump, or nil (no heat)
  # @param supplemental_heating_type [String] valid choices are Electricity, NaturalGas,  nil (no heat)
  # @param fan_location [String] valid choices are BlowThrough, DrawThrough
  # @param fan_type [String] valid choices are ConstantVolume, Cycling
  # @param hvac_op_sch [String] name of the HVAC operation schedule or nil in which case will be defaulted to always on
  # @param oa_damper_sch [String] name of the oa damper schedule or nil in which case will be defaulted to always open
  # @return [Array<OpenStudio::Model::AirLoopHVAC>] an array of the resulting PSZ-AC air loops
  def model_add_psz_ac(model,
                       thermal_zones,
                       system_name: nil,
                       cooling_type: 'Single Speed DX AC',
                       chilled_water_loop: nil,
                       hot_water_loop: nil,
                       heating_type: nil,
                       supplemental_heating_type: nil,
                       fan_location: 'DrawThrough',
                       fan_type: 'ConstantVolume',
                       hvac_op_sch: nil,
                       oa_damper_sch: nil)

    # hvac operation schedule
    if hvac_op_sch.nil?
      hvac_op_sch = model.alwaysOnDiscreteSchedule
    else
      hvac_op_sch = model_add_schedule(model, hvac_op_sch)
    end

    # oa damper schedule
    if oa_damper_sch.nil?
      oa_damper_sch = model.alwaysOnDiscreteSchedule
    else
      oa_damper_sch = model_add_schedule(model, oa_damper_sch)
    end

    # create a PSZ-AC for each zone
    air_loops = []
    thermal_zones.each do |zone|
      OpenStudio.logFree(OpenStudio::Info, 'openstudio.Model.Model', "Adding PSZ-AC for #{zone.name}.")

      air_loop = OpenStudio::Model::AirLoopHVAC.new(model)
      if system_name.nil?
        air_loop.setName("#{zone.name} PSZ-AC")
      else
        air_loop.setName("#{zone.name} #{system_name}")
      end

      # default design temperatures and settings used across all air loops
      dsgn_temps = standard_design_sizing_temperatures
      unless hot_water_loop.nil?
        hw_temp_c = hot_water_loop.sizingPlant.designLoopExitTemperature
        hw_delta_t_k = hot_water_loop.sizingPlant.loopDesignTemperatureDifference
      end

      # adjusted design heating temperature for psz_ac
      dsgn_temps['zn_htg_dsgn_sup_air_temp_f'] = 122.0
      dsgn_temps['zn_htg_dsgn_sup_air_temp_c'] = OpenStudio.convert(dsgn_temps['zn_htg_dsgn_sup_air_temp_f'], 'F', 'C').get
      dsgn_temps['htg_dsgn_sup_air_temp_f'] = dsgn_temps['zn_htg_dsgn_sup_air_temp_f']
      dsgn_temps['htg_dsgn_sup_air_temp_c'] = dsgn_temps['zn_htg_dsgn_sup_air_temp_c']

      # default design settings used across all air loops
      sizing_system = adjust_sizing_system(air_loop, dsgn_temps, min_sys_airflow_ratio: 1.0)

      # air handler controls
      # add a setpoint manager single zone reheat to control the supply air temperature
      setpoint_mgr_single_zone_reheat = OpenStudio::Model::SetpointManagerSingleZoneReheat.new(model)
      setpoint_mgr_single_zone_reheat.setName("#{zone.name} Setpoint Manager SZ Reheat")
      setpoint_mgr_single_zone_reheat.setControlZone(zone)
      setpoint_mgr_single_zone_reheat.setMinimumSupplyAirTemperature(dsgn_temps['zn_clg_dsgn_sup_air_temp_c'])
      setpoint_mgr_single_zone_reheat.setMaximumSupplyAirTemperature(dsgn_temps['zn_htg_dsgn_sup_air_temp_c'])
      setpoint_mgr_single_zone_reheat.addToNode(air_loop.supplyOutletNode)

      # zone sizing
      sizing_zone = zone.sizingZone
      sizing_zone.setZoneCoolingDesignSupplyAirTemperature(dsgn_temps['zn_clg_dsgn_sup_air_temp_c'])
      sizing_zone.setZoneHeatingDesignSupplyAirTemperature(dsgn_temps['zn_htg_dsgn_sup_air_temp_c'])

      # create heating coil
      case heating_type
      when 'NaturalGas', 'Gas'
        htg_coil = create_coil_heating_gas(model,
                                           name: "#{air_loop.name} Gas Htg Coil")
      when 'Water'
        if hot_water_loop.nil?
          OpenStudio.logFree(OpenStudio::Error, 'openstudio.model.Model', 'No hot water plant loop supplied')
          return false
        end
        htg_coil = create_coil_heating_water(model,
                                             hot_water_loop,
                                             name: "#{air_loop.name} Water Htg Coil",
                                             rated_inlet_water_temperature: hw_temp_c,
                                             rated_outlet_water_temperature: (hw_temp_c - hw_delta_t_k),
                                             rated_inlet_air_temperature: dsgn_temps['prehtg_dsgn_sup_air_temp_c'],
                                             rated_outlet_air_temperature: dsgn_temps['htg_dsgn_sup_air_temp_c'])
      when 'Single Speed Heat Pump'
        htg_coil = create_coil_heating_dx_single_speed(model,
                                                       name: "#{zone.name} HP Htg Coil",
                                                       type: 'PSZ-AC',
                                                       cop: 3.3)
      when 'Water To Air Heat Pump'
        htg_coil = create_coil_heating_water_to_air_heat_pump_equation_fit(model,
                                                                           hot_water_loop,
                                                                           name: "#{air_loop.name} Water-to-Air HP Htg Coil")
      when 'Electricity', 'Electric'
        htg_coil = create_coil_heating_electric(model,
                                                name: "#{air_loop.name} Electric Htg Coil")
      else
        # zero-capacity, always-off electric heating coil
        htg_coil = create_coil_heating_electric(model,
                                                name: "#{air_loop.name} No Heat",
                                                schedule: model.alwaysOffDiscreteSchedule,
                                                nominal_capacity: 0.0)
      end

      # create supplemental heating coil
      case supplemental_heating_type
      when 'Electricity', 'Electric'
        supplemental_htg_coil = create_coil_heating_electric(model,
                                                             name: "#{air_loop.name} Electric Backup Htg Coil")
      when 'NaturalGas', 'Gas'
        supplemental_htg_coil = create_coil_heating_gas(model,
                                                        name: "#{air_loop.name} Gas Backup Htg Coil")
      else
        # Zero-capacity, always-off electric heating coil
        supplemental_htg_coil = create_coil_heating_electric(model,
                                                             name: "#{air_loop.name} No Heat",
                                                             schedule: model.alwaysOffDiscreteSchedule,
                                                             nominal_capacity: 0.0)
      end

      # create cooling coil
      case cooling_type
      when 'Water'
        if chilled_water_loop.nil?
          OpenStudio.logFree(OpenStudio::Error, 'openstudio.model.Model', 'No chilled water plant loop supplied')
          return false
        end
        clg_coil = create_coil_cooling_water(model,
                                             chilled_water_loop,
                                             name: "#{air_loop.name} Water Clg Coil")
      when 'Two Speed DX AC'
        clg_coil = create_coil_cooling_dx_two_speed(model,
                                                    name: "#{air_loop.name} 2spd DX AC Clg Coil")
      when 'Single Speed DX AC'
        clg_coil = create_coil_cooling_dx_single_speed(model,
                                                       name: "#{air_loop.name} 1spd DX AC Clg Coil",
                                                       type: 'PSZ-AC')
      when 'Single Speed Heat Pump'
        clg_coil = create_coil_cooling_dx_single_speed(model,
                                                       name: "#{air_loop.name} 1spd DX HP Clg Coil",
                                                       type: 'Heat Pump')
        # clg_coil.setMaximumOutdoorDryBulbTemperatureForCrankcaseHeaterOperation(OpenStudio::OptionalDouble.new(10.0))
        # clg_coil.setRatedSensibleHeatRatio(0.69)
        # clg_coil.setBasinHeaterCapacity(10)
        # clg_coil.setBasinHeaterSetpointTemperature(2.0)
      when 'Water To Air Heat Pump'
        if chilled_water_loop.nil?
          OpenStudio.logFree(OpenStudio::Error, 'openstudio.model.Model', 'No chilled water plant loop supplied')
          return false
        end
        clg_coil = create_coil_cooling_water_to_air_heat_pump_equation_fit(model,
                                                                           chilled_water_loop,
                                                                           name: "#{air_loop.name} Water-to-Air HP Clg Coil")
      else
        clg_coil = nil
      end

      # Use a Fan:OnOff in the unitary system object
      case fan_type
      when 'Cycling'
        fan = create_fan_by_name(model,
                                 'Packaged_RTU_SZ_AC_Cycling_Fan',
                                 fan_name: "#{air_loop.name} Fan")
      when 'ConstantVolume'
        fan = create_fan_by_name(model,
                                 'Packaged_RTU_SZ_AC_CAV_OnOff_Fan',
                                 fan_name: "#{air_loop.name} Fan")
      else
        OpenStudio.logFree(OpenStudio::Error, 'openstudio.model.Model', 'Invalid fan_type')
        return false
      end

      # fan location
      if fan_location.nil?
        fan_location = 'DrawThrough'
      end
      case fan_location
      when 'DrawThrough', 'BlowThrough'
        OpenStudio.logFree(OpenStudio::Debug, 'openstudio.Model.Model', "Setting fan location for #{fan.name} to #{fan_location}.")
      else
        OpenStudio.logFree(OpenStudio::Error, 'openstudio.model.Model', "Invalid fan_location #{fan_location} for fan #{fan.name}.")
        return false
      end

      # construct unitary system object
      unitary_system = OpenStudio::Model::AirLoopHVACUnitarySystem.new(model)
      unitary_system.setSupplyFan(fan) unless fan.nil?
      unitary_system.setHeatingCoil(htg_coil) unless htg_coil.nil?
      unitary_system.setCoolingCoil(clg_coil) unless clg_coil.nil?
      unitary_system.setSupplementalHeatingCoil(supplemental_htg_coil) unless supplemental_htg_coil.nil?
      unitary_system.setControllingZoneorThermostatLocation(zone)
      unitary_system.setFanPlacement(fan_location)
      unitary_system.addToNode(air_loop.supplyInletNode)

      # added logic and naming for heat pumps
      case heating_type
      when 'Water To Air Heat Pump'
        unitary_system.setMaximumOutdoorDryBulbTemperatureforSupplementalHeaterOperation(OpenStudio.convert(40.0, 'F', 'C').get)
        unitary_system.setName("#{air_loop.name} Unitary HP")
        unitary_system.setMaximumSupplyAirTemperature(dsgn_temps['zn_htg_dsgn_sup_air_temp_c'])
        unitary_system.setSupplyAirFlowRateMethodDuringCoolingOperation('SupplyAirFlowRate')
        unitary_system.setSupplyAirFlowRateMethodDuringHeatingOperation('SupplyAirFlowRate')
        unitary_system.setSupplyAirFlowRateMethodWhenNoCoolingorHeatingisRequired('SupplyAirFlowRate')
      when 'Single Speed Heat Pump'
        unitary_system.setMaximumOutdoorDryBulbTemperatureforSupplementalHeaterOperation(OpenStudio.convert(40.0, 'F', 'C').get)
        unitary_system.setName("#{air_loop.name} Unitary HP")
      else
        unitary_system.setName("#{air_loop.name} Unitary AC")
      end

      # specify control logic
      unitary_system.setAvailabilitySchedule(hvac_op_sch)
      if fan_type == 'Cycling'
        unitary_system.setSupplyAirFanOperatingModeSchedule(model.alwaysOffDiscreteSchedule)
      else # constant volume operation
        unitary_system.setSupplyAirFanOperatingModeSchedule(hvac_op_sch)
      end

      # add the OA system
      oa_controller = OpenStudio::Model::ControllerOutdoorAir.new(model)
      oa_controller.setName("#{air_loop.name} OA System Controller")
      oa_controller.setMinimumOutdoorAirSchedule(oa_damper_sch)
      oa_controller.autosizeMinimumOutdoorAirFlowRate
      oa_controller.resetEconomizerMinimumLimitDryBulbTemperature
      oa_system = OpenStudio::Model::AirLoopHVACOutdoorAirSystem.new(model, oa_controller)
      oa_system.setName("#{air_loop.name} OA System")
      oa_system.addToNode(air_loop.supplyInletNode)

      # @todo enable economizer maximum fraction outdoor air schedule input
      # econ_eff_sch = model_add_schedule(model, 'RetailStandalone PSZ_Econ_MaxOAFrac_Sch')

      # set air loop availability controls and night cycle manager, after oa system added
      air_loop.setAvailabilitySchedule(hvac_op_sch)
      air_loop.setNightCycleControlType('CycleOnAny')

      if model.version < OpenStudio::VersionString.new('3.5.0')
        avail_mgr = air_loop.availabilityManager
        if avail_mgr.is_initialized
          avail_mgr = avail_mgr.get
        else
          avail_mgr = nil
        end
      else 
        avail_mgr = air_loop.availabilityManagers[0]
      end

      if !avail_mgr.nil? && avail_mgr.to_AvailabilityManagerNightCycle.is_initialized
        avail_mgr = avail_mgr.to_AvailabilityManagerNightCycle.get
        avail_mgr.setCyclingRunTime(1800)
      end

      # create a diffuser and attach the zone/diffuser pair to the air loop
      diffuser = OpenStudio::Model::AirTerminalSingleDuctUncontrolled.new(model, model.alwaysOnDiscreteSchedule)
      diffuser.setName("#{air_loop.name} Diffuser")
      air_loop.multiAddBranchForZone(zone, diffuser.to_HVACComponent.get)
      air_loops << air_loop
    end

    return air_loops
  end

  # Creates a packaged single zone VAV system for each zone and adds it to the model.
  #
  # @param model [OpenStudio::Model::Model] OpenStudio model object
  # @param thermal_zones [Array<OpenStudio::Model::ThermalZone>] array of zones to connect to this system
  # @param system_name [String] the name of the system, or nil in which case it will be defaulted
  # @param heating_type [String] valid choices are NaturalGas, Electricity, Water, nil (no heat)
  # @param supplemental_heating_type [String] valid choices are Electricity, NaturalGas,  nil (no heat)
  # @param hvac_op_sch [String] name of the HVAC operation schedule or nil in which case will be defaulted to always on
  # @param oa_damper_sch [String] name of the oa damper schedule or nil in which case will be defaulted to always open
  # @return [Array<OpenStudio::Model::AirLoopHVAC>] an array of the resulting PSZ-AC air loops
  def model_add_psz_vav(model,
                        thermal_zones,
                        system_name: nil,
                        heating_type: nil,
                        cooling_type: 'AirCooled',
                        supplemental_heating_type: nil,
                        hvac_op_sch: nil,
                        fan_type: 'VAV_System_Fan',
                        oa_damper_sch: nil,
                        hot_water_loop: nil,
                        chilled_water_loop: nil,
                        minimum_volume_setpoint: nil)

    # hvac operation schedule
    if hvac_op_sch.nil?
      hvac_op_sch = model.alwaysOnDiscreteSchedule
    else
      hvac_op_sch = model_add_schedule(model, hvac_op_sch)
    end

    # oa damper schedule
    if oa_damper_sch.nil?
      oa_damper_sch = model.alwaysOnDiscreteSchedule
    else
      oa_damper_sch = model_add_schedule(model, oa_damper_sch)
    end

    # create a PSZ-VAV for each zone
    air_loops = []
    thermal_zones.each do |zone|
      OpenStudio.logFree(OpenStudio::Info, 'openstudio.Model.Model', "Adding PSZ-VAV for #{zone.name}.")

      air_loop = OpenStudio::Model::AirLoopHVAC.new(model)
      if system_name.nil?
        air_loop.setName("#{zone.name} PSZ-VAV")
      else
        air_loop.setName("#{zone.name} #{system_name}")
      end

      # default design temperatures used across all air loops
      dsgn_temps = standard_design_sizing_temperatures

      # adjusted zone design heating temperature for psz_vav
      dsgn_temps['htg_dsgn_sup_air_temp_f'] = dsgn_temps['zn_htg_dsgn_sup_air_temp_f']
      dsgn_temps['htg_dsgn_sup_air_temp_c'] = dsgn_temps['zn_htg_dsgn_sup_air_temp_c']

      # default design settings used across all air loops
      sizing_system = adjust_sizing_system(air_loop, dsgn_temps)

      # air handler controls
      # add a setpoint manager single zone reheat to control the supply air temperature
      setpoint_mgr_single_zone_reheat = OpenStudio::Model::SetpointManagerSingleZoneReheat.new(model)
      setpoint_mgr_single_zone_reheat.setName("#{zone.name} Setpoint Manager SZ Reheat")
      setpoint_mgr_single_zone_reheat.setControlZone(zone)
      setpoint_mgr_single_zone_reheat.setMinimumSupplyAirTemperature(dsgn_temps['zn_clg_dsgn_sup_air_temp_c'])
      setpoint_mgr_single_zone_reheat.setMaximumSupplyAirTemperature(dsgn_temps['zn_htg_dsgn_sup_air_temp_c'])
      setpoint_mgr_single_zone_reheat.addToNode(air_loop.supplyOutletNode)

      # zone sizing
      sizing_zone = zone.sizingZone
      sizing_zone.setZoneCoolingDesignSupplyAirTemperature(dsgn_temps['zn_clg_dsgn_sup_air_temp_c'])
      sizing_zone.setZoneHeatingDesignSupplyAirTemperature(dsgn_temps['zn_htg_dsgn_sup_air_temp_c'])

      # create fan
      # @type [OpenStudio::Model::FanVariableVolume] fan
      fan = create_fan_by_name(model,
                               fan_type,
                               fan_name: "#{air_loop.name} Fan",
                               end_use_subcategory: 'VAV System Fans')
      fan.setAvailabilitySchedule(hvac_op_sch)

      # create heating coil
      case heating_type
      when 'NaturalGas', 'Gas'
        htg_coil = create_coil_heating_gas(model,
                                           name: "#{air_loop.name} Gas Htg Coil")
      when 'Electricity', 'Electric'
        htg_coil = create_coil_heating_electric(model,
                                                name: "#{air_loop.name} Electric Htg Coil")
      when 'Water'
        htg_coil = create_coil_heating_water(model,
                                             hot_water_loop,
                                             air_loop_node: air_loop.supplyOutletNode,
                                             name: "#{air_loop.name} Water Htg Coil")
      else
        # Zero-capacity, always-off electric heating coil
        htg_coil = create_coil_heating_electric(model,
                                                name: "#{air_loop.name} No Heat",
                                                schedule: model.alwaysOffDiscreteSchedule,
                                                nominal_capacity: 0.0)
      end

      # create supplemental heating coil
      case supplemental_heating_type
      when 'Electricity', 'Electric'
        supplemental_htg_coil = create_coil_heating_electric(model,
                                                             name: "#{air_loop.name} Electric Backup Htg Coil")
      when 'NaturalGas', 'Gas'
        supplemental_htg_coil = create_coil_heating_gas(model,
                                                        name: "#{air_loop.name} Gas Backup Htg Coil")
      else
        # zero-capacity, always-off electric heating coil
        supplemental_htg_coil = create_coil_heating_electric(model,
                                                             name: "#{air_loop.name} No Backup Heat",
                                                             schedule: model.alwaysOffDiscreteSchedule,
                                                             nominal_capacity: 0.0)
      end

      # create cooling coil
      case cooling_type
      when 'WaterCooled'
        clg_coil = create_coil_cooling_water(model,
                                             chilled_water_loop,
                                             name: "#{air_loop.name} Clg Coil")
      else # 'AirCooled'
        clg_coil = OpenStudio::Model::CoilCoolingDXVariableSpeed.new(model)
        clg_coil.setName("#{air_loop.name} Var spd DX AC Clg Coil")
        clg_coil.setBasinHeaterCapacity(10.0)
        clg_coil.setBasinHeaterSetpointTemperature(2.0)
        # first speed level
        clg_spd_1 = OpenStudio::Model::CoilCoolingDXVariableSpeedSpeedData.new(model)
        clg_coil.addSpeed(clg_spd_1)
        clg_coil.setNominalSpeedLevel(1)
      end

      # @todo enable economizer maximum fraction outdoor air schedule input
      # econ_eff_sch = model_add_schedule(model, 'RetailStandalone PSZ_Econ_MaxOAFrac_Sch')

      # wrap coils in a unitary system
      unitary_system = OpenStudio::Model::AirLoopHVACUnitarySystem.new(model)
      unitary_system.setSupplyFan(fan)
      unitary_system.setHeatingCoil(htg_coil)
      unitary_system.setCoolingCoil(clg_coil)
      unitary_system.setSupplementalHeatingCoil(supplemental_htg_coil)
      unitary_system.setName("#{zone.name} Unitary PSZ-VAV")
      # The following control strategy can lead to "Developer Error: Component sizing incomplete."
      # EnergyPlus severe (not fatal) errors if there is no heating design load
      unitary_system.setControlType('SingleZoneVAV')
      unitary_system.setControllingZoneorThermostatLocation(zone)
      unitary_system.setMaximumSupplyAirTemperature(dsgn_temps['zn_htg_dsgn_sup_air_temp_c'])
      unitary_system.setFanPlacement('BlowThrough')
      unitary_system.setSupplyAirFlowRateMethodDuringCoolingOperation('SupplyAirFlowRate')
      unitary_system.setSupplyAirFlowRateMethodDuringHeatingOperation('SupplyAirFlowRate')
      if minimum_volume_setpoint.nil?
        unitary_system.setSupplyAirFlowRateMethodWhenNoCoolingorHeatingisRequired('SupplyAirFlowRate')
      else
        unitary_system.setSupplyAirFlowRateMethodWhenNoCoolingorHeatingisRequired('FractionOfAutosizedCoolingValue')
        unitary_system.setFractionofAutosizedDesignCoolingSupplyAirFlowRateWhenNoCoolingorHeatingisRequired(minimum_volume_setpoint)
      end
      unitary_system.setSupplyAirFanOperatingModeSchedule(model.alwaysOnDiscreteSchedule)
      unitary_system.addToNode(air_loop.supplyInletNode)

      # create outdoor air system
      oa_controller = OpenStudio::Model::ControllerOutdoorAir.new(model)
      oa_controller.setName("#{air_loop.name} OA Sys Controller")
      oa_controller.setMinimumOutdoorAirSchedule(oa_damper_sch)
      oa_controller.autosizeMinimumOutdoorAirFlowRate
      oa_controller.resetEconomizerMinimumLimitDryBulbTemperature
      oa_controller.setHeatRecoveryBypassControlType('BypassWhenOAFlowGreaterThanMinimum')
      oa_system = OpenStudio::Model::AirLoopHVACOutdoorAirSystem.new(model, oa_controller)
      oa_system.setName("#{air_loop.name} OA System")
      oa_system.addToNode(air_loop.supplyInletNode)

      # set air loop availability controls and night cycle manager, after oa system added
      air_loop.setAvailabilitySchedule(hvac_op_sch)
      air_loop.setNightCycleControlType('CycleOnAny')

      # create a VAV no reheat terminal and attach the zone/terminal pair to the air loop
      diffuser = OpenStudio::Model::AirTerminalSingleDuctVAVNoReheat.new(model, model.alwaysOnDiscreteSchedule)
      diffuser.setName("#{air_loop.name} Diffuser")
      air_loop.multiAddBranchForZone(zone, diffuser.to_HVACComponent.get)
      air_loops << air_loop
    end

    return air_loops
  end

  # Adds a data center load to a given space.
  #
  # @param model [OpenStudio::Model::Model] OpenStudio model object
  # @param space [OpenStudio::Model::Space] which space to assign the data center loads to
  # @param dc_watts_per_area [Double] data center load, in W/m^2
  # @return [Boolean] returns true if successful, false if not
  def model_add_data_center_load(model, space, dc_watts_per_area)
    # create data center load
    data_center_definition = OpenStudio::Model::ElectricEquipmentDefinition.new(model)
    data_center_definition.setName('Data Center Load')
    data_center_definition.setWattsperSpaceFloorArea(dc_watts_per_area)
    data_center_equipment = OpenStudio::Model::ElectricEquipment.new(data_center_definition)
    data_center_equipment.setName('Data Center Load')
    data_center_sch = model.alwaysOnDiscreteSchedule
    data_center_equipment.setSchedule(data_center_sch)
    data_center_equipment.setSpace(space)

    return true
  end

  # Creates a data center PSZ-AC system for each zone.
  #
  # @param model [OpenStudio::Model::Model] OpenStudio model object
  # @param system_name [String] the name of the system, or nil in which case it will be defaulted
  # @param hot_water_loop [OpenStudio::Model::PlantLoop] hot water loop to connect to the heating coil
  # @param heat_pump_loop [OpenStudio::Model::PlantLoop] heat pump water loop to connect to heat pump
  # @param thermal_zones [Array<OpenStudio::Model::ThermalZone>] array of zones to connect to this system
  # @param hvac_op_sch [String] name of the HVAC operation schedule or nil in which case will be defaulted to always on
  # @param oa_damper_sch [String] name of the oa damper schedule or nil in which case will be defaulted to always open
  # @param main_data_center [Boolean] whether or not this is the main data center in the building.
  # @return [Array<OpenStudio::Model::AirLoopHVAC>] an array of the resulting air loops
  def model_add_data_center_hvac(model,
                                 thermal_zones,
                                 hot_water_loop,
                                 heat_pump_loop,
                                 system_name: nil,
                                 hvac_op_sch: nil,
                                 oa_damper_sch: nil,
                                 main_data_center: false)

    # hvac operation schedule
    if hvac_op_sch.nil?
      hvac_op_sch = model.alwaysOnDiscreteSchedule
    else
      hvac_op_sch = model_add_schedule(model, hvac_op_sch)
    end

    # oa damper schedule
    if oa_damper_sch.nil?
      oa_damper_sch = model.alwaysOnDiscreteSchedule
    else
      oa_damper_sch = model_add_schedule(model, oa_damper_sch)
    end

    # create a PSZ-AC for each zone
    air_loops = []
    thermal_zones.each do |zone|
      OpenStudio.logFree(OpenStudio::Info, 'openstudio.Model.Model', "Adding data center HVAC for #{zone.name}.")

      air_loop = OpenStudio::Model::AirLoopHVAC.new(model)
      if system_name.nil?
        air_loop.setName("#{zone.name} PSZ-AC Data Center")
      else
        air_loop.setName("#{zone.name} #{system_name}")
      end

      # default design temperatures across all air loops
      dsgn_temps = standard_design_sizing_temperatures
      unless hot_water_loop.nil?
        hw_temp_c = hot_water_loop.sizingPlant.designLoopExitTemperature
        hw_delta_t_k = hot_water_loop.sizingPlant.loopDesignTemperatureDifference
      end

      # adjusted zone design heating temperature for data center psz_ac
      dsgn_temps['htg_dsgn_sup_air_temp_f'] = dsgn_temps['zn_htg_dsgn_sup_air_temp_f']
      dsgn_temps['htg_dsgn_sup_air_temp_c'] = dsgn_temps['zn_htg_dsgn_sup_air_temp_c']

      # default design settings used across all air loops
      sizing_system = adjust_sizing_system(air_loop, dsgn_temps, min_sys_airflow_ratio: 1.0)

      # air handler controls
      # add a setpoint manager single zone reheat to control the supply air temperature
      setpoint_mgr_single_zone_reheat = OpenStudio::Model::SetpointManagerSingleZoneReheat.new(model)
      setpoint_mgr_single_zone_reheat.setName("#{zone.name} Setpoint Manager SZ Reheat")
      setpoint_mgr_single_zone_reheat.setControlZone(zone)
      setpoint_mgr_single_zone_reheat.setMinimumSupplyAirTemperature(dsgn_temps['zn_clg_dsgn_sup_air_temp_c'])
      setpoint_mgr_single_zone_reheat.setMaximumSupplyAirTemperature(dsgn_temps['zn_htg_dsgn_sup_air_temp_c'])
      setpoint_mgr_single_zone_reheat.addToNode(air_loop.supplyOutletNode)

      # zone sizing
      sizing_zone = zone.sizingZone
      sizing_zone.setZoneCoolingDesignSupplyAirTemperature(dsgn_temps['zn_clg_dsgn_sup_air_temp_c'])
      sizing_zone.setZoneHeatingDesignSupplyAirTemperature(dsgn_temps['zn_htg_dsgn_sup_air_temp_c'])

      # add the components to the air loop in order from closest to zone to furthest from zone
      if main_data_center
        # extra water heating coil
        create_coil_heating_water(model,
                                  hot_water_loop,
                                  air_loop_node: air_loop.supplyInletNode,
                                  name: "#{air_loop.name} Water Htg Coil",
                                  rated_inlet_water_temperature: hw_temp_c,
                                  rated_outlet_water_temperature: (hw_temp_c - hw_delta_t_k),
                                  rated_inlet_air_temperature: dsgn_temps['prehtg_dsgn_sup_air_temp_c'],
                                  rated_outlet_air_temperature: dsgn_temps['htg_dsgn_sup_air_temp_c'])

        # extra electric heating coil
        create_coil_heating_electric(model,
                                     air_loop_node: air_loop.supplyInletNode,
                                     name: "#{air_loop.name} Electric Htg Coil")

        # humidity controllers
        humidifier = OpenStudio::Model::HumidifierSteamElectric.new(model)
        humidifier.setRatedCapacity(3.72E-5)
        humidifier.setRatedPower(100_000)
        humidifier.setName("#{air_loop.name} Electric Steam Humidifier")
        humidifier.addToNode(air_loop.supplyInletNode)
        humidity_spm = OpenStudio::Model::SetpointManagerSingleZoneHumidityMinimum.new(model)
        humidity_spm.setControlZone(zone)
        humidity_spm.addToNode(humidifier.outletModelObject.get.to_Node.get)
        humidistat = OpenStudio::Model::ZoneControlHumidistat.new(model)
        humidistat.setHumidifyingRelativeHumiditySetpointSchedule(model_add_schedule(model, 'OfficeLarge DC_MinRelHumSetSch'))
        zone.setZoneControlHumidistat(humidistat)
      end

      # create fan
      # @type [OpenStudio::Model::FanConstantVolume]
      fan = create_fan_by_name(model,
                               'Packaged_RTU_SZ_AC_Cycling_Fan',
                               fan_name: "#{air_loop.name} Fan")
      fan.setAvailabilitySchedule(hvac_op_sch)

      # create heating and cooling coils
      htg_coil = create_coil_heating_water_to_air_heat_pump_equation_fit(model,
                                                                         heat_pump_loop,
                                                                         name: "#{air_loop.name} Water-to-Air HP Htg Coil")
      clg_coil = create_coil_cooling_water_to_air_heat_pump_equation_fit(model,
                                                                         heat_pump_loop,
                                                                         name: "#{air_loop.name} Water-to-Air HP Clg Coil")
      supplemental_htg_coil = create_coil_heating_electric(model,
                                                           name: "#{air_loop.name} Electric Backup Htg Coil")

      # wrap fan and coils in a unitary system object
      unitary_system = OpenStudio::Model::AirLoopHVACUnitarySystem.new(model)
      unitary_system.setName("#{zone.name} Unitary HP")
      unitary_system.setSupplyFan(fan)
      unitary_system.setHeatingCoil(htg_coil)
      unitary_system.setCoolingCoil(clg_coil)
      unitary_system.setSupplementalHeatingCoil(supplemental_htg_coil)
      unitary_system.setControllingZoneorThermostatLocation(zone)
      unitary_system.setMaximumOutdoorDryBulbTemperatureforSupplementalHeaterOperation(OpenStudio.convert(40.0, 'F', 'C').get)
      unitary_system.setFanPlacement('BlowThrough')
      unitary_system.setSupplyAirFanOperatingModeSchedule(hvac_op_sch)
      unitary_system.setSupplyAirFanOperatingModeSchedule(model.alwaysOnDiscreteSchedule)
      unitary_system.addToNode(air_loop.supplyInletNode)

      # create outdoor air system
      oa_controller = OpenStudio::Model::ControllerOutdoorAir.new(model)
      oa_controller.setName("#{air_loop.name} OA System Controller")
      oa_controller.setMinimumOutdoorAirSchedule(oa_damper_sch)
      oa_controller.autosizeMinimumOutdoorAirFlowRate
      oa_controller.resetEconomizerMinimumLimitDryBulbTemperature
      oa_system = OpenStudio::Model::AirLoopHVACOutdoorAirSystem.new(model, oa_controller)
      oa_system.setName("#{air_loop.name} OA System")
      oa_system.addToNode(air_loop.supplyInletNode)

      # set air loop availability controls and night cycle manager, after oa system added
      air_loop.setAvailabilitySchedule(hvac_op_sch)
      air_loop.setNightCycleControlType('CycleOnAny')

      # create a diffuser and attach the zone/diffuser pair to the air loop
      diffuser = OpenStudio::Model::AirTerminalSingleDuctUncontrolled.new(model, model.alwaysOnDiscreteSchedule)
      diffuser.setName("#{air_loop.name} Diffuser")
      air_loop.multiAddBranchForZone(zone, diffuser.to_HVACComponent.get)

      air_loops << air_loop
    end

    return air_loops
  end

  # Creates a CRAC system for data center and adds it to the model.
  #
  # @param model [OpenStudio::Model::Model] OpenStudio model object
  # @param system_name [String] the name of the system, or nil in which case it will be defaulted
  # @param thermal_zones [String] zones to connect to this system
  # @param hvac_op_sch [String] name of the HVAC operation schedule
  # or nil in which case will be defaulted to always on
  # @param oa_damper_sch [Double] name of the oa damper schedule,
  # or nil in which case will be defaulted to always open
  # @param fan_location [Double] valid choices are BlowThrough, DrawThrough
  # @param fan_type [Double] valid choices are ConstantVolume, Cycling, VariableVolume
  # no heating
  # @param cooling_type [String] valid choices are Two Speed DX AC, Single Speed DX AC
  # @return [Array<OpenStudio::Model::AirLoopHVAC>] an array of the resulting CRAC air loops
  def model_add_crac(model,
                     thermal_zones,
                     climate_zone,
                     system_name: nil,
                     hvac_op_sch: nil,
                     oa_damper_sch: nil,
                     fan_location: 'DrawThrough',
                     fan_type: 'ConstantVolume',
                     cooling_type: 'Single Speed DX AC',
                     supply_temp_sch: nil)

    # hvac operation schedule
    if hvac_op_sch.nil?
      hvac_op_sch = model.alwaysOnDiscreteSchedule
    else
      hvac_op_sch = model_add_schedule(model, hvac_op_sch)
    end

    # oa damper schedule
    if oa_damper_sch.nil?
      oa_damper_sch = model.alwaysOnDiscreteSchedule
    else
      oa_damper_sch = model_add_schedule(model, oa_damper_sch)
    end

    # Make a CRAC for each data center zone
    air_loops = []
    thermal_zones.each do |zone|
      OpenStudio.logFree(OpenStudio::Info, 'openstudio.Model.Model', "Adding CRAC for #{zone.name}.")

      air_loop = OpenStudio::Model::AirLoopHVAC.new(model)
      if system_name.nil?
        air_loop.setName("#{zone.name} CRAC")
      else
        air_loop.setName("#{zone.name} #{system_name}")
      end

      # default design temperatures across all air loops
      dsgn_temps = standard_design_sizing_temperatures

      # adjusted zone design heating temperature for data center psz_ac
      dsgn_temps['prehtg_dsgn_sup_air_temp_f'] = 64.4
      dsgn_temps['preclg_dsgn_sup_air_temp_f'] = 80.6
      dsgn_temps['htg_dsgn_sup_air_temp_f'] = 55
      dsgn_temps['clg_dsgn_sup_air_temp_f'] = 55
      dsgn_temps['zn_htg_dsgn_sup_air_temp_f'] = dsgn_temps['htg_dsgn_sup_air_temp_f']
      dsgn_temps['zn_clg_dsgn_sup_air_temp_f'] = dsgn_temps['clg_dsgn_sup_air_temp_f']
      dsgn_temps['prehtg_dsgn_sup_air_temp_c'] = OpenStudio.convert(dsgn_temps['prehtg_dsgn_sup_air_temp_f'], 'F', 'C').get
      dsgn_temps['preclg_dsgn_sup_air_temp_c'] = OpenStudio.convert(dsgn_temps['preclg_dsgn_sup_air_temp_f'], 'F', 'C').get
      dsgn_temps['htg_dsgn_sup_air_temp_c'] = OpenStudio.convert(dsgn_temps['htg_dsgn_sup_air_temp_f'], 'F', 'C').get
      dsgn_temps['clg_dsgn_sup_air_temp_c'] = OpenStudio.convert(dsgn_temps['clg_dsgn_sup_air_temp_f'], 'F', 'C').get
      dsgn_temps['zn_htg_dsgn_sup_air_temp_c'] = OpenStudio.convert(dsgn_temps['zn_htg_dsgn_sup_air_temp_f'], 'F', 'C').get
      dsgn_temps['zn_clg_dsgn_sup_air_temp_c'] = OpenStudio.convert(dsgn_temps['zn_clg_dsgn_sup_air_temp_f'], 'F', 'C').get

      # default design settings used across all air loops
      sizing_system = adjust_sizing_system(air_loop, dsgn_temps, min_sys_airflow_ratio: 0.05)

      # Zone sizing
      sizing_zone = zone.sizingZone
      # per ASHRAE 90.4, recommended range of data center supply air temperature is 18-27C, pick the mean value 22.5C as prototype
      sizing_zone.setZoneCoolingDesignSupplyAirTemperature(dsgn_temps['zn_clg_dsgn_sup_air_temp_c'])
      sizing_zone.setZoneHeatingDesignSupplyAirTemperature(dsgn_temps['zn_htg_dsgn_sup_air_temp_c'])

      # create fan
      # ConstantVolume: Packaged Rooftop Single Zone Air conditioner
      # Cycling: Unitary System
      # CyclingHeatPump: Unitary Heat Pump system
      if fan_type == 'VariableVolume'
        fan = create_fan_by_name(model,
                                 'CRAC_VAV_fan',
                                 fan_name: "#{air_loop.name} Fan")
        fan.setAvailabilitySchedule(hvac_op_sch)
      elsif fan_type == 'ConstantVolume'
        fan = create_fan_by_name(model,
                                 'CRAC_CAV_fan',
                                 fan_name: "#{air_loop.name} Fan")
        fan.setAvailabilitySchedule(hvac_op_sch)
      elsif fan_type == 'Cycling'
        fan = create_fan_by_name(model,
                                 'CRAC_Cycling_fan',
                                 fan_name: "#{air_loop.name} Fan")
        fan.setAvailabilitySchedule(hvac_op_sch)
      else
        OpenStudio.logFree(OpenStudio::Error, 'openstudio.Model.Model', "Fan type '#{fan_type}' not recognized, cannot add CRAC.")
        return false
      end

      # create cooling coil
      case cooling_type
      when 'Two Speed DX AC'
        clg_coil = create_coil_cooling_dx_two_speed(model,
                                                    name: "#{air_loop.name} 2spd DX AC Clg Coil")
      when 'Single Speed DX AC'
        clg_coil = create_coil_cooling_dx_single_speed(model,
                                                       name: "#{air_loop.name} 1spd DX AC Clg Coil",
                                                       type: 'PSZ-AC')
      else
        clg_coil = nil
      end

      oa_controller = OpenStudio::Model::ControllerOutdoorAir.new(model)
      oa_controller.setName("#{air_loop.name} OA System Controller")
      oa_controller.setMinimumOutdoorAirSchedule(oa_damper_sch)
      oa_system = OpenStudio::Model::AirLoopHVACOutdoorAirSystem.new(model, oa_controller)
      oa_system.setName("#{air_loop.name} OA System")

      # CRAC can't operate properly at very low ambient temperature (E+ limit: -25C)
      # As a result, the room temperature will rise to HUGE
      # Adding economizer can solve the issue, but economizer is not added until first sizing done, which causes severe error during sizing
      # To solve the issue, add economizer here for cold climates
      # select the climate zones with winter design temperature lower than -20C (for safer)
      cold_climates = ['ASHRAE 169-2006-6A', 'ASHRAE 169-2006-6B', 'ASHRAE 169-2006-7A',
                       'ASHRAE 169-2006-7B', 'ASHRAE 169-2006-8A', 'ASHRAE 169-2006-8B',
                       'ASHRAE 169-2013-6A', 'ASHRAE 169-2013-6B', 'ASHRAE 169-2013-7A',
                       'ASHRAE 169-2013-7B', 'ASHRAE 169-2013-8A', 'ASHRAE 169-2013-8B']
      if cold_climates.include? climate_zone
        # Determine the economizer type in the prototype buildings, which depends on climate zone.
        economizer_type = model_economizer_type(model, climate_zone)
        oa_controller.setEconomizerControlType(economizer_type)

        # Check that the economizer type set by the prototypes
        # is not prohibited by code.  If it is, change to no economizer.
        unless air_loop_hvac_economizer_type_allowable?(air_loop, climate_zone)
          OpenStudio.logFree(OpenStudio::Warn, 'openstudio.prototype.Model', "#{air_loop.name} is required to have an economizer, but the type chosen, #{economizer_type} is prohibited by code for , climate zone #{climate_zone}.  Economizer type will be switched to No Economizer.")
          oa_controller.setEconomizerControlType('NoEconomizer')
        end
      end

      # add humidifier to control minimum RH
      humidifier = OpenStudio::Model::HumidifierSteamElectric.new(model)
      humidifier.autosizeRatedCapacity
      humidifier.autosizeRatedPower
      humidifier.setName("#{air_loop.name} Electric Steam Humidifier")

      # Add the components to the air loop
      # in order from closest to zone to furthest from zone
      supply_inlet_node = air_loop.supplyInletNode

      if fan_location == 'DrawThrough'
        # Add the fan
        fan.addToNode(supply_inlet_node) unless fan.nil?
        # Add the humidifier
        humidifier.addToNode(supply_inlet_node) unless humidifier.nil?
        # Add the cooling coil
        clg_coil.addToNode(supply_inlet_node) unless clg_coil.nil?

      elsif fan_location == 'BlowThrough'
        # Add the humidifier
        humidifier.addToNode(supply_inlet_node) unless humidifier.nil?
        # Add the cooling coil
        clg_coil.addToNode(supply_inlet_node) unless clg_coil.nil?
        # Add the fan
        fan.addToNode(supply_inlet_node) unless fan.nil?

      else
        OpenStudio.logFree(OpenStudio::Error, 'openstudio.model.Model', 'Invalid fan location')
        return false
      end

      # add humidifying setpoint
      humidity_spm = OpenStudio::Model::SetpointManagerSingleZoneHumidityMinimum.new(model)
      humidity_spm.setControlZone(zone)
      humidity_spm.addToNode(humidifier.outletModelObject.get.to_Node.get)

      humidistat = OpenStudio::Model::ZoneControlHumidistat.new(model)
      humidistat.setHumidifyingRelativeHumiditySetpointSchedule(model_add_schedule(model, 'DataCenter Humidity Setpoint Schedule'))
      zone.setZoneControlHumidistat(humidistat)

      # Add a setpoint manager for cooling to control the supply air temperature based on the needs of this zone
      if supply_temp_sch.nil?
        supply_temp_sch = model_add_constant_schedule_ruleset(model,
                                                              dsgn_temps['clg_dsgn_sup_air_temp_c'],
                                                              name = 'AHU Supply Temp Sch')
      end
      setpoint_mgr_cooling = OpenStudio::Model::SetpointManagerScheduled.new(model, supply_temp_sch)
      setpoint_mgr_cooling.setName('CRAC supply air setpoint manager')
      setpoint_mgr_cooling.addToNode(air_loop.supplyOutletNode)

      # Add the OA system
      oa_system.addToNode(supply_inlet_node)

      # set air loop availability controls
      air_loop.setAvailabilitySchedule(hvac_op_sch)

      # Create a diffuser and attach the zone/diffuser pair to the air loop
      diffuser = OpenStudio::Model::AirTerminalSingleDuctVAVNoReheat.new(model, model.alwaysOnDiscreteSchedule)
      diffuser.setName("#{air_loop.name} Diffuser")
      if model.version < OpenStudio::VersionString.new('3.0.1')
        diffuser.setZoneMinimumAirFlowMethod('Constant')
      else
        diffuser.setZoneMinimumAirFlowInputMethod('Constant')
      end
      diffuser.setConstantMinimumAirFlowFraction(0.1)
      air_loop.multiAddBranchForZone(zone, diffuser.to_HVACComponent.get)

      air_loops << air_loop
    end

    return air_loops
  end

  # Creates a CRAH system for larger size data center and adds it to the model.
  #
  # @param model [OpenStudio::Model::Model] OpenStudio model object
  # @param chilled_water_loop [String
  # @param system_name [String] the name of the system, or nil in which case it will be defaulted
  # @param thermal_zones [String] zones to connect to this system
  # @param hvac_op_sch [String] name of the HVAC operation schedule
  # or nil in which case will be defaulted to always on
  # @param oa_damper_sch [Double] name of the oa damper schedule,
  # or nil in which case will be defaulted to always open
  # no heating
  # @return [Array<OpenStudio::Model::AirLoopHVAC>] an array of the resulting CRAH air loops
  def model_add_crah(model,
                     thermal_zones,
                     system_name: nil,
                     chilled_water_loop: nil,
                     hvac_op_sch: nil,
                     oa_damper_sch: nil,
                     return_plenum: nil,
                     supply_temp_sch: nil)

    OpenStudio.logFree(OpenStudio::Info, 'openstudio.Model.Model', "Adding CRAH system for #{thermal_zones.size} zones data center.")
    thermal_zones.each do |zone|
      OpenStudio.logFree(OpenStudio::Debug, 'openstudio.Model.Model', "---#{zone.name}")
    end

    # hvac operation schedule
    if hvac_op_sch.nil?
      hvac_op_sch = model.alwaysOnDiscreteSchedule
    else
      hvac_op_sch = model_add_schedule(model, hvac_op_sch)
    end

    # oa damper schedule
    if oa_damper_sch.nil?
      oa_damper_sch = model.alwaysOnDiscreteSchedule
    else
      oa_damper_sch = model_add_schedule(model, oa_damper_sch)
    end

    # air handler
    air_loop = OpenStudio::Model::AirLoopHVAC.new(model)
    if system_name.nil?
      air_loop.setName('Data Center CRAH')
    else
      air_loop.setName(system_name)
    end

    # default design temperatures across all air loops
    dsgn_temps = standard_design_sizing_temperatures

    # adjusted zone design heating temperature for data center psz_ac
    dsgn_temps['prehtg_dsgn_sup_air_temp_f'] = 64.4
    dsgn_temps['preclg_dsgn_sup_air_temp_f'] = 80.6
    dsgn_temps['htg_dsgn_sup_air_temp_f'] = 55
    dsgn_temps['clg_dsgn_sup_air_temp_f'] = 55
    dsgn_temps['zn_htg_dsgn_sup_air_temp_f'] = dsgn_temps['htg_dsgn_sup_air_temp_f']
    dsgn_temps['zn_clg_dsgn_sup_air_temp_f'] = dsgn_temps['clg_dsgn_sup_air_temp_f']
    dsgn_temps['prehtg_dsgn_sup_air_temp_c'] = OpenStudio.convert(dsgn_temps['prehtg_dsgn_sup_air_temp_f'], 'F', 'C').get
    dsgn_temps['preclg_dsgn_sup_air_temp_c'] = OpenStudio.convert(dsgn_temps['preclg_dsgn_sup_air_temp_f'], 'F', 'C').get
    dsgn_temps['htg_dsgn_sup_air_temp_c'] = OpenStudio.convert(dsgn_temps['htg_dsgn_sup_air_temp_f'], 'F', 'C').get
    dsgn_temps['clg_dsgn_sup_air_temp_c'] = OpenStudio.convert(dsgn_temps['clg_dsgn_sup_air_temp_f'], 'F', 'C').get
    dsgn_temps['zn_htg_dsgn_sup_air_temp_c'] = dsgn_temps['htg_dsgn_sup_air_temp_c']
    dsgn_temps['zn_clg_dsgn_sup_air_temp_c'] = dsgn_temps['clg_dsgn_sup_air_temp_c']

    # default design settings used across all air loops
    sizing_system = adjust_sizing_system(air_loop, dsgn_temps, min_sys_airflow_ratio: 0.3)

    # Add a setpoint manager for cooling to control the supply air temperature based on the needs of this zone
    if supply_temp_sch.nil?
      supply_temp_sch = model_add_constant_schedule_ruleset(model,
                                                            dsgn_temps['clg_dsgn_sup_air_temp_c'],
                                                            name = 'AHU Supply Temp Sch')
    end
    setpoint_mgr_cooling = OpenStudio::Model::SetpointManagerScheduled.new(model, supply_temp_sch)
    setpoint_mgr_cooling.setName('CRAH supply air setpoint manager')
    setpoint_mgr_cooling.addToNode(air_loop.supplyOutletNode)

    # create fan
    fan = create_fan_by_name(model,
                             'VAV_System_Fan',
                             fan_name: "#{air_loop.name} Fan")
    fan.setAvailabilitySchedule(hvac_op_sch)
    fan.addToNode(air_loop.supplyInletNode)

    # add humidifier to control minimum RH
    humidifier = OpenStudio::Model::HumidifierSteamElectric.new(model)
    humidifier.autosizeRatedCapacity
    humidifier.autosizeRatedPower
    humidifier.setName("#{air_loop.name} Electric Steam Humidifier")
    humidifier.addToNode(air_loop.supplyInletNode)

    # cooling coil
    if chilled_water_loop.nil?
      OpenStudio.logFree(OpenStudio::Error, 'openstudio.model.Model', 'No chilled water plant loop supplied for CRAH system')
      return false
    else
      create_coil_cooling_water(model,
                                chilled_water_loop,
                                air_loop_node: air_loop.supplyInletNode,
                                name: "#{air_loop.name} Water Clg Coil",
                                schedule: hvac_op_sch)
    end

    # outdoor air intake system
    oa_intake_controller = OpenStudio::Model::ControllerOutdoorAir.new(model)
    oa_intake_controller.setName("#{air_loop.name} OA Controller")
    oa_intake_controller.setMinimumLimitType('FixedMinimum')
    oa_intake_controller.setMinimumOutdoorAirSchedule(oa_damper_sch)
    oa_intake_controller.autosizeMinimumOutdoorAirFlowRate

    controller_mv = oa_intake_controller.controllerMechanicalVentilation
    controller_mv.setName("#{air_loop.name} Vent Controller")
    controller_mv.setSystemOutdoorAirMethod('ZoneSum')

    oa_intake = OpenStudio::Model::AirLoopHVACOutdoorAirSystem.new(model, oa_intake_controller)
    oa_intake.setName("#{air_loop.name} OA System")
    oa_intake.addToNode(air_loop.supplyInletNode)

    # set air loop availability controls
    air_loop.setAvailabilitySchedule(hvac_op_sch)

    # hook the CRAH system to each zone
    thermal_zones.each do |zone|
      # Create a diffuser and attach the zone/diffuser pair to the air loop
      diffuser = OpenStudio::Model::AirTerminalSingleDuctVAVNoReheat.new(model, model.alwaysOnDiscreteSchedule)
      diffuser.setName("#{zone.name} VAV terminal")
      if model.version < OpenStudio::VersionString.new('3.0.1')
        diffuser.setZoneMinimumAirFlowMethod('Constant')
      else
        diffuser.setZoneMinimumAirFlowInputMethod('Constant')
      end
      diffuser.setConstantMinimumAirFlowFraction(0.1)
      air_loop.multiAddBranchForZone(zone, diffuser.to_HVACComponent.get)

      # Zone sizing
      sizing_zone = zone.sizingZone
      # per ASHRAE 90.4, recommended range of data center supply air temperature is 18-27C, pick the mean value 22.5C as prototype
      sizing_zone.setZoneCoolingDesignSupplyAirTemperature(dsgn_temps['zn_clg_dsgn_sup_air_temp_c'])
      sizing_zone.setZoneHeatingDesignSupplyAirTemperature(dsgn_temps['zn_htg_dsgn_sup_air_temp_c'])

      humidity_spm = OpenStudio::Model::SetpointManagerSingleZoneHumidityMinimum.new(model)
      humidity_spm.setControlZone(zone)
      humidity_spm.addToNode(humidifier.outletModelObject.get.to_Node.get)

      humidistat = OpenStudio::Model::ZoneControlHumidistat.new(model)
      humidistat.setHumidifyingRelativeHumiditySetpointSchedule(model_add_schedule(model, 'DataCenter Humidity Setpoint Schedule'))
      zone.setZoneControlHumidistat(humidistat)

      unless return_plenum.nil?
        zone.setReturnPlenum(return_plenum)
      end
    end

    return air_loop
  end

  # Creates a split DX AC system for each zone and adds it to the model.
  #
  # @param model [OpenStudio::Model::Model] OpenStudio model object
  # @param thermal_zones [Array<OpenStudio::Model::ThermalZone>] array of zones to connect to this system
  # @param cooling_type [String] valid choices are Two Speed DX AC, Single Speed DX AC, Single Speed Heat Pump
  # @param heating_type [String] valid choices are Gas, Single Speed Heat Pump
  # @param supplemental_heating_type [String] valid choices are Electric, Gas
  # @param fan_type [String] valid choices are ConstantVolume, Cycling
  # @param hvac_op_sch [String] name of the HVAC operation schedule or nil in which case will be defaulted to always on
  # @param oa_damper_sch [String] name of the oa damper schedule, or nil in which case will be defaulted to always open
  # @param econ_max_oa_frac_sch [String] name of the economizer maximum outdoor air fraction schedule
  # @return [OpenStudio::Model::AirLoopHVAC] the resulting split AC air loop
  def model_add_split_ac(model,
                         thermal_zones,
                         cooling_type: 'Two Speed DX AC',
                         heating_type: 'Single Speed Heat Pump',
                         supplemental_heating_type: 'Gas',
                         fan_type: 'Cycling',
                         hvac_op_sch: nil,
                         oa_damper_sch: nil,
                         econ_max_oa_frac_sch: nil)

    # create a split AC for each group of thermal zones
    air_loop = OpenStudio::Model::AirLoopHVAC.new(model)
    thermal_zones_name = thermal_zones.map(&:name).join(' - ')
    air_loop.setName("#{thermal_zones_name} SAC")

    # hvac operation schedule
    if hvac_op_sch.nil?
      hvac_op_sch = model.alwaysOnDiscreteSchedule
    else
      hvac_op_sch = model_add_schedule(model, hvac_op_sch)
    end

    # oa damper schedule
    if oa_damper_sch.nil?
      oa_damper_sch = model.alwaysOnDiscreteSchedule
    else
      oa_damper_sch = model_add_schedule(model, oa_damper_sch)
    end

    # default design temperatures used across all air loops
    dsgn_temps = standard_design_sizing_temperatures

    # adjusted zone design heating temperature for split_ac
    dsgn_temps['zn_htg_dsgn_sup_air_temp_f'] = 122.0
    dsgn_temps['zn_htg_dsgn_sup_air_temp_c'] = OpenStudio.convert(dsgn_temps['zn_htg_dsgn_sup_air_temp_f'], 'F', 'C').get
    dsgn_temps['htg_dsgn_sup_air_temp_f'] = dsgn_temps['zn_htg_dsgn_sup_air_temp_f']
    dsgn_temps['htg_dsgn_sup_air_temp_c'] = dsgn_temps['zn_htg_dsgn_sup_air_temp_c']

    # default design settings used across all air loops
    sizing_system = adjust_sizing_system(air_loop, dsgn_temps, min_sys_airflow_ratio: 1.0, sizing_option: 'NonCoincident')

    # air handler controls
    # add a setpoint manager single zone reheat to control the supply air temperature
    setpoint_mgr_single_zone_reheat = OpenStudio::Model::SetpointManagerSingleZoneReheat.new(model)
    setpoint_mgr_single_zone_reheat.setName("#{air_loop.name} Setpoint Manager SZ Reheat")
    setpoint_mgr_single_zone_reheat.setControlZone(thermal_zones[0])
    setpoint_mgr_single_zone_reheat.setMinimumSupplyAirTemperature(dsgn_temps['zn_clg_dsgn_sup_air_temp_c'])
    setpoint_mgr_single_zone_reheat.setMaximumSupplyAirTemperature(dsgn_temps['zn_htg_dsgn_sup_air_temp_c'])
    setpoint_mgr_single_zone_reheat.addToNode(air_loop.supplyOutletNode)

    # add the components to the air loop in order from closest to zone to furthest from zone
    # create fan
    fan = nil
    if fan_type == 'ConstantVolume'
      fan = create_fan_by_name(model,
                               'Split_AC_CAV_Fan',
                               fan_name: "#{air_loop.name} Fan",
                               end_use_subcategory: 'CAV System Fans')
      fan.setAvailabilitySchedule(model.alwaysOnDiscreteSchedule)
    elsif fan_type == 'Cycling'
      fan = create_fan_by_name(model,
                               'Split_AC_Cycling_Fan',
                               fan_name: "#{air_loop.name} Fan",
                               end_use_subcategory: 'CAV System Fans')
      fan.setAvailabilitySchedule(model.alwaysOnDiscreteSchedule)
    else
      OpenStudio.logFree(OpenStudio::Error, 'openstudio.Model.Model', "fan_type #{fan_type} invalid for split AC system.")
    end
    fan.addToNode(air_loop.supplyInletNode) unless fan.nil?

    # create supplemental heating coil
    if supplemental_heating_type == 'Electric'
      create_coil_heating_electric(model,
                                   air_loop_node: air_loop.supplyInletNode,
                                   name: "#{air_loop.name} Electric Backup Htg Coil")
    elsif supplemental_heating_type == 'Gas'
      create_coil_heating_gas(model,
                              air_loop_node: air_loop.supplyInletNode,
                              name: "#{air_loop.name} Gas Backup Htg Coil")
    end

    # create heating coil
    if heating_type == 'Gas'
      htg_coil = create_coil_heating_gas(model,
                                         air_loop_node: air_loop.supplyInletNode,
                                         name: "#{air_loop.name} Gas Htg Coil")
      htg_part_load_fraction_correlation = OpenStudio::Model::CurveCubic.new(model)
      htg_part_load_fraction_correlation.setCoefficient1Constant(0.8)
      htg_part_load_fraction_correlation.setCoefficient2x(0.2)
      htg_part_load_fraction_correlation.setCoefficient3xPOW2(0.0)
      htg_part_load_fraction_correlation.setCoefficient4xPOW3(0.0)
      htg_part_load_fraction_correlation.setMinimumValueofx(0.0)
      htg_part_load_fraction_correlation.setMaximumValueofx(1.0)
      htg_coil.setPartLoadFractionCorrelationCurve(htg_part_load_fraction_correlation)
    elsif heating_type == 'Single Speed Heat Pump'
      create_coil_heating_dx_single_speed(model,
                                          air_loop_node: air_loop.supplyInletNode,
                                          name: "#{air_loop.name} HP Htg Coil")
    end

    # create cooling coil
    if cooling_type == 'Two Speed DX AC'
      create_coil_cooling_dx_two_speed(model,
                                       air_loop_node: air_loop.supplyInletNode,
                                       name: "#{air_loop.name} 2spd DX AC Clg Coil")
    elsif cooling_type == 'Single Speed DX AC'
      create_coil_cooling_dx_single_speed(model,
                                          air_loop_node: air_loop.supplyInletNode,
                                          name: "#{air_loop.name} 1spd DX AC Clg Coil", type: 'Split AC')
    elsif cooling_type == 'Single Speed Heat Pump'
      create_coil_cooling_dx_single_speed(model,
                                          air_loop_node: air_loop.supplyInletNode,
                                          name: "#{air_loop.name} 1spd DX HP Clg Coil", type: 'Heat Pump')
    end

    # create outdoor air controller
    oa_controller = OpenStudio::Model::ControllerOutdoorAir.new(model)
    oa_controller.setName("#{air_loop.name} OA System Controller")
    oa_controller.setMinimumOutdoorAirSchedule(oa_damper_sch)
    oa_controller.autosizeMinimumOutdoorAirFlowRate
    oa_controller.resetEconomizerMinimumLimitDryBulbTemperature
    oa_controller.setMaximumFractionofOutdoorAirSchedule(model_add_schedule(model, econ_max_oa_frac_sch)) unless econ_max_oa_frac_sch.nil?
    oa_system = OpenStudio::Model::AirLoopHVACOutdoorAirSystem.new(model, oa_controller)
    oa_system.setName("#{air_loop.name} OA System")
    oa_system.addToNode(air_loop.supplyInletNode)

    # set air loop availability controls after oa system added
    air_loop.setAvailabilitySchedule(hvac_op_sch)

    # create a diffuser and attach the zone/diffuser pair to the air loop
    thermal_zones.each do |zone|
      OpenStudio.logFree(OpenStudio::Info, 'openstudio.Model.Model', "Adding #{zone.name} to split DX AC system.")

      diffuser = OpenStudio::Model::AirTerminalSingleDuctUncontrolled.new(model, model.alwaysOnDiscreteSchedule)
      diffuser.setName("#{zone.name} SAC Diffuser")
      air_loop.multiAddBranchForZone(zone, diffuser.to_HVACComponent.get)

      # zone sizing
      sizing_zone = zone.sizingZone
      sizing_zone.setZoneCoolingDesignSupplyAirTemperature(dsgn_temps['zn_clg_dsgn_sup_air_temp_c'])
      sizing_zone.setZoneHeatingDesignSupplyAirTemperature(dsgn_temps['zn_htg_dsgn_sup_air_temp_c'])
      sizing_zone.setZoneCoolingDesignSupplyAirHumidityRatio(0.008)
      sizing_zone.setZoneHeatingDesignSupplyAirHumidityRatio(0.008)
    end

    return air_loop
  end

  # Creates a minisplit heatpump system for each zone and adds it to the model.
  #
  # @param model [OpenStudio::Model::Model] OpenStudio model object
  # @param thermal_zones [Array<OpenStudio::Model::ThermalZone>] array of zones to connect to this system
  # @param cooling_type [String] valid choices are Two Speed DX AC, Single Speed DX AC, Single Speed Heat Pump
  # @param heating_type [String] valid choices are Single Speed DX
  # @param hvac_op_sch [String] name of the HVAC operation schedule or nil in which case will be defaulted to always on
  # @return [OpenStudio::Model::AirLoopHVAC] the resulting split AC air loop
  def model_add_minisplit_hp(model,
                             thermal_zones,
                             cooling_type: 'Two Speed DX AC',
                             heating_type: 'Single Speed DX',
                             hvac_op_sch: nil)

    # hvac operation schedule
    if hvac_op_sch.nil?
      hvac_op_sch = model.alwaysOnDiscreteSchedule
    else
      hvac_op_sch = model_add_schedule(model, hvac_op_sch)
    end

    # default design temperatures across all air loops
    dsgn_temps = standard_design_sizing_temperatures

    # adjusted temperatures for minisplit
    dsgn_temps['zn_htg_dsgn_sup_air_temp_f'] = 122.0
    dsgn_temps['zn_htg_dsgn_sup_air_temp_c'] = OpenStudio.convert(dsgn_temps['zn_htg_dsgn_sup_air_temp_f'], 'F', 'C').get
    dsgn_temps['htg_dsgn_sup_air_temp_f'] = dsgn_temps['zn_htg_dsgn_sup_air_temp_f']
    dsgn_temps['htg_dsgn_sup_air_temp_c'] = dsgn_temps['zn_htg_dsgn_sup_air_temp_c']

    minisplit_hps = []
    thermal_zones.each do |zone|
      air_loop = OpenStudio::Model::AirLoopHVAC.new(model)
      air_loop.setName("#{zone.name} Minisplit Heat Pump")
      OpenStudio.logFree(OpenStudio::Info, 'openstudio.Model.Model', "Adding minisplit HP for #{zone.name}.")

      # default design settings used across all air loops
      sizing_system = adjust_sizing_system(air_loop, dsgn_temps, sizing_option: 'NonCoincident')
      sizing_system.setAllOutdoorAirinCooling(false)
      sizing_system.setAllOutdoorAirinHeating(false)

      # create heating coil
      case heating_type
      when 'Single Speed DX'
        htg_coil = create_coil_heating_dx_single_speed(model,
                                                       name: "#{air_loop.name} Heating Coil",
                                                       type: 'Residential Minisplit HP')
        htg_coil.setMinimumOutdoorDryBulbTemperatureforCompressorOperation(OpenStudio.convert(-30.0, 'F', 'C').get)
        htg_coil.setMaximumOutdoorDryBulbTemperatureforDefrostOperation(OpenStudio.convert(40.0, 'F', 'C').get)
        htg_coil.setCrankcaseHeaterCapacity(0)
        htg_coil.setDefrostStrategy('ReverseCycle')
        htg_coil.setDefrostControl('OnDemand')
        htg_coil.resetDefrostTimePeriodFraction
      else
        OpenStudio.logFree(OpenStudio::Warn, 'openstudio.Model.Model', "No heating coil type selected for minisplit HP for #{zone.name}.")
        htg_coil = nil
      end

      # create backup heating coil
      supplemental_htg_coil = create_coil_heating_electric(model,
                                                           name: "#{air_loop.name} Electric Backup Htg Coil")

      # create cooling coil
      case cooling_type
      when 'Two Speed DX AC'
        clg_coil = create_coil_cooling_dx_two_speed(model,
                                                    name: "#{air_loop.name} 2spd DX AC Clg Coil",
                                                    type: 'Residential Minisplit HP')
      when 'Single Speed DX AC'
        clg_coil = create_coil_cooling_dx_single_speed(model,
                                                       name: "#{air_loop.name} 1spd DX AC Clg Coil", type: 'Split AC')
      when 'Single Speed Heat Pump'
        clg_coil = create_coil_cooling_dx_single_speed(model,
                                                       name: "#{air_loop.name} 1spd DX HP Clg Coil", type: 'Heat Pump')
      else
        OpenStudio.logFree(OpenStudio::Warn, 'openstudio.Model.Model', "No cooling coil type selected for minisplit HP for #{zone.name}.")
        clg_coil = nil
      end

      # create fan
      fan = create_fan_by_name(model,
                               'Minisplit_HP_Fan',
                               fan_name: "#{air_loop.name} Fan",
                               end_use_subcategory: 'Minisplit HP Fans')
      fan.setAvailabilitySchedule(hvac_op_sch)

      # create unitary system (holds the coils and fan)
      unitary = OpenStudio::Model::AirLoopHVACUnitarySystem.new(model)
      unitary.setName("#{air_loop.name} Unitary System")
      unitary.setAvailabilitySchedule(model.alwaysOnDiscreteSchedule)
      unitary.setMaximumSupplyAirTemperature(OpenStudio.convert(200.0, 'F', 'C').get)
      unitary.setMaximumOutdoorDryBulbTemperatureforSupplementalHeaterOperation(OpenStudio.convert(40.0, 'F', 'C').get)
      unitary.setControllingZoneorThermostatLocation(zone)
      unitary.addToNode(air_loop.supplyInletNode)
      unitary.setSupplyAirFlowRateWhenNoCoolingorHeatingisRequired(0.0)

      # attach the coils and fan
      unitary.setHeatingCoil(htg_coil) if htg_coil
      unitary.setCoolingCoil(clg_coil) if clg_coil
      unitary.setSupplementalHeatingCoil(supplemental_htg_coil) if supplemental_htg_coil
      unitary.setSupplyFan(fan)
      unitary.setFanPlacement('BlowThrough')
      unitary.setSupplyAirFanOperatingModeSchedule(model.alwaysOffDiscreteSchedule)

      # create a diffuser
      diffuser = OpenStudio::Model::AirTerminalSingleDuctUncontrolled.new(model, model.alwaysOnDiscreteSchedule)
      diffuser.setName(" #{zone.name} Direct Air")
      air_loop.multiAddBranchForZone(zone, diffuser.to_HVACComponent.get)

      minisplit_hps << air_loop
    end

    return minisplit_hps
  end

  # Creates a PTAC system for each zone and adds it to the model.
  #
  # @param model [OpenStudio::Model::Model] OpenStudio model object
  # @param thermal_zones [Array<OpenStudio::Model::ThermalZone>] array of zones to connect to this system
  # @param cooling_type [String] valid choices are Two Speed DX AC, Single Speed DX AC
  # @param heating_type [String] valid choices are NaturalGas, Electricity, Water, nil (no heat)
  # @param hot_water_loop [OpenStudio::Model::PlantLoop] hot water loop to connect heating coil to. Set to nil for heating types besides water
  # @param fan_type [String] valid choices are ConstantVolume, Cycling
  # @param ventilation [Boolean] If true, ventilation will be supplied through the unit.  If false,
  #   no ventilation will be supplied through the unit, with the expectation that it will be provided by a DOAS or separate system.
  # @return [Array<OpenStudio::Model::ZoneHVACPackagedTerminalAirConditioner>] an array of the resulting PTACs
  def model_add_ptac(model,
                     thermal_zones,
                     cooling_type: 'Two Speed DX AC',
                     heating_type: 'Gas',
                     hot_water_loop: nil,
                     fan_type: 'Cycling',
                     ventilation: true)

    # default design temperatures used across all air loops
    dsgn_temps = standard_design_sizing_temperatures
    unless hot_water_loop.nil?
      hw_temp_c = hot_water_loop.sizingPlant.designLoopExitTemperature
      hw_delta_t_k = hot_water_loop.sizingPlant.loopDesignTemperatureDifference
    end

    # adjusted zone design temperatures for ptac
    dsgn_temps['zn_htg_dsgn_sup_air_temp_f'] = 122.0
    dsgn_temps['zn_htg_dsgn_sup_air_temp_c'] = OpenStudio.convert(dsgn_temps['zn_htg_dsgn_sup_air_temp_f'], 'F', 'C').get
    dsgn_temps['zn_clg_dsgn_sup_air_temp_f'] = 57.0
    dsgn_temps['zn_clg_dsgn_sup_air_temp_c'] = OpenStudio.convert(dsgn_temps['zn_clg_dsgn_sup_air_temp_f'], 'F', 'C').get

    # make a PTAC for each zone
    ptacs = []
    thermal_zones.each do |zone|
      OpenStudio.logFree(OpenStudio::Info, 'openstudio.Model.Model', "Adding PTAC for #{zone.name}.")

      # zone sizing
      sizing_zone = zone.sizingZone
      sizing_zone.setZoneCoolingDesignSupplyAirTemperature(dsgn_temps['zn_clg_dsgn_sup_air_temp_c'])
      sizing_zone.setZoneHeatingDesignSupplyAirTemperature(dsgn_temps['zn_htg_dsgn_sup_air_temp_c'])
      sizing_zone.setZoneCoolingDesignSupplyAirHumidityRatio(0.008)
      sizing_zone.setZoneHeatingDesignSupplyAirHumidityRatio(0.008)

      # add fan
      if fan_type == 'ConstantVolume'
        fan = create_fan_by_name(model,
                                 'PTAC_CAV_Fan',
                                 fan_name: "#{zone.name} PTAC Fan")
      elsif fan_type == 'Cycling'
        fan = create_fan_by_name(model,
                                 'PTAC_Cycling_Fan',
                                 fan_name: "#{zone.name} PTAC Fan")
      else
        OpenStudio.logFree(OpenStudio::Error, 'openstudio.model.Model', "ptac_fan_type of #{fan_type} is not recognized.")
      end
      fan.setAvailabilitySchedule(model.alwaysOnDiscreteSchedule)

      # add heating coil
      case heating_type
      when 'NaturalGas', 'Gas'
        htg_coil = create_coil_heating_gas(model,
                                           name: "#{zone.name} PTAC Gas Htg Coil")
      when 'Electricity', 'Electric'
        htg_coil = create_coil_heating_electric(model,
                                                name: "#{zone.name} PTAC Electric Htg Coil")
      when nil
        htg_coil = create_coil_heating_electric(model,
                                                name: "#{zone.name} PTAC No Heat",
                                                schedule: model.alwaysOffDiscreteSchedule,
                                                nominal_capacity: 0)
      when 'Water'
        if hot_water_loop.nil?
          OpenStudio.logFree(OpenStudio::Error, 'openstudio.model.Model', 'No hot water plant loop supplied')
          return false
        end
        htg_coil = create_coil_heating_water(model,
                                             hot_water_loop,
                                             name: "#{hot_water_loop.name} Water Htg Coil",
                                             rated_inlet_water_temperature: hw_temp_c,
                                             rated_outlet_water_temperature: (hw_temp_c - hw_delta_t_k))
      else
        OpenStudio.logFree(OpenStudio::Error, 'openstudio.model.Model', "ptac_heating_type of #{heating_type} is not recognized.")
      end

      # add cooling coil
      if cooling_type == 'Two Speed DX AC'
        clg_coil = create_coil_cooling_dx_two_speed(model,
                                                    name: "#{zone.name} PTAC 2spd DX AC Clg Coil")
      elsif cooling_type == 'Single Speed DX AC'
        clg_coil = create_coil_cooling_dx_single_speed(model,
                                                       name: "#{zone.name} PTAC 1spd DX AC Clg Coil",
                                                       type: 'PTAC')
      else
        OpenStudio.logFree(OpenStudio::Error, 'openstudio.model.Model', "ptac_cooling_type of #{cooling_type} is not recognized.")
      end

      # wrap coils in a PTAC system
      ptac_system = OpenStudio::Model::ZoneHVACPackagedTerminalAirConditioner.new(model,
                                                                                  model.alwaysOnDiscreteSchedule,
                                                                                  fan,
                                                                                  htg_coil,
                                                                                  clg_coil)
      ptac_system.setName("#{zone.name} PTAC")
      ptac_system.setFanPlacement('DrawThrough')
      if fan_type == 'ConstantVolume'
        ptac_system.setSupplyAirFanOperatingModeSchedule(model.alwaysOnDiscreteSchedule)
      else
        ptac_system.setSupplyAirFanOperatingModeSchedule(model.alwaysOffDiscreteSchedule)
      end
      unless ventilation
        ptac_system.setOutdoorAirFlowRateDuringCoolingOperation(0.0)
        ptac_system.setOutdoorAirFlowRateDuringHeatingOperation(0.0)
        ptac_system.setOutdoorAirFlowRateWhenNoCoolingorHeatingisNeeded(0.0)
      end
      ptac_system.addToThermalZone(zone)
      ptacs << ptac_system
    end

    return ptacs
  end

  # Creates a PTHP system for each zone and adds it to the model.
  #
  # @param model [OpenStudio::Model::Model] OpenStudio model object
  # @param thermal_zones [Array<OpenStudio::Model::ThermalZone>] array of zones to connect to this system
  # @param fan_type [String] valid choices are ConstantVolume, Cycling
  # @param ventilation [Boolean] If true, ventilation will be supplied through the unit.  If false,
  #   no ventilation will be supplied through the unit, with the expectation that it will be provided by a DOAS or separate system.
  # @return [Array<OpenStudio::Model::ZoneHVACPackagedTerminalAirConditioner>] an array of the resulting PTACs.
  def model_add_pthp(model,
                     thermal_zones,
                     fan_type: 'Cycling',
                     ventilation: true)

    # default design temperatures used across all air loops
    dsgn_temps = standard_design_sizing_temperatures

    # adjusted zone design temperatures for pthp
    dsgn_temps['zn_htg_dsgn_sup_air_temp_f'] = 122.0
    dsgn_temps['zn_htg_dsgn_sup_air_temp_c'] = OpenStudio.convert(dsgn_temps['zn_htg_dsgn_sup_air_temp_f'], 'F', 'C').get
    dsgn_temps['zn_clg_dsgn_sup_air_temp_f'] = 57.0
    dsgn_temps['zn_clg_dsgn_sup_air_temp_c'] = OpenStudio.convert(dsgn_temps['zn_clg_dsgn_sup_air_temp_f'], 'F', 'C').get

    # make a PTHP for each zone
    pthps = []
    thermal_zones.each do |zone|
      OpenStudio.logFree(OpenStudio::Info, 'openstudio.Model.Model', "Adding PTHP for #{zone.name}.")

      # zone sizing
      sizing_zone = zone.sizingZone
      sizing_zone.setZoneCoolingDesignSupplyAirTemperature(dsgn_temps['zn_clg_dsgn_sup_air_temp_c'])
      sizing_zone.setZoneHeatingDesignSupplyAirTemperature(dsgn_temps['zn_htg_dsgn_sup_air_temp_c'])
      sizing_zone.setZoneCoolingDesignSupplyAirHumidityRatio(0.008)
      sizing_zone.setZoneHeatingDesignSupplyAirHumidityRatio(0.008)

      # add fan
      if fan_type == 'ConstantVolume'
        fan = create_fan_by_name(model,
                                 'PTAC_CAV_Fan',
                                 fan_name: "#{zone.name} PTHP Fan")
      elsif fan_type == 'Cycling'
        fan = create_fan_by_name(model,
                                 'PTAC_Cycling_Fan',
                                 fan_name: "#{zone.name} PTHP Fan")
      else
        OpenStudio.logFree(OpenStudio::Error, 'openstudio.model.Model', "PTHP fan_type of #{fan_type} is not recognized.")
        return false
      end
      fan.setAvailabilitySchedule(model.alwaysOnDiscreteSchedule)

      # add heating coil
      htg_coil = create_coil_heating_dx_single_speed(model,
                                                     name: "#{zone.name} PTHP Htg Coil")
      # add cooling coil
      clg_coil = create_coil_cooling_dx_single_speed(model,
                                                     name: "#{zone.name} PTHP Clg Coil",
                                                     type: 'Heat Pump')
      # supplemental heating coil
      supplemental_htg_coil = create_coil_heating_electric(model,
                                                           name: "#{zone.name} PTHP Supplemental Htg Coil")
      # wrap coils in a PTHP system
      pthp_system = OpenStudio::Model::ZoneHVACPackagedTerminalHeatPump.new(model,
                                                                            model.alwaysOnDiscreteSchedule,
                                                                            fan,
                                                                            htg_coil,
                                                                            clg_coil,
                                                                            supplemental_htg_coil)
      pthp_system.setName("#{zone.name} PTHP")
      pthp_system.setFanPlacement('DrawThrough')
      pthp_system.setSupplyAirFanOperatingModeSchedule(model.alwaysOffDiscreteSchedule)
      if fan_type == 'ConstantVolume'
        pthp_system.setSupplyAirFanOperatingModeSchedule(model.alwaysOnDiscreteSchedule)
      else
        pthp_system.setSupplyAirFanOperatingModeSchedule(model.alwaysOffDiscreteSchedule)
      end
      unless ventilation
        pthp_system.setOutdoorAirFlowRateDuringCoolingOperation(0.0)
        pthp_system.setOutdoorAirFlowRateDuringHeatingOperation(0.0)
        pthp_system.setOutdoorAirFlowRateWhenNoCoolingorHeatingisNeeded(0.0)
      end
      pthp_system.addToThermalZone(zone)
      pthps << pthp_system
    end

    return pthps
  end

  # Creates a unit heater for each zone and adds it to the model.
  #
  # @param model [OpenStudio::Model::Model] OpenStudio model object
  # @param thermal_zones [Array<OpenStudio::Model::ThermalZone>] array of zones to connect to this system
  # @param hvac_op_sch [String] name of the HVAC operation schedule or nil in which case will be defaulted to always on
  # @param fan_control_type [String] valid choices are OnOff, ConstantVolume, VariableVolume
  # @param fan_pressure_rise [Double] fan pressure rise, inH2O
  # @param heating_type [String] valid choices are NaturalGas, Gas, Electricity, Electric, DistrictHeating
  # @param hot_water_loop [OpenStudio::Model::PlantLoop] hot water loop to connect to the heating coil
  # @param rated_inlet_water_temperature [Double] rated inlet water temperature in degrees Fahrenheit, default is 180F
  # @param rated_outlet_water_temperature [Double] rated outlet water temperature in degrees Fahrenheit, default is 160F
  # @param rated_inlet_air_temperature [Double] rated inlet air temperature in degrees Fahrenheit, default is 60F
  # @param rated_outlet_air_temperature [Double] rated outlet air temperature in degrees Fahrenheit, default is 100F
  # @return [Array<OpenStudio::Model::ZoneHVACUnitHeater>] an array of the resulting unit heaters.
  def model_add_unitheater(model,
                           thermal_zones,
                           hvac_op_sch: nil,
                           fan_control_type: 'ConstantVolume',
                           fan_pressure_rise: 0.2,
                           heating_type: nil,
                           hot_water_loop: nil,
                           rated_inlet_water_temperature: 180.0,
                           rated_outlet_water_temperature: 160.0,
                           rated_inlet_air_temperature: 60.0,
                           rated_outlet_air_temperature: 104.0)

    # hvac operation schedule
    if hvac_op_sch.nil?
      hvac_op_sch = model.alwaysOnDiscreteSchedule
    else
      hvac_op_sch = model_add_schedule(model, hvac_op_sch)
    end

    # set defaults if nil
    fan_control_type = 'ConstantVolume' if fan_control_type.nil?
    fan_pressure_rise = 0.2 if fan_pressure_rise.nil?

    # default design temperatures used across all air loops
    dsgn_temps = standard_design_sizing_temperatures

    # adjusted zone design heating temperature for unit heater
    dsgn_temps['zn_htg_dsgn_sup_air_temp_f'] = 122.0
    dsgn_temps['zn_htg_dsgn_sup_air_temp_c'] = OpenStudio.convert(dsgn_temps['zn_htg_dsgn_sup_air_temp_f'], 'F', 'C').get

    # make a unit heater for each zone
    unit_heaters = []
    thermal_zones.each do |zone|
      OpenStudio.logFree(OpenStudio::Info, 'openstudio.Model.Model', "Adding unit heater for #{zone.name}.")

      # zone sizing
      sizing_zone = zone.sizingZone
      sizing_zone.setZoneHeatingDesignSupplyAirTemperature(dsgn_temps['zn_htg_dsgn_sup_air_temp_c'])

      # add fan
      fan = create_fan_by_name(model,
                               'Unit_Heater_Fan',
                               fan_name: "#{zone.name} UnitHeater Fan",
                               pressure_rise: fan_pressure_rise)
      fan.setAvailabilitySchedule(hvac_op_sch)

      # add heating coil
      if heating_type == 'NaturalGas' || heating_type == 'Gas'
        htg_coil = create_coil_heating_gas(model,
                                           name: "#{zone.name} UnitHeater Gas Htg Coil",
                                           schedule: hvac_op_sch)
      elsif heating_type == 'Electricity' || heating_type == 'Electric'
        htg_coil = create_coil_heating_electric(model,
                                                name: "#{zone.name} UnitHeater Electric Htg Coil",
                                                schedule: hvac_op_sch)
      elsif heating_type == 'DistrictHeating' && !hot_water_loop.nil?
        # control temperature for hot water loop
        if rated_inlet_water_temperature.nil?
          rated_inlet_water_temperature_c = OpenStudio.convert(180.0, 'F', 'C').get
        else
          rated_inlet_water_temperature_c = OpenStudio.convert(rated_inlet_water_temperature, 'F', 'C').get
        end
        if rated_outlet_water_temperature.nil?
          rated_outlet_water_temperature_c = OpenStudio.convert(160.0, 'F', 'C').get
        else
          rated_outlet_water_temperature_c = OpenStudio.convert(rated_outlet_water_temperature, 'F', 'C').get
        end
        if rated_inlet_air_temperature.nil?
          rated_inlet_air_temperature_c = OpenStudio.convert(60.0, 'F', 'C').get
        else
          rated_inlet_air_temperature_c = OpenStudio.convert(rated_inlet_air_temperature, 'F', 'C').get
        end
        if rated_outlet_air_temperature.nil?
          rated_outlet_air_temperature_c = OpenStudio.convert(104.0, 'F', 'C').get
        else
          rated_outlet_air_temperature_c = OpenStudio.convert(rated_outlet_air_temperature, 'F', 'C').get
        end
        htg_coil = create_coil_heating_water(model,
                                             hot_water_loop,
                                             name: "#{zone.name} UnitHeater Water Htg Coil",
                                             rated_inlet_water_temperature: rated_inlet_water_temperature_c,
                                             rated_outlet_water_temperature: rated_outlet_water_temperature_c,
                                             rated_inlet_air_temperature: rated_inlet_air_temperature_c,
                                             rated_outlet_air_temperature: rated_outlet_air_temperature_c)
      else
        OpenStudio.logFree(OpenStudio::Error, 'openstudio.Model.Model', 'No heating type was found when adding unit heater; no unit heater will be created.')
        return false
      end

      # create unit heater
      unit_heater = OpenStudio::Model::ZoneHVACUnitHeater.new(model,
                                                              hvac_op_sch,
                                                              fan,
                                                              htg_coil)
      unit_heater.setName("#{zone.name} Unit Heater")
      unit_heater.setFanControlType(fan_control_type)
      unit_heater.addToThermalZone(zone)
      unit_heaters << unit_heater
    end

    return unit_heaters
  end

  # Creates a high temp radiant heater for each zone and adds it to the model.
  #
  # @param model [OpenStudio::Model::Model] OpenStudio model object
  # @param thermal_zones [Array<OpenStudio::Model::ThermalZone>] array of zones to connect to this system
  # @param heating_type [String] valid choices are Gas, Electric
  # @param combustion_efficiency [Double] combustion efficiency as decimal
  # @param control_type [String] control type
  # @return [Array<OpenStudio::Model::ZoneHVACHighTemperatureRadiant>] an
  # array of the resulting radiant heaters.
  def model_add_high_temp_radiant(model,
                                  thermal_zones,
                                  heating_type: 'NaturalGas',
                                  combustion_efficiency: 0.8,
                                  control_type: 'MeanAirTemperature')

    # make a high temp radiant heater for each zone
    radiant_heaters = []
    thermal_zones.each do |zone|
      high_temp_radiant = OpenStudio::Model::ZoneHVACHighTemperatureRadiant.new(model)
      high_temp_radiant.setName("#{zone.name} High Temp Radiant")

      if heating_type.nil? || heating_type == 'NaturalGas' || heating_type == 'Gas'
        high_temp_radiant.setFuelType('NaturalGas')
      else
        high_temp_radiant.setFuelType(heating_type)
      end

      if combustion_efficiency.nil?
        if heating_type == 'NaturalGas' || heating_type == 'Gas'
          high_temp_radiant.setCombustionEfficiency(0.8)
        elsif heating_type == 'Electric'
          high_temp_radiant.setCombustionEfficiency(1.0)
        end
      else
        high_temp_radiant.setCombustionEfficiency(combustion_efficiency)
      end

      # set heating setpoint schedule
      tstat = zone.thermostatSetpointDualSetpoint.get
      if tstat.heatingSetpointTemperatureSchedule.is_initialized
        htg_sch = tstat.heatingSetpointTemperatureSchedule.get
      else
        OpenStudio.logFree(OpenStudio::Error, 'openstudio.Model.Model', "For #{zone.name}: Cannot find a heating setpoint schedule for this zone, cannot apply high temp radiant system.")
        return false
      end

      # set defaults
      high_temp_radiant.setHeatingSetpointTemperatureSchedule(htg_sch)
      high_temp_radiant.setTemperatureControlType(control_type)
      high_temp_radiant.setFractionofInputConvertedtoRadiantEnergy(0.8)
      high_temp_radiant.setHeatingThrottlingRange(2)
      high_temp_radiant.addToThermalZone(zone)
      radiant_heaters << high_temp_radiant
    end

    return radiant_heaters
  end

  # Creates an evaporative cooler for each zone and adds it to the model.
  #
  # @param model [OpenStudio::Model::Model] OpenStudio model object
  # @param thermal_zones [Array<OpenStudio::Model::ThermalZone>] array of zones to connect to this system
  # @return [Array<OpenStudio::Model::AirLoopHVAC>] the resulting evaporative coolers
  def model_add_evap_cooler(model,
                            thermal_zones)

    OpenStudio.logFree(OpenStudio::Info, 'openstudio.Model.Model', "Adding evaporative coolers for #{thermal_zones.size} zones.")
    thermal_zones.each do |zone|
      OpenStudio.logFree(OpenStudio::Debug, 'openstudio.Model.Model', "---#{zone.name}")
    end

    # default design temperatures used across all air loops
    dsgn_temps = standard_design_sizing_temperatures

    # adjusted design temperatures for evap cooler
    dsgn_temps['clg_dsgn_sup_air_temp_f'] = 70.0
    dsgn_temps['clg_dsgn_sup_air_temp_c'] = OpenStudio.convert(dsgn_temps['clg_dsgn_sup_air_temp_f'], 'F', 'C').get
    dsgn_temps['max_clg_dsgn_sup_air_temp_f'] = 78.0
    dsgn_temps['max_clg_dsgn_sup_air_temp_c'] = OpenStudio.convert(dsgn_temps['max_clg_dsgn_sup_air_temp_f'], 'F', 'C').get
    dsgn_temps['approach_r'] = 3.0 # wetbulb approach temperature
    dsgn_temps['approach_k'] = OpenStudio.convert(dsgn_temps['approach_r'], 'R', 'K').get

    # EMS programs
    programs = []

    # Make an evap cooler for each zone
    evap_coolers = []
    thermal_zones.each do |zone|
      zone_name_clean = zone.name.get.delete(':')

      # Air loop
      air_loop = OpenStudio::Model::AirLoopHVAC.new(model)
      air_loop.setName("#{zone_name_clean} Evaporative Cooler")

      # default design settings used across all air loops
      sizing_system = adjust_sizing_system(air_loop, dsgn_temps)

      # air handler controls
      # setpoint follows OAT WetBulb
      evap_stpt_manager = OpenStudio::Model::SetpointManagerFollowOutdoorAirTemperature.new(model)
      evap_stpt_manager.setName("#{dsgn_temps['approach_r']} F above OATwb")
      evap_stpt_manager.setReferenceTemperatureType('OutdoorAirWetBulb')
      evap_stpt_manager.setMaximumSetpointTemperature(dsgn_temps['max_clg_dsgn_sup_air_temp_c'])
      evap_stpt_manager.setMinimumSetpointTemperature(dsgn_temps['clg_dsgn_sup_air_temp_c'])
      evap_stpt_manager.setOffsetTemperatureDifference(dsgn_temps['approach_k'])
      evap_stpt_manager.addToNode(air_loop.supplyOutletNode)

      # Schedule to control the airloop availability
      air_loop_avail_sch = OpenStudio::Model::ScheduleConstant.new(model)
      air_loop_avail_sch.setName("#{air_loop.name} Availability Sch")
      air_loop_avail_sch.setValue(1)
      air_loop.setAvailabilitySchedule(air_loop_avail_sch)

      # EMS to turn on Evap Cooler if there is a cooling load in the target zone.
      # Without this EMS, the airloop runs 24/7-365 even when there is no load in the zone.

      # Create a sensor to read the zone load
      zn_load_sensor = OpenStudio::Model::EnergyManagementSystemSensor.new(model,
                                                                           'Zone Predicted Sensible Load to Cooling Setpoint Heat Transfer Rate')
      zn_load_sensor.setName("#{zone_name_clean.to_s.gsub(/[ +-.]/, '_')} Clg Load Sensor")
      zn_load_sensor.setKeyName(zone.handle.to_s)

      # Create an actuator to set the airloop availability
      air_loop_avail_actuator = OpenStudio::Model::EnergyManagementSystemActuator.new(air_loop_avail_sch,
                                                                                      'Schedule:Constant',
                                                                                      'Schedule Value')
      air_loop_avail_actuator.setName("#{air_loop.name.to_s.gsub(/[ +-.]/, '_')} Availability Actuator")

      # Create a program to turn on Evap Cooler if
      # there is a cooling load in the target zone.
      # Load < 0.0 is a cooling load.
      avail_program = OpenStudio::Model::EnergyManagementSystemProgram.new(model)
      avail_program.setName("#{air_loop.name.to_s.gsub(/[ +-.]/, '_')} Availability Control")
      avail_program_body = <<-EMS
        IF #{zn_load_sensor.handle} < 0.0
          SET #{air_loop_avail_actuator.handle} = 1
        ELSE
          SET #{air_loop_avail_actuator.handle} = 0
        ENDIF
      EMS
      avail_program.setBody(avail_program_body)

      programs << avail_program

      # Direct Evap Cooler
      # @todo better assumptions for evap cooler performance and fan pressure rise
      evap = OpenStudio::Model::EvaporativeCoolerDirectResearchSpecial.new(model, model.alwaysOnDiscreteSchedule)
      evap.setName("#{zone.name} Evap Media")
      evap.autosizePrimaryAirDesignFlowRate
      evap.addToNode(air_loop.supplyInletNode)

      # Fan (cycling), must be inside unitary system to cycle on airloop
      fan = create_fan_by_name(model,
                               'Evap_Cooler_Supply_Fan',
                               fan_name: "#{zone.name} Evap Cooler Supply Fan")
      fan.setAvailabilitySchedule(model.alwaysOnDiscreteSchedule)

      # Dummy zero-capacity cooling coil
      clg_coil = create_coil_cooling_dx_single_speed(model,
                                                     name: 'Dummy Always Off DX Coil',
                                                     schedule: model.alwaysOffDiscreteSchedule)
      unitary_system = OpenStudio::Model::AirLoopHVACUnitarySystem.new(model)
      unitary_system.setName("#{zone.name} Evap Cooler Cycling Fan")
      unitary_system.setSupplyFan(fan)
      unitary_system.setCoolingCoil(clg_coil)
      unitary_system.setControllingZoneorThermostatLocation(zone)
      unitary_system.setMaximumSupplyAirTemperature(dsgn_temps['zn_htg_dsgn_sup_air_temp_c'])
      unitary_system.setFanPlacement('BlowThrough')
      unitary_system.setSupplyAirFlowRateMethodDuringCoolingOperation('SupplyAirFlowRate')
      unitary_system.setSupplyAirFlowRateMethodDuringHeatingOperation('SupplyAirFlowRate')
      unitary_system.setSupplyAirFlowRateMethodWhenNoCoolingorHeatingisRequired('SupplyAirFlowRate')
      unitary_system.setSupplyAirFanOperatingModeSchedule(model.alwaysOffDiscreteSchedule)
      unitary_system.addToNode(air_loop.supplyInletNode)

      # Outdoor air intake system
      oa_intake_controller = OpenStudio::Model::ControllerOutdoorAir.new(model)
      oa_intake_controller.setName("#{air_loop.name} OA Controller")
      oa_intake_controller.setMinimumLimitType('FixedMinimum')
      oa_intake_controller.autosizeMinimumOutdoorAirFlowRate
      oa_intake_controller.resetEconomizerMinimumLimitDryBulbTemperature
      oa_intake_controller.setMinimumFractionofOutdoorAirSchedule(model.alwaysOnDiscreteSchedule)
      controller_mv = oa_intake_controller.controllerMechanicalVentilation
      controller_mv.setName("#{air_loop.name} Vent Controller")
      controller_mv.setSystemOutdoorAirMethod('ZoneSum')

      oa_intake = OpenStudio::Model::AirLoopHVACOutdoorAirSystem.new(model, oa_intake_controller)
      oa_intake.setName("#{air_loop.name} OA System")
      oa_intake.addToNode(air_loop.supplyInletNode)

      # make an air terminal for the zone
      air_terminal = OpenStudio::Model::AirTerminalSingleDuctUncontrolled.new(model, model.alwaysOnDiscreteSchedule)
      air_terminal.setName("#{zone.name} Air Terminal")

      # attach new terminal to the zone and to the airloop
      air_loop.multiAddBranchForZone(zone, air_terminal.to_HVACComponent.get)

      sizing_zone = zone.sizingZone
      sizing_zone.setCoolingDesignAirFlowMethod('DesignDay')
      sizing_zone.setZoneCoolingDesignSupplyAirTemperature(dsgn_temps['zn_clg_dsgn_sup_air_temp_c'])

      evap_coolers << air_loop
    end

    # Create a programcallingmanager
    avail_pcm = OpenStudio::Model::EnergyManagementSystemProgramCallingManager.new(model)
    avail_pcm.setName('EvapCoolerAvailabilityProgramCallingManager')
    avail_pcm.setCallingPoint('AfterPredictorAfterHVACManagers')
    programs.each do |program|
      avail_pcm.addProgram(program)
    end

    return evap_coolers
  end

  # Adds hydronic or electric baseboard heating to each zone.
  #
  # @param model [OpenStudio::Model::Model] OpenStudio model object
  # @param thermal_zones [Array<OpenStudio::Model::ThermalZone>] array of zones to add baseboards to.
  # @param hot_water_loop [OpenStudio::Model::PlantLoop] The hot water loop that serves the baseboards.  If nil, baseboards are electric.
  # @return [Array<OpenStudio::Model::ZoneHVACBaseboardConvectiveElectric, OpenStudio::Model::ZoneHVACBaseboardConvectiveWater>]
  #   array of baseboard heaters.
  def model_add_baseboard(model,
                          thermal_zones,
                          hot_water_loop: nil)

    # Make a baseboard heater for each zone
    baseboards = []
    thermal_zones.each do |zone|
      OpenStudio.logFree(OpenStudio::Info, 'openstudio.Model.Model', "Adding baseboard heat for #{zone.name}.")

      if hot_water_loop.nil?
        baseboard = OpenStudio::Model::ZoneHVACBaseboardConvectiveElectric.new(model)
        baseboard.setName("#{zone.name} Electric Baseboard")
        baseboard.addToThermalZone(zone)
        baseboards << baseboard
      else
        htg_coil = OpenStudio::Model::CoilHeatingWaterBaseboard.new(model)
        htg_coil.setName("#{zone.name} Hydronic Baseboard Coil")
        hot_water_loop.addDemandBranchForComponent(htg_coil)
        baseboard = OpenStudio::Model::ZoneHVACBaseboardConvectiveWater.new(model, model.alwaysOnDiscreteSchedule, htg_coil)
        baseboard.setName("#{zone.name} Hydronic Baseboard")
        baseboard.addToThermalZone(zone)
        baseboards << baseboard
      end
    end

    return baseboards
  end

  # Adds Variable Refrigerant Flow system and terminal units for each zone
  #
  # @param model [OpenStudio::Model::Model] OpenStudio model object
  # @param thermal_zones [Array<OpenStudio::Model::ThermalZone>] array of zones to add fan coil units
  # @param ventilation [Boolean] If true, ventilation will be supplied through the unit.  If false,
  #   no ventilation will be supplied through the unit, with the expectation that it will be provided by a DOAS or separate system.
  # @return [Array<OpenStudio::Model::ZoneHVACTerminalUnitVariableRefrigerantFlow>] array of vrf units.
  def model_add_vrf(model,
                    thermal_zones,
                    ventilation: false)

    # create vrf outdoor unit
    master_zone = thermal_zones[0]
    vrf_outdoor_unit = create_air_conditioner_variable_refrigerant_flow(model,
                                                                        name: "#{thermal_zones.size} Zone VRF System",
                                                                        master_zone: master_zone)

    # default design temperatures used across all air loops
    dsgn_temps = standard_design_sizing_temperatures

    vrfs = []
    thermal_zones.each do |zone|
      OpenStudio.logFree(OpenStudio::Info, 'openstudio.Model.Model', "Adding vrf unit for #{zone.name}.")

      # zone sizing
      sizing_zone = zone.sizingZone
      sizing_zone.setZoneCoolingDesignSupplyAirTemperature(dsgn_temps['zn_clg_dsgn_sup_air_temp_c'])
      sizing_zone.setZoneHeatingDesignSupplyAirTemperature(dsgn_temps['zn_htg_dsgn_sup_air_temp_c'])

      # add vrf terminal unit
      vrf_terminal_unit = OpenStudio::Model::ZoneHVACTerminalUnitVariableRefrigerantFlow.new(model)
      vrf_terminal_unit.setName("#{zone.name} VRF Terminal Unit")
      vrf_terminal_unit.addToThermalZone(zone)
      vrf_terminal_unit.setTerminalUnitAvailabilityschedule(model.alwaysOnDiscreteSchedule)

      unless ventilation
        vrf_terminal_unit.setOutdoorAirFlowRateDuringCoolingOperation(0.0)
        vrf_terminal_unit.setOutdoorAirFlowRateDuringHeatingOperation(0.0)
        vrf_terminal_unit.setOutdoorAirFlowRateWhenNoCoolingorHeatingisNeeded(0.0)
      end

      # set fan variables
      # always off denotes cycling fan
      vrf_terminal_unit.setSupplyAirFanOperatingModeSchedule(model.alwaysOffDiscreteSchedule)
      vrf_fan = vrf_terminal_unit.supplyAirFan.to_FanOnOff.get
      vrf_fan.setPressureRise(300.0)
      vrf_fan.setMotorEfficiency(0.8)
      vrf_fan.setFanEfficiency(0.6)
      vrf_fan.setName("#{zone.name} VRF Unit Cycling Fan")

      # add to main condensing unit
      vrf_outdoor_unit.addTerminal(vrf_terminal_unit)
    end

    return vrfs
  end

  # Adds four pipe fan coil units to each zone.
  #
  # @param model [OpenStudio::Model::Model] OpenStudio model object
  # @param thermal_zones [Array<OpenStudio::Model::ThermalZone>] array of zones to add fan coil units
  # @param chilled_water_loop [OpenStudio::Model::PlantLoop] the chilled water loop that serves the fan coils.
  # @param hot_water_loop [OpenStudio::Model::PlantLoop] the hot water loop that serves the fan coils.
  #   If nil, a zero-capacity, electric heating coil set to Always-Off will be included in the unit.
  # @param ventilation [Boolean] If true, ventilation will be supplied through the unit.  If false,
  #   no ventilation will be supplied through the unit, with the expectation that it will be provided by a DOAS or separate system.
  # @param capacity_control_method [String] Capacity control method for the fan coil. Options are ConstantFanVariableFlow,
  #   CyclingFan, VariableFanVariableFlow, and VariableFanConstantFlow.  If VariableFan, the fan will be VariableVolume.
  # @return [Array<OpenStudio::Model::ZoneHVACFourPipeFanCoil>] array of fan coil units.
  def model_add_four_pipe_fan_coil(model,
                                   thermal_zones,
                                   chilled_water_loop,
                                   hot_water_loop: nil,
                                   ventilation: false,
                                   capacity_control_method: 'CyclingFan')

    # default design temperatures used across all air loops
    dsgn_temps = standard_design_sizing_temperatures

    # make a fan coil unit for each zone
    fcus = []
    thermal_zones.each do |zone|
      OpenStudio.logFree(OpenStudio::Info, 'openstudio.Model.Model', "Adding fan coil for #{zone.name}.")
      sizing_zone = zone.sizingZone
      sizing_zone.setZoneCoolingDesignSupplyAirTemperature(dsgn_temps['zn_clg_dsgn_sup_air_temp_c'])
      sizing_zone.setZoneHeatingDesignSupplyAirTemperature(dsgn_temps['zn_htg_dsgn_sup_air_temp_c'])

      if chilled_water_loop
        fcu_clg_coil = create_coil_cooling_water(model,
                                                 chilled_water_loop,
                                                 name: "#{zone.name} FCU Cooling Coil")
      else
        OpenStudio.logFree(OpenStudio::Error, 'openstudio.Model.Model', 'Fan coil units require a chilled water loop, but none was provided.')
        return false
      end

      if hot_water_loop
        fcu_htg_coil = create_coil_heating_water(model,
                                                 hot_water_loop,
                                                 name: "#{zone.name} FCU Heating Coil",
                                                 rated_outlet_air_temperature: dsgn_temps['zn_htg_dsgn_sup_air_temp_c'])
      else
        # Zero-capacity, always-off electric heating coil
        fcu_htg_coil = create_coil_heating_electric(model,
                                                    name: "#{zone.name} No Heat",
                                                    schedule: model.alwaysOffDiscreteSchedule,
                                                    nominal_capacity: 0.0)
      end

      case capacity_control_method
      when 'VariableFanVariableFlow', 'VariableFanConstantFlow'
        fcu_fan = create_fan_by_name(model,
                                     'Fan_Coil_VarSpeed_Fan',
                                     fan_name: "#{zone.name} Fan Coil Variable Fan",
                                     end_use_subcategory: 'FCU Fans')
      else
        fcu_fan = create_fan_by_name(model,
                                     'Fan_Coil_Fan',
                                     fan_name: "#{zone.name} Fan Coil fan",
                                     end_use_subcategory: 'FCU Fans')
      end
      fcu_fan.setAvailabilitySchedule(model.alwaysOnDiscreteSchedule)
      fcu_fan.autosizeMaximumFlowRate

      fcu = OpenStudio::Model::ZoneHVACFourPipeFanCoil.new(model,
                                                           model.alwaysOnDiscreteSchedule,
                                                           fcu_fan,
                                                           fcu_clg_coil,
                                                           fcu_htg_coil)
      fcu.setName("#{zone.name} FCU")
      fcu.setCapacityControlMethod(capacity_control_method)
      fcu.autosizeMaximumSupplyAirFlowRate
      unless ventilation
        fcu.setMaximumOutdoorAirFlowRate(0.0)
      end
      fcu.addToThermalZone(zone)
      fcus << fcu
    end

    return fcus
  end

  # Adds low temperature radiant loop systems to each zone.
  #
  # @param model [OpenStudio::Model::Model] OpenStudio model object
  # @param thermal_zones [Array<OpenStudio::Model::ThermalZone>] array of zones to add radiant loops
  # @param hot_water_loop [OpenStudio::Model::PlantLoop] the hot water loop that serves the radiant loop.
  # @param chilled_water_loop [OpenStudio::Model::PlantLoop] the chilled water loop that serves the radiant loop.
  # @param two_pipe_system [Boolean] when set to true, it converts the default 4-pipe water plant HVAC system to a 2-pipe system.
  # @param two_pipe_control_strategy [String] Method to determine whether the loop is in heating or cooling mode
  #   'outdoor_air_lockout' - The system will be in heating below the two_pipe_lockout_temperature variable, 
  #      and cooling above the two_pipe_lockout_temperature. Requires the two_pipe_lockout_temperature variable.
  #   'zone_demand' - Create EMS code to determine heating or cooling mode based on zone heating or cooling load requests.
  #      Requires thermal_zones defined.
  # @param two_pipe_lockout_temperature [Double] hot water plant lockout in degrees Fahrenheit, default 65F.
  #   Hot water plant is unavailable when outdoor drybulb is above the specified threshold.
<<<<<<< HEAD
  # @param plant_supply_water_temperature_control [Bool] Set to true if the plant supply water temperature
  #   is to be controlled else it is held constant, default to false.
  # @param plant_supply_water_control_strategy [String] Method to determine how to control the plant's supply water temperature (swt).
  #   'outdoor_air' - The plant's swt will be proportional to the outdoor air based on the next 4 parameters.
  #   'zone_demand' - The plant's swt will be determined by preponderance of zone demand.
  #     Requires thermal_zone defined.
  # @param hwsp_at_oat_low [Double] hot water plant supply water temperature setpoint, in F, at the outdoor low temperature.
  # @param hw_oat_low [Double] outdoor drybulb air  temperature, in F, for low setpoint for hot water plant.
  # @param hwsp_at_oat_high [Double] hot water plant supply water temperature setpoint, in F, at the outdoor high temperature.
  # @param hw_oat_high [Double] outdoor drybulb air temperature, in F, for high setpoint for hot water plant.
  # @param chwsp_at_oat_low [Double] chilled water plant supply water temperature setpoint, in F, at the outdoor low temperature.
  # @param chw_oat_low [Double] outdoor drybulb air  temperature, in F, for low setpoint for chilled water plant.
  # @param chwsp_at_oat_high [Double] chilled water plant supply water temperature setpoint, in F, at the outdoor high temperature.
  # @param chw_oat_high [Double] outdoor drybulb air temperature, in F, for high setpoint for chilled water plant.
=======
>>>>>>> 9faa678f
  # @param radiant_type [String] type of radiant system, floor or ceiling, to create in zone.
  # @param radiant_temperature_control_type [String] determines the controlled temperature for the radiant system
  #   options are 'MeanAirTemperature', 'MeanRadiantTemperature', 'OperativeTemperature', 'OutdoorDryBulbTemperature',
  #   'OutdoorWetBulbTemperature', 'SurfaceFaceTemperature', 'SurfaceInteriorTemperature'
  # @param radiant_setpoint_control_type [String] determines the response of the radiant system at setpoint temperature
  #   options are 'ZeroFlowPower', 'HalfFlowPower'
  # @param include_carpet [Boolean] boolean to include thin carpet tile over radiant slab, default to true
  # @param carpet_thickness_in [Double] thickness of carpet in inches
  # @param control_strategy [String] name of control strategy.  Options are 'proportional_control' and 'none'.
  #   If control strategy is 'proportional_control', the method will apply the CBE radiant control sequences
  #   detailed in Raftery et al. (2017), 'A new control strategy for high thermal mass radiant systems'.
  #   Otherwise no control strategy will be applied and the radiant system will assume the EnergyPlus default controls.
  # @param use_zone_occupancy_for_control [Boolean] Set to true if radiant system is to use specific zone occupancy objects
  #   for CBE control strategy. If false, then it will use values in model_occ_hr_start and model_occ_hr_end
  #   for all radiant zones. default to true.
  # @param occupied_percentage_threshold [Double] the minimum fraction (0 to 1) that counts as occupied
  #   if this parameter is set, the returned ScheduleRuleset will be 0 = unoccupied, 1 = occupied
  #   otherwise the ScheduleRuleset will be the weighted fractional occupancy schedule.
  #   Only used if use_zone_occupancy_for_control is set to true.
  # @param model_occ_hr_start [Double] (Optional) Only applies if control_strategy is 'proportional_control'.
  #   Starting hour of building occupancy.
  # @param model_occ_hr_end [Double] (Optional) Only applies if control_strategy is 'proportional_control'.
  #   Ending hour of building occupancy.
  # @param proportional_gain [Double] (Optional) Only applies if control_strategy is 'proportional_control'.
  #   Proportional gain constant (recommended 0.3 or less).
  # @param switch_over_time [Double] Time limitation for when the system can switch between heating and cooling
  # @param radiant_availability_type [String] a preset that determines the availability of the radiant system
  #   options are 'all_day', 'precool', 'afternoon_shutoff', 'occupancy'
  #   If preset is set to 'all_day' radiant system is available 24 hours a day, 'precool' primarily operates
  #   radiant system during night-time hours, 'afternoon_shutoff' avoids operation during peak grid demand,
  #   and 'occupancy' operates radiant system during building occupancy hours.
  # @param radiant_lockout [Boolean] True if system contains a radiant lockout. If true, it will overwrite radiant_availability_type.
  # @param radiant_lockout_start_time [double] decimal hour of when radiant lockout starts
  #   Only used if radiant_lockout is true
  # @param radiant_lockout_end_time [double] decimal hour of when radiant lockout ends
  #   Only used if radiant_lockout is true
  # @return [Array<OpenStudio::Model::ZoneHVACLowTemperatureRadiantVariableFlow>] array of radiant objects.
  # @todo Once the OpenStudio API supports it, make chilled water loops optional for heating only systems
  # @todo Lookup occupany start and end hours from zone occupancy schedule
  def model_add_low_temp_radiant(model,
                                 thermal_zones,
                                 hot_water_loop,
                                 chilled_water_loop,
                                 two_pipe_system: false,
                                 two_pipe_control_strategy: 'outdoor_air_lockout',
                                 two_pipe_lockout_temperature: 65.0,
                                 plant_supply_water_temperature_control: false,
                                 plant_supply_water_control_strategy: 'outdoor_air',
                                 hwsp_at_oat_low: 120,
                                 hw_oat_low: 55,
                                 hwsp_at_oat_high: 80,
                                 hw_oat_high: 70,
                                 chwsp_at_oat_low: 70,
                                 chw_oat_low: 65,
                                 chwsp_at_oat_high: 55,
                                 chw_oat_high: 75,
                                 radiant_type: 'floor',
                                 radiant_temperature_control_type: 'SurfaceFaceTemperature',
                                 radiant_setpoint_control_type: 'ZeroFlowPower',
                                 include_carpet: true,
                                 carpet_thickness_in: 0.25,
                                 control_strategy: 'proportional_control',
                                 use_zone_occupancy_for_control: true,
                                 occupied_percentage_threshold: 0.10,
                                 model_occ_hr_start: 6.0,
                                 model_occ_hr_end: 18.0,
                                 proportional_gain: 0.3,
                                 switch_over_time: 24.0,
                                 radiant_availability_type: 'precool',
                                 radiant_lockout: false,
                                 radiant_lockout_start_time: 12.0,
                                 radiant_lockout_end_time: 20.0)

    # create internal source constructions for surfaces
    OpenStudio.logFree(OpenStudio::Warn, 'openstudio.Model.Model', "Replacing #{radiant_type} constructions with new radiant slab constructions.")

    # determine construction insulation thickness by climate zone
    climate_zone = model_standards_climate_zone(model)
    if climate_zone.empty?
      OpenStudio.logFree(OpenStudio::Warn, 'openstudio.Model.Model', 'Unable to determine climate zone for radiant slab insulation determination.  Defaulting to climate zone 5, R-20 insulation, 110F heating design supply water temperature.')
      cz_mult = 4
      radiant_htg_dsgn_sup_wtr_temp_f = 110
    else
      climate_zone_set = model_find_climate_zone_set(model, climate_zone)
      case climate_zone_set.gsub('ClimateZone ', '').gsub('CEC T24 ', '')
      when '1'
        cz_mult = 2
        radiant_htg_dsgn_sup_wtr_temp_f = 90
      when '2', '2A', '2B', 'CEC15'
        cz_mult = 2
        radiant_htg_dsgn_sup_wtr_temp_f = 100
      when '3', '3A', '3B', '3C', 'CEC3', 'CEC4', 'CEC5', 'CEC6', 'CEC7', 'CEC8', 'CEC9', 'CEC10', 'CEC11', 'CEC12', 'CEC13', 'CEC14'
        cz_mult = 3
        radiant_htg_dsgn_sup_wtr_temp_f = 100
      when '4', '4A', '4B', '4C', 'CEC1', 'CEC2'
        cz_mult = 4
        radiant_htg_dsgn_sup_wtr_temp_f = 100
      when '5', '5A', '5B', '5C', 'CEC16'
        cz_mult = 4
        radiant_htg_dsgn_sup_wtr_temp_f = 110
      when '6', '6A', '6B'
        cz_mult = 4
        radiant_htg_dsgn_sup_wtr_temp_f = 120
      when '7', '8'
        cz_mult = 5
        radiant_htg_dsgn_sup_wtr_temp_f = 120
      else # default to 4
        cz_mult = 4
        radiant_htg_dsgn_sup_wtr_temp_f = 100
      end
      OpenStudio.logFree(OpenStudio::Warn, 'openstudio.Model.Model', "Based on model climate zone #{climate_zone} using R-#{(cz_mult * 5).to_i} slab insulation, R-#{((cz_mult + 1) * 5).to_i} exterior floor insulation, R-#{((cz_mult + 1) * 2 * 5).to_i} exterior roof insulation, and #{radiant_htg_dsgn_sup_wtr_temp_f}F heating design supply water temperature.")
    end

    # create materials
    mat_concrete_3_5in = OpenStudio::Model::StandardOpaqueMaterial.new(model, 'MediumRough', 0.0889, 2.31, 2322, 832)
    mat_concrete_3_5in.setName('Radiant Slab Concrete - 3.5 in.')

    mat_concrete_1_5in = OpenStudio::Model::StandardOpaqueMaterial.new(model, 'MediumRough', 0.0381, 2.31, 2322, 832)
    mat_concrete_1_5in.setName('Radiant Slab Concrete - 1.5 in')

    mat_refl_roof_membrane = model.getStandardOpaqueMaterialByName('Roof Membrane - Highly Reflective')
    if mat_refl_roof_membrane.is_initialized
      mat_refl_roof_membrane = model.getStandardOpaqueMaterialByName('Roof Membrane - Highly Reflective').get
    else
      mat_refl_roof_membrane = OpenStudio::Model::StandardOpaqueMaterial.new(model, 'VeryRough', 0.0095, 0.16, 1121.29, 1460)
      mat_refl_roof_membrane.setThermalAbsorptance(0.75)
      mat_refl_roof_membrane.setSolarAbsorptance(0.45)
      mat_refl_roof_membrane.setVisibleAbsorptance(0.7)
      mat_refl_roof_membrane.setName('Roof Membrane - Highly Reflective')
    end

    if include_carpet
      carpet_thickness_m = OpenStudio.convert(carpet_thickness_in / 12.0, 'ft', 'm').get
      conductivity_si = 0.06
      conductivity_ip = OpenStudio.convert(conductivity_si, 'W/m*K', 'Btu*in/hr*ft^2*R').get
      r_value_ip = carpet_thickness_in * (1 / conductivity_ip)
      mat_thin_carpet_tile = OpenStudio::Model::StandardOpaqueMaterial.new(model, 'MediumRough', carpet_thickness_m, conductivity_si, 288, 1380)
      mat_thin_carpet_tile.setThermalAbsorptance(0.9)
      mat_thin_carpet_tile.setSolarAbsorptance(0.7)
      mat_thin_carpet_tile.setVisibleAbsorptance(0.8)
      mat_thin_carpet_tile.setName("Radiant Slab Thin Carpet Tile R-#{r_value_ip.round(2)}")
    end

    # set exterior slab insulation thickness based on climate zone
    slab_insulation_thickness_m = 0.0254 * cz_mult
    mat_slab_insulation = OpenStudio::Model::StandardOpaqueMaterial.new(model, 'Rough', slab_insulation_thickness_m, 0.02, 56.06, 1210)
    mat_slab_insulation.setName("Radiant Ground Slab Insulation - #{cz_mult} in.")

    ext_insulation_thickness_m = 0.0254 * (cz_mult + 1)
    mat_ext_insulation = OpenStudio::Model::StandardOpaqueMaterial.new(model, 'Rough', ext_insulation_thickness_m, 0.02, 56.06, 1210)
    mat_ext_insulation.setName("Radiant Exterior Slab Insulation - #{cz_mult + 1} in.")

    roof_insulation_thickness_m = 0.0254 * (cz_mult + 1) * 2
    mat_roof_insulation = OpenStudio::Model::StandardOpaqueMaterial.new(model, 'Rough', roof_insulation_thickness_m, 0.02, 56.06, 1210)
    mat_roof_insulation.setName("Radiant Exterior Ceiling Insulation - #{(cz_mult + 1) * 2} in.")

    # create radiant internal source constructions
    OpenStudio.logFree(OpenStudio::Warn, 'openstudio.Model.Model', 'New constructions exclude the metal deck, as high thermal diffusivity materials cause errors in EnergyPlus internal source construction calculations.')

    layers = []
    layers << mat_slab_insulation
    layers << mat_concrete_3_5in
    layers << mat_concrete_1_5in
    layers << mat_thin_carpet_tile if include_carpet
    radiant_ground_slab_construction = OpenStudio::Model::ConstructionWithInternalSource.new(layers)
    radiant_ground_slab_construction.setName('Radiant Ground Slab Construction')
    radiant_ground_slab_construction.setSourcePresentAfterLayerNumber(2)
    radiant_ground_slab_construction.setTemperatureCalculationRequestedAfterLayerNumber(3)
    radiant_ground_slab_construction.setTubeSpacing(0.2286) # 9 inches

    layers = []
    layers << mat_ext_insulation
    layers << mat_concrete_3_5in
    layers << mat_concrete_1_5in
    layers << mat_thin_carpet_tile if include_carpet
    radiant_exterior_slab_construction = OpenStudio::Model::ConstructionWithInternalSource.new(layers)
    radiant_exterior_slab_construction.setName('Radiant Exterior Slab Construction')
    radiant_exterior_slab_construction.setSourcePresentAfterLayerNumber(2)
    radiant_exterior_slab_construction.setTemperatureCalculationRequestedAfterLayerNumber(3)
    radiant_exterior_slab_construction.setTubeSpacing(0.2286) # 9 inches

    layers = []
    layers << mat_concrete_3_5in
    layers << mat_concrete_1_5in
    layers << mat_thin_carpet_tile if include_carpet
    radiant_interior_floor_slab_construction = OpenStudio::Model::ConstructionWithInternalSource.new(layers)
    radiant_interior_floor_slab_construction.setName('Radiant Interior Floor Slab Construction')
    radiant_interior_floor_slab_construction.setSourcePresentAfterLayerNumber(1)
    radiant_interior_floor_slab_construction.setTemperatureCalculationRequestedAfterLayerNumber(1)
    radiant_interior_floor_slab_construction.setTubeSpacing(0.2286) # 9 inches

    # create reversed interior floor construction
    rev_radiant_interior_floor_slab_construction = OpenStudio::Model::ConstructionWithInternalSource.new(layers.reverse())
    rev_radiant_interior_floor_slab_construction.setName('Radiant Interior Floor Slab Construction - Reversed')
    rev_radiant_interior_floor_slab_construction.setSourcePresentAfterLayerNumber(layers.length - 1)
    rev_radiant_interior_floor_slab_construction.setTemperatureCalculationRequestedAfterLayerNumber(layers.length - 1)
    rev_radiant_interior_floor_slab_construction.setTubeSpacing(0.2286) # 9 inches

    layers = []
    layers << mat_thin_carpet_tile if include_carpet
    layers << mat_concrete_3_5in
    layers << mat_concrete_1_5in
    radiant_interior_ceiling_slab_construction = OpenStudio::Model::ConstructionWithInternalSource.new(layers)
    radiant_interior_ceiling_slab_construction.setName('Radiant Interior Ceiling Slab Construction')
    slab_src_loc = include_carpet ? 2 : 1
    radiant_interior_ceiling_slab_construction.setSourcePresentAfterLayerNumber(slab_src_loc)
    radiant_interior_ceiling_slab_construction.setTemperatureCalculationRequestedAfterLayerNumber(slab_src_loc)
    radiant_interior_ceiling_slab_construction.setTubeSpacing(0.2286) # 9 inches

    # create reversed interior ceiling construction
    rev_radiant_interior_ceiling_slab_construction = OpenStudio::Model::ConstructionWithInternalSource.new(layers.reverse())
    rev_radiant_interior_ceiling_slab_construction.setName('Radiant Interior Ceiling Slab Construction - Reversed')
    rev_radiant_interior_ceiling_slab_construction.setSourcePresentAfterLayerNumber(layers.length - slab_src_loc)
    rev_radiant_interior_ceiling_slab_construction.setTemperatureCalculationRequestedAfterLayerNumber(layers.length - slab_src_loc)
    rev_radiant_interior_ceiling_slab_construction.setTubeSpacing(0.2286) # 9 inches

    layers = []
    layers << mat_refl_roof_membrane
    layers << mat_roof_insulation
    layers << mat_concrete_3_5in
    layers << mat_concrete_1_5in
    radiant_ceiling_slab_construction = OpenStudio::Model::ConstructionWithInternalSource.new(layers)
    radiant_ceiling_slab_construction.setName('Radiant Exterior Ceiling Slab Construction')
    radiant_ceiling_slab_construction.setSourcePresentAfterLayerNumber(3)
    radiant_ceiling_slab_construction.setTemperatureCalculationRequestedAfterLayerNumber(4)
    radiant_ceiling_slab_construction.setTubeSpacing(0.2286) # 9 inches

    # adjust hot and chilled water loop temperatures and set new setpoint schedules
    radiant_htg_dsgn_sup_wtr_temp_delt_r = 10.0
    radiant_htg_dsgn_sup_wtr_temp_c = OpenStudio.convert(radiant_htg_dsgn_sup_wtr_temp_f, 'F', 'C').get
    radiant_htg_dsgn_sup_wtr_temp_delt_k = OpenStudio.convert(radiant_htg_dsgn_sup_wtr_temp_delt_r, 'R', 'K').get
    hot_water_loop.sizingPlant.setDesignLoopExitTemperature(radiant_htg_dsgn_sup_wtr_temp_c)
    hot_water_loop.sizingPlant.setLoopDesignTemperatureDifference(radiant_htg_dsgn_sup_wtr_temp_delt_k)
    hw_temp_sch = model_add_constant_schedule_ruleset(model,
                                                      radiant_htg_dsgn_sup_wtr_temp_c,
                                                      name = "#{hot_water_loop.name} Temp - #{radiant_htg_dsgn_sup_wtr_temp_f.round(0)}F")
    hot_water_loop.supplyOutletNode.setpointManagers.each do |spm|
      if spm.to_SetpointManagerScheduled.is_initialized
        spm = spm.to_SetpointManagerScheduled.get
        spm.setSchedule(hw_temp_sch)
        OpenStudio.logFree(OpenStudio::Info, 'openstudio.Model.Model', "Changing hot water loop setpoint for '#{hot_water_loop.name}' to '#{hw_temp_sch.name}' to account for the radiant system.")
      end
    end

    radiant_clg_dsgn_sup_wtr_temp_f = 55.0
    radiant_clg_dsgn_sup_wtr_temp_delt_r = 5.0
    radiant_clg_dsgn_sup_wtr_temp_c = OpenStudio.convert(radiant_clg_dsgn_sup_wtr_temp_f, 'F', 'C').get
    radiant_clg_dsgn_sup_wtr_temp_delt_k = OpenStudio.convert(radiant_clg_dsgn_sup_wtr_temp_delt_r, 'R', 'K').get
    chilled_water_loop.sizingPlant.setDesignLoopExitTemperature(radiant_clg_dsgn_sup_wtr_temp_c)
    chilled_water_loop.sizingPlant.setLoopDesignTemperatureDifference(radiant_clg_dsgn_sup_wtr_temp_delt_k)
    chw_temp_sch = model_add_constant_schedule_ruleset(model,
                                                       radiant_clg_dsgn_sup_wtr_temp_c,
                                                       name = "#{chilled_water_loop.name} Temp - #{radiant_clg_dsgn_sup_wtr_temp_f.round(0)}F")
    chilled_water_loop.supplyOutletNode.setpointManagers.each do |spm|
      if spm.to_SetpointManagerScheduled.is_initialized
        spm = spm.to_SetpointManagerScheduled.get
        spm.setSchedule(chw_temp_sch)
        OpenStudio.logFree(OpenStudio::Info, 'openstudio.Model.Model', "Changing chilled water loop setpoint for '#{chilled_water_loop.name}' to '#{chw_temp_sch.name}' to account for the radiant system.")
      end
    end

    # default temperature controls for radiant system
    zn_radiant_htg_dsgn_temp_f = 68.0
    zn_radiant_htg_dsgn_temp_c = OpenStudio.convert(zn_radiant_htg_dsgn_temp_f, 'F', 'C').get
    zn_radiant_clg_dsgn_temp_f = 74.0
    zn_radiant_clg_dsgn_temp_c = OpenStudio.convert(zn_radiant_clg_dsgn_temp_f, 'F', 'C').get

    htg_control_temp_sch = model_add_constant_schedule_ruleset(model,
                                                               zn_radiant_htg_dsgn_temp_c,
                                                               name = "Zone Radiant Loop Heating Threshold Temperature Schedule - #{zn_radiant_htg_dsgn_temp_f.round(0)}F")
    clg_control_temp_sch = model_add_constant_schedule_ruleset(model,
                                                               zn_radiant_clg_dsgn_temp_c,
                                                               name = "Zone Radiant Loop Cooling Threshold Temperature Schedule - #{zn_radiant_clg_dsgn_temp_f.round(0)}F")
    throttling_range_f = 4.0 # 2 degF on either side of control temperature
    throttling_range_c = OpenStudio.convert(throttling_range_f, 'F', 'C').get

    # create preset availability schedule for radiant loop
    radiant_avail_sch = OpenStudio::Model::ScheduleRuleset.new(model)
    radiant_avail_sch.setName('Radiant System Availability Schedule')

    unless radiant_lockout
      case radiant_availability_type.downcase
      when 'all_day'
        start_hour = 24
        start_minute = 0
        end_hour = 24
        end_minute = 0
      when 'afternoon_shutoff'
        start_hour = 15
        start_minute = 0
        end_hour = 22
        end_minute = 0
      when 'precool'
        start_hour = 10
        start_minute = 0
        end_hour = 22
        end_minute = 0
      when 'occupancy'
        start_hour = model_occ_hr_end.to_i
        start_minute = ((model_occ_hr_end % 1) * 60).to_i
        end_hour = model_occ_hr_start.to_i
        end_minute = ((model_occ_hr_start % 1) * 60).to_i
      else
        OpenStudio.logFree(OpenStudio::Warn, 'openstudio.Model.Model', "Unsupported radiant availability preset '#{radiant_availability_type}'. Defaulting to all day operation.")
        start_hour = 24
        start_minute = 0
        end_hour = 24
        end_minute = 0
      end
    end

    # create custom availability schedule for radiant loop
    if radiant_lockout
      start_hour = radiant_lockout_start_time.to_i
      start_minute = ((radiant_lockout_start_time % 1) * 60).to_i
      end_hour = radiant_lockout_end_time.to_i
      end_minute = ((radiant_lockout_end_time % 1) * 60).to_i
    end

    # create availability schedules
    if end_hour > start_hour
      radiant_avail_sch.defaultDaySchedule.addValue(OpenStudio::Time.new(0, start_hour, start_minute, 0), 1.0)
      radiant_avail_sch.defaultDaySchedule.addValue(OpenStudio::Time.new(0, end_hour, end_minute, 0), 0.0)
      radiant_avail_sch.defaultDaySchedule.addValue(OpenStudio::Time.new(0, 24, 0, 0), 1.0) if end_hour < 24
    elsif start_hour > end_hour
      radiant_avail_sch.defaultDaySchedule.addValue(OpenStudio::Time.new(0, end_hour, end_minute, 0), 0.0)
      radiant_avail_sch.defaultDaySchedule.addValue(OpenStudio::Time.new(0, start_hour, start_minute, 0), 1.0)
      radiant_avail_sch.defaultDaySchedule.addValue(OpenStudio::Time.new(0, 24, 0, 0), 0.0) if start_hour < 24
    else
      radiant_avail_sch.defaultDaySchedule.addValue(OpenStudio::Time.new(0, 24, 0, 0), 1.0)
    end


    # convert to a two-pipe system if required
    if two_pipe_system
      model_two_pipe_loop(model, hot_water_loop, chilled_water_loop,
                          control_strategy: two_pipe_control_strategy,
                          lockout_temperature: two_pipe_lockout_temperature,
                          thermal_zones: thermal_zones)
    end

    # add supply water temperature control if enabled
    if plant_supply_water_temperature_control
      # add supply water temperature for heating plant loop
      model_add_plant_swt_control(model, hot_water_loop,
                                  control_strategy: plant_supply_water_control_strategy,
                                  sp_at_oat_low: hwsp_at_oat_low,
                                  oat_low: hw_oat_low,
                                  sp_at_oat_high: hwsp_at_oat_high,
                                  oat_high: hw_oat_high,
                                  thermal_zones: thermal_zones)

      # add supply water temperature for cooling plant loop
      model_add_plant_swt_control(model, chilled_water_loop,
                                  control_strategy: plant_supply_water_control_strategy,
                                  sp_at_oat_low: chwsp_at_oat_low,
                                  oat_low: chw_oat_low,
                                  sp_at_oat_high: chwsp_at_oat_high,
                                  oat_high: chw_oat_high,
                                  thermal_zones: thermal_zones)
    end

    # make a low temperature radiant loop for each zone
    radiant_loops = []
    thermal_zones.each do |zone|
      OpenStudio.logFree(OpenStudio::Info, 'openstudio.Model.Model', "Adding radiant loop for #{zone.name}.")
      if zone.name.to_s.include? ':'
        OpenStudio.logFree(OpenStudio::Error, 'openstudio.Model.Model', "Thermal zone '#{zone.name}' has a restricted character ':' in the name and will not work with some EMS and output reporting objects. Please rename the zone.")
      end

      # create radiant coils
      if hot_water_loop
        radiant_loop_htg_coil = OpenStudio::Model::CoilHeatingLowTempRadiantVarFlow.new(model, htg_control_temp_sch)
        radiant_loop_htg_coil.setName("#{zone.name} Radiant Loop Heating Coil")
        radiant_loop_htg_coil.setHeatingControlThrottlingRange(throttling_range_c)
        hot_water_loop.addDemandBranchForComponent(radiant_loop_htg_coil)
      else
        OpenStudio.logFree(OpenStudio::Error, 'openstudio.Model.Model', 'Radiant loops require a hot water loop, but none was provided.')
      end

      if chilled_water_loop
        radiant_loop_clg_coil = OpenStudio::Model::CoilCoolingLowTempRadiantVarFlow.new(model, clg_control_temp_sch)
        radiant_loop_clg_coil.setName("#{zone.name} Radiant Loop Cooling Coil")
        radiant_loop_clg_coil.setCoolingControlThrottlingRange(throttling_range_c)
        chilled_water_loop.addDemandBranchForComponent(radiant_loop_clg_coil)
      else
        OpenStudio.logFree(OpenStudio::Error, 'openstudio.Model.Model', 'Radiant loops require a chilled water loop, but none was provided.')
      end

      radiant_loop = OpenStudio::Model::ZoneHVACLowTempRadiantVarFlow.new(model,
                                                                          radiant_avail_sch,
                                                                          radiant_loop_htg_coil,
                                                                          radiant_loop_clg_coil)

      # assign internal source construction to floors in zone
      zone.spaces.each do |space|
        space.surfaces.each do |surface|
          if radiant_type == 'floor'
            if surface.surfaceType == 'Floor'
              if surface.outsideBoundaryCondition == 'Ground'
                surface.setConstruction(radiant_ground_slab_construction)
              elsif surface.outsideBoundaryCondition == 'Outdoors'
                surface.setConstruction(radiant_exterior_slab_construction)
              else # interior floor
                surface.setConstruction(radiant_interior_floor_slab_construction)

                # also assign construciton to adjacent surface
                adjacent_surface = surface.adjacentSurface.get
                adjacent_surface.setConstruction(rev_radiant_interior_floor_slab_construction)
              end
            end
          elsif radiant_type == 'ceiling'
            if surface.surfaceType == 'RoofCeiling'
              if surface.outsideBoundaryCondition == 'Outdoors'
                surface.setConstruction(radiant_ceiling_slab_construction)
              else # interior ceiling
                surface.setConstruction(radiant_interior_ceiling_slab_construction)

                # also assign construciton to adjacent surface
                adjacent_surface = surface.adjacentSurface.get
                adjacent_surface.setConstruction(rev_radiant_interior_ceiling_slab_construction)
              end
            end
          end
        end
      end

      # radiant loop surfaces
      radiant_loop.setName("#{zone.name} Radiant Loop")
      if radiant_type == 'floor'
        radiant_loop.setRadiantSurfaceType('Floors')
      elsif radiant_type == 'ceiling'
        radiant_loop.setRadiantSurfaceType('Ceilings')
      end

      # radiant loop layout details
      radiant_loop.setHydronicTubingInsideDiameter(0.015875) # 5/8 in. ID, 3/4 in. OD
      # @todo include a method to determine tubing length in the zone
      # loop_length = 7*zone.floorArea
      # radiant_loop.setHydronicTubingLength()
      radiant_loop.setNumberofCircuits('CalculateFromCircuitLength')
      radiant_loop.setCircuitLength(106.7)

      # radiant loop temperature controls
      radiant_loop.setTemperatureControlType(radiant_temperature_control_type)

      # radiant loop setpoint temperature response
      radiant_loop.setSetpointControlType(radiant_setpoint_control_type)
      radiant_loop.addToThermalZone(zone)
      radiant_loops << radiant_loop

      # rename nodes before adding EMS code
      rename_plant_loop_nodes(model)

      # set radiant loop controls
      if control_strategy == 'proportional_control'
        model_add_radiant_proportional_controls(model, zone, radiant_loop,
                                                radiant_temperature_control_type: radiant_temperature_control_type,
                                                use_zone_occupancy_for_control: use_zone_occupancy_for_control,
                                                occupied_percentage_threshold: occupied_percentage_threshold,
                                                model_occ_hr_start: model_occ_hr_start,
                                                model_occ_hr_end: model_occ_hr_end,
                                                proportional_gain: proportional_gain,
                                                switch_over_time: switch_over_time)
      end
    end
    return radiant_loops
  end

  # Adds a window air conditioner to each zone.
  # Code adapted from: https://github.com/NREL/OpenStudio-BEopt/blob/master/measures/ResidentialHVACRoomAirConditioner/measure.rb
  #
  # @param model [OpenStudio::Model::Model] OpenStudio model object
  # @param thermal_zones [Array<OpenStudio::Model::ThermalZone>] array of zones to add fan coil units to.
  # @return [Array<OpenStudio::Model::ZoneHVACPackagedTerminalAirConditioner>] and array of PTACs used as window AC units
  def model_add_window_ac(model,
                          thermal_zones)

    # Defaults
    eer = 8.5 # Btu/W-h
    cop = OpenStudio.convert(eer, 'Btu/h', 'W').get
    shr = 0.65 # The sensible heat ratio (ratio of the sensible portion of the load to the total load) at the nominal rated capacity
    # airflow_cfm_per_ton = 350.0 # cfm/ton

    acs = []
    thermal_zones.each do |zone|
      OpenStudio.logFree(OpenStudio::Info, 'openstudio.Model.Model', "Adding window AC for #{zone.name}.")

      clg_coil = create_coil_cooling_dx_single_speed(model,
                                                     name: "#{zone.name} Window AC Cooling Coil",
                                                     type: 'Window AC',
                                                     cop: cop)
      clg_coil.setRatedSensibleHeatRatio(shr)
      clg_coil.setRatedEvaporatorFanPowerPerVolumeFlowRate(OpenStudio::OptionalDouble.new(773.3))
      clg_coil.setEvaporativeCondenserEffectiveness(OpenStudio::OptionalDouble.new(0.9))
      clg_coil.setMaximumOutdoorDryBulbTemperatureForCrankcaseHeaterOperation(OpenStudio::OptionalDouble.new(10))
      clg_coil.setBasinHeaterSetpointTemperature(OpenStudio::OptionalDouble.new(2))

      fan = create_fan_by_name(model,
                               'Window_AC_Supply_Fan',
                               fan_name: "#{zone.name} Window AC Supply Fan",
                               end_use_subcategory: 'Window AC Fans')
      fan.setAvailabilitySchedule(model.alwaysOnDiscreteSchedule)

      htg_coil = create_coil_heating_electric(model,
                                              name: "#{zone.name} Window AC Always Off Htg Coil",
                                              schedule: model.alwaysOffDiscreteSchedule,
                                              nominal_capacity: 0)
      ptac = OpenStudio::Model::ZoneHVACPackagedTerminalAirConditioner.new(model,
                                                                           model.alwaysOnDiscreteSchedule,
                                                                           fan,
                                                                           htg_coil,
                                                                           clg_coil)
      ptac.setName("#{zone.name} Window AC")
      ptac.setSupplyAirFanOperatingModeSchedule(model.alwaysOffDiscreteSchedule)
      ptac.addToThermalZone(zone)
      acs << ptac
    end

    return acs
  end

  # Adds a forced air furnace or central AC to each zone.
  # Default is a forced air furnace without outdoor air
  # Code adapted from:
  # https://github.com/NREL/OpenStudio-BEopt/blob/master/measures/ResidentialHVACFurnaceFuel/measure.rb
  #
  # @param model [OpenStudio::Model::Model] OpenStudio model object
  # @param thermal_zones [Array<OpenStudio::Model::ThermalZone>] array of zones to add fan coil units to.
  # @param heating [Boolean] if true, the unit will include a NaturalGas heating coil
  # @param cooling [Boolean] if true, the unit will include a DX cooling coil
  # @param ventilation [Boolean] if true, the unit will include an OA intake
  # @return [Array<OpenStudio::Model::AirLoopHVAC>] and array of air loops representing the furnaces
  def model_add_furnace_central_ac(model,
                                   thermal_zones,
                                   heating: true,
                                   cooling: false,
                                   ventilation: false)

    if heating && cooling
      equip_name = 'Central Heating and AC'
    elsif heating && !cooling
      equip_name = 'Furnace'
    elsif cooling && !heating
      equip_name = 'Central AC'
    else
      OpenStudio.logFree(OpenStudio::Warn, 'openstudio.Model.Model', 'Heating and cooling both disabled, not a valid Furnace or Central AC selection, no equipment was added.')
      return false
    end

    # defaults
    afue = 0.78
    # seer = 13.0
    eer = 11.1
    shr = 0.73
    ac_w_per_cfm = 0.365
    crank_case_heat_w = 0.0
    crank_case_max_temp_f = 55.0

    furnaces = []
    thermal_zones.each do |zone|
      air_loop = OpenStudio::Model::AirLoopHVAC.new(model)
      air_loop.setName("#{zone.name} #{equip_name}")
      OpenStudio.logFree(OpenStudio::Info, 'openstudio.Model.Model', "Adding furnace AC for #{zone.name}.")

      # default design temperatures across all air loops
      dsgn_temps = standard_design_sizing_temperatures

      # adjusted temperatures for furnace_central_ac
      dsgn_temps['zn_htg_dsgn_sup_air_temp_f'] = 122.0
      dsgn_temps['zn_htg_dsgn_sup_air_temp_c'] = OpenStudio.convert(dsgn_temps['zn_htg_dsgn_sup_air_temp_f'], 'F', 'C').get
      dsgn_temps['htg_dsgn_sup_air_temp_f'] = dsgn_temps['zn_htg_dsgn_sup_air_temp_f']
      dsgn_temps['htg_dsgn_sup_air_temp_c'] = dsgn_temps['zn_htg_dsgn_sup_air_temp_c']

      # default design settings used across all air loops
      sizing_system = adjust_sizing_system(air_loop, dsgn_temps, sizing_option: 'NonCoincident')
      sizing_system.setAllOutdoorAirinCooling(true)
      sizing_system.setAllOutdoorAirinHeating(true)

      # create heating coil
      htg_coil = nil
      if heating
        htg_coil = create_coil_heating_gas(model,
                                           name: "#{air_loop.name} Heating Coil",
                                           efficiency: afue_to_thermal_eff(afue))
      end

      # create cooling coil
      clg_coil = nil
      if cooling
        clg_coil = create_coil_cooling_dx_single_speed(model,
                                                       name: "#{air_loop.name} Cooling Coil",
                                                       type: 'Residential Central AC')
        clg_coil.setRatedSensibleHeatRatio(shr)
        clg_coil.setRatedCOP(OpenStudio::OptionalDouble.new(eer_to_cop(eer)))
        clg_coil.setRatedEvaporatorFanPowerPerVolumeFlowRate(OpenStudio::OptionalDouble.new(ac_w_per_cfm / OpenStudio.convert(1.0, 'cfm', 'm^3/s').get))
        clg_coil.setNominalTimeForCondensateRemovalToBegin(OpenStudio::OptionalDouble.new(1000.0))
        clg_coil.setRatioOfInitialMoistureEvaporationRateAndSteadyStateLatentCapacity(OpenStudio::OptionalDouble.new(1.5))
        clg_coil.setMaximumCyclingRate(OpenStudio::OptionalDouble.new(3.0))
        clg_coil.setLatentCapacityTimeConstant(OpenStudio::OptionalDouble.new(45.0))
        clg_coil.setCondenserType('AirCooled')
        clg_coil.setCrankcaseHeaterCapacity(OpenStudio::OptionalDouble.new(crank_case_heat_w))
        clg_coil.setMaximumOutdoorDryBulbTemperatureForCrankcaseHeaterOperation(OpenStudio::OptionalDouble.new(OpenStudio.convert(crank_case_max_temp_f, 'F', 'C').get))
      end

      # create fan
      fan = create_fan_by_name(model,
                               'Residential_HVAC_Fan',
                               fan_name: "#{air_loop.name} Supply Fan",
                               end_use_subcategory: 'Residential HVAC Fans')
      fan.setAvailabilitySchedule(model.alwaysOnDiscreteSchedule)

      if ventilation
        # create outdoor air intake
        oa_intake_controller = OpenStudio::Model::ControllerOutdoorAir.new(model)
        oa_intake_controller.setName("#{air_loop.name} OA Controller")
        oa_intake_controller.autosizeMinimumOutdoorAirFlowRate
        oa_intake_controller.resetEconomizerMinimumLimitDryBulbTemperature
        oa_intake = OpenStudio::Model::AirLoopHVACOutdoorAirSystem.new(model, oa_intake_controller)
        oa_intake.setName("#{air_loop.name} OA System")
        oa_intake.addToNode(air_loop.supplyInletNode)
      end

      # create unitary system (holds the coils and fan)
      unitary = OpenStudio::Model::AirLoopHVACUnitarySystem.new(model)
      unitary.setName("#{air_loop.name} Unitary System")
      unitary.setAvailabilitySchedule(model.alwaysOnDiscreteSchedule)
      unitary.setMaximumSupplyAirTemperature(dsgn_temps['zn_htg_dsgn_sup_air_temp_c'])
      unitary.setControllingZoneorThermostatLocation(zone)
      unitary.addToNode(air_loop.supplyInletNode)

      # set flow rates during different conditions
      unitary.setSupplyAirFlowRateDuringHeatingOperation(0.0) unless heating
      unitary.setSupplyAirFlowRateDuringCoolingOperation(0.0) unless cooling
      unitary.setSupplyAirFlowRateWhenNoCoolingorHeatingisRequired(0.0) unless ventilation

      # attach the coils and fan
      unitary.setHeatingCoil(htg_coil) if htg_coil
      unitary.setCoolingCoil(clg_coil) if clg_coil
      unitary.setSupplyFan(fan)
      unitary.setFanPlacement('BlowThrough')
      unitary.setSupplyAirFanOperatingModeSchedule(model.alwaysOffDiscreteSchedule)

      # create a diffuser
      diffuser = OpenStudio::Model::AirTerminalSingleDuctUncontrolled.new(model, model.alwaysOnDiscreteSchedule)
      diffuser.setName("#{zone.name} Direct Air")
      air_loop.multiAddBranchForZone(zone, diffuser.to_HVACComponent.get)

      furnaces << air_loop
    end

    return furnaces
  end

  # Adds an air source heat pump to each zone.
  # Code adapted from:
  # https://github.com/NREL/OpenStudio-BEopt/blob/master/measures/ResidentialHVACAirSourceHeatPumpSingleSpeed/measure.rb
  #
  # @param model [OpenStudio::Model::Model] OpenStudio model object
  # @param thermal_zones [Array<OpenStudio::Model::ThermalZone>] array of zones to add fan coil units to.
  # @param heating [Boolean] if true, the unit will include a NaturalGas heating coil
  # @param cooling [Boolean] if true, the unit will include a DX cooling coil
  # @param ventilation [Boolean] if true, the unit will include an OA intake
  # @return [Array<OpenStudio::Model::AirLoopHVAC>] and array of air loops representing the heat pumps
  def model_add_central_air_source_heat_pump(model,
                                             thermal_zones,
                                             heating: true,
                                             cooling: true,
                                             ventilation: false)
    # defaults
    hspf = 7.7
    # seer = 13.0
    # eer = 11.4
    cop = 3.05
    shr = 0.73
    ac_w_per_cfm = 0.365
    min_hp_oat_f = 0.0
    crank_case_heat_w = 0.0
    crank_case_max_temp_f = 55

    # default design temperatures across all air loops
    dsgn_temps = standard_design_sizing_temperatures

    # adjusted temperatures for furnace_central_ac
    dsgn_temps['zn_htg_dsgn_sup_air_temp_f'] = 122.0
    dsgn_temps['zn_htg_dsgn_sup_air_temp_c'] = OpenStudio.convert(dsgn_temps['zn_htg_dsgn_sup_air_temp_f'], 'F', 'C').get
    dsgn_temps['htg_dsgn_sup_air_temp_f'] = dsgn_temps['zn_htg_dsgn_sup_air_temp_f']
    dsgn_temps['htg_dsgn_sup_air_temp_c'] = dsgn_temps['zn_htg_dsgn_sup_air_temp_c']

    hps = []
    thermal_zones.each do |zone|
      OpenStudio.logFree(OpenStudio::Info, 'openstudio.Model.Model', "Adding Central Air Source HP for #{zone.name}.")

      air_loop = OpenStudio::Model::AirLoopHVAC.new(model)
      air_loop.setName("#{zone.name} Central Air Source HP")

      # default design settings used across all air loops
      sizing_system = adjust_sizing_system(air_loop, dsgn_temps, sizing_option: 'NonCoincident')
      sizing_system.setAllOutdoorAirinCooling(true)
      sizing_system.setAllOutdoorAirinHeating(true)

      # create heating coil
      htg_coil = nil
      supplemental_htg_coil = nil
      if heating
        htg_coil = create_coil_heating_dx_single_speed(model,
                                                       name: "#{air_loop.name} heating coil",
                                                       type: 'Residential Central Air Source HP',
                                                       cop: hspf_to_cop_heating_no_fan(hspf))
        if model.version < OpenStudio::VersionString.new('3.5.0')
          htg_coil.setRatedSupplyFanPowerPerVolumeFlowRate(ac_w_per_cfm / OpenStudio.convert(1.0, 'cfm', 'm^3/s').get)
        else
          htg_coil.setRatedSupplyFanPowerPerVolumeFlowRate2017(ac_w_per_cfm / OpenStudio.convert(1.0, 'cfm', 'm^3/s').get)
        end
        htg_coil.setMinimumOutdoorDryBulbTemperatureforCompressorOperation(OpenStudio.convert(min_hp_oat_f, 'F', 'C').get)
        htg_coil.setMaximumOutdoorDryBulbTemperatureforDefrostOperation(OpenStudio.convert(40.0, 'F', 'C').get)
        htg_coil.setCrankcaseHeaterCapacity(crank_case_heat_w)
        htg_coil.setMaximumOutdoorDryBulbTemperatureforCrankcaseHeaterOperation(OpenStudio.convert(crank_case_max_temp_f, 'F', 'C').get)
        htg_coil.setDefrostStrategy('ReverseCycle')
        htg_coil.setDefrostControl('OnDemand')
        htg_coil.resetDefrostTimePeriodFraction

        # Supplemental Heating Coil

        # create supplemental heating coil
        supplemental_htg_coil = create_coil_heating_electric(model,
                                                             name: "#{air_loop.name} Supplemental Htg Coil")
      end

      # create cooling coil
      clg_coil = nil
      if cooling
        clg_coil = create_coil_cooling_dx_single_speed(model,
                                                       name: "#{air_loop.name} Cooling Coil",
                                                       type: 'Residential Central ASHP',
                                                       cop: cop)
        clg_coil.setRatedSensibleHeatRatio(shr)
        clg_coil.setRatedEvaporatorFanPowerPerVolumeFlowRate(OpenStudio::OptionalDouble.new(ac_w_per_cfm / OpenStudio.convert(1.0, 'cfm', 'm^3/s').get))
        clg_coil.setNominalTimeForCondensateRemovalToBegin(OpenStudio::OptionalDouble.new(1000.0))
        clg_coil.setRatioOfInitialMoistureEvaporationRateAndSteadyStateLatentCapacity(OpenStudio::OptionalDouble.new(1.5))
        clg_coil.setMaximumCyclingRate(OpenStudio::OptionalDouble.new(3.0))
        clg_coil.setLatentCapacityTimeConstant(OpenStudio::OptionalDouble.new(45.0))
        clg_coil.setCondenserType('AirCooled')
        clg_coil.setCrankcaseHeaterCapacity(OpenStudio::OptionalDouble.new(crank_case_heat_w))
        clg_coil.setMaximumOutdoorDryBulbTemperatureForCrankcaseHeaterOperation(OpenStudio::OptionalDouble.new(OpenStudio.convert(crank_case_max_temp_f, 'F', 'C').get))
      end

      # create fan
      fan = create_fan_by_name(model,
                               'Residential_HVAC_Fan',
                               fan_name: "#{air_loop.name} Supply Fan",
                               end_use_subcategory: 'Residential HVAC Fans')
      fan.setAvailabilitySchedule(model.alwaysOnDiscreteSchedule)

      # create outdoor air intake
      if ventilation
        oa_intake_controller = OpenStudio::Model::ControllerOutdoorAir.new(model)
        oa_intake_controller.setName("#{air_loop.name} OA Controller")
        oa_intake_controller.autosizeMinimumOutdoorAirFlowRate
        oa_intake_controller.resetEconomizerMinimumLimitDryBulbTemperature
        oa_intake = OpenStudio::Model::AirLoopHVACOutdoorAirSystem.new(model, oa_intake_controller)
        oa_intake.setName("#{air_loop.name} OA System")
        oa_intake.addToNode(air_loop.supplyInletNode)
      end

      # create unitary system (holds the coils and fan)
      unitary = OpenStudio::Model::AirLoopHVACUnitarySystem.new(model)
      unitary.setName("#{air_loop.name} Unitary System")
      unitary.setAvailabilitySchedule(model.alwaysOnDiscreteSchedule)
      unitary.setMaximumSupplyAirTemperature(OpenStudio.convert(170.0, 'F', 'C').get) # higher temp for supplemental heat as to not severely limit its use, resulting in unmet hours.
      unitary.setMaximumOutdoorDryBulbTemperatureforSupplementalHeaterOperation(OpenStudio.convert(40.0, 'F', 'C').get)
      unitary.setControllingZoneorThermostatLocation(zone)
      unitary.addToNode(air_loop.supplyInletNode)

      # set flow rates during different conditions
      unitary.setSupplyAirFlowRateWhenNoCoolingorHeatingisRequired(0.0) unless ventilation

      # attach the coils and fan
      unitary.setHeatingCoil(htg_coil) if htg_coil
      unitary.setCoolingCoil(clg_coil) if clg_coil
      unitary.setSupplementalHeatingCoil(supplemental_htg_coil) if supplemental_htg_coil
      unitary.setSupplyFan(fan)
      unitary.setFanPlacement('BlowThrough')
      unitary.setSupplyAirFanOperatingModeSchedule(model.alwaysOffDiscreteSchedule)

      # create a diffuser
      diffuser = OpenStudio::Model::AirTerminalSingleDuctUncontrolled.new(model, model.alwaysOnDiscreteSchedule)
      diffuser.setName(" #{zone.name} Direct Air")
      air_loop.multiAddBranchForZone(zone, diffuser.to_HVACComponent.get)

      hps << air_loop
    end

    return hps
  end

  # Adds zone level water-to-air heat pumps for each zone.
  #
  # @param model [OpenStudio::Model::Model] OpenStudio model object
  # @param thermal_zones [Array<OpenStudio::Model::ThermalZone>] array of zones served by heat pumps
  # @param condenser_loop [OpenStudio::Model::PlantLoop] the condenser loop for the heat pumps  #
  # @param ventilation [Boolean] if true, ventilation will be supplied through the unit.
  #   If false, no ventilation will be supplied through the unit, with the expectation that it will be provided by a DOAS or separate system.
  # @return [Array<OpenStudio::Model::ZoneHVACWaterToAirHeatPump>] an array of heat pumps
  def model_add_water_source_hp(model,
                                thermal_zones,
                                condenser_loop,
                                ventilation: true)

    OpenStudio.logFree(OpenStudio::Info, 'openstudio.Model.Model', 'Adding zone water-to-air heat pump.')

    water_to_air_hp_systems = []
    thermal_zones.each do |zone|
      supplemental_htg_coil = create_coil_heating_electric(model,
                                                           name: "#{zone.name} Supplemental Htg Coil")
      htg_coil = create_coil_heating_water_to_air_heat_pump_equation_fit(model,
                                                                         condenser_loop,
                                                                         name: "#{zone.name} Water-to-Air HP Htg Coil")
      clg_coil = create_coil_cooling_water_to_air_heat_pump_equation_fit(model,
                                                                         condenser_loop,
                                                                         name: "#{zone.name} Water-to-Air HP Clg Coil")

      # add fan
      fan = create_fan_by_name(model,
                               'WSHP_Fan',
                               fan_name: "#{zone.name} WSHP Fan")
      fan.setAvailabilitySchedule(model.alwaysOnDiscreteSchedule)

      water_to_air_hp_system = OpenStudio::Model::ZoneHVACWaterToAirHeatPump.new(model,
                                                                                 model.alwaysOnDiscreteSchedule,
                                                                                 fan,
                                                                                 htg_coil,
                                                                                 clg_coil,
                                                                                 supplemental_htg_coil)
      water_to_air_hp_system.setName("#{zone.name} WSHP")
      unless ventilation
        water_to_air_hp_system.setOutdoorAirFlowRateDuringHeatingOperation(0.0)
        water_to_air_hp_system.setOutdoorAirFlowRateDuringCoolingOperation(0.0)
        water_to_air_hp_system.setOutdoorAirFlowRateWhenNoCoolingorHeatingisNeeded(0.0)
      end
      water_to_air_hp_system.addToThermalZone(zone)

      water_to_air_hp_systems << water_to_air_hp_system
    end

    return water_to_air_hp_systems
  end

  # Adds zone level ERVs for each zone.
  #
  # @param model [OpenStudio::Model::Model] OpenStudio model object
  # @param thermal_zones [Array<OpenStudio::Model::ThermalZone>] array of zones to add heat pumps to.
  # @return [Array<OpenStudio::Model::ZoneHVACEnergyRecoveryVentilator>] an array of zone ERVs
  # @todo review the static pressure rise for the ERV
  def model_add_zone_erv(model,
                         thermal_zones)
    ervs = []
    thermal_zones.each do |zone|
      OpenStudio.logFree(OpenStudio::Info, 'openstudio.Model.Model', "Adding ERV for #{zone.name}.")

      # Determine the OA requirement for this zone
      min_oa_flow_m3_per_s_per_m2 = thermal_zone_outdoor_airflow_rate_per_area(zone)
      supply_fan = create_fan_by_name(model,
                                      'ERV_Supply_Fan',
                                      fan_name: "#{zone.name} ERV Supply Fan")
      impeller_eff = fan_baseline_impeller_efficiency(supply_fan)
      fan_change_impeller_efficiency(supply_fan, impeller_eff)
      exhaust_fan = create_fan_by_name(model,
                                       'ERV_Supply_Fan',
                                       fan_name: "#{zone.name} ERV Exhaust Fan")
      fan_change_impeller_efficiency(exhaust_fan, impeller_eff)

      erv_controller = OpenStudio::Model::ZoneHVACEnergyRecoveryVentilatorController.new(model)
      erv_controller.setName("#{zone.name} ERV Controller")
      # erv_controller.setExhaustAirTemperatureLimit("NoExhaustAirTemperatureLimit")
      # erv_controller.setExhaustAirEnthalpyLimit("NoExhaustAirEnthalpyLimit")
      # erv_controller.setTimeofDayEconomizerFlowControlSchedule(self.alwaysOnDiscreteSchedule)
      # erv_controller.setHighHumidityControlFlag(false)

      heat_exchanger = OpenStudio::Model::HeatExchangerAirToAirSensibleAndLatent.new(model)
      heat_exchanger.setName("#{zone.name} ERV HX")
      heat_exchanger.setHeatExchangerType('Plate')
      heat_exchanger.setEconomizerLockout(false)
      heat_exchanger.setSupplyAirOutletTemperatureControl(false)
      heat_exchanger.setSensibleEffectivenessat100HeatingAirFlow(0.76)
      heat_exchanger.setSensibleEffectivenessat75HeatingAirFlow(0.81)
      heat_exchanger.setLatentEffectivenessat100HeatingAirFlow(0.68)
      heat_exchanger.setLatentEffectivenessat75HeatingAirFlow(0.73)
      heat_exchanger.setSensibleEffectivenessat100CoolingAirFlow(0.76)
      heat_exchanger.setSensibleEffectivenessat75CoolingAirFlow(0.81)
      heat_exchanger.setLatentEffectivenessat100CoolingAirFlow(0.68)
      heat_exchanger.setLatentEffectivenessat75CoolingAirFlow(0.73)

      zone_hvac = OpenStudio::Model::ZoneHVACEnergyRecoveryVentilator.new(model, heat_exchanger, supply_fan, exhaust_fan)
      zone_hvac.setName("#{zone.name} ERV")
      zone_hvac.setVentilationRateperUnitFloorArea(min_oa_flow_m3_per_s_per_m2)
      zone_hvac.setController(erv_controller)
      zone_hvac.addToThermalZone(zone)

      # ensure the ERV takes priority, so ventilation load is included when treated by other zonal systems
      # From EnergyPlus I/O reference:
      # "For situations where one or more equipment types has limited capacity or limited control capability, order the
      #  sequence so that the most controllable piece of equipment runs last. For example, with a dedicated outdoor air
      #  system (DOAS), the air terminal for the DOAS should be assigned Heating Sequence = 1 and Cooling Sequence = 1.
      #  Any other equipment should be assigned sequence 2 or higher so that it will see the net load after the DOAS air
      #  is added to the zone."
      zone.setCoolingPriority(zone_hvac.to_ModelObject.get, 1)
      zone.setHeatingPriority(zone_hvac.to_ModelObject.get, 1)

      # set the cooling and heating fraction to zero so that the ERV does not try to meet the heating or cooling load.
      if model.version < OpenStudio::VersionString.new('2.8.0')
        OpenStudio.logFree(OpenStudio::Warn, 'openstudio.Model.Model', 'OpenStudio version is less than 2.8.0; ERV will attempt to meet heating and cooling load up to ventilation rate.  If this is not intended, use a newer version of OpenStudio.')
      else
        zone.setSequentialCoolingFraction(zone_hvac.to_ModelObject.get, 0.0)
        zone.setSequentialHeatingFraction(zone_hvac.to_ModelObject.get, 0.0)
      end

      # Calculate ERV SAT during sizing periods
      # Standard rating conditions based on AHRI Std 1060 - 2013
      # heating design
      oat_f = 35.0
      return_air_f = 70.0
      eff = heat_exchanger.sensibleEffectivenessat100HeatingAirFlow
      coldest_erv_supply_f = oat_f - (eff * (oat_f - return_air_f))
      coldest_erv_supply_c = OpenStudio.convert(coldest_erv_supply_f, 'F', 'C').get

      # cooling design
      oat_f = 95.0
      return_air_f = 75.0
      eff = heat_exchanger.sensibleEffectivenessat100CoolingAirFlow
      hottest_erv_supply_f = oat_f - (eff * (oat_f - return_air_f))
      hottest_erv_supply_c = OpenStudio.convert(hottest_erv_supply_f, 'F', 'C').get

      # Ensure that zone sizing accounts for OA from ERV
      sizing_zone = zone.sizingZone
      sizing_zone.setAccountforDedicatedOutdoorAirSystem(true)
      sizing_zone.setDedicatedOutdoorAirSystemControlStrategy('NeutralSupplyAir')
      sizing_zone.setDedicatedOutdoorAirLowSetpointTemperatureforDesign(coldest_erv_supply_c)
      sizing_zone.setDedicatedOutdoorAirHighSetpointTemperatureforDesign(hottest_erv_supply_c)

      ervs << zone_hvac
    end

    return ervs
  end

  # Adds ideal air loads systems for each zone.
  #
  # @param model [OpenStudio::Model::Model] OpenStudio model object
  # @param thermal_zones [Array<OpenStudio::Model::ThermalZone>] array of zones to enable ideal air loads
  # @param hvac_op_sch [String] name of the HVAC operation schedule, default is always on
  # @param heat_avail_sch [String] name of the heating availability schedule, default is always on
  # @param cool_avail_sch [String] name of the cooling availability schedule, default is always on
  # @param heat_limit_type [String] heating limit type
  #   options are 'NoLimit', 'LimitFlowRate', 'LimitCapacity', and 'LimitFlowRateAndCapacity'
  # @param cool_limit_type [String] cooling limit type
  #   options are 'NoLimit', 'LimitFlowRate', 'LimitCapacity', and 'LimitFlowRateAndCapacity'
  # @param dehumid_limit_type [String] dehumidification limit type
  #   options are 'None', 'ConstantSensibleHeatRatio', 'Humidistat', 'ConstantSupplyHumidityRatio'
  # @param cool_sensible_heat_ratio [Double] cooling sensible heat ratio if dehumidification limit type is 'ConstantSensibleHeatRatio'
  # @param humid_ctrl_type [String] humidification control type
  #   options are 'None', 'Humidistat', 'ConstantSupplyHumidityRatio'
  # @param include_outdoor_air [Boolean] include design specification outdoor air ventilation
  # @param enable_dcv [Boolean] include demand control ventilation, uses occupancy schedule if true
  # @param econo_ctrl_mthd [String] economizer control method (require a cool_limit_type and include_outdoor_air set to true)
  #   options are 'NoEconomizer', 'DifferentialDryBulb', 'DifferentialEnthalpy'
  # @param heat_recovery_type [String] heat recovery type
  #   options are 'None', 'Sensible', 'Enthalpy'
  # @param heat_recovery_sensible_eff [Double] heat recovery sensible effectivness if heat recovery specified
  # @param heat_recovery_latent_eff [Double] heat recovery latent effectivness if heat recovery specified
  # @param add_output_meters [Boolean] include and output custom meter objects to sum all ideal air loads values
  # @return [Array<OpenStudio::Model::ZoneHVACIdealLoadsAirSystem>] an array of ideal air loads systems
  def model_add_ideal_air_loads(model,
                                thermal_zones,
                                hvac_op_sch: nil,
                                heat_avail_sch: nil,
                                cool_avail_sch: nil,
                                heat_limit_type: 'NoLimit',
                                cool_limit_type: 'NoLimit',
                                dehumid_limit_type: 'ConstantSensibleHeatRatio',
                                cool_sensible_heat_ratio: 0.7,
                                humid_ctrl_type: 'None',
                                include_outdoor_air: true,
                                enable_dcv: false,
                                econo_ctrl_mthd: 'NoEconomizer',
                                heat_recovery_type: 'None',
                                heat_recovery_sensible_eff: 0.7,
                                heat_recovery_latent_eff: 0.65,
                                add_output_meters: false)

    # set availability schedules
    if hvac_op_sch.nil?
      hvac_op_sch = model.alwaysOnDiscreteSchedule
    else
      hvac_op_sch = model_add_schedule(model, hvac_op_sch)
    end

    # set heating availability schedules
    if heat_avail_sch.nil?
      heat_avail_sch = model.alwaysOnDiscreteSchedule
    else
      heat_avail_sch = model_add_schedule(model, heat_avail_sch)
    end

    # set cooling availability schedules
    if cool_avail_sch.nil?
      cool_avail_sch = model.alwaysOnDiscreteSchedule
    else
      cool_avail_sch = model_add_schedule(model, cool_avail_sch)
    end

    ideal_systems = []
    thermal_zones.each do |zone|
      OpenStudio.logFree(OpenStudio::Info, 'openstudio.Model.Model', "Adding ideal air loads for for #{zone.name}.")
      ideal_loads = OpenStudio::Model::ZoneHVACIdealLoadsAirSystem.new(model)
      ideal_loads.setName("#{zone.name} Ideal Loads Air System")
      ideal_loads.setAvailabilitySchedule(hvac_op_sch)
      ideal_loads.setHeatingAvailabilitySchedule(heat_avail_sch)
      ideal_loads.setCoolingAvailabilitySchedule(cool_avail_sch)
      ideal_loads.setHeatingLimit(heat_limit_type)
      ideal_loads.setCoolingLimit(cool_limit_type)
      ideal_loads.setDehumidificationControlType(dehumid_limit_type)
      ideal_loads.setCoolingSensibleHeatRatio(cool_sensible_heat_ratio)
      ideal_loads.setHumidificationControlType(humid_ctrl_type)
      if include_outdoor_air
        # get the design specification outdoor air of the largest space in the zone
        # @todo create a new design specification outdoor air object that sums ventilation rates and schedules if multiple design specification outdoor air objects
        space_areas = zone.spaces.map(&:floorArea)
        largest_space = zone.spaces.select { |s| s.floorArea == space_areas.max }
        largest_space = largest_space[0]
        design_spec_oa = largest_space.designSpecificationOutdoorAir
        if design_spec_oa.is_initialized
          design_spec_oa = design_spec_oa.get
          ideal_loads.setDesignSpecificationOutdoorAirObject(design_spec_oa)
        else
          OpenStudio.logFree(OpenStudio::Warn, 'openstudio.Model.Model', "Outdoor air requested for ideal loads object, but space #{largest_space.name} in thermal zone #{zone.name} does not have a design specification outdoor air object.")
        end
      end
      if enable_dcv
        ideal_loads.setDemandControlledVentilationType('OccupancySchedule')
      else
        ideal_loads.setDemandControlledVentilationType('None')
      end
      ideal_loads.setOutdoorAirEconomizerType(econo_ctrl_mthd)
      ideal_loads.setHeatRecoveryType(heat_recovery_type)
      ideal_loads.setSensibleHeatRecoveryEffectiveness(heat_recovery_sensible_eff)
      ideal_loads.setLatentHeatRecoveryEffectiveness(heat_recovery_latent_eff)
      ideal_loads.addToThermalZone(zone)
      ideal_systems << ideal_loads

      # set zone sizing parameters
      zone_sizing = zone.sizingZone
      zone_sizing.setHeatingMaximumAirFlowFraction(1.0)
    end

    if add_output_meters
      # ideal air loads system variables to include
      ideal_air_loads_system_variables = [
        'Zone Ideal Loads Supply Air Sensible Heating Energy',
        'Zone Ideal Loads Supply Air Latent Heating Energy',
        'Zone Ideal Loads Supply Air Total Heating Energy',
        'Zone Ideal Loads Supply Air Sensible Cooling Energy',
        'Zone Ideal Loads Supply Air Latent Cooling Energy',
        'Zone Ideal Loads Supply Air Total Cooling Energy',
        'Zone Ideal Loads Zone Sensible Heating Energy',
        'Zone Ideal Loads Zone Latent Heating Energy',
        'Zone Ideal Loads Zone Total Heating Energy',
        'Zone Ideal Loads Zone Sensible Cooling Energy',
        'Zone Ideal Loads Zone Latent Cooling Energy',
        'Zone Ideal Loads Zone Total Cooling Energy',
        'Zone Ideal Loads Outdoor Air Sensible Heating Energy',
        'Zone Ideal Loads Outdoor Air Latent Heating Energy',
        'Zone Ideal Loads Outdoor Air Total Heating Energy',
        'Zone Ideal Loads Outdoor Air Sensible Cooling Energy',
        'Zone Ideal Loads Outdoor Air Latent Cooling Energy',
        'Zone Ideal Loads Outdoor Air Total Cooling Energy',
        'Zone Ideal Loads Heat Recovery Sensible Heating Energy',
        'Zone Ideal Loads Heat Recovery Latent Heating Energy',
        'Zone Ideal Loads Heat Recovery Total Heating Energy',
        'Zone Ideal Loads Heat Recovery Sensible Cooling Energy',
        'Zone Ideal Loads Heat Recovery Latent Cooling Energy',
        'Zone Ideal Loads Heat Recovery Total Cooling Energy'
      ]

      meters_added = 0
      outputs_added = 0
      ideal_air_loads_system_variables.each do |variable|
        # create meter definition for variable
        meter_definition = OpenStudio::Model::MeterCustom.new(model)
        meter_definition.setName("Sum #{variable}")
        meter_definition.setFuelType('Generic')
        model.getZoneHVACIdealLoadsAirSystems.each { |sys| meter_definition.addKeyVarGroup(sys.name.to_s, variable) }
        meters_added += 1

        # add output meter
        output_meter_definition = OpenStudio::Model::OutputMeter.new(model)
        output_meter_definition.setName("Sum #{variable}")
        output_meter_definition.setReportingFrequency('Hourly')
        output_meter_definition.setMeterFileOnly(true)
        output_meter_definition.setCumulative(false)
        outputs_added += 1
      end
      OpenStudio.logFree(OpenStudio::Info, 'openstudio.Model.Model', "Added #{meters_added} custom meter objects and #{outputs_added} meter outputs for ideal loads air systems.")
    end

    return ideal_systems
  end

  # Adds an exhaust fan to each zone.
  #
  # @param model [OpenStudio::Model::Model] OpenStudio model object
  # @param thermal_zones [Array<OpenStudio::Model::ThermalZone>] an array of thermal zones
  # @param flow_rate [Double] the exhaust fan flow rate in m^3/s
  # @param availability_sch_name [String] the name of the fan availability schedule
  # @param flow_fraction_schedule_name [String] the name of the flow fraction schedule
  # @param balanced_exhaust_fraction_schedule_name [String] the name of the balanced exhaust fraction schedule
  # @return [Array<OpenStudio::Model::FanZoneExhaust>] an array of exhaust fans created
  # @todo use the create_fan_zone_exhaust method, default to 1.25 inH2O pressure rise and fan efficiency of 0.6
  def model_add_exhaust_fan(model,
                            thermal_zones,
                            flow_rate: nil,
                            availability_sch_name: nil,
                            flow_fraction_schedule_name: nil,
                            balanced_exhaust_fraction_schedule_name: nil)

    if availability_sch_name.nil?
      availability_schedule = model.alwaysOnDiscreteSchedule
    else
      availability_schedule = model_add_schedule(model, availability_sch_name)
    end

    # make an exhaust fan for each zone
    fans = []
    thermal_zones.each do |zone|
      OpenStudio.logFree(OpenStudio::Info, 'openstudio.Model.Model', "Adding zone exhaust fan for #{zone.name}.")
      fan = OpenStudio::Model::FanZoneExhaust.new(model)
      fan.setName("#{zone.name} Exhaust Fan")
      fan.setAvailabilitySchedule(availability_schedule)

      # input the flow rate as a number (assign directly) or from an array (assign each flow rate to each zone)
      if flow_rate.is_a? Numeric
        fan.setMaximumFlowRate(flow_rate)
      elsif flow_rate.class.to_s == 'Array'
        index = thermal_zones.index(zone)
        flow_rate_zone = flow_rate[index]
        fan.setMaximumFlowRate(flow_rate_zone)
      else
        OpenStudio.logFree(OpenStudio::Warn, 'openstudio.model.Model', 'Wrong format of flow rate')
      end

      unless flow_fraction_schedule_name.nil?
        fan.setFlowFractionSchedule(model_add_schedule(model, flow_fraction_schedule_name))
      end

      fan.setSystemAvailabilityManagerCouplingMode('Decoupled')
      unless balanced_exhaust_fraction_schedule_name.nil?
        fan.setBalancedExhaustFractionSchedule(model_add_schedule(model, balanced_exhaust_fraction_schedule_name))
      end

      fan.addToThermalZone(zone)
      fans << fan
    end

    return fans
  end

  # Adds a zone ventilation design flow rate to each zone.
  #
  # @param model [OpenStudio::Model::Model] OpenStudio model object
  # @param thermal_zones [Array<OpenStudio::Model::ThermalZone>] an array of thermal zones
  # @param ventilation_type [String] the zone ventilation type either Exhaust, Natural, or Intake
  # @param flow_rate [Double] the ventilation design flow rate in m^3/s
  # @param availability_sch_name [String] the name of the fan availability schedule
  # @return [Array<OpenStudio::Model::ZoneVentilationDesignFlowRate>] an array of zone ventilation objects created
  def model_add_zone_ventilation(model,
                                 thermal_zones,
                                 ventilation_type: nil,
                                 flow_rate: nil,
                                 availability_sch_name: nil)

    if availability_sch_name.nil?
      availability_schedule = model.alwaysOnDiscreteSchedule
    else
      availability_schedule = model_add_schedule(model, availability_sch_name)
    end

    if flow_rate.nil?
      OpenStudio.logFree(OpenStudio::Error, 'openstudio.model.Model', 'Flow rate nil for zone ventilation.')
    end

    # make a zone ventilation object for each zone
    zone_ventilations = []
    thermal_zones.each do |zone|
      OpenStudio.logFree(OpenStudio::Info, 'openstudio.Model.Model', "Adding zone ventilation fan for #{zone.name}.")
      ventilation = OpenStudio::Model::ZoneVentilationDesignFlowRate.new(model)
      ventilation.setName("#{zone.name} Ventilation")
      ventilation.setSchedule(availability_schedule)

      if ventilation_type == 'Exhaust'
        ventilation.setDesignFlowRate(flow_rate)
        ventilation.setFanPressureRise(31.1361206455786)
        ventilation.setFanTotalEfficiency(0.51)
        ventilation.setConstantTermCoefficient(1.0)
        ventilation.setVelocityTermCoefficient(0.0)
        ventilation.setTemperatureTermCoefficient(0.0)
        ventilation.setMinimumIndoorTemperature(29.4444452244559)
        ventilation.setMaximumIndoorTemperature(100.0)
        ventilation.setDeltaTemperature(-100.0)
      elsif ventilation_type == 'Natural'
        ventilation.setDesignFlowRate(flow_rate)
        ventilation.setFanPressureRise(0.0)
        ventilation.setFanTotalEfficiency(1.0)
        ventilation.setConstantTermCoefficient(0.0)
        ventilation.setVelocityTermCoefficient(0.224)
        ventilation.setTemperatureTermCoefficient(0.0)
        ventilation.setMinimumIndoorTemperature(-73.3333352760033)
        ventilation.setMaximumIndoorTemperature(29.4444452244559)
        ventilation.setDeltaTemperature(-100.0)
      elsif ventilation_type == 'Intake'
        ventilation.setFlowRateperZoneFloorArea(flow_rate)
        ventilation.setFanPressureRise(49.8)
        ventilation.setFanTotalEfficiency(0.53625)
        ventilation.setConstantTermCoefficient(1.0)
        ventilation.setVelocityTermCoefficient(0.0)
        ventilation.setTemperatureTermCoefficient(0.0)
        ventilation.setMinimumIndoorTemperature(7.5)
        ventilation.setMaximumIndoorTemperature(35)
        ventilation.setDeltaTemperature(-27.5)
        ventilation.setMinimumOutdoorTemperature(-30.0)
        ventilation.setMaximumOutdoorTemperature(50.0)
        ventilation.setMaximumWindSpeed(6.0)
      else
        OpenStudio.logFree(OpenStudio::Error, 'openstudio.model.Model', "ventilation type #{ventilation_type} invalid for zone ventilation.")
      end
      ventilation.setVentilationType(ventilation_type)
      ventilation.addToThermalZone(zone)
      zone_ventilations << ventilation
    end

    return zone_ventilations
  end

  # Get the existing chilled water loop in the model or add a new one if there isn't one already.
  #
  # @param model [OpenStudio::Model::Model] OpenStudio model object
  # @param cool_fuel [String] the cooling fuel. Valid choices are Electricity, DistrictCooling, and HeatPump.
  # @param chilled_water_loop_cooling_type [String] Archetype for chilled water loops, AirCooled or WaterCooled
  def model_get_or_add_chilled_water_loop(model, cool_fuel,
                                          chilled_water_loop_cooling_type: 'WaterCooled')
    # retrieve the existing chilled water loop or add a new one if necessary
    chilled_water_loop = nil
    if model.getPlantLoopByName('Chilled Water Loop').is_initialized
      chilled_water_loop = model.getPlantLoopByName('Chilled Water Loop').get
    else
      case cool_fuel
      when 'DistrictCooling'
        chilled_water_loop = model_add_chw_loop(model,
                                                chw_pumping_type: 'const_pri',
                                                cooling_fuel: cool_fuel)
      when 'HeatPump'
        condenser_water_loop = model_get_or_add_ambient_water_loop(model)
        chilled_water_loop = model_add_chw_loop(model,
                                                chw_pumping_type: 'const_pri_var_sec',
                                                chiller_cooling_type: 'WaterCooled',
                                                chiller_compressor_type: 'Rotary Screw',
                                                condenser_water_loop: condenser_water_loop)
      when 'Electricity'
        if chilled_water_loop_cooling_type == 'AirCooled'
          chilled_water_loop = model_add_chw_loop(model,
                                                  chw_pumping_type: 'const_pri',
                                                  cooling_fuel: cool_fuel)
        else
          fan_type = model_cw_loop_cooling_tower_fan_type(model)
          condenser_water_loop = model_add_cw_loop(model,
                                                   cooling_tower_type: 'Open Cooling Tower',
                                                   cooling_tower_fan_type: 'Propeller or Axial',
                                                   cooling_tower_capacity_control: fan_type,
                                                   number_of_cells_per_tower: 1,
                                                   number_cooling_towers: 1)
          chilled_water_loop = model_add_chw_loop(model,
                                                  chw_pumping_type: 'const_pri_var_sec',
                                                  chiller_cooling_type: 'WaterCooled',
                                                  chiller_compressor_type: 'Rotary Screw',
                                                  condenser_water_loop: condenser_water_loop)
        end
      else
        OpenStudio.logFree(OpenStudio::Error, 'openstudio.Model.Model', 'No cool_fuel specified.')
      end
    end

    return chilled_water_loop
  end

  # Determine which type of fan the cooling tower will have.  Defaults to TwoSpeed Fan.
  #
  # @param model [OpenStudio::Model::Model] OpenStudio model object
  # @return [String] the fan type: TwoSpeed Fan, Variable Speed Fan
  def model_cw_loop_cooling_tower_fan_type(model)
    fan_type = 'Variable Speed Fan'
    return fan_type
  end

  # Adds supply water temperature control on specified plant water loops.
  #
  # @param model [OpenStudio::Model::Model] OpenStudio model object
  # @param plant_water_loop [OpenStudio::Model::PlantLoop] plant water loop to add supply water temperature control.
  # @param control_strategy [String] Method to determine how to control the plant's supply water temperature (swt).
  #   'outdoor_air' - The plant's swt will be proportional to the outdoor air based on the next 4 parameters.
  #   'zone_demand' - The plant's swt will be determined by preponderance of zone demand.
  #     Requires thermal_zone defined.
  # @param sp_at_oat_low [Double] supply water temperature setpoint, in F, at the outdoor low temperature.
  # @param oat_low [Double] outdoor drybulb air  temperature, in F, for low setpoint.
  # @param sp_at_oat_high [Double] supply water temperature setpoint, in F, at the outdoor high temperature.
  # @param oat_high [Double] outdoor drybulb air temperature, in F, for high setpoint.
  # @param thermal_zones [Array<OpenStudio::Model::ThermalZone>] array of zones
  def model_add_plant_swt_control(model, plant_water_loop,
                                  control_strategy: 'outdoor_air',
                                  sp_at_oat_low: nil,
                                  oat_low: nil,
                                  sp_at_oat_high: nil,
                                  oat_high: nil,
                                  thermal_zones: [])

    # check that all required temperature parameters are defined
    if sp_at_oat_low.nil? and oat_low.nil? and sp_at_oat_high.nil? and oat_high.nil?
      OpenStudio.logFree(OpenStudio::Error, 'openstudio.model.Model', 'At least one of the required temperature parameter is nil.')
    end

    # remove any existing setpoint manager on the plant water loop
    exisiting_setpoint_managers = plant_water_loop.loopTemperatureSetpointNode.setpointManagers
    exisiting_setpoint_managers.each { |sp_mgr| sp_mgr.disconnect }

    if control_strategy == 'outdoor_air'
      # create supply water temperature setpoint managers for plant based on outdoor temperature
      water_loop_setpoint_manager = OpenStudio::Model::SetpointManagerOutdoorAirReset.new(model)
      water_loop_setpoint_manager.setName("#{plant_water_loop.name.get} Supply Water Temperature Control")
      water_loop_setpoint_manager.setControlVariable("Temperature")
      water_loop_setpoint_manager.setSetpointatOutdoorLowTemperature(OpenStudio.convert(sp_at_oat_low, 'F', 'C').get)
      water_loop_setpoint_manager.setOutdoorLowTemperature(OpenStudio.convert(oat_low, 'F', 'C').get)
      water_loop_setpoint_manager.setSetpointatOutdoorHighTemperature(OpenStudio.convert(sp_at_oat_high, 'F', 'C').get)
      water_loop_setpoint_manager.setOutdoorHighTemperature(OpenStudio.convert(oat_high, 'F', 'C').get)
      water_loop_setpoint_manager.addToNode(plant_water_loop.loopTemperatureSetpointNode)
    else
      # create supply water temperature setpoint managers for plant based on zone heating and cooling demand
      # check if zone heat and cool requests program exists, if not create it
      determine_zone_cooling_needs_prg = model.getEnergyManagementSystemProgramByName('Determine_Zone_Cooling_Needs')
      determine_zone_heating_needs_prg = model.getEnergyManagementSystemProgramByName('Determine_Zone_Heating_Needs')
      unless determine_zone_cooling_needs_prg.is_initialized and determine_zone_heating_needs_prg.is_initialized
        model_add_zone_heat_cool_request_count_program(model, thermal_zones)
      end

      plant_water_loop_name = ems_friendly_name(plant_water_loop.name)

      if plant_water_loop.componentType.valueName == 'Heating'
        swt_upper_limit = sp_at_oat_low.nil? ? OpenStudio.convert(120, 'F', 'C').get : OpenStudio.convert(sp_at_oat_low, 'F', 'C').get
        swt_lower_limit = sp_at_oat_high.nil? ? OpenStudio.convert(80, 'F', 'C').get : OpenStudio.convert(sp_at_oat_high, 'F', 'C').get
        swt_init = OpenStudio.convert(100, 'F', 'C').get
        zone_demand_var = "Zone_Heating_Ratio"
        swt_inc_condition_var = "> 0.70"
        swt_dec_condition_var = "< 0.30"
      else
        swt_upper_limit = sp_at_oat_low.nil? ? OpenStudio.convert(70, 'F', 'C').get : OpenStudio.convert(sp_at_oat_low, 'F', 'C').get
        swt_lower_limit = sp_at_oat_high.nil? ? OpenStudio.convert(55, 'F', 'C').get : OpenStudio.convert(sp_at_oat_high, 'F', 'C').get
        swt_init = OpenStudio.convert(62, 'F', 'C').get
        zone_demand_var = "Zone_Cooling_Ratio"
        swt_inc_condition_var = "< 0.30"
        swt_dec_condition_var = "> 0.70"
      end

      # plant loop supply water control actuator
      sch_plant_swt_ctrl = model_add_constant_schedule_ruleset(model,
                                                               swt_init,
                                                               name = "#{plant_water_loop_name}_Sch_Supply_Water_Temperature")

      cmd_plant_water_ctrl = OpenStudio::Model::EnergyManagementSystemActuator.new(sch_plant_swt_ctrl,
                                                                                  'Schedule:Year',
                                                                                  'Schedule Value')
      cmd_plant_water_ctrl.setName("#{plant_water_loop_name}_supply_water_ctrl")

      # create plant loop setpoint manager
      water_loop_setpoint_manager = OpenStudio::Model::SetpointManagerScheduled.new(model,
                                                                                    sch_plant_swt_ctrl)
      water_loop_setpoint_manager.setName("#{plant_water_loop.name.get} Supply Water Temperature Control")
      water_loop_setpoint_manager.setControlVariable("Temperature")
      water_loop_setpoint_manager.addToNode(plant_water_loop.loopTemperatureSetpointNode)

      # add uninitialized variables into constant program
      set_constant_values_prg_body = <<-EMS
        SET #{plant_water_loop_name}_supply_water_ctrl = #{swt_init}
      EMS

      set_constant_values_prg = model.getEnergyManagementSystemProgramByName('Set_Plant_Constant_Values')
      unless set_constant_values_prg.is_initialized
        set_constant_values_prg = OpenStudio::Model::EnergyManagementSystemProgram.new(model)
        set_constant_values_prg.setName('Set_Plant_Constant_Values')
        set_constant_values_prg.setBody(set_constant_values_prg_body)
      else
        set_constant_values_prg = set_constant_values_prg.get
        set_constant_values_prg.addLine(set_constant_values_prg_body)
      end

      # program for supply water temperature control in the plot
      determine_plant_swt_prg = OpenStudio::Model::EnergyManagementSystemProgram.new(model)
      determine_plant_swt_prg.setName("Determine_#{plant_water_loop_name}_Supply_Water_Temperature")
      determine_plant_swt_prg_body = <<-EMS
        SET SWT_Increase = 1,
        SET SWT_Decrease = 1,
        SET SWT_upper_limit = #{swt_upper_limit},
        SET SWT_lower_limit = #{swt_lower_limit},
        IF #{zone_demand_var} #{swt_inc_condition_var} && (@Mod CurrentTime 1) == 0,
          SET #{plant_water_loop_name}_supply_water_ctrl = #{plant_water_loop_name}_supply_water_ctrl + SWT_Increase,
        ELSEIF #{zone_demand_var} #{swt_dec_condition_var} && (@Mod CurrentTime 1) == 0,
          SET #{plant_water_loop_name}_supply_water_ctrl = #{plant_water_loop_name}_supply_water_ctrl - SWT_Decrease,
        ELSE,
          SET #{plant_water_loop_name}_supply_water_ctrl = #{plant_water_loop_name}_supply_water_ctrl,
        ENDIF,
        IF #{plant_water_loop_name}_supply_water_ctrl > SWT_upper_limit,
          SET #{plant_water_loop_name}_supply_water_ctrl = SWT_upper_limit
        ENDIF,
        IF #{plant_water_loop_name}_supply_water_ctrl < SWT_lower_limit,
          SET #{plant_water_loop_name}_supply_water_ctrl = SWT_lower_limit
        ENDIF
      EMS
      determine_plant_swt_prg.setBody(determine_plant_swt_prg_body)

      # create EMS program manager objects
      programs_at_beginning_of_timestep = OpenStudio::Model::EnergyManagementSystemProgramCallingManager.new(model)
      programs_at_beginning_of_timestep.setName("#{plant_water_loop_name}_Demand_Based_Supply_Water_Temperature_At_Beginning_Of_Timestep")
      programs_at_beginning_of_timestep.setCallingPoint('BeginTimestepBeforePredictor')
      programs_at_beginning_of_timestep.addProgram(determine_plant_swt_prg)

      initialize_constant_parameters = model.getEnergyManagementSystemProgramCallingManagerByName('Initialize_Constant_Parameters')
      if initialize_constant_parameters.is_initialized
        initialize_constant_parameters = initialize_constant_parameters.get
        # add program if it does not exist in manager
        existing_program_names = initialize_constant_parameters.programs.collect{|prg| prg.name.get.downcase }
        unless existing_program_names.include? set_constant_values_prg.name.get.downcase
          initialize_constant_parameters.addProgram(set_constant_values_prg)
        end
      else
        initialize_constant_parameters = OpenStudio::Model::EnergyManagementSystemProgramCallingManager.new(model)
        initialize_constant_parameters.setName('Initialize_Constant_Parameters')
        initialize_constant_parameters.setCallingPoint('BeginNewEnvironment')
        initialize_constant_parameters.addProgram(set_constant_values_prg)
      end

      initialize_constant_parameters_after_warmup = model.getEnergyManagementSystemProgramCallingManagerByName('Initialize_Constant_Parameters_After_Warmup')
      if initialize_constant_parameters_after_warmup.is_initialized
        initialize_constant_parameters_after_warmup = initialize_constant_parameters_after_warmup.get
        # add program if it does not exist in manager
        existing_program_names = initialize_constant_parameters_after_warmup.programs.collect{|prg| prg.name.get.downcase }
        unless existing_program_names.include? set_constant_values_prg.name.get.downcase
          initialize_constant_parameters_after_warmup.addProgram(set_constant_values_prg)
        end
      else
        initialize_constant_parameters_after_warmup = OpenStudio::Model::EnergyManagementSystemProgramCallingManager.new(model)
        initialize_constant_parameters_after_warmup.setName('Initialize_Constant_Parameters_After_Warmup')
        initialize_constant_parameters_after_warmup.setCallingPoint('AfterNewEnvironmentWarmUpIsComplete')
        initialize_constant_parameters_after_warmup.addProgram(set_constant_values_prg)
      end
    end

  end

  # Make EMS program that will compare 'measured' zone air temperatures to thermostats
  # setpoint to determine if zone needs cooling or heating. Program will output the total
  # zones needing heating and cooling and the their ratio using the total number of zones.
  #
  # @param model [OpenStudio::Model::Model] OpenStudio model object
  # @param [Array<OpenStudio::Model::ThermalZone>] array of zones to dictate cooling or heating mode of water plant
  def model_add_zone_heat_cool_request_count_program(model, thermal_zones)

    # create container schedules to hold number of zones needing heating and cooling
    sch_zones_needing_heating = model_add_constant_schedule_ruleset(model,
                          0,
                          name = "Zones Needing Heating Count Schedule",
                          sch_type_limit: "Dimensionless")

    zone_needing_heating_actuator = OpenStudio::Model::EnergyManagementSystemActuator.new(sch_zones_needing_heating,
                                                'Schedule:Year',
                                                'Schedule Value')
    zone_needing_heating_actuator.setName("Zones_Needing_Heating")


    sch_zones_needing_cooling = model_add_constant_schedule_ruleset(model,
                          0,
                          name = "Zones Needing Cooling Count Schedule",
                          sch_type_limit: "Dimensionless")

    zone_needing_cooling_actuator = OpenStudio::Model::EnergyManagementSystemActuator.new(sch_zones_needing_cooling,
                                      'Schedule:Year',
                                      'Schedule Value')
    zone_needing_cooling_actuator.setName("Zones_Needing_Cooling")

    # create container schedules to hold ratio of zones needing heating and cooling
    sch_zones_needing_heating_ratio = model_add_constant_schedule_ruleset(model,
                                0,
                                name = "Zones Needing Heating Ratio Schedule",
                                sch_type_limit: "Dimensionless")

    zone_needing_heating_ratio_actuator = OpenStudio::Model::EnergyManagementSystemActuator.new(sch_zones_needing_heating_ratio,
                                                'Schedule:Year',
                                                'Schedule Value')
    zone_needing_heating_ratio_actuator.setName("Zone_Heating_Ratio")

    sch_zones_needing_cooling_ratio = model_add_constant_schedule_ruleset(model,
                                0,
                                name = "Zones Needing Cooling Ratio Schedule",
                                sch_type_limit: "Dimensionless")

    zone_needing_cooling_ratio_actuator = OpenStudio::Model::EnergyManagementSystemActuator.new(sch_zones_needing_cooling_ratio,
                                      'Schedule:Year',
                                      'Schedule Value')
    zone_needing_cooling_ratio_actuator.setName("Zone_Cooling_Ratio")

    #####
    # Create EMS program to check comfort exceedances
    ####

    # initalize inner body for heating and cooling requests programs
    determine_zone_cooling_needs_prg_inner_body = ''
    determine_zone_heating_needs_prg_inner_body = ''

    thermal_zones.each do |zone|
      # get existing 'sensors'
      exisiting_ems_sensors = model.getEnergyManagementSystemSensors
      exisiting_ems_sensors_names = exisiting_ems_sensors.collect{ |sensor| sensor.name.get + '-' + sensor.outputVariableOrMeterName}

      # Create zone air temperature 'sensor' for the zone.
      zone_name = ems_friendly_name(zone.name)
      zone_air_sensor_name = "#{zone_name}_ctrl_temperature"

      unless exisiting_ems_sensors_names.include? zone_air_sensor_name + '-Zone Air Temperature'
        zone_ctrl_temperature = OpenStudio::Model::EnergyManagementSystemSensor.new(model, 'Zone Air Temperature')
        zone_ctrl_temperature.setName(zone_air_sensor_name)
        zone_ctrl_temperature.setKeyName(zone.name.get)
      end

      # check for zone thermostats
      zone_thermostat = zone.thermostatSetpointDualSetpoint
      unless zone_thermostat.is_initialized
        OpenStudio.logFree(OpenStudio::Error, 'openstudio.model.Model', "Zone #{zone.name} does not have thermostats.")
        return false
      end

      zone_thermostat = zone.thermostatSetpointDualSetpoint.get
      zone_clg_thermostat = zone_thermostat.coolingSetpointTemperatureSchedule.get
      zone_htg_thermostat = zone_thermostat.heatingSetpointTemperatureSchedule.get

      # create new sensor for zone thermostat if it does not exist already
      zone_clg_thermostat_sensor_name = "#{zone_name}_upper_comfort_limit"
      zone_htg_thermostat_sensor_name = "#{zone_name}_lower_comfort_limit"

      unless exisiting_ems_sensors_names.include? zone_clg_thermostat_sensor_name + '-Schedule Value'
        # Upper comfort limit for the zone. Taken from existing thermostat schedules in the zone.
        zone_upper_comfort_limit = OpenStudio::Model::EnergyManagementSystemSensor.new(model, 'Schedule Value')
        zone_upper_comfort_limit.setName(zone_clg_thermostat_sensor_name)
        zone_upper_comfort_limit.setKeyName(zone_clg_thermostat.name.get)
      end

      unless exisiting_ems_sensors_names.include? zone_htg_thermostat_sensor_name + '-Schedule Value'
        # Lower comfort limit for the zone. Taken from existing thermostat schedules in the zone.
        zone_lower_comfort_limit = OpenStudio::Model::EnergyManagementSystemSensor.new(model, 'Schedule Value')
        zone_lower_comfort_limit.setName(zone_htg_thermostat_sensor_name)
        zone_lower_comfort_limit.setKeyName(zone_htg_thermostat.name.get)
      end

      # create program inner body for determining zone cooling needs
      if thermal_zones.include? zone
        determine_zone_cooling_needs_prg_inner_body = determine_zone_cooling_needs_prg_inner_body +
        "IF #{zone_air_sensor_name} > #{zone_clg_thermostat_sensor_name},
          SET Zones_Needing_Cooling = Zones_Needing_Cooling + 1,
        ENDIF,\n"
      end

      # create program inner body for determining zone cooling needs
      if thermal_zones.include? zone
        determine_zone_heating_needs_prg_inner_body = determine_zone_heating_needs_prg_inner_body +
        "IF #{zone_air_sensor_name} < #{zone_htg_thermostat_sensor_name},
          SET Zones_Needing_Heating = Zones_Needing_Heating + 1,
        ENDIF,\n"
      end
    end

    # create program for determining zone cooling needs
    determine_zone_cooling_needs_prg = OpenStudio::Model::EnergyManagementSystemProgram.new(model)
    determine_zone_cooling_needs_prg.setName("Determine_Zone_Cooling_Needs")
    determine_zone_cooling_needs_prg_body =
    "SET Zones_Needing_Cooling = 0,
      #{determine_zone_cooling_needs_prg_inner_body}
    SET Total_Zones = #{thermal_zones.length},
    SET Zone_Cooling_Ratio = Zones_Needing_Cooling/Total_Zones"
    determine_zone_cooling_needs_prg.setBody(determine_zone_cooling_needs_prg_body)

    # create program for determining zone heating needs
    determine_zone_heating_needs_prg = OpenStudio::Model::EnergyManagementSystemProgram.new(model)
    determine_zone_heating_needs_prg.setName("Determine_Zone_Heating_Needs")
    determine_zone_heating_needs_prg_body =
    "SET Zones_Needing_Heating = 0,
      #{determine_zone_heating_needs_prg_inner_body}
    SET Total_Zones = #{thermal_zones.length},
    SET Zone_Heating_Ratio = Zones_Needing_Heating/Total_Zones"
    determine_zone_heating_needs_prg.setBody(determine_zone_heating_needs_prg_body)

    # create EMS program manager objects
    programs_at_beginning_of_timestep = OpenStudio::Model::EnergyManagementSystemProgramCallingManager.new(model)
    programs_at_beginning_of_timestep.setName("Heating_Cooling_Request_Programs_At_End_Of_Timestep")
    programs_at_beginning_of_timestep.setCallingPoint('EndOfZoneTimestepAfterZoneReporting')
    programs_at_beginning_of_timestep.addProgram(determine_zone_cooling_needs_prg)
    programs_at_beginning_of_timestep.addProgram(determine_zone_heating_needs_prg)
  end

  # Adds a waterside economizer to the chilled water and condenser loop
  #
  # @param model [OpenStudio::Model::Model] OpenStudio model object
  # @param integrated [Boolean] when set to true, models an integrated waterside economizer
  #   Integrated: in series with chillers, can run simultaneously with chillers
  #   Non-Integrated: in parallel with chillers, chillers locked out during operation
  def model_add_waterside_economizer(model, chilled_water_loop, condenser_water_loop,
                                     integrated: true)

    # make a new heat exchanger
    heat_exchanger = OpenStudio::Model::HeatExchangerFluidToFluid.new(model)
    heat_exchanger.setHeatExchangeModelType('CounterFlow')
    # zero degree minimum necessary to allow both economizer and heat exchanger to operate in both integrated and non-integrated archetypes
    # possibly results from an EnergyPlus issue that didn't get resolved correctly https://github.com/NREL/EnergyPlus/issues/5626
    heat_exchanger.setMinimumTemperatureDifferencetoActivateHeatExchanger(OpenStudio.convert(0.0, 'R', 'K').get)
    heat_exchanger.setHeatTransferMeteringEndUseType('FreeCooling')
    heat_exchanger.setOperationMinimumTemperatureLimit(OpenStudio.convert(35.0, 'F', 'C').get)
    heat_exchanger.setOperationMaximumTemperatureLimit(OpenStudio.convert(72.0, 'F', 'C').get)
    heat_exchanger.setAvailabilitySchedule(model.alwaysOnDiscreteSchedule)

    # get the chillers on the chilled water loop
    chillers = chilled_water_loop.supplyComponents('OS:Chiller:Electric:EIR'.to_IddObjectType)

    if integrated
      if chillers.empty?
        OpenStudio.logFree(OpenStudio::Warn, 'openstudio.Model.Model', "No chillers were found on #{chilled_water_loop.name}; only modeling waterside economizer")
      end

      # set methods for integrated heat exchanger
      heat_exchanger.setName('Integrated Waterside Economizer Heat Exchanger')
      heat_exchanger.setControlType('CoolingDifferentialOnOff')

      # add the heat exchanger to the chilled water loop upstream of the chiller
      heat_exchanger.addToNode(chilled_water_loop.supplyInletNode)

      # Copy the setpoint managers from the plant's supply outlet node to the chillers and HX outlets.
      # This is necessary so that the correct type of operation scheme will be created.
      # Without this, OS will create an uncontrolled operation scheme and the chillers will never run.
      chw_spms = chilled_water_loop.supplyOutletNode.setpointManagers
      objs = []
      chillers.each do |obj|
        objs << obj.to_ChillerElectricEIR.get
      end
      objs << heat_exchanger
      objs.each do |obj|
        outlet = obj.supplyOutletModelObject.get.to_Node.get
        chw_spms.each do |spm|
          new_spm = spm.clone.to_SetpointManager.get
          new_spm.addToNode(outlet)
          OpenStudio.logFree(OpenStudio::Info, 'openstudio.Model.Model', "Copied SPM #{spm.name} to the outlet of #{obj.name}.")
        end
      end
    else
      # non-integrated
      # if the heat exchanger can meet the entire load, the heat exchanger will run and the chiller is disabled.
      # In E+, only one chiller can be tied to a given heat exchanger, so if you have multiple chillers,
      # they will cannot be tied to a single heat exchanger without EMS.
      chiller = nil
      if chillers.empty?
        OpenStudio.logFree(OpenStudio::Warn, 'openstudio.Model.Model', "No chillers were found on #{chilled_water_loop.name}; cannot add a non-integrated waterside economizer.")
        heat_exchanger.setControlType('CoolingSetpointOnOff')
      elsif chillers.size > 1
        chiller = chillers.min
        OpenStudio.logFree(OpenStudio::Warn, 'openstudio.Model.Model', "More than one chiller was found on #{chilled_water_loop.name}.  EnergyPlus only allows a single chiller to be interlocked with the HX.  Chiller #{chiller.name} was selected.  Additional chillers will not be locked out during HX operation.")
      else # 1 chiller
        chiller = chillers[0]
        OpenStudio.logFree(OpenStudio::Info, 'openstudio.Model.Model', "Chiller '#{chiller.name}' will be locked out during HX operation.")
      end
      chiller = chiller.to_ChillerElectricEIR.get

      # set methods for non-integrated heat exchanger
      heat_exchanger.setName('Non-Integrated Waterside Economizer Heat Exchanger')
      heat_exchanger.setControlType('CoolingSetpointOnOffWithComponentOverride')

      # add the heat exchanger to a supply side branch of the chilled water loop parallel with the chiller(s)
      chilled_water_loop.addSupplyBranchForComponent(heat_exchanger)

      # Copy the setpoint managers from the plant's supply outlet node to the HX outlet.
      # This is necessary so that the correct type of operation scheme will be created.
      # Without this, the HX will never run
      chw_spms = chilled_water_loop.supplyOutletNode.setpointManagers
      outlet = heat_exchanger.supplyOutletModelObject.get.to_Node.get
      chw_spms.each do |spm|
        new_spm = spm.clone.to_SetpointManager.get
        new_spm.addToNode(outlet)
        OpenStudio.logFree(OpenStudio::Info, 'openstudio.Model.Model', "Copied SPM #{spm.name} to the outlet of #{heat_exchanger.name}.")
      end

      # set the supply and demand inlet fields to interlock the heat exchanger with the chiller
      chiller_supply_inlet = chiller.supplyInletModelObject.get.to_Node.get
      heat_exchanger.setComponentOverrideLoopSupplySideInletNode(chiller_supply_inlet)
      chiller_demand_inlet = chiller.demandInletModelObject.get.to_Node.get
      heat_exchanger.setComponentOverrideLoopDemandSideInletNode(chiller_demand_inlet)

      # check if the chilled water pump is on a branch with the chiller.
      # if it is, move this pump before the splitter so that it can push water through either the chiller or the heat exchanger.
      pumps_on_branches = []
      # search for constant and variable speed pumps  between supply splitter and supply mixer.
      chilled_water_loop.supplyComponents(chilled_water_loop.supplySplitter, chilled_water_loop.supplyMixer).each do |supply_comp|
        if supply_comp.to_PumpConstantSpeed.is_initialized
          pumps_on_branches << supply_comp.to_PumpConstantSpeed.get
        elsif supply_comp.to_PumpVariableSpeed.is_initialized
          pumps_on_branches << supply_comp.to_PumpVariableSpeed.get
        end
      end
      # If only one pump is found, clone it, put the clone on the supply inlet node, and delete the original pump.
      # If multiple branch pumps, clone the first pump found, add it to the inlet of the heat exchanger, and warn user.
      if pumps_on_branches.size == 1
        pump = pumps_on_branches[0]
        pump_clone = pump.clone(model).to_StraightComponent.get
        pump_clone.addToNode(chilled_water_loop.supplyInletNode)
        pump.remove
        OpenStudio.logFree(OpenStudio::Warn, 'openstudio.Model.Model', 'Since you need a pump to move water through the HX, the pump serving the chiller was moved so that it can also serve the HX depending on the desired control sequence.')
      elsif pumps_on_branches.size > 1
        hx_inlet_node = heat_exchanger.inletModelObject.get.to_Node.get
        pump = pumps_on_branches[0]
        pump_clone = pump.clone(model).to_StraightComponent.get
        pump_clone.addToNode(hx_inlet_node)
        OpenStudio.logFree(OpenStudio::Warn, 'openstudio.Model.Model', 'Found 2 or more pumps on branches.  Since you need a pump to move water through the HX, the first pump encountered was copied and placed in series with the HX.  This pump might not be reasonable for this duty, please check.')
      end
    end

    # add heat exchanger to condenser water loop
    condenser_water_loop.addDemandBranchForComponent(heat_exchanger)

    # change setpoint manager on condenser water loop to allow waterside economizing
    dsgn_sup_wtr_temp_f = 42.0
    dsgn_sup_wtr_temp_c = OpenStudio.convert(dsgn_sup_wtr_temp_f, 'F', 'C').get
    condenser_water_loop.supplyOutletNode.setpointManagers.each do |spm|
      if spm.to_SetpointManagerFollowOutdoorAirTemperature.is_initialized
        spm = spm.to_SetpointManagerFollowOutdoorAirTemperature.get
        spm.setMinimumSetpointTemperature(dsgn_sup_wtr_temp_c)
      elsif spm.to_SetpointManagerScheduled.is_initialized
        spm = spm.to_SetpointManagerScheduled.get
        cw_temp_sch = model_add_constant_schedule_ruleset(model,
                                                          dsgn_sup_wtr_temp_c,
                                                          name = "#{chilled_water_loop.name} Temp - #{dsgn_sup_wtr_temp_f.round(0)}F")
        spm.setSchedule(cw_temp_sch)
        OpenStudio.logFree(OpenStudio::Info, 'openstudio.Model.Model', "Changing condenser water loop setpoint for '#{condenser_water_loop.name}' to '#{cw_temp_sch.name}' to account for the waterside economizer.")
      else
        OpenStudio.logFree(OpenStudio::Warn, 'openstudio.Model.Model', "Condenser water loop '#{condenser_water_loop.name}' setpoint manager '#{spm.name}' is not a recognized setpoint manager type.  Cannot change to account for the waterside economizer.")
      end
    end

    OpenStudio.logFree(OpenStudio::Info, 'openstudio.Model.Model', "Added #{heat_exchanger.name} to condenser water loop #{condenser_water_loop.name} and chilled water loop #{chilled_water_loop.name} to enable waterside economizing.")

    return heat_exchanger
  end

  # Get the existing hot water loop in the model or add a new one if there isn't one already.
  #
  # @param model [OpenStudio::Model::Model] OpenStudio model object
  # @param heat_fuel [String] the heating fuel. Valid choices are NaturalGas, Electricity, DistrictHeating
  # @param hot_water_loop_type [String] Archetype for hot water loops
  #   HighTemperature (180F supply) or LowTemperature (120F supply)
  def model_get_or_add_hot_water_loop(model, heat_fuel,
                                      hot_water_loop_type: 'HighTemperature')
    if heat_fuel.nil?
      OpenStudio.logFree(OpenStudio::Error, 'openstudio.model.Model', 'Hot water loop fuel type is nil.  Cannot add hot water loop.')
    end
    make_new_hot_water_loop = true
    hot_water_loop = nil
    # retrieve the existing hot water loop or add a new one if not of the correct type
    if model.getPlantLoopByName('Hot Water Loop').is_initialized
      hot_water_loop = model.getPlantLoopByName('Hot Water Loop').get
      design_loop_exit_temperature = hot_water_loop.sizingPlant.designLoopExitTemperature
      design_loop_exit_temperature = OpenStudio.convert(design_loop_exit_temperature, 'C', 'F').get
      # check that the loop is the correct archetype
      if hot_water_loop_type == 'HighTemperature'
        make_new_hot_water_loop = false if design_loop_exit_temperature > 130.0
      elsif hot_water_loop_type == 'LowTemperature'
        make_new_hot_water_loop = false if design_loop_exit_temperature <= 130.0
      else
        OpenStudio.logFree(OpenStudio::Error, 'openstudio.model.Model', "Hot water loop archetype #{hot_water_loop_type} not recognized.")
      end
    end

    if make_new_hot_water_loop
      if hot_water_loop_type == 'HighTemperature'
        hot_water_loop = model_add_hw_loop(model, heat_fuel)
        OpenStudio.logFree(OpenStudio::Info, 'openstudio.model.Model', 'New high temperature hot water loop created.')
      elsif hot_water_loop_type == 'LowTemperature'
        hot_water_loop = model_add_hw_loop(model, heat_fuel,
                                           dsgn_sup_wtr_temp: 120.0,
                                           boiler_draft_type: 'Condensing')
        OpenStudio.logFree(OpenStudio::Info, 'openstudio.model.Model', 'New low temperature hot water loop created.')
      else
        OpenStudio.logFree(OpenStudio::Error, 'openstudio.model.Model', "Hot water loop archetype #{hot_water_loop_type} not recognized.")
      end
    end
    return hot_water_loop
  end

  # Get the existing ambient water loop in the model or add a new one if there isn't one already.
  #
  # @param model [OpenStudio::Model::Model] OpenStudio model object
  # @return [OpenStudio::Model::PlantLoop] the ambient water loop
  def model_get_or_add_ambient_water_loop(model)
    # retrieve the existing hot water loop or add a new one if necessary
    ambient_water_loop = if model.getPlantLoopByName('Ambient Loop').is_initialized
                           model.getPlantLoopByName('Ambient Loop').get
                         else
                           model_add_district_ambient_loop(model)
                         end
    return ambient_water_loop
  end

  # Get the existing ground heat exchanger loop in the model or add a new one if there isn't one already.
  #
  # @param model [OpenStudio::Model::Model] OpenStudio model object
  # @return [OpenStudio::Model::PlantLoop] the ground hx loop
  def model_get_or_add_ground_hx_loop(model)
    # retrieve the existing ground HX loop or add a new one if necessary
    ground_hx_loop = if model.getPlantLoopByName('Ground HX Loop').is_initialized
                       model.getPlantLoopByName('Ground HX Loop').get
                     else
                       model_add_ground_hx_loop(model)
                     end
    return ground_hx_loop
  end

  # Get the existing heat pump loop in the model or add a new one if there isn't one already.
  #
  # @param model [OpenStudio::Model::Model] OpenStudio model object
  # @param heat_fuel [String] the heating fuel. Valid choices are NaturalGas, Electricity, DistrictHeating
  # @param cool_fuel [String] the cooling fuel. Valid choices are Electricity and DistrictCooling.
  # @param heat_pump_loop_cooling_type [String] the type of cooling equipment if not DistrictCooling.
  #   Valid options are:
  #   CoolingTower, CoolingTowerSingleSpeed, CoolingTowerTwoSpeed, CoolingTowerVariableSpeed,
  #   FluidCooler, FluidCoolerSingleSpeed, FluidCoolerTwoSpeed,
  #   EvaporativeFluidCooler, EvaporativeFluidCoolerSingleSpeed, EvaporativeFluidCoolerTwoSpeed
  def model_get_or_add_heat_pump_loop(model, heat_fuel, cool_fuel,
                                      heat_pump_loop_cooling_type: 'EvaporativeFluidCooler')
    # retrieve the existing heat pump loop or add a new one if necessary
    heat_pump_loop = if model.getPlantLoopByName('Heat Pump Loop').is_initialized
                       model.getPlantLoopByName('Heat Pump Loop').get
                     else
                       model_add_hp_loop(model, heating_fuel: heat_fuel, cooling_fuel: cool_fuel, cooling_type: heat_pump_loop_cooling_type)
                     end
    return heat_pump_loop
  end

  # Add the specified system type to the specified zones based on the specified template.
  # For multi-zone system types, add one system per story.
  #
  # @param model [OpenStudio::Model::Model] OpenStudio model object
  # @param system_type [String] The system type
  # @param main_heat_fuel [String] Main heating fuel used for air loops and plant loops
  # @param zone_heat_fuel [String] Zone heating fuel for zone hvac equipment and terminal units
  # @param cool_fuel [String] Cooling fuel used for air loops, plant loops, and zone equipment
  # @param zones [Array<OpenStudio::Model::ThermalZone>] array of thermal zones served by the system
  # @param hot_water_loop_type [String] Archetype for hot water loops
  #   HighTemperature (180F supply) (default) or LowTemperature (120F supply)
  #   only used if HVAC system has a hot water loop
  # @param chilled_water_loop_cooling_type [String] Archetype for chilled water loops, AirCooled or WaterCooled
  #   only used if HVAC system has a chilled water loop and cool_fuel is Electricity
  # @param heat_pump_loop_cooling_type [String] the type of cooling equipment for heat pump loops if not DistrictCooling.
  #   Valid options are:
  #   CoolingTower, CoolingTowerSingleSpeed, CoolingTowerTwoSpeed, CoolingTowerVariableSpeed,
  #   FluidCooler, FluidCoolerSingleSpeed, FluidCoolerTwoSpeed,
  #   EvaporativeFluidCooler, EvaporativeFluidCoolerSingleSpeed, EvaporativeFluidCoolerTwoSpeed
  # @param air_loop_heating_type [String] type of heating coil serving main air loop, options are Gas, DX, or Water
  # @param air_loop_cooling_type [String] type of cooling coil serving main air loop, options are DX or Water
  # @param zone_equipment_ventilation [Boolean] toggle whether to include outdoor air ventilation on zone equipment
  #   including as fan coil units, VRF terminals, or water source heat pumps.
  # @param fan_coil_capacity_control_method [String] Only applicable to Fan Coil system type.
  #   Capacity control method for the fan coil. Options are ConstantFanVariableFlow, CyclingFan, VariableFanVariableFlow,
  #   and VariableFanConstantFlow.  If VariableFan, the fan will be VariableVolume.
  # @return [Boolean] returns true if successful, false if not
  def model_add_hvac_system(model,
                            system_type,
                            main_heat_fuel,
                            zone_heat_fuel,
                            cool_fuel,
                            zones,
                            hot_water_loop_type: 'HighTemperature',
                            chilled_water_loop_cooling_type: 'WaterCooled',
                            heat_pump_loop_cooling_type: 'EvaporativeFluidCooler',
                            air_loop_heating_type: 'Water',
                            air_loop_cooling_type: 'Water',
                            zone_equipment_ventilation: true,
                            fan_coil_capacity_control_method: 'CyclingFan')

    # enforce defaults if fields are nil
    hot_water_loop_type = 'HighTemperature' if hot_water_loop_type.nil?
    chilled_water_loop_cooling_type = 'WaterCooled' if chilled_water_loop_cooling_type.nil?
    heat_pump_loop_cooling_type = 'EvaporativeFluidCooler' if heat_pump_loop_cooling_type.nil?
    air_loop_heating_type = 'Water' if air_loop_heating_type.nil?
    air_loop_cooling_type = 'Water' if air_loop_cooling_type.nil?
    zone_equipment_ventilation = true if zone_equipment_ventilation.nil?
    fan_coil_capacity_control_method = 'CyclingFan' if fan_coil_capacity_control_method.nil?

    # don't do anything if there are no zones
    return true if zones.empty?

    case system_type
    when 'PTAC'
      case main_heat_fuel
      when 'NaturalGas', 'DistrictHeating'
        heating_type = 'Water'
        hot_water_loop = model_get_or_add_hot_water_loop(model, main_heat_fuel,
                                                         hot_water_loop_type: hot_water_loop_type)
      when 'AirSourceHeatPump'
        heating_type = 'Water'
        hot_water_loop = model_get_or_add_hot_water_loop(model, main_heat_fuel,
                                                         hot_water_loop_type: 'LowTemperature')
      when 'Electricity'
        heating_type = main_heat_fuel
        hot_water_loop = nil
      else
        heating_type = zone_heat_fuel
        hot_water_loop = nil
      end

      model_add_ptac(model,
                     zones,
                     cooling_type: 'Single Speed DX AC',
                     heating_type: heating_type,
                     hot_water_loop: hot_water_loop,
                     fan_type: 'Cycling',
                     ventilation: zone_equipment_ventilation)

    when 'PTHP'
      model_add_pthp(model,
                     zones,
                     fan_type: 'Cycling',
                     ventilation: zone_equipment_ventilation)

    when 'PSZ-AC'
      case main_heat_fuel
      when 'NaturalGas', 'Gas'
        heating_type = main_heat_fuel
        supplemental_heating_type = 'Electricity'
        if air_loop_heating_type == 'Water'
          hot_water_loop = model_get_or_add_hot_water_loop(model, main_heat_fuel,
                                                           hot_water_loop_type: hot_water_loop_type)
          heating_type = 'Water'
        else
          hot_water_loop = nil
        end
      when 'DistrictHeating'
        heating_type = 'Water'
        supplemental_heating_type = 'Electricity'
        hot_water_loop = model_get_or_add_hot_water_loop(model, main_heat_fuel,
                                                         hot_water_loop_type: hot_water_loop_type)
      when 'AirSourceHeatPump', 'ASHP'
        heating_type = 'Water'
        supplemental_heating_type = 'Electricity'
        hot_water_loop = model_get_or_add_hot_water_loop(model, main_heat_fuel,
                                                         hot_water_loop_type: 'LowTemperature')
      when 'Electricity'
        heating_type = main_heat_fuel
        supplemental_heating_type = 'Electricity'
      else
        heating_type = zone_heat_fuel
        supplemental_heating_type = nil
        hot_water_loop = nil
      end

      case cool_fuel
      when 'DistrictCooling'
        chilled_water_loop = model_get_or_add_chilled_water_loop(model, cool_fuel)
        cooling_type = 'Water'
      else
        chilled_water_loop = nil
        cooling_type = 'Single Speed DX AC'
      end

      model_add_psz_ac(model,
                       zones,
                       cooling_type: cooling_type,
                       chilled_water_loop: chilled_water_loop,
                       hot_water_loop: hot_water_loop,
                       heating_type: heating_type,
                       supplemental_heating_type: supplemental_heating_type,
                       fan_location: 'DrawThrough',
                       fan_type: 'ConstantVolume')

    when 'PSZ-HP'
      model_add_psz_ac(model,
                       zones,
                       system_name: 'PSZ-HP',
                       cooling_type: 'Single Speed Heat Pump',
                       heating_type: 'Single Speed Heat Pump',
                       supplemental_heating_type: 'Electricity',
                       fan_location: 'DrawThrough',
                       fan_type: 'ConstantVolume')

    when 'PSZ-VAV'
      if main_heat_fuel.nil?
        supplemental_heating_type = nil
      else
        supplemental_heating_type = 'Electricity'
      end
      model_add_psz_vav(model,
                        zones,
                        system_name: 'PSZ-VAV',
                        heating_type: main_heat_fuel,
                        supplemental_heating_type: supplemental_heating_type,
                        hvac_op_sch: nil,
                        oa_damper_sch: nil)

    when 'VRF'
      model_add_vrf(model,
                    zones,
                    ventilation: zone_equipment_ventilation)

    when 'Fan Coil'
      case main_heat_fuel
      when 'NaturalGas', 'DistrictHeating', 'Electricity'
        hot_water_loop = model_get_or_add_hot_water_loop(model, main_heat_fuel,
                                                         hot_water_loop_type: hot_water_loop_type)
      when 'AirSourceHeatPump'
        hot_water_loop = model_get_or_add_hot_water_loop(model, main_heat_fuel,
                                                         hot_water_loop_type: 'LowTemperature')
      else
        hot_water_loop = nil
      end

      case cool_fuel
      when 'Electricity', 'DistrictCooling'
        chilled_water_loop = model_get_or_add_chilled_water_loop(model, cool_fuel,
                                                                 chilled_water_loop_cooling_type: chilled_water_loop_cooling_type)
      else
        chilled_water_loop = nil
      end

      model_add_four_pipe_fan_coil(model,
                                   zones,
                                   chilled_water_loop,
                                   hot_water_loop: hot_water_loop,
                                   ventilation: zone_equipment_ventilation,
                                   capacity_control_method: fan_coil_capacity_control_method)

    when 'Radiant Slab'
      case main_heat_fuel
      when 'NaturalGas', 'DistrictHeating', 'Electricity'
        hot_water_loop = model_get_or_add_hot_water_loop(model, main_heat_fuel,
                                                         hot_water_loop_type: hot_water_loop_type)
      when 'AirSourceHeatPump'
        hot_water_loop = model_get_or_add_hot_water_loop(model, main_heat_fuel,
                                                         hot_water_loop_type: 'LowTemperature')
      else
        hot_water_loop = nil
      end

      case cool_fuel
      when 'Electricity', 'DistrictCooling'
        chilled_water_loop = model_get_or_add_chilled_water_loop(model, cool_fuel,
                                                                 chilled_water_loop_cooling_type: chilled_water_loop_cooling_type)
      else
        chilled_water_loop = nil
      end

      model_add_low_temp_radiant(model,
                                 zones,
                                 hot_water_loop,
                                 chilled_water_loop)

    when 'Baseboards'
      case main_heat_fuel
      when 'NaturalGas', 'DistrictHeating'
        hot_water_loop = model_get_or_add_hot_water_loop(model, main_heat_fuel,
                                                         hot_water_loop_type: hot_water_loop_type)
      when 'AirSourceHeatPump'
        hot_water_loop = model_get_or_add_hot_water_loop(model, main_heat_fuel,
                                                         hot_water_loop_type: 'LowTemperature')
      when 'Electricity'
        hot_water_loop = nil
      else
        OpenStudio.logFree(OpenStudio::Error, 'openstudio.model.Model', 'Baseboards must have heating_type specified.')
        return false
      end
      model_add_baseboard(model,
                          zones,
                          hot_water_loop: hot_water_loop)

    when 'Unit Heaters'
      model_add_unitheater(model,
                           zones,
                           hvac_op_sch: nil,
                           fan_control_type: 'ConstantVolume',
                           fan_pressure_rise: 0.2,
                           heating_type: main_heat_fuel)

    when 'High Temp Radiant'
      model_add_high_temp_radiant(model,
                                  zones,
                                  heating_type: main_heat_fuel,
                                  combustion_efficiency: 0.8)

    when 'Window AC'
      model_add_window_ac(model,
                          zones)

    when 'Residential AC'
      model_add_furnace_central_ac(model,
                                   zones,
                                   heating: false,
                                   cooling: true,
                                   ventilation: false)

    when 'Forced Air Furnace'
      OpenStudio.logFree(OpenStudio::Warn, 'openstudio.Model.Model', 'If a Forced Air Furnace with ventilation serves a core zone, make sure the outdoor air is included in design sizing for the systems (typically occupancy, and therefore ventilation is zero during winter sizing), otherwise it may not be sized large enough to meet the heating load in some situations.')
      model_add_furnace_central_ac(model,
                                   zones,
                                   heating: true,
                                   cooling: false,
                                   ventilation: true)

    when 'Residential Forced Air Furnace'
      model_add_furnace_central_ac(model,
                                   zones,
                                   heating: true,
                                   cooling: false,
                                   ventilation: false)

    when 'Residential Forced Air Furnace with AC'
      model_add_furnace_central_ac(model,
                                   zones,
                                   heating: true,
                                   cooling: true,
                                   ventilation: false)

    when 'Residential Air Source Heat Pump'
      heating = true unless main_heat_fuel.nil?
      cooling = true unless cool_fuel.nil?
      model_add_central_air_source_heat_pump(model,
                                             zones,
                                             heating: heating,
                                             cooling: cooling,
                                             ventilation: false)

    when 'Residential Minisplit Heat Pumps'
      model_add_minisplit_hp(model,
                             zones)

    when 'VAV Reheat'
      case main_heat_fuel
      when 'NaturalGas', 'Gas', 'HeatPump', 'DistrictHeating'
        heating_type = main_heat_fuel
        hot_water_loop = model_get_or_add_hot_water_loop(model, main_heat_fuel,
                                                         hot_water_loop_type: hot_water_loop_type)
      when 'AirSourceHeatPump'
        heating_type = main_heat_fuel
        hot_water_loop = model_get_or_add_hot_water_loop(model, main_heat_fuel,
                                                         hot_water_loop_type: 'LowTemperature')
      else
        heating_type = 'Electricity'
        hot_water_loop = nil
      end

      case air_loop_cooling_type
      when 'Water'
        chilled_water_loop = model_get_or_add_chilled_water_loop(model, cool_fuel,
                                                                 chilled_water_loop_cooling_type: chilled_water_loop_cooling_type)
      else
        chilled_water_loop = nil
      end

      if hot_water_loop.nil?
        case zone_heat_fuel
        when 'NaturalGas', 'Gas'
          reheat_type = 'NaturalGas'
        when 'Electricity'
          reheat_type = 'Electricity'
        else
          OpenStudio.logFree(OpenStudio::Error, 'openstudio.model.Model', "zone_heat_fuel '#{zone_heat_fuel}' not supported with main_heat_fuel '#{main_heat_fuel}' for a 'VAV Reheat' system type.")
          return false
        end
      else
        reheat_type = 'Water'
      end

      model_add_vav_reheat(model,
                           zones,
                           heating_type: heating_type,
                           reheat_type: reheat_type,
                           hot_water_loop: hot_water_loop,
                           chilled_water_loop: chilled_water_loop,
                           fan_efficiency: 0.62,
                           fan_motor_efficiency: 0.9,
                           fan_pressure_rise: 4.0)

    when 'VAV No Reheat'
      case main_heat_fuel
      when 'NaturalGas', 'Gas', 'HeatPump', 'DistrictHeating'
        heating_type = main_heat_fuel
        hot_water_loop = model_get_or_add_hot_water_loop(model, main_heat_fuel,
                                                         hot_water_loop_type: hot_water_loop_type)
      when 'AirSourceHeatPump'
        heating_type = main_heat_fuel
        hot_water_loop = model_get_or_add_hot_water_loop(model, main_heat_fuel,
                                                         hot_water_loop_type: 'LowTemperature')
      else
        heating_type = 'Electricity'
        hot_water_loop = nil
      end

      if air_loop_cooling_type == 'Water'
        chilled_water_loop = model_get_or_add_chilled_water_loop(model, cool_fuel,
                                                                 chilled_water_loop_cooling_type: chilled_water_loop_cooling_type)
      else
        chilled_water_loop = nil
      end
      model_add_vav_reheat(model,
                           zones,
                           heating_type: heating_type,
                           reheat_type: nil,
                           hot_water_loop: hot_water_loop,
                           chilled_water_loop: chilled_water_loop,
                           fan_efficiency: 0.62,
                           fan_motor_efficiency: 0.9,
                           fan_pressure_rise: 4.0)

    when 'VAV Gas Reheat'
      if air_loop_cooling_type == 'Water'
        chilled_water_loop = model_get_or_add_chilled_water_loop(model, cool_fuel,
                                                                 chilled_water_loop_cooling_type: chilled_water_loop_cooling_type)
      else
        chilled_water_loop = nil
      end
      model_add_vav_reheat(model,
                           zones,
                           heating_type: 'NaturalGas',
                           reheat_type: 'NaturalGas',
                           chilled_water_loop: chilled_water_loop,
                           fan_efficiency: 0.62,
                           fan_motor_efficiency: 0.9,
                           fan_pressure_rise: 4.0)

    when 'PVAV Reheat'
      case main_heat_fuel
      when 'AirSourceHeatPump'
        hot_water_loop = model_get_or_add_hot_water_loop(model, main_heat_fuel,
                                                         hot_water_loop_type: 'LowTemperature')
      else
        if air_loop_heating_type == 'Water'
          hot_water_loop = model_get_or_add_hot_water_loop(model, main_heat_fuel,
                                                           hot_water_loop_type: hot_water_loop_type)
        else
          heating_type = main_heat_fuel
        end
      end

      case cool_fuel
      when 'Electricity'
        chilled_water_loop = nil
      else
        chilled_water_loop = model_get_or_add_chilled_water_loop(model, cool_fuel,
                                                                 chilled_water_loop_cooling_type: chilled_water_loop_cooling_type)
      end

      if zone_heat_fuel == 'Electricity'
        electric_reheat = true
      else
        electric_reheat = false
      end

      model_add_pvav(model,
                     zones,
                     hot_water_loop: hot_water_loop,
                     chilled_water_loop: chilled_water_loop,
                     heating_type: heating_type,
                     electric_reheat: electric_reheat)

    when 'PVAV PFP Boxes'
      case cool_fuel
      when 'DistrictCooling'
        chilled_water_loop = model_get_or_add_chilled_water_loop(model, cool_fuel)
      else
        chilled_water_loop = nil
      end
      model_add_pvav_pfp_boxes(model,
                               zones,
                               chilled_water_loop: chilled_water_loop,
                               fan_efficiency: 0.62,
                               fan_motor_efficiency: 0.9,
                               fan_pressure_rise: 4.0)

    when 'VAV PFP Boxes'
      chilled_water_loop = model_get_or_add_chilled_water_loop(model, cool_fuel,
                                                               chilled_water_loop_cooling_type: chilled_water_loop_cooling_type)
      model_add_pvav_pfp_boxes(model,
                               zones,
                               chilled_water_loop: chilled_water_loop,
                               fan_efficiency: 0.62,
                               fan_motor_efficiency: 0.9,
                               fan_pressure_rise: 4.0)

    when 'Water Source Heat Pumps'
      if main_heat_fuel == 'DistrictHeating' && cool_fuel == 'DistrictCooling'
        condenser_loop = model_get_or_add_ambient_water_loop(model)
      elsif main_heat_fuel == 'AmbientLoop' && cool_fuel == 'AmbientLoop'
        condenser_loop = model_get_or_add_ambient_water_loop(model)
      else
        condenser_loop = model_get_or_add_heat_pump_loop(model, main_heat_fuel, cool_fuel,
                                                         heat_pump_loop_cooling_type: heat_pump_loop_cooling_type)
      end
      model_add_water_source_hp(model,
                                zones,
                                condenser_loop,
                                ventilation: zone_equipment_ventilation)

    when 'Ground Source Heat Pumps'
      condenser_loop = model_get_or_add_ground_hx_loop(model)
      model_add_water_source_hp(model,
                                zones,
                                condenser_loop,
                                ventilation: zone_equipment_ventilation)

    when 'DOAS Cold Supply'
      hot_water_loop = model_get_or_add_hot_water_loop(model, main_heat_fuel,
                                                       hot_water_loop_type: hot_water_loop_type)
      chilled_water_loop = model_get_or_add_chilled_water_loop(model, cool_fuel,
                                                               chilled_water_loop_cooling_type: chilled_water_loop_cooling_type)
      model_add_doas_cold_supply(model,
                                 zones,
                                 hot_water_loop: hot_water_loop,
                                 chilled_water_loop: chilled_water_loop)

    when 'DOAS'
      if air_loop_heating_type == 'Water'
        case main_heat_fuel
        when nil
          hot_water_loop = nil
        when 'AirSourceHeatPump'
          hot_water_loop = model_get_or_add_hot_water_loop(model, main_heat_fuel,
                                                           hot_water_loop_type: 'LowTemperature')
        when 'Electricity'
          OpenStudio.logFree(OpenStudio::Error, 'openstudio.model.Model', "air_loop_heating_type '#{air_loop_heating_type}' is not supported with main_heat_fuel '#{main_heat_fuel}' for a 'DOAS' system type.")
          return false
        else
          hot_water_loop = model_get_or_add_hot_water_loop(model, main_heat_fuel,
                                                           hot_water_loop_type: hot_water_loop_type)
        end
      else
        hot_water_loop = nil
      end
      if air_loop_cooling_type == 'Water'
        chilled_water_loop = model_get_or_add_chilled_water_loop(model, cool_fuel,
                                                                 chilled_water_loop_cooling_type: chilled_water_loop_cooling_type)
      else
        chilled_water_loop = nil
      end

      model_add_doas(model,
                     zones,
                     hot_water_loop: hot_water_loop,
                     chilled_water_loop: chilled_water_loop)

    when 'DOAS with DCV'
      if air_loop_heating_type == 'Water'
        case main_heat_fuel
        when nil
          hot_water_loop = nil
        when 'AirSourceHeatPump'
          hot_water_loop = model_get_or_add_hot_water_loop(model, main_heat_fuel,
                                                           hot_water_loop_type: 'LowTemperature')
        else
          hot_water_loop = model_get_or_add_hot_water_loop(model, main_heat_fuel,
                                                           hot_water_loop_type: hot_water_loop_type)
        end
      else
        hot_water_loop = nil
      end
      if air_loop_cooling_type == 'Water'
        chilled_water_loop = model_get_or_add_chilled_water_loop(model, cool_fuel,
                                                                 chilled_water_loop_cooling_type: chilled_water_loop_cooling_type)
      else
        chilled_water_loop = nil
      end

      model_add_doas(model,
                     zones,
                     hot_water_loop: hot_water_loop,
                     chilled_water_loop: chilled_water_loop,
                     doas_type: 'DOASVAV',
                     demand_control_ventilation: true)

    when 'DOAS with Economizing'
      if air_loop_heating_type == 'Water'
        case main_heat_fuel
        when nil
          hot_water_loop = nil
        when 'AirSourceHeatPump'
          hot_water_loop = model_get_or_add_hot_water_loop(model, main_heat_fuel,
                                                           hot_water_loop_type: 'LowTemperature')
        else
          hot_water_loop = model_get_or_add_hot_water_loop(model, main_heat_fuel,
                                                           hot_water_loop_type: hot_water_loop_type)
        end
      else
        hot_water_loop = nil
      end
      if air_loop_cooling_type == 'Water'
        chilled_water_loop = model_get_or_add_chilled_water_loop(model, cool_fuel,
                                                                 chilled_water_loop_cooling_type: chilled_water_loop_cooling_type)
      else
        chilled_water_loop = nil
      end

      model_add_doas(model,
                     zones,
                     hot_water_loop: hot_water_loop,
                     chilled_water_loop: chilled_water_loop,
                     doas_type: 'DOASVAV',
                     econo_ctrl_mthd: 'FixedDryBulb')

    when 'ERVs'
      model_add_zone_erv(model, zones)

    when 'Evaporative Cooler'
      model_add_evap_cooler(model, zones)

    when 'Ideal Air Loads'
      model_add_ideal_air_loads(model, zones)

    else
      # Combination Systems
      if system_type.include? 'with DOAS with DCV'
        # add DOAS DCV system
        model_add_hvac_system(model, 'DOAS with DCV', main_heat_fuel, zone_heat_fuel, cool_fuel, zones,
                              hot_water_loop_type: hot_water_loop_type,
                              chilled_water_loop_cooling_type: chilled_water_loop_cooling_type,
                              heat_pump_loop_cooling_type: heat_pump_loop_cooling_type,
                              air_loop_heating_type: air_loop_heating_type,
                              air_loop_cooling_type: air_loop_cooling_type,
                              zone_equipment_ventilation: false,
                              fan_coil_capacity_control_method: fan_coil_capacity_control_method)
        # add paired system type
        paired_system_type = system_type.gsub(' with DOAS with DCV', '')
        model_add_hvac_system(model, paired_system_type, main_heat_fuel, zone_heat_fuel, cool_fuel, zones,
                              hot_water_loop_type: hot_water_loop_type,
                              chilled_water_loop_cooling_type: chilled_water_loop_cooling_type,
                              heat_pump_loop_cooling_type: heat_pump_loop_cooling_type,
                              air_loop_heating_type: air_loop_heating_type,
                              air_loop_cooling_type: air_loop_cooling_type,
                              zone_equipment_ventilation: false,
                              fan_coil_capacity_control_method: fan_coil_capacity_control_method)
      elsif system_type.include? 'with DOAS'
        # add DOAS system
        model_add_hvac_system(model, 'DOAS', main_heat_fuel, zone_heat_fuel, cool_fuel, zones,
                              hot_water_loop_type: hot_water_loop_type,
                              chilled_water_loop_cooling_type: chilled_water_loop_cooling_type,
                              heat_pump_loop_cooling_type: heat_pump_loop_cooling_type,
                              air_loop_heating_type: air_loop_heating_type,
                              air_loop_cooling_type: air_loop_cooling_type,
                              zone_equipment_ventilation: false,
                              fan_coil_capacity_control_method: fan_coil_capacity_control_method)
        # add paired system type
        paired_system_type = system_type.gsub(' with DOAS', '')
        model_add_hvac_system(model, paired_system_type, main_heat_fuel, zone_heat_fuel, cool_fuel, zones,
                              hot_water_loop_type: hot_water_loop_type,
                              chilled_water_loop_cooling_type: chilled_water_loop_cooling_type,
                              heat_pump_loop_cooling_type: heat_pump_loop_cooling_type,
                              air_loop_heating_type: air_loop_heating_type,
                              air_loop_cooling_type: air_loop_cooling_type,
                              zone_equipment_ventilation: false,
                              fan_coil_capacity_control_method: fan_coil_capacity_control_method)
      elsif system_type.include? 'with ERVs'
        # add DOAS system
        model_add_hvac_system(model, 'ERVs', main_heat_fuel, zone_heat_fuel, cool_fuel, zones,
                              hot_water_loop_type: hot_water_loop_type,
                              chilled_water_loop_cooling_type: chilled_water_loop_cooling_type,
                              heat_pump_loop_cooling_type: heat_pump_loop_cooling_type,
                              air_loop_heating_type: air_loop_heating_type,
                              air_loop_cooling_type: air_loop_cooling_type,
                              zone_equipment_ventilation: false,
                              fan_coil_capacity_control_method: fan_coil_capacity_control_method)
        # add paired system type
        paired_system_type = system_type.gsub(' with ERVs', '')
        model_add_hvac_system(model, paired_system_type, main_heat_fuel, zone_heat_fuel, cool_fuel, zones,
                              hot_water_loop_type: hot_water_loop_type,
                              chilled_water_loop_cooling_type: chilled_water_loop_cooling_type,
                              heat_pump_loop_cooling_type: heat_pump_loop_cooling_type,
                              air_loop_heating_type: air_loop_heating_type,
                              air_loop_cooling_type: air_loop_cooling_type,
                              zone_equipment_ventilation: false,
                              fan_coil_capacity_control_method: fan_coil_capacity_control_method)
      else
        OpenStudio.logFree(OpenStudio::Error, 'openstudio.standards.Model', "HVAC system type '#{system_type}' not recognized")
        return false
      end
    end

    # rename air loop and plant loop nodes for readability
    rename_air_loop_nodes(model)
    rename_plant_loop_nodes(model)
  end

  # Add a residential ERV: standalone ERV that operates to provide OA,
  # use in conjuction witha system that having mechanical cooling and
  # a heating coil
  #
  # @param model [OpenStudio::Model::Model] OpenStudio Model object
  # @param thermal_zone [OpenStudio::Model::ThermalZone] OpenStudio ThermalZone object
  # @param climate_zone [String] Climate zone
  # @param energy_recovery [Boolean] Indicates if the ERV is to recover energy, if false, only provides OA
  # @return [OpenStudio::Model::ZoneHVACEnergyRecoveryVentilator] Standalone ERV
  def model_add_residential_erv(model,
                                thermal_zone,
                                climate_zone,
                                energy_recovery,
                                min_oa_flow_m3_per_s_per_m2 = nil)

    OpenStudio.logFree(OpenStudio::Info, 'openstudio.Model.Model', "Adding standalone ERV for #{thermal_zone.name}.")

    # Exception 3 to 6.5.6.1.1
    case template
      when '90.1-2019'
        case climate_zone
          when 'ASHRAE 169-2006-0A',
            'ASHRAE 169-2006-0B',
            'ASHRAE 169-2006-1A',
            'ASHRAE 169-2006-1B',
            'ASHRAE 169-2006-2A',
            'ASHRAE 169-2006-2B',
            'ASHRAE 169-2006-3A',
            'ASHRAE 169-2006-3B',
            'ASHRAE 169-2006-3C',
            'ASHRAE 169-2006-4A',
            'ASHRAE 169-2006-4B',
            'ASHRAE 169-2006-4C',
            'ASHRAE 169-2006-5A',
            'ASHRAE 169-2006-5B',
            'ASHRAE 169-2006-5C',
            'ASHRAE 169-2013-0A',
            'ASHRAE 169-2013-0B',
            'ASHRAE 169-2013-1A',
            'ASHRAE 169-2013-1B',
            'ASHRAE 169-2013-2A',
            'ASHRAE 169-2013-2B',
            'ASHRAE 169-2013-3A',
            'ASHRAE 169-2013-3B',
            'ASHRAE 169-2013-3C',
            'ASHRAE 169-2013-4A',
            'ASHRAE 169-2013-4B',
            'ASHRAE 169-2013-4C',
            'ASHRAE 169-2013-5A',
            'ASHRAE 169-2013-5B',
            'ASHRAE 169-2013-5C'
            if thermal_zone_floor_area(thermal_zone) <= OpenStudio.convert(500, 'ft^2', 'm^2').get
              energy_recovery = false
              OpenStudio.logFree(OpenStudio::Info, 'openstudio.Model.Model', "Energy recovery will not be modeled for the ERV serving #{thermal_zone.name}.")
            end
        end
    end

    # Determine ERR and design basis when energy recovery is required
    #
    # enthalpy_recovery_ratio = nil will trigger an ERV with no effectiveness that only provides OA
    enthalpy_recovery_ratio = nil
    if energy_recovery
      case template
        when '90.1-2019'
          search_criteria = {
            'template' => template,
            'climate_zone' => climate_zone,
            'under_8000_hours' => false,
            'nontransient_dwelling' => true
          }
        else
          search_criteria = {
            'template' => template,
            'climate_zone' => climate_zone,
            'under_8000_hours' => false
          }
      end

      erv_enthalpy_recovery_ratio = model_find_object(standards_data['energy_recovery'], search_criteria)

      # Extract ERR from data lookup
      if !erv_enthalpy_recovery_ratio.nil?
        if erv_enthalpy_recovery_ratio['enthalpy_recovery_ratio'].nil? & erv_enthalpy_recovery_ratio['enthalpy_recovery_ratio_design_conditions'].nil?
          # If not included in the data, an enthalpy
          # recovery ratio (ERR) of 50% is used
          enthalpy_recovery_ratio = 0.5
          case climate_zone
            when 'ASHRAE 169-2006-6B',
              'ASHRAE 169-2013-6B',
              'ASHRAE 169-2006-7A',
              'ASHRAE 169-2013-7A',
              'ASHRAE 169-2006-7B',
              'ASHRAE 169-2013-7B',
              'ASHRAE 169-2006-8A',
              'ASHRAE 169-2013-8A',
              'ASHRAE 169-2006-8B',
              'ASHRAE 169-2013-8B'
              design_conditions = 'heating'
            else
              design_conditions = 'cooling'
          end
        else
          design_conditions = erv_enthalpy_recovery_ratio['enthalpy_recovery_ratio_design_conditions'].downcase
          enthalpy_recovery_ratio = erv_enthalpy_recovery_ratio['enthalpy_recovery_ratio']
        end
      end
    end

    # Create fans
    #
    # Fan power:
    # No energy recovery = 0.806 W/cfm
    # Energy recovery = 0.934 W/cfm
    supply_fan = create_fan_by_name(model,
                                    'ERV_Supply_Fan',
                                    fan_name: "#{thermal_zone.name} ERV Supply Fan")
    exhaust_fan = create_fan_by_name(model,
                                     'ERV_Supply_Fan',
                                     fan_name: "#{thermal_zone.name} ERV Exhaust Fan")
    supply_fan.setMotorEfficiency(0.48)
    exhaust_fan.setMotorEfficiency(0.48)
    supply_fan.setFanTotalEfficiency(0.303158)
    exhaust_fan.setFanTotalEfficiency(0.303158)
    if energy_recovery
      supply_fan.setPressureRise(270.64755)
      exhaust_fan.setPressureRise(270.64755)
    else
      supply_fan.setPressureRise(233.6875)
      exhaust_fan.setPressureRise(233.6875)
    end

    # Create ERV Controller
    erv_controller = OpenStudio::Model::ZoneHVACEnergyRecoveryVentilatorController.new(model)
    erv_controller.setName("#{thermal_zone.name} ERV Controller")
    erv_controller.setControlHighIndoorHumidityBasedonOutdoorHumidityRatio(false)

    # Create heat exchanger
    heat_exchanger = OpenStudio::Model::HeatExchangerAirToAirSensibleAndLatent.new(model)
    heat_exchanger.setName("#{thermal_zone.name} ERV HX")
    heat_exchanger.setSupplyAirOutletTemperatureControl(false)
    heat_exchanger.setHeatExchangerType('Rotary')
    heat_exchanger.setEconomizerLockout(false)
    heat_exchanger.setFrostControlType('ExhaustOnly')
    heat_exchanger.setThresholdTemperature(-23.3)
    heat_exchanger.setInitialDefrostTimeFraction(0.167)
    heat_exchanger.setRateofDefrostTimeFractionIncrease(1.44)
    heat_exchanger.setAvailabilitySchedule(model_add_schedule(model, 'Always On - No Design Day'))
    heat_exchanger_air_to_air_sensible_and_latent_apply_prototype_efficiency_enthalpy_recovery_ratio(heat_exchanger, enthalpy_recovery_ratio, design_conditions, climate_zone)

    erv = OpenStudio::Model::ZoneHVACEnergyRecoveryVentilator.new(model, heat_exchanger, supply_fan, exhaust_fan)
    erv.setName("#{thermal_zone.name} ERV")

    erv.setController(erv_controller)
    erv.addToThermalZone(thermal_zone)

    # Set OA requirements; Assumes a default of 55 cfm
    if min_oa_flow_m3_per_s_per_m2.nil?
      erv.setSupplyAirFlowRate(OpenStudio.convert(55.0, 'cfm', 'm^3/s').get)
      erv.setExhaustAirFlowRate(OpenStudio.convert(55.0, 'cfm', 'm^3/s').get)
    else
      erv.setVentilationRateperUnitFloorArea(min_oa_flow_m3_per_s_per_m2)
    end
    erv.setVentilationRateperOccupant(0.0)

    # Ensure the ERV takes priority, so ventilation load is included when treated by other zonal systems
    # From EnergyPlus I/O reference:
    # "For situations where one or more equipment types has limited capacity or limited control capability, order the
    #  sequence so that the most controllable piece of equipment runs last. For example, with a dedicated outdoor air
    #  system (DOAS), the air terminal for the DOAS should be assigned Heating Sequence = 1 and Cooling Sequence = 1.
    #  Any other equipment should be assigned sequence 2 or higher so that it will see the net load after the DOAS air
    #  is added to the zone."
    thermal_zone.setCoolingPriority(erv.to_ModelObject.get, 1)
    thermal_zone.setHeatingPriority(erv.to_ModelObject.get, 1)

    return erv
  end
end<|MERGE_RESOLUTION|>--- conflicted
+++ resolved
@@ -4645,7 +4645,6 @@
   #      Requires thermal_zones defined.
   # @param two_pipe_lockout_temperature [Double] hot water plant lockout in degrees Fahrenheit, default 65F.
   #   Hot water plant is unavailable when outdoor drybulb is above the specified threshold.
-<<<<<<< HEAD
   # @param plant_supply_water_temperature_control [Bool] Set to true if the plant supply water temperature
   #   is to be controlled else it is held constant, default to false.
   # @param plant_supply_water_control_strategy [String] Method to determine how to control the plant's supply water temperature (swt).
@@ -4660,8 +4659,6 @@
   # @param chw_oat_low [Double] outdoor drybulb air  temperature, in F, for low setpoint for chilled water plant.
   # @param chwsp_at_oat_high [Double] chilled water plant supply water temperature setpoint, in F, at the outdoor high temperature.
   # @param chw_oat_high [Double] outdoor drybulb air temperature, in F, for high setpoint for chilled water plant.
-=======
->>>>>>> 9faa678f
   # @param radiant_type [String] type of radiant system, floor or ceiling, to create in zone.
   # @param radiant_temperature_control_type [String] determines the controlled temperature for the radiant system
   #   options are 'MeanAirTemperature', 'MeanRadiantTemperature', 'OperativeTemperature', 'OutdoorDryBulbTemperature',
