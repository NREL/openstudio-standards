--- conflicted
+++ resolved
@@ -4668,19 +4668,15 @@
   #   options are 'ZeroFlowPower', 'HalfFlowPower'
   # @param include_carpet [Boolean] boolean to include thin carpet tile over radiant slab, default to true
   # @param carpet_thickness_in [Double] thickness of carpet in inches
-<<<<<<< HEAD
   # @param model_occ_hr_start [Double] (Optional) Only applies if control_strategy is 'proportional_control'.
   #   Starting hour of building occupancy.
   # @param model_occ_hr_end [Double] (Optional) Only applies if control_strategy is 'proportional_control'.
   #   Ending hour of building occupancy.
-  # @param control_strategy [String] name of control strategy.  Options are 'proportional_control', oa_based_control,
+  # @param control_strategy [String] name of control strategy.  Options are 'proportional_control', 'oa_based_control',
   #   'constant_control', and 'none'.
-=======
-  # @param control_strategy [String] name of control strategy.  Options are 'proportional_control' and 'none'.
->>>>>>> 2fac6501
   #   If control strategy is 'proportional_control', the method will apply the CBE radiant control sequences
   #   detailed in Raftery et al. (2017), 'A new control strategy for high thermal mass radiant systems'.
-  #   If control strategy is 'slab_setpoint_oa_control', the method will apply native EnergyPlus objects/parameters
+  #   If control strategy is 'oa_based_control', the method will apply native EnergyPlus objects/parameters
   #   to vary slab setpoint based on outdoor weather.
   #   If control strategy is 'constant_control', the method will apply native EnergyPlus objects/parameters to
   #   maintain a constant slab setpoint.
@@ -5135,51 +5131,40 @@
       rename_plant_loop_nodes(model)
 
       # set radiant loop controls
-<<<<<<< HEAD
       unless control_strategy.downcase == 'none'
         case control_strategy.downcase
-          when 'proportional_control'
-            # slab setpoint varies based on previous day zone conditions
-            model_add_radiant_proportional_controls(model, zone, radiant_loop,
-                                                    radiant_temperature_control_type: radiant_temperature_control_type,
-                                                    model_occ_hr_start: model_occ_hr_start,
-                                                    model_occ_hr_end: model_occ_hr_end,
-                                                    proportional_gain: proportional_gain,
-                                                    switch_over_time: switch_over_time)
-          when 'oa_based_control'
-            # slab setpoint varies based on outdoor weather
-            model_add_radiant_basic_controls(model, zone, radiant_loop,
-                                            radiant_temperature_control_type: radiant_temperature_control_type,
-                                            slab_setpoint_oa_control: true,
-                                            switch_over_time: switch_over_time,
-                                            slab_sp_at_oat_low: slab_sp_at_oat_low,
-                                            slab_oat_low: slab_oat_low,
-                                            slab_sp_at_oat_high: slab_sp_at_oat_high,
-                                            slab_oat_high: slab_oat_high)
-          when 'constant_control'
-            # constant slab setpoint control
-            model_add_radiant_basic_controls(model, zone, radiant_loop,
-                                            radiant_temperature_control_type: radiant_temperature_control_type,
-                                            slab_setpoint_oa_control: false,
-                                            switch_over_time: switch_over_time,
-                                            slab_sp_at_oat_low: slab_sp_at_oat_low,
-                                            slab_oat_low: slab_oat_low,
-                                            slab_sp_at_oat_high: slab_sp_at_oat_high,
-                                            slab_oat_high: slab_oat_high)
-          end
-=======
-      if control_strategy == 'proportional_control'
-        model_add_radiant_proportional_controls(model, zone, radiant_loop,
-                                                radiant_temperature_control_type: radiant_temperature_control_type,
-                                                use_zone_occupancy_for_control: use_zone_occupancy_for_control,
-                                                occupied_percentage_threshold: occupied_percentage_threshold,
-                                                model_occ_hr_start: model_occ_hr_start,
-                                                model_occ_hr_end: model_occ_hr_end,
-                                                proportional_gain: proportional_gain,
-                                                switch_over_time: switch_over_time)
->>>>>>> 2fac6501
-      end
-    end
+        when 'proportional_control'
+          # slab setpoint varies based on previous day zone conditions
+          model_add_radiant_proportional_controls(model, zone, radiant_loop,
+                                                  radiant_temperature_control_type: radiant_temperature_control_type,
+                                                  use_zone_occupancy_for_control: use_zone_occupancy_for_control,
+                                                  occupied_percentage_threshold: occupied_percentage_threshold,
+                                                  model_occ_hr_start: model_occ_hr_start,
+                                                  model_occ_hr_end: model_occ_hr_end,
+                                                  proportional_gain: proportional_gain,
+                                                  switch_over_time: switch_over_time)
+        when 'oa_based_control'
+          # slab setpoint varies based on outdoor weather
+          model_add_radiant_basic_controls(model, zone, radiant_loop,
+                                           radiant_temperature_control_type: radiant_temperature_control_type,
+                                           slab_setpoint_oa_control: true,
+                                           switch_over_time: switch_over_time,
+                                           slab_sp_at_oat_low: slab_sp_at_oat_low,
+                                           slab_oat_low: slab_oat_low,
+                                           slab_sp_at_oat_high: slab_sp_at_oat_high,
+                                           slab_oat_high: slab_oat_high)
+        when 'constant_control'
+          # constant slab setpoint control
+          model_add_radiant_basic_controls(model, zone, radiant_loop,
+                                           radiant_temperature_control_type: radiant_temperature_control_type,
+                                           slab_setpoint_oa_control: false,
+                                           switch_over_time: switch_over_time,
+                                           slab_sp_at_oat_low: slab_sp_at_oat_low,
+                                           slab_oat_low: slab_oat_low,
+                                           slab_sp_at_oat_high: slab_sp_at_oat_high,
+                                           slab_oat_high: slab_oat_high)
+        end
+      end
     return radiant_loops
   end
 
