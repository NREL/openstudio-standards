--- conflicted
+++ resolved
@@ -1778,7 +1778,7 @@
       else
         avail_mgr = nil
       end
-    else
+    else 
       avail_mgr = air_loop.availabilityManagers[0]
     end
 
@@ -2146,7 +2146,7 @@
       else
         avail_mgr = nil
       end
-    else
+    else 
       avail_mgr = air_loop.availabilityManagers[0]
     end
 
@@ -2764,7 +2764,7 @@
         else
           avail_mgr = nil
         end
-      else
+      else 
         avail_mgr = air_loop.availabilityManagers[0]
       end
 
@@ -4935,11 +4935,8 @@
       if control_strategy == 'proportional_control'
         model_add_radiant_proportional_controls(model, zone, radiant_loop,
                                                 radiant_temperature_control_type: radiant_temperature_control_type,
-<<<<<<< HEAD
-=======
                                                 use_zone_occupancy_for_control: use_zone_occupancy_for_control,
                                                 occupied_percentage_threshold: occupied_percentage_threshold,
->>>>>>> ab4faaa7
                                                 model_occ_hr_start: model_occ_hr_start,
                                                 model_occ_hr_end: model_occ_hr_end,
                                                 proportional_gain: proportional_gain,
