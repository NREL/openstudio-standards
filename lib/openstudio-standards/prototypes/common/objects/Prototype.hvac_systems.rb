--- conflicted
+++ resolved
@@ -4769,7 +4769,17 @@
   # @param thermal_zones [Array<OpenStudio::Model::ThermalZone>] array of zones to add radiant loops
   # @param hot_water_loop [OpenStudio::Model::PlantLoop] the hot water loop that serves the radiant loop.
   # @param chilled_water_loop [OpenStudio::Model::PlantLoop] the chilled water loop that serves the radiant loop.
-<<<<<<< HEAD
+  # @param two_pipe_system [Bool] when set to true, it converts the default 4-pipe water plant HVAC system to a 2-pipe system.
+  # @param two_pipe_control_strategy [String] Method to determine whether the loop is in heating or cooling mode
+  #   'outdoor_air_lockout' - The system will be in heating below the lockout_temperature variable, 
+  #      and cooling above the lockout_temperature. Requires the lockout_temperature variable.
+  #   'zone_demand' - Heating or cooling determined by preponderance of zone demand.
+  #      Requires thermal_zones defined.
+  # @param two_pipe_lockout_temperature [Double] hot water plant lockout in degrees Fahrenheit, default 65F.
+  #   Hot water plant is unavailable when outdoor drybulb is above the specified threshold.
+  # @param use_zone_demand [Bool] If true, it creates EMS code to define heating and cooling plant availability
+  #   based on zone heating and cooling load requests, default to false. When set to false, heating and cooling plant
+  #   availability schedules are set using the heating outdoor dry-bulb temperature lockout defined above.
   # @param plant_supply_water_temperature_control [Bool] Set to true if the plant supply water temperature
   #   is to be controlled, default to false. Supply water temperature will vary based on outdoor air temperature
   #   unless use_zone_demand is set to true in which it will use zone heating/cooling demand to vary temperature.
@@ -4781,19 +4791,6 @@
   # @param chw_oat_low [Double] outdoor drybulb air  temperature, in F, for low setpoint for chilled water plant.
   # @param chwsp_at_oat_high [Double] chilled water plant supply water temperature setpoint, in F, at the outdoor high temperature.
   # @param chw_oat_high [Double] outdoor drybulb air temperature, in F, for high setpoint for chilled water plant.
-=======
-  # @param two_pipe_system [Bool] when set to true, it converts the default 4-pipe water plant HVAC system to a 2-pipe system.
-  # @param two_pipe_control_strategy [String] Method to determine whether the loop is in heating or cooling mode
-  #   'outdoor_air_lockout' - The system will be in heating below the lockout_temperature variable, 
-  #      and cooling above the lockout_temperature. Requires the lockout_temperature variable.
-  #   'zone_demand' - Heating or cooling determined by preponderance of zone demand.
-  #      Requires thermal_zones defined.
-  # @param two_pipe_lockout_temperature [Double] hot water plant lockout in degrees Fahrenheit, default 65F.
-  #   Hot water plant is unavailable when outdoor drybulb is above the specified threshold.
-  # @param use_zone_demand [Bool] If true, it creates EMS code to define heating and cooling plant availability
-  #   based on zone heating and cooling load requests, default to false. When set to false, heating and cooling plant
-  #   availability schedules are set using the heating outdoor dry-bulb temperature lockout defined above.
->>>>>>> 37c5f34f
   # @param radiant_type [String] type of radiant system, floor or ceiling, to create in zone.
   # @param radiant_temperature_control_type [String] determines the controlled temperature for the radiant system
   #   options are 'MeanAirTemperature', 'MeanRadiantTemperature', 'OperativeTemperature', 'OutdoorDryBulbTemperature',
@@ -4837,7 +4834,9 @@
                                  thermal_zones,
                                  hot_water_loop,
                                  chilled_water_loop,
-<<<<<<< HEAD
+                                 two_pipe_system: false,
+                                 two_pipe_control_strategy: 'outdoor_air_lockout',
+                                 two_pipe_lockout_temperature: 65.0,
                                  plant_supply_water_temperature_control: false,
                                  hwsp_at_oat_low: 120,
                                  hw_oat_low: 55,
@@ -4847,11 +4846,6 @@
                                  chw_oat_low: 65,
                                  chwsp_at_oat_high: 55,
                                  chw_oat_high: 75,
-=======
-                                 two_pipe_system: false,
-                                 two_pipe_control_strategy: 'outdoor_air_lockout',
-                                 two_pipe_lockout_temperature: 65.0,
->>>>>>> 37c5f34f
                                  radiant_type: 'floor',
                                  radiant_temperature_control_type: 'SurfaceFaceTemperature',
                                  radiant_setpoint_control_type: 'ZeroFlowPower',
