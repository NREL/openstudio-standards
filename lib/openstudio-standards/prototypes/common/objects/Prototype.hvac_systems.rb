--- conflicted
+++ resolved
@@ -1438,32 +1438,11 @@
                                        name: "#{air_loop.name} 2spd DX Clg Coil",
                                        type: 'OS default')
     else
-<<<<<<< HEAD
-      htg_coil = OpenStudio::Model::CoilHeatingWater.new(model, model.alwaysOnDiscreteSchedule)
-      htg_coil.addToNode(air_loop.supplyInletNode)
-      hot_water_loop.addDemandBranchForComponent(htg_coil)
-      htg_coil.setName("#{air_loop.name} Main Htg Coil")
-      htg_coil.controllerWaterCoil.get.setName("#{air_loop.name} Main Htg Coil Controller")
-      htg_coil.setRatedInletWaterTemperature(hw_temp_c)
-      htg_coil.setRatedOutletWaterTemperature(hw_temp_c - hw_delta_t_k)
-      htg_coil.setRatedInletAirTemperature(prehtg_sa_temp_c)
-      htg_coil.setRatedOutletAirTemperature(htg_sa_temp_c)
-    end
-
-    # cooling coil
-    clg_coil = OpenStudio::Model::CoilCoolingWater.new(model, model.alwaysOnDiscreteSchedule)
-    clg_coil.setName("#{air_loop.name} Clg Coil")
-    clg_coil.addToNode(air_loop.supplyInletNode)
-    clg_coil.setHeatExchangerConfiguration('CrossFlow')
-    chilled_water_loop.addDemandBranchForComponent(clg_coil)
-    clg_coil.controllerWaterCoil.get.setName("#{air_loop.name} Clg Coil Controller")
-=======
       create_coil_cooling_water(model,
                                 chilled_water_loop,
                                 air_loop: air_loop,
                                 name: "#{air_loop.name} Clg Coil")
     end
->>>>>>> 82124821
 
     # outdoor air intake system
     oa_intake_controller = OpenStudio::Model::ControllerOutdoorAir.new(model)
@@ -1774,7 +1753,6 @@
     sizing_system.setSizingOption('Coincident')
     sizing_system.setAllOutdoorAirinCooling(false)
     sizing_system.setAllOutdoorAirinHeating(false)
-<<<<<<< HEAD
     air_loop.setNightCycleControlType('CycleOnAny')
     avail_mgr = air_loop.availabilityManager
     if avail_mgr.is_initialized
@@ -1784,8 +1762,6 @@
         avail_mgr.setCyclingRunTime(1800)
       end
     end
-=======
->>>>>>> 82124821
 
     # create fan
     fan = create_fan_by_name(model, 'VAV_default', fan_name: "#{air_loop.name} Fan")
@@ -2326,80 +2302,7 @@
                                              rated_inlet_air_temperature: prehtg_sa_temp_c,
                                              rated_outlet_air_temperature: htg_sa_temp_c)
       when 'Single Speed Heat Pump'
-<<<<<<< HEAD
-        htg_cap_f_of_temp = OpenStudio::Model::CurveCubic.new(model)
-        htg_cap_f_of_temp.setCoefficient1Constant(0.758746)
-        htg_cap_f_of_temp.setCoefficient2x(0.027626)
-        htg_cap_f_of_temp.setCoefficient3xPOW2(0.000148716)
-        htg_cap_f_of_temp.setCoefficient4xPOW3(0.0000034992)
-        htg_cap_f_of_temp.setMinimumValueofx(-20.0)
-        htg_cap_f_of_temp.setMaximumValueofx(20.0)
-
-        htg_cap_f_of_flow = OpenStudio::Model::CurveCubic.new(model)
-        htg_cap_f_of_flow.setCoefficient1Constant(0.84)
-        htg_cap_f_of_flow.setCoefficient2x(0.16)
-        htg_cap_f_of_flow.setCoefficient3xPOW2(0.0)
-        htg_cap_f_of_flow.setCoefficient4xPOW3(0.0)
-        htg_cap_f_of_flow.setMinimumValueofx(0.5)
-        htg_cap_f_of_flow.setMaximumValueofx(1.5)
-
-        htg_energy_input_ratio_f_of_temp = OpenStudio::Model::CurveCubic.new(model)
-        htg_energy_input_ratio_f_of_temp.setCoefficient1Constant(1.19248)
-        htg_energy_input_ratio_f_of_temp.setCoefficient2x(-0.0300438)
-        htg_energy_input_ratio_f_of_temp.setCoefficient3xPOW2(0.00103745)
-        htg_energy_input_ratio_f_of_temp.setCoefficient4xPOW3(-0.000023328)
-        htg_energy_input_ratio_f_of_temp.setMinimumValueofx(-20.0)
-        htg_energy_input_ratio_f_of_temp.setMaximumValueofx(20.0)
-
-        htg_energy_input_ratio_f_of_flow = OpenStudio::Model::CurveQuadratic.new(model)
-        htg_energy_input_ratio_f_of_flow.setCoefficient1Constant(1.3824)
-        htg_energy_input_ratio_f_of_flow.setCoefficient2x(-0.4336)
-        htg_energy_input_ratio_f_of_flow.setCoefficient3xPOW2(0.0512)
-        htg_energy_input_ratio_f_of_flow.setMinimumValueofx(0.0)
-        htg_energy_input_ratio_f_of_flow.setMaximumValueofx(1.0)
-
-        htg_part_load_fraction = OpenStudio::Model::CurveQuadratic.new(model)
-        htg_part_load_fraction.setCoefficient1Constant(0.85)
-        htg_part_load_fraction.setCoefficient2x(0.15)
-        htg_part_load_fraction.setCoefficient3xPOW2(0.0)
-        htg_part_load_fraction.setMinimumValueofx(0.0)
-        htg_part_load_fraction.setMaximumValueofx(1.0)
-
-        htg_coil = OpenStudio::Model::CoilHeatingDXSingleSpeed.new(model,
-                                                                   model.alwaysOnDiscreteSchedule,
-                                                                   htg_cap_f_of_temp,
-                                                                   htg_cap_f_of_flow,
-                                                                   htg_energy_input_ratio_f_of_temp,
-                                                                   htg_energy_input_ratio_f_of_flow,
-                                                                   htg_part_load_fraction)
-
-        htg_coil.setName("#{air_loop.name} HP Htg Coil")
-        htg_coil.setRatedCOP(3.3) # TODO: add this to standards
-        htg_coil.setMinimumOutdoorDryBulbTemperatureforCompressorOperation(-12.2)
-        htg_coil.setMaximumOutdoorDryBulbTemperatureforDefrostOperation(1.67)
-        htg_coil.setCrankcaseHeaterCapacity(50.0)
-        htg_coil.setMaximumOutdoorDryBulbTemperatureforCrankcaseHeaterOperation(4.4)
-
-        htg_coil.setDefrostStrategy('ReverseCycle')
-        htg_coil.setDefrostControl('OnDemand')
-        htg_coil.resetDefrostTimePeriodFraction
-
-        def_eir_f_of_temp = OpenStudio::Model::CurveBiquadratic.new(model)
-        def_eir_f_of_temp.setCoefficient1Constant(0.297145)
-        def_eir_f_of_temp.setCoefficient2x(0.0430933)
-        def_eir_f_of_temp.setCoefficient3xPOW2(-0.000748766)
-        def_eir_f_of_temp.setCoefficient4y(0.00597727)
-        def_eir_f_of_temp.setCoefficient5yPOW2(0.000482112)
-        def_eir_f_of_temp.setCoefficient6xTIMESY(-0.000956448)
-        def_eir_f_of_temp.setMinimumValueofx(12.77778)
-        def_eir_f_of_temp.setMaximumValueofx(23.88889)
-        def_eir_f_of_temp.setMinimumValueofy(21.11111)
-        def_eir_f_of_temp.setMaximumValueofy(46.11111)
-
-        htg_coil.setDefrostEnergyInputRatioFunctionofTemperatureCurve(def_eir_f_of_temp)
-=======
         htg_coil = create_coil_heating_dx_single_speed(model, name: "#{zone.name} HP Htg Coil", type: 'PSZ-AC', cop: 3.3)
->>>>>>> 82124821
       when 'Water To Air Heat Pump'
         htg_coil = create_coil_heating_water_to_air_heat_pump_equation_fit(model, hot_water_loop, name: "#{air_loop.name} Water-to-Air HP Htg Coil")
       when 'Electricity', 'Electric'
@@ -3022,70 +2925,9 @@
       htg_part_load_fraction_correlation.setMaximumValueofx(1.0)
       htg_coil.setPartLoadFractionCorrelationCurve(htg_part_load_fraction_correlation)
     elsif heating_type == 'Single Speed Heat Pump'
-<<<<<<< HEAD
-      htg_cap_f_of_temp = OpenStudio::Model::CurveCubic.new(model)
-      htg_cap_f_of_temp.setCoefficient1Constant(0.758746)
-      htg_cap_f_of_temp.setCoefficient2x(0.027626)
-      htg_cap_f_of_temp.setCoefficient3xPOW2(0.000148716)
-      htg_cap_f_of_temp.setCoefficient4xPOW3(0.0000034992)
-      htg_cap_f_of_temp.setMinimumValueofx(-20.0)
-      htg_cap_f_of_temp.setMaximumValueofx(20.0)
-
-      htg_cap_f_of_flow = OpenStudio::Model::CurveCubic.new(model)
-      htg_cap_f_of_flow.setCoefficient1Constant(0.84)
-      htg_cap_f_of_flow.setCoefficient2x(0.16)
-      htg_cap_f_of_flow.setCoefficient3xPOW2(0.0)
-      htg_cap_f_of_flow.setCoefficient4xPOW3(0.0)
-      htg_cap_f_of_flow.setMinimumValueofx(0.5)
-      htg_cap_f_of_flow.setMaximumValueofx(1.5)
-
-      htg_energy_input_ratio_f_of_temp = OpenStudio::Model::CurveCubic.new(model)
-      htg_energy_input_ratio_f_of_temp.setCoefficient1Constant(1.19248)
-      htg_energy_input_ratio_f_of_temp.setCoefficient2x(-0.0300438)
-      htg_energy_input_ratio_f_of_temp.setCoefficient3xPOW2(0.00103745)
-      htg_energy_input_ratio_f_of_temp.setCoefficient4xPOW3(-0.000023328)
-      htg_energy_input_ratio_f_of_temp.setMinimumValueofx(-20.0)
-      htg_energy_input_ratio_f_of_temp.setMaximumValueofx(20.0)
-
-      htg_energy_input_ratio_f_of_flow = OpenStudio::Model::CurveQuadratic.new(model)
-      htg_energy_input_ratio_f_of_flow.setCoefficient1Constant(1.3824)
-      htg_energy_input_ratio_f_of_flow.setCoefficient2x(-0.4336)
-      htg_energy_input_ratio_f_of_flow.setCoefficient3xPOW2(0.0512)
-      htg_energy_input_ratio_f_of_flow.setMinimumValueofx(0.0)
-      htg_energy_input_ratio_f_of_flow.setMaximumValueofx(1.0)
-
-      htg_part_load_fraction = OpenStudio::Model::CurveQuadratic.new(model)
-      htg_part_load_fraction.setCoefficient1Constant(0.85)
-      htg_part_load_fraction.setCoefficient2x(0.15)
-      htg_part_load_fraction.setCoefficient3xPOW2(0.0)
-      htg_part_load_fraction.setMinimumValueofx(0.0)
-      htg_part_load_fraction.setMaximumValueofx(1.0)
-
-      htg_coil = OpenStudio::Model::CoilHeatingDXSingleSpeed.new(model,
-                                                                 model.alwaysOnDiscreteSchedule,
-                                                                 htg_cap_f_of_temp,
-                                                                 htg_cap_f_of_flow,
-                                                                 htg_energy_input_ratio_f_of_temp,
-                                                                 htg_energy_input_ratio_f_of_flow,
-                                                                 htg_part_load_fraction)
-
-      htg_coil.resetDefrostTimePeriodFraction
-      htg_coil.setName("#{thermal_zone_name} SAC HP Htg Coil")
-    end
-
-    # Supplemental Heating Coil
-    supplemental_htg_coil = nil
-    if supplemental_heating_type == 'Electric'
-      supplemental_htg_coil = OpenStudio::Model::CoilHeatingGas.new(model, model.alwaysOnDiscreteSchedule)
-      supplemental_htg_coil.setName("#{thermal_zone_name} PSZ-AC Electric Backup Htg Coil")
-    elsif supplemental_heating_type == 'Gas'
-      supplemental_htg_coil = OpenStudio::Model::CoilHeatingGas.new(model, model.alwaysOnDiscreteSchedule)
-      supplemental_htg_coil.setName("#{thermal_zone_name} PSZ-AC Gas Backup Htg Coil")
-=======
       create_coil_heating_dx_single_speed(model,
                                           air_loop: air_loop,
                                           name: "#{air_loop.name} HP Htg Coil")
->>>>>>> 82124821
     end
 
     # create cooling coil
@@ -3269,59 +3111,7 @@
       end
 
       # add heating coil
-<<<<<<< HEAD
-      htg_cap_f_of_temp = OpenStudio::Model::CurveCubic.new(model)
-      htg_cap_f_of_temp.setCoefficient1Constant(0.758746)
-      htg_cap_f_of_temp.setCoefficient2x(0.027626)
-      htg_cap_f_of_temp.setCoefficient3xPOW2(0.000148716)
-      htg_cap_f_of_temp.setCoefficient4xPOW3(0.0000034992)
-      htg_cap_f_of_temp.setMinimumValueofx(-20.0)
-      htg_cap_f_of_temp.setMaximumValueofx(20.0)
-
-      htg_cap_f_of_flow = OpenStudio::Model::CurveCubic.new(model)
-      htg_cap_f_of_flow.setCoefficient1Constant(0.84)
-      htg_cap_f_of_flow.setCoefficient2x(0.16)
-      htg_cap_f_of_flow.setCoefficient3xPOW2(0.0)
-      htg_cap_f_of_flow.setCoefficient4xPOW3(0.0)
-      htg_cap_f_of_flow.setMinimumValueofx(0.5)
-      htg_cap_f_of_flow.setMaximumValueofx(1.5)
-
-      htg_energy_input_ratio_f_of_temp = OpenStudio::Model::CurveCubic.new(model)
-      htg_energy_input_ratio_f_of_temp.setCoefficient1Constant(1.19248)
-      htg_energy_input_ratio_f_of_temp.setCoefficient2x(-0.0300438)
-      htg_energy_input_ratio_f_of_temp.setCoefficient3xPOW2(0.00103745)
-      htg_energy_input_ratio_f_of_temp.setCoefficient4xPOW3(-0.000023328)
-      htg_energy_input_ratio_f_of_temp.setMinimumValueofx(-20.0)
-      htg_energy_input_ratio_f_of_temp.setMaximumValueofx(20.0)
-
-      htg_energy_input_ratio_f_of_flow = OpenStudio::Model::CurveQuadratic.new(model)
-      htg_energy_input_ratio_f_of_flow.setCoefficient1Constant(1.3824)
-      htg_energy_input_ratio_f_of_flow.setCoefficient2x(-0.4336)
-      htg_energy_input_ratio_f_of_flow.setCoefficient3xPOW2(0.0512)
-      htg_energy_input_ratio_f_of_flow.setMinimumValueofx(0.0)
-      htg_energy_input_ratio_f_of_flow.setMaximumValueofx(1.0)
-
-      htg_part_load_fraction = OpenStudio::Model::CurveQuadratic.new(model)
-      htg_part_load_fraction.setCoefficient1Constant(0.85)
-      htg_part_load_fraction.setCoefficient2x(0.15)
-      htg_part_load_fraction.setCoefficient3xPOW2(0.0)
-      htg_part_load_fraction.setMinimumValueofx(0.0)
-      htg_part_load_fraction.setMaximumValueofx(1.0)
-
-      htg_coil = OpenStudio::Model::CoilHeatingDXSingleSpeed.new(model,
-                                                                 model.alwaysOnDiscreteSchedule,
-                                                                 htg_cap_f_of_temp,
-                                                                 htg_cap_f_of_flow,
-                                                                 htg_energy_input_ratio_f_of_temp,
-                                                                 htg_energy_input_ratio_f_of_flow,
-                                                                 htg_part_load_fraction)
-
-      htg_coil.resetDefrostTimePeriodFraction
-      htg_coil.setName("#{zone.name} PTHP Htg Coil")
-
-=======
       htg_coil = create_coil_heating_dx_single_speed(model, name: "#{zone.name} PTHP Htg Coil")
->>>>>>> 82124821
       # add cooling coil
       clg_coil = create_coil_cooling_dx_single_speed(model, name: "#{zone.name} PTHP Clg Coil", type: 'Heat Pump')
       # supplemental heating coil
@@ -3656,864 +3446,6 @@
     return evap_coolers
   end
 
-<<<<<<< HEAD
-  # Creates a service water heating loop.
-  #
-  # @param sys_name [String] the name of the system, or nil in which case it will be defaulted
-  # @param water_heater_thermal_zone [OpenStudio::Model::ThermalZone]
-  # zones to place water heater in.  If nil, will be assumed in 70F air for heat loss.
-  # @param service_water_temperature [Double] service water temperature, in C
-  # @param service_water_pump_head [Double] service water pump head, in Pa
-  # @param service_water_pump_motor_efficiency [Double]
-  # service water pump motor efficiency, as decimal.
-  # @param water_heater_capacity [Double] water heater heating capacity, in W
-  # @param water_heater_volume [Double] water heater volume, in m^3
-  # @param water_heater_fuel [String] water heater fuel.
-  # Valid choices are Natural Gas, Electricity
-  # @param parasitic_fuel_consumption_rate [Double] the parasitic fuel consumption
-  # rate of the water heater, in W
-  # @param building_type [String] the building type
-  # @return [OpenStudio::Model::PlantLoop]
-  # the resulting service water loop.
-  def model_add_swh_loop(model,
-                         sys_name,
-                         water_heater_thermal_zone,
-                         service_water_temperature,
-                         service_water_pump_head,
-                         service_water_pump_motor_efficiency,
-                         water_heater_capacity,
-                         water_heater_volume,
-                         water_heater_fuel,
-                         parasitic_fuel_consumption_rate,
-                         building_type = nil)
-
-    OpenStudio.logFree(OpenStudio::Info, 'openstudio.Model.Model', 'Adding service water loop')
-
-    # Service water heating loop
-    service_water_loop = OpenStudio::Model::PlantLoop.new(model)
-    service_water_loop.setMinimumLoopTemperature(10)
-    service_water_loop.setMaximumLoopTemperature(60)
-
-    if sys_name.nil?
-      service_water_loop.setName('Service Water Loop')
-    else
-      service_water_loop.setName(sys_name)
-    end
-
-    # Temperature schedule type limits
-    temp_sch_type_limits = OpenStudio::Model::ScheduleTypeLimits.new(model)
-    temp_sch_type_limits.setName('Temperature Schedule Type Limits')
-    temp_sch_type_limits.setLowerLimitValue(0.0)
-    temp_sch_type_limits.setUpperLimitValue(100.0)
-    temp_sch_type_limits.setNumericType('Continuous')
-    temp_sch_type_limits.setUnitType('Temperature')
-
-    # Service water heating loop controls
-    swh_temp_c = service_water_temperature
-    swh_temp_f = OpenStudio.convert(swh_temp_c, 'C', 'F').get
-    swh_delta_t_r = 9 # 9F delta-T
-    swh_delta_t_k = OpenStudio.convert(swh_delta_t_r, 'R', 'K').get
-    swh_temp_sch = OpenStudio::Model::ScheduleRuleset.new(model)
-    swh_temp_sch.setName("Service Water Loop Temp - #{swh_temp_f.round}F")
-    swh_temp_sch.defaultDaySchedule.setName("Service Water Loop Temp - #{swh_temp_f.round}F Default")
-    swh_temp_sch.defaultDaySchedule.addValue(OpenStudio::Time.new(0, 24, 0, 0), swh_temp_c)
-    swh_temp_sch.setScheduleTypeLimits(temp_sch_type_limits)
-    swh_stpt_manager = OpenStudio::Model::SetpointManagerScheduled.new(model, swh_temp_sch)
-    swh_stpt_manager.setName('Service hot water setpoint manager')
-    swh_stpt_manager.addToNode(service_water_loop.supplyOutletNode)
-    sizing_plant = service_water_loop.sizingPlant
-    sizing_plant.setLoopType('Heating')
-    sizing_plant.setDesignLoopExitTemperature(swh_temp_c)
-    sizing_plant.setLoopDesignTemperatureDifference(swh_delta_t_k)
-
-    # Service water heating pump
-    swh_pump_head_press_pa = service_water_pump_head
-    swh_pump_motor_efficiency = service_water_pump_motor_efficiency
-    if swh_pump_head_press_pa.nil?
-      # As if there is no circulation pump
-      swh_pump_head_press_pa = 0.001
-      swh_pump_motor_efficiency = 1
-    end
-
-    swh_pump = case model_swh_pump_type(model, building_type)
-               when 'ConstantSpeed'
-                 OpenStudio::Model::PumpConstantSpeed.new(model)
-               when 'VariableSpeed'
-                 OpenStudio::Model::PumpVariableSpeed.new(model)
-               end
-    swh_pump.setName('Service Water Loop Pump')
-    swh_pump.setRatedPumpHead(swh_pump_head_press_pa.to_f)
-    swh_pump.setMotorEfficiency(swh_pump_motor_efficiency)
-    swh_pump.setPumpControlType('Intermittent')
-    swh_pump.addToNode(service_water_loop.supplyInletNode)
-
-    water_heater = model_add_water_heater(model,
-                                          water_heater_capacity,
-                                          water_heater_volume,
-                                          water_heater_fuel,
-                                          service_water_temperature,
-                                          parasitic_fuel_consumption_rate,
-                                          swh_temp_sch,
-                                          false,
-                                          0.0,
-                                          nil,
-                                          water_heater_thermal_zone,
-                                          building_type)
-
-    service_water_loop.addSupplyBranchForComponent(water_heater)
-
-    # Service water heating loop bypass pipes
-    water_heater_bypass_pipe = OpenStudio::Model::PipeAdiabatic.new(model)
-    service_water_loop.addSupplyBranchForComponent(water_heater_bypass_pipe)
-    coil_bypass_pipe = OpenStudio::Model::PipeAdiabatic.new(model)
-    service_water_loop.addDemandBranchForComponent(coil_bypass_pipe)
-    supply_outlet_pipe = OpenStudio::Model::PipeAdiabatic.new(model)
-    supply_outlet_pipe.addToNode(service_water_loop.supplyOutletNode)
-    demand_inlet_pipe = OpenStudio::Model::PipeAdiabatic.new(model)
-    demand_inlet_pipe.addToNode(service_water_loop.demandInletNode)
-    demand_outlet_pipe = OpenStudio::Model::PipeAdiabatic.new(model)
-    demand_outlet_pipe.addToNode(service_water_loop.demandOutletNode)
-
-    return service_water_loop
-  end
-
-  # Determine the type of SWH pump that
-  # a model will have.  Defaults to ConstantSpeed.
-  # @return [String] the SWH pump type: ConstantSpeed, VariableSpeed
-  def model_swh_pump_type(model, building_type)
-    swh_pump_type = 'ConstantSpeed'
-    return swh_pump_type
-  end
-
-  # Creates a water heater and attaches it to the supplied
-  # service water heating loop.
-  #
-  # @param water_heater_capacity [Double] water heater capacity, in W
-  # @param water_heater_volume [Double] water heater volume, in m^3
-  # @param water_heater_fuel [Double] valid choices are
-  # Natural Gas, Electricity
-  # @param service_water_temperature [Double] water heater temperature, in C
-  # @param parasitic_fuel_consumption_rate [Double] water heater parasitic
-  # fuel consumption rate, in W
-  # @param swh_temp_sch [OpenStudio::Model::Schedule] the service water heating
-  # schedule. If nil, will be defaulted.
-  # @param set_peak_use_flowrate [Bool] if true, the peak flow rate
-  # and flow rate schedule will be set.
-  # @param peak_flowrate [Double] in m^3/s
-  # @param flowrate_schedule [String] name of the flow rate schedule
-  # @param water_heater_thermal_zone [OpenStudio::Model::ThermalZone]
-  # zones to place water heater in.  If nil, will be assumed in 70F air for heat loss.
-  # @param building_type [String] the building type
-  # @return [OpenStudio::Model::WaterHeaterMixed]
-  # the resulting water heater.
-  def model_add_water_heater(model,
-                             water_heater_capacity,
-                             water_heater_volume,
-                             water_heater_fuel,
-                             service_water_temperature,
-                             parasitic_fuel_consumption_rate,
-                             swh_temp_sch,
-                             set_peak_use_flowrate,
-                             peak_flowrate,
-                             flowrate_schedule,
-                             water_heater_thermal_zone,
-                             building_type = nil)
-
-    OpenStudio.logFree(OpenStudio::Info, 'openstudio.Model.Model', 'Adding water heater')
-
-    # Water heater
-    # TODO Standards - Change water heater methodology to follow
-    # 'Model Enhancements Appendix A.'
-    water_heater_capacity_btu_per_hr = OpenStudio.convert(water_heater_capacity, 'W', 'Btu/hr').get
-    water_heater_capacity_kbtu_per_hr = OpenStudio.convert(water_heater_capacity_btu_per_hr, 'Btu/hr', 'kBtu/hr').get
-    water_heater_vol_gal = OpenStudio.convert(water_heater_volume, 'm^3', 'gal').get
-
-    # Temperature schedule type limits
-    temp_sch_type_limits = OpenStudio::Model::ScheduleTypeLimits.new(model)
-    temp_sch_type_limits.setName('Temperature Schedule Type Limits')
-    temp_sch_type_limits.setLowerLimitValue(0.0)
-    temp_sch_type_limits.setUpperLimitValue(100.0)
-    temp_sch_type_limits.setNumericType('Continuous')
-    temp_sch_type_limits.setUnitType('Temperature')
-
-    if swh_temp_sch.nil?
-      # Service water heating loop controls
-      swh_temp_c = service_water_temperature
-      swh_temp_f = OpenStudio.convert(swh_temp_c, 'C', 'F').get
-      swh_delta_t_r = 9 # 9F delta-T
-      swh_temp_c = OpenStudio.convert(swh_temp_f, 'F', 'C').get
-      swh_delta_t_k = OpenStudio.convert(swh_delta_t_r, 'R', 'K').get
-      swh_temp_sch = OpenStudio::Model::ScheduleRuleset.new(model)
-      swh_temp_sch.setName("Service Water Loop Temp - #{swh_temp_f.round}F")
-      swh_temp_sch.defaultDaySchedule.setName("Service Water Loop Temp - #{swh_temp_f.round}F Default")
-      swh_temp_sch.defaultDaySchedule.addValue(OpenStudio::Time.new(0, 24, 0, 0), swh_temp_c)
-      swh_temp_sch.setScheduleTypeLimits(temp_sch_type_limits)
-    end
-
-    # Water heater depends on the fuel type
-    water_heater = OpenStudio::Model::WaterHeaterMixed.new(model)
-    water_heater.setName("#{water_heater_vol_gal.round}gal #{water_heater_fuel} Water Heater - #{water_heater_capacity_kbtu_per_hr.round}kBtu/hr")
-    water_heater.setTankVolume(OpenStudio.convert(water_heater_vol_gal, 'gal', 'm^3').get)
-    water_heater.setSetpointTemperatureSchedule(swh_temp_sch)
-
-    if water_heater_thermal_zone.nil?
-      # Assume the water heater is indoors at 70F for now
-      default_water_heater_ambient_temp_sch = OpenStudio::Model::ScheduleRuleset.new(model)
-      default_water_heater_ambient_temp_sch.setName('Water Heater Ambient Temp Schedule - 70F')
-      default_water_heater_ambient_temp_sch.defaultDaySchedule.setName('Water Heater Ambient Temp Schedule - 70F Default')
-      default_water_heater_ambient_temp_sch.defaultDaySchedule.addValue(OpenStudio::Time.new(0, 24, 0, 0), OpenStudio.convert(70, 'F', 'C').get)
-      default_water_heater_ambient_temp_sch.setScheduleTypeLimits(temp_sch_type_limits)
-      water_heater.setAmbientTemperatureIndicator('Schedule')
-      water_heater.setAmbientTemperatureSchedule(default_water_heater_ambient_temp_sch)
-    else
-      water_heater.setAmbientTemperatureIndicator('ThermalZone')
-      water_heater.setAmbientTemperatureThermalZone water_heater_thermal_zone
-    end
-
-    water_heater.setMaximumTemperatureLimit(OpenStudio.convert(180, 'F', 'C').get)
-    water_heater.setDeadbandTemperatureDifference(OpenStudio.convert(3.6, 'R', 'K').get)
-    water_heater.setHeaterControlType('Cycle')
-    water_heater.setHeaterMaximumCapacity(OpenStudio.convert(water_heater_capacity_btu_per_hr, 'Btu/hr', 'W').get)
-    water_heater.setOffCycleParasiticHeatFractiontoTank(0.0)
-    water_heater.setIndirectWaterHeatingRecoveryTime(1.5) # 1.5hrs
-    if water_heater_fuel == 'Electricity'
-      water_heater.setHeaterFuelType('Electricity')
-      water_heater.setHeaterThermalEfficiency(1.0)
-      water_heater.setOffCycleParasiticFuelConsumptionRate(parasitic_fuel_consumption_rate)
-      water_heater.setOnCycleParasiticFuelConsumptionRate(parasitic_fuel_consumption_rate)
-      water_heater.setOffCycleParasiticFuelType('Electricity')
-      water_heater.setOnCycleParasiticFuelType('Electricity')
-      water_heater.setOffCycleLossCoefficienttoAmbientTemperature(1.053)
-      water_heater.setOnCycleLossCoefficienttoAmbientTemperature(1.053)
-    elsif water_heater_fuel == 'Natural Gas'
-      water_heater.setHeaterFuelType('Gas')
-      water_heater.setHeaterThermalEfficiency(0.78)
-      water_heater.setOffCycleParasiticFuelConsumptionRate(parasitic_fuel_consumption_rate)
-      water_heater.setOnCycleParasiticFuelConsumptionRate(parasitic_fuel_consumption_rate)
-      water_heater.setOffCycleParasiticFuelType('Gas')
-      water_heater.setOnCycleParasiticFuelType('Gas')
-      water_heater.setOffCycleLossCoefficienttoAmbientTemperature(6.0)
-      water_heater.setOnCycleLossCoefficienttoAmbientTemperature(6.0)
-    end
-
-    if set_peak_use_flowrate
-      rated_flow_rate_m3_per_s = peak_flowrate
-      rated_flow_rate_gal_per_min = OpenStudio.convert(rated_flow_rate_m3_per_s, 'm^3/s', 'gal/min').get
-      water_heater.setPeakUseFlowRate(rated_flow_rate_m3_per_s)
-
-      schedule = model_add_schedule(model, flowrate_schedule)
-      water_heater.setUseFlowRateFractionSchedule(schedule)
-    end
-
-    return water_heater
-  end
-
-  # Creates a booster water heater and attaches it
-  # to the supplied service water heating loop.
-  #
-  # @param main_service_water_loop [OpenStudio::Model::PlantLoop]
-  # the main service water loop that this booster assists.
-  # @param water_heater_capacity [Double] water heater capacity, in W
-  # @param water_heater_volume [Double] water heater volume, in m^3
-  # @param water_heater_fuel [Double] valid choices are
-  # Gas, Electric
-  # @param booster_water_temperature [Double] water heater temperature, in C
-  # @param parasitic_fuel_consumption_rate [Double] water heater parasitic
-  # fuel consumption rate, in W
-  # @param booster_water_heater_thermal_zone [OpenStudio::Model::ThermalZone]
-  # zones to place water heater in.  If nil, will be assumed in 70F air for heat loss.
-  # @param building_type [String] the building type
-  # @return [OpenStudio::Model::PlantLoop]
-  # the resulting booster water loop.
-  def model_add_swh_booster(model,
-                            main_service_water_loop,
-                            water_heater_capacity,
-                            water_heater_volume,
-                            water_heater_fuel,
-                            booster_water_temperature,
-                            parasitic_fuel_consumption_rate,
-                            booster_water_heater_thermal_zone,
-                            building_type = nil)
-
-    OpenStudio.logFree(OpenStudio::Info, 'openstudio.Model.Model', "Adding booster water heater to #{main_service_water_loop.name}")
-
-    # Booster water heating loop
-    booster_service_water_loop = OpenStudio::Model::PlantLoop.new(model)
-    booster_service_water_loop.setName('Service Water Loop')
-
-    # Temperature schedule type limits
-    temp_sch_type_limits = OpenStudio::Model::ScheduleTypeLimits.new(model)
-    temp_sch_type_limits.setName('Temperature Schedule Type Limits')
-    temp_sch_type_limits.setLowerLimitValue(0.0)
-    temp_sch_type_limits.setUpperLimitValue(100.0)
-    temp_sch_type_limits.setNumericType('Continuous')
-    temp_sch_type_limits.setUnitType('Temperature')
-
-    # Service water heating loop controls
-    swh_temp_c = booster_water_temperature
-    swh_temp_f = OpenStudio.convert(swh_temp_c, 'C', 'F').get
-    swh_delta_t_r = 9 # 9F delta-T
-    swh_delta_t_k = OpenStudio.convert(swh_delta_t_r, 'R', 'K').get
-    swh_temp_sch = OpenStudio::Model::ScheduleRuleset.new(model)
-    swh_temp_sch.setName("Service Water Booster Temp - #{swh_temp_f}F")
-    swh_temp_sch.defaultDaySchedule.setName("Service Water Booster Temp - #{swh_temp_f}F Default")
-    swh_temp_sch.defaultDaySchedule.addValue(OpenStudio::Time.new(0, 24, 0, 0), swh_temp_c)
-    swh_temp_sch.setScheduleTypeLimits(temp_sch_type_limits)
-    swh_stpt_manager = OpenStudio::Model::SetpointManagerScheduled.new(model, swh_temp_sch)
-    swh_stpt_manager.setName('Hot water booster setpoint manager')
-    swh_stpt_manager.addToNode(booster_service_water_loop.supplyOutletNode)
-    sizing_plant = booster_service_water_loop.sizingPlant
-    sizing_plant.setLoopType('Heating')
-    sizing_plant.setDesignLoopExitTemperature(swh_temp_c)
-    sizing_plant.setLoopDesignTemperatureDifference(swh_delta_t_k)
-
-    # Booster water heating pump
-    swh_pump = OpenStudio::Model::PumpConstantSpeed.new(model)
-    swh_pump.setName('Booster Water Loop Pump')
-    swh_pump_head_press_pa = 0.0 # As if there is no circulation pump
-    swh_pump.setRatedPumpHead(swh_pump_head_press_pa)
-    swh_pump.setMotorEfficiency(1)
-    swh_pump.setPumpControlType('Intermittent')
-    swh_pump.addToNode(booster_service_water_loop.supplyInletNode)
-
-    # Water heater
-    # TODO Standards - Change water heater methodology to follow
-    # 'Model Enhancements Appendix A.'
-    water_heater_capacity_btu_per_hr = OpenStudio.convert(water_heater_capacity, 'W', 'Btu/hr').get
-    water_heater_capacity_kbtu_per_hr = OpenStudio.convert(water_heater_capacity_btu_per_hr, 'Btu/hr', 'kBtu/hr').get
-    water_heater_vol_gal = OpenStudio.convert(water_heater_volume, 'm^3', 'gal').get
-
-    # Water heater depends on the fuel type
-    water_heater = OpenStudio::Model::WaterHeaterMixed.new(model)
-    water_heater.setName("#{water_heater_vol_gal}gal #{water_heater_fuel} Booster Water Heater - #{water_heater_capacity_kbtu_per_hr.round}kBtu/hr")
-    water_heater.setTankVolume(OpenStudio.convert(water_heater_vol_gal, 'gal', 'm^3').get)
-    water_heater.setSetpointTemperatureSchedule(swh_temp_sch)
-
-    if booster_water_heater_thermal_zone.nil?
-      # Assume the water heater is indoors at 70F for now
-      default_water_heater_ambient_temp_sch = OpenStudio::Model::ScheduleRuleset.new(model)
-      default_water_heater_ambient_temp_sch.setName('Water Heater Ambient Temp Schedule - 70F')
-      default_water_heater_ambient_temp_sch.defaultDaySchedule.setName('Water Heater Ambient Temp Schedule - 70F Default')
-      default_water_heater_ambient_temp_sch.defaultDaySchedule.addValue(OpenStudio::Time.new(0, 24, 0, 0), OpenStudio.convert(70, 'F', 'C').get)
-      default_water_heater_ambient_temp_sch.setScheduleTypeLimits(temp_sch_type_limits)
-      water_heater.setAmbientTemperatureIndicator('Schedule')
-      water_heater.setAmbientTemperatureSchedule(default_water_heater_ambient_temp_sch)
-    else
-      water_heater.setAmbientTemperatureIndicator('ThermalZone')
-      water_heater.setAmbientTemperatureThermalZone booster_water_heater_thermal_zone
-    end
-
-    water_heater.setMaximumTemperatureLimit(OpenStudio.convert(180, 'F', 'C').get)
-    water_heater.setDeadbandTemperatureDifference(OpenStudio.convert(3.6, 'R', 'K').get)
-    water_heater.setHeaterControlType('Cycle')
-    water_heater.setHeaterMaximumCapacity(OpenStudio.convert(water_heater_capacity_btu_per_hr, 'Btu/hr', 'W').get)
-    water_heater.setOffCycleParasiticHeatFractiontoTank(0.0)
-    water_heater.setIndirectWaterHeatingRecoveryTime(1.5) # 1.5hrs
-    if water_heater_fuel == 'Electricity'
-      water_heater.setHeaterFuelType('Electricity')
-      water_heater.setHeaterThermalEfficiency(1.0)
-      water_heater.setOffCycleParasiticFuelConsumptionRate(parasitic_fuel_consumption_rate)
-      water_heater.setOnCycleParasiticFuelConsumptionRate(parasitic_fuel_consumption_rate)
-      water_heater.setOffCycleParasiticFuelType('Electricity')
-      water_heater.setOnCycleParasiticFuelType('Electricity')
-      water_heater.setOffCycleLossCoefficienttoAmbientTemperature(1.053)
-      water_heater.setOnCycleLossCoefficienttoAmbientTemperature(1.053)
-    elsif water_heater_fuel == 'Natural Gas'
-      water_heater.setHeaterFuelType('Gas')
-      water_heater.setHeaterThermalEfficiency(0.8)
-      water_heater.setOffCycleParasiticFuelConsumptionRate(parasitic_fuel_consumption_rate)
-      water_heater.setOnCycleParasiticFuelConsumptionRate(parasitic_fuel_consumption_rate)
-      water_heater.setOffCycleParasiticFuelType('Gas')
-      water_heater.setOnCycleParasiticFuelType('Gas')
-      water_heater.setOffCycleLossCoefficienttoAmbientTemperature(6.0)
-      water_heater.setOnCycleLossCoefficienttoAmbientTemperature(6.0)
-    end
-
-    if water_heater_fuel == 'Electricity'
-      water_heater.setHeaterFuelType('Electricity')
-      water_heater.setOffCycleParasiticFuelType('Electricity')
-      water_heater.setOnCycleParasiticFuelType('Electricity')
-    elsif water_heater_fuel == 'Natural Gas'
-      water_heater.setHeaterFuelType('Gas')
-      water_heater.setOffCycleParasiticFuelType('Gas')
-      water_heater.setOnCycleParasiticFuelType('Gas')
-    end
-    booster_service_water_loop.addSupplyBranchForComponent(water_heater)
-
-    # Service water heating loop bypass pipes
-    water_heater_bypass_pipe = OpenStudio::Model::PipeAdiabatic.new(model)
-    booster_service_water_loop.addSupplyBranchForComponent(water_heater_bypass_pipe)
-    coil_bypass_pipe = OpenStudio::Model::PipeAdiabatic.new(model)
-    booster_service_water_loop.addDemandBranchForComponent(coil_bypass_pipe)
-    supply_outlet_pipe = OpenStudio::Model::PipeAdiabatic.new(model)
-    supply_outlet_pipe.addToNode(booster_service_water_loop.supplyOutletNode)
-    demand_inlet_pipe = OpenStudio::Model::PipeAdiabatic.new(model)
-    demand_inlet_pipe.addToNode(booster_service_water_loop.demandInletNode)
-    demand_outlet_pipe = OpenStudio::Model::PipeAdiabatic.new(model)
-    demand_outlet_pipe.addToNode(booster_service_water_loop.demandOutletNode)
-
-    # Heat exchanger to supply the booster water heater
-    # with normal hot water from the main service water loop.
-    hx = OpenStudio::Model::HeatExchangerFluidToFluid.new(model)
-    hx.setName('HX for Booster Water Heating')
-    hx.setHeatExchangeModelType('Ideal')
-    hx.setControlType('UncontrolledOn')
-    hx.setHeatTransferMeteringEndUseType('LoopToLoop')
-
-    # Add the HX to the supply side of the booster loop
-    hx.addToNode(booster_service_water_loop.supplyInletNode)
-
-    # Add the HX to the demand side of
-    # the main service water loop.
-    main_service_water_loop.addDemandBranchForComponent(hx)
-
-    return booster_service_water_loop
-  end
-
-  # Creates water fixtures and attaches them
-  # to the supplied service water loop.
-  #
-  # @param use_name [String] The name that will be assigned
-  # to the newly created fixture.
-  # @param swh_loop [OpenStudio::Model::PlantLoop]
-  # the main service water loop to add water fixtures to.
-  # @param peak_flowrate [Double] in m^3/s
-  # @param flowrate_schedule [String] name of the flow rate schedule
-  # @param water_use_temperature [Double] mixed water use temperature, in C
-  # @param space_name [String] the name of the space to add the water fixture to,
-  # or nil, in which case it will not be assigned to any particular space.
-  # @param building_type [String] the building type
-  # @return [OpenStudio::Model::WaterUseEquipment]
-  # the resulting water fixture.
-  def model_add_swh_end_uses(model,
-                             use_name,
-                             swh_loop,
-                             peak_flowrate,
-                             flowrate_schedule,
-                             water_use_temperature,
-                             space_name,
-                             building_type = nil)
-
-    OpenStudio.logFree(OpenStudio::Info, 'openstudio.Model.Model', "Adding water fixture to #{swh_loop.name}.")
-
-    # Water use connection
-    swh_connection = OpenStudio::Model::WaterUseConnections.new(model)
-
-    # Water fixture definition
-    water_fixture_def = OpenStudio::Model::WaterUseEquipmentDefinition.new(model)
-    rated_flow_rate_m3_per_s = peak_flowrate
-    rated_flow_rate_gal_per_min = OpenStudio.convert(rated_flow_rate_m3_per_s, 'm^3/s', 'gal/min').get
-    frac_sensible = 0.2
-    frac_latent = 0.05
-    # water_use_sensible_frac_sch = OpenStudio::Model::ScheduleConstant.new(self)
-    # water_use_sensible_frac_sch.setValue(0.2)
-    # water_use_latent_frac_sch = OpenStudio::Model::ScheduleConstant.new(self)
-    # water_use_latent_frac_sch.setValue(0.05)
-    water_use_sensible_frac_sch = OpenStudio::Model::ScheduleRuleset.new(model)
-    water_use_sensible_frac_sch.setName("Fraction Sensible - #{frac_sensible}")
-    water_use_sensible_frac_sch.defaultDaySchedule.addValue(OpenStudio::Time.new(0, 24, 0, 0), frac_sensible)
-    water_use_latent_frac_sch = OpenStudio::Model::ScheduleRuleset.new(model)
-    water_use_latent_frac_sch.setName("Fraction Latent - #{frac_latent}")
-    water_use_latent_frac_sch.defaultDaySchedule.addValue(OpenStudio::Time.new(0, 24, 0, 0), frac_latent)
-    water_fixture_def.setSensibleFractionSchedule(water_use_sensible_frac_sch)
-    water_fixture_def.setLatentFractionSchedule(water_use_latent_frac_sch)
-    water_fixture_def.setPeakFlowRate(rated_flow_rate_m3_per_s)
-    water_fixture_def.setName("#{use_name.capitalize} Service Water Use Def #{rated_flow_rate_gal_per_min.round(2)}gal/min")
-    # Target mixed water temperature
-    mixed_water_temp_f = OpenStudio.convert(water_use_temperature, 'C', 'F').get
-    mixed_water_temp_sch = OpenStudio::Model::ScheduleRuleset.new(model)
-    mixed_water_temp_sch.setName("Mixed Water At Faucet Temp - #{mixed_water_temp_f.round}F")
-    mixed_water_temp_sch.defaultDaySchedule.addValue(OpenStudio::Time.new(0, 24, 0, 0), OpenStudio.convert(mixed_water_temp_f, 'F', 'C').get)
-    water_fixture_def.setTargetTemperatureSchedule(mixed_water_temp_sch)
-
-    # Water use equipment
-    water_fixture = OpenStudio::Model::WaterUseEquipment.new(water_fixture_def)
-    schedule = model_add_schedule(model, flowrate_schedule)
-    water_fixture.setFlowRateFractionSchedule(schedule)
-
-    if space_name.nil?
-      water_fixture.setName("#{use_name.capitalize} Service Water Use #{rated_flow_rate_gal_per_min.round(2)}gal/min")
-    else
-      water_fixture.setName("#{space_name.capitalize} Service Water Use #{rated_flow_rate_gal_per_min.round(2)}gal/min")
-    end
-
-    unless space_name.nil?
-      space = model.getSpaceByName(space_name)
-      space = space.get
-      water_fixture.setSpace(space)
-    end
-
-    swh_connection.addWaterUseEquipment(water_fixture)
-
-    # Connect the water use connection to the SWH loop
-    swh_loop.addDemandBranchForComponent(swh_connection)
-
-    return water_fixture
-  end
-
-  # This method will add an swh water fixture to the model for the space.
-  # if the it will return a water fixture object, or NIL if there is no water load at all.
-  def model_add_swh_end_uses_by_space(model, building_type, climate_zone, swh_loop, space_type_name, space_name, space_multiplier = nil, is_flow_per_area = true)
-    # find the specific space_type properties from standard.json
-    search_criteria = {
-      'template' => template,
-      'building_type' => building_type,
-      'space_type' => space_type_name
-    }
-    data = model_find_object(standards_data['space_types'], search_criteria)
-    if data.nil?
-      OpenStudio.logFree(OpenStudio::Error, 'openstudio.Model.Model', "Could not find space type for: #{search_criteria}.")
-      return nil
-    end
-    space = model.getSpaceByName(space_name)
-    space = space.get
-    space_area = OpenStudio.convert(space.floorArea, 'm^2', 'ft^2').get # ft2
-    if space_multiplier.nil?
-      space_multiplier = 1
-    end
-
-    # If there is no service hot water load.. Don't bother adding anything.
-    if data['service_water_heating_peak_flow_per_area'].to_f == 0.0 &&
-       data['service_water_heating_peak_flow_rate'].to_f == 0.0
-      return nil
-    end
-
-    # Water use connection
-    swh_connection = OpenStudio::Model::WaterUseConnections.new(model)
-
-    # Water fixture definition
-    water_fixture_def = OpenStudio::Model::WaterUseEquipmentDefinition.new(model)
-    rated_flow_rate_per_area = data['service_water_heating_peak_flow_per_area'].to_f # gal/h.ft2
-    rated_flow_rate_gal_per_hour = if is_flow_per_area
-                                     rated_flow_rate_per_area * space_area * space_multiplier # gal/h
-                                   else
-                                     data['service_water_heating_peak_flow_rate'].to_f
-                                   end
-    rated_flow_rate_gal_per_min = rated_flow_rate_gal_per_hour / 60 # gal/h to gal/min
-    rated_flow_rate_m3_per_s = OpenStudio.convert(rated_flow_rate_gal_per_min, 'gal/min', 'm^3/s').get
-
-    # water_use_sensible_frac_sch = OpenStudio::Model::ScheduleConstant.new(self)
-    # water_use_sensible_frac_sch.setValue(0.2)
-    # water_use_latent_frac_sch = OpenStudio::Model::ScheduleConstant.new(self)
-    # water_use_latent_frac_sch.setValue(0.05)
-    water_use_sensible_frac_sch = OpenStudio::Model::ScheduleRuleset.new(model)
-    water_use_sensible_frac_sch.defaultDaySchedule.addValue(OpenStudio::Time.new(0, 24, 0, 0), 0.2)
-    water_use_latent_frac_sch = OpenStudio::Model::ScheduleRuleset.new(model)
-    water_use_latent_frac_sch.defaultDaySchedule.addValue(OpenStudio::Time.new(0, 24, 0, 0), 0.05)
-    water_fixture_def.setSensibleFractionSchedule(water_use_sensible_frac_sch)
-    water_fixture_def.setLatentFractionSchedule(water_use_latent_frac_sch)
-    water_fixture_def.setPeakFlowRate(rated_flow_rate_m3_per_s)
-    water_fixture_def.setName("#{space_name.capitalize} Service Water Use Def #{rated_flow_rate_gal_per_min.round(2)}gal/min")
-    # Target mixed water temperature
-    mixed_water_temp_c = data['service_water_heating_target_temperature']
-    mixed_water_temp_sch = OpenStudio::Model::ScheduleRuleset.new(model)
-    mixed_water_temp_sch.defaultDaySchedule.addValue(OpenStudio::Time.new(0, 24, 0, 0), mixed_water_temp_c)
-    water_fixture_def.setTargetTemperatureSchedule(mixed_water_temp_sch)
-
-    # Water use equipment
-    water_fixture = OpenStudio::Model::WaterUseEquipment.new(water_fixture_def)
-    schedule = model_add_schedule(model, data['service_water_heating_schedule'])
-    water_fixture.setFlowRateFractionSchedule(schedule)
-    water_fixture.setName("#{space_name.capitalize} Service Water Use #{rated_flow_rate_gal_per_min.round(2)}gal/min")
-    swh_connection.addWaterUseEquipment(water_fixture)
-    # Assign water fixture to a space
-    water_fixture.setSpace(space) if model_attach_water_fixtures_to_spaces?(model)
-
-    # Connect the water use connection to the SWH loop
-    swh_loop.addDemandBranchForComponent(swh_connection)
-    return water_fixture
-  end
-
-  # Determine whether or not water fixtures are attached to spaces
-  def model_attach_water_fixtures_to_spaces?(model)
-    return false
-  end
-
-  # Creates water fixtures and attaches them
-  # to the supplied booster water loop.
-  #
-  # @param swh_booster_loop [OpenStudio::Model::PlantLoop]
-  # the booster water loop to add water fixtures to.
-  # @param peak_flowrate [Double] in m^3/s
-  # @param flowrate_schedule [String] name of the flow rate schedule
-  # @param water_use_temperature [Double] mixed water use temperature, in C
-  # @param building_type [String] the building type
-  # @return [OpenStudio::Model::WaterUseEquipment]
-  # the resulting water fixture.
-  def model_add_booster_swh_end_uses(model,
-                                     swh_booster_loop,
-                                     peak_flowrate,
-                                     flowrate_schedule,
-                                     water_use_temperature,
-                                     building_type = nil)
-
-    OpenStudio.logFree(OpenStudio::Info, 'openstudio.Model.Model', "Adding water fixture to #{swh_booster_loop.name}.")
-
-    # Water use connection
-    swh_connection = OpenStudio::Model::WaterUseConnections.new(model)
-
-    # Water fixture definition
-    water_fixture_def = OpenStudio::Model::WaterUseEquipmentDefinition.new(model)
-    rated_flow_rate_m3_per_s = peak_flowrate
-    rated_flow_rate_gal_per_min = OpenStudio.convert(rated_flow_rate_m3_per_s, 'm^3/s', 'gal/min').get
-    water_fixture_def.setName("Water Fixture Def - #{rated_flow_rate_gal_per_min} gal/min")
-    water_fixture_def.setPeakFlowRate(rated_flow_rate_m3_per_s)
-    # Target mixed water temperature
-    mixed_water_temp_f = OpenStudio.convert(water_use_temperature, 'F', 'C').get
-    mixed_water_temp_sch = OpenStudio::Model::ScheduleRuleset.new(model)
-    mixed_water_temp_sch.defaultDaySchedule.addValue(OpenStudio::Time.new(0, 24, 0, 0), OpenStudio.convert(mixed_water_temp_f, 'F', 'C').get)
-    water_fixture_def.setTargetTemperatureSchedule(mixed_water_temp_sch)
-
-    # Water use equipment
-    water_fixture = OpenStudio::Model::WaterUseEquipment.new(water_fixture_def)
-    water_fixture.setName("Booster Water Fixture - #{rated_flow_rate_gal_per_min} gal/min at #{mixed_water_temp_f}F")
-    schedule = model_add_schedule(model, flowrate_schedule)
-    water_fixture.setFlowRateFractionSchedule(schedule)
-    swh_connection.addWaterUseEquipment(water_fixture)
-
-    # Connect the water use connection to the SWH loop
-    swh_booster_loop.addDemandBranchForComponent(swh_connection)
-
-    return water_fixture
-  end
-
-  # Creates a DOAS system with fan coil units
-  # for each zone.
-  #
-  # @param sys_name [String] the name of the system, or nil in which case it will be defaulted
-  # @param hot_water_loop [String] hot water loop to connect heating and zone fan coils to
-  # @param chilled_water_loop [String] chilled water loop to connect cooling coil to
-  # @param thermal_zones [String] zones to connect to this system
-  # @param hvac_op_sch [String] name of the HVAC operation schedule
-  # or nil in which case will be defaulted to always on
-  # @param oa_damper_sch [Double] name of the oa damper schedule,
-  # or nil in which case will be defaulted to always open
-  # @param fan_max_flow_rate [Double] fan maximum flow rate, in m^3/s.
-  # if nil, this value will be autosized.
-  # @param economizer_control_type [String] valid choices are
-  # FixedDryBulb,
-  # @param building_type [String] the building type
-  # @param energy_recovery [Bool] if true, an ERV will be added to the
-  # DOAS system.
-  # @return [OpenStudio::Model::AirLoopHVAC] the resulting DOAS air loop
-  def model_add_doas(model,
-                     sys_name,
-                     hot_water_loop,
-                     chilled_water_loop,
-                     thermal_zones,
-                     hvac_op_sch,
-                     oa_damper_sch,
-                     fan_max_flow_rate,
-                     economizer_control_type,
-                     building_type = nil,
-                     energy_recovery = false)
-
-    # Check the total OA requirement for all zones on the system
-    tot_oa_req = 0
-    thermal_zones.each do |zone|
-      tot_oa_req += thermal_zone_outdoor_airflow_rate(zone)
-      break if tot_oa_req > 0
-    end
-
-    # If the total OA requirement is zero do not add the DOAS system
-    # because the simulations will fail.
-    if tot_oa_req.zero?
-      OpenStudio.logFree(OpenStudio::Info, 'openstudio.Model.Model', "Not adding DOAS system for #{thermal_zones.size} zones because combined OA requirement for all zones is zero.")
-      thermal_zones.each do |zone|
-        OpenStudio.logFree(OpenStudio::Debug, 'openstudio.Model.Model', "---#{zone.name}")
-      end
-      return false
-    end
-
-    OpenStudio.logFree(OpenStudio::Info, 'openstudio.Model.Model', "Adding DOAS system for #{thermal_zones.size} zones.")
-    thermal_zones.each do |zone|
-      OpenStudio.logFree(OpenStudio::Debug, 'openstudio.Model.Model', "---#{zone.name}")
-    end
-
-    # DOAS Controls
-
-    # Reset SAT down to 55F during hotter outdoor
-    # conditions for humidity management
-    lo_oat_f = 60
-    sat_at_lo_oat_f = 60
-    hi_oat_f = 70
-    sat_at_hi_oat_f = 55
-    lo_oat_c = OpenStudio.convert(lo_oat_f, 'F', 'C').get
-    hi_oat_c = OpenStudio.convert(hi_oat_f, 'F', 'C').get
-    sat_at_lo_oat_c = OpenStudio.convert(sat_at_lo_oat_f, 'F', 'C').get
-    sat_at_hi_oat_c = OpenStudio.convert(sat_at_hi_oat_f, 'F', 'C').get
-
-    # Create a setpoint manager
-    sat_oa_reset = OpenStudio::Model::SetpointManagerOutdoorAirReset.new(model)
-    sat_oa_reset.setName('DOAS SAT Reset')
-    sat_oa_reset.setControlVariable('Temperature')
-    sat_oa_reset.setSetpointatOutdoorLowTemperature(sat_at_lo_oat_c)
-    sat_oa_reset.setOutdoorLowTemperature(lo_oat_c)
-    sat_oa_reset.setSetpointatOutdoorHighTemperature(sat_at_hi_oat_c)
-    sat_oa_reset.setOutdoorHighTemperature(hi_oat_c)
-
-    # hvac operation schedule
-    hvac_op_sch = if hvac_op_sch.nil?
-                    model.alwaysOnDiscreteSchedule
-                  else
-                    model_add_schedule(model, hvac_op_sch)
-                  end
-
-    # oa damper schedule
-    oa_damper_sch = if oa_damper_sch.nil?
-                      model.alwaysOnDiscreteSchedule
-                    else
-                      model_add_schedule(model, oa_damper_sch)
-                    end
-
-    # DOAS
-    air_loop = OpenStudio::Model::AirLoopHVAC.new(model)
-    if sys_name.nil?
-      air_loop.setName("#{thermal_zones.size} Zone DOAS")
-    else
-      air_loop.setName(sys_name)
-    end
-    air_loop.setNightCycleControlType('CycleOnAny')
-    # modify system sizing properties
-    sizing_system = air_loop.sizingSystem
-    # set central heating and cooling temperatures for sizing
-    sizing_system.setCentralCoolingDesignSupplyAirTemperature(sat_at_hi_oat_c)
-    sizing_system.setCentralHeatingDesignSupplyAirTemperature(sat_at_lo_oat_c)
-    sizing_system.setSizingOption('Coincident')
-    # load specification
-    sizing_system.setTypeofLoadtoSizeOn('VentilationRequirement')
-    sizing_system.setAllOutdoorAirinCooling(true)
-    sizing_system.setAllOutdoorAirinHeating(true)
-    sizing_system.setMinimumSystemAirFlowRatio(0.3)
-
-    # set availability schedule
-    air_loop.setAvailabilitySchedule(hvac_op_sch)
-
-    # get the supply air inlet node
-    airloop_supply_inlet = air_loop.supplyInletNode
-
-    # create air loop fan
-    # constant speed fan
-    fan_static_pressure_in_h2o = 2.5
-    fan_static_pressure_pa = OpenStudio.convert(fan_static_pressure_in_h2o, 'inH_{2}O', 'Pa').get
-    fan = OpenStudio::Model::FanConstantVolume.new(model, model.alwaysOnDiscreteSchedule)
-    fan.setName('DOAS Fan')
-    fan.setFanEfficiency(0.58175)
-    fan.setPressureRise(fan_static_pressure_pa)
-    if fan_max_flow_rate.nil?
-      fan.autosizeMaximumFlowRate
-    else
-      fan.setMaximumFlowRate(OpenStudio.convert(fan_max_flow_rate, 'cfm', 'm^3/s').get) # unit of fan_max_flow_rate is cfm
-    end
-    fan.setMotorEfficiency(0.895)
-    fan.setMotorInAirstreamFraction(1.0)
-    fan.setEndUseSubcategory('DOAS Fans')
-    fan.addToNode(airloop_supply_inlet)
-
-    # create heating coil
-    # water coil
-    heating_coil = OpenStudio::Model::CoilHeatingWater.new(model, model.alwaysOnDiscreteSchedule)
-    hot_water_loop.addDemandBranchForComponent(heating_coil)
-    heating_coil.controllerWaterCoil.get.setMinimumActuatedFlow(0)
-    heating_coil.addToNode(airloop_supply_inlet)
-    heating_coil.controllerWaterCoil.get.setControllerConvergenceTolerance(0.0001)
-
-    # create cooling coil
-    # water coil
-    cooling_coil = OpenStudio::Model::CoilCoolingWater.new(model, model.alwaysOnDiscreteSchedule)
-    chilled_water_loop.addDemandBranchForComponent(cooling_coil)
-    cooling_coil.controllerWaterCoil.get.setMinimumActuatedFlow(0)
-    cooling_coil.addToNode(airloop_supply_inlet)
-
-    # create controller outdoor air
-    controller_oa = OpenStudio::Model::ControllerOutdoorAir.new(model)
-    controller_oa.setName('DOAS OA Controller')
-    controller_oa.setEconomizerControlType(economizer_control_type)
-    controller_oa.setMinimumLimitType('FixedMinimum')
-    controller_oa.autosizeMinimumOutdoorAirFlowRate
-    controller_oa.setMinimumOutdoorAirSchedule(oa_damper_sch)
-    controller_oa.resetEconomizerMaximumLimitDryBulbTemperature
-    # TODO: Yixing read the schedule from the Prototype Input
-    if building_type == 'LargeHotel'
-      controller_oa.setMinimumFractionofOutdoorAirSchedule(model_add_schedule(model, 'HotelLarge FLR_3_DOAS_OAminOAFracSchedule'))
-    end
-    controller_oa.resetEconomizerMaximumLimitEnthalpy
-    controller_oa.resetMaximumFractionofOutdoorAirSchedule
-    controller_oa.resetEconomizerMinimumLimitDryBulbTemperature
-
-    # create ventilation schedules and assign to OA controller
-    controller_oa.setHeatRecoveryBypassControlType('BypassWhenWithinEconomizerLimits')
-
-    # create outdoor air system
-    system_oa = OpenStudio::Model::AirLoopHVACOutdoorAirSystem.new(model, controller_oa)
-    system_oa.addToNode(airloop_supply_inlet)
-
-    # add setpoint manager to supply equipment outlet node
-    sat_oa_reset.addToNode(air_loop.supplyOutletNode)
-
-    # ERV, if requested
-    if energy_recovery
-      # Get the OA system and its outboard OA node
-      oa_system = air_loop.airLoopHVACOutdoorAirSystem.get
-      oa_node = oa_system.outboardOANode.get
-
-      # Create the ERV and set its properties
-      erv = OpenStudio::Model::HeatExchangerAirToAirSensibleAndLatent.new(model)
-      erv.addToNode(oa_node)
-      erv.setHeatExchangerType('Rotary')
-      # TODO: Come up with scheme for estimating power of ERV motor wheel
-      # which might require knowing airlow (like prototype buildings do).
-      # erv.setNominalElectricPower(value_new)
-      erv.setEconomizerLockout(true)
-      erv.setSupplyAirOutletTemperatureControl(false)
-
-      erv.setSensibleEffectivenessat100HeatingAirFlow(0.76)
-      erv.setSensibleEffectivenessat75HeatingAirFlow(0.81)
-      erv.setLatentEffectivenessat100HeatingAirFlow(0.68)
-      erv.setLatentEffectivenessat75HeatingAirFlow(0.73)
-
-      erv.setSensibleEffectivenessat100CoolingAirFlow(0.76)
-      erv.setSensibleEffectivenessat75CoolingAirFlow(0.81)
-      erv.setLatentEffectivenessat100CoolingAirFlow(0.68)
-      erv.setLatentEffectivenessat75CoolingAirFlow(0.73)
-
-      # Increase fan pressure caused by the ERV
-      fans = []
-      fans += air_loop.supplyComponents('OS:Fan:VariableVolume'.to_IddObjectType)
-      fans += air_loop.supplyComponents('OS:Fan:ConstantVolume'.to_IddObjectType)
-      unless fans.empty?
-        if fans[0].to_FanConstantVolume.is_initialized
-          fans[0].to_FanConstantVolume.get.setPressureRise(OpenStudio.convert(1.0, 'inH_{2}O', 'Pa').get)
-        elsif fans[0].to_FanVariableVolume.is_initialized
-          fans[0].to_FanVariableVolume.get.setPressureRise(OpenStudio.convert(1.0, 'inH_{2}O', 'Pa').get)
-        end
-      end
-    end
-
-    # add thermal zones to airloop
-    thermal_zones.each do |zone|
-      zone_name = zone.name.to_s
-
-      # Ensure that zone sizing accounts for DOAS
-      zone_sizing = zone.sizingZone
-      zone_sizing.setAccountforDedicatedOutdoorAirSystem(true)
-      zone_sizing.setDedicatedOutdoorAirSystemControlStrategy('ColdSupplyAir')
-      zone_sizing.setDedicatedOutdoorAirLowSetpointTemperatureforDesign(sat_at_hi_oat_c)
-      zone_sizing.setDedicatedOutdoorAirHighSetpointTemperatureforDesign(sat_at_lo_oat_c)
-
-      # make an air terminal for the zone
-      air_terminal = OpenStudio::Model::AirTerminalSingleDuctUncontrolled.new(model, model.alwaysOnDiscreteSchedule)
-      air_terminal.setName(zone_name + 'Air Terminal')
-
-      # attach new terminal to the zone and to the airloop
-      air_loop.addBranchForZone(zone, air_terminal.to_StraightComponent)
-    end
-
-    return air_loop
-  end
-
-=======
->>>>>>> 82124821
   # Adds hydronic or electric baseboard heating to each zone.
   #
   # @param thermal_zones [Array<OpenStudio::Model::ThermalZone>] array of zones to add baseboards to.
@@ -4884,12 +3816,11 @@
         htg_coil.setMaximumOutdoorDryBulbTemperatureforDefrostOperation(OpenStudio.convert(40.0, 'F', 'C').get)
         htg_coil.setCrankcaseHeaterCapacity(crank_case_heat_w)
         htg_coil.setMaximumOutdoorDryBulbTemperatureforCrankcaseHeaterOperation(OpenStudio.convert(crank_case_max_temp_f, 'F', 'C').get)
-<<<<<<< HEAD
         htg_coil.setDefrostStrategy('ReverseCycle')
         htg_coil.setDefrostControl('OnDemand')
         htg_coil.resetDefrostTimePeriodFraction
-=======
->>>>>>> 82124821
+
+        # Supplemental Heating Coil
 
         # create supplemental heating coil
         supplemental_htg_coil = create_coil_heating_electric(model, name: "#{air_loop.name} Supplemental Htg Coil")
