--- conflicted
+++ resolved
@@ -1401,20 +1401,19 @@
         # VAV reheat terminal
         air_terminal = OpenStudio::Model::AirTerminalSingleDuctVAVReheat.new(model, model.alwaysOnDiscreteSchedule, rht_coil)
         air_terminal.setZoneMinimumAirFlowMethod('Constant')
-        air_terminal.setControlForOutdoorAir(true) if demand_control_ventilation # may not be necessary
-      else  # 'DOASVAV'
+        air_terminal.setControlForOutdoorAir(true) if demand_control_ventilation
+      else # 'DOASVAV'
         air_terminal = OpenStudio::Model::AirTerminalSingleDuctVAVNoReheat.new(model, model.alwaysOnDiscreteSchedule)
         air_terminal.setZoneMinimumAirFlowInputMethod('Constant')
         air_terminal.setConstantMinimumAirFlowFraction(0.1)
-        air_terminal.setControlForOutdoorAir(true) if demand_control_ventilation # may not be necessary
+        air_terminal.setControlForOutdoorAir(true) if demand_control_ventilation
       end
       air_terminal.setName("#{zone.name} Air Terminal")
 
       # attach new terminal to the zone and to the airloop
       air_loop.multiAddBranchForZone(zone, air_terminal.to_HVACComponent.get)
 
-<<<<<<< HEAD
-=======
+
       # ensure the DOAS takes priority, so ventilation load is included when treated by other zonal systems
       # From EnergyPlus I/O reference:
       # "For situations where one or more equipment types has limited capacity or limited control capability, order the
@@ -1443,7 +1442,6 @@
         end
       end
 
->>>>>>> 4053eef8
       # DOAS sizing
       sizing_zone = zone.sizingZone
       sizing_zone.setAccountforDedicatedOutdoorAirSystem(true)
@@ -3453,10 +3451,25 @@
       hvac_op_sch = model_add_schedule(model, hvac_op_sch)
     end
 
+    # default design temperatures across all air loops
+    dsgn_temps = standard_design_sizing_temperatures
+
+    # adjusted temperatures for minisplit
+    dsgn_temps['zn_htg_dsgn_sup_air_temp_f'] = 122.0
+    dsgn_temps['zn_htg_dsgn_sup_air_temp_c'] = OpenStudio.convert(dsgn_temps['zn_htg_dsgn_sup_air_temp_f'], 'F', 'C').get
+    dsgn_temps['htg_dsgn_sup_air_temp_f'] = dsgn_temps['zn_htg_dsgn_sup_air_temp_f']
+    dsgn_temps['htg_dsgn_sup_air_temp_c'] = dsgn_temps['zn_htg_dsgn_sup_air_temp_c']
+
+    minisplit_hps = []
     thermal_zones.each do |zone|
       air_loop = OpenStudio::Model::AirLoopHVAC.new(model)
       air_loop.setName("#{zone.name} Minisplit Heat Pump")
       OpenStudio.logFree(OpenStudio::Info, 'openstudio.Model.Model', "Adding minisplit HP for #{zone.name}.")
+
+      # default design settings used across all air loops
+      sizing_system = adjust_sizing_system(air_loop, dsgn_temps, sizing_option: 'NonCoincident')
+      sizing_system.setAllOutdoorAirinCooling(false)
+      sizing_system.setAllOutdoorAirinHeating(false)
 
       # create heating coil
       case heating_type
@@ -3471,15 +3484,20 @@
         htg_coil.setDefrostControl('OnDemand')
         htg_coil.resetDefrostTimePeriodFraction
       else
-        OpenStudio.logFree(OpenStudio::Warn, 'openstudio.Model.Model', "No cooling coil type selected for minisplit HP for #{zone.name}.")
+        OpenStudio.logFree(OpenStudio::Warn, 'openstudio.Model.Model', "No heating coil type selected for minisplit HP for #{zone.name}.")
         htg_coil = nil
       end
+
+      # create backup heating coil
+      supplemental_htg_coil = create_coil_heating_electric(model,
+                                                           name: "#{air_loop.name} Electric Backup Htg Coil")
 
       # create cooling coil
       case cooling_type
       when 'Two Speed DX AC'
         clg_coil = create_coil_cooling_dx_two_speed(model,
-                                                    name: "#{air_loop.name} 2spd DX AC Clg Coil")
+                                                    name: "#{air_loop.name} 2spd DX AC Clg Coil",
+                                                    type: 'Residential Minisplit HP')
       when 'Single Speed DX AC'
         clg_coil = create_coil_cooling_dx_single_speed(model,
                                                        name: "#{air_loop.name} 1spd DX AC Clg Coil", type: 'Split AC')
@@ -3495,12 +3513,8 @@
       fan = create_fan_by_name(model,
                                'Minisplit_HP_Fan',
                                fan_name: "#{air_loop.name} Fan",
-                               end_use_subcategory: 'Supply Fans')
+                               end_use_subcategory: 'Minisplit HP Fans')
       fan.setAvailabilitySchedule(hvac_op_sch)
-
-      # create backup heating coil
-      supplemental_htg_coil = create_coil_heating_electric(model,
-                                                           name: "#{air_loop.name} Electric Backup Htg Coil")
 
       # create unitary system (holds the coils and fan)
       unitary = OpenStudio::Model::AirLoopHVACUnitarySystem.new(model)
@@ -3510,7 +3524,6 @@
       unitary.setMaximumOutdoorDryBulbTemperatureforSupplementalHeaterOperation(OpenStudio.convert(40.0, 'F', 'C').get)
       unitary.setControllingZoneorThermostatLocation(zone)
       unitary.addToNode(air_loop.supplyInletNode)
-      unitary.setControllingZoneorThermostatLocation(zone)
       unitary.setSupplyAirFlowRateWhenNoCoolingorHeatingisRequired(0.0)
 
       # attach the coils and fan
@@ -3525,9 +3538,11 @@
       diffuser = OpenStudio::Model::AirTerminalSingleDuctUncontrolled.new(model, model.alwaysOnDiscreteSchedule)
       diffuser.setName(" #{zone.name} Direct Air")
       air_loop.multiAddBranchForZone(zone, diffuser.to_HVACComponent.get)
-    end
-
-    return true
+
+      minisplit_hps << air_loop
+    end
+
+    return minisplit_hps
   end
 
   # Creates a PTAC system for each zone and adds it to the model.
@@ -3537,13 +3552,16 @@
   # @param heating_type [String] valid choices are NaturalGas, Electricity, Water, nil (no heat)
   # @param hot_water_loop [OpenStudio::Model::PlantLoop] hot water loop to connect heating coil to. Set to nil for heating types besides water
   # @param fan_type [String] valid choices are ConstantVolume, Cycling
+  # @param ventilation [Bool] If true, ventilation will be supplied through the unit.  If false,
+  #   no ventilation will be supplied through the unit, with the expectation that it will be provided by a DOAS or separate system.
   # @return [Array<OpenStudio::Model::ZoneHVACPackagedTerminalAirConditioner>] an array of the resulting PTACs
   def model_add_ptac(model,
                      thermal_zones,
                      cooling_type: 'Two Speed DX AC',
                      heating_type: 'Gas',
                      hot_water_loop: nil,
-                     fan_type: 'ConstantVolume')
+                     fan_type: 'ConstantVolume',
+                     ventilation: true)
 
     # default design temperatures used across all air loops
     dsgn_temps = standard_design_sizing_temperatures
@@ -3637,6 +3655,11 @@
       elsif fan_type == 'Cycling'
         ptac_system.setSupplyAirFanOperatingModeSchedule(model.alwaysOffDiscreteSchedule)
       end
+      unless ventilation
+        ptac_system.setOutdoorAirFlowRateDuringCoolingOperation(0.0)
+        ptac_system.setOutdoorAirFlowRateDuringHeatingOperation(0.0)
+        ptac_system.setOutdoorAirFlowRateWhenNoCoolingorHeatingisNeeded(0.0)
+      end
       ptac_system.addToThermalZone(zone)
       ptacs << ptac_system
     end
@@ -3648,10 +3671,13 @@
   #
   # @param thermal_zones [Array<OpenStudio::Model::ThermalZone>] array of zones to connect to this system
   # @param fan_type [String] valid choices are ConstantVolume, Cycling
+  # @param ventilation [Bool] If true, ventilation will be supplied through the unit.  If false,
+  #   no ventilation will be supplied through the unit, with the expectation that it will be provided by a DOAS or separate system.
   # @return [Array<OpenStudio::Model::ZoneHVACPackagedTerminalAirConditioner>] an array of the resulting PTACs.
   def model_add_pthp(model,
                      thermal_zones,
-                     fan_type: 'Cycling')
+                     fan_type: 'Cycling',
+                     ventilation: true)
 
     # default design temperatures used across all air loops
     dsgn_temps = standard_design_sizing_temperatures
@@ -3713,6 +3739,11 @@
         pthp_system.setSupplyAirFanOperatingModeSchedule(model.alwaysOnDiscreteSchedule)
       elsif fan_type == 'Cycling'
         pthp_system.setSupplyAirFanOperatingModeSchedule(model.alwaysOffDiscreteSchedule)
+      end
+      unless ventilation
+        pthp_system.setOutdoorAirFlowRateDuringCoolingOperation(0.0)
+        pthp_system.setOutdoorAirFlowRateDuringHeatingOperation(0.0)
+        pthp_system.setOutdoorAirFlowRateWhenNoCoolingorHeatingisNeeded(0.0)
       end
       pthp_system.addToThermalZone(zone)
       pthps << pthp_system
@@ -3842,27 +3873,29 @@
   # @param thermal_zones [Array<OpenStudio::Model::ThermalZone>] array of zones to connect to this system
   # @param heating_type [String] valid choices are Gas, Electric
   # @param combustion_efficiency [Double] combustion efficiency as decimal
+  # @param control_type [String] control type
   # @return [Array<OpenStudio::Model::ZoneHVACHighTemperatureRadiant>] an
   # array of the resulting radiant heaters.
   def model_add_high_temp_radiant(model,
                                   thermal_zones,
-                                  heating_type: 'Gas',
-                                  combustion_efficiency: 0.8)
-
-    # Make a high temp radiant heater for each zone
+                                  heating_type: 'NaturalGas',
+                                  combustion_efficiency: 0.8,
+                                  control_type: 'MeanAirTemperature')
+
+    # make a high temp radiant heater for each zone
     radiant_heaters = []
     thermal_zones.each do |zone|
       high_temp_radiant = OpenStudio::Model::ZoneHVACHighTemperatureRadiant.new(model)
       high_temp_radiant.setName("#{zone.name} High Temp Radiant")
 
-      if heating_type.nil?
-        high_temp_radiant.setFuelType('Gas')
+      if heating_type.nil? || heating_type == 'Gas'
+        high_temp_radiant.setFuelType('NaturalGas')
       else
         high_temp_radiant.setFuelType(heating_type)
       end
 
       if combustion_efficiency.nil?
-        if heating_type == 'Gas'
+        if heating_type == 'NaturalGas' || heating_type == 'Gas'
           high_temp_radiant.setCombustionEfficiency(0.8)
         elsif heating_type == 'Electric'
           high_temp_radiant.setCombustionEfficiency(1.0)
@@ -3871,7 +3904,17 @@
         high_temp_radiant.setCombustionEfficiency(combustion_efficiency)
       end
 
+      # set heating setpoint schedule
+      tstat = zone.thermostatSetpointDualSetpoint.get
+      if tstat.heatingSetpointTemperatureSchedule.is_initialized
+        htg_sch = tstat.heatingSetpointTemperatureSchedule.get
+      else
+        OpenStudio.logFree(OpenStudio::Error, 'openstudio.Model.Model', "For #{zone.name}: Cannot find a heating setpoint schedule for this zone, cannot apply high temp radiant system.")
+        return false
+      end
+
       # set defaults
+      high_temp_radiant.setHeatingSetpointTemperatureSchedule(htg_sch)
       high_temp_radiant.setTemperatureControlType(control_type)
       high_temp_radiant.setFractionofInputConvertedtoRadiantEnergy(0.8)
       high_temp_radiant.setHeatingThrottlingRange(2)
@@ -4135,12 +4178,15 @@
   #   If nil, a zero-capacity, electric heating coil set to Always-Off will be included in the unit.
   # @param ventilation [Bool] If true, ventilation will be supplied through the unit.  If false,
   #   no ventilation will be supplied through the unit, with the expectation that it will be provided by a DOAS or separate system.
+  # @param capacity_control_method [String] Capacity control method for the fan coil. Options are ConstantFanVariableFlow,
+  #   CyclingFan, VariableFanVariableFlow, and VariableFanConstantFlow.  If VariableFan, the fan will be VariableVolume.
   # @return [Array<OpenStudio::Model::ZoneHVACFourPipeFanCoil>] array of fan coil units.
   def model_add_four_pipe_fan_coil(model,
                                    thermal_zones,
                                    chilled_water_loop,
                                    hot_water_loop: nil,
-                                   ventilation: false)
+                                   ventilation: false,
+                                   capacity_control_method: 'CyclingFan')
 
     # default design temperatures used across all air loops
     dsgn_temps = standard_design_sizing_temperatures
@@ -4175,10 +4221,18 @@
                                                     nominal_capacity: 0.0)
       end
 
-      fcu_fan = create_fan_by_name(model,
-                                   'Fan_Coil_Fan',
-                                   fan_name: "#{zone.name} Fan Coil fan",
-                                   end_use_subcategory: 'FCU Fans')
+      case capacity_control_method
+      when 'VariableFanVariableFlow', 'VariableFanConstantFlow'
+        fcu_fan = create_fan_by_name(model,
+                                     'Fan_Coil_VarSpeed_Fan',
+                                     fan_name: "#{zone.name} Fan Coil Variable Fan",
+                                     end_use_subcategory: 'FCU Fans')
+      else
+        fcu_fan = create_fan_by_name(model,
+                                     'Fan_Coil_Fan',
+                                     fan_name: "#{zone.name} Fan Coil fan",
+                                     end_use_subcategory: 'FCU Fans')
+      end
       fcu_fan.setAvailabilitySchedule(model.alwaysOnDiscreteSchedule)
       fcu_fan.autosizeMaximumFlowRate
 
@@ -4188,7 +4242,7 @@
                                                            fcu_clg_coil,
                                                            fcu_htg_coil)
       fcu.setName("#{zone.name} FCU")
-      fcu.setCapacityControlMethod('CyclingFan')
+      fcu.setCapacityControlMethod(capacity_control_method)
       fcu.autosizeMaximumSupplyAirFlowRate
       unless ventilation
         fcu.setMaximumOutdoorAirFlowRate(0.0)
@@ -4460,6 +4514,9 @@
     radiant_loops = []
     thermal_zones.each do |zone|
       OpenStudio.logFree(OpenStudio::Info, 'openstudio.Model.Model', "Adding radiant loop for #{zone.name}.")
+      if zone.name.to_s.include? ':'
+        OpenStudio.logFree(OpenStudio::Error, 'openstudio.Model.Model', "Thermal zone '#{zone.name}' has a restricted character ':' in the name and will not work with some EMS and output reporting objects. Please rename the zone.")
+      end
 
       # create radiant coils
       if hot_water_loop
@@ -4758,21 +4815,21 @@
     crank_case_heat_w = 0.0
     crank_case_max_temp_f = 55
 
+    # default design temperatures across all air loops
+    dsgn_temps = standard_design_sizing_temperatures
+
+    # adjusted temperatures for furnace_central_ac
+    dsgn_temps['zn_htg_dsgn_sup_air_temp_f'] = 122.0
+    dsgn_temps['zn_htg_dsgn_sup_air_temp_c'] = OpenStudio.convert(dsgn_temps['zn_htg_dsgn_sup_air_temp_f'], 'F', 'C').get
+    dsgn_temps['htg_dsgn_sup_air_temp_f'] = dsgn_temps['zn_htg_dsgn_sup_air_temp_f']
+    dsgn_temps['htg_dsgn_sup_air_temp_c'] = dsgn_temps['zn_htg_dsgn_sup_air_temp_c']
+
     hps = []
     thermal_zones.each do |zone|
       OpenStudio.logFree(OpenStudio::Info, 'openstudio.Model.Model', "Adding Central Air Source HP for #{zone.name}.")
 
       air_loop = OpenStudio::Model::AirLoopHVAC.new(model)
       air_loop.setName("#{zone.name} Central Air Source HP")
-
-      # default design temperatures across all air loops
-      dsgn_temps = standard_design_sizing_temperatures
-
-      # adjusted temperatures for furnace_central_ac
-      dsgn_temps['zn_htg_dsgn_sup_air_temp_f'] = 122.0
-      dsgn_temps['zn_htg_dsgn_sup_air_temp_c'] = OpenStudio.convert(dsgn_temps['zn_htg_dsgn_sup_air_temp_f'], 'F', 'C').get
-      dsgn_temps['htg_dsgn_sup_air_temp_f'] = dsgn_temps['zn_htg_dsgn_sup_air_temp_f']
-      dsgn_temps['htg_dsgn_sup_air_temp_c'] = dsgn_temps['zn_htg_dsgn_sup_air_temp_c']
 
       # default design settings used across all air loops
       sizing_system = adjust_sizing_system(air_loop, dsgn_temps, sizing_option: 'NonCoincident')
@@ -4981,8 +5038,6 @@
       zone.setCoolingPriority(zone_hvac.to_ModelObject.get, 1)
       zone.setHeatingPriority(zone_hvac.to_ModelObject.get, 1)
 
-<<<<<<< HEAD
-=======
       # set the cooling and heating fraction to zero so that the ERV does not try to meet the heating or cooling load.
       if model.version < OpenStudio::VersionString.new('2.8.0')
         OpenStudio.logFree(OpenStudio::Warn, 'openstudio.Model.Model', 'OpenStudio version is less than 2.8.0; ERV will attempt to meet heating and cooling load up to ventilation rate.  If this is not intended, use a newer version of OpenStudio.')
@@ -4991,7 +5046,6 @@
         zone.setSequentialHeatingFraction(zone_hvac.to_ModelObject.get, 0.0)
       end
 
->>>>>>> 4053eef8
       # Calculate ERV SAT during sizing periods
       # Standard rating conditions based on AHRI Std 1060 - 2013
       # heating design
@@ -5620,6 +5674,9 @@
   # @param air_loop_cooling_type [String] type of cooling coil serving main air loop, options are DX or Water
   # @param zone_equipment_ventilation [Bool] toggle whether to include outdoor air ventilation on zone equipment
   #   including as fan coil units, VRF terminals, or water source heat pumps.
+  # @param fan_coil_capacity_control_method [String] Only applicable to Fan Coil system type.
+  #   Capacity control method for the fan coil. Options are ConstantFanVariableFlow, CyclingFan, VariableFanVariableFlow,
+  #   and VariableFanConstantFlow.  If VariableFan, the fan will be VariableVolume.
   # @return [Bool] returns true if successful, false if not
   def model_add_hvac_system(model,
                             system_type,
@@ -5632,7 +5689,8 @@
                             heat_pump_loop_cooling_type: 'EvaporativeFluidCooler',
                             air_loop_heating_type: 'Water',
                             air_loop_cooling_type: 'Water',
-                            zone_equipment_ventilation: true)
+                            zone_equipment_ventilation: true,
+                            fan_coil_capacity_control_method: 'CyclingFan')
 
     # don't do anything if there are no zones
     return true if zones.empty?
@@ -5661,12 +5719,14 @@
                      cooling_type: 'Single Speed DX AC',
                      heating_type: heating_type,
                      hot_water_loop: hot_water_loop,
-                     fan_type: 'ConstantVolume')
+                     fan_type: 'ConstantVolume',
+                     ventilation: zone_equipment_ventilation)
 
     when 'PTHP'
       model_add_pthp(model,
                      zones,
-                     fan_type: 'ConstantVolume')
+                     fan_type: 'ConstantVolume',
+                     ventilation: zone_equipment_ventilation)
 
     when 'PSZ-AC'
       case main_heat_fuel
@@ -5770,7 +5830,8 @@
                                    zones,
                                    chilled_water_loop,
                                    hot_water_loop: hot_water_loop,
-                                   ventilation: zone_equipment_ventilation)
+                                   ventilation: zone_equipment_ventilation,
+                                   capacity_control_method: fan_coil_capacity_control_method)
 
     when 'Radiant Slab'
       case main_heat_fuel
@@ -5823,6 +5884,12 @@
                            fan_pressure_rise: 0.2,
                            heating_type: main_heat_fuel)
 
+    when 'High Temp Radiant'
+      model_add_high_temp_radiant(model,
+                                  zones,
+                                  heating_type: main_heat_fuel,
+                                  combustion_efficiency: 0.8)
+
     when 'Window AC'
       model_add_window_ac(model,
                           zones)
@@ -5835,6 +5902,7 @@
                                    ventilation: false)
 
     when 'Forced Air Furnace'
+      OpenStudio.logFree(OpenStudio::Warn, 'openstudio.Model.Model', 'If a Forced Air Furnace with ventilation serves a core zone, make sure the outdoor air is included in design sizing for the systems (typically occupancy, and therefore ventilation is zero during winter sizing), otherwise it may not be sized large enough to meet the heating load in some situations.')
       model_add_furnace_central_ac(model,
                                    zones,
                                    heating: true,
@@ -6134,33 +6202,6 @@
                      doas_type: 'DOASVAV',
                      econo_ctrl_mthd: 'FixedDryBulb')
 
-    when 'DOAS with DCV and Economizing'
-      if air_loop_heating_type == 'Water'
-        case main_heat_fuel
-        when 'AirSourceHeatPump'
-          hot_water_loop = model_get_or_add_hot_water_loop(model, main_heat_fuel,
-                                                           hot_water_loop_type: 'LowTemperature')
-        else
-          hot_water_loop = model_get_or_add_hot_water_loop(model, main_heat_fuel,
-                                                           hot_water_loop_type: hot_water_loop_type)
-        end
-      else
-        hot_water_loop = nil
-      end
-      if air_loop_cooling_type == 'Water'
-        chilled_water_loop = model_get_or_add_chilled_water_loop(model, cool_fuel,
-                                                                 chilled_water_loop_cooling_type: chilled_water_loop_cooling_type)
-      else
-        chilled_water_loop = nil
-      end
-      model_add_doas(model,
-                     zones,
-                     hot_water_loop: hot_water_loop,
-                     chilled_water_loop: chilled_water_loop,
-                     doas_type: 'DOASVAV',
-                     demand_control_ventilation: true,
-                     econo_ctrl_mthd: 'FixedDryBulb')
-
     when 'ERVs'
       model_add_zone_erv(model, zones)
 
@@ -6170,256 +6211,72 @@
     when 'Ideal Air Loads'
       model_add_ideal_air_loads(model, zones)
 
-    ### Combination Systems ###
-    when 'Water Source Heat Pumps with ERVs'
-      model_add_hvac_system(model,
-                            system_type = 'ERVs',
-                            main_heat_fuel,
-                            zone_heat_fuel,
-                            cool_fuel,
-                            zones)
-
-      model_add_hvac_system(model,
-                            system_type = 'Water Source Heat Pumps',
-                            main_heat_fuel,
-                            zone_heat_fuel,
-                            cool_fuel,
-                            zones,
-                            heat_pump_loop_cooling_type: heat_pump_loop_cooling_type,
-                            zone_equipment_ventilation: false)
-
-    when 'Water Source Heat Pumps with DOAS'
-      model_add_hvac_system(model,
-                            system_type = 'DOAS',
-                            main_heat_fuel,
-                            zone_heat_fuel,
-                            cool_fuel,
-                            zones,
-                            hot_water_loop_type: hot_water_loop_type,
-                            chilled_water_loop_cooling_type: chilled_water_loop_cooling_type,
-                            air_loop_heating_type: air_loop_heating_type,
-                            air_loop_cooling_type: air_loop_cooling_type)
-
-      model_add_hvac_system(model,
-                            system_type = 'Water Source Heat Pumps',
-                            main_heat_fuel,
-                            zone_heat_fuel,
-                            cool_fuel,
-                            zones,
-                            hot_water_loop_type: hot_water_loop_type,
-                            chilled_water_loop_cooling_type: chilled_water_loop_cooling_type,
-                            heat_pump_loop_cooling_type: heat_pump_loop_cooling_type,
-                            zone_equipment_ventilation: false)
-
-    when 'Water Source Heat Pumps with DOAS with DCV'
-      model_add_hvac_system(model,
-                            system_type = 'DOAS with DCV',
-                            main_heat_fuel,
-                            zone_heat_fuel,
-                            cool_fuel,
-                            zones,
-                            hot_water_loop_type: hot_water_loop_type,
-                            chilled_water_loop_cooling_type: chilled_water_loop_cooling_type,
-                            heat_pump_loop_cooling_type: heat_pump_loop_cooling_type,
-                            air_loop_heating_type: air_loop_heating_type,
-                            air_loop_cooling_type: air_loop_cooling_type)
-
-      model_add_hvac_system(model,
-                            system_type = 'Water Source Heat Pumps',
-                            main_heat_fuel,
-                            zone_heat_fuel,
-                            cool_fuel,
-                            zones,
-                            hot_water_loop_type: hot_water_loop_type,
-                            chilled_water_loop_cooling_type: chilled_water_loop_cooling_type,
-                            zone_equipment_ventilation: false)
-
-    when 'Ground Source Heat Pumps with ERVs'
-      model_add_hvac_system(model,
-                            system_type = 'ERVs',
-                            main_heat_fuel,
-                            zone_heat_fuel,
-                            cool_fuel,
-                            zones)
-
-      model_add_hvac_system(model,
-                            system_type = 'Ground Source Heat Pumps',
-                            main_heat_fuel,
-                            zone_heat_fuel,
-                            cool_fuel,
-                            zones,
-                            zone_equipment_ventilation: false)
-
-    when 'Ground Source Heat Pumps with DOAS'
-      model_add_hvac_system(model,
-                            system_type = 'DOAS',
-                            main_heat_fuel,
-                            zone_heat_fuel,
-                            cool_fuel,
-                            zones,
-                            hot_water_loop_type: hot_water_loop_type,
-                            chilled_water_loop_cooling_type: chilled_water_loop_cooling_type,
-                            air_loop_heating_type: air_loop_heating_type,
-                            air_loop_cooling_type: air_loop_cooling_type)
-
-      model_add_hvac_system(model,
-                            system_type = 'Ground Source Heat Pumps',
-                            main_heat_fuel,
-                            zone_heat_fuel,
-                            cool_fuel,
-                            zones,
-                            zone_equipment_ventilation: false)
-
-    when 'Ground Source Heat Pumps with DOAS with DCV'
-      model_add_hvac_system(model,
-                            system_type = 'DOAS with DCV',
-                            main_heat_fuel,
-                            zone_heat_fuel,
-                            cool_fuel,
-                            zones,
-                            hot_water_loop_type: hot_water_loop_type,
-                            chilled_water_loop_cooling_type: chilled_water_loop_cooling_type,
-                            air_loop_heating_type: air_loop_heating_type,
-                            air_loop_cooling_type: air_loop_cooling_type)
-
-      model_add_hvac_system(model,
-                            system_type = 'Ground Source Heat Pumps',
-                            main_heat_fuel,
-                            zone_heat_fuel,
-                            cool_fuel,
-                            zones,
-                            zone_equipment_ventilation: false)
-
-    when 'Fan Coil with DOAS'
-      model_add_hvac_system(model,
-                            system_type = 'DOAS',
-                            main_heat_fuel,
-                            zone_heat_fuel,
-                            cool_fuel,
-                            zones,
-                            hot_water_loop_type: hot_water_loop_type,
-                            chilled_water_loop_cooling_type: chilled_water_loop_cooling_type,
-                            air_loop_heating_type: 'Water',
-                            air_loop_cooling_type: 'Water')
-
-      model_add_hvac_system(model,
-                            system_type = 'Fan Coil',
-                            main_heat_fuel,
-                            zone_heat_fuel,
-                            cool_fuel,
-                            zones,
-                            hot_water_loop_type: hot_water_loop_type,
-                            chilled_water_loop_cooling_type: chilled_water_loop_cooling_type,
-                            zone_equipment_ventilation: false)
-
-    when 'Fan Coil with DOAS with DCV'
-      model_add_hvac_system(model,
-                            system_type = 'DOAS with DCV',
-                            main_heat_fuel,
-                            zone_heat_fuel,
-                            cool_fuel,
-                            zones,
-                            hot_water_loop_type: hot_water_loop_type,
-                            chilled_water_loop_cooling_type: chilled_water_loop_cooling_type,
-                            air_loop_heating_type: 'Water',
-                            air_loop_cooling_type: 'Water')
-
-      model_add_hvac_system(model,
-                            system_type = 'Fan Coil',
-                            main_heat_fuel,
-                            zone_heat_fuel,
-                            cool_fuel,
-                            zones,
-                            hot_water_loop_type: hot_water_loop_type,
-                            chilled_water_loop_cooling_type: chilled_water_loop_cooling_type,
-                            zone_equipment_ventilation: false)
-
-    when 'Fan Coil with ERVs'
-      model_add_hvac_system(model,
-                            system_type = 'ERVs',
-                            main_heat_fuel,
-                            zone_heat_fuel,
-                            cool_fuel,
-                            zones)
-
-      model_add_hvac_system(model,
-                            system_type = 'Fan Coil',
-                            main_heat_fuel,
-                            zone_heat_fuel,
-                            cool_fuel,
-                            zones,
-                            hot_water_loop_type: hot_water_loop_type,
-                            chilled_water_loop_cooling_type: chilled_water_loop_cooling_type,
-                            zone_equipment_ventilation: false)
-
-    when  'VRF with DOAS'
-      model_add_hvac_system(model,
-                            system_type = 'DOAS',
-                            main_heat_fuel,
-                            zone_heat_fuel,
-                            cool_fuel,
-                            zones,
-                            hot_water_loop_type: hot_water_loop_type,
-                            chilled_water_loop_cooling_type: chilled_water_loop_cooling_type,
-                            air_loop_heating_type: 'DX',
-                            air_loop_cooling_type: 'DX')
-
-      model_add_hvac_system(model,
-                            system_type = 'VRF',
-                            main_heat_fuel,
-                            zone_heat_fuel,
-                            cool_fuel,
-                            zones,
-                            zone_equipment_ventilation: false)
-
-    when  'VRF with DOAS with DCV'
-      model_add_hvac_system(model,
-                            system_type = 'DOAS with DCV',
-                            main_heat_fuel,
-                            zone_heat_fuel,
-                            cool_fuel,
-                            zones,
-                            hot_water_loop_type: hot_water_loop_type,
-                            chilled_water_loop_cooling_type: chilled_water_loop_cooling_type,
-                            air_loop_heating_type: 'DX',
-                            air_loop_cooling_type: 'DX')
-
-      model_add_hvac_system(model,
-                            system_type = 'VRF',
-                            main_heat_fuel,
-                            zone_heat_fuel,
-                            cool_fuel,
-                            zones,
-                            zone_equipment_ventilation: false)
-
-    when 'Radiant Slab with DOAS'
-      model_add_hvac_system(model,
-                            system_type = 'Radiant Slab',
-                            main_heat_fuel,
-                            zone_heat_fuel,
-                            cool_fuel,
-                            zones,
-                            hot_water_loop_type: hot_water_loop_type,
-                            chilled_water_loop_cooling_type: chilled_water_loop_cooling_type,
-                            rad_lock_str: rad_lock_str,
-                            rad_lock_end: rad_lock_end)
-
-      model_add_hvac_system(model,
-                            system_type = 'DOAS',
-                            main_heat_fuel,
-                            zone_heat_fuel,
-                            cool_fuel,
-                            zones,
-                            hot_water_loop_type: hot_water_loop_type,
-                            chilled_water_loop_cooling_type: chilled_water_loop_cooling_type,
-                            air_loop_heating_type: 'Water',
-                            air_loop_cooling_type: 'Water')
-
-    else
-
-      OpenStudio.logFree(OpenStudio::Error, 'openstudio.standards.Model', "HVAC system type '#{system_type}' not recognized")
-      return false
-
+    else
+      # Combination Systems
+      if system_type.include? 'with DOAS with DCV'
+        # add DOAS DCV system
+        model_add_hvac_system(model, 'DOAS with DCV', main_heat_fuel, zone_heat_fuel, cool_fuel, zones,
+                              hot_water_loop_type: hot_water_loop_type,
+                              chilled_water_loop_cooling_type: chilled_water_loop_cooling_type,
+                              heat_pump_loop_cooling_type: heat_pump_loop_cooling_type,
+                              air_loop_heating_type: air_loop_heating_type,
+                              air_loop_cooling_type: air_loop_cooling_type,
+                              zone_equipment_ventilation: false,
+                              fan_coil_capacity_control_method: fan_coil_capacity_control_method)
+        # add paired system type
+        paired_system_type = system_type.gsub(' with DOAS with DCV', '')
+        model_add_hvac_system(model, paired_system_type, main_heat_fuel, zone_heat_fuel, cool_fuel, zones,
+                              hot_water_loop_type: hot_water_loop_type,
+                              chilled_water_loop_cooling_type: chilled_water_loop_cooling_type,
+                              heat_pump_loop_cooling_type: heat_pump_loop_cooling_type,
+                              air_loop_heating_type: air_loop_heating_type,
+                              air_loop_cooling_type: air_loop_cooling_type,
+                              zone_equipment_ventilation: false,
+                              fan_coil_capacity_control_method: fan_coil_capacity_control_method)
+      elsif system_type.include? 'with DOAS'
+        # add DOAS system
+        model_add_hvac_system(model, 'DOAS', main_heat_fuel, zone_heat_fuel, cool_fuel, zones,
+                              hot_water_loop_type: hot_water_loop_type,
+                              chilled_water_loop_cooling_type: chilled_water_loop_cooling_type,
+                              heat_pump_loop_cooling_type: heat_pump_loop_cooling_type,
+                              air_loop_heating_type: air_loop_heating_type,
+                              air_loop_cooling_type: air_loop_cooling_type,
+                              zone_equipment_ventilation: false,
+                              fan_coil_capacity_control_method: fan_coil_capacity_control_method)
+        # add paired system type
+        paired_system_type = system_type.gsub(' with DOAS', '')
+        model_add_hvac_system(model, paired_system_type, main_heat_fuel, zone_heat_fuel, cool_fuel, zones,
+                              hot_water_loop_type: hot_water_loop_type,
+                              chilled_water_loop_cooling_type: chilled_water_loop_cooling_type,
+                              heat_pump_loop_cooling_type: heat_pump_loop_cooling_type,
+                              air_loop_heating_type: air_loop_heating_type,
+                              air_loop_cooling_type: air_loop_cooling_type,
+                              zone_equipment_ventilation: false,
+                              fan_coil_capacity_control_method: fan_coil_capacity_control_method)
+      elsif system_type.include? 'with ERVs'
+        # add DOAS system
+        model_add_hvac_system(model, 'ERVs', main_heat_fuel, zone_heat_fuel, cool_fuel, zones,
+                              hot_water_loop_type: hot_water_loop_type,
+                              chilled_water_loop_cooling_type: chilled_water_loop_cooling_type,
+                              heat_pump_loop_cooling_type: heat_pump_loop_cooling_type,
+                              air_loop_heating_type: air_loop_heating_type,
+                              air_loop_cooling_type: air_loop_cooling_type,
+                              zone_equipment_ventilation: false,
+                              fan_coil_capacity_control_method: fan_coil_capacity_control_method)
+        # add paired system type
+        paired_system_type = system_type.gsub(' with ERVs', '')
+        model_add_hvac_system(model, paired_system_type, main_heat_fuel, zone_heat_fuel, cool_fuel, zones,
+                              hot_water_loop_type: hot_water_loop_type,
+                              chilled_water_loop_cooling_type: chilled_water_loop_cooling_type,
+                              heat_pump_loop_cooling_type: heat_pump_loop_cooling_type,
+                              air_loop_heating_type: air_loop_heating_type,
+                              air_loop_cooling_type: air_loop_cooling_type,
+                              zone_equipment_ventilation: false,
+                              fan_coil_capacity_control_method: fan_coil_capacity_control_method)
+      else
+        OpenStudio.logFree(OpenStudio::Error, 'openstudio.standards.Model', "HVAC system type '#{system_type}' not recognized")
+        return false
+      end
     end
 
     # rename air loop and plant loop nodes for readability
