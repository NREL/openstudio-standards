--- conflicted
+++ resolved
@@ -25,12 +25,8 @@
                                               proportional_gain: 0.3,
                                               switch_over_time: 24.0)
 
-<<<<<<< HEAD
-    zone_name = zone.name.to_s.gsub(/[ +-.]/, '_')
-=======
 
     zone_name = ems_friendly_name(zone.name)
->>>>>>> 2be8a414
     zone_timestep = model.getTimestep.numberOfTimestepsPerHour
 
     if model.version < OpenStudio::VersionString.new('3.1.1')
