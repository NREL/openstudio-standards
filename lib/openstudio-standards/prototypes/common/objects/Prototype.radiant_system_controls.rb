class Standard
  # These EnergyPlus objects implement a proportional control for a single thermal zone with a radiant system.
  # @ref [References::CBERadiantSystems]
  # @param zone [OpenStudio::Model::ThermalZone>] zone to add radiant controls
  # @param radiant_loop [OpenStudio::Model::ZoneHVACLowTempRadiantVarFlow>] radiant loop in thermal zone
  # @param radiant_temperature_control_type [String] determines the controlled temperature for the radiant system
  #   options are 'SurfaceFaceTemperature', 'SurfaceInteriorTemperature'
  # @param use_zone_occupancy_for_control [Boolean] Set to true if radiant system is to use specific zone occupancy objects
  #   for CBE control strategy. If false, then it will use values in model_occ_hr_start and model_occ_hr_end
  #   for all radiant zones. default to true.
  # @param occupied_percentage_threshold [Double] the minimum fraction (0 to 1) that counts as occupied
  #   if this parameter is set, the returned ScheduleRuleset will be 0 = unoccupied, 1 = occupied
  #   otherwise the ScheduleRuleset will be the weighted fractional occupancy schedule
  # @param model_occ_hr_start [Double] Starting decimal hour of whole building occupancy
  # @param model_occ_hr_end [Double] Ending decimal hour of whole building occupancy
  # @todo model_occ_hr_start and model_occ_hr_end from zone occupancy schedules
  # @param proportional_gain [Double] Proportional gain constant (recommended 0.3 or less).
  # @param switch_over_time [Double] Time limitation for when the system can switch between heating and cooling
  def model_add_radiant_proportional_controls(model, zone, radiant_loop,
                                              radiant_temperature_control_type: 'SurfaceFaceTemperature',
                                              use_zone_occupancy_for_control: true,
                                              occupied_percentage_threshold: 0.10,
                                              model_occ_hr_start: 6.0,
                                              model_occ_hr_end: 18.0,
                                              proportional_gain: 0.3,
                                              switch_over_time: 24.0)

    zone_name = ems_friendly_name(zone.name)
    zone_timestep = model.getTimestep.numberOfTimestepsPerHour

    if model.version < OpenStudio::VersionString.new('3.1.1')
      coil_cooling_radiant = radiant_loop.coolingCoil.to_CoilCoolingLowTempRadiantVarFlow.get
      coil_heating_radiant = radiant_loop.heatingCoil.to_CoilHeatingLowTempRadiantVarFlow.get
    else
      coil_cooling_radiant = radiant_loop.coolingCoil.get.to_CoilCoolingLowTempRadiantVarFlow.get
      coil_heating_radiant = radiant_loop.heatingCoil.get.to_CoilHeatingLowTempRadiantVarFlow.get
    end

    #####
    # Define radiant system parameters
    ####
    # set radiant system temperature and setpoint control type
    unless ['surfacefacetemperature', 'surfaceinteriortemperature'].include? radiant_temperature_control_type.downcase
      OpenStudio.logFree(OpenStudio::Error, 'openstudio.Model.Model',
                         "Control sequences not compatible with '#{radiant_temperature_control_type}' radiant system control. Defaulting to 'SurfaceFaceTemperature'.")
      radiant_temperature_control_type = 'SurfaceFaceTemperature'
    end

    radiant_loop.setTemperatureControlType(radiant_temperature_control_type)

    #####
    # List of schedule objects used to hold calculation results
    ####

    # get existing switchover time schedule or create one if needed
    sch_radiant_switchover = model.getScheduleRulesetByName('Radiant System Switchover')
    if sch_radiant_switchover.is_initialized
      sch_radiant_switchover = sch_radiant_switchover.get
    else
      sch_radiant_switchover = OpenstudioStandards::Schedules.create_constant_schedule_ruleset(model,
                                                                                               switch_over_time,
                                                                                               name: 'Radiant System Switchover',
                                                                                               schedule_type_limit: 'Dimensionless')
    end

    # set radiant system switchover schedule
    radiant_loop.setChangeoverDelayTimePeriodSchedule(sch_radiant_switchover.to_Schedule.get)

    # Calculated active slab heating and cooling temperature setpoint.
    # radiant system cooling control actuator
    sch_radiant_clgsetp = OpenstudioStandards::Schedules.create_constant_schedule_ruleset(model,
                                                                                          26.0,
                                                                                          name: "#{zone_name}_Sch_Radiant_ClgSetP",
                                                                                          schedule_type_limit: 'Temperature')
    coil_cooling_radiant.setCoolingControlTemperatureSchedule(sch_radiant_clgsetp)
    cmd_cold_water_ctrl = OpenStudio::Model::EnergyManagementSystemActuator.new(sch_radiant_clgsetp,
                                                                                'Schedule:Year',
                                                                                'Schedule Value')
    cmd_cold_water_ctrl.setName("#{zone_name}_cmd_cold_water_ctrl")

    # radiant system heating control actuator
    sch_radiant_htgsetp = OpenstudioStandards::Schedules.create_constant_schedule_ruleset(model,
                                                                                          20.0,
                                                                                          name: "#{zone_name}_Sch_Radiant_HtgSetP",
                                                                                          schedule_type_limit: 'Temperature')
    coil_heating_radiant.setHeatingControlTemperatureSchedule(sch_radiant_htgsetp)
    cmd_hot_water_ctrl = OpenStudio::Model::EnergyManagementSystemActuator.new(sch_radiant_htgsetp,
                                                                               'Schedule:Year',
                                                                               'Schedule Value')
    cmd_hot_water_ctrl.setName("#{zone_name}_cmd_hot_water_ctrl")

    # Calculated cooling setpoint error. Calculated from upper comfort limit minus setpoint offset and 'measured' controlled zone temperature.
    sch_csp_error = OpenstudioStandards::Schedules.create_constant_schedule_ruleset(model,
                                                                                    0.0,
                                                                                    name: "#{zone_name}_Sch_CSP_Error",
                                                                                    schedule_type_limit: 'Temperature')
    cmd_csp_error = OpenStudio::Model::EnergyManagementSystemActuator.new(sch_csp_error,
                                                                          'Schedule:Year',
                                                                          'Schedule Value')
    cmd_csp_error.setName("#{zone_name}_cmd_csp_error")

    # Calculated heating setpoint error. Calculated from lower comfort limit plus setpoint offset and 'measured' controlled zone temperature.
    sch_hsp_error = OpenstudioStandards::Schedules.create_constant_schedule_ruleset(model,
                                                                                    0.0,
                                                                                    name: "#{zone_name}_Sch_HSP_Error",
                                                                                    schedule_type_limit: 'Temperature')
    cmd_hsp_error = OpenStudio::Model::EnergyManagementSystemActuator.new(sch_hsp_error,
                                                                          'Schedule:Year',
                                                                          'Schedule Value')
    cmd_hsp_error.setName("#{zone_name}_cmd_hsp_error")

    #####
    # List of global variables used in EMS scripts
    ####

    # Proportional  gain constant (recommended 0.3 or less).
    prp_k = model.getEnergyManagementSystemGlobalVariableByName('prp_k')
    if prp_k.is_initialized
      prp_k = prp_k.get
    else
      prp_k = OpenStudio::Model::EnergyManagementSystemGlobalVariable.new(model, 'prp_k')
    end

    # Upper slab temperature setpoint limit (recommended no higher than 29C (84F))
    upper_slab_sp_lim = model.getEnergyManagementSystemGlobalVariableByName('upper_slab_sp_lim')
    if upper_slab_sp_lim.is_initialized
      upper_slab_sp_lim = upper_slab_sp_lim.get
    else
      upper_slab_sp_lim = OpenStudio::Model::EnergyManagementSystemGlobalVariable.new(model, 'upper_slab_sp_lim')
    end

    # Lower slab temperature setpoint limit (recommended no lower than 19C (66F))
    lower_slab_sp_lim = model.getEnergyManagementSystemGlobalVariableByName('lower_slab_sp_lim')
    if lower_slab_sp_lim.is_initialized
      lower_slab_sp_lim = lower_slab_sp_lim.get
    else
      lower_slab_sp_lim = OpenStudio::Model::EnergyManagementSystemGlobalVariable.new(model, 'lower_slab_sp_lim')
    end

    # Temperature offset used as a safety factor for thermal control (recommend 0.5C (1F)).
    ctrl_temp_offset = model.getEnergyManagementSystemGlobalVariableByName('ctrl_temp_offset')
    if ctrl_temp_offset.is_initialized
      ctrl_temp_offset = ctrl_temp_offset.get
    else
      ctrl_temp_offset = OpenStudio::Model::EnergyManagementSystemGlobalVariable.new(model, 'ctrl_temp_offset')
    end

    # Hour where slab setpoint is to be changed
    hour_of_slab_sp_change = model.getEnergyManagementSystemGlobalVariableByName('hour_of_slab_sp_change')
    if hour_of_slab_sp_change.is_initialized
      hour_of_slab_sp_change = hour_of_slab_sp_change.get
    else
      hour_of_slab_sp_change = OpenStudio::Model::EnergyManagementSystemGlobalVariable.new(model, 'hour_of_slab_sp_change')
    end

    #####
    # List of zone specific variables used in EMS scripts
    ####

    # Maximum 'measured' temperature in zone during occupied times. Default setup uses mean air temperature.
    # Other possible choices are operative and mean radiant temperature.
    zone_max_ctrl_temp = OpenStudio::Model::EnergyManagementSystemGlobalVariable.new(model, "#{zone_name}_max_ctrl_temp")

    # Minimum 'measured' temperature in zone during occupied times. Default setup uses mean air temperature.
    # Other possible choices are operative and mean radiant temperature.
    zone_min_ctrl_temp = OpenStudio::Model::EnergyManagementSystemGlobalVariable.new(model, "#{zone_name}_min_ctrl_temp")

    #####
    # List of 'sensors' used in the EMS programs
    ####

    # Controlled zone temperature for the zone.
    zone_ctrl_temperature = OpenStudio::Model::EnergyManagementSystemSensor.new(model, 'Zone Air Temperature')
    zone_ctrl_temperature.setName("#{zone_name}_ctrl_temperature")
    zone_ctrl_temperature.setKeyName(zone.name.get)

    # check for zone thermostat and replace heat/cool schedules for radiant system control
    # if there is no zone thermostat, then create one
    zone_thermostat = zone.thermostatSetpointDualSetpoint

    if zone_thermostat.is_initialized
      OpenStudio.logFree(OpenStudio::Info, 'openstudio.Model.Model', "Replacing thermostat schedules in zone #{zone.name} for radiant system control.")
      zone_thermostat = zone.thermostatSetpointDualSetpoint.get
    else
      OpenStudio.logFree(OpenStudio::Info, 'openstudio.Model.Model', "Zone #{zone.name} does not have a thermostat. Creating a thermostat for radiant system control.")
      zone_thermostat = OpenStudio::Model::ThermostatSetpointDualSetpoint.new(model)
      zone_thermostat.setName("#{zone_name}_Thermostat_DualSetpoint")
    end

    # create new heating and cooling schedules to be used with all radiant systems
    zone_htg_thermostat = model.getScheduleRulesetByName('Radiant System Heating Setpoint')
    if zone_htg_thermostat.is_initialized
      zone_htg_thermostat = zone_htg_thermostat.get
    else
      zone_htg_thermostat = OpenstudioStandards::Schedules.create_constant_schedule_ruleset(model,
                                                                                            20.0,
                                                                                            name: 'Radiant System Heating Setpoint',
                                                                                            schedule_type_limit: 'Temperature')
    end

    zone_clg_thermostat = model.getScheduleRulesetByName('Radiant System Cooling Setpoint')
    if zone_clg_thermostat.is_initialized
      zone_clg_thermostat = zone_clg_thermostat.get
    else
      zone_clg_thermostat = OpenstudioStandards::Schedules.create_constant_schedule_ruleset(model,
                                                                                            26.0,
                                                                                            name: 'Radiant System Cooling Setpoint',
                                                                                            schedule_type_limit: 'Temperature')
    end

    # implement new heating and cooling schedules
    zone_thermostat.setHeatingSetpointTemperatureSchedule(zone_htg_thermostat)
    zone_thermostat.setCoolingSetpointTemperatureSchedule(zone_clg_thermostat)

    # Upper comfort limit for the zone. Taken from existing thermostat schedules in the zone.
    zone_upper_comfort_limit = OpenStudio::Model::EnergyManagementSystemSensor.new(model, 'Schedule Value')
    zone_upper_comfort_limit.setName("#{zone_name}_upper_comfort_limit")
    zone_upper_comfort_limit.setKeyName(zone_clg_thermostat.name.get)

    # Lower comfort limit for the zone. Taken from existing thermostat schedules in the zone.
    zone_lower_comfort_limit = OpenStudio::Model::EnergyManagementSystemSensor.new(model, 'Schedule Value')
    zone_lower_comfort_limit.setName("#{zone_name}_lower_comfort_limit")
    zone_lower_comfort_limit.setKeyName(zone_htg_thermostat.name.get)

    # Radiant system water flow rate used to determine if there is active hydronic cooling in the radiant system.
    zone_rad_cool_operation = OpenStudio::Model::EnergyManagementSystemSensor.new(model, 'System Node Mass Flow Rate')
    zone_rad_cool_operation.setName("#{zone_name}_rad_cool_operation")
    zone_rad_cool_operation.setKeyName(coil_cooling_radiant.to_StraightComponent.get.inletModelObject.get.name.get)

    # Radiant system water flow rate used to determine if there is active hydronic heating in the radiant system.
    zone_rad_heat_operation = OpenStudio::Model::EnergyManagementSystemSensor.new(model, 'System Node Mass Flow Rate')
    zone_rad_heat_operation.setName("#{zone_name}_rad_heat_operation")
    zone_rad_heat_operation.setKeyName(coil_heating_radiant.to_StraightComponent.get.inletModelObject.get.name.get)

    # Radiant system switchover delay time period schedule
    # used to determine if there is active hydronic cooling/heating in the radiant system.
    zone_rad_switch_over = model.getEnergyManagementSystemSensorByName('radiant_switch_over_time')

    unless zone_rad_switch_over.is_initialized
      zone_rad_switch_over = OpenStudio::Model::EnergyManagementSystemSensor.new(model, 'Schedule Value')
      zone_rad_switch_over.setName('radiant_switch_over_time')
      zone_rad_switch_over.setKeyName(sch_radiant_switchover.name.get)
    end

    # Last 24 hours trend for radiant system in cooling mode.
    zone_rad_cool_operation_trend = OpenStudio::Model::EnergyManagementSystemTrendVariable.new(model, zone_rad_cool_operation)
    zone_rad_cool_operation_trend.setName("#{zone_name}_rad_cool_operation_trend")
    zone_rad_cool_operation_trend.setNumberOfTimestepsToBeLogged(zone_timestep * 48)

    # Last 24 hours trend for radiant system in heating mode.
    zone_rad_heat_operation_trend = OpenStudio::Model::EnergyManagementSystemTrendVariable.new(model, zone_rad_heat_operation)
    zone_rad_heat_operation_trend.setName("#{zone_name}_rad_heat_operation_trend")
    zone_rad_heat_operation_trend.setNumberOfTimestepsToBeLogged(zone_timestep * 48)

    # use zone occupancy objects for radiant system control if selected
    if use_zone_occupancy_for_control

      # get annual occupancy schedule for zone
      occ_schedule_ruleset = thermal_zone_get_occupancy_schedule(zone,
                                                                 sch_name: "#{zone.name} Radiant System Occupied Schedule",
                                                                 occupied_percentage_threshold: occupied_percentage_threshold)
    else

      occ_schedule_ruleset = model.getScheduleRulesetByName('Whole Building Radiant System Occupied Schedule')
      if occ_schedule_ruleset.is_initialized
        occ_schedule_ruleset = occ_schedule_ruleset.get
      else
        # create occupancy schedules
        occ_schedule_ruleset = OpenStudio::Model::ScheduleRuleset.new(model)
        occ_schedule_ruleset.setName('Whole Building Radiant System Occupied Schedule')

        start_hour = model_occ_hr_end.to_i
        start_minute = ((model_occ_hr_end % 1) * 60).to_i
        end_hour = model_occ_hr_start.to_i
        end_minute = ((model_occ_hr_start % 1) * 60).to_i

        if end_hour > start_hour
          occ_schedule_ruleset.defaultDaySchedule.addValue(OpenStudio::Time.new(0, start_hour, start_minute, 0), 1.0)
          occ_schedule_ruleset.defaultDaySchedule.addValue(OpenStudio::Time.new(0, end_hour, end_minute, 0), 0.0)
          occ_schedule_ruleset.defaultDaySchedule.addValue(OpenStudio::Time.new(0, 24, 0, 0), 1.0) if end_hour < 24
        elsif start_hour > end_hour
          occ_schedule_ruleset.defaultDaySchedule.addValue(OpenStudio::Time.new(0, end_hour, end_minute, 0), 0.0)
          occ_schedule_ruleset.defaultDaySchedule.addValue(OpenStudio::Time.new(0, start_hour, start_minute, 0), 1.0)
          occ_schedule_ruleset.defaultDaySchedule.addValue(OpenStudio::Time.new(0, 24, 0, 0), 0.0) if start_hour < 24
        else
          occ_schedule_ruleset.defaultDaySchedule.addValue(OpenStudio::Time.new(0, 24, 0, 0), 1.0)
        end
      end
    end

    # create ems sensor for zone occupied status
    zone_occupied_status = OpenStudio::Model::EnergyManagementSystemSensor.new(model, 'Schedule Value')
    zone_occupied_status.setName("#{zone_name}_occupied_status")
    zone_occupied_status.setKeyName(occ_schedule_ruleset.name.get)

    # Last 24 hours trend for zone occupied status
    zone_occupied_status_trend = OpenStudio::Model::EnergyManagementSystemTrendVariable.new(model, zone_occupied_status)
    zone_occupied_status_trend.setName("#{zone_name}_occupied_status_trend")
    zone_occupied_status_trend.setNumberOfTimestepsToBeLogged(zone_timestep * 48)

    #####
    # List of EMS programs to implement the proportional control for the radiant system.
    ####

    # Initialize global constant values used in EMS programs.
    set_constant_values_prg_body = <<-EMS
      SET prp_k              = #{proportional_gain},
      SET ctrl_temp_offset   = 0.5,
      SET upper_slab_sp_lim  = 29,
      SET lower_slab_sp_lim  = 19,
      SET hour_of_slab_sp_change = 18
    EMS

    set_constant_values_prg = model.getEnergyManagementSystemProgramByName('Set_Constant_Values')
    if set_constant_values_prg.is_initialized
      set_constant_values_prg = set_constant_values_prg.get
    else
      set_constant_values_prg = OpenStudio::Model::EnergyManagementSystemProgram.new(model)
      set_constant_values_prg.setName('Set_Constant_Values')
      set_constant_values_prg.setBody(set_constant_values_prg_body)
    end

    # Initialize zone specific constant values used in EMS programs.
    set_constant_zone_values_prg_body = <<-EMS
      SET #{zone_name}_max_ctrl_temp      = #{zone_name}_lower_comfort_limit,
      SET #{zone_name}_min_ctrl_temp      = #{zone_name}_upper_comfort_limit,
      SET #{zone_name}_cmd_csp_error      = 0,
      SET #{zone_name}_cmd_hsp_error      = 0,
      SET #{zone_name}_cmd_cold_water_ctrl = #{zone_name}_upper_comfort_limit,
      SET #{zone_name}_cmd_hot_water_ctrl  = #{zone_name}_lower_comfort_limit
    EMS

    set_constant_zone_values_prg = OpenStudio::Model::EnergyManagementSystemProgram.new(model)
    set_constant_zone_values_prg.setName("#{zone_name}_Set_Constant_Values")
    set_constant_zone_values_prg.setBody(set_constant_zone_values_prg_body)

    # Calculate maximum and minimum 'measured' controlled temperature in the zone
    calculate_minmax_ctrl_temp_prg = OpenStudio::Model::EnergyManagementSystemProgram.new(model)
    calculate_minmax_ctrl_temp_prg.setName("#{zone_name}_Calculate_Extremes_In_Zone")
    calculate_minmax_ctrl_temp_prg_body = <<-EMS
      IF (#{zone_name}_occupied_status == 1),
          IF #{zone_name}_ctrl_temperature > #{zone_name}_max_ctrl_temp,
              SET #{zone_name}_max_ctrl_temp = #{zone_name}_ctrl_temperature,
          ENDIF,
          IF #{zone_name}_ctrl_temperature < #{zone_name}_min_ctrl_temp,
              SET #{zone_name}_min_ctrl_temp = #{zone_name}_ctrl_temperature,
          ENDIF,
      ELSE,
        SET #{zone_name}_max_ctrl_temp = #{zone_name}_lower_comfort_limit,
        SET #{zone_name}_min_ctrl_temp = #{zone_name}_upper_comfort_limit,
      ENDIF
    EMS
    calculate_minmax_ctrl_temp_prg.setBody(calculate_minmax_ctrl_temp_prg_body)

    # Calculate errors from comfort zone limits and 'measured' controlled temperature in the zone.
    calculate_errors_from_comfort_prg = OpenStudio::Model::EnergyManagementSystemProgram.new(model)
    calculate_errors_from_comfort_prg.setName("#{zone_name}_Calculate_Errors_From_Comfort")
    calculate_errors_from_comfort_prg_body = <<-EMS
      IF (CurrentTime == (hour_of_slab_sp_change - ZoneTimeStep)),
          SET #{zone_name}_cmd_csp_error = (#{zone_name}_upper_comfort_limit - ctrl_temp_offset) - #{zone_name}_max_ctrl_temp,
          SET #{zone_name}_cmd_hsp_error = (#{zone_name}_lower_comfort_limit + ctrl_temp_offset) - #{zone_name}_min_ctrl_temp,
      ENDIF
    EMS
    calculate_errors_from_comfort_prg.setBody(calculate_errors_from_comfort_prg_body)

    # Calculate the new active slab temperature setpoint for heating and cooling
    calculate_slab_ctrl_setpoint_prg = OpenStudio::Model::EnergyManagementSystemProgram.new(model)
    calculate_slab_ctrl_setpoint_prg.setName("#{zone_name}_Calculate_Slab_Ctrl_Setpoint")
    calculate_slab_ctrl_setpoint_prg_body = <<-EMS
      SET #{zone_name}_cont_cool_oper = @TrendSum #{zone_name}_rad_cool_operation_trend radiant_switch_over_time/ZoneTimeStep,
      SET #{zone_name}_cont_heat_oper = @TrendSum #{zone_name}_rad_heat_operation_trend radiant_switch_over_time/ZoneTimeStep,
      SET #{zone_name}_occupied_hours = @TrendSum #{zone_name}_occupied_status_trend 24/ZoneTimeStep,
      IF (#{zone_name}_cont_cool_oper > 0) && (#{zone_name}_occupied_hours > 0) && (CurrentTime == hour_of_slab_sp_change),
        SET #{zone_name}_cmd_hot_water_ctrl = #{zone_name}_cmd_hot_water_ctrl + (#{zone_name}_cmd_csp_error*prp_k),
      ELSEIF (#{zone_name}_cont_heat_oper > 0) && (#{zone_name}_occupied_hours > 0) && (CurrentTime == hour_of_slab_sp_change),
        SET #{zone_name}_cmd_hot_water_ctrl = #{zone_name}_cmd_hot_water_ctrl + (#{zone_name}_cmd_hsp_error*prp_k),
      ELSE,
        SET #{zone_name}_cmd_hot_water_ctrl = #{zone_name}_cmd_hot_water_ctrl,
      ENDIF,
      IF (#{zone_name}_cmd_hot_water_ctrl < lower_slab_sp_lim),
        SET #{zone_name}_cmd_hot_water_ctrl = lower_slab_sp_lim,
      ELSEIF (#{zone_name}_cmd_hot_water_ctrl > upper_slab_sp_lim),
        SET #{zone_name}_cmd_hot_water_ctrl = upper_slab_sp_lim,
      ENDIF,
      SET #{zone_name}_cmd_cold_water_ctrl = #{zone_name}_cmd_hot_water_ctrl + 0.01
    EMS
    calculate_slab_ctrl_setpoint_prg.setBody(calculate_slab_ctrl_setpoint_prg_body)

    #####
    # List of EMS program manager objects
    ####

    initialize_constant_parameters = model.getEnergyManagementSystemProgramCallingManagerByName('Initialize_Constant_Parameters')
    if initialize_constant_parameters.is_initialized
      initialize_constant_parameters = initialize_constant_parameters.get
      # add program if it does not exist in manager
      existing_program_names = initialize_constant_parameters.programs.collect { |prg| prg.name.get.downcase }
      unless existing_program_names.include? set_constant_values_prg.name.get.downcase
        initialize_constant_parameters.addProgram(set_constant_values_prg)
      end
    else
      initialize_constant_parameters = OpenStudio::Model::EnergyManagementSystemProgramCallingManager.new(model)
      initialize_constant_parameters.setName('Initialize_Constant_Parameters')
      initialize_constant_parameters.setCallingPoint('BeginNewEnvironment')
      initialize_constant_parameters.addProgram(set_constant_values_prg)
    end

    initialize_constant_parameters_after_warmup = model.getEnergyManagementSystemProgramCallingManagerByName('Initialize_Constant_Parameters_After_Warmup')
    if initialize_constant_parameters_after_warmup.is_initialized
      initialize_constant_parameters_after_warmup = initialize_constant_parameters_after_warmup.get
      # add program if it does not exist in manager
      existing_program_names = initialize_constant_parameters_after_warmup.programs.collect { |prg| prg.name.get.downcase }
      unless existing_program_names.include? set_constant_values_prg.name.get.downcase
        initialize_constant_parameters_after_warmup.addProgram(set_constant_values_prg)
      end
    else
      initialize_constant_parameters_after_warmup = OpenStudio::Model::EnergyManagementSystemProgramCallingManager.new(model)
      initialize_constant_parameters_after_warmup.setName('Initialize_Constant_Parameters_After_Warmup')
      initialize_constant_parameters_after_warmup.setCallingPoint('AfterNewEnvironmentWarmUpIsComplete')
      initialize_constant_parameters_after_warmup.addProgram(set_constant_values_prg)
    end

    zone_initialize_constant_parameters = OpenStudio::Model::EnergyManagementSystemProgramCallingManager.new(model)
    zone_initialize_constant_parameters.setName("#{zone_name}_Initialize_Constant_Parameters")
    zone_initialize_constant_parameters.setCallingPoint('BeginNewEnvironment')
    zone_initialize_constant_parameters.addProgram(set_constant_zone_values_prg)

    zone_initialize_constant_parameters_after_warmup = OpenStudio::Model::EnergyManagementSystemProgramCallingManager.new(model)
    zone_initialize_constant_parameters_after_warmup.setName("#{zone_name}_Initialize_Constant_Parameters_After_Warmup")
    zone_initialize_constant_parameters_after_warmup.setCallingPoint('AfterNewEnvironmentWarmUpIsComplete')
    zone_initialize_constant_parameters_after_warmup.addProgram(set_constant_zone_values_prg)

    average_building_temperature = OpenStudio::Model::EnergyManagementSystemProgramCallingManager.new(model)
    average_building_temperature.setName("#{zone_name}_Average_Building_Temperature")
    average_building_temperature.setCallingPoint('EndOfZoneTimestepAfterZoneReporting')
    average_building_temperature.addProgram(calculate_minmax_ctrl_temp_prg)
    average_building_temperature.addProgram(calculate_errors_from_comfort_prg)

    programs_at_beginning_of_timestep = OpenStudio::Model::EnergyManagementSystemProgramCallingManager.new(model)
    programs_at_beginning_of_timestep.setName("#{zone_name}_Programs_At_Beginning_Of_Timestep")
    programs_at_beginning_of_timestep.setCallingPoint('BeginTimestepBeforePredictor')
    programs_at_beginning_of_timestep.addProgram(calculate_slab_ctrl_setpoint_prg)

    #####
    # List of variables for output.
    ####

    zone_max_ctrl_temp_output = OpenStudio::Model::EnergyManagementSystemOutputVariable.new(model, zone_max_ctrl_temp)
    zone_max_ctrl_temp_output.setName("#{zone_name} Maximum occupied temperature in zone")
    zone_min_ctrl_temp_output = OpenStudio::Model::EnergyManagementSystemOutputVariable.new(model, zone_min_ctrl_temp)
    zone_min_ctrl_temp_output.setName("#{zone_name} Minimum occupied temperature in zone")
  end

  # Native EnergyPlus objects implement a control for a single thermal zone with a radiant system.
  # @param zone [OpenStudio::Model::ThermalZone>] zone to add radiant controls
  # @param radiant_loop [OpenStudio::Model::ZoneHVACLowTempRadiantVarFlow>] radiant loop in thermal zone
  # @param radiant_temperature_control_type [String] determines the controlled temperature for the radiant system
  #   options are 'SurfaceFaceTemperature', 'SurfaceInteriorTemperature'
  # @param slab_setpoint_oa_control [Bool] True if slab setpoint is to be varied based on outdoor air temperature
  # @param switch_over_time [Double] Time limitation for when the system can switch between heating and cooling
  # @param slab_sp_at_oat_low [Double] radiant slab temperature setpoint, in F, at the outdoor high temperature.
  # @param slab_oat_low [Double] outdoor drybulb air temperature, in F, for low radiant slab setpoint.
  # @param slab_sp_at_oat_high [Double] radiant slab temperature setpoint, in F, at the outdoor low temperature.
  # @param slab_oat_high [Double] outdoor drybulb air temperature, in F, for high radiant slab setpoint.
  def model_add_radiant_basic_controls(model, zone, radiant_loop,
                                       radiant_temperature_control_type: 'SurfaceFaceTemperature',
                                       slab_setpoint_oa_control: false,
                                       switch_over_time: 24.0,
                                       slab_sp_at_oat_low: 73,
                                       slab_oat_low: 65,
                                       slab_sp_at_oat_high: 68,
                                       slab_oat_high: 80)

    zone_name = zone.name.to_s.gsub(/[ +-.]/, '_')

    if model.version < OpenStudio::VersionString.new('3.1.1')
      coil_cooling_radiant = radiant_loop.coolingCoil.to_CoilCoolingLowTempRadiantVarFlow.get
      coil_heating_radiant = radiant_loop.heatingCoil.to_CoilHeatingLowTempRadiantVarFlow.get
    else
      coil_cooling_radiant = radiant_loop.coolingCoil.get.to_CoilCoolingLowTempRadiantVarFlow.get
      coil_heating_radiant = radiant_loop.heatingCoil.get.to_CoilHeatingLowTempRadiantVarFlow.get
    end

    #####
    # Define radiant system parameters
    ####
    # set radiant system temperature and setpoint control type
    unless ['surfacefacetemperature', 'surfaceinteriortemperature'].include? radiant_temperature_control_type.downcase
      OpenStudio.logFree(OpenStudio::Error, 'openstudio.Model.Model',
                         "Control sequences not compatible with '#{radiant_temperature_control_type}' radiant system control. Defaulting to 'SurfaceFaceTemperature'.")
      radiant_temperature_control_type = 'SurfaceFaceTemperature'
    end

    radiant_loop.setTemperatureControlType(radiant_temperature_control_type)

    # get existing switchover time schedule or create one if needed
    sch_radiant_switchover = model.getScheduleRulesetByName('Radiant System Switchover')
    if sch_radiant_switchover.is_initialized
      sch_radiant_switchover = sch_radiant_switchover.get
    else
      sch_radiant_switchover = OpenstudioStandards::Schedules.create_constant_schedule_ruleset(model,
                                                                                               switch_over_time,
                                                                                               name: 'Radiant System Switchover',
                                                                                               schedule_type_limit: 'Dimensionless')
    end

    # set radiant system switchover schedule
    radiant_loop.setChangeoverDelayTimePeriodSchedule(sch_radiant_switchover.to_Schedule.get)

    if slab_setpoint_oa_control
      # get weather file from model
      weather_file = model.getWeatherFile
      if weather_file.initialized
        # get annual outdoor dry bulb temperature
        annual_oat = weather_file.file.get.data.collect { |dat| dat.dryBulbTemperature.get }

        # calculate a nhrs rolling average from annual outdoor dry bulb temperature
        nhrs = 24
        last_nhrs_oat_in_year = annual_oat.last(nhrs - 1)
        combined_oat = last_nhrs_oat_in_year + annual_oat
        oat_rolling_average = combined_oat.each_cons(nhrs).map { |e| e.reduce(&:+).fdiv(nhrs).round(2) }

        # use rolling average to calculate slab setpoint temperature

        # convert temperature from IP to SI units
        slab_sp_at_oat_low_si = OpenStudio.convert(slab_sp_at_oat_low, 'F', 'C').get
        slab_oat_low_si = OpenStudio.convert(slab_oat_low, 'F', 'C').get
        slab_sp_at_oat_high_si = OpenStudio.convert(slab_sp_at_oat_high, 'F', 'C').get
        slab_oat_high_si = OpenStudio.convert(slab_oat_high, 'F', 'C').get

        # calculate relationship between slab setpoint and slope
        slope_num = slab_sp_at_oat_high_si - slab_sp_at_oat_low_si
        slope_den = slab_oat_high_si - slab_oat_low_si
        sp_and_oat_slope = slope_num.fdiv(slope_den).round(4)

        slab_setpoint = oat_rolling_average.map { |e| (slab_sp_at_oat_low_si + ((e - slab_oat_low_si) * sp_and_oat_slope)).round(1) }

        # input upper limits on slab setpoint
        slab_sp_upper_limit = [slab_sp_at_oat_high_si, slab_sp_at_oat_low_si].max
        slab_sp_lower_limit = [slab_sp_at_oat_high_si, slab_sp_at_oat_low_si].min
        slab_setpoint.map! { |e| e > slab_sp_upper_limit ? slab_sp_upper_limit.round(1) : e }

        # input lower limits on slab setpoint
        slab_setpoint.map! { |e| e < slab_sp_lower_limit ? slab_sp_lower_limit.round(1) : e }

<<<<<<< HEAD
        # create ruleset for slab setpoint
        sch_type_limits_obj = OpenstudioStandards::Schedules.create_schedule_type_limits(model, standard_schedule_type_limit: 'Temperature')
        sch_radiant_slab_setp = make_ruleset_sched_from_8760(model, slab_setpoint,
                                                             'Sch_Radiant_SlabSetP_Based_On_Rolling_Mean_OAT',
                                                             sch_type_limits_obj)
=======
        # convert to timeseries
        yd = model.getYearDescription
        start_date = yd.makeDate(1, 1)
        interval = OpenStudio::Time.new(1.0 / 24.0)
        time_series = OpenStudio::TimeSeries.new(start_date, interval, OpenStudio.createVector(slab_setpoint), 'C')

        # check for pre-existing schedule in model
        schedule_interval = model.getScheduleByName('Sch_Radiant_SlabSetP_Based_On_Rolling_Mean_OAT')
        if schedule_interval.is_initialized && schedule_interval.get.to_ScheduleFixedInterval.is_initialized
          schedule_interval = schedule_interval.get.to_ScheduleFixedInterval.get
          schedule_interval.setTimeSeries(time_series)
        else
          # create fixed interval schedule for slab setpoint
          schedule_interval = OpenStudio::Model::ScheduleFixedInterval.new(model)
          schedule_interval.setName('Sch_Radiant_SlabSetP_Based_On_Rolling_Mean_OAT')
          schedule_interval.setTimeSeries(time_series)
          sch_type_limits_obj = OpenstudioStandards::Schedules.create_schedule_type_limits(model, standard_schedule_type_limit: 'Temperature')
          schedule_interval.setScheduleTypeLimits(sch_type_limits_obj)
        end
>>>>>>> 0a7ed5b7

        # assign slab setpoint schedule
        coil_heating_radiant.setHeatingControlTemperatureSchedule(sch_radiant_slab_setp)
        coil_cooling_radiant.setCoolingControlTemperatureSchedule(sch_radiant_slab_setp)
      else
        OpenStudio.logFree(OpenStudio::Error, 'openstudio.Model.Model',
                           'Model does not have a weather file associated with it. Define to implement slab setpoint based on outdoor weather.')
      end
    else
      # radiant system cooling control setpoint
      slab_setpoint = 22
      sch_radiant_clgsetp = OpenstudioStandards::Schedules.create_constant_schedule_ruleset(model,
                                                                                            slab_setpoint + 0.1,
                                                                                            name: "#{zone_name}_Sch_Radiant_ClgSetP",
                                                                                            schedule_type_limit: 'Temperature')
      coil_cooling_radiant.setCoolingControlTemperatureSchedule(sch_radiant_clgsetp)

      # radiant system heating control setpoint
      sch_radiant_htgsetp = OpenstudioStandards::Schedules.create_constant_schedule_ruleset(model,
                                                                                            slab_setpoint,
                                                                                            name: "#{zone_name}_Sch_Radiant_HtgSetP",
                                                                                            schedule_type_limit: 'Temperature')
      coil_heating_radiant.setHeatingControlTemperatureSchedule(sch_radiant_htgsetp)
    end
  end
end<|MERGE_RESOLUTION|>--- conflicted
+++ resolved
@@ -543,13 +543,6 @@
         # input lower limits on slab setpoint
         slab_setpoint.map! { |e| e < slab_sp_lower_limit ? slab_sp_lower_limit.round(1) : e }
 
-<<<<<<< HEAD
-        # create ruleset for slab setpoint
-        sch_type_limits_obj = OpenstudioStandards::Schedules.create_schedule_type_limits(model, standard_schedule_type_limit: 'Temperature')
-        sch_radiant_slab_setp = make_ruleset_sched_from_8760(model, slab_setpoint,
-                                                             'Sch_Radiant_SlabSetP_Based_On_Rolling_Mean_OAT',
-                                                             sch_type_limits_obj)
-=======
         # convert to timeseries
         yd = model.getYearDescription
         start_date = yd.makeDate(1, 1)
@@ -569,7 +562,6 @@
           sch_type_limits_obj = OpenstudioStandards::Schedules.create_schedule_type_limits(model, standard_schedule_type_limit: 'Temperature')
           schedule_interval.setScheduleTypeLimits(sch_type_limits_obj)
         end
->>>>>>> 0a7ed5b7
 
         # assign slab setpoint schedule
         coil_heating_radiant.setHeatingControlTemperatureSchedule(sch_radiant_slab_setp)
