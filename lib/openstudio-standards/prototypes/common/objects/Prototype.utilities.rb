--- conflicted
+++ resolved
@@ -276,13 +276,8 @@
   #
   # @param cop [Double] Coefficient of Performance (COP)
   # @return [Double] seasonal energy efficiency ratio (SEER)
-<<<<<<< HEAD
-  def cop_to_seer_cooling_with_fan(cop)
-    eer = cop_no_fan_to_eer(cop)
-=======
   def cop_to_seer(cop)
     eer = cop_to_eer(cop)
->>>>>>> ca73ab2c
     delta = 1.1088**2 - 4.0 * 0.0182 * eer
     seer = (1.1088 - delta**0.5) / (2.0 * 0.0182)
 
@@ -372,7 +367,6 @@
     return eer
   end
 
-<<<<<<< HEAD
   # Convert from IEER to COP (no fan)
   #
   # @note IEER is a weighted-average efficiency metrics at different load percentages, operataional and environemental conditions
@@ -387,7 +381,8 @@
     eer = 0.0183 * ieer * ieer - 0.4552 * ieer + 13.21
 
     return eer_to_cop_no_fan(eer)
-=======
+  end
+
   # Convert from EER to COP
   #
   # @param eer [Double] Energy Efficiency Ratio (EER)
@@ -402,7 +397,6 @@
   # @return [Double] Energy Efficiency Ratio (EER)
   def cop_to_eer(cop)
     return cop * OpenStudio.convert(1.0, 'W', 'Btu/h').get
->>>>>>> ca73ab2c
   end
 
   # Convert from COP to kW/ton
