--- conflicted
+++ resolved
@@ -698,34 +698,6 @@
     return model
   end
 
-<<<<<<< HEAD
-  # Enables demand control ventilation in the controller mechanical ventilation object
-  #
-  # @param air_loop [<OpenStudio::Model::AirLoopHVAC>] air loop to enable DCV on.
-  #   Default is nil, which will apply to all air loops
-  def enable_demand_control_ventilation(model, air_loop: nil)
-    if !air_loop.nil?
-      if airloop.airLoopHVACOutdoorAirSystem.is_initialized
-        controller_mv = airloop.airLoopHVACOutdoorAirSystem.get.getControllerOutdoorAir.controllerMechanicalVentilation
-        controller_mv.setDemandControlledVentilation(true)
-        OpenStudio.logFree(OpenStudio::Debug, 'openstudio.model.Model', "Enabling demand control ventilation for #{air_loop.name}")
-      else
-        OpenStudio.logFree(OpenStudio::Debug, 'openstudio.model.Model', "#{air_loop.name} not registering as an OpenStudio::Model::AirLoopHVAC object with an outdoor air system. Skipping.")
-      end
-    else
-      model.getAirLoopHVACs.each do |loop|
-        if loop.airLoopHVACOutdoorAirSystem.is_initialized
-          controller_mv = loop.airLoopHVACOutdoorAirSystem.get.getControllerOutdoorAir.controllerMechanicalVentilation
-          controller_mv.setDemandControlledVentilation(true)
-          OpenStudio.logFree(OpenStudio::Debug, 'openstudio.model.Model', "Enabling demand control ventilation for #{loop.name}")
-        end
-      end
-    end
-    return model
-  end
-
-=======
->>>>>>> 7771a740
   # renames air loop nodes to readable values
   def rename_air_loop_nodes(model)
     # rename all hvac components on air loops
