# Using Evals to metaprogram here... Probably bad practice and makes debugging difficult...that being said I'm stubbing
# these for now to expediate testing. This only works now since we all use the same buildings.. as the buildings change in the future will require
# separate files for each template in the templates folder.
require 'json'

def create_class_array
  prototype_buildings = [
      'FullServiceRestaurant',
      'Hospital',
      'HighriseApartment',
      'LargeHotel',
      'LargeOffice',
      'MediumOffice',
      'MidriseApartment',
      'Outpatient',
      'PrimarySchool',
      'QuickServiceRestaurant',
      'RetailStandalone',
      'SecondarySchool',
      'SmallHotel',
      'SmallOffice',
      'RetailStripmall',
      'Warehouse',
      'SuperMarket',
<<<<<<< HEAD
      'SmallDataCenterLowITE',
      'SmallDataCenterHighITE',
      'LargeDataCenterLowITE',
      'LargeDataCenterHighITE'
=======
	  'SmallOfficeDetailed',
	  'MediumOfficeDetailed',
	  'LargeOfficeDetailed'
>>>>>>> 95fe2261
  ]

  templates = ['ASHRAE9012004',
               'ASHRAE9012007',
               'ASHRAE9012010',
               'ASHRAE9012013',
               'DOERef1980to2004',
               'DOERefPre1980',
               'NRELZNEReady2017']
  class_array = []
  templates.each do |template|
    # Create Prototype base class (May not be needed...)
    # Ex: class NECB2011_Prototype < NECB2011
    class_array << "
  class #{template}_Prototype < #{template}
  attr_reader :instvarbuilding_type
  def initialize
    super()
  end
end
"

    # Create Building Specific classes for each building.
    # Example class NECB2011Hospital
    prototype_buildings.each do |name|
      class_array << "
  # This class represents a prototypical #{template} #{name}.
  class #{template}#{name} < #{template}
  @@building_type = \"#{name}\"
  register_standard (\"\#{@@template}_\#{@@building_type}\")
  attr_accessor :prototype_database
  attr_accessor :prototype_input
  attr_accessor :lookup_building_type
  attr_accessor :space_type_map
  attr_accessor :geometry_file
  attr_accessor :building_story_map
  attr_accessor :system_to_space_map
  def initialize
    super()
    @instvarbuilding_type = @@building_type
    @prototype_input = self.standards_lookup_table_first(table_name: 'prototype_inputs',search_criteria: {'template' => @template,'building_type' => @@building_type })
    if @prototype_input.nil?
      OpenStudio.logFree(OpenStudio::Error, 'openstudio.standards.Model', \"Could not find prototype inputs for \#{{'template' => @template,'building_type' => @@building_type }}, cannot create model.\")
      raise(\"Could not find prototype inputs for #{template}#{name}, cannot create model.\")
      return false
    end
    @lookup_building_type = self.model_get_lookup_name(@@building_type)
    #ideally we should map the data required to a instance variable.
    @geometry_file = 'geometry/' + @prototype_input['geometry_osm']
    hvac_map_file =  'geometry/' + @prototype_input['hvac_json']
    @system_to_space_map = load_hvac_map(hvac_map_file)
    self.set_variables()
  end
  # This method is used to extend the class with building-type-specific
  # methods, as defined in Prototype.SomeBuildingType.rb.  Each building type
  # has its own set of methods that change things which are not
  # common across all prototype buildings, even within a given Standard.
  def set_variables()
    # Will be overwritten in class reopen file.
    # add all building methods for now.
    self.extend(#{name}) unless @template == 'NECB 2011'
  end
  # Returns the mapping between the names of the spaces
  # in the geometry .osm file and the space types
  # available for this particular Standard.
  def define_space_type_map(building_type, climate_zone)
    return @space_type_map
  end
  # Returns the mapping between the names of the spaces
  # in the geometry .osm file and the HVAC system that will
  # be applied to those spaces.
  def define_hvac_system_map(building_type, climate_zone)
    return @system_to_space_map
  end
  # Returns the mapping between the names of the spaces
  # in the geometry .osm file and the building story
  # that they are located on.
  def define_building_story_map(building_type, climate_zone)
     return @building_story_map
  end
  # Does nothing unless implmented by the specific standard
  def model_modify_oa_controller(model)
  end
  # Does nothing unless implmented by the specific standard
  def model_reset_or_room_vav_minimum_damper(prototype_input, model)
  end
  # Does nothing unless implmented by the specific standard
  def model_update_exhaust_fan_efficiency(model)
  end
  # Does nothing unless implmented by the specific standard
  def model_update_fan_efficiency(model)
  end
  # Get the name of the building type used in lookups
  #
  # @param building_type [String] the building type
  # @return [String] returns the lookup name as a string
  # @todo Unify the lookup names and eliminate this method
  def model_get_lookup_name(building_type)
    lookup_name = building_type
    case building_type
      when 'SmallOffice'
        lookup_name = 'Office'
      when 'MediumOffice'
        lookup_name = 'Office'
      when 'LargeOffice'
        lookup_name = 'Office'
      when 'SmallOfficeDetailed'
        lookup_name = 'Office'
      when 'MediumOfficeDetailed'
        lookup_name = 'Office'
	  when 'LargeOfficeDetailed'
        lookup_name = 'Office'
      when 'RetailStandalone'
        lookup_name = 'Retail'
      when 'RetailStripmall'
        lookup_name = 'StripMall'
      when 'Office'
        lookup_name = 'Office'
    end
    return lookup_name
  end

  # Makes changes to the daylighting sensors that are too
  # specific to be coded generically.
  #
  # @return [Bool] returns true if successful, false if not
  def model_custom_daylighting_tweaks(building_type, climate_zone, prototype_input, model)
    return true
  end
end
"
    end
  end

  ['NECB2011',
   'NECB2015',
   'NECB2017'].each do |template|
    # Create Prototype base class (May not be needed...)
    # Ex: class NECB2011_Prototype < NECB2011
    class_array << "
  class #{template}_Prototype < #{template}
  attr_reader :instvarbuilding_type
  def initialize
    super()
  end
end
"

    # Create Building Specific classes for each building.
    # Example class NECB2011Hospital
    prototype_buildings.each do |name|
      class_array << "
  # This class represents a prototypical #{template} #{name}.
  class #{template}#{name} < #{template}
    BUILDING_TYPE = \"#{name}\"
    TEMPLATE =  \"#{template}\"
    register_standard (\"\#{TEMPLATE}_\#{BUILDING_TYPE}\")
    attr_accessor :prototype_database
    attr_accessor :prototype_input
    attr_accessor :lookup_building_type
    attr_accessor :space_type_map
    attr_accessor :geometry_file
    attr_accessor :building_story_map
    attr_accessor :system_to_space_map

    def initialize
      super()
      @building_type = BUILDING_TYPE
      @template = TEMPLATE
      @instvarbuilding_type = @building_type
      @prototype_input = self.standards_lookup_table_first(table_name: 'prototype_inputs', search_criteria: {'template' => \"#{template}\",'building_type' => \"#{name}\" })
      if @prototype_input.nil?
        OpenStudio.logFree(OpenStudio::Error, 'openstudio.standards.Model', \"Could not find prototype inputs for \#{{'template' => \"#{template}\",'building_type' => \"#{name}\" }}, cannot create model.\")
        #puts JSON.pretty_generate(standards_data['prototype_inputs'])
        raise(\"Could not find prototype inputs for #{template} #{name}, cannot create model.\")
        return false
      end
      @lookup_building_type = self.model_get_lookup_name(@building_type)
      #ideally we should map the data required to a instance variable.
      @geometry_file = 'geometry/' + self.class.name + '.osm'
      hvac_map_file =  'geometry/' + self.class.name + '.hvac_map.json'
      # @system_to_space_map = load_hvac_map(hvac_map_file) # No HVAC map json files for NECB
      self.set_variables()
    end

  # This method is used to extend the class with building-type-specific
  # methods, as defined in Prototype.SomeBuildingType.rb.  Each building type
  # has its own set of methods that change things which are not
  # common across all prototype buildings, even within a given Standard.
    def set_variables()
    end

  # Returns the mapping between the names of the spaces
  # in the geometry .osm file and the space types
  # available for this particular Standard.
    def define_space_type_map(building_type, climate_zone)
      return @space_type_map
    end

  # Returns the mapping between the names of the spaces
  # in the geometry .osm file and the HVAC system that will
  # be applied to those spaces.
    def define_hvac_system_map(building_type, climate_zone)
      return @system_to_space_map
    end

  # Returns the mapping between the names of the spaces
  # in the geometry .osm file and the building story
  # that they are located on.
  def define_building_story_map(building_type, climate_zone)
     return @building_story_map
  end

  # Does nothing unless implmented by the specific standard
  def model_modify_oa_controller(model)
  end

  # Does nothing unless implmented by the specific standard
  def model_reset_or_room_vav_minimum_damper(prototype_input, model)
  end

  # Does nothing unless implmented by the specific standard
  def model_update_exhaust_fan_efficiency(model)
  end

  # Does nothing unless implmented by the specific standard
  def model_update_fan_efficiency(model)
  end

end
"
    end
  end


  return class_array
end

def create_deer_class_array
  prototype_buildings = [
      'Asm',
      'ECC',
      'EPr',
      'ERC',
      'ESe',
      'EUn',
      'Gro',
      'Hsp',
      'Nrs',
      'Htl',
      'Mtl',
      'MBT',
      'MLI',
      'OfL',
      'OfS',
      'RFF',
      'RSD',
      'Rt3',
      'RtL',
      'RtS',
      'SCn',
      'SUn',
      'WRf',
      'GHs',
      'DMo',
      'MFm',
      'SFm'
  ]

  # Only a subset of building type and HVAC type combinations are valid
  building_to_hvac_systems = {
      'Asm' => [
          'DXEH',
          'DXGF',
          'DXHP',
          'NCEH',
          'NCGF'],
      'ECC' => [
          'DXEH',
          'DXGF',
          'DXHP',
          'NCEH',
          'NCGF',
          'PVVE',
          'PVVG',
          'SVVE',
          'SVVG',
          'WLHP'],
      'EPr' => [
          'DXEH',
          'DXGF',
          'DXHP',
          'NCEH',
          'NCGF',
          'WLHP'],
      'ERC' => [
          'DXEH',
          'DXGF',
          'DXHP',
          'NCEH',
          'NCGF'],
      'ESe' => [
          'DXEH',
          'DXGF',
          'DXHP',
          'NCEH',
          'NCGF',
          'PVVE',
          'PVVG',
          'SVVE',
          'SVVG',
          'WLHP'],
      'EUn' => [
          'DXEH',
          'DXGF',
          'DXHP',
          'NCEH',
          'NCGF',
          'PVVE',
          'PVVG',
          'SVVE',
          'SVVG'],
      'Gro' => [
          'DXEH',
          'DXGF',
          'DXHP',
          'NCEH',
          'NCGF'],
      'Hsp' => [
          'DXEH',
          'DXGF',
          'DXHP',
          'NCEH',
          'NCGF',
          'PVVE',
          'PVVG',
          'SVVE',
          'SVVG'],
      'Nrs' => [
          'DXEH',
          'DXGF',
          'DXHP',
          'FPFC',
          'NCEH',
          'NCGF',
          'PVVE',
          'PVVG',
          'SVVE',
          'SVVG'],
      'Htl' => [
          'DXEH',
          'DXGF',
          'DXHP',
          'NCEH',
          'NCGF',
          'PVVE',
          'PVVG',
          'SVVE',
          'SVVG',
          'WLHP'],
      'Mtl' => [
          'DXEH',
          'DXGF',
          'DXHP',
          'NCEH',
          'NCGF'],
      'MBT' => [
          'DXEH',
          'DXGF',
          'DXHP',
          'NCEH',
          'NCGF',
          'PVVE',
          'PVVG',
          'SVVE',
          'SVVG',
          'WLHP'],
      'MFm' => [
          'DXGF',
          'DXHP',
          'NCEH',
          'NCGF'],
      'MLI' => [
          'DXEH',
          'DXGF',
          'DXHP',
          'NCEH',
          'NCGF'],
      'OfL' => [
          'DXEH',
          'DXGF',
          'DXHP',
          'NCEH',
          'NCGF',
          'PVVE',
          'PVVG',
          'SVVE',
          'SVVG',
          'WLHP'],
      'OfS' => [
          'DXEH',
          'DXGF',
          'DXHP',
          'NCEH',
          'NCGF',
          'PVVE',
          'PVVG',
          'SVVE',
          'SVVG',
          'WLHP'],
      'RFF' => [
          'DXEH',
          'DXGF',
          'DXHP',
          'NCEH',
          'NCGF'],
      'RSD' => [
          'DXEH',
          'DXGF',
          'DXHP',
          'NCEH',
          'NCGF'],
      'Rt3' => [
          'DXEH',
          'DXGF',
          'DXHP',
          'NCEH',
          'NCGF',
          'PVVE',
          'PVVG',
          'SVVE',
          'SVVG',
          'WLHP'],
      'RtL' => [
          'DXEH',
          'DXGF',
          'DXHP',
          'NCEH',
          'NCGF'],
      'RtS' => [
          'DXEH',
          'DXGF',
          'DXHP',
          'NCEH',
          'NCGF'],
      'SCn' => [
          'DXEH',
          'DXGF',
          'DXHP',
          'NCEH',
          'NCGF'],
      'SUn' => ['Unc'],
      'WRf' => ['DXGF']
  }
  
  templates = ['DEERPRE1975',
                'DEER1985',
                'DEER1996',
                'DEER2003',
                'DEER2007',
                'DEER2011',
                'DEER2014',
                'DEER2015',
                'DEER2017']

  class_array = []
  templates.each do |template|
    # Create Prototype base class (May not be needed...)
    # Ex: class DEER_Prototype < DEER1985
    class_array << "
  class #{template}_Prototype < #{template}
  attr_reader :instvarbuilding_type
  def initialize
    super()
  end
end
"

    # Create Building Specific classes for each building.
    # Example class DEER1985AsmDXGF
    prototype_buildings.each do |building_type|
      next if building_to_hvac_systems[building_type].nil?
      building_to_hvac_systems[building_type].each do |hvac_system|
      class_array << "
  # This class represents a prototypical #{template} #{building_type} #{hvac_system}.
  class #{template}#{building_type}#{hvac_system} < #{template}
  @@building_type = \"#{building_type}\"
  @@hvac_system = \"#{hvac_system}\"
  register_standard (\"\#{@@template}_\#{@@building_type}_\#{@@hvac_system}\")
  attr_accessor :prototype_database
  attr_accessor :prototype_input
  attr_accessor :lookup_building_type
  attr_accessor :space_type_map
  attr_accessor :geometry_file
  attr_accessor :building_story_map
  attr_accessor :system_to_space_map

  def initialize
    super()
    @instvarbuilding_type = @@building_type
    @prototype_input = self.standards_lookup_table_first(table_name: 'prototype_inputs', search_criteria: {'template' => @template,'building_type' => @@building_type, 'hvac_system' => @@hvac_system})
    if @prototype_input.nil?
      OpenStudio.logFree(OpenStudio::Error, 'openstudio.standards.Model', \"Could not find prototype inputs for \#{{'template' => @template,'building_type' => @@building_type, 'hvac' => @@hvac_system}}, cannot create model.\")
      raise(\"Could not find prototype inputs for #{template}#{building_type}#{hvac_system}, cannot create model.\")
      return false
    end
    @lookup_building_type = @@building_type
    #ideally we should map the data required to a instance variable.
    @geometry_file = 'geometry/' + @prototype_input['geometry_osm']
    hvac_map_file =  'geometry/' + @prototype_input['hvac_json']
    @system_to_space_map = load_hvac_map(hvac_map_file)
    self.set_variables()
  end

  # This method is used to extend the class with building-type-specific
  # methods, as defined in Prototype.SomeBuildingType.rb.  Each building type
  # has its own set of methods that change things which are not
  # common across all prototype buildings, even within a given Standard.
  def set_variables()
    # Will be overwritten in class reopen file.
    # add all building methods for now.
  end

  # Returns the mapping between the names of the spaces
  # in the geometry .osm file and the space types
  # available for this particular Standard.
  def define_space_type_map(building_type, climate_zone)
    return @space_type_map
  end

  # Returns the mapping between the names of the spaces
  # in the geometry .osm file and the HVAC system that will
  # be applied to those spaces.
  def define_hvac_system_map(building_type, climate_zone)
    return @system_to_space_map
  end

  # Returns the mapping between the names of the spaces
  # in the geometry .osm file and the building story
  # that they are located on.
  def define_building_story_map(building_type, climate_zone)
     return @building_story_map
  end

  # Does nothing unless implmented by the specific standard
  def model_modify_oa_controller(model)
  end

  # Does nothing unless implmented by the specific standard
  def model_reset_or_room_vav_minimum_damper(prototype_input, model)
  end

  # Does nothing unless implmented by the specific standard
  def model_update_exhaust_fan_efficiency(model)
  end

  # Does nothing unless implmented by the specific standard
  def model_update_fan_efficiency(model)
  end

  # Get the name of the building type used in lookups.
  # For DEER, this is the building type.
  #
  # @param building_type [String] the building type
  # @return [String] returns the lookup name as a string
  def model_get_lookup_name(building_type)
    return building_type
  end

  # Makes changes to the HVAC systems that are too
  # specific to be coded generically.
  #
  # @return [Bool] returns true if successful, false if not
  def model_custom_hvac_tweaks(building_type, climate_zone, prototype_input, model)
    return true
  end

  # Makes changes to the SWH systems that are too
  # specific to be coded generically.
  #
  # @return [Bool] returns true if successful, false if not
  def model_custom_swh_tweaks(building_type, climate_zone, prototype_input, model)
    return true
  end

  # Makes changes to the geometry that are too
  # specific to be coded generically.
  #
  # @return [Bool] returns true if successful, false if not
  def model_custom_geometry_tweaks(building_type, climate_zone, prototype_input, model)

    return true
  end

  # Makes changes to the daylighting sensors that are too
  # specific to be coded generically.
  #
  # @return [Bool] returns true if successful, false if not
  def model_custom_daylighting_tweaks(building_type, climate_zone, prototype_input, model)
    return true
  end
end
"
      end
    end
  end
  return class_array
end

def create_cbes_class_array
  prototype_buildings = [
      'MediumOffice',
      'RetailStandalone',
      'SmallOffice'
  ]

  templates = [
    'CBESPre1978',
    'CBEST241978',
    'CBEST241992',
    'CBEST242001',
    'CBEST242005',
    'CBEST242008'
  ]

  class_array = []
  templates.each do |template|
    # Create Prototype base class (May not be needed...)
    # Ex: class CBESPre1978_Prototype < CBESPre1978
    class_array << "
  class #{template}_Prototype < #{template}
  attr_reader :instvarbuilding_type
  def initialize
    super()
  end
end
"

    # Create Building Specific classes for each building.
    # Example class CBESPre1978_MediumOffice
    prototype_buildings.each do |building_type|
        class_array << "
  # This class represents a prototypical #{template} #{building_type}.
  class #{template}#{building_type} < #{template}
  @@building_type = \"#{building_type}\"
  register_standard (\"\#{@@template}_\#{@@building_type}\")
  attr_accessor :prototype_database
  attr_accessor :prototype_input
  attr_accessor :lookup_building_type
  attr_accessor :space_type_map
  attr_accessor :geometry_file
  attr_accessor :building_story_map
  attr_accessor :system_to_space_map

  def initialize
    super()
    @instvarbuilding_type = @@building_type
    @prototype_input = self.standards_lookup_table_first(table_name: 'prototype_inputs', search_criteria: {'template' => @template,'building_type' => @@building_type})
    if @prototype_input.nil?
      OpenStudio.logFree(OpenStudio::Error, 'openstudio.standards.Model', \"Could not find prototype inputs for \#{{'template' => @template,'building_type' => @@building_type}}, cannot create model.\")
      raise(\"Could not find prototype inputs for #{template}#{building_type}, cannot create model.\")
      return false
    end
    @lookup_building_type = self.model_get_lookup_name(@building_type)
    #ideally we should map the data required to a instance variable.
    @geometry_file = 'geometry/' + @prototype_input['geometry_osm']
    hvac_map_file =  'geometry/' + @prototype_input['hvac_json']
    @system_to_space_map = load_hvac_map(hvac_map_file)
    self.set_variables()
  end

  # This method is used to extend the class with building-type-specific
  # methods, as defined in Prototype.SomeBuildingType.rb.  Each building type
  # has its own set of methods that change things which are not
  # common across all prototype buildings, even within a given Standard.
  def set_variables()
    # Will be overwritten in class reopen file.
    # add all building methods for now.
  end

  # Returns the mapping between the names of the spaces
  # in the geometry .osm file and the space types
  # available for this particular Standard.
  def define_space_type_map(building_type, climate_zone)
    return @space_type_map
  end

  # Returns the mapping between the names of the spaces
  # in the geometry .osm file and the HVAC system that will
  # be applied to those spaces.
  def define_hvac_system_map(building_type, climate_zone)
    return @system_to_space_map
  end

  # Returns the mapping between the names of the spaces
  # in the geometry .osm file and the building story
  # that they are located on.
  def define_building_story_map(building_type, climate_zone)
     return @building_story_map
  end

  # Does nothing unless implmented by the specific standard
  def model_modify_oa_controller(model)
  end

  # Does nothing unless implmented by the specific standard
  def model_reset_or_room_vav_minimum_damper(prototype_input, model)
  end

  # Does nothing unless implmented by the specific standard
  def model_update_exhaust_fan_efficiency(model)
  end

  # Does nothing unless implmented by the specific standard
  def model_update_fan_efficiency(model)
  end

  # Get the name of the building type used in lookups.
  # For CBES, this lookup matches the DOE prototype building types.
  #
  # @param building_type [String] the building type
  # @return [String] returns the lookup name as a string
  def model_get_lookup_name(building_type)
    lookup_name = building_type
    case building_type
      when 'SmallOffice'
        lookup_name = 'Office'
      when 'MediumOffice'
        lookup_name = 'Office'
      when 'LargeOffice'
        lookup_name = 'Office'
      when 'LargeOfficeDetail'
        lookup_name = 'Office'
      when 'RetailStandalone'
        lookup_name = 'Retail'
      when 'RetailStripmall'
        lookup_name = 'StripMall'
      when 'Office'
        lookup_name = 'Office'
    end
    return lookup_name
  end

  # Makes changes to the HVAC systems that are too
  # specific to be coded generically.
  #
  # @return [Bool] returns true if successful, false if not
  def model_custom_hvac_tweaks(building_type, climate_zone, prototype_input, model)
    return true
  end

  # Makes changes to the SWH systems that are too
  # specific to be coded generically.
  #
  # @return [Bool] returns true if successful, false if not
  def model_custom_swh_tweaks(building_type, climate_zone, prototype_input, model)
    return true
  end
end
"
    end
  end
  return class_array
end

def create_cbes_class_array
  prototype_buildings = [
      'MediumOffice',
      'RetailStandalone',
      'SmallOffice'
  ]

  templates = [
    'CBESPre1978',
    'CBEST241978',
    'CBEST241992',
    'CBEST242001',
    'CBEST242005',
    'CBEST242008'
  ]

  class_array = []
  templates.each do |template|
    # Create Prototype base class (May not be needed...)
    # Ex: class CBESPre1978_Prototype < CBESPre1978
    class_array << "
  class #{template}_Prototype < #{template}
  attr_reader :instvarbuilding_type
  def initialize
    super()
  end
end
"

    # Create Building Specific classes for each building.
    # Example class CBESPre1978_MediumOffice
    prototype_buildings.each do |building_type|
        class_array << "
  # This class represents a prototypical #{template} #{building_type}.
  class #{template}#{building_type} < #{template}
  @@building_type = \"#{building_type}\"
  register_standard (\"\#{@@template}_\#{@@building_type}\")
  attr_accessor :prototype_database
  attr_accessor :prototype_input
  attr_accessor :lookup_building_type
  attr_accessor :space_type_map
  attr_accessor :geometry_file
  attr_accessor :building_story_map
  attr_accessor :system_to_space_map

  def initialize
    super()
    @instvarbuilding_type = @@building_type
    @prototype_input = self.model_find_object(standards_data['prototype_inputs'], {'template' => @template,'building_type' => @@building_type}, nil)
    if @prototype_input.nil?
      OpenStudio.logFree(OpenStudio::Error, 'openstudio.standards.Model', \"Could not find prototype inputs for \#{{'template' => @template,'building_type' => @@building_type}}, cannot create model.\")
      raise(\"Could not find prototype inputs for #{template}#{building_type}, cannot create model.\")
      return false
    end
    @lookup_building_type = self.model_get_lookup_name(@building_type)
    #ideally we should map the data required to a instance variable.
    @geometry_file = 'geometry/' + @prototype_input['geometry_osm']
    hvac_map_file =  'geometry/' + @prototype_input['hvac_json']
    @system_to_space_map = load_hvac_map(hvac_map_file)
    self.set_variables()
  end

  # This method is used to extend the class with building-type-specific
  # methods, as defined in Prototype.SomeBuildingType.rb.  Each building type
  # has its own set of methods that change things which are not
  # common across all prototype buildings, even within a given Standard.
  def set_variables()
    # Will be overwritten in class reopen file.
    # add all building methods for now.
  end

  # Returns the mapping between the names of the spaces
  # in the geometry .osm file and the space types
  # available for this particular Standard.
  def define_space_type_map(building_type, climate_zone)
    return @space_type_map
  end

  # Returns the mapping between the names of the spaces
  # in the geometry .osm file and the HVAC system that will
  # be applied to those spaces.
  def define_hvac_system_map(building_type, climate_zone)
    return @system_to_space_map
  end

  # Returns the mapping between the names of the spaces
  # in the geometry .osm file and the building story
  # that they are located on.
  def define_building_story_map(building_type, climate_zone)
     return @building_story_map
  end

  # Does nothing unless implmented by the specific standard
  def model_modify_oa_controller(model)
  end

  # Does nothing unless implmented by the specific standard
  def model_reset_or_room_vav_minimum_damper(prototype_input, model)
  end

  # Does nothing unless implmented by the specific standard
  def model_update_exhaust_fan_efficiency(model)
  end

  # Does nothing unless implmented by the specific standard
  def model_update_fan_efficiency(model)
  end

  # Get the name of the building type used in lookups.
  # For CBES, this lookup matches the DOE prototype building types.
  #
  # @param building_type [String] the building type
  # @return [String] returns the lookup name as a string
  def model_get_lookup_name(building_type)
    lookup_name = building_type
    case building_type
      when 'SmallOffice'
        lookup_name = 'Office'
      when 'MediumOffice'
        lookup_name = 'Office'
      when 'LargeOffice'
        lookup_name = 'Office'
      when 'LargeOfficeDetailed'
        lookup_name = 'Office'
      when 'RetailStandalone'
        lookup_name = 'Retail'
      when 'RetailStripmall'
        lookup_name = 'StripMall'
      when 'Office'
        lookup_name = 'Office'
    end
    return lookup_name
  end

  # Makes changes to the HVAC systems that are too
  # specific to be coded generically.
  #
  # @return [Bool] returns true if successful, false if not
  def model_custom_hvac_tweaks(building_type, climate_zone, prototype_input, model)
    return true
  end

  # Makes changes to the SWH systems that are too
  # specific to be coded generically.
  #
  # @return [Bool] returns true if successful, false if not
  def model_custom_swh_tweaks(building_type, climate_zone, prototype_input, model)
    return true
  end

  # Makes changes to the geometry that are too
  # specific to be coded generically.
  #
  # @return [Bool] returns true if successful, false if not
  def model_custom_geometry_tweaks(building_type, climate_zone, prototype_input, model)

    return true
  end

  # Makes changes to the daylighting sensors that are too
  # specific to be coded generically.
  #
  # @return [Bool] returns true if successful, false if not
  def model_custom_daylighting_tweaks(building_type, climate_zone, prototype_input, model)
    return true
  end
end
"
    end
  end
  return class_array
end

def create_meta_classes
  create_class_array.each { |item| eval(item) } # rubocop:disable Security/Eval
  create_deer_class_array.each { |item| eval(item) } # rubocop:disable Security/Eval
  create_cbes_class_array.each { |item| eval(item) } # rubocop:disable Security/Eval
end

def save_meta_classes_to_file
  filepath = "#{File.dirname(__FILE__)}/do_not_edit_metaclasses.rb"
  File.open(filepath, 'w') {|f| create_class_array.each {|item| f << item}}
end

def remove_meta_class_file
  filepath = "#{File.dirname(__FILE__)}/do_not_edit_metaclasses.rb"
  FileUtils.rm(filepath)
end<|MERGE_RESOLUTION|>--- conflicted
+++ resolved
@@ -22,16 +22,13 @@
       'RetailStripmall',
       'Warehouse',
       'SuperMarket',
-<<<<<<< HEAD
       'SmallDataCenterLowITE',
       'SmallDataCenterHighITE',
       'LargeDataCenterLowITE',
-      'LargeDataCenterHighITE'
-=======
-	  'SmallOfficeDetailed',
-	  'MediumOfficeDetailed',
-	  'LargeOfficeDetailed'
->>>>>>> 95fe2261
+      'LargeDataCenterHighITE',
+      'SmallOfficeDetailed',
+      'MediumOfficeDetailed',
+      'LargeOfficeDetailed'
   ]
 
   templates = ['ASHRAE9012004',
