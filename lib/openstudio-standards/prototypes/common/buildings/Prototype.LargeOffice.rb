--- conflicted
+++ resolved
@@ -199,7 +199,6 @@
                          'Perimeter_top_ZN_4' => { 'sensor_1_frac' => 0.3857,
                                                    'sensor_2_frac' => 0.1385,
                                                    'sensor_1_xyz' => [1.6764, 24.384, 34.29],
-<<<<<<< HEAD
                                                    'sensor_2_xyz' => [3.3528, 24.384, 34.29] } },
         '90.1-2016' => { 'Perimeter_bot_ZN_1' => { 'sensor_1_frac' => 0.3857,
                                                    'sensor_2_frac' => 0.1385,
@@ -299,11 +298,6 @@
                                                    'sensor_2_xyz' => [3.3528, 24.384, 34.29] } } }
     ]
     
-=======
-                                                   'sensor_2_xyz' => [3.3528, 24.384, 34.29] } } }
-    ]
-
->>>>>>> ec5a41c1
     # Adjust daylight sensors in each space
     model.getSpaces.each do |space|
       if adjustments[0].keys.include? template
