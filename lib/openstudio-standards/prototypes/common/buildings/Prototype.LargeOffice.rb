# Custom changes for the LargeOffice prototype.
# These are changes that are inconsistent with other prototype building types.
module LargeOffice
  # hvac adjustments specific to the prototype model
  #
  # @param model [OpenStudio::Model::Model] OpenStudio model object
  # @param building_type [string] the building type
  # @param climate_zone [String] ASHRAE climate zone, e.g. 'ASHRAE 169-2013-4A'
  # @param prototype_input [Hash] hash of prototype inputs
  # @return [Bool] returns true if successful, false if not
  def model_custom_hvac_tweaks(model, building_type, climate_zone, prototype_input)
    OpenStudio.logFree(OpenStudio::Info, 'openstudio.model.Model', 'Started building type specific HVAC adjustments')

    # add transformer
    # efficiency based on a 500 kVA transformer
    case template
    when '90.1-2004', '90.1-2007'
      transformer_efficiency = 0.979
    when '90.1-2010', '90.1-2013'
      transformer_efficiency = 0.987
    when '90.1-2016', '90.1-2019'
      transformer_efficiency = 0.991
    else
      transformer_efficiency = nil
    end
    return true unless !transformer_efficiency.nil?

    # rename datacenter plug loads sub categories, there should be 2 data center plug load objects in large office
    model.getElectricEquipments.sort.each do |item|
      if item.nameString.include? 'Data Center'
        item.setEndUseSubcategory('DataCenterPlugLoads')
      end
    end

    model_add_transformer(model,
                          wired_lighting_frac: 0.0281,
                          transformer_size: 500000,
                          transformer_efficiency: transformer_efficiency,
                          excluded_interiorequip_meter: 'DataCenterPlugLoads:InteriorEquipment:Electricity')

    system_to_space_map = define_hvac_system_map(building_type, climate_zone)

    system_to_space_map.each do |system|
      # find all zones associated with these spaces
      thermal_zones = []
      system['space_names'].each do |space_name|
        space = model.getSpaceByName(space_name)
        if space.empty?
          OpenStudio.logFree(OpenStudio::Error, 'openstudio.model.Model', "No space called #{space_name} was found in the model")
          return false
        end
        space = space.get
        zone = space.thermalZone
        if zone.empty?
          OpenStudio.logFree(OpenStudio::Error, 'openstudio.model.Model', "No thermal zone was created for the space called #{space_name}")
          return false
        end
        thermal_zones << zone.get
      end

      return_plenum = nil
      unless system['return_plenum'].nil?
        return_plenum_space = model.getSpaceByName(system['return_plenum'])
        if return_plenum_space.empty?
          OpenStudio.logFree(OpenStudio::Error, 'openstudio.model.Model', "No space called #{system['return_plenum']} was found in the model")
          return false
        end
        return_plenum_space = return_plenum_space.get
        return_plenum = return_plenum_space.thermalZone
        if return_plenum.empty?
          OpenStudio.logFree(OpenStudio::Error, 'openstudio.model.Model', "No thermal zone was created for the space called #{system['return_plenum']}")
          return false
        end
        return_plenum = return_plenum.get
      end
    end

    # set infiltration schedule for plenums
    # @todo remove once infil_sch in Standards.Space pulls from default building infiltration schedule
    model.getSpaces.each do |space|
      next unless space.name.get.to_s.include? 'Plenum'

      # add infiltration if DOE Ref vintage
      if template == 'DOE Ref 1980-2004' || template == 'DOE Ref Pre-1980'
        # Create an infiltration rate object for this space
        infiltration = OpenStudio::Model::SpaceInfiltrationDesignFlowRate.new(space.model)
        infiltration.setName("#{space.name} Infiltration")
        all_ext_infil_m3_per_s_per_m2 = OpenStudio.convert(0.2232, 'ft^3/min*ft^2', 'm^3/s*m^2').get
        infiltration.setFlowperExteriorSurfaceArea(all_ext_infil_m3_per_s_per_m2)
        infiltration.setSchedule(model_add_schedule(model, 'Large Office Infil Quarter On'))
        infiltration.setConstantTermCoefficient(1.0)
        infiltration.setTemperatureTermCoefficient(0.0)
        infiltration.setVelocityTermCoefficient(0.0)
        infiltration.setVelocitySquaredTermCoefficient(0.0)
        infiltration.setSpace(space)
      else
        space.spaceInfiltrationDesignFlowRates.each do |infiltration_object|
          infiltration_object.setSchedule(model_add_schedule(model, 'OfficeLarge INFIL_SCH_PNNL'))
        end
      end
    end

    model.getPlantLoops.sort.each do |plant_loop|
      if plant_loop.name.to_s == 'Heat Pump Loop'
        plant_loop.setFluidType('EthyleneGlycol')
        plant_loop.setGlycolConcentration(40)
      end
    end

    return true
  end

<<<<<<< HEAD
  # daylighting adjustments specific to the prototype model
  #
  # @param model [OpenStudio::Model::Model] OpenStudio model object
  # @param building_type [string] the building type
  # @param climate_zone [String] ASHRAE climate zone, e.g. 'ASHRAE 169-2013-4A'
  # @param prototype_input [Hash] hash of prototype inputs
  # @return [Bool] returns true if successful, false if not
  def model_custom_daylighting_tweaks(model, building_type, climate_zone, prototype_input)
    OpenStudio.logFree(OpenStudio::Info, 'openstudio.model.Model', 'Adjusting daylight sensor positions and fractions')

    adjustments = [
      { '90.1-2010' => { 'Perimeter_bot_ZN_1' => { 'sensor_1_frac' => 0.05,
                                                   'sensor_2_frac' => 0.51,
                                                   'sensor_1_xyz' => [3.1242, 1.6764, 0.762],
                                                   'sensor_2_xyz' => [36.5536, 1.6764, 0.762] },
                         'Perimeter_bot_ZN_2' => { 'sensor_1_frac' => 0.49,
                                                   'sensor_2_frac' => 0.08,
                                                   'sensor_1_xyz' => [71.4308, 24.3691, 0.762],
                                                   'sensor_2_xyz' => [71.4308, 3.1242, 0.762] },
                         'Perimeter_bot_ZN_3' => { 'sensor_1_frac' => 0.51,
                                                   'sensor_2_frac' => 0.05,
                                                   'sensor_1_xyz' => [36.5536, 47.0617, 0.762],
                                                   'sensor_2_xyz' => [70.0034, 47.0617, 0.762] },
                         'Perimeter_bot_ZN_4' => { 'sensor_1_frac' => 0.49,
                                                   'sensor_2_frac' => 0.08,
                                                   'sensor_1_xyz' => [1.6764, 24.3691, 0.762],
                                                   'sensor_2_xyz' => [1.6764, 45.6194, 0.762] },
                         'Perimeter_mid_ZN_1' => { 'sensor_1_frac' => 0.05,
                                                   'sensor_2_frac' => 0.51,
                                                   'sensor_1_xyz' => [3.1242, 1.6764, 17.526],
                                                   'sensor_2_xyz' => [36.5536, 1.6764, 17.526] },
                         'Perimeter_mid_ZN_2' => { 'sensor_1_frac' => 0.49,
                                                   'sensor_2_frac' => 0.08,
                                                   'sensor_1_xyz' => [71.4308, 24.3691, 17.526],
                                                   'sensor_2_xyz' => [71.4308, 3.1242, 17.526] },
                         'Perimeter_mid_ZN_3' => { 'sensor_1_frac' => 0.51,
                                                   'sensor_2_frac' => 0.05,
                                                   'sensor_1_xyz' => [36.5536, 47.0617, 17.526],
                                                   'sensor_2_xyz' => [70.0034, 47.0617, 17.526] },
                         'Perimeter_mid_ZN_4' => { 'sensor_1_frac' => 0.49,
                                                   'sensor_2_frac' => 0.08,
                                                   'sensor_1_xyz' => [1.6764, 24.3691, 17.526],
                                                   'sensor_2_xyz' => [1.6764, 45.6194, 17.526] },
                         'Perimeter_top_ZN_1' => { 'sensor_1_frac' => 0.05,
                                                   'sensor_2_frac' => 0.51,
                                                   'sensor_1_xyz' => [3.1242, 1.6764, 34.29],
                                                   'sensor_2_xyz' => [36.5536, 1.6764, 34.29] },
                         'Perimeter_top_ZN_2' => { 'sensor_1_frac' => 0.49,
                                                   'sensor_2_frac' => 0.08,
                                                   'sensor_1_xyz' => [71.4308, 24.3691, 34.29],
                                                   'sensor_2_xyz' => [71.4308, 3.1242, 34.29] },
                         'Perimeter_top_ZN_3' => { 'sensor_1_frac' => 0.51,
                                                   'sensor_2_frac' => 0.05,
                                                   'sensor_1_xyz' => [36.5536, 47.0617, 34.29],
                                                   'sensor_2_xyz' => [70.0034, 47.0617, 34.29] },
                         'Perimeter_top_ZN_4' => { 'sensor_1_frac' => 0.49,
                                                   'sensor_2_frac' => 0.08,
                                                   'sensor_1_xyz' => [1.6764, 24.3691, 34.29],
                                                   'sensor_2_xyz' => [1.6764, 45.6194, 34.29] } },
        '90.1-2013' => { 'Perimeter_bot_ZN_1' => { 'sensor_1_frac' => 0.3857,
                                                   'sensor_2_frac' => 0.1385,
                                                   'sensor_1_xyz' => [36.576, 1.6764, 0.762],
                                                   'sensor_2_xyz' => [36.576, 3.3528, 0.762] },
                         'Perimeter_bot_ZN_2' => { 'sensor_1_frac' => 0.3857,
                                                   'sensor_2_frac' => 0.1385,
                                                   'sensor_1_xyz' => [71.4308, 24.384, 0.762],
                                                   'sensor_2_xyz' => [69.7544, 24.384, 0.762] },
                         'Perimeter_bot_ZN_3' => { 'sensor_1_frac' => 0.3857,
                                                   'sensor_2_frac' => 0.1385,
                                                   'sensor_1_xyz' => [36.576, 47.0617, 0.762],
                                                   'sensor_2_xyz' => [36.576, 45.3847, 0.762] },
                         'Perimeter_bot_ZN_4' => { 'sensor_1_frac' => 0.3857,
                                                   'sensor_2_frac' => 0.1385,
                                                   'sensor_1_xyz' => [1.6764, 24.384, 0.762],
                                                   'sensor_2_xyz' => [3.3528, 24.384, 0.762] },
                         'Perimeter_mid_ZN_1' => { 'sensor_1_frac' => 0.3857,
                                                   'sensor_2_frac' => 0.1385,
                                                   'sensor_1_xyz' => [36.576, 1.6764, 17.526],
                                                   'sensor_2_xyz' => [36.576, 3.3528, 17.526] },
                         'Perimeter_mid_ZN_2' => { 'sensor_1_frac' => 0.3857,
                                                   'sensor_2_frac' => 0.1385,
                                                   'sensor_1_xyz' => [71.4308, 24.384, 17.526],
                                                   'sensor_2_xyz' => [69.7544, 24.384, 17.526] },
                         'Perimeter_mid_ZN_3' => { 'sensor_1_frac' => 0.3857,
                                                   'sensor_2_frac' => 0.1385,
                                                   'sensor_1_xyz' => [36.576, 47.0617, 17.526],
                                                   'sensor_2_xyz' => [36.576, 45.3847, 17.526] },
                         'Perimeter_mid_ZN_4' => { 'sensor_1_frac' => 0.3857,
                                                   'sensor_2_frac' => 0.1385,
                                                   'sensor_1_xyz' => [1.6764, 24.384, 17.526],
                                                   'sensor_2_xyz' => [3.3528, 24.384, 17.526] },
                         'Perimeter_top_ZN_1' => { 'sensor_1_frac' => 0.3857,
                                                   'sensor_2_frac' => 0.1385,
                                                   'sensor_1_xyz' => [36.576, 1.6764, 34.29],
                                                   'sensor_2_xyz' => [36.576, 3.3528, 34.29] },
                         'Perimeter_top_ZN_2' => { 'sensor_1_frac' => 0.3857,
                                                   'sensor_2_frac' => 0.1385,
                                                   'sensor_1_xyz' => [71.4308, 24.384, 34.29],
                                                   'sensor_2_xyz' => [69.7544, 24.384, 34.29] },
                         'Perimeter_top_ZN_3' => { 'sensor_1_frac' => 0.3857,
                                                   'sensor_2_frac' => 0.1385,
                                                   'sensor_1_xyz' => [36.576, 47.0617, 34.29],
                                                   'sensor_2_xyz' => [36.576, 45.3847, 34.29] },
                         'Perimeter_top_ZN_4' => { 'sensor_1_frac' => 0.3857,
                                                   'sensor_2_frac' => 0.1385,
                                                   'sensor_1_xyz' => [1.6764, 24.384, 34.29],
                                                   'sensor_2_xyz' => [3.3528, 24.384, 34.29] } },
        '90.1-2016' => { 'Perimeter_bot_ZN_1' => { 'sensor_1_frac' => 0.3857,
                                                   'sensor_2_frac' => 0.1385,
                                                   'sensor_1_xyz' => [36.576, 1.6764, 0.762],
                                                   'sensor_2_xyz' => [36.576, 3.3528, 0.762] },
                         'Perimeter_bot_ZN_2' => { 'sensor_1_frac' => 0.3857,
                                                   'sensor_2_frac' => 0.1385,
                                                   'sensor_1_xyz' => [71.4308, 24.384, 0.762],
                                                   'sensor_2_xyz' => [69.7544, 24.384, 0.762] },
                         'Perimeter_bot_ZN_3' => { 'sensor_1_frac' => 0.3857,
                                                   'sensor_2_frac' => 0.1385,
                                                   'sensor_1_xyz' => [36.576, 47.0617, 0.762],
                                                   'sensor_2_xyz' => [36.576, 45.3847, 0.762] },
                         'Perimeter_bot_ZN_4' => { 'sensor_1_frac' => 0.3857,
                                                   'sensor_2_frac' => 0.1385,
                                                   'sensor_1_xyz' => [1.6764, 24.384, 0.762],
                                                   'sensor_2_xyz' => [3.3528, 24.384, 0.762] },
                         'Perimeter_mid_ZN_1' => { 'sensor_1_frac' => 0.3857,
                                                   'sensor_2_frac' => 0.1385,
                                                   'sensor_1_xyz' => [36.576, 1.6764, 17.526],
                                                   'sensor_2_xyz' => [36.576, 3.3528, 17.526] },
                         'Perimeter_mid_ZN_2' => { 'sensor_1_frac' => 0.3857,
                                                   'sensor_2_frac' => 0.1385,
                                                   'sensor_1_xyz' => [71.4308, 24.384, 17.526],
                                                   'sensor_2_xyz' => [69.7544, 24.384, 17.526] },
                         'Perimeter_mid_ZN_3' => { 'sensor_1_frac' => 0.3857,
                                                   'sensor_2_frac' => 0.1385,
                                                   'sensor_1_xyz' => [36.576, 47.0617, 17.526],
                                                   'sensor_2_xyz' => [36.576, 45.3847, 17.526] },
                         'Perimeter_mid_ZN_4' => { 'sensor_1_frac' => 0.3857,
                                                   'sensor_2_frac' => 0.1385,
                                                   'sensor_1_xyz' => [1.6764, 24.384, 17.526],
                                                   'sensor_2_xyz' => [3.3528, 24.384, 17.526] },
                         'Perimeter_top_ZN_1' => { 'sensor_1_frac' => 0.3857,
                                                   'sensor_2_frac' => 0.1385,
                                                   'sensor_1_xyz' => [36.576, 1.6764, 34.29],
                                                   'sensor_2_xyz' => [36.576, 3.3528, 34.29] },
                         'Perimeter_top_ZN_2' => { 'sensor_1_frac' => 0.3857,
                                                   'sensor_2_frac' => 0.1385,
                                                   'sensor_1_xyz' => [71.4308, 24.384, 34.29],
                                                   'sensor_2_xyz' => [69.7544, 24.384, 34.29] },
                         'Perimeter_top_ZN_3' => { 'sensor_1_frac' => 0.3857,
                                                   'sensor_2_frac' => 0.1385,
                                                   'sensor_1_xyz' => [36.576, 47.0617, 34.29],
                                                   'sensor_2_xyz' => [36.576, 45.3847, 34.29] },
                         'Perimeter_top_ZN_4' => { 'sensor_1_frac' => 0.3857,
                                                   'sensor_2_frac' => 0.1385,
                                                   'sensor_1_xyz' => [1.6764, 24.384, 34.29],
                                                   'sensor_2_xyz' => [3.3528, 24.384, 34.29] } },
        '90.1-2019' => { 'Perimeter_bot_ZN_1' => { 'sensor_1_frac' => 0.3857,
                                                   'sensor_2_frac' => 0.1385,
                                                   'sensor_1_xyz' => [36.576, 1.6764, 0.762],
                                                   'sensor_2_xyz' => [36.576, 3.3528, 0.762] },
                         'Perimeter_bot_ZN_2' => { 'sensor_1_frac' => 0.3857,
                                                   'sensor_2_frac' => 0.1385,
                                                   'sensor_1_xyz' => [71.4308, 24.384, 0.762],
                                                   'sensor_2_xyz' => [69.7544, 24.384, 0.762] },
                         'Perimeter_bot_ZN_3' => { 'sensor_1_frac' => 0.3857,
                                                   'sensor_2_frac' => 0.1385,
                                                   'sensor_1_xyz' => [36.576, 47.0617, 0.762],
                                                   'sensor_2_xyz' => [36.576, 45.3847, 0.762] },
                         'Perimeter_bot_ZN_4' => { 'sensor_1_frac' => 0.3857,
                                                   'sensor_2_frac' => 0.1385,
                                                   'sensor_1_xyz' => [1.6764, 24.384, 0.762],
                                                   'sensor_2_xyz' => [3.3528, 24.384, 0.762] },
                         'Perimeter_mid_ZN_1' => { 'sensor_1_frac' => 0.3857,
                                                   'sensor_2_frac' => 0.1385,
                                                   'sensor_1_xyz' => [36.576, 1.6764, 17.526],
                                                   'sensor_2_xyz' => [36.576, 3.3528, 17.526] },
                         'Perimeter_mid_ZN_2' => { 'sensor_1_frac' => 0.3857,
                                                   'sensor_2_frac' => 0.1385,
                                                   'sensor_1_xyz' => [71.4308, 24.384, 17.526],
                                                   'sensor_2_xyz' => [69.7544, 24.384, 17.526] },
                         'Perimeter_mid_ZN_3' => { 'sensor_1_frac' => 0.3857,
                                                   'sensor_2_frac' => 0.1385,
                                                   'sensor_1_xyz' => [36.576, 47.0617, 17.526],
                                                   'sensor_2_xyz' => [36.576, 45.3847, 17.526] },
                         'Perimeter_mid_ZN_4' => { 'sensor_1_frac' => 0.3857,
                                                   'sensor_2_frac' => 0.1385,
                                                   'sensor_1_xyz' => [1.6764, 24.384, 17.526],
                                                   'sensor_2_xyz' => [3.3528, 24.384, 17.526] },
                         'Perimeter_top_ZN_1' => { 'sensor_1_frac' => 0.3857,
                                                   'sensor_2_frac' => 0.1385,
                                                   'sensor_1_xyz' => [36.576, 1.6764, 34.29],
                                                   'sensor_2_xyz' => [36.576, 3.3528, 34.29] },
                         'Perimeter_top_ZN_2' => { 'sensor_1_frac' => 0.3857,
                                                   'sensor_2_frac' => 0.1385,
                                                   'sensor_1_xyz' => [71.4308, 24.384, 34.29],
                                                   'sensor_2_xyz' => [69.7544, 24.384, 34.29] },
                         'Perimeter_top_ZN_3' => { 'sensor_1_frac' => 0.3857,
                                                   'sensor_2_frac' => 0.1385,
                                                   'sensor_1_xyz' => [36.576, 47.0617, 34.29],
                                                   'sensor_2_xyz' => [36.576, 45.3847, 34.29] },
                         'Perimeter_top_ZN_4' => { 'sensor_1_frac' => 0.3857,
                                                   'sensor_2_frac' => 0.1385,
                                                   'sensor_1_xyz' => [1.6764, 24.384, 34.29],
                                                   'sensor_2_xyz' => [3.3528, 24.384, 34.29] } } }
    ]

    # Adjust daylight sensors in each space
    model.getSpaces.each do |space|
      if adjustments[0].keys.include? template
        if adjustments[0][template].keys.include? space.name.to_s
          adj = adjustments[0][template][space.name.to_s]
          next if space.thermalZone.empty?

          zone = space.thermalZone.get
          next if space.spaceType.empty?

          spc_type = space.spaceType.get
          next if spc_type.standardsSpaceType.empty?

          stds_spc_type = spc_type.standardsSpaceType.get
          # Adjust the primary sensor
          if adj['sensor_1_frac'] && zone.primaryDaylightingControl.is_initialized
            OpenStudio.logFree(OpenStudio::Info, 'openstudio.model.Model', "For #{zone.name}: Adjusting primary daylight sensor to control #{adj['sensor_1_frac']} of the lighting.")
            zone.setFractionofZoneControlledbyPrimaryDaylightingControl(adj['sensor_1_frac'])
            pri_ctrl = zone.primaryDaylightingControl.get
            if adj['sensor_1_xyz']
              x = adj['sensor_1_xyz'][0]
              y = adj['sensor_1_xyz'][1]
              z = adj['sensor_1_xyz'][2]
              OpenStudio.logFree(OpenStudio::Info, 'openstudio.model.Model', "For #{zone.name}: Adjusting primary daylight sensor position to [#{x}, #{y}, #{z}].")
              pri_ctrl.setPositionXCoordinate(x)
              pri_ctrl.setPositionYCoordinate(y)
              pri_ctrl.setPositionZCoordinate(z)
            end
          end
          # Adjust the secondary sensor
          if adj['sensor_2_frac']
            # Create second sensor if it doesn't exist
            if !zone.secondaryDaylightingControl.is_initialized
              sensor_2 = OpenStudio::Model::DaylightingControl.new(space.model)
              sensor_2.setName("#{space.name} Daylt Sensor 2")
              sensor_2.setSpace(space)
              sensor_2.setIlluminanceSetpoint(375)
              sensor_2.setLightingControlType('Stepped')
              sensor_2.setNumberofSteppedControlSteps(3) # all sensors 3-step per design
              sensor_2.setMinimumInputPowerFractionforContinuousDimmingControl(0.3)
              sensor_2.setMinimumLightOutputFractionforContinuousDimmingControl(0.2)
              sensor_2.setProbabilityLightingwillbeResetWhenNeededinManualSteppedControl(1.0)
              sensor_2.setMaximumAllowableDiscomfortGlareIndex(22.0)
              zone.setSecondaryDaylightingControl(sensor_2)
            end
            OpenStudio.logFree(OpenStudio::Info, 'openstudio.model.Model', "For #{zone.name}: Adjusting secondary daylight sensor to control #{adj['sensor_2_frac']} of the lighting.")
            zone.setFractionofZoneControlledbySecondaryDaylightingControl(adj['sensor_2_frac'])
            sec_ctrl = zone.secondaryDaylightingControl.get
            if adj['sensor_2_xyz']
              x = adj['sensor_2_xyz'][0]
              y = adj['sensor_2_xyz'][1]
              z = adj['sensor_2_xyz'][2]
              OpenStudio.logFree(OpenStudio::Info, 'openstudio.model.Model', "For #{zone.name}: Adjusting secondary daylight sensor position to [#{x}, #{y}, #{z}].")
              sec_ctrl.setPositionXCoordinate(x)
              sec_ctrl.setPositionYCoordinate(y)
              sec_ctrl.setPositionZCoordinate(z)
            end
          end
        end
      end
    end

=======
  def model_custom_daylighting_tweaks(building_type, climate_zone, prototype_input, model)
>>>>>>> 40d01238
    return true
  end

  # swh adjustments specific to the prototype model
  #
  # @param model [OpenStudio::Model::Model] OpenStudio model object
  # @param building_type [string] the building type
  # @param climate_zone [String] ASHRAE climate zone, e.g. 'ASHRAE 169-2013-4A'
  # @param prototype_input [Hash] hash of prototype inputs
  # @return [Bool] returns true if successful, false if not
  def model_custom_swh_tweaks(model, building_type, climate_zone, prototype_input)
    return true
  end

  # geometry adjustments specific to the prototype model
  #
  # @param model [OpenStudio::Model::Model] OpenStudio model object
  # @param building_type [string] the building type
  # @param climate_zone [String] ASHRAE climate zone, e.g. 'ASHRAE 169-2013-4A'
  # @param prototype_input [Hash] hash of prototype inputs
  # @return [Bool] returns true if successful, false if not
  def model_custom_geometry_tweaks(model, building_type, climate_zone, prototype_input)
    # Set original building North axis
    model_set_building_north_axis(model, 0.0)
    return true
  end

  # @!group AirTerminalSingleDuctVAVReheat
  # Set the initial minimum damper position based on OA rate of the space and the template.
  # Zones with low OA per area get lower initial guesses.
  # Final position will be adjusted upward as necessary by Standards.AirLoopHVAC.apply_minimum_vav_damper_positions
  #
  # @param air_terminal_single_duct_vav_reheat [OpenStudio::Model::AirTerminalSingleDuctVAVReheat] the air terminal object
  # @param zone_oa_per_area [Double] the zone outdoor air per area in m^3/s*m^2
  # @return [Bool] returns true if successful, false if not
  def air_terminal_single_duct_vav_reheat_apply_initial_prototype_damper_position(air_terminal_single_duct_vav_reheat, zone_oa_per_area)
    min_damper_position = template == '90.1-2010' || template == '90.1-2013' || template == '90.1-2016' || template == '90.1-2019' ? 0.2 : 0.3

    # Set the minimum flow fraction
    air_terminal_single_duct_vav_reheat.setConstantMinimumAirFlowFraction(min_damper_position)

    return true
  end

  # Type of SAT reset for this building type
  #
  # @param air_loop_hvac [OpenStudio::Model::AirLoopHVAC] air loop
  # @return [String] Returns type of SAT reset
  def air_loop_hvac_supply_air_temperature_reset_type(air_loop_hvac)
    return 'oa'
  end
end<|MERGE_RESOLUTION|>--- conflicted
+++ resolved
@@ -110,277 +110,7 @@
     return true
   end
 
-<<<<<<< HEAD
-  # daylighting adjustments specific to the prototype model
-  #
-  # @param model [OpenStudio::Model::Model] OpenStudio model object
-  # @param building_type [string] the building type
-  # @param climate_zone [String] ASHRAE climate zone, e.g. 'ASHRAE 169-2013-4A'
-  # @param prototype_input [Hash] hash of prototype inputs
-  # @return [Bool] returns true if successful, false if not
-  def model_custom_daylighting_tweaks(model, building_type, climate_zone, prototype_input)
-    OpenStudio.logFree(OpenStudio::Info, 'openstudio.model.Model', 'Adjusting daylight sensor positions and fractions')
-
-    adjustments = [
-      { '90.1-2010' => { 'Perimeter_bot_ZN_1' => { 'sensor_1_frac' => 0.05,
-                                                   'sensor_2_frac' => 0.51,
-                                                   'sensor_1_xyz' => [3.1242, 1.6764, 0.762],
-                                                   'sensor_2_xyz' => [36.5536, 1.6764, 0.762] },
-                         'Perimeter_bot_ZN_2' => { 'sensor_1_frac' => 0.49,
-                                                   'sensor_2_frac' => 0.08,
-                                                   'sensor_1_xyz' => [71.4308, 24.3691, 0.762],
-                                                   'sensor_2_xyz' => [71.4308, 3.1242, 0.762] },
-                         'Perimeter_bot_ZN_3' => { 'sensor_1_frac' => 0.51,
-                                                   'sensor_2_frac' => 0.05,
-                                                   'sensor_1_xyz' => [36.5536, 47.0617, 0.762],
-                                                   'sensor_2_xyz' => [70.0034, 47.0617, 0.762] },
-                         'Perimeter_bot_ZN_4' => { 'sensor_1_frac' => 0.49,
-                                                   'sensor_2_frac' => 0.08,
-                                                   'sensor_1_xyz' => [1.6764, 24.3691, 0.762],
-                                                   'sensor_2_xyz' => [1.6764, 45.6194, 0.762] },
-                         'Perimeter_mid_ZN_1' => { 'sensor_1_frac' => 0.05,
-                                                   'sensor_2_frac' => 0.51,
-                                                   'sensor_1_xyz' => [3.1242, 1.6764, 17.526],
-                                                   'sensor_2_xyz' => [36.5536, 1.6764, 17.526] },
-                         'Perimeter_mid_ZN_2' => { 'sensor_1_frac' => 0.49,
-                                                   'sensor_2_frac' => 0.08,
-                                                   'sensor_1_xyz' => [71.4308, 24.3691, 17.526],
-                                                   'sensor_2_xyz' => [71.4308, 3.1242, 17.526] },
-                         'Perimeter_mid_ZN_3' => { 'sensor_1_frac' => 0.51,
-                                                   'sensor_2_frac' => 0.05,
-                                                   'sensor_1_xyz' => [36.5536, 47.0617, 17.526],
-                                                   'sensor_2_xyz' => [70.0034, 47.0617, 17.526] },
-                         'Perimeter_mid_ZN_4' => { 'sensor_1_frac' => 0.49,
-                                                   'sensor_2_frac' => 0.08,
-                                                   'sensor_1_xyz' => [1.6764, 24.3691, 17.526],
-                                                   'sensor_2_xyz' => [1.6764, 45.6194, 17.526] },
-                         'Perimeter_top_ZN_1' => { 'sensor_1_frac' => 0.05,
-                                                   'sensor_2_frac' => 0.51,
-                                                   'sensor_1_xyz' => [3.1242, 1.6764, 34.29],
-                                                   'sensor_2_xyz' => [36.5536, 1.6764, 34.29] },
-                         'Perimeter_top_ZN_2' => { 'sensor_1_frac' => 0.49,
-                                                   'sensor_2_frac' => 0.08,
-                                                   'sensor_1_xyz' => [71.4308, 24.3691, 34.29],
-                                                   'sensor_2_xyz' => [71.4308, 3.1242, 34.29] },
-                         'Perimeter_top_ZN_3' => { 'sensor_1_frac' => 0.51,
-                                                   'sensor_2_frac' => 0.05,
-                                                   'sensor_1_xyz' => [36.5536, 47.0617, 34.29],
-                                                   'sensor_2_xyz' => [70.0034, 47.0617, 34.29] },
-                         'Perimeter_top_ZN_4' => { 'sensor_1_frac' => 0.49,
-                                                   'sensor_2_frac' => 0.08,
-                                                   'sensor_1_xyz' => [1.6764, 24.3691, 34.29],
-                                                   'sensor_2_xyz' => [1.6764, 45.6194, 34.29] } },
-        '90.1-2013' => { 'Perimeter_bot_ZN_1' => { 'sensor_1_frac' => 0.3857,
-                                                   'sensor_2_frac' => 0.1385,
-                                                   'sensor_1_xyz' => [36.576, 1.6764, 0.762],
-                                                   'sensor_2_xyz' => [36.576, 3.3528, 0.762] },
-                         'Perimeter_bot_ZN_2' => { 'sensor_1_frac' => 0.3857,
-                                                   'sensor_2_frac' => 0.1385,
-                                                   'sensor_1_xyz' => [71.4308, 24.384, 0.762],
-                                                   'sensor_2_xyz' => [69.7544, 24.384, 0.762] },
-                         'Perimeter_bot_ZN_3' => { 'sensor_1_frac' => 0.3857,
-                                                   'sensor_2_frac' => 0.1385,
-                                                   'sensor_1_xyz' => [36.576, 47.0617, 0.762],
-                                                   'sensor_2_xyz' => [36.576, 45.3847, 0.762] },
-                         'Perimeter_bot_ZN_4' => { 'sensor_1_frac' => 0.3857,
-                                                   'sensor_2_frac' => 0.1385,
-                                                   'sensor_1_xyz' => [1.6764, 24.384, 0.762],
-                                                   'sensor_2_xyz' => [3.3528, 24.384, 0.762] },
-                         'Perimeter_mid_ZN_1' => { 'sensor_1_frac' => 0.3857,
-                                                   'sensor_2_frac' => 0.1385,
-                                                   'sensor_1_xyz' => [36.576, 1.6764, 17.526],
-                                                   'sensor_2_xyz' => [36.576, 3.3528, 17.526] },
-                         'Perimeter_mid_ZN_2' => { 'sensor_1_frac' => 0.3857,
-                                                   'sensor_2_frac' => 0.1385,
-                                                   'sensor_1_xyz' => [71.4308, 24.384, 17.526],
-                                                   'sensor_2_xyz' => [69.7544, 24.384, 17.526] },
-                         'Perimeter_mid_ZN_3' => { 'sensor_1_frac' => 0.3857,
-                                                   'sensor_2_frac' => 0.1385,
-                                                   'sensor_1_xyz' => [36.576, 47.0617, 17.526],
-                                                   'sensor_2_xyz' => [36.576, 45.3847, 17.526] },
-                         'Perimeter_mid_ZN_4' => { 'sensor_1_frac' => 0.3857,
-                                                   'sensor_2_frac' => 0.1385,
-                                                   'sensor_1_xyz' => [1.6764, 24.384, 17.526],
-                                                   'sensor_2_xyz' => [3.3528, 24.384, 17.526] },
-                         'Perimeter_top_ZN_1' => { 'sensor_1_frac' => 0.3857,
-                                                   'sensor_2_frac' => 0.1385,
-                                                   'sensor_1_xyz' => [36.576, 1.6764, 34.29],
-                                                   'sensor_2_xyz' => [36.576, 3.3528, 34.29] },
-                         'Perimeter_top_ZN_2' => { 'sensor_1_frac' => 0.3857,
-                                                   'sensor_2_frac' => 0.1385,
-                                                   'sensor_1_xyz' => [71.4308, 24.384, 34.29],
-                                                   'sensor_2_xyz' => [69.7544, 24.384, 34.29] },
-                         'Perimeter_top_ZN_3' => { 'sensor_1_frac' => 0.3857,
-                                                   'sensor_2_frac' => 0.1385,
-                                                   'sensor_1_xyz' => [36.576, 47.0617, 34.29],
-                                                   'sensor_2_xyz' => [36.576, 45.3847, 34.29] },
-                         'Perimeter_top_ZN_4' => { 'sensor_1_frac' => 0.3857,
-                                                   'sensor_2_frac' => 0.1385,
-                                                   'sensor_1_xyz' => [1.6764, 24.384, 34.29],
-                                                   'sensor_2_xyz' => [3.3528, 24.384, 34.29] } },
-        '90.1-2016' => { 'Perimeter_bot_ZN_1' => { 'sensor_1_frac' => 0.3857,
-                                                   'sensor_2_frac' => 0.1385,
-                                                   'sensor_1_xyz' => [36.576, 1.6764, 0.762],
-                                                   'sensor_2_xyz' => [36.576, 3.3528, 0.762] },
-                         'Perimeter_bot_ZN_2' => { 'sensor_1_frac' => 0.3857,
-                                                   'sensor_2_frac' => 0.1385,
-                                                   'sensor_1_xyz' => [71.4308, 24.384, 0.762],
-                                                   'sensor_2_xyz' => [69.7544, 24.384, 0.762] },
-                         'Perimeter_bot_ZN_3' => { 'sensor_1_frac' => 0.3857,
-                                                   'sensor_2_frac' => 0.1385,
-                                                   'sensor_1_xyz' => [36.576, 47.0617, 0.762],
-                                                   'sensor_2_xyz' => [36.576, 45.3847, 0.762] },
-                         'Perimeter_bot_ZN_4' => { 'sensor_1_frac' => 0.3857,
-                                                   'sensor_2_frac' => 0.1385,
-                                                   'sensor_1_xyz' => [1.6764, 24.384, 0.762],
-                                                   'sensor_2_xyz' => [3.3528, 24.384, 0.762] },
-                         'Perimeter_mid_ZN_1' => { 'sensor_1_frac' => 0.3857,
-                                                   'sensor_2_frac' => 0.1385,
-                                                   'sensor_1_xyz' => [36.576, 1.6764, 17.526],
-                                                   'sensor_2_xyz' => [36.576, 3.3528, 17.526] },
-                         'Perimeter_mid_ZN_2' => { 'sensor_1_frac' => 0.3857,
-                                                   'sensor_2_frac' => 0.1385,
-                                                   'sensor_1_xyz' => [71.4308, 24.384, 17.526],
-                                                   'sensor_2_xyz' => [69.7544, 24.384, 17.526] },
-                         'Perimeter_mid_ZN_3' => { 'sensor_1_frac' => 0.3857,
-                                                   'sensor_2_frac' => 0.1385,
-                                                   'sensor_1_xyz' => [36.576, 47.0617, 17.526],
-                                                   'sensor_2_xyz' => [36.576, 45.3847, 17.526] },
-                         'Perimeter_mid_ZN_4' => { 'sensor_1_frac' => 0.3857,
-                                                   'sensor_2_frac' => 0.1385,
-                                                   'sensor_1_xyz' => [1.6764, 24.384, 17.526],
-                                                   'sensor_2_xyz' => [3.3528, 24.384, 17.526] },
-                         'Perimeter_top_ZN_1' => { 'sensor_1_frac' => 0.3857,
-                                                   'sensor_2_frac' => 0.1385,
-                                                   'sensor_1_xyz' => [36.576, 1.6764, 34.29],
-                                                   'sensor_2_xyz' => [36.576, 3.3528, 34.29] },
-                         'Perimeter_top_ZN_2' => { 'sensor_1_frac' => 0.3857,
-                                                   'sensor_2_frac' => 0.1385,
-                                                   'sensor_1_xyz' => [71.4308, 24.384, 34.29],
-                                                   'sensor_2_xyz' => [69.7544, 24.384, 34.29] },
-                         'Perimeter_top_ZN_3' => { 'sensor_1_frac' => 0.3857,
-                                                   'sensor_2_frac' => 0.1385,
-                                                   'sensor_1_xyz' => [36.576, 47.0617, 34.29],
-                                                   'sensor_2_xyz' => [36.576, 45.3847, 34.29] },
-                         'Perimeter_top_ZN_4' => { 'sensor_1_frac' => 0.3857,
-                                                   'sensor_2_frac' => 0.1385,
-                                                   'sensor_1_xyz' => [1.6764, 24.384, 34.29],
-                                                   'sensor_2_xyz' => [3.3528, 24.384, 34.29] } },
-        '90.1-2019' => { 'Perimeter_bot_ZN_1' => { 'sensor_1_frac' => 0.3857,
-                                                   'sensor_2_frac' => 0.1385,
-                                                   'sensor_1_xyz' => [36.576, 1.6764, 0.762],
-                                                   'sensor_2_xyz' => [36.576, 3.3528, 0.762] },
-                         'Perimeter_bot_ZN_2' => { 'sensor_1_frac' => 0.3857,
-                                                   'sensor_2_frac' => 0.1385,
-                                                   'sensor_1_xyz' => [71.4308, 24.384, 0.762],
-                                                   'sensor_2_xyz' => [69.7544, 24.384, 0.762] },
-                         'Perimeter_bot_ZN_3' => { 'sensor_1_frac' => 0.3857,
-                                                   'sensor_2_frac' => 0.1385,
-                                                   'sensor_1_xyz' => [36.576, 47.0617, 0.762],
-                                                   'sensor_2_xyz' => [36.576, 45.3847, 0.762] },
-                         'Perimeter_bot_ZN_4' => { 'sensor_1_frac' => 0.3857,
-                                                   'sensor_2_frac' => 0.1385,
-                                                   'sensor_1_xyz' => [1.6764, 24.384, 0.762],
-                                                   'sensor_2_xyz' => [3.3528, 24.384, 0.762] },
-                         'Perimeter_mid_ZN_1' => { 'sensor_1_frac' => 0.3857,
-                                                   'sensor_2_frac' => 0.1385,
-                                                   'sensor_1_xyz' => [36.576, 1.6764, 17.526],
-                                                   'sensor_2_xyz' => [36.576, 3.3528, 17.526] },
-                         'Perimeter_mid_ZN_2' => { 'sensor_1_frac' => 0.3857,
-                                                   'sensor_2_frac' => 0.1385,
-                                                   'sensor_1_xyz' => [71.4308, 24.384, 17.526],
-                                                   'sensor_2_xyz' => [69.7544, 24.384, 17.526] },
-                         'Perimeter_mid_ZN_3' => { 'sensor_1_frac' => 0.3857,
-                                                   'sensor_2_frac' => 0.1385,
-                                                   'sensor_1_xyz' => [36.576, 47.0617, 17.526],
-                                                   'sensor_2_xyz' => [36.576, 45.3847, 17.526] },
-                         'Perimeter_mid_ZN_4' => { 'sensor_1_frac' => 0.3857,
-                                                   'sensor_2_frac' => 0.1385,
-                                                   'sensor_1_xyz' => [1.6764, 24.384, 17.526],
-                                                   'sensor_2_xyz' => [3.3528, 24.384, 17.526] },
-                         'Perimeter_top_ZN_1' => { 'sensor_1_frac' => 0.3857,
-                                                   'sensor_2_frac' => 0.1385,
-                                                   'sensor_1_xyz' => [36.576, 1.6764, 34.29],
-                                                   'sensor_2_xyz' => [36.576, 3.3528, 34.29] },
-                         'Perimeter_top_ZN_2' => { 'sensor_1_frac' => 0.3857,
-                                                   'sensor_2_frac' => 0.1385,
-                                                   'sensor_1_xyz' => [71.4308, 24.384, 34.29],
-                                                   'sensor_2_xyz' => [69.7544, 24.384, 34.29] },
-                         'Perimeter_top_ZN_3' => { 'sensor_1_frac' => 0.3857,
-                                                   'sensor_2_frac' => 0.1385,
-                                                   'sensor_1_xyz' => [36.576, 47.0617, 34.29],
-                                                   'sensor_2_xyz' => [36.576, 45.3847, 34.29] },
-                         'Perimeter_top_ZN_4' => { 'sensor_1_frac' => 0.3857,
-                                                   'sensor_2_frac' => 0.1385,
-                                                   'sensor_1_xyz' => [1.6764, 24.384, 34.29],
-                                                   'sensor_2_xyz' => [3.3528, 24.384, 34.29] } } }
-    ]
-
-    # Adjust daylight sensors in each space
-    model.getSpaces.each do |space|
-      if adjustments[0].keys.include? template
-        if adjustments[0][template].keys.include? space.name.to_s
-          adj = adjustments[0][template][space.name.to_s]
-          next if space.thermalZone.empty?
-
-          zone = space.thermalZone.get
-          next if space.spaceType.empty?
-
-          spc_type = space.spaceType.get
-          next if spc_type.standardsSpaceType.empty?
-
-          stds_spc_type = spc_type.standardsSpaceType.get
-          # Adjust the primary sensor
-          if adj['sensor_1_frac'] && zone.primaryDaylightingControl.is_initialized
-            OpenStudio.logFree(OpenStudio::Info, 'openstudio.model.Model', "For #{zone.name}: Adjusting primary daylight sensor to control #{adj['sensor_1_frac']} of the lighting.")
-            zone.setFractionofZoneControlledbyPrimaryDaylightingControl(adj['sensor_1_frac'])
-            pri_ctrl = zone.primaryDaylightingControl.get
-            if adj['sensor_1_xyz']
-              x = adj['sensor_1_xyz'][0]
-              y = adj['sensor_1_xyz'][1]
-              z = adj['sensor_1_xyz'][2]
-              OpenStudio.logFree(OpenStudio::Info, 'openstudio.model.Model', "For #{zone.name}: Adjusting primary daylight sensor position to [#{x}, #{y}, #{z}].")
-              pri_ctrl.setPositionXCoordinate(x)
-              pri_ctrl.setPositionYCoordinate(y)
-              pri_ctrl.setPositionZCoordinate(z)
-            end
-          end
-          # Adjust the secondary sensor
-          if adj['sensor_2_frac']
-            # Create second sensor if it doesn't exist
-            if !zone.secondaryDaylightingControl.is_initialized
-              sensor_2 = OpenStudio::Model::DaylightingControl.new(space.model)
-              sensor_2.setName("#{space.name} Daylt Sensor 2")
-              sensor_2.setSpace(space)
-              sensor_2.setIlluminanceSetpoint(375)
-              sensor_2.setLightingControlType('Stepped')
-              sensor_2.setNumberofSteppedControlSteps(3) # all sensors 3-step per design
-              sensor_2.setMinimumInputPowerFractionforContinuousDimmingControl(0.3)
-              sensor_2.setMinimumLightOutputFractionforContinuousDimmingControl(0.2)
-              sensor_2.setProbabilityLightingwillbeResetWhenNeededinManualSteppedControl(1.0)
-              sensor_2.setMaximumAllowableDiscomfortGlareIndex(22.0)
-              zone.setSecondaryDaylightingControl(sensor_2)
-            end
-            OpenStudio.logFree(OpenStudio::Info, 'openstudio.model.Model', "For #{zone.name}: Adjusting secondary daylight sensor to control #{adj['sensor_2_frac']} of the lighting.")
-            zone.setFractionofZoneControlledbySecondaryDaylightingControl(adj['sensor_2_frac'])
-            sec_ctrl = zone.secondaryDaylightingControl.get
-            if adj['sensor_2_xyz']
-              x = adj['sensor_2_xyz'][0]
-              y = adj['sensor_2_xyz'][1]
-              z = adj['sensor_2_xyz'][2]
-              OpenStudio.logFree(OpenStudio::Info, 'openstudio.model.Model', "For #{zone.name}: Adjusting secondary daylight sensor position to [#{x}, #{y}, #{z}].")
-              sec_ctrl.setPositionXCoordinate(x)
-              sec_ctrl.setPositionYCoordinate(y)
-              sec_ctrl.setPositionZCoordinate(z)
-            end
-          end
-        end
-      end
-    end
-
-=======
   def model_custom_daylighting_tweaks(building_type, climate_zone, prototype_input, model)
->>>>>>> 40d01238
     return true
   end
 
