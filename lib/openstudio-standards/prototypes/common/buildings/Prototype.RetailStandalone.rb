--- conflicted
+++ resolved
@@ -105,7 +105,6 @@
     OpenStudio.logFree(OpenStudio::Info, 'openstudio.model.Model', 'Adjusting daylight sensor positions and fractions')
 
     adjustments = case climate_zone
-<<<<<<< HEAD
     when 'ASHRAE 169-2006-6A',
         'ASHRAE 169-2006-6B',
         'ASHRAE 169-2006-7A',
@@ -162,34 +161,6 @@
                                         }
                   ]
         end
-=======
-                  when 'ASHRAE 169-2006-6A',
-                      'ASHRAE 169-2006-6B',
-                      'ASHRAE 169-2006-7A',
-                      'ASHRAE 169-2006-8A',
-                      'ASHRAE 169-2013-6A',
-                      'ASHRAE 169-2013-6B',
-                      'ASHRAE 169-2013-7A',
-                      'ASHRAE 169-2013-8A'
-                    [
-                      { '90.1-2010' => { 'Core_Retail' => { 'sensor_1_frac' => 0.1724,
-                                                            'sensor_1_xyz' => [9.144, 24.698, 0] } },
-                        '90.1-2013' => { 'Core_Retail' => { 'sensor_1_frac' => 0.1724,
-                                                            'sensor_1_xyz' => [9.144, 24.698, 0] } } }
-                    ]
-                  else
-                    [
-                      { '90.1-2010' => { 'Core_Retail' => { 'sensor_1_frac' => 0.25,
-                                                            'sensor_2_frac' => 0.25,
-                                                            'sensor_1_xyz' => [14.2, 14.2, 0],
-                                                            'sensor_2_xyz' => [3.4, 14.2, 0] } },
-                        '90.1-2013' => { 'Core_Retail' => { 'sensor_1_frac' => 0.25,
-                                                            'sensor_2_frac' => 0.25,
-                                                            'sensor_1_xyz' => [14.2, 14.2, 0],
-                                                            'sensor_2_xyz' => [3.4, 14.2, 0] } } }
-                    ]
-                  end
->>>>>>> ec5a41c1
 
     # Adjust daylight sensors in each space
     model.getSpaces.each do |space|
