--- conflicted
+++ resolved
@@ -15,7 +15,6 @@
     OpenStudio.logFree(OpenStudio::Info, 'openstudio.model.Model', 'Adjusting daylight sensor positions and fractions')
 
     adjustments = case climate_zone
-<<<<<<< HEAD
     when 'ASHRAE 169-2006-6A',
 'ASHRAE 169-2006-6B',
 'ASHRAE 169-2006-7A',
@@ -100,54 +99,6 @@
                                                   }
       ]
 end
-=======
-                  when 'ASHRAE 169-2006-6A',
-                       'ASHRAE 169-2006-6B',
-                       'ASHRAE 169-2006-7A',
-                       'ASHRAE 169-2006-8A',
-                       'ASHRAE 169-2013-6A',
-                       'ASHRAE 169-2013-6B',
-                       'ASHRAE 169-2013-7A',
-                       'ASHRAE 169-2013-8A'
-                    [
-                      { '90.1-2010' => { 'Zone3 Bulk Storage' => { 'sensor_1_frac' => 0.116,
-                                                                   'sensor_1_xyz' => [6.096, 45.718514, 0] },
-                                         'Zone1 Office' => { 'sensor_1_frac' => 0.11,
-                                                             'sensor_2_frac' => 0.11,
-                                                             'sensor_1_xyz' => [2.4384, 2.4384, 0.762],
-                                                             'sensor_2_xyz' => [20.4216, 1.6154, 0.762] } },
-                        '90.1-2013' => { 'Zone3 Bulk Storage' => { 'sensor_1_frac' => 0.116,
-                                                                   'sensor_1_xyz' => [6.096, 45.718514, 0] },
-                                         'Zone1 Office' => { 'sensor_1_frac' => 0.29,
-                                                             'sensor_2_frac' => 0.1,
-                                                             'sensor_1_xyz' => [3.2675, 4.5718, 0.762],
-                                                             'sensor_2_xyz' => [20.4216, 4.5718, 0.762] } } }
-                    ]
-                  else
-                    [
-                      { '90.1-2010' => { 'Zone3 Bulk Storage' => { 'sensor_1_frac' => 0.25,
-                                                                   'sensor_2_frac' => 0.25,
-                                                                   'sensor_1_xyz' => [22.9, 48, 0],
-                                                                   'sensor_2_xyz' => [22.9, 34.7, 0] },
-                                         'Zone2 Fine Storage' => { 'sensor_1_frac' => 0.25,
-                                                                   'sensor_2_frac' => 0.25,
-                                                                   'sensor_1_xyz' => [27.8892, 24.9936, 0.762],
-                                                                   'sensor_2_xyz' => [3.81, 24.9936, 0.762] } },
-                        '90.1-2013' => { 'Zone1 Office' => { 'sensor_1_frac' => 0.29,
-                                                             'sensor_2_frac' => 0.1,
-                                                             'sensor_1_xyz' => [3.2675, 4.5718, 0.762],
-                                                             'sensor_2_xyz' => [20.4216, 4.5718, 0.762] },
-                                         'Zone3 Bulk Storage' => { 'sensor_1_frac' => 0.25,
-                                                                   'sensor_2_frac' => 0.25,
-                                                                   'sensor_1_xyz' => [22.9, 48, 0],
-                                                                   'sensor_2_xyz' => [22.9, 34.7, 0] },
-                                         'Zone2 Fine Storage' => { 'sensor_1_frac' => 0.25,
-                                                                   'sensor_2_frac' => 0.25,
-                                                                   'sensor_1_xyz' => [27.8892, 24.9936, 0.762],
-                                                                   'sensor_2_xyz' => [3.81, 24.9936, 0.762] } } }
-                    ]
-                  end
->>>>>>> ec5a41c1
 
     # Adjust daylight sensors in each space
     model.getSpaces.each do |space|
