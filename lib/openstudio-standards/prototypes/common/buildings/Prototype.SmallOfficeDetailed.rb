--- conflicted
+++ resolved
@@ -28,11 +28,7 @@
       if template == '90.1-2004'
         infiltration_per_zone_entrydoor = 0.129785425
         infiltration_entrydoor.setSchedule(model_add_schedule(model, 'OfficeSmall INFIL_Door_Opening_SCH'))
-<<<<<<< HEAD
       elsif template == '90.1-2007' || template == '90.1-2010'|| template == '90.1-2013' || template == '90.1-2016' || template == '90.1-2019'
-=======
-      elsif template == '90.1-2007' || template == '90.1-2010' || template == '90.1-2013'
->>>>>>> ec5a41c1
         case climate_zone
         when 'ASHRAE 169-2006-1A', 'ASHRAE 169-2006-2A', 'ASHRAE 169-2006-1B', 'ASHRAE 169-2006-2B'
           infiltration_per_zone_entrydoor = 0.129785425
