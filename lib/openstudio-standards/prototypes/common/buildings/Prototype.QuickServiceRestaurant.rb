# Custom changes for the QuickServiceRestaurant prototype.
# These are changes that are inconsistent with other prototype
# building types.
module QuickServiceRestaurant
  def model_custom_hvac_tweaks(building_type, climate_zone, prototype_input, model)
    OpenStudio.logFree(OpenStudio::Info, 'openstudio.model.Model', 'Started building type specific adjustments')

    # add extra equipment for kitchen
    add_extra_equip_kitchen(model)
    # add extra infiltration for dining room door and attic
    add_door_infiltration(climate_zone, model)
    # add zone_mixing between kitchen and dining
    add_zone_mixing(model)
    # Update Sizing Zone
    update_sizing_zone(model)
    # adjust the cooling setpoint
    adjust_clg_setpoint(climate_zone, model)
    # reset the design OA of kitchen
    reset_kitchen_oa(model)

    OpenStudio.logFree(OpenStudio::Info, 'openstudio.model.Model', 'Finished building type specific adjustments')

    return true
  end

  def model_custom_daylighting_tweaks(building_type, climate_zone, prototype_input, model)
    OpenStudio.logFree(OpenStudio::Info, 'openstudio.model.Model', 'Adjusting daylight sensor positions and fractions')

    adjustments = [
      { '90.1-2010' => { 'Dining' => { 'sensor_1_frac' => 0.22,
                                       'sensor_2_frac' => 0.22,
                                       'sensor_1_xyz' => [1.9812, 1.9812, 0.762],
                                       'sensor_2_xyz' => [13.2588, 1.9812, 0.762] } },
        '90.1-2013' => { 'Dining' => { 'sensor_1_frac' => 0.38,
                                       'sensor_2_frac' => 0.38,
                                       'sensor_1_xyz' => [2.6548, 2.6548, 0.762],
<<<<<<< HEAD
                                       'sensor_2_xyz' => [12.588, 2.6548, 0.762] } },
        '90.1-2016' => { 'Dining' => { 'sensor_1_frac' => 0.38,
                                       'sensor_2_frac' => 0.38,
                                       'sensor_1_xyz' => [2.6548, 2.6548, 0.762],
                                       'sensor_2_xyz' => [12.588, 2.6548, 0.762] } },
        '90.1-2019' => { 'Dining' => { 'sensor_1_frac' => 0.38,
                                       'sensor_2_frac' => 0.38,
                                       'sensor_1_xyz' => [2.6548, 2.6548, 0.762],
=======
>>>>>>> ec5a41c1
                                       'sensor_2_xyz' => [12.588, 2.6548, 0.762] } } }
    ]

    # Adjust daylight sensors in each space
    model.getSpaces.each do |space|
      if adjustments[0].keys.include? template
        if adjustments[0][template].keys.include? space.name.to_s
          adj = adjustments[0][template][space.name.to_s]
          next if space.thermalZone.empty?

          zone = space.thermalZone.get
          next if space.spaceType.empty?

          spc_type = space.spaceType.get
          next if spc_type.standardsSpaceType.empty?

          stds_spc_type = spc_type.standardsSpaceType.get
          # Adjust the primary sensor
          if adj['sensor_1_frac'] && zone.primaryDaylightingControl.is_initialized
            OpenStudio.logFree(OpenStudio::Info, 'openstudio.model.Model', "For #{zone.name}: Adjusting primary daylight sensor to control #{adj['sensor_1_frac']} of the lighting.")
            zone.setFractionofZoneControlledbyPrimaryDaylightingControl(adj['sensor_1_frac'])
            pri_ctrl = zone.primaryDaylightingControl.get
            if adj['sensor_1_xyz']
              x = adj['sensor_1_xyz'][0]
              y = adj['sensor_1_xyz'][1]
              z = adj['sensor_1_xyz'][2]
              OpenStudio.logFree(OpenStudio::Info, 'openstudio.model.Model', "For #{zone.name}: Adjusting primary daylight sensor position to [#{x}, #{y}, #{z}].")
              pri_ctrl.setPositionXCoordinate(x)
              pri_ctrl.setPositionYCoordinate(y)
              pri_ctrl.setPositionZCoordinate(z)
            end
          end
          # Adjust the secondary sensor
          if adj['sensor_2_frac'] && zone.secondaryDaylightingControl.is_initialized
            OpenStudio.logFree(OpenStudio::Info, 'openstudio.model.Model', "For #{zone.name}: Adjusting secondary daylight sensor to control #{adj['sensor_2_frac']} of the lighting.")
            zone.setFractionofZoneControlledbySecondaryDaylightingControl(adj['sensor_2_frac'])
            sec_ctrl = zone.secondaryDaylightingControl.get
            if adj['sensor_2_xyz']
              x = adj['sensor_2_xyz'][0]
              y = adj['sensor_2_xyz'][1]
              z = adj['sensor_2_xyz'][2]
              OpenStudio.logFree(OpenStudio::Info, 'openstudio.model.Model', "For #{zone.name}: Adjusting secondary daylight sensor position to [#{x}, #{y}, #{z}].")
              sec_ctrl.setPositionXCoordinate(x)
              sec_ctrl.setPositionYCoordinate(y)
              sec_ctrl.setPositionZCoordinate(z)
            end
          end
        end
      end
    end

    return true
  end

  def add_door_infiltration(climate_zone, model)
    # add extra infiltration for dining room door and attic (there is no attic in 'DOE Ref Pre-1980')
    unless template == 'DOE Ref 1980-2004' || template == 'DOE Ref Pre-1980'
      dining_space = model.getSpaceByName('Dining').get
      attic_space = model.getSpaceByName('Attic').get
      infiltration_diningdoor = OpenStudio::Model::SpaceInfiltrationDesignFlowRate.new(model)
      infiltration_attic = OpenStudio::Model::SpaceInfiltrationDesignFlowRate.new(model)
      infiltration_diningdoor.setName('Dining door Infiltration')
      infiltration_per_zone_diningdoor = 0
      infiltration_per_zone_attic = 0.0729
      if template == '90.1-2004'
        infiltration_per_zone_diningdoor = 0.902834611
        infiltration_diningdoor.setSchedule(model_add_schedule(model, 'RestaurantFastFood DOOR_INFIL_SCH'))
      elsif template == '90.1-2007'
        case climate_zone
          when 'ASHRAE 169-2006-1A',
               'ASHRAE 169-2006-2A',
               'ASHRAE 169-2006-2B',
               'ASHRAE 169-2006-3A',
               'ASHRAE 169-2006-3B',
               'ASHRAE 169-2006-3C',
               'ASHRAE 169-2006-4A',
               'ASHRAE 169-2006-4B',
               'ASHRAE 169-2006-4C',
               'ASHRAE 169-2013-1A',
               'ASHRAE 169-2013-2A',
               'ASHRAE 169-2013-2B',
               'ASHRAE 169-2013-3A',
               'ASHRAE 169-2013-3B',
               'ASHRAE 169-2013-3C',
               'ASHRAE 169-2013-4A',
               'ASHRAE 169-2013-4B',
               'ASHRAE 169-2013-4C'
            infiltration_per_zone_diningdoor = 0.902834611
            infiltration_diningdoor.setSchedule(model_add_schedule(model, 'RestaurantFastFood DOOR_INFIL_SCH'))
          else
            infiltration_per_zone_diningdoor = 0.583798439
            infiltration_diningdoor.setSchedule(model_add_schedule(model, 'RestaurantFastFood VESTIBULE_DOOR_INFIL_SCH'))
        end
      elsif template == '90.1-2010' || template == '90.1-2013' || template == '90.1-2016' || template == '90.1-2019'
        case climate_zone
          when 'ASHRAE 169-2006-1A',
               'ASHRAE 169-2006-2A',
               'ASHRAE 169-2006-2B',
               'ASHRAE 169-2006-3A',
               'ASHRAE 169-2006-3B',
               'ASHRAE 169-2006-3C',
               'ASHRAE 169-2013-1A',
               'ASHRAE 169-2013-2A',
               'ASHRAE 169-2013-2B',
               'ASHRAE 169-2013-3A',
               'ASHRAE 169-2013-3B',
               'ASHRAE 169-2013-3C',
            infiltration_per_zone_diningdoor = 0.902834611
            infiltration_diningdoor.setSchedule(model_add_schedule(model, 'RestaurantFastFood DOOR_INFIL_SCH'))
          else
            infiltration_per_zone_diningdoor = 0.583798439
            infiltration_diningdoor.setSchedule(model_add_schedule(model, 'RestaurantFastFood VESTIBULE_DOOR_INFIL_SCH'))
        end
      end
      infiltration_diningdoor.setDesignFlowRate(infiltration_per_zone_diningdoor)
      infiltration_diningdoor.setSpace(dining_space)
      infiltration_attic.setDesignFlowRate(infiltration_per_zone_attic)
      infiltration_attic.setSchedule(model_add_schedule(model, 'Always On'))
      infiltration_attic.setSpace(attic_space)
    end
  end

  # add extra equipment for kitchen
  def add_extra_equip_kitchen(model)
    kitchen_space = model.getSpaceByName('Kitchen')
    kitchen_space = kitchen_space.get
    kitchen_space_type = kitchen_space.spaceType.get
    elec_equip_def1 = OpenStudio::Model::ElectricEquipmentDefinition.new(model)
    elec_equip_def2 = OpenStudio::Model::ElectricEquipmentDefinition.new(model)
    elec_equip_def1.setName('Kitchen Electric Equipment Definition1')
    elec_equip_def2.setName('Kitchen Electric Equipment Definition2')
    case template
      when '90.1-2004', '90.1-2007', '90.1-2010', '90.1-2013', '90.1-2016', '90.1-2019'
        elec_equip_def1.setFractionLatent(0)
        elec_equip_def1.setFractionRadiant(0.25)
        elec_equip_def1.setFractionLost(0)
        elec_equip_def2.setFractionLatent(0)
        elec_equip_def2.setFractionRadiant(0.25)
        elec_equip_def2.setFractionLost(0)
        if template == '90.1-2013' || template == '90.1-2016' || template == '90.1-2019'
          elec_equip_def1.setDesignLevel(457.5)
          elec_equip_def2.setDesignLevel(570)
        else
          elec_equip_def1.setDesignLevel(515.917)
          elec_equip_def2.setDesignLevel(851.67)
        end
        # Create the electric equipment instance and hook it up to the space type
        elec_equip1 = OpenStudio::Model::ElectricEquipment.new(elec_equip_def1)
        elec_equip2 = OpenStudio::Model::ElectricEquipment.new(elec_equip_def2)
        elec_equip1.setName('Kitchen_Reach-in-Freezer')
        elec_equip2.setName('Kitchen_Reach-in-Refrigerator')
        elec_equip1.setSpaceType(kitchen_space_type)
        elec_equip2.setSpaceType(kitchen_space_type)
        elec_equip1.setSchedule(model_add_schedule(model, 'RestaurantFastFood ALWAYS_ON'))
        elec_equip2.setSchedule(model_add_schedule(model, 'RestaurantFastFood ALWAYS_ON'))
      when 'DOE Ref Pre-1980', 'DOE Ref 1980-2004'
        elec_equip_def1.setDesignLevel(577)
        elec_equip_def1.setFractionLatent(0)
        elec_equip_def1.setFractionRadiant(0)
        elec_equip_def1.setFractionLost(1)
        # Create the electric equipment instance and hook it up to the space type
        elec_equip1 = OpenStudio::Model::ElectricEquipment.new(elec_equip_def1)
        elec_equip1.setName('Kitchen_ExhFan_Equip')
        elec_equip1.setSpaceType(kitchen_space_type)
        elec_equip1.setSchedule(model_add_schedule(model, 'RestaurantFastFood Kitchen_Exhaust_SCH'))
    end
  end

  def update_sizing_zone(model)
    case template
      when '90.1-2007', '90.1-2010', '90.1-2013', '90.1-2016', '90.1-2019'
        zone_sizing = model.getSpaceByName('Dining').get.thermalZone.get.sizingZone
        zone_sizing.setCoolingDesignAirFlowMethod('DesignDayWithLimit')
        zone_sizing.setCoolingMinimumAirFlowperZoneFloorArea(0.003581176)
        zone_sizing = model.getSpaceByName('Kitchen').get.thermalZone.get.sizingZone
        zone_sizing.setCoolingDesignAirFlowMethod('DesignDayWithLimit')
        zone_sizing.setCoolingMinimumAirFlowperZoneFloorArea(0)
      when '90.1-2004'
        zone_sizing = model.getSpaceByName('Dining').get.thermalZone.get.sizingZone
        zone_sizing.setCoolingDesignAirFlowMethod('DesignDayWithLimit')
        zone_sizing.setCoolingMinimumAirFlowperZoneFloorArea(0.007111554)
        zone_sizing = model.getSpaceByName('Kitchen').get.thermalZone.get.sizingZone
        zone_sizing.setCoolingDesignAirFlowMethod('DesignDayWithLimit')
        zone_sizing.setCoolingMinimumAirFlowperZoneFloorArea(0)
    end
  end

  def adjust_clg_setpoint(climate_zone, model)
    ['Dining', 'Kitchen'].each do |space_name|
      space_type_name = model.getSpaceByName(space_name).get.spaceType.get.name.get
      thermostat_name = space_type_name + ' Thermostat'
      thermostat = model.getThermostatSetpointDualSetpointByName(thermostat_name).get
      case template
        when '90.1-2004', '90.1-2007', '90.1-2010'
          case climate_zone
          when 'ASHRAE 169-2006-1B',
               'ASHRAE 169-2006-2B',
               'ASHRAE 169-2006-3B',
               'ASHRAE 169-2013-1B',
               'ASHRAE 169-2013-2B',
               'ASHRAE 169-2013-3B'
            case space_name
              when 'Dining'
                thermostat.setCoolingSetpointTemperatureSchedule(model_add_schedule(model, 'RestaurantFastFood CLGSETP_SCH_NO_OPTIMUM'))
              when 'Kitchen'
                thermostat.setCoolingSetpointTemperatureSchedule(model_add_schedule(model, 'RestaurantFastFood CLGSETP_KITCHEN_SCH_NO_OPTIMUM'))
            end
          end
      end
    end
  end

  # In order to provide sufficient OSA to replace exhaust flow through kitchen hoods (3,300 cfm),
  # modeled OSA to kitchen is different from OSA determined based on ASHRAE  62.1.
  # It takes into account the available OSA in dining as transfer air.
  def reset_kitchen_oa(model)
    space_kitchen = model.getSpaceByName('Kitchen').get
    ventilation = space_kitchen.designSpecificationOutdoorAir.get
    ventilation.setOutdoorAirFlowperPerson(0)
    ventilation.setOutdoorAirFlowperFloorArea(0)
    case template
      when '90.1-2007', '90.1-2010', '90.1-2013', '90.1-2016', '90.1-2019'
        ventilation.setOutdoorAirFlowRate(1.14135966)
      when '90.1-2004', 'DOE Ref Pre-1980', 'DOE Ref 1980-2004'
        ventilation.setOutdoorAirFlowRate(0.7312)
    end
  end

  def model_update_exhaust_fan_efficiency(model)
    case template
      when '90.1-2004', '90.1-2007', '90.1-2010', '90.1-2013', '90.1-2016', '90.1-2019'
        model.getFanZoneExhausts.sort.each do |exhaust_fan|
          fan_name = exhaust_fan.name.to_s
          if fan_name.include? 'Dining'
            exhaust_fan.setFanEfficiency(1)
            exhaust_fan.setPressureRise(0)
          end
        end
      when 'DOE Ref Pre-1980', 'DOE Ref 1980-2004'
        model.getFanZoneExhausts.sort.each do |exhaust_fan|
          exhaust_fan.setFanEfficiency(1)
          exhaust_fan.setPressureRise(0.000001)
        end
    end
  end

  def add_zone_mixing(model)
    # add zone_mixing between kitchen and dining
    space_kitchen = model.getSpaceByName('Kitchen').get
    zone_kitchen = space_kitchen.thermalZone.get
    space_dining = model.getSpaceByName('Dining').get
    zone_dining = space_dining.thermalZone.get
    zone_mixing_kitchen = OpenStudio::Model::ZoneMixing.new(zone_kitchen)
    zone_mixing_kitchen.setSchedule(model_add_schedule(model, 'RestaurantFastFood Hours_of_operation'))
    case template
      when 'DOE Ref Pre-1980', 'DOE Ref 1980-2004'
        zone_mixing_kitchen.setDesignFlowRate(0.834532374)
      when '90.1-2007', '90.1-2010', '90.1-2013', '90.1-2016', '90.1-2019'
        zone_mixing_kitchen.setDesignFlowRate(0.416067345)
      when '90.1-2004'
        zone_mixing_kitchen.setDesignFlowRate(0.826232888)
    end
    zone_mixing_kitchen.setSourceZone(zone_dining)
    zone_mixing_kitchen.setDeltaTemperature(0)
  end

  def model_custom_swh_tweaks(model, building_type, climate_zone, prototype_input)
    return true
  end

  def model_custom_geometry_tweaks(building_type, climate_zone, prototype_input, model)
    return true
  end
end<|MERGE_RESOLUTION|>--- conflicted
+++ resolved
@@ -34,7 +34,6 @@
         '90.1-2013' => { 'Dining' => { 'sensor_1_frac' => 0.38,
                                        'sensor_2_frac' => 0.38,
                                        'sensor_1_xyz' => [2.6548, 2.6548, 0.762],
-<<<<<<< HEAD
                                        'sensor_2_xyz' => [12.588, 2.6548, 0.762] } },
         '90.1-2016' => { 'Dining' => { 'sensor_1_frac' => 0.38,
                                        'sensor_2_frac' => 0.38,
@@ -43,8 +42,6 @@
         '90.1-2019' => { 'Dining' => { 'sensor_1_frac' => 0.38,
                                        'sensor_2_frac' => 0.38,
                                        'sensor_1_xyz' => [2.6548, 2.6548, 0.762],
-=======
->>>>>>> ec5a41c1
                                        'sensor_2_xyz' => [12.588, 2.6548, 0.762] } } }
     ]
 
