# Custom changes for the College prototype.
# These are changes that are inconsistent with other prototype building types.
module College
  # hvac adjustments specific to the prototype model
  #
  # @param model [OpenStudio::Model::Model] OpenStudio model object
  # @param building_type [string] the building type
  # @param climate_zone [String] ASHRAE climate zone, e.g. 'ASHRAE 169-2013-4A'
  # @param prototype_input [Hash] hash of prototype inputs
  # @return [Bool] returns true if successful, false if not
  def model_custom_hvac_tweaks(model, building_type, climate_zone, prototype_input)
    return true
  end

<<<<<<< HEAD
  def add_door_infiltration(climate_zone, model)
    # add extra infiltration for entry door in m3/s (there is no attic in 'DOE Ref Pre-1980')
    unless template == 'DOE Ref 1980-2004' || template == 'DOE Ref Pre-1980'
      entry_space = model.getSpaceByName('CB_ENTRANCE_LOBBY_F1').get
      infiltration_entrydoor = OpenStudio::Model::SpaceInfiltrationDesignFlowRate.new(model)
      infiltration_entrydoor.setName('entry door Infiltration')
      infiltration_per_zone_entrydoor = 0
      if template == '90.1-2004'
        infiltration_per_zone_entrydoor = 7.678585
        infiltration_entrydoor.setSchedule(model_add_schedule(model, 'College INFIL_Door_Opening_SCH'))
      elsif template == '90.1-2007'
        case climate_zone
        when 'ASHRAE 169-2006-3A','ASHRAE 169-2006-3B','ASHRAE 169-2006-3C', 'ASHRAE 169-2006-4A','ASHRAE 169-2006-4B', 'ASHRAE 169-2006-4C'
          infiltration_per_zone_entrydoor = 5.600600
          infiltration_entrydoor.setSchedule(model_add_schedule(model, 'College INFIL_Door_Opening_SCH'))
        else
          infiltration_per_zone_entrydoor = 7.678585
          infiltration_entrydoor.setSchedule(model_add_schedule(model, 'College INFIL_Door_Opening_SCH'))
        end        
      elsif template == '90.1-2010' || template == '90.1-2013'
        case climate_zone
        when 'ASHRAE 169-2006-3A','ASHRAE 169-2006-3B','ASHRAE 169-2006-3C'
          infiltration_per_zone_entrydoor = 5.600600
          infiltration_entrydoor.setSchedule(model_add_schedule(model, 'College INFIL_Door_Opening_SCH'))
        else
         infiltration_per_zone_entrydoor = 7.678585
         infiltration_entrydoor.setSchedule(model_add_schedule(model, 'College INFIL_Door_Opening_SCH'))
=======
  # internal load adjustments specific to the prototype model
  #
  # @param model [OpenStudio::Model::Model] OpenStudio model object
  # @param building_type [string] the building type
  # @param climate_zone [String] ASHRAE climate zone, e.g. 'ASHRAE 169-2013-4A'
  # @param prototype_input [Hash] hash of prototype inputs
  # @return [Bool] returns true if successful, false if not
  def model_custom_internal_load_tweaks(model, building_type, climate_zone, prototype_input)
    #   SpaceInfiltration "Peak: 0.2016 cfm/sf of above grade exterior wall surface area, adjusted by wind (when fans turn off)
    # Off Peak: 25% of peak infiltration rate (when fans turn on)
    # Additional infiltration through building entrance"
    infil_schedule = model.getScheduleRulesetByName('College INFIL_SCH_PNNL')
    model.getSpaceTypes.sort.each do |space_type|
      infil_flow_rates = space_type.getSpaceInfiltrationDesignFlowRates
      if infil_flow_rates.empty?
        # create a new infiltration object for the spacetypes without any infiltration defined
        infil_flow_rate = Openstudio::Model::SpaceInfiltrationDesignFlowRate.new(model)
        infil_flow_rate.setSpaceInfiltrationDesignFlowRate(0.2016)
        infil_flow_rate.setSchedule(infil_schedule)
        infil_flow_rate.setSpaceType(space_type)
      else
        infil_flow_rates.each do |rate|
          rate.setSpaceInfiltrationDesignFlowRate(0.2016)
          rate.setSchedule(infil_schedule)
>>>>>>> 30894a8b
        end
        infiltration_entrydoor.setDesignFlowRate(infiltration_per_zone_entrydoor)
        infiltration_entrydoor.setSpace(entry_space)
      end
    end
<<<<<<< HEAD
=======

    building_entrance_lobby = model.getSpaceByName('CB_ Entrance Lobby_F0')
    lobby_door_leakage_area = Openstudio::Model::SpaceInfiltrationEffectiveLeakageArea.new(model)
    lobby_door_leakage_area.setEffectiveAirLeakageArea(5.0) # Need modification
    lobby_door_leakage_area.setSpace(building_entrance_lobby)

    # Plugload:Average power density (W/ft2) See under Zone Summary (MISSING)
    # Schedule See under Schedules
    # Zone Control Type: minimum supply air at 30% of the zone design peak supply air
    return true
>>>>>>> 30894a8b
  end

  # swh adjustments specific to the prototype model
  #
  # @param model [OpenStudio::Model::Model] OpenStudio model object
  # @param building_type [string] the building type
  # @param climate_zone [String] ASHRAE climate zone, e.g. 'ASHRAE 169-2013-4A'
  # @param prototype_input [Hash] hash of prototype inputs
  # @return [Bool] returns true if successful, false if not
  def model_custom_swh_tweaks(model, building_type, climate_zone, prototype_input)
    return true
  end

  # geometry adjustments specific to the prototype model
  #
  # @param model [OpenStudio::Model::Model] OpenStudio model object
  # @param building_type [string] the building type
  # @param climate_zone [String] ASHRAE climate zone, e.g. 'ASHRAE 169-2013-4A'
  # @param prototype_input [Hash] hash of prototype inputs
  # @return [Bool] returns true if successful, false if not
  def model_custom_geometry_tweaks(model, building_type, climate_zone, prototype_input)
    return true
  end
end<|MERGE_RESOLUTION|>--- conflicted
+++ resolved
@@ -12,7 +12,6 @@
     return true
   end
 
-<<<<<<< HEAD
   def add_door_infiltration(climate_zone, model)
     # add extra infiltration for entry door in m3/s (there is no attic in 'DOE Ref Pre-1980')
     unless template == 'DOE Ref 1980-2004' || template == 'DOE Ref Pre-1980'
@@ -40,51 +39,7 @@
         else
          infiltration_per_zone_entrydoor = 7.678585
          infiltration_entrydoor.setSchedule(model_add_schedule(model, 'College INFIL_Door_Opening_SCH'))
-=======
-  # internal load adjustments specific to the prototype model
-  #
-  # @param model [OpenStudio::Model::Model] OpenStudio model object
-  # @param building_type [string] the building type
-  # @param climate_zone [String] ASHRAE climate zone, e.g. 'ASHRAE 169-2013-4A'
-  # @param prototype_input [Hash] hash of prototype inputs
-  # @return [Bool] returns true if successful, false if not
-  def model_custom_internal_load_tweaks(model, building_type, climate_zone, prototype_input)
-    #   SpaceInfiltration "Peak: 0.2016 cfm/sf of above grade exterior wall surface area, adjusted by wind (when fans turn off)
-    # Off Peak: 25% of peak infiltration rate (when fans turn on)
-    # Additional infiltration through building entrance"
-    infil_schedule = model.getScheduleRulesetByName('College INFIL_SCH_PNNL')
-    model.getSpaceTypes.sort.each do |space_type|
-      infil_flow_rates = space_type.getSpaceInfiltrationDesignFlowRates
-      if infil_flow_rates.empty?
-        # create a new infiltration object for the spacetypes without any infiltration defined
-        infil_flow_rate = Openstudio::Model::SpaceInfiltrationDesignFlowRate.new(model)
-        infil_flow_rate.setSpaceInfiltrationDesignFlowRate(0.2016)
-        infil_flow_rate.setSchedule(infil_schedule)
-        infil_flow_rate.setSpaceType(space_type)
-      else
-        infil_flow_rates.each do |rate|
-          rate.setSpaceInfiltrationDesignFlowRate(0.2016)
-          rate.setSchedule(infil_schedule)
->>>>>>> 30894a8b
-        end
-        infiltration_entrydoor.setDesignFlowRate(infiltration_per_zone_entrydoor)
-        infiltration_entrydoor.setSpace(entry_space)
-      end
-    end
-<<<<<<< HEAD
-=======
 
-    building_entrance_lobby = model.getSpaceByName('CB_ Entrance Lobby_F0')
-    lobby_door_leakage_area = Openstudio::Model::SpaceInfiltrationEffectiveLeakageArea.new(model)
-    lobby_door_leakage_area.setEffectiveAirLeakageArea(5.0) # Need modification
-    lobby_door_leakage_area.setSpace(building_entrance_lobby)
-
-    # Plugload:Average power density (W/ft2) See under Zone Summary (MISSING)
-    # Schedule See under Schedules
-    # Zone Control Type: minimum supply air at 30% of the zone design peak supply air
-    return true
->>>>>>> 30894a8b
-  end
 
   # swh adjustments specific to the prototype model
   #
