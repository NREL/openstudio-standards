version: 2
jobs:
  build:
    working_directory: ~/openstudio-standards
    docker:
<<<<<<< HEAD
      - image: nrel/openstudio:2.7.0
=======
      - image: nrel/openstudio
>>>>>>> 7bb10b56
    parallelism: 7
    steps:
      - checkout
      - run:
          name: Install openstudio-standards test dependencies
          command: |
            bundle install
      - run:
          name: Parallelize Tests
          command: |
            >node_tests.txt
            circleci tests split --split-by=timings test/circleci_tests.txt > node_tests.txt
            cat node_tests.txt
      - run:
          name: Run tests
          command: |
            bundle exec rake test:circleci
      - run:
          name: Summarize test times
          command: |
            bundle exec rake test:times
      - store_test_results:
          path: test/reports/
      - store_artifacts:
          path: timing/
          destination: test_timing_summary<|MERGE_RESOLUTION|>--- conflicted
+++ resolved
@@ -3,11 +3,7 @@
   build:
     working_directory: ~/openstudio-standards
     docker:
-<<<<<<< HEAD
-      - image: nrel/openstudio:2.7.0
-=======
       - image: nrel/openstudio
->>>>>>> 7bb10b56
     parallelism: 7
     steps:
       - checkout
