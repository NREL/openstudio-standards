{
  "heat_rejection": [
    {
      "template": "DOE Ref Pre-1980",
      "equipment_type": "Open Cooling Tower",
      "fan_type": "Centrifugal",
<<<<<<< HEAD
      "minimum_performance": 20,
=======
      "start_date": "9/9/1919",
      "end_date": "2999-09-09T00:00:00+00:00",
      "minimum_performance": 20.0,
>>>>>>> 8fab2143
      "notes": "From 90.1-2004 Table 6.8.1G"
    },
    {
      "template": "DOE Ref Pre-1980",
      "equipment_type": "Open Cooling Tower",
      "fan_type": "Propeller or Axial",
      "start_date": "9/9/1919",
      "end_date": "2999-09-09T00:00:00+00:00",
      "minimum_performance": 38.2,
      "notes": "From 90.1-2004 Table 6.8.1G"
    },
    {
      "template": "DOE Ref Pre-1980",
      "equipment_type": "Closed Cooling Tower",
      "fan_type": "Centrifugal",
<<<<<<< HEAD
      "minimum_performance": 20,
=======
      "start_date": "9/9/1919",
      "end_date": "2999-09-09T00:00:00+00:00",
      "minimum_performance": 20.0,
>>>>>>> 8fab2143
      "notes": "From 90.1-2004 Table 6.8.1G"
    },
    {
      "template": "DOE Ref Pre-1980",
      "equipment_type": "Closed Cooling Tower",
      "fan_type": "Propeller or Axial",
      "start_date": "9/9/1919",
      "end_date": "2999-09-09T00:00:00+00:00",
      "minimum_performance": 38.2,
      "notes": "From 90.1-2004 Table 6.8.1G"
    },
    {
      "template": "DOE Ref 1980-2004",
      "equipment_type": "Open Cooling Tower",
      "fan_type": "Centrifugal",
<<<<<<< HEAD
      "minimum_performance": 20,
=======
      "start_date": "9/9/1919",
      "end_date": "2999-09-09T00:00:00+00:00",
      "minimum_performance": 20.0,
>>>>>>> 8fab2143
      "notes": "From 90.1-2004 Table 6.8.1G"
    },
    {
      "template": "DOE Ref 1980-2004",
      "equipment_type": "Open Cooling Tower",
      "fan_type": "Propeller or Axial",
      "start_date": "9/9/1919",
      "end_date": "2999-09-09T00:00:00+00:00",
      "minimum_performance": 38.2,
      "notes": "From 90.1-2004 Table 6.8.1G"
    },
    {
      "template": "DOE Ref 1980-2004",
      "equipment_type": "Closed Cooling Tower",
      "fan_type": "Centrifugal",
<<<<<<< HEAD
      "minimum_performance": 20,
=======
      "start_date": "9/9/1919",
      "end_date": "2999-09-09T00:00:00+00:00",
      "minimum_performance": 20.0,
>>>>>>> 8fab2143
      "notes": "From 90.1-2004 Table 6.8.1G"
    },
    {
      "template": "DOE Ref 1980-2004",
      "equipment_type": "Closed Cooling Tower",
      "fan_type": "Propeller or Axial",
      "start_date": "9/9/1919",
      "end_date": "2999-09-09T00:00:00+00:00",
      "minimum_performance": 38.2,
      "notes": "From 90.1-2004 Table 6.8.1G"
    },
    {
      "template": "90.1-2004",
      "equipment_type": "Open Cooling Tower",
      "fan_type": "Centrifugal",
<<<<<<< HEAD
      "minimum_performance": 20,
=======
      "start_date": "9/9/1919",
      "end_date": "2999-09-09T00:00:00+00:00",
      "minimum_performance": 20.0,
>>>>>>> 8fab2143
      "notes": "From 90.1-2004 Table 6.8.1G"
    },
    {
      "template": "90.1-2004",
      "equipment_type": "Open Cooling Tower",
      "fan_type": "Propeller or Axial",
      "start_date": "9/9/1919",
      "end_date": "2999-09-09T00:00:00+00:00",
      "minimum_performance": 38.2,
      "notes": "From 90.1-2004 Table 6.8.1G"
    },
    {
      "template": "90.1-2004",
      "equipment_type": "Closed Cooling Tower",
      "fan_type": "Centrifugal",
<<<<<<< HEAD
      "minimum_performance": 20,
=======
      "start_date": "9/9/1919",
      "end_date": "2999-09-09T00:00:00+00:00",
      "minimum_performance": 20.0,
>>>>>>> 8fab2143
      "notes": "From 90.1-2004 Table 6.8.1G"
    },
    {
      "template": "90.1-2004",
      "equipment_type": "Closed Cooling Tower",
      "fan_type": "Propeller or Axial",
      "start_date": "9/9/1919",
      "end_date": "2999-09-09T00:00:00+00:00",
      "minimum_performance": 38.2,
      "notes": "From 90.1-2004 Table 6.8.1G"
    },
    {
      "template": "90.1-2007",
      "equipment_type": "Open Cooling Tower",
      "fan_type": "Centrifugal",
<<<<<<< HEAD
      "minimum_performance": 20,
=======
      "start_date": "9/9/1919",
      "end_date": "2999-09-09T00:00:00+00:00",
      "minimum_performance": 20.0,
>>>>>>> 8fab2143
      "notes": "From 90.1-2007 Table 6.8.1G"
    },
    {
      "template": "90.1-2007",
      "equipment_type": "Open Cooling Tower",
      "fan_type": "Propeller or Axial",
      "start_date": "9/9/1919",
      "end_date": "2999-09-09T00:00:00+00:00",
      "minimum_performance": 38.2,
      "notes": "From 90.1-2007 Table 6.8.1G"
    },
    {
      "template": "90.1-2007",
      "equipment_type": "Closed Cooling Tower",
      "fan_type": "Centrifugal",
<<<<<<< HEAD
      "minimum_performance": 20,
=======
      "start_date": "9/9/1919",
      "end_date": "2999-09-09T00:00:00+00:00",
      "minimum_performance": 20.0,
>>>>>>> 8fab2143
      "notes": "From 90.1-2007 Table 6.8.1G"
    },
    {
      "template": "90.1-2007",
      "equipment_type": "Closed Cooling Tower",
      "fan_type": "Propeller or Axial",
      "start_date": "9/9/1919",
      "end_date": "2999-09-09T00:00:00+00:00",
      "minimum_performance": 38.2,
      "notes": "From 90.1-2007 Table 6.8.1G"
    },
    {
      "template": "90.1-2010",
      "equipment_type": "Open Cooling Tower",
      "fan_type": "Centrifugal",
<<<<<<< HEAD
      "minimum_performance": 20,
=======
      "start_date": "9/9/1919",
      "end_date": "2999-09-09T00:00:00+00:00",
      "minimum_performance": 20.0,
>>>>>>> 8fab2143
      "notes": "From 90.1-2010 Table 6.8.1 G"
    },
    {
      "template": "90.1-2010",
      "equipment_type": "Open Cooling Tower",
      "fan_type": "Propeller or Axial",
      "start_date": "9/9/1919",
      "end_date": "2999-09-09T00:00:00+00:00",
      "minimum_performance": 38.2,
      "notes": "From 90.1-2010 Table 6.8.1 G"
    },
    {
      "template": "90.1-2010",
      "equipment_type": "Closed Cooling Tower",
      "fan_type": "Centrifugal",
<<<<<<< HEAD
      "minimum_performance": 7,
=======
      "start_date": "9/9/1919",
      "end_date": "2999-09-09T00:00:00+00:00",
      "minimum_performance": 7.0,
>>>>>>> 8fab2143
      "notes": "From 90.1-2010 Table 6.8.1 G"
    },
    {
      "template": "90.1-2010",
      "equipment_type": "Closed Cooling Tower",
      "fan_type": "Propeller or Axial",
<<<<<<< HEAD
      "minimum_performance": 14,
=======
      "start_date": "9/9/1919",
      "end_date": "2999-09-09T00:00:00+00:00",
      "minimum_performance": 14.0,
>>>>>>> 8fab2143
      "notes": "From 90.1-2010 Table 6.8.1 G"
    },
    {
      "template": "90.1-2013",
      "equipment_type": "Open Cooling Tower",
      "fan_type": "Centrifugal",
<<<<<<< HEAD
      "minimum_performance": 20,
=======
      "start_date": "9/9/1919",
      "end_date": "2999-09-09T00:00:00+00:00",
      "minimum_performance": 20.0,
>>>>>>> 8fab2143
      "notes": "From 90.1-2013 Table 6.8.1-7"
    },
    {
      "template": "90.1-2013",
      "equipment_type": "Open Cooling Tower",
      "fan_type": "Propeller or Axial",
      "start_date": "9/9/1919",
      "end_date": "2999-09-09T00:00:00+00:00",
      "minimum_performance": 40.2,
      "notes": "From 90.1-2013 Table 6.8.1-7"
    },
    {
      "template": "90.1-2013",
      "equipment_type": "Closed Cooling Tower",
      "fan_type": "Centrifugal",
<<<<<<< HEAD
      "minimum_performance": 7,
=======
      "start_date": "9/9/1919",
      "end_date": "2999-09-09T00:00:00+00:00",
      "minimum_performance": 7.0,
>>>>>>> 8fab2143
      "notes": "From 90.1-2013 Table 6.8.1-7"
    },
    {
      "template": "90.1-2013",
      "equipment_type": "Closed Cooling Tower",
      "fan_type": "Propeller or Axial",
<<<<<<< HEAD
      "minimum_performance": 14,
=======
      "start_date": "9/9/1919",
      "end_date": "2999-09-09T00:00:00+00:00",
      "minimum_performance": 14.0,
>>>>>>> 8fab2143
      "notes": "From 90.1-2013 Table 6.8.1-7"
    }
  ]
}<|MERGE_RESOLUTION|>--- conflicted
+++ resolved
@@ -4,237 +4,189 @@
       "template": "DOE Ref Pre-1980",
       "equipment_type": "Open Cooling Tower",
       "fan_type": "Centrifugal",
-<<<<<<< HEAD
-      "minimum_performance": 20,
-=======
-      "start_date": "9/9/1919",
-      "end_date": "2999-09-09T00:00:00+00:00",
-      "minimum_performance": 20.0,
->>>>>>> 8fab2143
-      "notes": "From 90.1-2004 Table 6.8.1G"
-    },
-    {
-      "template": "DOE Ref Pre-1980",
-      "equipment_type": "Open Cooling Tower",
-      "fan_type": "Propeller or Axial",
-      "start_date": "9/9/1919",
-      "end_date": "2999-09-09T00:00:00+00:00",
-      "minimum_performance": 38.2,
-      "notes": "From 90.1-2004 Table 6.8.1G"
-    },
-    {
-      "template": "DOE Ref Pre-1980",
-      "equipment_type": "Closed Cooling Tower",
-      "fan_type": "Centrifugal",
-<<<<<<< HEAD
-      "minimum_performance": 20,
-=======
-      "start_date": "9/9/1919",
-      "end_date": "2999-09-09T00:00:00+00:00",
-      "minimum_performance": 20.0,
->>>>>>> 8fab2143
-      "notes": "From 90.1-2004 Table 6.8.1G"
-    },
-    {
-      "template": "DOE Ref Pre-1980",
-      "equipment_type": "Closed Cooling Tower",
-      "fan_type": "Propeller or Axial",
-      "start_date": "9/9/1919",
-      "end_date": "2999-09-09T00:00:00+00:00",
-      "minimum_performance": 38.2,
-      "notes": "From 90.1-2004 Table 6.8.1G"
-    },
-    {
-      "template": "DOE Ref 1980-2004",
-      "equipment_type": "Open Cooling Tower",
-      "fan_type": "Centrifugal",
-<<<<<<< HEAD
-      "minimum_performance": 20,
-=======
-      "start_date": "9/9/1919",
-      "end_date": "2999-09-09T00:00:00+00:00",
-      "minimum_performance": 20.0,
->>>>>>> 8fab2143
-      "notes": "From 90.1-2004 Table 6.8.1G"
-    },
-    {
-      "template": "DOE Ref 1980-2004",
-      "equipment_type": "Open Cooling Tower",
-      "fan_type": "Propeller or Axial",
-      "start_date": "9/9/1919",
-      "end_date": "2999-09-09T00:00:00+00:00",
-      "minimum_performance": 38.2,
-      "notes": "From 90.1-2004 Table 6.8.1G"
-    },
-    {
-      "template": "DOE Ref 1980-2004",
-      "equipment_type": "Closed Cooling Tower",
-      "fan_type": "Centrifugal",
-<<<<<<< HEAD
-      "minimum_performance": 20,
-=======
-      "start_date": "9/9/1919",
-      "end_date": "2999-09-09T00:00:00+00:00",
-      "minimum_performance": 20.0,
->>>>>>> 8fab2143
-      "notes": "From 90.1-2004 Table 6.8.1G"
-    },
-    {
-      "template": "DOE Ref 1980-2004",
-      "equipment_type": "Closed Cooling Tower",
-      "fan_type": "Propeller or Axial",
-      "start_date": "9/9/1919",
-      "end_date": "2999-09-09T00:00:00+00:00",
-      "minimum_performance": 38.2,
-      "notes": "From 90.1-2004 Table 6.8.1G"
-    },
-    {
-      "template": "90.1-2004",
-      "equipment_type": "Open Cooling Tower",
-      "fan_type": "Centrifugal",
-<<<<<<< HEAD
-      "minimum_performance": 20,
-=======
-      "start_date": "9/9/1919",
-      "end_date": "2999-09-09T00:00:00+00:00",
-      "minimum_performance": 20.0,
->>>>>>> 8fab2143
-      "notes": "From 90.1-2004 Table 6.8.1G"
-    },
-    {
-      "template": "90.1-2004",
-      "equipment_type": "Open Cooling Tower",
-      "fan_type": "Propeller or Axial",
-      "start_date": "9/9/1919",
-      "end_date": "2999-09-09T00:00:00+00:00",
-      "minimum_performance": 38.2,
-      "notes": "From 90.1-2004 Table 6.8.1G"
-    },
-    {
-      "template": "90.1-2004",
-      "equipment_type": "Closed Cooling Tower",
-      "fan_type": "Centrifugal",
-<<<<<<< HEAD
-      "minimum_performance": 20,
-=======
-      "start_date": "9/9/1919",
-      "end_date": "2999-09-09T00:00:00+00:00",
-      "minimum_performance": 20.0,
->>>>>>> 8fab2143
-      "notes": "From 90.1-2004 Table 6.8.1G"
-    },
-    {
-      "template": "90.1-2004",
-      "equipment_type": "Closed Cooling Tower",
-      "fan_type": "Propeller or Axial",
-      "start_date": "9/9/1919",
-      "end_date": "2999-09-09T00:00:00+00:00",
-      "minimum_performance": 38.2,
-      "notes": "From 90.1-2004 Table 6.8.1G"
-    },
-    {
-      "template": "90.1-2007",
-      "equipment_type": "Open Cooling Tower",
-      "fan_type": "Centrifugal",
-<<<<<<< HEAD
-      "minimum_performance": 20,
-=======
-      "start_date": "9/9/1919",
-      "end_date": "2999-09-09T00:00:00+00:00",
-      "minimum_performance": 20.0,
->>>>>>> 8fab2143
-      "notes": "From 90.1-2007 Table 6.8.1G"
-    },
-    {
-      "template": "90.1-2007",
-      "equipment_type": "Open Cooling Tower",
-      "fan_type": "Propeller or Axial",
-      "start_date": "9/9/1919",
-      "end_date": "2999-09-09T00:00:00+00:00",
-      "minimum_performance": 38.2,
-      "notes": "From 90.1-2007 Table 6.8.1G"
-    },
-    {
-      "template": "90.1-2007",
-      "equipment_type": "Closed Cooling Tower",
-      "fan_type": "Centrifugal",
-<<<<<<< HEAD
-      "minimum_performance": 20,
-=======
-      "start_date": "9/9/1919",
-      "end_date": "2999-09-09T00:00:00+00:00",
-      "minimum_performance": 20.0,
->>>>>>> 8fab2143
-      "notes": "From 90.1-2007 Table 6.8.1G"
-    },
-    {
-      "template": "90.1-2007",
-      "equipment_type": "Closed Cooling Tower",
-      "fan_type": "Propeller or Axial",
-      "start_date": "9/9/1919",
-      "end_date": "2999-09-09T00:00:00+00:00",
-      "minimum_performance": 38.2,
-      "notes": "From 90.1-2007 Table 6.8.1G"
-    },
-    {
-      "template": "90.1-2010",
-      "equipment_type": "Open Cooling Tower",
-      "fan_type": "Centrifugal",
-<<<<<<< HEAD
-      "minimum_performance": 20,
-=======
-      "start_date": "9/9/1919",
-      "end_date": "2999-09-09T00:00:00+00:00",
-      "minimum_performance": 20.0,
->>>>>>> 8fab2143
-      "notes": "From 90.1-2010 Table 6.8.1 G"
-    },
-    {
-      "template": "90.1-2010",
-      "equipment_type": "Open Cooling Tower",
-      "fan_type": "Propeller or Axial",
-      "start_date": "9/9/1919",
-      "end_date": "2999-09-09T00:00:00+00:00",
-      "minimum_performance": 38.2,
-      "notes": "From 90.1-2010 Table 6.8.1 G"
-    },
-    {
-      "template": "90.1-2010",
-      "equipment_type": "Closed Cooling Tower",
-      "fan_type": "Centrifugal",
-<<<<<<< HEAD
-      "minimum_performance": 7,
-=======
+      "start_date": "9/9/1919",
+      "end_date": "2999-09-09T00:00:00+00:00",
+      "minimum_performance": 20.0,
+      "notes": "From 90.1-2004 Table 6.8.1G"
+    },
+    {
+      "template": "DOE Ref Pre-1980",
+      "equipment_type": "Open Cooling Tower",
+      "fan_type": "Propeller or Axial",
+      "start_date": "9/9/1919",
+      "end_date": "2999-09-09T00:00:00+00:00",
+      "minimum_performance": 38.2,
+      "notes": "From 90.1-2004 Table 6.8.1G"
+    },
+    {
+      "template": "DOE Ref Pre-1980",
+      "equipment_type": "Closed Cooling Tower",
+      "fan_type": "Centrifugal",
+      "start_date": "9/9/1919",
+      "end_date": "2999-09-09T00:00:00+00:00",
+      "minimum_performance": 20.0,
+      "notes": "From 90.1-2004 Table 6.8.1G"
+    },
+    {
+      "template": "DOE Ref Pre-1980",
+      "equipment_type": "Closed Cooling Tower",
+      "fan_type": "Propeller or Axial",
+      "start_date": "9/9/1919",
+      "end_date": "2999-09-09T00:00:00+00:00",
+      "minimum_performance": 38.2,
+      "notes": "From 90.1-2004 Table 6.8.1G"
+    },
+    {
+      "template": "DOE Ref 1980-2004",
+      "equipment_type": "Open Cooling Tower",
+      "fan_type": "Centrifugal",
+      "start_date": "9/9/1919",
+      "end_date": "2999-09-09T00:00:00+00:00",
+      "minimum_performance": 20.0,
+      "notes": "From 90.1-2004 Table 6.8.1G"
+    },
+    {
+      "template": "DOE Ref 1980-2004",
+      "equipment_type": "Open Cooling Tower",
+      "fan_type": "Propeller or Axial",
+      "start_date": "9/9/1919",
+      "end_date": "2999-09-09T00:00:00+00:00",
+      "minimum_performance": 38.2,
+      "notes": "From 90.1-2004 Table 6.8.1G"
+    },
+    {
+      "template": "DOE Ref 1980-2004",
+      "equipment_type": "Closed Cooling Tower",
+      "fan_type": "Centrifugal",
+      "start_date": "9/9/1919",
+      "end_date": "2999-09-09T00:00:00+00:00",
+      "minimum_performance": 20.0,
+      "notes": "From 90.1-2004 Table 6.8.1G"
+    },
+    {
+      "template": "DOE Ref 1980-2004",
+      "equipment_type": "Closed Cooling Tower",
+      "fan_type": "Propeller or Axial",
+      "start_date": "9/9/1919",
+      "end_date": "2999-09-09T00:00:00+00:00",
+      "minimum_performance": 38.2,
+      "notes": "From 90.1-2004 Table 6.8.1G"
+    },
+    {
+      "template": "90.1-2004",
+      "equipment_type": "Open Cooling Tower",
+      "fan_type": "Centrifugal",
+      "start_date": "9/9/1919",
+      "end_date": "2999-09-09T00:00:00+00:00",
+      "minimum_performance": 20.0,
+      "notes": "From 90.1-2004 Table 6.8.1G"
+    },
+    {
+      "template": "90.1-2004",
+      "equipment_type": "Open Cooling Tower",
+      "fan_type": "Propeller or Axial",
+      "start_date": "9/9/1919",
+      "end_date": "2999-09-09T00:00:00+00:00",
+      "minimum_performance": 38.2,
+      "notes": "From 90.1-2004 Table 6.8.1G"
+    },
+    {
+      "template": "90.1-2004",
+      "equipment_type": "Closed Cooling Tower",
+      "fan_type": "Centrifugal",
+      "start_date": "9/9/1919",
+      "end_date": "2999-09-09T00:00:00+00:00",
+      "minimum_performance": 20.0,
+      "notes": "From 90.1-2004 Table 6.8.1G"
+    },
+    {
+      "template": "90.1-2004",
+      "equipment_type": "Closed Cooling Tower",
+      "fan_type": "Propeller or Axial",
+      "start_date": "9/9/1919",
+      "end_date": "2999-09-09T00:00:00+00:00",
+      "minimum_performance": 38.2,
+      "notes": "From 90.1-2004 Table 6.8.1G"
+    },
+    {
+      "template": "90.1-2007",
+      "equipment_type": "Open Cooling Tower",
+      "fan_type": "Centrifugal",
+      "start_date": "9/9/1919",
+      "end_date": "2999-09-09T00:00:00+00:00",
+      "minimum_performance": 20.0,
+      "notes": "From 90.1-2007 Table 6.8.1G"
+    },
+    {
+      "template": "90.1-2007",
+      "equipment_type": "Open Cooling Tower",
+      "fan_type": "Propeller or Axial",
+      "start_date": "9/9/1919",
+      "end_date": "2999-09-09T00:00:00+00:00",
+      "minimum_performance": 38.2,
+      "notes": "From 90.1-2007 Table 6.8.1G"
+    },
+    {
+      "template": "90.1-2007",
+      "equipment_type": "Closed Cooling Tower",
+      "fan_type": "Centrifugal",
+      "start_date": "9/9/1919",
+      "end_date": "2999-09-09T00:00:00+00:00",
+      "minimum_performance": 20.0,
+      "notes": "From 90.1-2007 Table 6.8.1G"
+    },
+    {
+      "template": "90.1-2007",
+      "equipment_type": "Closed Cooling Tower",
+      "fan_type": "Propeller or Axial",
+      "start_date": "9/9/1919",
+      "end_date": "2999-09-09T00:00:00+00:00",
+      "minimum_performance": 38.2,
+      "notes": "From 90.1-2007 Table 6.8.1G"
+    },
+    {
+      "template": "90.1-2010",
+      "equipment_type": "Open Cooling Tower",
+      "fan_type": "Centrifugal",
+      "start_date": "9/9/1919",
+      "end_date": "2999-09-09T00:00:00+00:00",
+      "minimum_performance": 20.0,
+      "notes": "From 90.1-2010 Table 6.8.1 G"
+    },
+    {
+      "template": "90.1-2010",
+      "equipment_type": "Open Cooling Tower",
+      "fan_type": "Propeller or Axial",
+      "start_date": "9/9/1919",
+      "end_date": "2999-09-09T00:00:00+00:00",
+      "minimum_performance": 38.2,
+      "notes": "From 90.1-2010 Table 6.8.1 G"
+    },
+    {
+      "template": "90.1-2010",
+      "equipment_type": "Closed Cooling Tower",
+      "fan_type": "Centrifugal",
       "start_date": "9/9/1919",
       "end_date": "2999-09-09T00:00:00+00:00",
       "minimum_performance": 7.0,
->>>>>>> 8fab2143
-      "notes": "From 90.1-2010 Table 6.8.1 G"
-    },
-    {
-      "template": "90.1-2010",
-      "equipment_type": "Closed Cooling Tower",
-      "fan_type": "Propeller or Axial",
-<<<<<<< HEAD
-      "minimum_performance": 14,
-=======
+      "notes": "From 90.1-2010 Table 6.8.1 G"
+    },
+    {
+      "template": "90.1-2010",
+      "equipment_type": "Closed Cooling Tower",
+      "fan_type": "Propeller or Axial",
       "start_date": "9/9/1919",
       "end_date": "2999-09-09T00:00:00+00:00",
       "minimum_performance": 14.0,
->>>>>>> 8fab2143
-      "notes": "From 90.1-2010 Table 6.8.1 G"
-    },
-    {
-      "template": "90.1-2013",
-      "equipment_type": "Open Cooling Tower",
-      "fan_type": "Centrifugal",
-<<<<<<< HEAD
-      "minimum_performance": 20,
-=======
-      "start_date": "9/9/1919",
-      "end_date": "2999-09-09T00:00:00+00:00",
-      "minimum_performance": 20.0,
->>>>>>> 8fab2143
+      "notes": "From 90.1-2010 Table 6.8.1 G"
+    },
+    {
+      "template": "90.1-2013",
+      "equipment_type": "Open Cooling Tower",
+      "fan_type": "Centrifugal",
+      "start_date": "9/9/1919",
+      "end_date": "2999-09-09T00:00:00+00:00",
+      "minimum_performance": 20.0,
       "notes": "From 90.1-2013 Table 6.8.1-7"
     },
     {
@@ -250,26 +202,18 @@
       "template": "90.1-2013",
       "equipment_type": "Closed Cooling Tower",
       "fan_type": "Centrifugal",
-<<<<<<< HEAD
-      "minimum_performance": 7,
-=======
       "start_date": "9/9/1919",
       "end_date": "2999-09-09T00:00:00+00:00",
       "minimum_performance": 7.0,
->>>>>>> 8fab2143
-      "notes": "From 90.1-2013 Table 6.8.1-7"
-    },
-    {
-      "template": "90.1-2013",
-      "equipment_type": "Closed Cooling Tower",
-      "fan_type": "Propeller or Axial",
-<<<<<<< HEAD
-      "minimum_performance": 14,
-=======
+      "notes": "From 90.1-2013 Table 6.8.1-7"
+    },
+    {
+      "template": "90.1-2013",
+      "equipment_type": "Closed Cooling Tower",
+      "fan_type": "Propeller or Axial",
       "start_date": "9/9/1919",
       "end_date": "2999-09-09T00:00:00+00:00",
       "minimum_performance": 14.0,
->>>>>>> 8fab2143
       "notes": "From 90.1-2013 Table 6.8.1-7"
     }
   ]
