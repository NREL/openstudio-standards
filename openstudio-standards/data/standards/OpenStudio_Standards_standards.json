--- conflicted
+++ resolved
@@ -49,12 +49,9 @@
       "name": "GGHC v2.2"
     },
     {
-<<<<<<< HEAD
-=======
       "name": "ICC IECC 2015"
     },
     {
->>>>>>> 508b49ee
       "name": "India ECBC 2007"
     },
     {
