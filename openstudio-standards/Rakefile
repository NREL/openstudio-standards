--- conflicted
+++ resolved
@@ -60,14 +60,12 @@
   'openstudio-standards/test/test_small_office.rb', # 7 min
   'openstudio-standards/test/test_mid_rise_apartment.rb', # 7 min
   'openstudio-standards/test/test_high_rise_apartment.rb', # 7 min
-  'openstudio-standards/test/test_outpatient.rb' 
+  'openstudio-standards/test/test_outpatient.rb' # 
   ]
 end
 
-
 require 'rake/testtask'
-<<<<<<< HEAD
-desc 'Run the NECB Building Type Tests'
+desc 'Run the NECB 2011 Building Type Tests'
 Rake::TestTask.new('test:necb-buildings') do |task|
   task.libs << 'test'
   task.test_files = FileList['openstudio-standards/test/test_create_necb_buildings.rb']
@@ -76,7 +74,11 @@
 require 'rake/testtask'
 desc 'Run the NECB 2011 HVAC Tests'
 Rake::TestTask.new('test:necb-hvac') do |task|
-=======
+  task.libs << 'test'
+  task.test_files = FileList['openstudio-standards/test/test_create_necb_hvac.rb']
+end
+
+require 'rake/testtask'
 desc 'Run the measure tests'
 Rake::TestTask.new('test:large_office') do |task|
   task.libs << 'test'
@@ -86,12 +88,9 @@
 require 'rake/testtask'
 desc 'Run the measure tests'
 Rake::TestTask.new('test:one_building') do |task|
->>>>>>> 301fd43f
   task.libs << 'test'
-  task.test_files = FileList['openstudio-standards/test/test_create_necb_hvac.rb']
-
+  task.test_files = FileList['openstudio-standards/test/test_one_building.rb']
 end
-
 
 require 'rake/testtask'
 desc 'Run the measure tests'
