
require 'bundler/gem_tasks'
begin
  Bundler.setup
rescue Bundler::BundlerError => e
  $stderr.puts e.message
  $stderr.puts 'Run `bundle install` to install missing gems'
  exit e.status_code
end

require 'rake/testtask'
desc 'Run the weather file tests'
Rake::TestTask.new('test:weather') do |task|
  task.libs << 'test'
  task.test_files = FileList['openstudio-standards/test/test_weather.rb']
end

<<<<<<< HEAD
=======
require 'rake/testtask'
desc 'Run the compliance file tests'
Rake::TestTask.new('test:compliance') do |task|
  task.libs << 'test'
  task.test_files = FileList['openstudio-standards/test/test_compliance.rb']
end
>>>>>>> ba8678ee

require 'rake/testtask'
desc 'Run test PRM'
Rake::TestTask.new('test:prm') do |task|
  task.test_files = FileList[
  'openstudio-standards/test/test_create_prm_dummy_office.rb' # Takes about a minute for me
  ]
end

require 'rake/testtask'
desc 'Run test group 0'
Rake::TestTask.new('test:gem_group_0') do |task|
  task.test_files = FileList[
  'openstudio-standards/test/test_find_ashrae_hot_water_demand.rb',
  'openstudio-standards/test/test_find_construction_properties_data.rb',
  'openstudio-standards/test/test_find_space_type_standards_data.rb',
  'openstudio-standards/test/test_find_target_eui.rb',
  'openstudio-standards/test/test_find_target_eui_by_end_use.rb',
  'openstudio-standards/test/test_primary_school.rb', # 9 min
  'openstudio-standards/test/test_warehouse.rb'
  ]
end

require 'rake/testtask'
desc 'Run test group 1'
Rake::TestTask.new('test:gem_group_1') do |task|
  task.test_files = FileList[
  'openstudio-standards/test/test_secondary_school.rb', # 70 min
  'openstudio-standards/test/test_medium_office.rb',
  'openstudio-standards/test/test_mid_rise_apartment.rb', # 7 min
  'openstudio-standards/test/test_high_rise_apartment.rb' # 7 min
  # 'openstudio-standards/test/test_outpatient.rb' #
  ]
end

require 'rake/testtask'
desc 'Run test group 2'
Rake::TestTask.new('test:gem_group_2') do |task|
  task.test_files = FileList[
  'openstudio-standards/test/test_large_hotel.rb', # 5 min
  'openstudio-standards/test/test_large_office.rb', # 4 min
  'openstudio-standards/test/test_quick_service_restaurant.rb', # 1 min
  'openstudio-standards/test/test_strip_mall.rb' # 2 min
  ]
end

require 'rake/testtask'
desc 'Run test group 3'
Rake::TestTask.new('test:gem_group_3') do |task|
  task.test_files = FileList[
  'openstudio-standards/test/test_small_hotel.rb', # 80 min
  'openstudio-standards/test/test_retail_standalone.rb', # 6 min
  'openstudio-standards/test/test_full_service_restaurant.rb', # 10 min
  'openstudio-standards/test/test_small_office.rb' # 7 min
  ]
end

require 'rake/testtask'
desc 'Run test group 4'
Rake::TestTask.new('test:gem_group_4') do |task|
  task.test_files = FileList[
  'openstudio-standards/test/test_create_performance_rating_method_baseline_building.rb'
  ]
end

require 'rake/testtask'
desc 'Run test group 5'
Rake::TestTask.new('test:gem_group_5') do |task|
  task.test_files = FileList[
  'openstudio-standards/test/test_create_performance_rating_method_baseline_bldg_2.rb'
  ]
end

require 'rake/testtask'
desc 'Run test group 6'
Rake::TestTask.new('test:gem_group_6') do |task|
  task.test_files = FileList[
  'openstudio-standards/test/test_create_performance_rating_method_baseline_bldg_3.rb'
  ]
end

require 'rake/testtask'
desc 'Run test group 7'
Rake::TestTask.new('test:gem_group_7') do |task|
  task.test_files = FileList[
  
  ]
end

require 'rake/testtask'
desc 'Run the NECB 2011 Building Type Tests'
Rake::TestTask.new('test:necb-buildings') do |task|
  task.libs << 'test'
  task.test_files = FileList['openstudio-standards/test/test_create_necb_buildings.rb']
end

require 'rake/testtask'
desc 'Run the NECB 2011 HVAC Tests'
Rake::TestTask.new('test:necb-hvac') do |task|
  task.libs << 'test'
  task.test_files = FileList['openstudio-standards/test/test_create_necb_hvac.rb']
end

require 'rake/testtask'
desc 'Run the measure tests'
Rake::TestTask.new('test:large_office') do |task|
  task.libs << 'test'
  task.test_files = FileList['openstudio-standards/test/test_one_building_office_2010.rb']
end

require 'rake/testtask'
desc 'Run the measure tests'
Rake::TestTask.new('test:one_building') do |task|
  task.libs << 'test'
  task.test_files = FileList['openstudio-standards/test/test_one_building.rb']
end

require 'rake/testtask'
desc 'Run the measure tests'
Rake::TestTask.new('test:gem') do |task|
  task.libs << 'test'
  task.test_files = FileList['openstudio-standards/test/test_*.rb']
end




require 'rake/testtask'
desc 'Run the measure tests'
Rake::TestTask.new('test:measures') do |task|
  task.test_files = FileList[
  # TOO LONG 'measures/apply_system1/tests/full_hvac_test.rb',
  'measures/btap_apply_necb_rules/tests/apply_necb_rules_Test.rb',
  # TOO LONG 'measures/btap_campus_classic/tests/btap_coldlake_classic_test.rb',
  'measures/btap_change_building_location/tests/btap_change_location_test.rb',
  'measures/btap_create_doe_necb_models/tests/DOE2NECB_Model_Test.rb',
  'measures/btap_equest_converter/tests/btap_equest_converter_test.rb',
  'measures/btap_replace_model/tests/ReplaceModel_Test.rb',
  'measures/btap_set_default_construction_set/tests/set_default_construction_set_test.rb',
  # TOO Long 'measures/create_DOE_prototype_building/tests/create_DOE_prototype_building_test.rb',
  'measures/UtilityTariffs/tests/UtilityTariffs_Test.rb'
  ]
end

desc 'Run all tests'
task 'test:all' => ['test:prm', 'test:gem', 'test:measures']

require "#{File.dirname(__FILE__)}/data/standards/manage_OpenStudio_Standards.rb"
desc 'Download OpenStudio_Standards from Google & export JSONs'
task 'data:update' do
  download_google_spreadsheet
  export_spreadsheet_to_json
end

task 'data:update:manual' do
  export_spreadsheet_to_json
end

require 'yard'
desc 'Generate the documentation'
YARD::Rake::YardocTask.new(:doc) do |task|
  Dir.chdir('../')
  task.stats_options = ['--list-undoc']
end

desc 'Show the documentation in a web browser'
task 'doc:show' => [:doc] do
  link = "#{Dir.pwd}/openstudio-standards/doc/index.html"
  if RbConfig::CONFIG['host_os'] =~ /mswin|mingw|cygwin/
    system "start #{link}"
  elsif RbConfig::CONFIG['host_os'] =~ /darwin/
    system "open #{link}"
  elsif RbConfig::CONFIG['host_os'] =~ /linux|bsd/
    system "xdg-open #{link}"
  end
end

require 'rubocop/rake_task'
desc 'Check the code for style consistency'
RuboCop::RakeTask.new(:rubocop) do |task|
  # Make a folder for the output
  out_dir = 'openstudio-standards/.rubocop'
  Dir.mkdir(out_dir) unless File.exist?(out_dir)
  # Output both XML (CheckStyle format) and HTML
  task.options = ["--out=#{out_dir}/rubocop-results.xml", '--format=h', "--out=#{out_dir}/rubocop-results.html", '--format=offenses', "--out=#{out_dir}/rubocop-summary.txt"]
  task.requires = ['rubocop/formatter/checkstyle_formatter']
  task.formatters = ['RuboCop::Formatter::CheckstyleFormatter']
  # don't abort rake on failure
  task.fail_on_error = false
end

desc 'Build, install, test gem & measures'
task btest: [:install, 'test:all']

task default: :btest<|MERGE_RESOLUTION|>--- conflicted
+++ resolved
@@ -15,15 +15,12 @@
   task.test_files = FileList['openstudio-standards/test/test_weather.rb']
 end
 
-<<<<<<< HEAD
-=======
 require 'rake/testtask'
 desc 'Run the compliance file tests'
 Rake::TestTask.new('test:compliance') do |task|
   task.libs << 'test'
   task.test_files = FileList['openstudio-standards/test/test_compliance.rb']
 end
->>>>>>> ba8678ee
 
 require 'rake/testtask'
 desc 'Run test PRM'
@@ -147,9 +144,6 @@
   task.libs << 'test'
   task.test_files = FileList['openstudio-standards/test/test_*.rb']
 end
-
-
-
 
 require 'rake/testtask'
 desc 'Run the measure tests'
