--- conflicted
+++ resolved
@@ -6,12 +6,7 @@
 class TestSecondarySchool < CreateDOEPrototypeBuildingTest
 
   building_types = ['SecondarySchool']
-<<<<<<< HEAD
   templates = ['DOE Ref Pre-1980','DOE Ref 1980-2004', '90.1-2010']
-=======
-  
-  templates = ['DOE Ref Pre-1980','DOE Ref 1980-2004']
->>>>>>> eb7b3223
   climate_zones = ['ASHRAE 169-2006-2A','ASHRAE 169-2006-3B','ASHRAE 169-2006-4A','ASHRAE 169-2006-5A']
 
   # not used for ASHRAE/DOE archetypes, but required for call
