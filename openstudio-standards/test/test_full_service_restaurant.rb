--- conflicted
+++ resolved
@@ -6,19 +6,10 @@
 class TestFullServiceRestaurant < CreateDOEPrototypeBuildingTest
   
   building_types = ['FullServiceRestaurant']
-<<<<<<< HEAD
-
-  #templates = ['DOE Ref Pre-1980','DOE Ref 1980-2004','90.1-2004','90.1-2007','90.1-2010','90.1-2013']
-   templates = ['DOE Ref Pre-1980','DOE Ref 1980-2004', '90.1-2010']
+  # templates = ['DOE Ref Pre-1980','DOE Ref 1980-2004','90.1-2004','90.1-2007','90.1-2010','90.1-2013']
+  templates = ['DOE Ref Pre-1980','DOE Ref 1980-2004','90.1-2010']
    climate_zones = ['ASHRAE 169-2006-2A','ASHRAE 169-2006-3B','ASHRAE 169-2006-4A','ASHRAE 169-2006-5A']   
   #climate_zones = ['ASHRAE 169-2006-1A', 'ASHRAE 169-2006-2A','ASHRAE 169-2006-2B',
-=======
-  # templates = ['DOE Ref Pre-1980','DOE Ref 1980-2004','90.1-2004','90.1-2007','90.1-2010','90.1-2013']
-  templates = ['DOE Ref Pre-1980','DOE Ref 1980-2004','90.1-2010']
-  climate_zones = ['ASHRAE 169-2006-2A','ASHRAE 169-2006-3B','ASHRAE 169-2006-4A','ASHRAE 169-2006-5A']
-  # templates = ['DOE Ref 1980-2004', 'DOE Ref Pre-1980', '90.1-2007', '90.1-2010', '90.1-2013', '90.1-2004'] 
-  # climate_zones = ['ASHRAE 169-2006-1A', 'ASHRAE 169-2006-2A','ASHRAE 169-2006-2B',
->>>>>>> 301fd43f
                    # 'ASHRAE 169-2006-3A', 'ASHRAE 169-2006-3B', 'ASHRAE 169-2006-3C', 'ASHRAE 169-2006-4A',
                    # 'ASHRAE 169-2006-4B', 'ASHRAE 169-2006-4C', 'ASHRAE 169-2006-5A', 'ASHRAE 169-2006-5B',
                    # 'ASHRAE 169-2006-6A', 'ASHRAE 169-2006-6B', 'ASHRAE 169-2006-7A', 'ASHRAE 169-2006-8A'] 
