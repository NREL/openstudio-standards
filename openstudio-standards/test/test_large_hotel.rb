--- conflicted
+++ resolved
@@ -4,16 +4,6 @@
 class TestLargeHotel < CreateDOEPrototypeBuildingTest
   
   building_types = ['LargeHotel']
-<<<<<<< HEAD
-  # templates = ['DOE Ref Pre-1980','DOE Ref 1980-2004','90.1-2010']
-  # climate_zones =['ASHRAE 169-2006-6B']
-  # climate_zones = ['ASHRAE 169-2006-2A','ASHRAE 169-2006-3B','ASHRAE 169-2006-4A','ASHRAE 169-2006-5A']
-  templates = ['DOE Ref 1980-2004', 'DOE Ref Pre-1980', '90.1-2007', '90.1-2010', '90.1-2013', '90.1-2004'] 
-  climate_zones = ['ASHRAE 169-2006-1A', 'ASHRAE 169-2006-2A','ASHRAE 169-2006-2B',
-                   'ASHRAE 169-2006-3A', 'ASHRAE 169-2006-3B', 'ASHRAE 169-2006-3C', 'ASHRAE 169-2006-4A',
-                   'ASHRAE 169-2006-4B', 'ASHRAE 169-2006-4C', 'ASHRAE 169-2006-5A', 'ASHRAE 169-2006-5B',
-                   'ASHRAE 169-2006-6A', 'ASHRAE 169-2006-6B', 'ASHRAE 169-2006-7A', 'ASHRAE 169-2006-8A'] 
-=======
   templates = ['DOE Ref Pre-1980','DOE Ref 1980-2004','90.1-2010']
   climate_zones = ['ASHRAE 169-2006-2A','ASHRAE 169-2006-3B','ASHRAE 169-2006-4A','ASHRAE 169-2006-5A']
   # templates = ['DOE Ref 1980-2004', 'DOE Ref Pre-1980', '90.1-2007', '90.1-2010', '90.1-2013', '90.1-2004'] 
@@ -21,22 +11,15 @@
                    # 'ASHRAE 169-2006-3A', 'ASHRAE 169-2006-3B', 'ASHRAE 169-2006-3C', 'ASHRAE 169-2006-4A',
                    # 'ASHRAE 169-2006-4B', 'ASHRAE 169-2006-4C', 'ASHRAE 169-2006-5A', 'ASHRAE 169-2006-5B',
                    # 'ASHRAE 169-2006-6A', 'ASHRAE 169-2006-6B', 'ASHRAE 169-2006-7A', 'ASHRAE 169-2006-8A'] 
->>>>>>> 821779a0
   
   create_models = false
   run_models = false
   compare_results = true
   
   debug = false
-  
-<<<<<<< HEAD
-  # TestLargeHotel.create_run_model_tests(building_types, templates, climate_zones, create_models, run_models, compare_results, debug)
 
-  TestLargeHotel.compare_test_results(building_types, templates, climate_zones, file_ext="")
-=======
   TestLargeHotel.create_run_model_tests(building_types, templates, climate_zones, create_models, run_models, compare_results, debug)
 
   # TestLargeHotel.compare_test_results(building_types, templates, climate_zones, file_ext="")
->>>>>>> 821779a0
   
 end