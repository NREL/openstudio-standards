require_relative 'minitest_helper'
require_relative 'create_doe_prototype_helper'

class TestMidRiseApartment < CreateDOEPrototypeBuildingTest
  
  building_types = ['MidriseApartment']
  templates = ['DOE Ref Pre-1980','DOE Ref 1980-2004','90.1-2010']
  climate_zones = ['ASHRAE 169-2006-2A','ASHRAE 169-2006-3B','ASHRAE 169-2006-4A','ASHRAE 169-2006-5A']
<<<<<<< HEAD
  # templates = ['DOE Ref 1980-2004', 'DOE Ref Pre-1980', '90.1-2007', '90.1-2010', '90.1-2013', '90.1-2004'] 
=======
  # templates = ['DOE Ref Pre-1980','DOE Ref 1980-2004','90.1-2004','90.1-2007','90.1-2010','90.1-2013']
>>>>>>> 821779a0
  # climate_zones = ['ASHRAE 169-2006-1A', 'ASHRAE 169-2006-2A','ASHRAE 169-2006-2B',
                   # 'ASHRAE 169-2006-3A', 'ASHRAE 169-2006-3B', 'ASHRAE 169-2006-3C', 'ASHRAE 169-2006-4A',
                   # 'ASHRAE 169-2006-4B', 'ASHRAE 169-2006-4C', 'ASHRAE 169-2006-5A', 'ASHRAE 169-2006-5B',
                   # 'ASHRAE 169-2006-6A', 'ASHRAE 169-2006-6B', 'ASHRAE 169-2006-7A', 'ASHRAE 169-2006-8A'] 
<<<<<<< HEAD
  
=======
                     
>>>>>>> 821779a0
  create_models = true
  run_models = false
  compare_results = false
  
  TestMidRiseApartment.create_run_model_tests(building_types, templates, climate_zones, create_models, run_models, compare_results)

  # TestMidRiseApartment.compare_test_results(building_types, templates, climate_zones, file_ext="")
     
end<|MERGE_RESOLUTION|>--- conflicted
+++ resolved
@@ -6,20 +6,12 @@
   building_types = ['MidriseApartment']
   templates = ['DOE Ref Pre-1980','DOE Ref 1980-2004','90.1-2010']
   climate_zones = ['ASHRAE 169-2006-2A','ASHRAE 169-2006-3B','ASHRAE 169-2006-4A','ASHRAE 169-2006-5A']
-<<<<<<< HEAD
-  # templates = ['DOE Ref 1980-2004', 'DOE Ref Pre-1980', '90.1-2007', '90.1-2010', '90.1-2013', '90.1-2004'] 
-=======
   # templates = ['DOE Ref Pre-1980','DOE Ref 1980-2004','90.1-2004','90.1-2007','90.1-2010','90.1-2013']
->>>>>>> 821779a0
   # climate_zones = ['ASHRAE 169-2006-1A', 'ASHRAE 169-2006-2A','ASHRAE 169-2006-2B',
                    # 'ASHRAE 169-2006-3A', 'ASHRAE 169-2006-3B', 'ASHRAE 169-2006-3C', 'ASHRAE 169-2006-4A',
                    # 'ASHRAE 169-2006-4B', 'ASHRAE 169-2006-4C', 'ASHRAE 169-2006-5A', 'ASHRAE 169-2006-5B',
                    # 'ASHRAE 169-2006-6A', 'ASHRAE 169-2006-6B', 'ASHRAE 169-2006-7A', 'ASHRAE 169-2006-8A'] 
-<<<<<<< HEAD
-  
-=======
                      
->>>>>>> 821779a0
   create_models = true
   run_models = false
   compare_results = false
