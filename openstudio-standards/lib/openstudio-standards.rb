require "openstudio-standards/version"

module OpenstudioStandards

  require 'json' # Used to load standards JSON files
  
  # HVAC sizing
<<<<<<< HEAD
  require_relative 'openstudio-standards/hvac_sizing/HVACSizing.Model'
=======
  require 'openstudio-standards/hvac_sizing/Siz.Model'
>>>>>>> eb7b3223

  # Prototype Inputs
  require_relative 'openstudio-standards/prototypes/Prototype.Model'
  require_relative 'openstudio-standards/prototypes/Prototype.utilities'
  require_relative 'openstudio-standards/prototypes/Prototype.add_objects'
  require_relative 'openstudio-standards/prototypes/Prototype.hvac_systems'
  
  # Weather data
  require_relative 'openstudio-standards/weather/Weather.Model'
  
  # HVAC standards
  require_relative 'openstudio-standards/standards/Standards.Model'
 
  # BTAP (Natural Resources Canada)
  require_relative 'openstudio-standards/btap/btap'
  
  # Utilities
  require_relative 'openstudio-standards/utilities/logging'
  require_relative 'openstudio-standards/utilities/simulation'
  require_relative 'openstudio-standards/utilities/hash'

  # Load the Openstudio Standards JSON
  # and assign to a constant.  This
  # should never be altered by the gem.
  $os_standards = load_openstudio_standards_json 
  
  
end<|MERGE_RESOLUTION|>--- conflicted
+++ resolved
@@ -5,11 +5,7 @@
   require 'json' # Used to load standards JSON files
   
   # HVAC sizing
-<<<<<<< HEAD
-  require_relative 'openstudio-standards/hvac_sizing/HVACSizing.Model'
-=======
-  require 'openstudio-standards/hvac_sizing/Siz.Model'
->>>>>>> eb7b3223
+  require_relative 'openstudio-standards/hvac_sizing/Siz.Model'
 
   # Prototype Inputs
   require_relative 'openstudio-standards/prototypes/Prototype.Model'
