--- conflicted
+++ resolved
@@ -16,18 +16,11 @@
         'Attic' => ['attic']
       }
     when 'NECB 2011'
-<<<<<<< HEAD
-      space_type_map ={
-        "- undefined -" => ["attic"],
-        "Dining - bar lounge/leisure" => ["Dining"],
-        "Food preparation" => ["Kitchen"]
-=======
       # dom = B
       space_type_map = {
         '- undefined -' => ['attic'],
         'Dining - bar lounge/leisure' => ['Dining'],
         'Food preparation' => ['Kitchen']
->>>>>>> ba8678ee
       }
     end
     return space_type_map
@@ -50,13 +43,8 @@
           'balanced_exhaust_fraction_schedule_name' => nil,
           'space_names' =>
             [
-<<<<<<< HEAD
-            'Dining'
-          ]
-=======
               'Dining'
             ]
->>>>>>> ba8678ee
         },
         {
           'type' => 'Exhaust Fan',
@@ -67,13 +55,8 @@
           'balanced_exhaust_fraction_schedule_name' => nil,
           'space_names' =>
             [
-<<<<<<< HEAD
-            'Kitchen'
-          ]
-=======
-              'Kitchen'
-            ]
->>>>>>> ba8678ee
+              'Kitchen'
+            ]
         },
         {
           'type' => 'Refrigeration',
@@ -91,13 +74,8 @@
           'condenser_fan_pwr_curve_name' => 'RACK1_RackCondFanCurve2',
           'space_names' =>
             [
-<<<<<<< HEAD
-            'Kitchen'
-          ]
-=======
-              'Kitchen'
-            ]
->>>>>>> ba8678ee
+              'Kitchen'
+            ]
         },
         {
           'type' => 'Refrigeration',
@@ -115,13 +93,8 @@
           'condenser_fan_pwr_curve_name' => nil,
           'space_names' =>
             [
-<<<<<<< HEAD
-            'Kitchen'
-          ]
-=======
-              'Kitchen'
-            ]
->>>>>>> ba8678ee
+              'Kitchen'
+            ]
         }
       ]
     when '90.1-2004'
@@ -139,13 +112,8 @@
           'balanced_exhaust_fraction_schedule_name' => 'RestaurantFastFood Kitchen Exhaust Fan Balanced Exhaust Fraction Schedule_2004',
           'space_names' =>
             [
-<<<<<<< HEAD
-            'Kitchen'
-          ]
-=======
-              'Kitchen'
-            ]
->>>>>>> ba8678ee
+              'Kitchen'
+            ]
         },
         {
           'type' => 'Exhaust Fan',
@@ -156,13 +124,8 @@
           'balanced_exhaust_fraction_schedule_name' => nil,
           'space_names' =>
             [
-<<<<<<< HEAD
-            'Dining'
-          ]
-=======
               'Dining'
             ]
->>>>>>> ba8678ee
         },
         {
           'type' => 'Refrigeration',
@@ -180,13 +143,8 @@
           'condenser_fan_pwr_curve_name' => 'RACK1_RackCondFanCurve2',
           'space_names' =>
             [
-<<<<<<< HEAD
-            'Kitchen'
-          ]
-=======
-              'Kitchen'
-            ]
->>>>>>> ba8678ee
+              'Kitchen'
+            ]
         },
         {
           'type' => 'Refrigeration',
@@ -204,15 +162,9 @@
           'condenser_fan_pwr_curve_name' => nil,
           'space_names' =>
             [
-<<<<<<< HEAD
-            'Kitchen'
-          ]
-        }        
-=======
               'Kitchen'
             ]
         }
->>>>>>> ba8678ee
       ]
     when '90.1-2007', '90.1-2010'
       system_to_space_map = [
@@ -229,13 +181,8 @@
           'balanced_exhaust_fraction_schedule_name' => 'RestaurantFastFood Kitchen Exhaust Fan Balanced Exhaust Fraction Schedule_2007_2010_2013',
           'space_names' =>
             [
-<<<<<<< HEAD
-            'Kitchen'
-          ]
-=======
-              'Kitchen'
-            ]
->>>>>>> ba8678ee
+              'Kitchen'
+            ]
         },
         {
           'type' => 'Exhaust Fan',
@@ -246,13 +193,8 @@
           'balanced_exhaust_fraction_schedule_name' => nil,
           'space_names' =>
             [
-<<<<<<< HEAD
-            'Dining'
-          ]
-=======
               'Dining'
             ]
->>>>>>> ba8678ee
         },
         {
           'type' => 'Refrigeration',
@@ -270,13 +212,8 @@
           'condenser_fan_pwr_curve_name' => 'RACK1_RackCondFanCurve2',
           'space_names' =>
             [
-<<<<<<< HEAD
-            'Kitchen'
-          ]
-=======
-              'Kitchen'
-            ]
->>>>>>> ba8678ee
+              'Kitchen'
+            ]
         },
         {
           'type' => 'Refrigeration',
@@ -294,15 +231,9 @@
           'condenser_fan_pwr_curve_name' => nil,
           'space_names' =>
             [
-<<<<<<< HEAD
-            'Kitchen'
-          ]
-        }        
-=======
               'Kitchen'
             ]
         }
->>>>>>> ba8678ee
       ]
     when '90.1-2013'
       system_to_space_map = [
@@ -319,13 +250,8 @@
           'balanced_exhaust_fraction_schedule_name' => 'RestaurantFastFood Kitchen Exhaust Fan Balanced Exhaust Fraction Schedule_2007_2010_2013',
           'space_names' =>
             [
-<<<<<<< HEAD
-            'Kitchen'
-          ]
-=======
-              'Kitchen'
-            ]
->>>>>>> ba8678ee
+              'Kitchen'
+            ]
         },
         {
           'type' => 'Exhaust Fan',
@@ -336,13 +262,8 @@
           'balanced_exhaust_fraction_schedule_name' => nil,
           'space_names' =>
             [
-<<<<<<< HEAD
-            'Dining'
-          ]
-=======
               'Dining'
             ]
->>>>>>> ba8678ee
         },
         {
           'type' => 'Refrigeration',
@@ -360,13 +281,8 @@
           'condenser_fan_pwr_curve_name' => 'RACK1_RackCondFanCurve2',
           'space_names' =>
             [
-<<<<<<< HEAD
-            'Kitchen'
-          ]
-=======
-              'Kitchen'
-            ]
->>>>>>> ba8678ee
+              'Kitchen'
+            ]
         },
         {
           'type' => 'Refrigeration',
@@ -384,15 +300,9 @@
           'condenser_fan_pwr_curve_name' => nil,
           'space_names' =>
             [
-<<<<<<< HEAD
-            'Kitchen'
-          ]
-        } 
-=======
               'Kitchen'
             ]
         }
->>>>>>> ba8678ee
       ]
     end
 
@@ -536,15 +446,9 @@
         if climate_zone == 'ASHRAE 169-2006-2B' || climate_zone == 'ASHRAE 169-2006-1B' || climate_zone == 'ASHRAE 169-2006-3B'
           case space_name
           when 'Dining'
-<<<<<<< HEAD
-            thermostat.setCoolingSetpointTemperatureSchedule(add_schedule("RestaurantFastFood CLGSETP_SCH_NO_OPTIMUM"))
-          when 'Kitchen'
-            thermostat.setCoolingSetpointTemperatureSchedule(add_schedule("RestaurantFastFood CLGSETP_KITCHEN_SCH_NO_OPTIMUM"))
-=======
             thermostat.setCoolingSetpointTemperatureSchedule(add_schedule('RestaurantFastFood CLGSETP_SCH_NO_OPTIMUM'))
           when 'Kitchen'
             thermostat.setCoolingSetpointTemperatureSchedule(add_schedule('RestaurantFastFood CLGSETP_KITCHEN_SCH_NO_OPTIMUM'))
->>>>>>> ba8678ee
           end
         end
       end
@@ -605,34 +509,19 @@
     zone_mixing_kitchen.setDeltaTemperature(0)
   end
 
-<<<<<<< HEAD
-  def update_waterheater_loss_coefficient(building_vintage)
-    case building_vintage
-    when '90.1-2004', '90.1-2007', '90.1-2010', '90.1-2013', 'NECB 2011'
-      self.getWaterHeaterMixeds.sort.each do |water_heater|
-=======
   def update_waterheater_loss_coefficient(template)
     case template
     when '90.1-2004', '90.1-2007', '90.1-2010', '90.1-2013', 'NECB 2011'
       getWaterHeaterMixeds.sort.each do |water_heater|
->>>>>>> ba8678ee
         water_heater.setOffCycleLossCoefficienttoAmbientTemperature(7.561562668)
         water_heater.setOnCycleLossCoefficienttoAmbientTemperature(7.561562668)
       end
     end
   end
 
-<<<<<<< HEAD
-
-  def custom_swh_tweaks(building_type, building_vintage, climate_zone, prototype_input)
-  
-    self.update_waterheater_loss_coefficient(building_vintage)
-  
-=======
   def custom_swh_tweaks(building_type, template, climate_zone, prototype_input)
     update_waterheater_loss_coefficient(template)
 
->>>>>>> ba8678ee
     return true
   end
 end