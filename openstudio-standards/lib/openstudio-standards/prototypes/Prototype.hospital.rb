--- conflicted
+++ resolved
@@ -3,7 +3,6 @@
 class OpenStudio::Model::Model
  
   def define_space_type_map(building_type, building_vintage, climate_zone)
-<<<<<<< HEAD
     space_type_map = nil
     case building_vintage
     when 'NECB 2011'
@@ -46,35 +45,9 @@
           'PatRoom7_Mult10_Flr_3', 'PatRoom8_Flr_3', 'PatRoom1_Mult10_Flr_4', 'PatRoom2_Flr_4', 'PatRoom3_Mult10_Flr_4', 'PatRoom4_Flr_4', 'PatRoom5_Mult10_Flr_4', 
           'PatRoom6_Flr_4', 'PatRoom7_Mult10_Flr_4', 'PatRoom8_Flr_4', ],
         'PhysTherapy' => ['PhysTherapy_Flr_3', ],
-        'Radiology' => ['Radiology_Flr_4', ]
+      'Radiology' => ['Radiology_Flr_4', ]  # total number of zones: 55 - equals to the IDF
       }
     end
-=======
-    space_type_map = {
-      # 'Basement', 'ER_Exam1_Mult4_Flr_1', 'ER_Trauma1_Flr_1', 'ER_Exam3_Mult4_Flr_1', 'ER_Trauma2_Flr_1', 'ER_Triage_Mult4_Flr_1', 'Office1_Mult4_Flr_1', 'Lobby_Records_Flr_1', 'Corridor_Flr_1', 'ER_NurseStn_Lobby_Flr_1', 'OR1_Flr_2', 'OR2_Mult5_Flr_2', 'OR3_Flr_2', 'OR4_Flr_2', 'IC_PatRoom1_Mult5_Flr_2', 'IC_PatRoom2_Flr_2', 'IC_PatRoom3_Mult6_Flr_2', 'ICU_Flr_2', 'ICU_NurseStn_Lobby_Flr_2', 'Corridor_Flr_2', 'OR_NurseStn_Lobby_Flr_2', 'PatRoom1_Mult10_Flr_3', 'PatRoom2_Flr_3', 'PatRoom3_Mult10_Flr_3', 'PatRoom4_Flr_3', 'PatRoom5_Mult10_Flr_3', 'PhysTherapy_Flr_3', 'PatRoom6_Flr_3', 'PatRoom7_Mult10_Flr_3', 'PatRoom8_Flr_3', 'NurseStn_Lobby_Flr_3', 'Lab_Flr_3', 'Corridor_SE_Flr_3', 'Corridor_NW_Flr_3', 'PatRoom1_Mult10_Flr_4', 'PatRoom2_Flr_4', 'PatRoom3_Mult10_Flr_4', 'PatRoom4_Flr_4', 'PatRoom5_Mult10_Flr_4', 'Radiology_Flr_4', 'PatRoom6_Flr_4', 'PatRoom7_Mult10_Flr_4', 'PatRoom8_Flr_4', 'NurseStn_Lobby_Flr_4', 'Lab_Flr_4', 'Corridor_SE_Flr_4', 'Corridor_NW_Flr_4', 'Dining_Flr_5', 'NurseStn_Lobby_Flr_5', 'Kitchen_Flr_5', 'Office1_Flr_5', 'Office2_Mult5_Flr_5', 'Office3_Flr_5', 'Office4_Mult6_Flr_5', 'Corridor_Flr_5'
-      'Corridor' => ['Corridor_Flr_1', 'Corridor_Flr_2', 'Corridor_SE_Flr_3', 'Corridor_NW_Flr_3', 'Corridor_SE_Flr_4', 'Corridor_NW_Flr_4', 'Corridor_Flr_5'],
-      'Dining' => ['Dining_Flr_5', ],
-      'ER_Exam' => ['ER_Exam1_Mult4_Flr_1', 'ER_Exam3_Mult4_Flr_1', ],
-      'ER_NurseStn' => ['ER_NurseStn_Lobby_Flr_1', ],
-      'ER_Trauma' => ['ER_Trauma1_Flr_1', 'ER_Trauma2_Flr_1', ],
-      'ER_Triage' => ['ER_Triage_Mult4_Flr_1', ],
-      'ICU_NurseStn' => ['ICU_NurseStn_Lobby_Flr_2', ],
-      'ICU_Open' => ['ICU_Flr_2', ],
-      'ICU_PatRm' => ['IC_PatRoom1_Mult5_Flr_2', 'IC_PatRoom2_Flr_2', 'IC_PatRoom3_Mult6_Flr_2', ],
-      'Kitchen' => ['Kitchen_Flr_5', ],
-      'Lab' => ['Lab_Flr_3', 'Lab_Flr_4', ],
-      'Lobby' => ['Lobby_Records_Flr_1', ],
-      'NurseStn' => ['OR_NurseStn_Lobby_Flr_2', 'NurseStn_Lobby_Flr_3', 'NurseStn_Lobby_Flr_4', 'NurseStn_Lobby_Flr_5', ],
-      'OR' => ['OR1_Flr_2', 'OR2_Mult5_Flr_2', 'OR3_Flr_2', 'OR4_Flr_2', ],
-      'Office' => ['Office1_Mult4_Flr_1', 'Office1_Flr_5', 'Office2_Mult5_Flr_5', 'Office3_Flr_5', 'Office4_Mult6_Flr_5', 'Basement', ], # I don't know where to put Basement
-      # 'PatCorridor' => [],
-      'PatRoom' => ['PatRoom1_Mult10_Flr_3', 'PatRoom2_Flr_3', 'PatRoom3_Mult10_Flr_3', 'PatRoom4_Flr_3', 'PatRoom5_Mult10_Flr_3', 'PatRoom6_Flr_3', 
-        'PatRoom7_Mult10_Flr_3', 'PatRoom8_Flr_3', 'PatRoom1_Mult10_Flr_4', 'PatRoom2_Flr_4', 'PatRoom3_Mult10_Flr_4', 'PatRoom4_Flr_4', 'PatRoom5_Mult10_Flr_4', 
-        'PatRoom6_Flr_4', 'PatRoom7_Mult10_Flr_4', 'PatRoom8_Flr_4', ],
-      'PhysTherapy' => ['PhysTherapy_Flr_3', ],
-      'Radiology' => ['Radiology_Flr_4', ]  # total number of zones: 55 - equals to the IDF
-    }
->>>>>>> 301fd43f
     return space_type_map
   end
 
@@ -128,16 +101,9 @@
         ]
       },
       {
-<<<<<<< HEAD
         'type' => 'CAV',
         'space_names' => [
           'Kitchen_Flr_5'
-        ]
-      }
-=======
-          'type' => 'CAV',
-          'space_names' => [
-            'Kitchen_Flr_5'
           ]                     # 55 spaces assigned.
       },
 	  {
@@ -177,14 +143,13 @@
             [
                 'Kitchen_Flr_5'
             ]
-        }
->>>>>>> 301fd43f
+      }
     ]
     return system_to_space_map
   end
-    
+     
   def define_space_multiplier
-    # This map define the multipliers for spaces with multipliers not equals to 1
+   
     space_multiplier_map = {
       'ER_Exam1_Mult4_Flr_1' => 4,
       'ER_Exam3_Mult4_Flr_1' => 4,
@@ -206,32 +171,32 @@
     }
     return space_multiplier_map
   end
-    
-    
- 
+
+   
+
   def custom_hvac_tweaks(building_type, building_vintage, climate_zone, prototype_input)
-   
+    
     return true
-    
-  end
-  
+      # water_heater.setAmbientTemperatureIndicator('Zone')
+  end
+      # water_heater.setAmbientTemperatureThermalZone(default_water_heater_ambient_temp_sch)
   def update_waterheater_loss_coefficient(building_vintage)
     case building_vintage
     when '90.1-2004', '90.1-2007', '90.1-2010', '90.1-2013'
       self.getWaterHeaterMixeds.sort.each do |water_heater|
         water_heater.setOffCycleLossCoefficienttoAmbientTemperature(0.798542707)
         water_heater.setOnCycleLossCoefficienttoAmbientTemperature(0.798542707)
-      end
+    end
     end      
   end  
-  
+
   def custom_swh_tweaks(building_type, building_vintage, climate_zone, prototype_input)
     
     self.update_waterheater_loss_coefficient(building_vintage)
-  
+    
     return true
     
-  end
+  end #add swh    
 
 end
  
