
# Extend the class to add Medium Office specific stuff
class OpenStudio::Model::Model
<<<<<<< HEAD
 
  def define_space_type_map(building_type, building_vintage, climate_zone)
    
    
    space_type_map = nil
    case building_vintage
    when 'NECB 2011'
      space_type_map ={
        "Dormitory - living quarters" => ["Floor 1 Anesthesia", "Floor 1 Bio Haz", "Floor 1 Cafe", 
          "Floor 1 Clean", "Floor 1 Clean Work", "Floor 1 Dictation", 
          "Floor 1 Dressing Room", "Floor 1 Electrical Room", "Floor 1 Elevator Pump Room", 
          "Floor 1 Operating Room 1", "Floor 1 Operating Room 2", "Floor 1 Operating Room 3", 
          "Floor 1 Humid", "Floor 1 IT Hall", "Floor 1 IT Room", "Floor 1 Lobby Hall", 
          "Floor 1 Lobby", "Floor 1 Lobby Toilet", "Floor 1 Locker Room Hall", 
          "Floor 1 Locker Room", "Floor 1 Lounge", "Floor 1 Med Gas", 
          "Floor 1 MRI Control Room", "Floor 1 MRI Hall", "Floor 1 MRI Room", "Floor 1 MRI Toilet", 
          "Floor 1 Nourishment", "Floor 1 Nurse Hall", "Floor 1 Nurse Janitor", 
          "Floor 1 Nurse Station", "Floor 1 Nurse Toilet", "Floor 1 Office", 
          "Floor 1 PACU", "Floor 1 Pre-Op Hall", "Floor 1 Pre-Op Room 1", "Floor 1 Pre-Op Room 2", 
          "Floor 1 Pre-Op Toilet", "Floor 1 Procedure Room", "Floor 1 Reception Hall", 
          "Floor 1 Reception", "Floor 1 Recovery Room", "Floor 1 Scheduling", "Floor 1 Scrub", 
          "Floor 1 Soil Hold", "Floor 1 Soil", "Floor 1 Soil Work", "Floor 1 Step Down", 
          "Floor 1 Sterile Hall", "Floor 1 Sterile Storage", "Floor 1 Storage", 
          "Floor 1 Sub-Sterile", "Floor 1 Utility Hall", "Floor 1 Utility Janitor", 
          "Floor 1 Utility Room", "Floor 1 Vestibule", "Floor 2 Conference", 
          "Floor 2 Conference Toilet", "Floor 2 Dictation", "Floor 2 Exam 1", "Floor 2 Exam 2", 
          "Floor 2 Exam 3", "Floor 2 Exam 4", "Floor 2 Exam 5", "Floor 2 Exam 6", "Floor 2 Exam 7", 
          "Floor 2 Exam 8", "Floor 2 Exam 9", "Floor 2 Exam Hall 1", "Floor 2 Exam Hall 2", 
          "Floor 2 Exam Hall 3", "Floor 2 Exam Hall 4", "Floor 2 Exam Hall 5", 
          "Floor 2 Exam Hall 6", "Floor 2 Janitor", "Floor 2 Lounge", "Floor 2 Nurse Station 1", 
          "Floor 2 Nurse Station 2", "Floor 2 Office Hall", "Floor 2 Office", "Floor 2 Reception Hall", 
          "Floor 2 Reception", "Floor 2 Reception Toilet", "Floor 2 Scheduling 1", 
          "Floor 2 Scheduling 2", "Floor 2 Storage 1", "Floor 2 Storage 2", 
          "Floor 2 Storage 3", "Floor 2 Utility", "Floor 2 Work Hall", 
          "Floor 2 Work", "Floor 2 Work Toilet", "Floor 2 X-Ray", "Floor 3 Dressing Room", 
          "Floor 3 Elevator Hall", "Floor 3 Humid", "Floor 3 Janitor", "Floor 3 Locker", 
          "Floor 3 Lounge", "Floor 3 Lounge Toilet", "Floor 3 Mechanical Hall", 
          "Floor 3 Mechanical", "Floor 3 Office Hall", "Floor 3 Office", "Floor 3 Office Toilet", 
          "Floor 3 Physical Therapy 1", "Floor 3 Physical Therapy 2", "Floor 3 Physical Therapy Toilet", 
          "Floor 3 Storage 1", "Floor 3 Storage 2", "Floor 3 Treatment", 
          "Floor 3 Undeveloped 1", "Floor 3 Undeveloped 2", 
          "Floor 3 Utility", "Floor 3 Work", "NE Stair", "NW Elevator", "NW Stair", "SW Stair"]
      }
    else
      space_type_map = {
        # 'Floor 1 Anesthesia', 'Floor 1 Bio Haz', 'Floor 1 Cafe', 'Floor 1 Clean', 'Floor 1 Clean Work', 'Floor 1 Dictation', 'Floor 1 Dressing Room', 'Floor 1 Electrical Room', 'Floor 1 Elevator Pump Room', 'Floor 1 Humid', 'Floor 1 IT Hall', 'Floor 1 IT Room', 'Floor 1 Lobby', 'Floor 1 Lobby Hall', 'Floor 1 Lobby Toilet', 'Floor 1 Locker Room', 'Floor 1 Locker Room Hall', 'Floor 1 Lounge', 'Floor 1 Med Gas', 'Floor 1 MRI Control Room', 'Floor 1 MRI Hall', 'Floor 1 MRI Room', 'Floor 1 MRI Toilet', 'Floor 1 Nourishment', 'Floor 1 Nurse Hall', 'Floor 1 Nurse Janitor', 'Floor 1 Nurse Station', 'Floor 1 Nurse Toilet', 'Floor 1 Office', 'Floor 1 Operating Room 1', 'Floor 1 Operating Room 2', 'Floor 1 Operating Room 3', 'Floor 1 PACU', 'Floor 1 Pre-Op Hall', 'Floor 1 Pre-Op Room 1', 'Floor 1 Pre-Op Room 2', 'Floor 1 Pre-Op Toilet', 'Floor 1 Procedure Room', 'Floor 1 Reception', 'Floor 1 Reception Hall', 'Floor 1 Recovery Room', 'Floor 1 Scheduling', 'Floor 1 Scrub', 'Floor 1 Soil', 'Floor 1 Soil Hold', 'Floor 1 Soil Work', 'Floor 1 Step Down', 'Floor 1 Sterile Hall', 'Floor 1 Sterile Storage', 'Floor 1 Storage', 'Floor 1 Sub-Sterile', 'Floor 1 Utility Hall', 'Floor 1 Utility Janitor', 'Floor 1 Utility Room', 'Floor 1 Vestibule', 'Floor 2 Conference', 'Floor 2 Conference Toilet', 'Floor 2 Dictation', 'Floor 2 Exam 1', 'Floor 2 Exam 2', 'Floor 2 Exam 3', 'Floor 2 Exam 4', 'Floor 2 Exam 5', 'Floor 2 Exam 6', 'Floor 2 Exam 7', 'Floor 2 Exam 8', 'Floor 2 Exam 9', 'Floor 2 Exam Hall 1', 'Floor 2 Exam Hall 2', 'Floor 2 Exam Hall 3', 'Floor 2 Exam Hall 4', 'Floor 2 Exam Hall 5', 'Floor 2 Exam Hall 6', 'Floor 2 Janitor', 'Floor 2 Lounge', 'Floor 2 Nurse Station 1', 'Floor 2 Nurse Station 2', 'Floor 2 Office', 'Floor 2 Office Hall', 'Floor 2 Reception', 'Floor 2 Reception Hall', 'Floor 2 Reception Toilet', 'Floor 2 Scheduling 1', 'Floor 2 Scheduling 2', 'Floor 2 Storage 1', 'Floor 2 Storage 2', 'Floor 2 Storage 3', 'Floor 2 Utility', 'Floor 2 Work', 'Floor 2 Work Hall', 'Floor 2 Work Toilet', 'Floor 2 X-Ray', 'Floor 3 Dressing Room', 'Floor 3 Elevator Hall', 'Floor 3 Humid', 'Floor 3 Janitor', 'Floor 3 Locker', 'Floor 3 Lounge', 'Floor 3 Lounge Toilet', 'Floor 3 Mechanical', 'Floor 3 Mechanical Hall', 'Floor 3 Office', 'Floor 3 Office Hall', 'Floor 3 Office Toilet', 'Floor 3 Physical Therapy 1', 'Floor 3 Physical Therapy 2', 'Floor 3 Physical Therapy Toilet', 'Floor 3 Storage 1', 'Floor 3 Storage 2', 'Floor 3 Treatment', 'Floor 3 Undeveloped 1', 'Floor 3 Undeveloped 2', 'Floor 3 Utility', 'Floor 3 Work', 'NE Stair', 'NW Elevator', 'NW Stair', 'SW Stair'
      
      # TODO: still need to put these into their space types...
      #  all zones mapped
      
      'Anesthesia' => ['Floor 1 Anesthesia'],
      'BioHazard' => ['Floor 1 Bio Haz'],
      'Cafe' => ['Floor 1 Cafe'],
      'CleanWork' => ['Floor 1 Clean', 'Floor 1 Clean Work', ],
      'Conference' => ['Floor 2 Conference'],
      'DressingRoom' => ['Floor 1 Dressing Room', 'Floor 3 Dressing Room'],
      'Elec/MechRoom' => ['Floor 1 Electrical Room', 'Floor 3 Mechanical'],
      'ElevatorPumpRoom' => ['Floor 1 Elevator Pump Room'],
      # 'Floor 3 Treatment' same as 'Exam'
      'Exam' => ['Floor 2 Exam 1', 'Floor 2 Exam 2', 'Floor 2 Exam 3', 'Floor 2 Exam 4', 'Floor 2 Exam 5', 'Floor 2 Exam 6', 'Floor 2 Exam 7', 
        'Floor 2 Exam 8', 'Floor 2 Exam 9', 'Floor 3 Treatment'],
      # 'Floor 1 Scrub', 'Floor 1 Sub-Sterile', 'Floor 1 Vestibule' same as 'Hall'
      'Hall' => ['Floor 1 IT Hall', 'Floor 1 Lobby Hall', 'Floor 1 Locker Room Hall', 'Floor 1 MRI Hall', 'Floor 1 Nurse Hall', 'Floor 1 Pre-Op Hall',
        'Floor 1 Reception Hall', 'Floor 1 Sterile Hall', 'Floor 2 Exam Hall 1', 'Floor 2 Exam Hall 2', 'Floor 2 Exam Hall 3',
        'Floor 2 Exam Hall 4', 'Floor 2 Exam Hall 5', 'Floor 2 Exam Hall 6', 'Floor 2 Office Hall', 'Floor 2 Reception Hall', 'Floor 2 Work Hall', 
        'Floor 3 Mechanical Hall', 'Floor 1 Scrub'],
      'Hall_infil' => ['Floor 1 Utility Hall', 'Floor 1 Sub-Sterile', 'Floor 1 Vestibule', 'Floor 3 Elevator Hall', 'Floor 3 Office Hall'],
      'IT_Room' => ['Floor 1 IT Room'],
      # ['Floor 1 Sterile Storage', 'Floor 1 Storage', 'Floor 1 Utility Room', 'Floor 2 Storage 1', 'Floor 2 Storage 2', 'Floor 2 Storage 3', ...
      # 'Floor 2 Utility', 'Floor 3 Storage 1', 'Floor 3 Storage 2', 'Floor 3 Utility'] same as 'Janitor'
      'Janitor' => ['Floor 1 Nurse Janitor', 'Floor 1 Utility Janitor', 'Floor 2 Janitor', 'Floor 3 Janitor', 'Floor 1 Sterile Storage', 
        'Floor 1 Storage', 'Floor 1 Utility Room', 'Floor 2 Storage 1', 'Floor 2 Storage 2', 'Floor 2 Storage 3', 'Floor 2 Utility', 
        'Floor 3 Storage 1', 'Floor 3 Storage 2', 'Floor 3 Utility'],
      'Lobby' => ['Floor 1 Lobby'],
      'LockerRoom' => ['Floor 1 Locker Room', 'Floor 3 Locker'],
      'Lounge' => ['Floor 1 Lounge', 'Floor 2 Lounge', 'Floor 3 Lounge'],
      'MRI' => ['Floor 1 MRI Room'],
      'MRI_Control' => ['Floor 1 MRI Control Room'],
      'MedGas' => ['Floor 1 Med Gas'],
      # 'Floor 1 Nourishment' same as 'NurseStation'
      'NurseStation' => ['Floor 1 Nurse Station', 'Floor 1 Nourishment', 'Floor 2 Nurse Station 1', 'Floor 2 Nurse Station 2'],
      'OR' => ['Floor 1 Operating Room 1', 'Floor 1 Operating Room 2', 'Floor 1 Operating Room 3'],
      # ['Floor 1 Dictation', 'Floor 1 Humid','Floor 1 Scheduling', 'Floor 2 Dictation', 'Floor 2 Scheduling 1', 'Floor 2 Scheduling 2', ...
      # 'Floor 2 Work', 'Floor 3 Humid', 'Floor 3 Work'] same as 'Office', 'IT Room' and 'Dressing Room'
      # TODO 'Floor 2 Work' has slightly different equipment density
      'Office' => ['Floor 1 Office', 'Floor 2 Office', 'Floor 3 Office', 'Floor 1 Dictation', 'Floor 1 Humid', 'Floor 1 Scheduling', 
        'Floor 2 Dictation', 'Floor 2 Scheduling 1', 'Floor 2 Scheduling 2', 'Floor 2 Work', 'Floor 3 Humid', 'Floor 3 Work'],
      # 'Floor 1 Recovery Room' and 'Floor 1 Step Down' same as 'PACU'
      'PACU' => ['Floor 1 PACU', 'Floor 1 Recovery Room', 'Floor 1 Step Down'],
      'PhysicalTherapy' => ['Floor 3 Physical Therapy 1', 'Floor 3 Physical Therapy 2'],
      'PreOp' => ['Floor 1 Pre-Op Room 1', 'Floor 1 Pre-Op Room 2'],
      'ProcedureRoom' => ['Floor 1 Procedure Room'],
      'Soil Work' => ['Floor 1 Soil', 'Floor 1 Soil Hold', 'Floor 1 Soil Work'],
      'Stair' => ['NE Stair', 'NW Stair', 'SW Stair', 'NW Elevator'],
      'Toilet' => ['Floor 1 Nurse Toilet', 'Floor 1 Pre-Op Toilet', 'Floor 1 Lobby Toilet', 'Floor 1 MRI Toilet', 'Floor 2 Conference Toilet', 
        'Floor 2 Reception Toilet', 'Floor 2 Work Toilet', 'Floor 3 Lounge Toilet', 'Floor 3 Office Toilet', 'Floor 3 Physical Therapy Toilet'],
      'Xray' => ['Floor 2 X-Ray'],
      # Add new space type 'Reception'
      'Reception' => ['Floor 1 Reception', 'Floor 2 Reception'],
      # Add new space type 'Undeveloped'
      'Undeveloped' => ['Floor 3 Undeveloped 1', 'Floor 3 Undeveloped 2'] 
    }
    end
    
=======
  def define_space_type_map(building_type, template, climate_zone)
    space_type_map = nil
    case template
    when 'NECB 2011'
      # Dom is G
      space_type_map = {
        'Dormitory - living quarters' => ['Floor 1 Anesthesia', 'Floor 1 Bio Haz', 'Floor 1 Cafe',
                                          'Floor 1 Clean', 'Floor 1 Clean Work', 'Floor 1 Dictation',
                                          'Floor 1 Dressing Room', 'Floor 1 Electrical Room', 'Floor 1 Elevator Pump Room',
                                          'Floor 1 Operating Room 1', 'Floor 1 Operating Room 2', 'Floor 1 Operating Room 3',
                                          'Floor 1 Humid', 'Floor 1 IT Hall', 'Floor 1 IT Room', 'Floor 1 Lobby Hall',
                                          'Floor 1 Lobby', 'Floor 1 Lobby Toilet', 'Floor 1 Locker Room Hall',
                                          'Floor 1 Locker Room', 'Floor 1 Lounge', 'Floor 1 Med Gas',
                                          'Floor 1 MRI Control Room', 'Floor 1 MRI Hall', 'Floor 1 MRI Room', 'Floor 1 MRI Toilet',
                                          'Floor 1 Nourishment', 'Floor 1 Nurse Hall', 'Floor 1 Nurse Janitor',
                                          'Floor 1 Nurse Station', 'Floor 1 Nurse Toilet', 'Floor 1 Office',
                                          'Floor 1 PACU', 'Floor 1 Pre-Op Hall', 'Floor 1 Pre-Op Room 1', 'Floor 1 Pre-Op Room 2',
                                          'Floor 1 Pre-Op Toilet', 'Floor 1 Procedure Room', 'Floor 1 Reception Hall',
                                          'Floor 1 Reception', 'Floor 1 Recovery Room', 'Floor 1 Scheduling', 'Floor 1 Scrub',
                                          'Floor 1 Soil Hold', 'Floor 1 Soil', 'Floor 1 Soil Work', 'Floor 1 Step Down',
                                          'Floor 1 Sterile Hall', 'Floor 1 Sterile Storage', 'Floor 1 Storage',
                                          'Floor 1 Sub-Sterile', 'Floor 1 Utility Hall', 'Floor 1 Utility Janitor',
                                          'Floor 1 Utility Room', 'Floor 1 Vestibule', 'Floor 2 Conference',
                                          'Floor 2 Conference Toilet', 'Floor 2 Dictation', 'Floor 2 Exam 1', 'Floor 2 Exam 2',
                                          'Floor 2 Exam 3', 'Floor 2 Exam 4', 'Floor 2 Exam 5', 'Floor 2 Exam 6', 'Floor 2 Exam 7',
                                          'Floor 2 Exam 8', 'Floor 2 Exam 9', 'Floor 2 Exam Hall 1', 'Floor 2 Exam Hall 2',
                                          'Floor 2 Exam Hall 3', 'Floor 2 Exam Hall 4', 'Floor 2 Exam Hall 5',
                                          'Floor 2 Exam Hall 6', 'Floor 2 Janitor', 'Floor 2 Lounge', 'Floor 2 Nurse Station 1',
                                          'Floor 2 Nurse Station 2', 'Floor 2 Office Hall', 'Floor 2 Office', 'Floor 2 Reception Hall',
                                          'Floor 2 Reception', 'Floor 2 Reception Toilet', 'Floor 2 Scheduling 1',
                                          'Floor 2 Scheduling 2', 'Floor 2 Storage 1', 'Floor 2 Storage 2',
                                          'Floor 2 Storage 3', 'Floor 2 Utility', 'Floor 2 Work Hall',
                                          'Floor 2 Work', 'Floor 2 Work Toilet', 'Floor 2 X-Ray', 'Floor 3 Dressing Room',
                                          'Floor 3 Elevator Hall', 'Floor 3 Humid', 'Floor 3 Janitor', 'Floor 3 Locker',
                                          'Floor 3 Lounge', 'Floor 3 Lounge Toilet', 'Floor 3 Mechanical Hall',
                                          'Floor 3 Mechanical', 'Floor 3 Office Hall', 'Floor 3 Office', 'Floor 3 Office Toilet',
                                          'Floor 3 Physical Therapy 1', 'Floor 3 Physical Therapy 2', 'Floor 3 Physical Therapy Toilet',
                                          'Floor 3 Storage 1', 'Floor 3 Storage 2', 'Floor 3 Treatment',
                                          'Floor 3 Undeveloped 1', 'Floor 3 Undeveloped 2',
                                          'Floor 3 Utility', 'Floor 3 Work', 'NE Stair', 'NW Elevator', 'NW Stair', 'SW Stair']
      }
    else
      space_type_map = {
        # 'Floor 1 Anesthesia', 'Floor 1 Bio Haz', 'Floor 1 Cafe', 'Floor 1 Clean', 'Floor 1 Clean Work',
        # 'Floor 1 Dictation', 'Floor 1 Dressing Room', 'Floor 1 Electrical Room', 'Floor 1 Elevator Pump Room',
        # 'Floor 1 Humid', 'Floor 1 IT Hall', 'Floor 1 IT Room', 'Floor 1 Lobby', 'Floor 1 Lobby Hall',
        # 'Floor 1 Lobby Toilet', 'Floor 1 Locker Room', 'Floor 1 Locker Room Hall', 'Floor 1 Lounge',
        # 'Floor 1 Med Gas', 'Floor 1 MRI Control Room', 'Floor 1 MRI Hall', 'Floor 1 MRI Room',
        # 'Floor 1 MRI Toilet', 'Floor 1 Nourishment', 'Floor 1 Nurse Hall', 'Floor 1 Nurse Janitor',
        # 'Floor 1 Nurse Station', 'Floor 1 Nurse Toilet', 'Floor 1 Office', 'Floor 1 Operating Room 1',
        # 'Floor 1 Operating Room 2', 'Floor 1 Operating Room 3', 'Floor 1 PACU', 'Floor 1 Pre-Op Hall',
        # 'Floor 1 Pre-Op Room 1', 'Floor 1 Pre-Op Room 2', 'Floor 1 Pre-Op Toilet', 'Floor 1 Procedure Room',
        # 'Floor 1 Reception', 'Floor 1 Reception Hall', 'Floor 1 Recovery Room', 'Floor 1 Scheduling',
        # 'Floor 1 Scrub', 'Floor 1 Soil', 'Floor 1 Soil Hold', 'Floor 1 Soil Work', 'Floor 1 Step Down',
        # 'Floor 1 Sterile Hall', 'Floor 1 Sterile Storage', 'Floor 1 Storage', 'Floor 1 Sub-Sterile',
        # 'Floor 1 Utility Hall', 'Floor 1 Utility Janitor', 'Floor 1 Utility Room', 'Floor 1 Vestibule',
        # 'Floor 2 Conference', 'Floor 2 Conference Toilet', 'Floor 2 Dictation', 'Floor 2 Exam 1',
        # 'Floor 2 Exam 2', 'Floor 2 Exam 3', 'Floor 2 Exam 4', 'Floor 2 Exam 5', 'Floor 2 Exam 6',
        # 'Floor 2 Exam 7', 'Floor 2 Exam 8', 'Floor 2 Exam 9', 'Floor 2 Exam Hall 1',
        # 'Floor 2 Exam Hall 2', 'Floor 2 Exam Hall 3', 'Floor 2 Exam Hall 4', 'Floor 2 Exam Hall 5',
        # 'Floor 2 Exam Hall 6', 'Floor 2 Janitor', 'Floor 2 Lounge', 'Floor 2 Nurse Station 1',
        # 'Floor 2 Nurse Station 2', 'Floor 2 Office', 'Floor 2 Office Hall', 'Floor 2 Reception',
        # 'Floor 2 Reception Hall', 'Floor 2 Reception Toilet', 'Floor 2 Scheduling 1', 'Floor 2 Scheduling 2',
        # 'Floor 2 Storage 1', 'Floor 2 Storage 2', 'Floor 2 Storage 3', 'Floor 2 Utility', 'Floor 2 Work',
        # 'Floor 2 Work Hall', 'Floor 2 Work Toilet', 'Floor 2 X-Ray', 'Floor 3 Dressing Room',
        # 'Floor 3 Elevator Hall', 'Floor 3 Humid', 'Floor 3 Janitor', 'Floor 3 Locker',
        # 'Floor 3 Lounge', 'Floor 3 Lounge Toilet', 'Floor 3 Mechanical', 'Floor 3 Mechanical Hall',
        # 'Floor 3 Office', 'Floor 3 Office Hall', 'Floor 3 Office Toilet', 'Floor 3 Physical Therapy 1',
        # 'Floor 3 Physical Therapy 2', 'Floor 3 Physical Therapy Toilet', 'Floor 3 Storage 1',
        # 'Floor 3 Storage 2', 'Floor 3 Treatment', 'Floor 3 Undeveloped 1', 'Floor 3 Undeveloped 2',
        # 'Floor 3 Utility', 'Floor 3 Work', 'NE Stair', 'NW Elevator', 'NW Stair', 'SW Stair'

        # TODO: still need to put these into their space types...
        #  all zones mapped

        'Anesthesia' => ['Floor 1 Anesthesia'],
        'BioHazard' => ['Floor 1 Bio Haz'],
        'Cafe' => ['Floor 1 Cafe'],
        'CleanWork' => ['Floor 1 Clean', 'Floor 1 Clean Work'],
        'Conference' => ['Floor 2 Conference'],
        'DressingRoom' => ['Floor 1 Dressing Room', 'Floor 3 Dressing Room'],
        'Elec/MechRoom' => ['Floor 1 Electrical Room', 'Floor 3 Mechanical'],
        'ElevatorPumpRoom' => ['Floor 1 Elevator Pump Room'],
        # 'Floor 3 Treatment' same as 'Exam'
        'Exam' => ['Floor 2 Exam 1', 'Floor 2 Exam 2', 'Floor 2 Exam 3', 'Floor 2 Exam 4', 'Floor 2 Exam 5', 'Floor 2 Exam 6', 'Floor 2 Exam 7',
                   'Floor 2 Exam 8', 'Floor 2 Exam 9', 'Floor 3 Treatment'],
        # 'Floor 1 Scrub', 'Floor 1 Sub-Sterile', 'Floor 1 Vestibule' same as 'Hall'
        'Hall' => ['Floor 1 IT Hall', 'Floor 1 Lobby Hall', 'Floor 1 Locker Room Hall', 'Floor 1 MRI Hall', 'Floor 1 Nurse Hall', 'Floor 1 Pre-Op Hall',
                   'Floor 1 Reception Hall', 'Floor 1 Sterile Hall', 'Floor 2 Exam Hall 1', 'Floor 2 Exam Hall 2', 'Floor 2 Exam Hall 3',
                   'Floor 2 Exam Hall 4', 'Floor 2 Exam Hall 5', 'Floor 2 Exam Hall 6', 'Floor 2 Office Hall', 'Floor 2 Reception Hall', 'Floor 2 Work Hall',
                   'Floor 3 Mechanical Hall', 'Floor 1 Scrub'],
        'Hall_infil' => ['Floor 1 Utility Hall', 'Floor 1 Sub-Sterile', 'Floor 1 Vestibule', 'Floor 3 Elevator Hall', 'Floor 3 Office Hall'],
        'IT_Room' => ['Floor 1 IT Room'],
        # ['Floor 1 Sterile Storage', 'Floor 1 Storage', 'Floor 1 Utility Room', 'Floor 2 Storage 1', 'Floor 2 Storage 2', 'Floor 2 Storage 3', ...
        # 'Floor 2 Utility', 'Floor 3 Storage 1', 'Floor 3 Storage 2', 'Floor 3 Utility'] same as 'Janitor'
        'Janitor' => ['Floor 1 Nurse Janitor', 'Floor 1 Utility Janitor', 'Floor 2 Janitor', 'Floor 3 Janitor', 'Floor 1 Sterile Storage',
                      'Floor 1 Storage', 'Floor 1 Utility Room', 'Floor 2 Storage 1', 'Floor 2 Storage 2', 'Floor 2 Storage 3', 'Floor 2 Utility',
                      'Floor 3 Storage 1', 'Floor 3 Storage 2', 'Floor 3 Utility'],
        'Lobby' => ['Floor 1 Lobby'],
        'LockerRoom' => ['Floor 1 Locker Room', 'Floor 3 Locker'],
        'Lounge' => ['Floor 1 Lounge', 'Floor 2 Lounge', 'Floor 3 Lounge'],
        'MRI' => ['Floor 1 MRI Room'],
        'MRI_Control' => ['Floor 1 MRI Control Room'],
        'MedGas' => ['Floor 1 Med Gas'],
        # 'Floor 1 Nourishment' same as 'NurseStation'
        'NurseStation' => ['Floor 1 Nurse Station', 'Floor 1 Nourishment', 'Floor 2 Nurse Station 1', 'Floor 2 Nurse Station 2'],
        'OR' => ['Floor 1 Operating Room 1', 'Floor 1 Operating Room 2', 'Floor 1 Operating Room 3'],
        # ['Floor 1 Dictation', 'Floor 1 Humid','Floor 1 Scheduling', 'Floor 2 Dictation', 'Floor 2 Scheduling 1', 'Floor 2 Scheduling 2', ...
        # 'Floor 2 Work', 'Floor 3 Humid', 'Floor 3 Work'] same as 'Office', 'IT Room' and 'Dressing Room'
        # TODO 'Floor 2 Work' has slightly different equipment density
        'Office' => ['Floor 1 Office', 'Floor 2 Office', 'Floor 3 Office', 'Floor 1 Dictation', 'Floor 1 Humid', 'Floor 1 Scheduling',
                     'Floor 2 Dictation', 'Floor 2 Scheduling 1', 'Floor 2 Scheduling 2', 'Floor 2 Work', 'Floor 3 Humid', 'Floor 3 Work'],
        # 'Floor 1 Recovery Room' and 'Floor 1 Step Down' same as 'PACU'
        'PACU' => ['Floor 1 PACU', 'Floor 1 Recovery Room', 'Floor 1 Step Down'],
        'PhysicalTherapy' => ['Floor 3 Physical Therapy 1', 'Floor 3 Physical Therapy 2'],
        'PreOp' => ['Floor 1 Pre-Op Room 1', 'Floor 1 Pre-Op Room 2'],
        'ProcedureRoom' => ['Floor 1 Procedure Room'],
        'Soil Work' => ['Floor 1 Soil', 'Floor 1 Soil Hold', 'Floor 1 Soil Work'],
        'Stair' => ['NE Stair', 'NW Stair', 'SW Stair', 'NW Elevator'],
        'Toilet' => ['Floor 1 Nurse Toilet', 'Floor 1 Pre-Op Toilet', 'Floor 1 Lobby Toilet', 'Floor 1 MRI Toilet', 'Floor 2 Conference Toilet',
                     'Floor 2 Reception Toilet', 'Floor 2 Work Toilet', 'Floor 3 Lounge Toilet', 'Floor 3 Office Toilet', 'Floor 3 Physical Therapy Toilet'],
        'Xray' => ['Floor 2 X-Ray'],
        # Add new space type 'Reception'
        'Reception' => ['Floor 1 Reception', 'Floor 2 Reception'],
        # Add new space type 'Undeveloped'
        'Undeveloped' => ['Floor 3 Undeveloped 1', 'Floor 3 Undeveloped 2']
      }
    end

>>>>>>> ba8678ee
    return space_type_map
  
  end

<<<<<<< HEAD
  def define_hvac_system_map(building_type, building_vintage, climate_zone)

    case building_vintage
=======
  def define_hvac_system_map(building_type, template, climate_zone)
    case template
>>>>>>> ba8678ee
    when '90.1-2004', '90.1-2007', '90.1-2010', '90.1-2013'
      system_to_space_map = [
        {
          'type' => 'PVAV',
          'name' => 'PVAV Outpatient F1',
          'space_names' => [
            'Floor 1 Anesthesia', 'Floor 1 Bio Haz', 'Floor 1 Cafe', 'Floor 1 Clean', 'Floor 1 Clean Work', 'Floor 1 Dictation',
            'Floor 1 Dressing Room', 'Floor 1 Electrical Room', 'Floor 1 Elevator Pump Room', 'Floor 1 Humid', 'Floor 1 IT Hall',
            'Floor 1 IT Room', 'Floor 1 Lobby', 'Floor 1 Lobby Hall', 'Floor 1 Lobby Toilet', 'Floor 1 Locker Room',
            'Floor 1 Locker Room Hall', 'Floor 1 Lounge', 'Floor 1 Med Gas', 'Floor 1 MRI Control Room', 'Floor 1 MRI Hall',
            'Floor 1 MRI Room', 'Floor 1 MRI Toilet', 'Floor 1 Nourishment', 'Floor 1 Nurse Hall', 'Floor 1 Nurse Janitor',
            'Floor 1 Nurse Station', 'Floor 1 Nurse Toilet', 'Floor 1 Office', 'Floor 1 Operating Room 1', 'Floor 1 Operating Room 2',
            'Floor 1 Operating Room 3', 'Floor 1 PACU', 'Floor 1 Pre-Op Hall', 'Floor 1 Pre-Op Room 1', 'Floor 1 Pre-Op Room 2',
            'Floor 1 Pre-Op Toilet', 'Floor 1 Procedure Room', 'Floor 1 Reception', 'Floor 1 Reception Hall', 'Floor 1 Recovery Room',
            'Floor 1 Scheduling', 'Floor 1 Scrub', 'Floor 1 Soil', 'Floor 1 Soil Hold', 'Floor 1 Soil Work', 'Floor 1 Step Down',
            'Floor 1 Sterile Hall', 'Floor 1 Sterile Storage', 'Floor 1 Storage', 'Floor 1 Sub-Sterile', 'Floor 1 Utility Hall',
            'Floor 1 Utility Janitor', 'Floor 1 Utility Room', 'Floor 1 Vestibule'
          ]
        },
        {
          'type' => 'PVAV',
          'name' => 'PVAV Outpatient F2 F3',
          'space_names' => [
            'Floor 2 Conference', 'Floor 2 Conference Toilet', 'Floor 2 Dictation', 'Floor 2 Exam 1', 'Floor 2 Exam 2',
            'Floor 2 Exam 3', 'Floor 2 Exam 4', 'Floor 2 Exam 5', 'Floor 2 Exam 6', 'Floor 2 Exam 7', 'Floor 2 Exam 8',
            'Floor 2 Exam 9', 'Floor 2 Exam Hall 1', 'Floor 2 Exam Hall 2', 'Floor 2 Exam Hall 3', 'Floor 2 Exam Hall 4',
            'Floor 2 Exam Hall 5', 'Floor 2 Exam Hall 6', 'Floor 2 Janitor', 'Floor 2 Lounge', 'Floor 2 Nurse Station 1',
            'Floor 2 Nurse Station 2', 'Floor 2 Office', 'Floor 2 Office Hall', 'Floor 2 Reception', 'Floor 2 Reception Hall',
            'Floor 2 Reception Toilet', 'Floor 2 Scheduling 1', 'Floor 2 Scheduling 2', 'Floor 2 Storage 1', 'Floor 2 Storage 2',
            'Floor 2 Storage 3', 'Floor 2 Utility', 'Floor 2 Work', 'Floor 2 Work Hall', 'Floor 2 Work Toilet', 'Floor 2 X-Ray',
            'Floor 3 Dressing Room', 'Floor 3 Elevator Hall', 'Floor 3 Humid', 'Floor 3 Janitor', 'Floor 3 Locker', 'Floor 3 Lounge',
            'Floor 3 Lounge Toilet', 'Floor 3 Mechanical', 'Floor 3 Mechanical Hall', 'Floor 3 Office', 'Floor 3 Office Hall',
            'Floor 3 Office Toilet', 'Floor 3 Physical Therapy 1', 'Floor 3 Physical Therapy 2', 'Floor 3 Physical Therapy Toilet',
            'Floor 3 Storage 1', 'Floor 3 Storage 2', 'Floor 3 Treatment', 'Floor 3 Undeveloped 1', 'Floor 3 Undeveloped 2',
            'Floor 3 Utility', 'Floor 3 Work', 'NE Stair', 'NW Elevator', 'NW Stair', 'SW Stair'
          ]
        },
        {
          'type' => 'Exhaust Fan',
          'name' => 'Outpatient AHU1 Exhaust Fans',
          'availability_sch_name' => 'OutPatientHealthCare Hours_of_operation',
          'flow_rate' =>
            [
              6.79561743E-02,    # Floor 1 Anesthesia
              4.24726077E-02,    # Floor 1 Lobby Toilet
              0.1586,            # Floor 1 MRI Control Room
              0.4153,            # Floor 1 MRI Room
              4.24726077E-02,    # Floor 1 MRI Toilet
              4.24726077E-02,    # Floor 1 Nurse Toilet
              4.24726077E-02,    # Floor 1 Pre-Op Toilet
              9.91027512E-02,    # Floor 1 Soil
              4.40456672E-02,    # Floor 1 Soil Hold
              1.41575359E-01,    # Floor 1 Soil Work
            ],
          'flow_fraction_schedule_name' => nil,
          'balanced_exhaust_fraction_schedule_name' => nil,
          'space_names' =>
            [
              'Floor 1 Anesthesia',
              'Floor 1 Lobby Toilet',
              'Floor 1 MRI Control Room',
              'Floor 1 MRI Room',
              'Floor 1 MRI Toilet',
              'Floor 1 Nurse Toilet',
              'Floor 1 Pre-Op Toilet',
              'Floor 1 Soil',
              'Floor 1 Soil Hold',
              'Floor 1 Soil Work'
            ]
        },
        {
          'type' => 'Exhaust Fan',
          'name' => 'Outpatient AHU2&3 Exhaust Fans',
          'availability_sch_name' => 'OutPatientHealthCare BLDG_OA_SCH',
          'flow_rate' =>
            [
              5.03379054E-02,    # Floor 2 Conference Toilet
              9.91027512E-02,    # Floor 2 Reception Toilet
              4.24726077E-02,    # Floor 2 Work Toilet
              0.8495,            # Floor 2 X-Ray
              1.51013716E-01,    # Floor 3 Lounge Toilet
              4.24726077E-02,    # Floor 3 Office Toilet
              6.60685008E-02,    # Floor 3 Physical Therapy Toilet
            ],
          'flow_fraction_schedule_name' => nil,
          'balanced_exhaust_fraction_schedule_name' => nil,
          'space_names' =>
            [
              'Floor 2 Conference Toilet',
              'Floor 2 Reception Toilet',
              'Floor 2 Work Toilet',
              'Floor 2 X-Ray',
              'Floor 3 Lounge Toilet',
              'Floor 3 Office Toilet',
              'Floor 3 Physical Therapy Toilet'
            ]
        },
        {
            'type' => 'Exhaust Fan',
            'name' => 'Outpatient AHU1 Exhaust Fans',
            'availability_sch_name' => 'OutPatientHealthCare Hours_of_operation',
            'flow_rate' => 
            [
              6.79561743E-02,    # Floor 1 Anesthesia
              4.24726077E-02,    # Floor 1 Lobby Toilet
              0.1586,            # Floor 1 MRI Control Room
              0.4153,            # Floor 1 MRI Room
              4.24726077E-02,    # Floor 1 MRI Toilet
              4.24726077E-02,    # Floor 1 Nurse Toilet
              4.24726077E-02,    # Floor 1 Pre-Op Toilet
              9.91027512E-02,    # Floor 1 Soil
              4.40456672E-02,    # Floor 1 Soil Hold
              1.41575359E-01,    # Floor 1 Soil Work 
              ],
            'flow_fraction_schedule_name' => nil,
            'balanced_exhaust_fraction_schedule_name' => nil,
            'space_names' =>
            [
                'Floor 1 Anesthesia',
                'Floor 1 Lobby Toilet',
                'Floor 1 MRI Control Room',
                'Floor 1 MRI Room',
                'Floor 1 MRI Toilet',
                'Floor 1 Nurse Toilet',
                'Floor 1 Pre-Op Toilet',
                'Floor 1 Soil',
                'Floor 1 Soil Hold',
                'Floor 1 Soil Work'
            ]
        },
        {
            'type' => 'Exhaust Fan',
            'name' => 'Outpatient AHU2&3 Exhaust Fans',
            'availability_sch_name' => 'OutPatientHealthCare BLDG_OA_SCH',
            'flow_rate' => 
            [
              5.03379054E-02,    # Floor 2 Conference Toilet
              9.91027512E-02,    # Floor 2 Reception Toilet
              4.24726077E-02,    # Floor 2 Work Toilet
              0.8495,            # Floor 2 X-Ray
              1.51013716E-01,    # Floor 3 Lounge Toilet
              4.24726077E-02,    # Floor 3 Office Toilet
              6.60685008E-02,    # Floor 3 Physical Therapy Toilet
            ],
            'flow_fraction_schedule_name' => nil,
            'balanced_exhaust_fraction_schedule_name' => nil,
            'space_names' =>
            [
                'Floor 2 Conference Toilet',
                'Floor 2 Reception Toilet',
                'Floor 2 Work Toilet',
                'Floor 2 X-Ray',
                'Floor 3 Lounge Toilet',
                'Floor 3 Office Toilet',
                'Floor 3 Physical Therapy Toilet',
            ]
        }
<<<<<<< HEAD
        
=======

>>>>>>> ba8678ee
      ]

    when 'DOE Ref Pre-1980', 'DOE Ref 1980-2004'
      system_to_space_map = [
        {
          'type' => 'PVAV',
          'name' => 'PVAV Outpatient F1',
          'space_names' => [
            'Floor 1 Anesthesia', 'Floor 1 Bio Haz', 'Floor 1 Cafe', 'Floor 1 Clean', 'Floor 1 Clean Work', 'Floor 1 Dictation',
            'Floor 1 Dressing Room', 'Floor 1 Humid', 'Floor 1 IT Hall',
            'Floor 1 IT Room', 'Floor 1 Lobby', 'Floor 1 Lobby Hall', 'Floor 1 Locker Room',
            'Floor 1 Locker Room Hall', 'Floor 1 Lounge', 'Floor 1 Med Gas', 'Floor 1 MRI Control Room', 'Floor 1 MRI Hall',
            'Floor 1 MRI Room', 'Floor 1 Nourishment', 'Floor 1 Nurse Hall',
            'Floor 1 Nurse Station', 'Floor 1 Office', 'Floor 1 Operating Room 1', 'Floor 1 Operating Room 2',
            'Floor 1 Operating Room 3', 'Floor 1 PACU', 'Floor 1 Pre-Op Hall', 'Floor 1 Pre-Op Room 1', 'Floor 1 Pre-Op Room 2',
            'Floor 1 Procedure Room', 'Floor 1 Reception', 'Floor 1 Reception Hall', 'Floor 1 Recovery Room',
            'Floor 1 Scheduling', 'Floor 1 Scrub', 'Floor 1 Soil', 'Floor 1 Soil Hold', 'Floor 1 Soil Work', 'Floor 1 Step Down',
            'Floor 1 Sterile Hall', 'Floor 1 Sterile Storage', 'Floor 1 Sub-Sterile', 'Floor 1 Utility Hall',
            'Floor 1 Vestibule'
          ]
        },
        {
          'type' => 'PVAV',
          'name' => 'PVAV Outpatient F2 F3',
          'space_names' => [
            'Floor 2 Conference', 'Floor 2 Dictation', 'Floor 2 Exam 1', 'Floor 2 Exam 2',
            'Floor 2 Exam 3', 'Floor 2 Exam 4', 'Floor 2 Exam 5', 'Floor 2 Exam 6', 'Floor 2 Exam 7', 'Floor 2 Exam 8',
            'Floor 2 Exam 9', 'Floor 2 Exam Hall 1', 'Floor 2 Exam Hall 2', 'Floor 2 Exam Hall 3', 'Floor 2 Exam Hall 4',
            'Floor 2 Exam Hall 5', 'Floor 2 Exam Hall 6', 'Floor 2 Lounge', 'Floor 2 Nurse Station 1',
            'Floor 2 Nurse Station 2', 'Floor 2 Office', 'Floor 2 Office Hall', 'Floor 2 Reception', 'Floor 2 Reception Hall',
            'Floor 2 Scheduling 1', 'Floor 2 Scheduling 2',
            'Floor 2 Work', 'Floor 2 Work Hall', 'Floor 2 X-Ray',
            'Floor 3 Dressing Room', 'Floor 3 Elevator Hall', 'Floor 3 Humid', 'Floor 3 Locker', 'Floor 3 Lounge',
            'Floor 3 Mechanical Hall', 'Floor 3 Office', 'Floor 3 Office Hall',
            'Floor 3 Physical Therapy 1', 'Floor 3 Physical Therapy 2',
            'Floor 3 Treatment', 'Floor 3 Work'
          ]
        },
        {
          'type' => 'Exhaust Fan',
          'name' => 'Outpatient AHU1 Exhaust Fans',
          'availability_sch_name' => 'OutPatientHealthCare AHU1-Fan_Pre2004',
          'flow_rate' =>
            [
              0.068,      # Floor 1 Anesthesia
              0.0793,     # Floor 1 MRI Control Room
              0.2077,     # Floor 1 MRI Room
              0.0991,     # Floor 1 Soil
              0.044,      # Floor 1 Soil Hold
              0.1416,     # Floor 1 Soil Work
            ],
          'flow_fraction_schedule_name' => nil,
          'balanced_exhaust_fraction_schedule_name' => nil,
          'space_names' =>
            [
              'Floor 1 Anesthesia',
              'Floor 1 MRI Control Room',
              'Floor 1 MRI Room',
              'Floor 1 Soil',
              'Floor 1 Soil Hold',
              'Floor 1 Soil Work'
            ]
        },
        {
            'type' => 'Exhaust Fan',
            'name' => 'Outpatient AHU1 Exhaust Fans',
            'availability_sch_name' => 'OutPatientHealthCare AHU1-Fan_Pre2004',
            'flow_rate' => 
            [
              0.068,      # Floor 1 Anesthesia
              0.0793,     # Floor 1 MRI Control Room
              0.2077,     # Floor 1 MRI Room
              0.0991,     # Floor 1 Soil
              0.044,      # Floor 1 Soil Hold
              0.1416,     # Floor 1 Soil Work 
              ],
            'flow_fraction_schedule_name' => nil,
            'balanced_exhaust_fraction_schedule_name' => nil,
            'space_names' =>
            [
                'Floor 1 Anesthesia',
                'Floor 1 MRI Control Room',
                'Floor 1 MRI Room',
                'Floor 1 Soil',
                'Floor 1 Soil Hold',
                'Floor 1 Soil Work'
            ]
        }
<<<<<<< HEAD
      ]      
    end
    
=======
      ]
    end

>>>>>>> ba8678ee
    return system_to_space_map
  end

  def custom_hvac_tweaks(building_type, template, climate_zone, prototype_input)
    OpenStudio.logFree(OpenStudio::Info, 'openstudio.model.Model', 'Started Adding HVAC')

    system_to_space_map = define_hvac_system_map(building_type, template, climate_zone)

    # add elevator for the elevator pump room (the fan&lights are already added via standard spreadsheet)
    add_extra_equip_elevator_pump_room(template)
    # adjust cooling setpoint at vintages 1B,2B,3B
    adjust_clg_setpoint(template, climate_zone)
    # Get the hot water loop
    hot_water_loop = nil
    getPlantLoops.each do |loop|
      # If it has a boiler:hotwater, it is the correct loop
<<<<<<< HEAD
<<<<<<< HEAD
      if loop.supplyComponents(OpenStudio::Model::BoilerHotWater::iddObjectType).size > 0
      # if loop.supplyComponents('OS_Boiler_HotWater'.to_IddObjectType).size > 0   # Another feasible expression way
=======
      if loop.supplyComponents('OS:Boiler:HotWater'.to_IddObjectType).size > 0
>>>>>>> origin/ecbc_baseline_automation
=======
      unless loop.supplyComponents('OS:Boiler:HotWater'.to_IddObjectType).empty?
>>>>>>> ba8678ee
        hot_water_loop = loop
      end
    end
    # add humidifier to AHU1 (contains operating room 1)
    if hot_water_loop
      add_humidifier(template, hot_water_loop)
    else
      OpenStudio.logFree(OpenStudio::Warn, 'openstudio.model.Model', 'Could not find hot water loop to attach humidifier to.')
    end
    # adjust infiltration for vintages 'DOE Ref Pre-1980', 'DOE Ref 1980-2004'
    adjust_infiltration(template)
    # add door infiltration for vertibule
    add_door_infiltration(template, climate_zone)
    # reset boiler sizing factor to 0.3 (default 1)
<<<<<<< HEAD
    self.reset_boiler_sizing_factor
    # assign the minimum total air changes to the cooling minimum air flow in Sizing:Zone
    self.apply_minimum_total_ach(building_type,building_vintage)
    
    OpenStudio::logFree(OpenStudio::Info, 'openstudio.model.Model', 'Finished adding HVAC')
    
=======
    reset_boiler_sizing_factor
    # assign the minimum total air changes to the cooling minimum air flow in Sizing:Zone
    apply_minimum_total_ach(building_type, template)

    OpenStudio.logFree(OpenStudio::Info, 'openstudio.model.Model', 'Finished adding HVAC')

>>>>>>> ba8678ee
    return true
  end

  def add_extra_equip_elevator_pump_room(template)
    elevator_pump_room = getSpaceByName('Floor 1 Elevator Pump Room').get
    elec_equip_def = OpenStudio::Model::ElectricEquipmentDefinition.new(self)
    elec_equip_def.setName('Elevator Pump Room Electric Equipment Definition')
    elec_equip_def.setFractionLatent(0)
    elec_equip_def.setFractionRadiant(0.1)
    elec_equip_def.setFractionLost(0.9)
    elec_equip_def.setDesignLevel(48_165)
    elec_equip = OpenStudio::Model::ElectricEquipment.new(elec_equip_def)
    elec_equip.setName('Elevator Pump Room Elevator Equipment')
    elec_equip.setSpace(elevator_pump_room)
    case template
    when '90.1-2004', '90.1-2007', '90.1-2010', '90.1-2013'
      elec_equip.setSchedule(add_schedule('OutPatientHealthCare BLDG_ELEVATORS'))
    when 'DOE Ref Pre-1980', 'DOE Ref 1980-2004'
      elec_equip.setSchedule(add_schedule('OutPatientHealthCare BLDG_ELEVATORS_Pre2004'))
    end
    return true
  end

<<<<<<< HEAD

  def adjust_clg_setpoint(building_vintage,climate_zone)
    self.getSpaceTypes.sort.each do |space_type|
=======
  def adjust_clg_setpoint(template, climate_zone)
    getSpaceTypes.sort.each do |space_type|
>>>>>>> ba8678ee
      space_type_name = space_type.name.get
      thermostat_name = space_type_name + ' Thermostat'
      thermostat = getThermostatSetpointDualSetpointByName(thermostat_name).get
      case template
      when '90.1-2004', '90.1-2007', '90.1-2010'
        case climate_zone
        when 'ASHRAE 169-2006-2B', 'ASHRAE 169-2006-1B', 'ASHRAE 169-2006-3B'
          thermostat.setCoolingSetpointTemperatureSchedule(add_schedule('OutPatientHealthCare CLGSETP_SCH_YES_OPTIMUM'))
        end
      end
    end
    return true
  end

  def adjust_infiltration(template)
    case template
    when 'DOE Ref Pre-1980', 'DOE Ref 1980-2004'
      getSpaces.sort.each do |space|
        space_type = space.spaceType.get
        # Skip interior spaces
        next if space.exterior_wall_and_window_area <= 0
        # Skip spaces that have no infiltration objects to adjust
        next if space_type.spaceInfiltrationDesignFlowRates.size <= 0

        # get the infiltration information from the space type infiltration
        infiltration_space_type = space_type.spaceInfiltrationDesignFlowRates[0]
        infil_sch = infiltration_space_type.schedule.get
        infil_rate = nil
        infil_ach = nil
        if infiltration_space_type.flowperExteriorWallArea.is_initialized
          infil_rate = infiltration_space_type.flowperExteriorWallArea.get
        elsif infiltration_space_type.airChangesperHour.is_initialized
          infil_ach = infiltration_space_type.airChangesperHour.get
        end
        # Create an infiltration rate object for this space
        infiltration = OpenStudio::Model::SpaceInfiltrationDesignFlowRate.new(self)
        infiltration.setName("#{space.name} Infiltration")
        infiltration.setFlowperExteriorSurfaceArea(infil_rate) unless infil_rate.nil? || infil_rate.to_f.zero?
        infiltration.setAirChangesperHour(infil_ach) unless infil_ach.nil? || infil_ach.to_f.zero?
        infiltration.setSchedule(infil_sch)
        infiltration.setSpace(space)
      end
      getSpaceTypes.each do |space_type|
        space_type.spaceInfiltrationDesignFlowRates.each(&:remove)
      end
    else
      return true
    end
  end

<<<<<<< HEAD

  def add_door_infiltration(building_vintage,climate_zone)
=======
  def add_door_infiltration(template, climate_zone)
>>>>>>> ba8678ee
    # add extra infiltration for vestibule door
    case template
    when 'DOE Ref 1980-2004', 'DOE Ref Pre-1980'
      return true
    else
      vestibule_space = getSpaceByName('Floor 1 Vestibule').get
      infiltration_vestibule_door = OpenStudio::Model::SpaceInfiltrationDesignFlowRate.new(self)
      infiltration_vestibule_door.setName('Vestibule door Infiltration')
      infiltration_rate_vestibule_door = 0
      case template
      when '90.1-2004'
        infiltration_rate_vestibule_door = 1.186002811
        infiltration_vestibule_door.setSchedule(add_schedule('OutPatientHealthCare INFIL_Door_Opening_SCH_0.144'))
      when '90.1-2007', '90.1-2010', '90.1-2013'
        case climate_zone
        when 'ASHRAE 169-2006-1A', 'ASHRAE 169-2006-2A', 'ASHRAE 169-2006-2B'
          infiltration_rate_vestibule_door = 1.186002811
          infiltration_vestibule_door.setSchedule(add_schedule('OutPatientHealthCare INFIL_Door_Opening_SCH_0.144'))
        else
          infiltration_rate_vestibule_door = 0.776824762
          infiltration_vestibule_door.setSchedule(add_schedule('OutPatientHealthCare INFIL_Door_Opening_SCH_0.131'))
        end
      end
      infiltration_vestibule_door.setDesignFlowRate(infiltration_rate_vestibule_door)
      infiltration_vestibule_door.setSpace(vestibule_space)
    end
  end

<<<<<<< HEAD
  def update_waterheater_loss_coefficient(building_vintage)
    case building_vintage
    when '90.1-2004', '90.1-2007', '90.1-2010', '90.1-2013', 'NECB 2011'
      self.getWaterHeaterMixeds.sort.each do |water_heater|
        if water_heater.name.to_s.include?("Booster")
=======
  def update_waterheater_loss_coefficient(template)
    case template
    when '90.1-2004', '90.1-2007', '90.1-2010', '90.1-2013', 'NECB 2011'
      getWaterHeaterMixeds.sort.each do |water_heater|
        if water_heater.name.to_s.include?('Booster')
>>>>>>> ba8678ee
          water_heater.setOffCycleLossCoefficienttoAmbientTemperature(1.053159296)
          water_heater.setOnCycleLossCoefficienttoAmbientTemperature(1.053159296)
        else
          water_heater.setOffCycleLossCoefficienttoAmbientTemperature(9.643286505)
          water_heater.setOnCycleLossCoefficienttoAmbientTemperature(9.643286505)
        end
      end
<<<<<<< HEAD
    end      
  end
  
=======
    end
  end

>>>>>>> ba8678ee
  # add humidifier to AHU1 (contains operating room1)
  def add_humidifier(template, hot_water_loop)
    operatingroom1_space = getSpaceByName('Floor 1 Operating Room 1').get
    operatingroom1_zone = operatingroom1_space.thermalZone.get
    humidistat = OpenStudio::Model::ZoneControlHumidistat.new(self)
    humidistat.setHumidifyingRelativeHumiditySetpointSchedule(add_schedule('OutPatientHealthCare MinRelHumSetSch'))
    humidistat.setDehumidifyingRelativeHumiditySetpointSchedule(add_schedule('OutPatientHealthCare MaxRelHumSetSch'))
    operatingroom1_zone.setZoneControlHumidistat(humidistat)
    getAirLoopHVACs.each do |air_loop|
      if air_loop.thermalZones.include? operatingroom1_zone
        humidifier = OpenStudio::Model::HumidifierSteamElectric.new(self)
        humidifier.setRatedCapacity(3.72E-5)
        humidifier.setRatedPower(100_000)
        humidifier.setName("#{air_loop.name.get} Electric Steam Humidifier")
        # get the water heating coil and add humidifier to the outlet of heating coil (right before fan)
        htg_coil = nil
        air_loop.supplyComponents.each do |equip|
          if equip.to_CoilHeatingWater.is_initialized
            htg_coil = equip.to_CoilHeatingWater.get
          end
        end
        heating_coil_outlet_node = htg_coil.airOutletModelObject.get.to_Node.get
        supply_outlet_node = air_loop.supplyOutletNode
        humidifier.addToNode(heating_coil_outlet_node)
        humidity_spm = OpenStudio::Model::SetpointManagerSingleZoneHumidityMinimum.new(self)
        case template
        when '90.1-2004', '90.1-2007', '90.1-2010', '90.1-2013'
          extra_elec_htg_coil = OpenStudio::Model::CoilHeatingElectric.new(self, alwaysOnDiscreteSchedule)
          extra_elec_htg_coil.setName('AHU1 extra Electric Htg Coil')
          extra_water_htg_coil = OpenStudio::Model::CoilHeatingWater.new(self, alwaysOnDiscreteSchedule)
          extra_water_htg_coil.setName('AHU1 extra Water Htg Coil')
          hot_water_loop.addDemandBranchForComponent(extra_water_htg_coil)
          extra_elec_htg_coil.addToNode(supply_outlet_node)
          extra_water_htg_coil.addToNode(supply_outlet_node)
        end
        # humidity_spm.addToNode(supply_outlet_node)
        humidity_spm.addToNode(humidifier.outletModelObject.get.to_Node.get)
        humidity_spm.setControlZone(operatingroom1_zone)
      end
    end
  end

  # for 90.1-2010 Outpatient, AHU2 set minimum outdoor air flow rate as 0
  # AHU1 doesn't have economizer
<<<<<<< HEAD
  def modify_OAcontroller(building_vintage)
    self.getAirLoopHVACs.each do |air_loop|
=======
  def modify_oa_controller(template)
    getAirLoopHVACs.each do |air_loop|
>>>>>>> ba8678ee
      oa_system = air_loop.airLoopHVACOutdoorAirSystem.get
      controller_oa = oa_system.getControllerOutdoorAir
      controller_mv = controller_oa.controllerMechanicalVentilation
      # AHU1 OA doesn't have controller:mechanicalventilation
<<<<<<< HEAD
      if air_loop.name.to_s.include? "Outpatient F1"
        controller_mv.setAvailabilitySchedule(self.alwaysOffDiscreteSchedule)
        # add minimum fraction of outdoor air schedule to AHU1
        controller_oa.setMinimumFractionofOutdoorAirSchedule(self.add_schedule('OutPatientHealthCare AHU-1_OAminOAFracSchedule'))
      # for AHU2, at vintages '90.1-2004', '90.1-2007', '90.1-2010', '90.1-2013', the minimum OA schedule is not the same as
      # airloop availability schedule, but separately assigned.
      elsif building_vintage=='90.1-2004' || building_vintage=='90.1-2007' || building_vintage=='90.1-2010' || building_vintage=='90.1-2013'
        controller_oa.setMinimumOutdoorAirSchedule(self.add_schedule('OutPatientHealthCare BLDG_OA_SCH'))
        # add minimum fraction of outdoor air schedule to AHU2
        controller_oa.setMinimumFractionofOutdoorAirSchedule(self.add_schedule('OutPatientHealthCare BLDG_OA_FRAC_SCH'))
=======
      if air_loop.name.to_s.include? 'Outpatient F1'
        controller_mv.setAvailabilitySchedule(alwaysOffDiscreteSchedule)
        # add minimum fraction of outdoor air schedule to AHU1
        controller_oa.setMinimumFractionofOutdoorAirSchedule(add_schedule('OutPatientHealthCare AHU-1_OAminOAFracSchedule'))
      # for AHU2, at vintages '90.1-2004', '90.1-2007', '90.1-2010', '90.1-2013', the minimum OA schedule is not the same as
      # airloop availability schedule, but separately assigned.
      elsif template == '90.1-2004' || template == '90.1-2007' || template == '90.1-2010' || template == '90.1-2013'
        controller_oa.setMinimumOutdoorAirSchedule(add_schedule('OutPatientHealthCare BLDG_OA_SCH'))
        # add minimum fraction of outdoor air schedule to AHU2
        controller_oa.setMinimumFractionofOutdoorAirSchedule(add_schedule('OutPatientHealthCare BLDG_OA_FRAC_SCH'))
>>>>>>> ba8678ee
      end
    end
  end

  # For operating room 1&2 in 2010 and 2013, VAV minimum air flow is set by schedule
  def reset_or_room_vav_minimum_damper(prototype_input, template)
    case template
    when '90.1-2004', '90.1-2007'
      return true
    when '90.1-2010', '90.1-2013'
      getAirTerminalSingleDuctVAVReheats.sort.each do |airterminal|
        airterminal_name = airterminal.name.get
        if airterminal_name.include?('Floor 1 Operating Room 1') || airterminal_name.include?('Floor 1 Operating Room 2')
          airterminal.setZoneMinimumAirFlowMethod('Scheduled')
          airterminal.setMinimumAirFlowFractionSchedule(add_schedule('OutPatientHealthCare OR_MinSA_Sched'))
        end
      end
    end
  end

  def reset_boiler_sizing_factor
    getBoilerHotWaters.sort.each do |boiler|
      boiler.setSizingFactor(0.3)
    end
<<<<<<< HEAD
  end  
  
  def update_exhaust_fan_efficiency(building_vintage)
    case building_vintage
    when '90.1-2004', '90.1-2007', '90.1-2010', '90.1-2013'
      self.getFanZoneExhausts.sort.each do |exhaust_fan|
        fan_name = exhaust_fan.name.to_s
        if (fan_name.include? "X-Ray") || (fan_name.include? "MRI Room")
=======
  end

  def update_exhaust_fan_efficiency(template)
    case template
    when '90.1-2004', '90.1-2007', '90.1-2010', '90.1-2013'
      getFanZoneExhausts.sort.each do |exhaust_fan|
        fan_name = exhaust_fan.name.to_s
        if (fan_name.include? 'X-Ray') || (fan_name.include? 'MRI Room')
>>>>>>> ba8678ee
          exhaust_fan.setFanEfficiency(0.16)
          exhaust_fan.setPressureRise(125)
        else
          exhaust_fan.setFanEfficiency(0.31)
          exhaust_fan.setPressureRise(249)
        end
      end
    when 'DOE Ref Pre-1980', 'DOE Ref 1980-2004'
<<<<<<< HEAD
      self.getFanZoneExhausts.sort.each do |exhaust_fan|
=======
      getFanZoneExhausts.sort.each do |exhaust_fan|
>>>>>>> ba8678ee
        exhaust_fan.setFanEfficiency(0.338)
        exhaust_fan.setPressureRise(125)
      end
    end
  end
<<<<<<< HEAD
  
  # assign the minimum total air changes to the cooling minimum air flow in Sizing:Zone
  def apply_minimum_total_ach(building_type,building_vintage)
    self.getSpaces.each do |space|
      space_type_name = space.spaceType.get.standardsSpaceType.get
      search_criteria = {
        'template' => building_vintage,
        'building_type' => building_type,
        'space_type' => space_type_name
      }
      data = find_object($os_standards['space_types'],search_criteria)
      
      # skip space type without minimum total air changes
      next if data['minimum_total_air_changes'].nil?
      
      # calculate the minimum total air flow
      minimum_total_ach = data['minimum_total_air_changes'].to_f
      space_volume = space.volume
      space_area = space.floorArea
      minimum_airflow_per_zone = minimum_total_ach * space_volume / 3600
      minimum_airflow_per_zone_floor_area = minimum_airflow_per_zone / space_area
      # add minimum total air flow limit to sizing:zone
      zone = space.thermalZone.get
      sizingzone = zone.sizingZone
      sizingzone.setCoolingDesignAirFlowMethod('DesignDayWithLimit')
      case building_vintage
      when 'DOE Ref Pre-1980', 'DOE Ref 1980-2004'
        sizingzone.setCoolingMinimumAirFlow(minimum_airflow_per_zone)
      when '90.1-2004', '90.1-2007', '90.1-2010', '90.1-2013'
        sizingzone.setCoolingMinimumAirFlowperZoneFloorArea(minimum_airflow_per_zone_floor_area)
      end
    end
  end

  def custom_swh_tweaks(building_type, building_vintage, climate_zone, prototype_input)
    
    self.update_waterheater_loss_coefficient(building_vintage)
  
    return true
    
  end

end
=======

  # assign the minimum total air changes to the cooling minimum air flow in Sizing:Zone
  def apply_minimum_total_ach(building_type, template)
    getSpaces.each do |space|
      space_type_name = space.spaceType.get.standardsSpaceType.get
      search_criteria = {
        'template' => template,
        'building_type' => building_type,
        'space_type' => space_type_name
      }
      data = find_object($os_standards['space_types'], search_criteria)

      # skip space type without minimum total air changes
      next if data['minimum_total_air_changes'].nil?

      # calculate the minimum total air flow
      minimum_total_ach = data['minimum_total_air_changes'].to_f
      space_volume = space.volume
      space_area = space.floorArea
      minimum_airflow_per_zone = minimum_total_ach * space_volume / 3600
      minimum_airflow_per_zone_floor_area = minimum_airflow_per_zone / space_area
      # add minimum total air flow limit to sizing:zone
      zone = space.thermalZone.get
      sizingzone = zone.sizingZone
      sizingzone.setCoolingDesignAirFlowMethod('DesignDayWithLimit')
      case template
      when 'DOE Ref Pre-1980', 'DOE Ref 1980-2004'
        sizingzone.setCoolingMinimumAirFlow(minimum_airflow_per_zone)
      when '90.1-2004', '90.1-2007', '90.1-2010', '90.1-2013'
        sizingzone.setCoolingMinimumAirFlowperZoneFloorArea(minimum_airflow_per_zone_floor_area)
      end
    end
  end

  def custom_swh_tweaks(building_type, template, climate_zone, prototype_input)
    update_waterheater_loss_coefficient(template)

    return true
  end
end
>>>>>>> ba8678ee
<|MERGE_RESOLUTION|>--- conflicted
+++ resolved
@@ -1,112 +1,6 @@
 
 # Extend the class to add Medium Office specific stuff
 class OpenStudio::Model::Model
-<<<<<<< HEAD
- 
-  def define_space_type_map(building_type, building_vintage, climate_zone)
-    
-    
-    space_type_map = nil
-    case building_vintage
-    when 'NECB 2011'
-      space_type_map ={
-        "Dormitory - living quarters" => ["Floor 1 Anesthesia", "Floor 1 Bio Haz", "Floor 1 Cafe", 
-          "Floor 1 Clean", "Floor 1 Clean Work", "Floor 1 Dictation", 
-          "Floor 1 Dressing Room", "Floor 1 Electrical Room", "Floor 1 Elevator Pump Room", 
-          "Floor 1 Operating Room 1", "Floor 1 Operating Room 2", "Floor 1 Operating Room 3", 
-          "Floor 1 Humid", "Floor 1 IT Hall", "Floor 1 IT Room", "Floor 1 Lobby Hall", 
-          "Floor 1 Lobby", "Floor 1 Lobby Toilet", "Floor 1 Locker Room Hall", 
-          "Floor 1 Locker Room", "Floor 1 Lounge", "Floor 1 Med Gas", 
-          "Floor 1 MRI Control Room", "Floor 1 MRI Hall", "Floor 1 MRI Room", "Floor 1 MRI Toilet", 
-          "Floor 1 Nourishment", "Floor 1 Nurse Hall", "Floor 1 Nurse Janitor", 
-          "Floor 1 Nurse Station", "Floor 1 Nurse Toilet", "Floor 1 Office", 
-          "Floor 1 PACU", "Floor 1 Pre-Op Hall", "Floor 1 Pre-Op Room 1", "Floor 1 Pre-Op Room 2", 
-          "Floor 1 Pre-Op Toilet", "Floor 1 Procedure Room", "Floor 1 Reception Hall", 
-          "Floor 1 Reception", "Floor 1 Recovery Room", "Floor 1 Scheduling", "Floor 1 Scrub", 
-          "Floor 1 Soil Hold", "Floor 1 Soil", "Floor 1 Soil Work", "Floor 1 Step Down", 
-          "Floor 1 Sterile Hall", "Floor 1 Sterile Storage", "Floor 1 Storage", 
-          "Floor 1 Sub-Sterile", "Floor 1 Utility Hall", "Floor 1 Utility Janitor", 
-          "Floor 1 Utility Room", "Floor 1 Vestibule", "Floor 2 Conference", 
-          "Floor 2 Conference Toilet", "Floor 2 Dictation", "Floor 2 Exam 1", "Floor 2 Exam 2", 
-          "Floor 2 Exam 3", "Floor 2 Exam 4", "Floor 2 Exam 5", "Floor 2 Exam 6", "Floor 2 Exam 7", 
-          "Floor 2 Exam 8", "Floor 2 Exam 9", "Floor 2 Exam Hall 1", "Floor 2 Exam Hall 2", 
-          "Floor 2 Exam Hall 3", "Floor 2 Exam Hall 4", "Floor 2 Exam Hall 5", 
-          "Floor 2 Exam Hall 6", "Floor 2 Janitor", "Floor 2 Lounge", "Floor 2 Nurse Station 1", 
-          "Floor 2 Nurse Station 2", "Floor 2 Office Hall", "Floor 2 Office", "Floor 2 Reception Hall", 
-          "Floor 2 Reception", "Floor 2 Reception Toilet", "Floor 2 Scheduling 1", 
-          "Floor 2 Scheduling 2", "Floor 2 Storage 1", "Floor 2 Storage 2", 
-          "Floor 2 Storage 3", "Floor 2 Utility", "Floor 2 Work Hall", 
-          "Floor 2 Work", "Floor 2 Work Toilet", "Floor 2 X-Ray", "Floor 3 Dressing Room", 
-          "Floor 3 Elevator Hall", "Floor 3 Humid", "Floor 3 Janitor", "Floor 3 Locker", 
-          "Floor 3 Lounge", "Floor 3 Lounge Toilet", "Floor 3 Mechanical Hall", 
-          "Floor 3 Mechanical", "Floor 3 Office Hall", "Floor 3 Office", "Floor 3 Office Toilet", 
-          "Floor 3 Physical Therapy 1", "Floor 3 Physical Therapy 2", "Floor 3 Physical Therapy Toilet", 
-          "Floor 3 Storage 1", "Floor 3 Storage 2", "Floor 3 Treatment", 
-          "Floor 3 Undeveloped 1", "Floor 3 Undeveloped 2", 
-          "Floor 3 Utility", "Floor 3 Work", "NE Stair", "NW Elevator", "NW Stair", "SW Stair"]
-      }
-    else
-      space_type_map = {
-        # 'Floor 1 Anesthesia', 'Floor 1 Bio Haz', 'Floor 1 Cafe', 'Floor 1 Clean', 'Floor 1 Clean Work', 'Floor 1 Dictation', 'Floor 1 Dressing Room', 'Floor 1 Electrical Room', 'Floor 1 Elevator Pump Room', 'Floor 1 Humid', 'Floor 1 IT Hall', 'Floor 1 IT Room', 'Floor 1 Lobby', 'Floor 1 Lobby Hall', 'Floor 1 Lobby Toilet', 'Floor 1 Locker Room', 'Floor 1 Locker Room Hall', 'Floor 1 Lounge', 'Floor 1 Med Gas', 'Floor 1 MRI Control Room', 'Floor 1 MRI Hall', 'Floor 1 MRI Room', 'Floor 1 MRI Toilet', 'Floor 1 Nourishment', 'Floor 1 Nurse Hall', 'Floor 1 Nurse Janitor', 'Floor 1 Nurse Station', 'Floor 1 Nurse Toilet', 'Floor 1 Office', 'Floor 1 Operating Room 1', 'Floor 1 Operating Room 2', 'Floor 1 Operating Room 3', 'Floor 1 PACU', 'Floor 1 Pre-Op Hall', 'Floor 1 Pre-Op Room 1', 'Floor 1 Pre-Op Room 2', 'Floor 1 Pre-Op Toilet', 'Floor 1 Procedure Room', 'Floor 1 Reception', 'Floor 1 Reception Hall', 'Floor 1 Recovery Room', 'Floor 1 Scheduling', 'Floor 1 Scrub', 'Floor 1 Soil', 'Floor 1 Soil Hold', 'Floor 1 Soil Work', 'Floor 1 Step Down', 'Floor 1 Sterile Hall', 'Floor 1 Sterile Storage', 'Floor 1 Storage', 'Floor 1 Sub-Sterile', 'Floor 1 Utility Hall', 'Floor 1 Utility Janitor', 'Floor 1 Utility Room', 'Floor 1 Vestibule', 'Floor 2 Conference', 'Floor 2 Conference Toilet', 'Floor 2 Dictation', 'Floor 2 Exam 1', 'Floor 2 Exam 2', 'Floor 2 Exam 3', 'Floor 2 Exam 4', 'Floor 2 Exam 5', 'Floor 2 Exam 6', 'Floor 2 Exam 7', 'Floor 2 Exam 8', 'Floor 2 Exam 9', 'Floor 2 Exam Hall 1', 'Floor 2 Exam Hall 2', 'Floor 2 Exam Hall 3', 'Floor 2 Exam Hall 4', 'Floor 2 Exam Hall 5', 'Floor 2 Exam Hall 6', 'Floor 2 Janitor', 'Floor 2 Lounge', 'Floor 2 Nurse Station 1', 'Floor 2 Nurse Station 2', 'Floor 2 Office', 'Floor 2 Office Hall', 'Floor 2 Reception', 'Floor 2 Reception Hall', 'Floor 2 Reception Toilet', 'Floor 2 Scheduling 1', 'Floor 2 Scheduling 2', 'Floor 2 Storage 1', 'Floor 2 Storage 2', 'Floor 2 Storage 3', 'Floor 2 Utility', 'Floor 2 Work', 'Floor 2 Work Hall', 'Floor 2 Work Toilet', 'Floor 2 X-Ray', 'Floor 3 Dressing Room', 'Floor 3 Elevator Hall', 'Floor 3 Humid', 'Floor 3 Janitor', 'Floor 3 Locker', 'Floor 3 Lounge', 'Floor 3 Lounge Toilet', 'Floor 3 Mechanical', 'Floor 3 Mechanical Hall', 'Floor 3 Office', 'Floor 3 Office Hall', 'Floor 3 Office Toilet', 'Floor 3 Physical Therapy 1', 'Floor 3 Physical Therapy 2', 'Floor 3 Physical Therapy Toilet', 'Floor 3 Storage 1', 'Floor 3 Storage 2', 'Floor 3 Treatment', 'Floor 3 Undeveloped 1', 'Floor 3 Undeveloped 2', 'Floor 3 Utility', 'Floor 3 Work', 'NE Stair', 'NW Elevator', 'NW Stair', 'SW Stair'
-      
-      # TODO: still need to put these into their space types...
-      #  all zones mapped
-      
-      'Anesthesia' => ['Floor 1 Anesthesia'],
-      'BioHazard' => ['Floor 1 Bio Haz'],
-      'Cafe' => ['Floor 1 Cafe'],
-      'CleanWork' => ['Floor 1 Clean', 'Floor 1 Clean Work', ],
-      'Conference' => ['Floor 2 Conference'],
-      'DressingRoom' => ['Floor 1 Dressing Room', 'Floor 3 Dressing Room'],
-      'Elec/MechRoom' => ['Floor 1 Electrical Room', 'Floor 3 Mechanical'],
-      'ElevatorPumpRoom' => ['Floor 1 Elevator Pump Room'],
-      # 'Floor 3 Treatment' same as 'Exam'
-      'Exam' => ['Floor 2 Exam 1', 'Floor 2 Exam 2', 'Floor 2 Exam 3', 'Floor 2 Exam 4', 'Floor 2 Exam 5', 'Floor 2 Exam 6', 'Floor 2 Exam 7', 
-        'Floor 2 Exam 8', 'Floor 2 Exam 9', 'Floor 3 Treatment'],
-      # 'Floor 1 Scrub', 'Floor 1 Sub-Sterile', 'Floor 1 Vestibule' same as 'Hall'
-      'Hall' => ['Floor 1 IT Hall', 'Floor 1 Lobby Hall', 'Floor 1 Locker Room Hall', 'Floor 1 MRI Hall', 'Floor 1 Nurse Hall', 'Floor 1 Pre-Op Hall',
-        'Floor 1 Reception Hall', 'Floor 1 Sterile Hall', 'Floor 2 Exam Hall 1', 'Floor 2 Exam Hall 2', 'Floor 2 Exam Hall 3',
-        'Floor 2 Exam Hall 4', 'Floor 2 Exam Hall 5', 'Floor 2 Exam Hall 6', 'Floor 2 Office Hall', 'Floor 2 Reception Hall', 'Floor 2 Work Hall', 
-        'Floor 3 Mechanical Hall', 'Floor 1 Scrub'],
-      'Hall_infil' => ['Floor 1 Utility Hall', 'Floor 1 Sub-Sterile', 'Floor 1 Vestibule', 'Floor 3 Elevator Hall', 'Floor 3 Office Hall'],
-      'IT_Room' => ['Floor 1 IT Room'],
-      # ['Floor 1 Sterile Storage', 'Floor 1 Storage', 'Floor 1 Utility Room', 'Floor 2 Storage 1', 'Floor 2 Storage 2', 'Floor 2 Storage 3', ...
-      # 'Floor 2 Utility', 'Floor 3 Storage 1', 'Floor 3 Storage 2', 'Floor 3 Utility'] same as 'Janitor'
-      'Janitor' => ['Floor 1 Nurse Janitor', 'Floor 1 Utility Janitor', 'Floor 2 Janitor', 'Floor 3 Janitor', 'Floor 1 Sterile Storage', 
-        'Floor 1 Storage', 'Floor 1 Utility Room', 'Floor 2 Storage 1', 'Floor 2 Storage 2', 'Floor 2 Storage 3', 'Floor 2 Utility', 
-        'Floor 3 Storage 1', 'Floor 3 Storage 2', 'Floor 3 Utility'],
-      'Lobby' => ['Floor 1 Lobby'],
-      'LockerRoom' => ['Floor 1 Locker Room', 'Floor 3 Locker'],
-      'Lounge' => ['Floor 1 Lounge', 'Floor 2 Lounge', 'Floor 3 Lounge'],
-      'MRI' => ['Floor 1 MRI Room'],
-      'MRI_Control' => ['Floor 1 MRI Control Room'],
-      'MedGas' => ['Floor 1 Med Gas'],
-      # 'Floor 1 Nourishment' same as 'NurseStation'
-      'NurseStation' => ['Floor 1 Nurse Station', 'Floor 1 Nourishment', 'Floor 2 Nurse Station 1', 'Floor 2 Nurse Station 2'],
-      'OR' => ['Floor 1 Operating Room 1', 'Floor 1 Operating Room 2', 'Floor 1 Operating Room 3'],
-      # ['Floor 1 Dictation', 'Floor 1 Humid','Floor 1 Scheduling', 'Floor 2 Dictation', 'Floor 2 Scheduling 1', 'Floor 2 Scheduling 2', ...
-      # 'Floor 2 Work', 'Floor 3 Humid', 'Floor 3 Work'] same as 'Office', 'IT Room' and 'Dressing Room'
-      # TODO 'Floor 2 Work' has slightly different equipment density
-      'Office' => ['Floor 1 Office', 'Floor 2 Office', 'Floor 3 Office', 'Floor 1 Dictation', 'Floor 1 Humid', 'Floor 1 Scheduling', 
-        'Floor 2 Dictation', 'Floor 2 Scheduling 1', 'Floor 2 Scheduling 2', 'Floor 2 Work', 'Floor 3 Humid', 'Floor 3 Work'],
-      # 'Floor 1 Recovery Room' and 'Floor 1 Step Down' same as 'PACU'
-      'PACU' => ['Floor 1 PACU', 'Floor 1 Recovery Room', 'Floor 1 Step Down'],
-      'PhysicalTherapy' => ['Floor 3 Physical Therapy 1', 'Floor 3 Physical Therapy 2'],
-      'PreOp' => ['Floor 1 Pre-Op Room 1', 'Floor 1 Pre-Op Room 2'],
-      'ProcedureRoom' => ['Floor 1 Procedure Room'],
-      'Soil Work' => ['Floor 1 Soil', 'Floor 1 Soil Hold', 'Floor 1 Soil Work'],
-      'Stair' => ['NE Stair', 'NW Stair', 'SW Stair', 'NW Elevator'],
-      'Toilet' => ['Floor 1 Nurse Toilet', 'Floor 1 Pre-Op Toilet', 'Floor 1 Lobby Toilet', 'Floor 1 MRI Toilet', 'Floor 2 Conference Toilet', 
-        'Floor 2 Reception Toilet', 'Floor 2 Work Toilet', 'Floor 3 Lounge Toilet', 'Floor 3 Office Toilet', 'Floor 3 Physical Therapy Toilet'],
-      'Xray' => ['Floor 2 X-Ray'],
-      # Add new space type 'Reception'
-      'Reception' => ['Floor 1 Reception', 'Floor 2 Reception'],
-      # Add new space type 'Undeveloped'
-      'Undeveloped' => ['Floor 3 Undeveloped 1', 'Floor 3 Undeveloped 2'] 
-    }
-    end
-    
-=======
   def define_space_type_map(building_type, template, climate_zone)
     space_type_map = nil
     case template
@@ -236,19 +130,11 @@
       }
     end
 
->>>>>>> ba8678ee
     return space_type_map
-  
-  end
-
-<<<<<<< HEAD
-  def define_hvac_system_map(building_type, building_vintage, climate_zone)
-
-    case building_vintage
-=======
+  end
+
   def define_hvac_system_map(building_type, template, climate_zone)
     case template
->>>>>>> ba8678ee
     when '90.1-2004', '90.1-2007', '90.1-2010', '90.1-2013'
       system_to_space_map = [
         {
@@ -345,72 +231,8 @@
               'Floor 3 Office Toilet',
               'Floor 3 Physical Therapy Toilet'
             ]
-        },
-        {
-            'type' => 'Exhaust Fan',
-            'name' => 'Outpatient AHU1 Exhaust Fans',
-            'availability_sch_name' => 'OutPatientHealthCare Hours_of_operation',
-            'flow_rate' => 
-            [
-              6.79561743E-02,    # Floor 1 Anesthesia
-              4.24726077E-02,    # Floor 1 Lobby Toilet
-              0.1586,            # Floor 1 MRI Control Room
-              0.4153,            # Floor 1 MRI Room
-              4.24726077E-02,    # Floor 1 MRI Toilet
-              4.24726077E-02,    # Floor 1 Nurse Toilet
-              4.24726077E-02,    # Floor 1 Pre-Op Toilet
-              9.91027512E-02,    # Floor 1 Soil
-              4.40456672E-02,    # Floor 1 Soil Hold
-              1.41575359E-01,    # Floor 1 Soil Work 
-              ],
-            'flow_fraction_schedule_name' => nil,
-            'balanced_exhaust_fraction_schedule_name' => nil,
-            'space_names' =>
-            [
-                'Floor 1 Anesthesia',
-                'Floor 1 Lobby Toilet',
-                'Floor 1 MRI Control Room',
-                'Floor 1 MRI Room',
-                'Floor 1 MRI Toilet',
-                'Floor 1 Nurse Toilet',
-                'Floor 1 Pre-Op Toilet',
-                'Floor 1 Soil',
-                'Floor 1 Soil Hold',
-                'Floor 1 Soil Work'
-            ]
-        },
-        {
-            'type' => 'Exhaust Fan',
-            'name' => 'Outpatient AHU2&3 Exhaust Fans',
-            'availability_sch_name' => 'OutPatientHealthCare BLDG_OA_SCH',
-            'flow_rate' => 
-            [
-              5.03379054E-02,    # Floor 2 Conference Toilet
-              9.91027512E-02,    # Floor 2 Reception Toilet
-              4.24726077E-02,    # Floor 2 Work Toilet
-              0.8495,            # Floor 2 X-Ray
-              1.51013716E-01,    # Floor 3 Lounge Toilet
-              4.24726077E-02,    # Floor 3 Office Toilet
-              6.60685008E-02,    # Floor 3 Physical Therapy Toilet
-            ],
-            'flow_fraction_schedule_name' => nil,
-            'balanced_exhaust_fraction_schedule_name' => nil,
-            'space_names' =>
-            [
-                'Floor 2 Conference Toilet',
-                'Floor 2 Reception Toilet',
-                'Floor 2 Work Toilet',
-                'Floor 2 X-Ray',
-                'Floor 3 Lounge Toilet',
-                'Floor 3 Office Toilet',
-                'Floor 3 Physical Therapy Toilet',
-            ]
         }
-<<<<<<< HEAD
-        
-=======
-
->>>>>>> ba8678ee
+
       ]
 
     when 'DOE Ref Pre-1980', 'DOE Ref 1980-2004'
@@ -473,41 +295,10 @@
               'Floor 1 Soil Hold',
               'Floor 1 Soil Work'
             ]
-        },
-        {
-            'type' => 'Exhaust Fan',
-            'name' => 'Outpatient AHU1 Exhaust Fans',
-            'availability_sch_name' => 'OutPatientHealthCare AHU1-Fan_Pre2004',
-            'flow_rate' => 
-            [
-              0.068,      # Floor 1 Anesthesia
-              0.0793,     # Floor 1 MRI Control Room
-              0.2077,     # Floor 1 MRI Room
-              0.0991,     # Floor 1 Soil
-              0.044,      # Floor 1 Soil Hold
-              0.1416,     # Floor 1 Soil Work 
-              ],
-            'flow_fraction_schedule_name' => nil,
-            'balanced_exhaust_fraction_schedule_name' => nil,
-            'space_names' =>
-            [
-                'Floor 1 Anesthesia',
-                'Floor 1 MRI Control Room',
-                'Floor 1 MRI Room',
-                'Floor 1 Soil',
-                'Floor 1 Soil Hold',
-                'Floor 1 Soil Work'
-            ]
         }
-<<<<<<< HEAD
-      ]      
-    end
-    
-=======
       ]
     end
 
->>>>>>> ba8678ee
     return system_to_space_map
   end
 
@@ -524,16 +315,7 @@
     hot_water_loop = nil
     getPlantLoops.each do |loop|
       # If it has a boiler:hotwater, it is the correct loop
-<<<<<<< HEAD
-<<<<<<< HEAD
-      if loop.supplyComponents(OpenStudio::Model::BoilerHotWater::iddObjectType).size > 0
-      # if loop.supplyComponents('OS_Boiler_HotWater'.to_IddObjectType).size > 0   # Another feasible expression way
-=======
-      if loop.supplyComponents('OS:Boiler:HotWater'.to_IddObjectType).size > 0
->>>>>>> origin/ecbc_baseline_automation
-=======
       unless loop.supplyComponents('OS:Boiler:HotWater'.to_IddObjectType).empty?
->>>>>>> ba8678ee
         hot_water_loop = loop
       end
     end
@@ -548,21 +330,12 @@
     # add door infiltration for vertibule
     add_door_infiltration(template, climate_zone)
     # reset boiler sizing factor to 0.3 (default 1)
-<<<<<<< HEAD
-    self.reset_boiler_sizing_factor
-    # assign the minimum total air changes to the cooling minimum air flow in Sizing:Zone
-    self.apply_minimum_total_ach(building_type,building_vintage)
-    
-    OpenStudio::logFree(OpenStudio::Info, 'openstudio.model.Model', 'Finished adding HVAC')
-    
-=======
     reset_boiler_sizing_factor
     # assign the minimum total air changes to the cooling minimum air flow in Sizing:Zone
     apply_minimum_total_ach(building_type, template)
 
     OpenStudio.logFree(OpenStudio::Info, 'openstudio.model.Model', 'Finished adding HVAC')
 
->>>>>>> ba8678ee
     return true
   end
 
@@ -586,14 +359,8 @@
     return true
   end
 
-<<<<<<< HEAD
-
-  def adjust_clg_setpoint(building_vintage,climate_zone)
-    self.getSpaceTypes.sort.each do |space_type|
-=======
   def adjust_clg_setpoint(template, climate_zone)
     getSpaceTypes.sort.each do |space_type|
->>>>>>> ba8678ee
       space_type_name = space_type.name.get
       thermostat_name = space_type_name + ' Thermostat'
       thermostat = getThermostatSetpointDualSetpointByName(thermostat_name).get
@@ -644,12 +411,7 @@
     end
   end
 
-<<<<<<< HEAD
-
-  def add_door_infiltration(building_vintage,climate_zone)
-=======
   def add_door_infiltration(template, climate_zone)
->>>>>>> ba8678ee
     # add extra infiltration for vestibule door
     case template
     when 'DOE Ref 1980-2004', 'DOE Ref Pre-1980'
@@ -678,19 +440,11 @@
     end
   end
 
-<<<<<<< HEAD
-  def update_waterheater_loss_coefficient(building_vintage)
-    case building_vintage
-    when '90.1-2004', '90.1-2007', '90.1-2010', '90.1-2013', 'NECB 2011'
-      self.getWaterHeaterMixeds.sort.each do |water_heater|
-        if water_heater.name.to_s.include?("Booster")
-=======
   def update_waterheater_loss_coefficient(template)
     case template
     when '90.1-2004', '90.1-2007', '90.1-2010', '90.1-2013', 'NECB 2011'
       getWaterHeaterMixeds.sort.each do |water_heater|
         if water_heater.name.to_s.include?('Booster')
->>>>>>> ba8678ee
           water_heater.setOffCycleLossCoefficienttoAmbientTemperature(1.053159296)
           water_heater.setOnCycleLossCoefficienttoAmbientTemperature(1.053159296)
         else
@@ -698,15 +452,9 @@
           water_heater.setOnCycleLossCoefficienttoAmbientTemperature(9.643286505)
         end
       end
-<<<<<<< HEAD
-    end      
-  end
-  
-=======
-    end
-  end
-
->>>>>>> ba8678ee
+    end
+  end
+
   # add humidifier to AHU1 (contains operating room1)
   def add_humidifier(template, hot_water_loop)
     operatingroom1_space = getSpaceByName('Floor 1 Operating Room 1').get
@@ -751,29 +499,12 @@
 
   # for 90.1-2010 Outpatient, AHU2 set minimum outdoor air flow rate as 0
   # AHU1 doesn't have economizer
-<<<<<<< HEAD
-  def modify_OAcontroller(building_vintage)
-    self.getAirLoopHVACs.each do |air_loop|
-=======
   def modify_oa_controller(template)
     getAirLoopHVACs.each do |air_loop|
->>>>>>> ba8678ee
       oa_system = air_loop.airLoopHVACOutdoorAirSystem.get
       controller_oa = oa_system.getControllerOutdoorAir
       controller_mv = controller_oa.controllerMechanicalVentilation
       # AHU1 OA doesn't have controller:mechanicalventilation
-<<<<<<< HEAD
-      if air_loop.name.to_s.include? "Outpatient F1"
-        controller_mv.setAvailabilitySchedule(self.alwaysOffDiscreteSchedule)
-        # add minimum fraction of outdoor air schedule to AHU1
-        controller_oa.setMinimumFractionofOutdoorAirSchedule(self.add_schedule('OutPatientHealthCare AHU-1_OAminOAFracSchedule'))
-      # for AHU2, at vintages '90.1-2004', '90.1-2007', '90.1-2010', '90.1-2013', the minimum OA schedule is not the same as
-      # airloop availability schedule, but separately assigned.
-      elsif building_vintage=='90.1-2004' || building_vintage=='90.1-2007' || building_vintage=='90.1-2010' || building_vintage=='90.1-2013'
-        controller_oa.setMinimumOutdoorAirSchedule(self.add_schedule('OutPatientHealthCare BLDG_OA_SCH'))
-        # add minimum fraction of outdoor air schedule to AHU2
-        controller_oa.setMinimumFractionofOutdoorAirSchedule(self.add_schedule('OutPatientHealthCare BLDG_OA_FRAC_SCH'))
-=======
       if air_loop.name.to_s.include? 'Outpatient F1'
         controller_mv.setAvailabilitySchedule(alwaysOffDiscreteSchedule)
         # add minimum fraction of outdoor air schedule to AHU1
@@ -784,7 +515,6 @@
         controller_oa.setMinimumOutdoorAirSchedule(add_schedule('OutPatientHealthCare BLDG_OA_SCH'))
         # add minimum fraction of outdoor air schedule to AHU2
         controller_oa.setMinimumFractionofOutdoorAirSchedule(add_schedule('OutPatientHealthCare BLDG_OA_FRAC_SCH'))
->>>>>>> ba8678ee
       end
     end
   end
@@ -809,16 +539,6 @@
     getBoilerHotWaters.sort.each do |boiler|
       boiler.setSizingFactor(0.3)
     end
-<<<<<<< HEAD
-  end  
-  
-  def update_exhaust_fan_efficiency(building_vintage)
-    case building_vintage
-    when '90.1-2004', '90.1-2007', '90.1-2010', '90.1-2013'
-      self.getFanZoneExhausts.sort.each do |exhaust_fan|
-        fan_name = exhaust_fan.name.to_s
-        if (fan_name.include? "X-Ray") || (fan_name.include? "MRI Room")
-=======
   end
 
   def update_exhaust_fan_efficiency(template)
@@ -827,7 +547,6 @@
       getFanZoneExhausts.sort.each do |exhaust_fan|
         fan_name = exhaust_fan.name.to_s
         if (fan_name.include? 'X-Ray') || (fan_name.include? 'MRI Room')
->>>>>>> ba8678ee
           exhaust_fan.setFanEfficiency(0.16)
           exhaust_fan.setPressureRise(125)
         else
@@ -836,61 +555,12 @@
         end
       end
     when 'DOE Ref Pre-1980', 'DOE Ref 1980-2004'
-<<<<<<< HEAD
-      self.getFanZoneExhausts.sort.each do |exhaust_fan|
-=======
       getFanZoneExhausts.sort.each do |exhaust_fan|
->>>>>>> ba8678ee
         exhaust_fan.setFanEfficiency(0.338)
         exhaust_fan.setPressureRise(125)
       end
     end
   end
-<<<<<<< HEAD
-  
-  # assign the minimum total air changes to the cooling minimum air flow in Sizing:Zone
-  def apply_minimum_total_ach(building_type,building_vintage)
-    self.getSpaces.each do |space|
-      space_type_name = space.spaceType.get.standardsSpaceType.get
-      search_criteria = {
-        'template' => building_vintage,
-        'building_type' => building_type,
-        'space_type' => space_type_name
-      }
-      data = find_object($os_standards['space_types'],search_criteria)
-      
-      # skip space type without minimum total air changes
-      next if data['minimum_total_air_changes'].nil?
-      
-      # calculate the minimum total air flow
-      minimum_total_ach = data['minimum_total_air_changes'].to_f
-      space_volume = space.volume
-      space_area = space.floorArea
-      minimum_airflow_per_zone = minimum_total_ach * space_volume / 3600
-      minimum_airflow_per_zone_floor_area = minimum_airflow_per_zone / space_area
-      # add minimum total air flow limit to sizing:zone
-      zone = space.thermalZone.get
-      sizingzone = zone.sizingZone
-      sizingzone.setCoolingDesignAirFlowMethod('DesignDayWithLimit')
-      case building_vintage
-      when 'DOE Ref Pre-1980', 'DOE Ref 1980-2004'
-        sizingzone.setCoolingMinimumAirFlow(minimum_airflow_per_zone)
-      when '90.1-2004', '90.1-2007', '90.1-2010', '90.1-2013'
-        sizingzone.setCoolingMinimumAirFlowperZoneFloorArea(minimum_airflow_per_zone_floor_area)
-      end
-    end
-  end
-
-  def custom_swh_tweaks(building_type, building_vintage, climate_zone, prototype_input)
-    
-    self.update_waterheater_loss_coefficient(building_vintage)
-  
-    return true
-    
-  end
-
-end
-=======
 
   # assign the minimum total air changes to the cooling minimum air flow in Sizing:Zone
   def apply_minimum_total_ach(building_type, template)
@@ -930,5 +600,4 @@
 
     return true
   end
-end
->>>>>>> ba8678ee
+end