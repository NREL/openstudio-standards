--- conflicted
+++ resolved
@@ -293,12 +293,7 @@
     hot_water_loop = nil
     self.getPlantLoops.each do |loop|
       # If it has a boiler:hotwater, it is the correct loop
-<<<<<<< HEAD
       if loop.supplyComponents('OS:Boiler:HotWater'.to_IddObjectType).size > 0
-=======
-      if loop.supplyComponents(OpenStudio::Model::BoilerHotWater::iddObjectType).size > 0
-      # if loop.supplyComponents('OS_Boiler_HotWater'.to_IddObjectType).size > 0   # Another feasible expression way
->>>>>>> eb7b3223
         hot_water_loop = loop
       end
     end
