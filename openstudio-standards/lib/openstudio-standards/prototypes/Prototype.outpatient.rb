--- conflicted
+++ resolved
@@ -280,10 +280,29 @@
     end
   end
 
-<<<<<<< HEAD
+  def update_waterheater_loss_coefficient(building_vintage)
+    case building_vintage
+    when '90.1-2004', '90.1-2007', '90.1-2010', '90.1-2013'
+      self.getWaterHeaterMixeds.sort.each do |water_heater|
+        if water_heater.name.to_s.include?("Booster")
+          water_heater.setOffCycleLossCoefficienttoAmbientTemperature(1.053159296)
+          water_heater.setOnCycleLossCoefficienttoAmbientTemperature(1.053159296)
+        else
+          water_heater.setOffCycleLossCoefficienttoAmbientTemperature(9.643286505)
+          water_heater.setOnCycleLossCoefficienttoAmbientTemperature(9.643286505)
+        end
+      end
+    end      
+  end
+  
   def custom_swh_tweaks(building_type, building_vintage, climate_zone, prototype_input)
-
-=======
+    
+    self.update_waterheater_loss_coefficient(building_vintage)
+  
+    return true
+    
+  end
+
   # add humidifier to AHU1 (contains operating room1)
   def add_humidifier(building_vintage, hot_water_loop)
     operatingroom1_space = self.getSpaceByName('Floor 1 Operating Room 1').get
@@ -394,7 +413,6 @@
      
     OpenStudio::logFree(OpenStudio::Info, "openstudio.model.Model", "Finished adding SWH")
     
->>>>>>> e30e0bc7
     return true
     
   end    
