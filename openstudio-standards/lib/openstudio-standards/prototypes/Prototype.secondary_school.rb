
# Extend the class to add Secondary School specific stuff
class OpenStudio::Model::Model
<<<<<<< HEAD
 
  def define_space_type_map(building_type, building_vintage, climate_zone)


    space_type_map = nil
  
    case building_vintage
    when 'DOE Ref Pre-1980', 'DOE Ref 1980-2004'  
=======
  def define_space_type_map(building_type, template, climate_zone)
    space_type_map = nil

    case template
    when 'DOE Ref Pre-1980', 'DOE Ref 1980-2004'
>>>>>>> ba8678ee
      space_type_map = {
        'Office' => ['Offices_ZN_1_FLR_1', 'Offices_ZN_1_FLR_2'],
        'Lobby' => ['Lobby_ZN_1_FLR_2', 'Lobby_ZN_1_FLR_1'],
        'Gym' => ['Gym_ZN_1_FLR_1'],
        'Gym - audience' => ['Aux_Gym_ZN_1_FLR_1'],
        'Mechanical' => ['Mech_ZN_1_FLR_2', 'Mech_ZN_1_FLR_1'],
        'Cafeteria' => ['Cafeteria_ZN_1_FLR_1'],
        'Kitchen' => ['Kitchen_ZN_1_FLR_1'],
        'Restroom' => ['Bathrooms_ZN_1_FLR_2', 'Bathrooms_ZN_1_FLR_1'],
        'Auditorium' => ['Auditorium_ZN_1_FLR_1'],
        'Library' => ['LIBRARY_MEDIA_CENTER_ZN_1_FLR_2'],
<<<<<<< HEAD
        'Corridor' => ['Corridor_Pod_1_ZN_1_FLR_1', 'Corridor_Pod_3_ZN_1_FLR_2',
          'Main_Corridor_ZN_1_FLR_2', 'Main_Corridor_ZN_1_FLR_1',
          'Corridor_Pod_3_ZN_1_FLR_1', 'Corridor_Pod_1_ZN_1_FLR_2',
          'Corridor_Pod_2_ZN_1_FLR_1', 'Corridor_Pod_2_ZN_1_FLR_2'],
        'Classroom' => [
          'Mult_Class_2_Pod_2_ZN_1_FLR_2',
          'Mult_Class_2_Pod_3_ZN_1_FLR_1',
          'Corner_Class_2_Pod_1_ZN_1_FLR_1',
          'Mult_Class_2_Pod_1_ZN_1_FLR_2',
          'Corner_Class_1_Pod_1_ZN_1_FLR_1',
          'Corner_Class_2_Pod_1_ZN_1_FLR_2',
          'Corner_Class_1_Pod_2_ZN_1_FLR_2',
          'Mult_Class_1_Pod_1_ZN_1_FLR_2',
          'Corner_Class_2_Pod_2_ZN_1_FLR_2',
          'Mult_Class_2_Pod_2_ZN_1_FLR_1',
          'Mult_Class_2_Pod_3_ZN_1_FLR_2',
          'Corner_Class_1_Pod_3_ZN_1_FLR_1',
          'Mult_Class_1_Pod_1_ZN_1_FLR_1',
          'Mult_Class_1_Pod_2_ZN_1_FLR_2',
          'Mult_Class_1_Pod_2_ZN_1_FLR_1',
          'Mult_Class_2_Pod_1_ZN_1_FLR_1',
          'Mult_Class_1_Pod_3_ZN_1_FLR_1',
          'Corner_Class_1_Pod_1_ZN_1_FLR_2',
          'Corner_Class_1_Pod_2_ZN_1_FLR_1',
          'Corner_Class_2_Pod_2_ZN_1_FLR_1',
          'Corner_Class_1_Pod_3_ZN_1_FLR_2',
          'Mult_Class_1_Pod_3_ZN_1_FLR_2',
          'Corner_Class_2_Pod_3_ZN_1_FLR_1',
          'Corner_Class_2_Pod_3_ZN_1_FLR_2'
        ]
      }
    when 'NECB 2011'
      space_type_map ={
        "Audience - auditorium" => ["Auditorium_ZN_1_FLR_1"],
        "Gym - play" => ["Aux_Gym_ZN_1_FLR_1", "Gym_ZN_1_FLR_1"],
        "Washroom" => ["Bathrooms_ZN_1_FLR_1", "Bathrooms_ZN_1_FLR_2"],
        "Conf./meet./multi-purpose" => ["Cafeteria_ZN_1_FLR_1"],
        "Classroom/lecture/training" => ["Corner_Class_1_Pod_1_ZN_1_FLR_1", "Corner_Class_1_Pod_1_ZN_1_FLR_2", "Corner_Class_1_Pod_2_ZN_1_FLR_1", "Corner_Class_1_Pod_2_ZN_1_FLR_2", "Corner_Class_1_Pod_3_ZN_1_FLR_1", "Corner_Class_1_Pod_3_ZN_1_FLR_2", "Corner_Class_2_Pod_1_ZN_1_FLR_1", "Corner_Class_2_Pod_1_ZN_1_FLR_2", "Corner_Class_2_Pod_2_ZN_1_FLR_1", "Corner_Class_2_Pod_2_ZN_1_FLR_2", "Corner_Class_2_Pod_3_ZN_1_FLR_1", "Corner_Class_2_Pod_3_ZN_1_FLR_2", "Mult_Class_1_Pod_1_ZN_1_FLR_1", "Mult_Class_1_Pod_1_ZN_1_FLR_2", "Mult_Class_1_Pod_2_ZN_1_FLR_1", "Mult_Class_1_Pod_2_ZN_1_FLR_2", "Mult_Class_1_Pod_3_ZN_1_FLR_1", "Mult_Class_1_Pod_3_ZN_1_FLR_2", "Mult_Class_2_Pod_1_ZN_1_FLR_1", "Mult_Class_2_Pod_1_ZN_1_FLR_2", "Mult_Class_2_Pod_2_ZN_1_FLR_1", "Mult_Class_2_Pod_2_ZN_1_FLR_2", "Mult_Class_2_Pod_3_ZN_1_FLR_1", "Mult_Class_2_Pod_3_ZN_1_FLR_2"],
        "Corr. >= 2.4m wide" => ["Corridor_Pod_1_ZN_1_FLR_1", "Corridor_Pod_1_ZN_1_FLR_2", "Corridor_Pod_2_ZN_1_FLR_1", "Corridor_Pod_2_ZN_1_FLR_2", "Corridor_Pod_3_ZN_1_FLR_1", "Corridor_Pod_3_ZN_1_FLR_2", "Main_Corridor_ZN_1_FLR_1", "Main_Corridor_ZN_1_FLR_2"],
        "Food preparation" => ["Kitchen_ZN_1_FLR_1"],
        "Library - reading" => ["LIBRARY_MEDIA_CENTER_ZN_1_FLR_2"],
        "Lobby - elevator" => ["Lobby_ZN_1_FLR_1", "Lobby_ZN_1_FLR_2"],
        "Electrical/Mechanical" => ["Mech_ZN_1_FLR_1", "Mech_ZN_1_FLR_2"],
        "Office - enclosed" => ["Offices_ZN_1_FLR_1", "Offices_ZN_1_FLR_2"]
=======
        'Corridor' => ['Corridor_Pod_1_ZN_1_FLR_1', 'Corridor_Pod_3_ZN_1_FLR_2', 'Main_Corridor_ZN_1_FLR_2', 'Main_Corridor_ZN_1_FLR_1', 'Corridor_Pod_3_ZN_1_FLR_1', 'Corridor_Pod_1_ZN_1_FLR_2', 'Corridor_Pod_2_ZN_1_FLR_1', 'Corridor_Pod_2_ZN_1_FLR_2'],
        'Classroom' => ['Mult_Class_2_Pod_2_ZN_1_FLR_2', 'Mult_Class_2_Pod_3_ZN_1_FLR_1', 'Corner_Class_2_Pod_1_ZN_1_FLR_1', 'Mult_Class_2_Pod_1_ZN_1_FLR_2', 'Corner_Class_1_Pod_1_ZN_1_FLR_1', 'Corner_Class_2_Pod_1_ZN_1_FLR_2', 'Corner_Class_1_Pod_2_ZN_1_FLR_2', 'Mult_Class_1_Pod_1_ZN_1_FLR_2', 'Corner_Class_2_Pod_2_ZN_1_FLR_2', 'Mult_Class_2_Pod_2_ZN_1_FLR_1', 'Mult_Class_2_Pod_3_ZN_1_FLR_2', 'Corner_Class_1_Pod_3_ZN_1_FLR_1', 'Mult_Class_1_Pod_1_ZN_1_FLR_1', 'Mult_Class_1_Pod_2_ZN_1_FLR_2', 'Mult_Class_1_Pod_2_ZN_1_FLR_1', 'Mult_Class_2_Pod_1_ZN_1_FLR_1', 'Mult_Class_1_Pod_3_ZN_1_FLR_1', 'Corner_Class_1_Pod_1_ZN_1_FLR_2', 'Corner_Class_1_Pod_2_ZN_1_FLR_1', 'Corner_Class_2_Pod_2_ZN_1_FLR_1', 'Corner_Class_1_Pod_3_ZN_1_FLR_2', 'Mult_Class_1_Pod_3_ZN_1_FLR_2', 'Corner_Class_2_Pod_3_ZN_1_FLR_1', 'Corner_Class_2_Pod_3_ZN_1_FLR_2']
      }
    when 'NECB 2011'
      sch = 'D'
      space_type_map = {
        'Audience - auditorium' => ['Auditorium_ZN_1_FLR_1'],
        'Gym - play' => ['Aux_Gym_ZN_1_FLR_1', 'Gym_ZN_1_FLR_1'],
        'Washroom' => ['Bathrooms_ZN_1_FLR_1', 'Bathrooms_ZN_1_FLR_2'],
        'Conf./meet./multi-purpose' => ['Cafeteria_ZN_1_FLR_1'],
        'Classroom/lecture/training' => ['Corner_Class_1_Pod_1_ZN_1_FLR_1', 'Corner_Class_1_Pod_1_ZN_1_FLR_2', 'Corner_Class_1_Pod_2_ZN_1_FLR_1', 'Corner_Class_1_Pod_2_ZN_1_FLR_2', 'Corner_Class_1_Pod_3_ZN_1_FLR_1', 'Corner_Class_1_Pod_3_ZN_1_FLR_2', 'Corner_Class_2_Pod_1_ZN_1_FLR_1', 'Corner_Class_2_Pod_1_ZN_1_FLR_2', 'Corner_Class_2_Pod_2_ZN_1_FLR_1', 'Corner_Class_2_Pod_2_ZN_1_FLR_2', 'Corner_Class_2_Pod_3_ZN_1_FLR_1', 'Corner_Class_2_Pod_3_ZN_1_FLR_2', 'Mult_Class_1_Pod_1_ZN_1_FLR_1', 'Mult_Class_1_Pod_1_ZN_1_FLR_2', 'Mult_Class_1_Pod_2_ZN_1_FLR_1', 'Mult_Class_1_Pod_2_ZN_1_FLR_2', 'Mult_Class_1_Pod_3_ZN_1_FLR_1', 'Mult_Class_1_Pod_3_ZN_1_FLR_2', 'Mult_Class_2_Pod_1_ZN_1_FLR_1', 'Mult_Class_2_Pod_1_ZN_1_FLR_2', 'Mult_Class_2_Pod_2_ZN_1_FLR_1', 'Mult_Class_2_Pod_2_ZN_1_FLR_2', 'Mult_Class_2_Pod_3_ZN_1_FLR_1', 'Mult_Class_2_Pod_3_ZN_1_FLR_2'],
        "Corr. >= 2.4m wide-sch-#{sch}" => ['Corridor_Pod_1_ZN_1_FLR_1', 'Corridor_Pod_1_ZN_1_FLR_2', 'Corridor_Pod_2_ZN_1_FLR_1', 'Corridor_Pod_2_ZN_1_FLR_2', 'Corridor_Pod_3_ZN_1_FLR_1', 'Corridor_Pod_3_ZN_1_FLR_2', 'Main_Corridor_ZN_1_FLR_1', 'Main_Corridor_ZN_1_FLR_2'],
        'Food preparation' => ['Kitchen_ZN_1_FLR_1'],
        'Library - reading' => ['LIBRARY_MEDIA_CENTER_ZN_1_FLR_2'],
        'Lobby - elevator' => ['Lobby_ZN_1_FLR_1', 'Lobby_ZN_1_FLR_2'],
        "Electrical/Mechanical-sch-#{sch}" => ['Mech_ZN_1_FLR_1', 'Mech_ZN_1_FLR_2'],
        'Office - enclosed' => ['Offices_ZN_1_FLR_1', 'Offices_ZN_1_FLR_2']
>>>>>>> ba8678ee
      }
    else
      space_type_map = {
        'Office' => ['Offices_ZN_1_FLR_1', 'Offices_ZN_1_FLR_2'],
        'Lobby' => ['Lobby_ZN_1_FLR_2', 'Lobby_ZN_1_FLR_1'],
        'Gym' => ['Gym_ZN_1_FLR_1', 'Aux_Gym_ZN_1_FLR_1'],
        'Mechanical' => ['Mech_ZN_1_FLR_2', 'Mech_ZN_1_FLR_1'],
        'Cafeteria' => ['Cafeteria_ZN_1_FLR_1'],
        'Kitchen' => ['Kitchen_ZN_1_FLR_1'],
        'Restroom' => ['Bathrooms_ZN_1_FLR_2', 'Bathrooms_ZN_1_FLR_1'],
        'Auditorium' => ['Auditorium_ZN_1_FLR_1'],
        'Library' => ['LIBRARY_MEDIA_CENTER_ZN_1_FLR_2'],
<<<<<<< HEAD
        'Corridor' => ['Corridor_Pod_1_ZN_1_FLR_1', 'Corridor_Pod_3_ZN_1_FLR_2',
          'Main_Corridor_ZN_1_FLR_2', 'Main_Corridor_ZN_1_FLR_1',
          'Corridor_Pod_3_ZN_1_FLR_1', 'Corridor_Pod_1_ZN_1_FLR_2',
          'Corridor_Pod_2_ZN_1_FLR_1', 'Corridor_Pod_2_ZN_1_FLR_2'],
        'Classroom' => [
          'Mult_Class_2_Pod_2_ZN_1_FLR_2',
          'Mult_Class_2_Pod_3_ZN_1_FLR_1',
          'Corner_Class_2_Pod_1_ZN_1_FLR_1',
          'Mult_Class_2_Pod_1_ZN_1_FLR_2',
          'Corner_Class_1_Pod_1_ZN_1_FLR_1',
          'Corner_Class_2_Pod_1_ZN_1_FLR_2',
          'Corner_Class_1_Pod_2_ZN_1_FLR_2',
          'Mult_Class_1_Pod_1_ZN_1_FLR_2',
          'Corner_Class_2_Pod_2_ZN_1_FLR_2',
          'Mult_Class_2_Pod_2_ZN_1_FLR_1',
          'Mult_Class_2_Pod_3_ZN_1_FLR_2',
          'Corner_Class_1_Pod_3_ZN_1_FLR_1',
          'Mult_Class_1_Pod_1_ZN_1_FLR_1',
          'Mult_Class_1_Pod_2_ZN_1_FLR_2',
          'Mult_Class_1_Pod_2_ZN_1_FLR_1',
          'Mult_Class_2_Pod_1_ZN_1_FLR_1',
          'Mult_Class_1_Pod_3_ZN_1_FLR_1',
          'Corner_Class_1_Pod_1_ZN_1_FLR_2',
          'Corner_Class_1_Pod_2_ZN_1_FLR_1',
          'Corner_Class_2_Pod_2_ZN_1_FLR_1',
          'Corner_Class_1_Pod_3_ZN_1_FLR_2',
          'Mult_Class_1_Pod_3_ZN_1_FLR_2',
          'Corner_Class_2_Pod_3_ZN_1_FLR_1',
          'Corner_Class_2_Pod_3_ZN_1_FLR_2'
        ]
      }    
    end
 

    return space_type_map
=======
        'Corridor' => ['Corridor_Pod_1_ZN_1_FLR_1', 'Corridor_Pod_3_ZN_1_FLR_2', 'Main_Corridor_ZN_1_FLR_2', 'Main_Corridor_ZN_1_FLR_1', 'Corridor_Pod_3_ZN_1_FLR_1', 'Corridor_Pod_1_ZN_1_FLR_2', 'Corridor_Pod_2_ZN_1_FLR_1', 'Corridor_Pod_2_ZN_1_FLR_2'],
        'Classroom' => ['Mult_Class_2_Pod_2_ZN_1_FLR_2', 'Mult_Class_2_Pod_3_ZN_1_FLR_1', 'Corner_Class_2_Pod_1_ZN_1_FLR_1', 'Mult_Class_2_Pod_1_ZN_1_FLR_2', 'Corner_Class_1_Pod_1_ZN_1_FLR_1', 'Corner_Class_2_Pod_1_ZN_1_FLR_2', 'Corner_Class_1_Pod_2_ZN_1_FLR_2', 'Mult_Class_1_Pod_1_ZN_1_FLR_2', 'Corner_Class_2_Pod_2_ZN_1_FLR_2', 'Mult_Class_2_Pod_2_ZN_1_FLR_1', 'Mult_Class_2_Pod_3_ZN_1_FLR_2', 'Corner_Class_1_Pod_3_ZN_1_FLR_1', 'Mult_Class_1_Pod_1_ZN_1_FLR_1', 'Mult_Class_1_Pod_2_ZN_1_FLR_2', 'Mult_Class_1_Pod_2_ZN_1_FLR_1', 'Mult_Class_2_Pod_1_ZN_1_FLR_1', 'Mult_Class_1_Pod_3_ZN_1_FLR_1', 'Corner_Class_1_Pod_1_ZN_1_FLR_2', 'Corner_Class_1_Pod_2_ZN_1_FLR_1', 'Corner_Class_2_Pod_2_ZN_1_FLR_1', 'Corner_Class_1_Pod_3_ZN_1_FLR_2', 'Mult_Class_1_Pod_3_ZN_1_FLR_2', 'Corner_Class_2_Pod_3_ZN_1_FLR_1', 'Corner_Class_2_Pod_3_ZN_1_FLR_2']
      }
    end
>>>>>>> ba8678ee

    return space_type_map
  end

  def define_hvac_system_map(building_type, template, climate_zone)
    system_to_space_map = nil

    case template
    when 'DOE Ref Pre-1980'
      system_to_space_map = [
        {
          'type' => 'CAV',
          'name' => 'CAV_POD_1',
          'space_names' =>
<<<<<<< HEAD
            [
            'Corner_Class_1_Pod_1_ZN_1_FLR_1',
            'Corner_Class_1_Pod_1_ZN_1_FLR_2',
            'Mult_Class_1_Pod_1_ZN_1_FLR_1',
            'Mult_Class_1_Pod_1_ZN_1_FLR_2',
            'Corridor_Pod_1_ZN_1_FLR_1',
            'Corridor_Pod_1_ZN_1_FLR_2',
            'Corner_Class_2_Pod_1_ZN_1_FLR_1',
            'Corner_Class_2_Pod_1_ZN_1_FLR_2',
            'Mult_Class_2_Pod_1_ZN_1_FLR_1',
            'Mult_Class_2_Pod_1_ZN_1_FLR_2'
          ]
=======
            ['Corner_Class_1_Pod_1_ZN_1_FLR_1', 'Corner_Class_1_Pod_1_ZN_1_FLR_2', 'Mult_Class_1_Pod_1_ZN_1_FLR_1', 'Mult_Class_1_Pod_1_ZN_1_FLR_2', 'Corridor_Pod_1_ZN_1_FLR_1', 'Corridor_Pod_1_ZN_1_FLR_2', 'Corner_Class_2_Pod_1_ZN_1_FLR_1', 'Corner_Class_2_Pod_1_ZN_1_FLR_2', 'Mult_Class_2_Pod_1_ZN_1_FLR_1', 'Mult_Class_2_Pod_1_ZN_1_FLR_2']
>>>>>>> ba8678ee
        },
        {
          'type' => 'CAV',
          'name' => 'CAV_POD_2',
          'space_names' =>
<<<<<<< HEAD
            [
            'Corner_Class_1_Pod_2_ZN_1_FLR_1',
            'Corner_Class_1_Pod_2_ZN_1_FLR_2',
            'Mult_Class_1_Pod_2_ZN_1_FLR_1',
            'Mult_Class_1_Pod_2_ZN_1_FLR_2',
            'Corridor_Pod_2_ZN_1_FLR_1',
            'Corridor_Pod_2_ZN_1_FLR_2',
            'Corner_Class_2_Pod_2_ZN_1_FLR_1',
            'Corner_Class_2_Pod_2_ZN_1_FLR_2',
            'Mult_Class_2_Pod_2_ZN_1_FLR_1',
            'Mult_Class_2_Pod_2_ZN_1_FLR_2'
          ]
=======
            ['Corner_Class_1_Pod_2_ZN_1_FLR_1', 'Corner_Class_1_Pod_2_ZN_1_FLR_2', 'Mult_Class_1_Pod_2_ZN_1_FLR_1', 'Mult_Class_1_Pod_2_ZN_1_FLR_2', 'Corridor_Pod_2_ZN_1_FLR_1', 'Corridor_Pod_2_ZN_1_FLR_2', 'Corner_Class_2_Pod_2_ZN_1_FLR_1', 'Corner_Class_2_Pod_2_ZN_1_FLR_2', 'Mult_Class_2_Pod_2_ZN_1_FLR_1', 'Mult_Class_2_Pod_2_ZN_1_FLR_2']
>>>>>>> ba8678ee
        },
        {
          'type' => 'CAV',
          'name' => 'CAV_POD_3',
          'space_names' =>
<<<<<<< HEAD
            [
            'Corner_Class_1_Pod_3_ZN_1_FLR_1',
            'Corner_Class_1_Pod_3_ZN_1_FLR_2',
            'Mult_Class_1_Pod_3_ZN_1_FLR_1',
            'Mult_Class_1_Pod_3_ZN_1_FLR_2',
            'Corridor_Pod_3_ZN_1_FLR_1',
            'Corridor_Pod_3_ZN_1_FLR_2',
            'Corner_Class_2_Pod_3_ZN_1_FLR_1',
            'Corner_Class_2_Pod_3_ZN_1_FLR_2',
            'Mult_Class_2_Pod_3_ZN_1_FLR_1',
            'Mult_Class_2_Pod_3_ZN_1_FLR_2'
          ]
=======
            ['Corner_Class_1_Pod_3_ZN_1_FLR_1', 'Corner_Class_1_Pod_3_ZN_1_FLR_2', 'Mult_Class_1_Pod_3_ZN_1_FLR_1', 'Mult_Class_1_Pod_3_ZN_1_FLR_2', 'Corridor_Pod_3_ZN_1_FLR_1', 'Corridor_Pod_3_ZN_1_FLR_2', 'Corner_Class_2_Pod_3_ZN_1_FLR_1', 'Corner_Class_2_Pod_3_ZN_1_FLR_2', 'Mult_Class_2_Pod_3_ZN_1_FLR_1', 'Mult_Class_2_Pod_3_ZN_1_FLR_2']
>>>>>>> ba8678ee
        },
        {
          'type' => 'CAV',
          'name' => 'CAV_OTHER',
          'space_names' =>
<<<<<<< HEAD
            [
            'Main_Corridor_ZN_1_FLR_1',
            'Main_Corridor_ZN_1_FLR_2',
            'Lobby_ZN_1_FLR_1',
            'Lobby_ZN_1_FLR_2',
            'Bathrooms_ZN_1_FLR_1',
            'Bathrooms_ZN_1_FLR_2',
            'Offices_ZN_1_FLR_1',
            'Offices_ZN_1_FLR_2',
            'LIBRARY_MEDIA_CENTER_ZN_1_FLR_2',
            'Mech_ZN_1_FLR_1',
            'Mech_ZN_1_FLR_2'
          ]
=======
            ['Main_Corridor_ZN_1_FLR_1', 'Main_Corridor_ZN_1_FLR_2', 'Lobby_ZN_1_FLR_1', 'Lobby_ZN_1_FLR_2', 'Bathrooms_ZN_1_FLR_1', 'Bathrooms_ZN_1_FLR_2', 'Offices_ZN_1_FLR_1', 'Offices_ZN_1_FLR_2', 'LIBRARY_MEDIA_CENTER_ZN_1_FLR_2', 'Mech_ZN_1_FLR_1', 'Mech_ZN_1_FLR_2']
>>>>>>> ba8678ee
        },
        {
          'type' => 'PSZ-AC',
          'name' => 'PSZ-AC_1-5',
          'space_names' =>
            [
<<<<<<< HEAD
            'Gym_ZN_1_FLR_1'
          ]
=======
              'Gym_ZN_1_FLR_1'
            ]
>>>>>>> ba8678ee
        },
        {
          'type' => 'PSZ-AC',
          'name' => 'PSZ-AC_2-6',
          'space_names' =>
            [
<<<<<<< HEAD
            'Aux_Gym_ZN_1_FLR_1'
          ]
=======
              'Aux_Gym_ZN_1_FLR_1'
            ]
>>>>>>> ba8678ee
        },
        {
          'type' => 'PSZ-AC',
          'name' => 'PSZ-AC_3-7',
          'space_names' =>
            [
<<<<<<< HEAD
            'Auditorium_ZN_1_FLR_1'
          ]
=======
              'Auditorium_ZN_1_FLR_1'
            ]
>>>>>>> ba8678ee
        },
        {
          'type' => 'PSZ-AC',
          'name' => 'PSZ-AC_4-8',
          'space_names' =>
            [
<<<<<<< HEAD
            'Kitchen_ZN_1_FLR_1'
          ]
=======
              'Kitchen_ZN_1_FLR_1'
            ]
>>>>>>> ba8678ee
        },
        {
          'type' => 'PSZ-AC',
          'name' => 'PSZ-AC_5-9',
          'space_names' =>
            [
<<<<<<< HEAD
            'Cafeteria_ZN_1_FLR_1'
          ]
=======
              'Cafeteria_ZN_1_FLR_1'
            ]
>>>>>>> ba8678ee
        },
        {
          'type' => 'Exhaust Fan',
          'name' => 'Kitchen Exhaust Fan',
          'availability_sch_name' => 'SchoolSecondary Kitchen_Exhaust_SCH',
<<<<<<< HEAD
          'flow_rate' => OpenStudio.convert(5400,'cfm','m^3/s').get,
=======
          'flow_rate' => OpenStudio.convert(5400, 'cfm', 'm^3/s').get,
>>>>>>> ba8678ee
          'flow_fraction_schedule_name' => 'SchoolSecondary Kitchen_Exhaust_SCH_DCV',
          'balanced_exhaust_fraction_schedule_name' => 'SchoolSecondary Kitchen Exhaust Fan Balanced Exhaust Fraction Schedule',
          'space_names' =>
            [
<<<<<<< HEAD
            'Kitchen_ZN_1_FLR_1'
          ]
=======
              'Kitchen_ZN_1_FLR_1'
            ]
>>>>>>> ba8678ee
        },
        {
          'type' => 'Exhaust Fan',
          'name' => 'Bathrooms_ZN_1_FLR_1',
          'availability_sch_name' => 'SchoolSecondary Hours_of_operation',
<<<<<<< HEAD
          'flow_rate' => OpenStudio.convert(600,'cfm','m^3/s').get,
          'space_names' =>
            [
            'Bathrooms_ZN_1_FLR_1'
          ]
=======
          'flow_rate' => OpenStudio.convert(600, 'cfm', 'm^3/s').get,
          'space_names' =>
            [
              'Bathrooms_ZN_1_FLR_1'
            ]
>>>>>>> ba8678ee
        },
        {
          'type' => 'Exhaust Fan',
          'name' => 'Bathrooms_ZN_1_FLR_2',
          'availability_sch_name' => 'SchoolSecondary Hours_of_operation',
<<<<<<< HEAD
          'flow_rate' => OpenStudio.convert(600,'cfm','m^3/s').get,
          'space_names' =>
            [
            'Bathrooms_ZN_1_FLR_2'
          ]
=======
          'flow_rate' => OpenStudio.convert(600, 'cfm', 'm^3/s').get,
          'space_names' =>
            [
              'Bathrooms_ZN_1_FLR_2'
            ]
>>>>>>> ba8678ee
        },
        {
          'type' => 'Refrigeration',
          'case_type' => 'Walkin Freezer',
          'cooling_capacity_per_length' => 734.0,
          'length' => 7.32,
          'evaporator_fan_pwr_per_length' => 68.3,
          'lighting_per_length' => 33.0,
          'lighting_sch_name' => 'SchoolSecondary BLDG_LIGHT_SCH',
          'defrost_pwr_per_length' => 410.0,
          'restocking_sch_name' => 'SchoolSecondary Kitchen_ZN_1_FLR_1_Case:1_WALKINFREEZER_WalkInStockingSched',
          'cop' => 1.5,
          'cop_f_of_t_curve_name' => 'RACK1_RackCOPfTCurve',
          'condenser_fan_pwr' => 750.0,
          'condenser_fan_pwr_curve_name' => 'RACK1_RackCondFanCurve2',
          'space_names' =>
            [
<<<<<<< HEAD
            'Kitchen_ZN_1_FLR_1'
          ]
=======
              'Kitchen_ZN_1_FLR_1'
            ]
>>>>>>> ba8678ee
        },
        {
          'type' => 'Refrigeration',
          'case_type' => 'Display Case',
          'cooling_capacity_per_length' => 734.0,
          'length' => 7.32,
          'evaporator_fan_pwr_per_length' => 55.0,
          'lighting_per_length' => 33.0,
          'lighting_sch_name' => 'SchoolSecondary BLDG_LIGHT_SCH',
          'defrost_pwr_per_length' => 0.0,
          'restocking_sch_name' => 'SchoolSecondary Kitchen_ZN_1_FLR_1_Case:1_WALKINFREEZER_WalkInStockingSched',
          'cop' => 3.0,
          'cop_f_of_t_curve_name' => 'RACK2_RackCOPfTCurve',
          'condenser_fan_pwr' => 750.0,
          'condenser_fan_pwr_curve_name' => 'RACK1_RackCondFanCurve2',
          'space_names' =>
            [
<<<<<<< HEAD
            'Kitchen_ZN_1_FLR_1'
          ]
=======
              'Kitchen_ZN_1_FLR_1'
            ]
>>>>>>> ba8678ee
        }
      ]
    else
      system_to_space_map = [
        {
          'type' => 'VAV',
          'name' => 'VAV_POD_1',
          'space_names' =>
<<<<<<< HEAD
            [
            'Corner_Class_1_Pod_1_ZN_1_FLR_1',
            'Corner_Class_1_Pod_1_ZN_1_FLR_2',
            'Mult_Class_1_Pod_1_ZN_1_FLR_1',
            'Mult_Class_1_Pod_1_ZN_1_FLR_2',
            'Corridor_Pod_1_ZN_1_FLR_1',
            'Corridor_Pod_1_ZN_1_FLR_2',
            'Corner_Class_2_Pod_1_ZN_1_FLR_1',
            'Corner_Class_2_Pod_1_ZN_1_FLR_2',
            'Mult_Class_2_Pod_1_ZN_1_FLR_1',
            'Mult_Class_2_Pod_1_ZN_1_FLR_2'
          ]
=======
            ['Corner_Class_1_Pod_1_ZN_1_FLR_1', 'Corner_Class_1_Pod_1_ZN_1_FLR_2', 'Mult_Class_1_Pod_1_ZN_1_FLR_1', 'Mult_Class_1_Pod_1_ZN_1_FLR_2', 'Corridor_Pod_1_ZN_1_FLR_1', 'Corridor_Pod_1_ZN_1_FLR_2', 'Corner_Class_2_Pod_1_ZN_1_FLR_1', 'Corner_Class_2_Pod_1_ZN_1_FLR_2', 'Mult_Class_2_Pod_1_ZN_1_FLR_1', 'Mult_Class_2_Pod_1_ZN_1_FLR_2']
>>>>>>> ba8678ee
        },
        {
          'type' => 'VAV',
          'name' => 'VAV_POD_2',
          'space_names' =>
<<<<<<< HEAD
            [
            'Corner_Class_1_Pod_2_ZN_1_FLR_1',
            'Corner_Class_1_Pod_2_ZN_1_FLR_2',
            'Mult_Class_1_Pod_2_ZN_1_FLR_1',
            'Mult_Class_1_Pod_2_ZN_1_FLR_2',
            'Corridor_Pod_2_ZN_1_FLR_1',
            'Corridor_Pod_2_ZN_1_FLR_2',
            'Corner_Class_2_Pod_2_ZN_1_FLR_1',
            'Corner_Class_2_Pod_2_ZN_1_FLR_2',
            'Mult_Class_2_Pod_2_ZN_1_FLR_1',
            'Mult_Class_2_Pod_2_ZN_1_FLR_2'
          ]
=======
            ['Corner_Class_1_Pod_2_ZN_1_FLR_1', 'Corner_Class_1_Pod_2_ZN_1_FLR_2', 'Mult_Class_1_Pod_2_ZN_1_FLR_1', 'Mult_Class_1_Pod_2_ZN_1_FLR_2', 'Corridor_Pod_2_ZN_1_FLR_1', 'Corridor_Pod_2_ZN_1_FLR_2', 'Corner_Class_2_Pod_2_ZN_1_FLR_1', 'Corner_Class_2_Pod_2_ZN_1_FLR_2', 'Mult_Class_2_Pod_2_ZN_1_FLR_1', 'Mult_Class_2_Pod_2_ZN_1_FLR_2']
>>>>>>> ba8678ee
        },
        {
          'type' => 'VAV',
          'name' => 'VAV_POD_3',
          'space_names' =>
<<<<<<< HEAD
            [
            'Corner_Class_1_Pod_3_ZN_1_FLR_1',
            'Corner_Class_1_Pod_3_ZN_1_FLR_2',
            'Mult_Class_1_Pod_3_ZN_1_FLR_1',
            'Mult_Class_1_Pod_3_ZN_1_FLR_2',
            'Corridor_Pod_3_ZN_1_FLR_1',
            'Corridor_Pod_3_ZN_1_FLR_2',
            'Corner_Class_2_Pod_3_ZN_1_FLR_1',
            'Corner_Class_2_Pod_3_ZN_1_FLR_2',
            'Mult_Class_2_Pod_3_ZN_1_FLR_1',
            'Mult_Class_2_Pod_3_ZN_1_FLR_2'
          ]
=======
            ['Corner_Class_1_Pod_3_ZN_1_FLR_1', 'Corner_Class_1_Pod_3_ZN_1_FLR_2', 'Mult_Class_1_Pod_3_ZN_1_FLR_1', 'Mult_Class_1_Pod_3_ZN_1_FLR_2', 'Corridor_Pod_3_ZN_1_FLR_1', 'Corridor_Pod_3_ZN_1_FLR_2', 'Corner_Class_2_Pod_3_ZN_1_FLR_1', 'Corner_Class_2_Pod_3_ZN_1_FLR_2', 'Mult_Class_2_Pod_3_ZN_1_FLR_1', 'Mult_Class_2_Pod_3_ZN_1_FLR_2']
>>>>>>> ba8678ee
        },
        {
          'type' => 'VAV',
          'name' => 'VAV_OTHER',
          'space_names' =>
<<<<<<< HEAD
            [
            'Main_Corridor_ZN_1_FLR_1',
            'Main_Corridor_ZN_1_FLR_2',
            'Lobby_ZN_1_FLR_1',
            'Lobby_ZN_1_FLR_2',
            'Bathrooms_ZN_1_FLR_1',
            'Bathrooms_ZN_1_FLR_2',
            'Offices_ZN_1_FLR_1',
            'Offices_ZN_1_FLR_2',
            'LIBRARY_MEDIA_CENTER_ZN_1_FLR_2',
            'Mech_ZN_1_FLR_1',
            'Mech_ZN_1_FLR_2'
          ]
=======
            ['Main_Corridor_ZN_1_FLR_1', 'Main_Corridor_ZN_1_FLR_2', 'Lobby_ZN_1_FLR_1', 'Lobby_ZN_1_FLR_2', 'Bathrooms_ZN_1_FLR_1', 'Bathrooms_ZN_1_FLR_2', 'Offices_ZN_1_FLR_1', 'Offices_ZN_1_FLR_2', 'LIBRARY_MEDIA_CENTER_ZN_1_FLR_2', 'Mech_ZN_1_FLR_1', 'Mech_ZN_1_FLR_2']
>>>>>>> ba8678ee
        },
        {
          'type' => 'PSZ-AC',
          'name' => 'PSZ-AC_1-5',
          'space_names' =>
            [
<<<<<<< HEAD
            'Gym_ZN_1_FLR_1'
          ]
=======
              'Gym_ZN_1_FLR_1'
            ]
>>>>>>> ba8678ee
        },
        {
          'type' => 'PSZ-AC',
          'name' => 'PSZ-AC_2-6',
          'space_names' =>
            [
<<<<<<< HEAD
            'Aux_Gym_ZN_1_FLR_1'
          ]
=======
              'Aux_Gym_ZN_1_FLR_1'
            ]
>>>>>>> ba8678ee
        },
        {
          'type' => 'PSZ-AC',
          'name' => 'PSZ-AC_3-7',
          'space_names' =>
            [
<<<<<<< HEAD
            'Auditorium_ZN_1_FLR_1'
          ]
=======
              'Auditorium_ZN_1_FLR_1'
            ]
>>>>>>> ba8678ee
        },
        {
          'type' => 'PSZ-AC',
          'name' => 'PSZ-AC_4-8',
          'space_names' =>
            [
<<<<<<< HEAD
            'Kitchen_ZN_1_FLR_1'
          ]
=======
              'Kitchen_ZN_1_FLR_1'
            ]
>>>>>>> ba8678ee
        },
        {
          'type' => 'PSZ-AC',
          'name' => 'PSZ-AC_5-9',
          'space_names' =>
            [
<<<<<<< HEAD
            'Cafeteria_ZN_1_FLR_1'
          ]
=======
              'Cafeteria_ZN_1_FLR_1'
            ]
>>>>>>> ba8678ee
        },
        {
          'type' => 'Exhaust Fan',
          'name' => 'Kitchen Exhaust Fan',
          'availability_sch_name' => 'SchoolSecondary Kitchen_Exhaust_SCH',
          'flow_rate' => OpenStudio.convert(5400, 'cfm', 'm^3/s').get,
          'flow_fraction_schedule_name' => 'SchoolSecondary Kitchen_Exhaust_SCH_DCV',
          'balanced_exhaust_fraction_schedule_name' => 'SchoolSecondary Kitchen Exhaust Fan Balanced Exhaust Fraction Schedule',
          'space_names' =>
            [
<<<<<<< HEAD
            'Kitchen_ZN_1_FLR_1'
          ]
=======
              'Kitchen_ZN_1_FLR_1'
            ]
>>>>>>> ba8678ee
        },
        {
          'type' => 'Exhaust Fan',
          'name' => 'Bathrooms_ZN_1_FLR_1',
          'availability_sch_name' => 'SchoolSecondary Hours_of_operation',
          'flow_rate' => OpenStudio.convert(600, 'cfm', 'm^3/s').get,
          'space_names' =>
            [
<<<<<<< HEAD
            'Bathrooms_ZN_1_FLR_1'
          ]
=======
              'Bathrooms_ZN_1_FLR_1'
            ]
>>>>>>> ba8678ee
        },
        {
          'type' => 'Exhaust Fan',
          'name' => 'Bathrooms_ZN_1_FLR_2',
          'availability_sch_name' => 'SchoolSecondary Hours_of_operation',
          'flow_rate' => OpenStudio.convert(600, 'cfm', 'm^3/s').get,
          'space_names' =>
            [
<<<<<<< HEAD
            'Bathrooms_ZN_1_FLR_2'
          ]
=======
              'Bathrooms_ZN_1_FLR_2'
            ]
>>>>>>> ba8678ee
        },
        {
          'type' => 'Refrigeration',
          'case_type' => 'Walkin Freezer',
          'cooling_capacity_per_length' => 734.0,
          'length' => 7.32,
          'evaporator_fan_pwr_per_length' => 68.3,
          'lighting_per_length' => 33.0,
          'lighting_sch_name' => 'SchoolSecondary BLDG_LIGHT_SCH',
          'defrost_pwr_per_length' => 410.0,
          'restocking_sch_name' => 'SchoolSecondary Kitchen_ZN_1_FLR_1_Case:1_WALKINFREEZER_WalkInStockingSched',
          'cop' => 1.5,
          'cop_f_of_t_curve_name' => 'RACK1_RackCOPfTCurve',
          'condenser_fan_pwr' => 750.0,
          'condenser_fan_pwr_curve_name' => 'RACK1_RackCondFanCurve2',
          'space_names' =>
            [
<<<<<<< HEAD
            'Kitchen_ZN_1_FLR_1'
          ]
=======
              'Kitchen_ZN_1_FLR_1'
            ]
>>>>>>> ba8678ee
        },
        {
          'type' => 'Refrigeration',
          'case_type' => 'Display Case',
          'cooling_capacity_per_length' => 734.0,
          'length' => 7.32,
          'evaporator_fan_pwr_per_length' => 55.0,
          'lighting_per_length' => 33.0,
          'lighting_sch_name' => 'SchoolSecondary BLDG_LIGHT_SCH',
          'defrost_pwr_per_length' => 0.0,
          'restocking_sch_name' => 'SchoolSecondary Kitchen_ZN_1_FLR_1_Case:1_WALKINFREEZER_WalkInStockingSched',
          'cop' => 3.0,
          'cop_f_of_t_curve_name' => 'RACK2_RackCOPfTCurve',
          'condenser_fan_pwr' => 750.0,
          'condenser_fan_pwr_curve_name' => 'RACK1_RackCondFanCurve2',
          'space_names' =>
            [
<<<<<<< HEAD
            'Kitchen_ZN_1_FLR_1'
          ]
=======
              'Kitchen_ZN_1_FLR_1'
            ]
>>>>>>> ba8678ee
        }
      ]
    end

    return system_to_space_map
  end

<<<<<<< HEAD
  def custom_hvac_tweaks(building_type, building_vintage, climate_zone, prototype_input)  
  
    OpenStudio::logFree(OpenStudio::Info, 'openstudio.model.Model', 'Started building type specific adjustments')  
  
    self.getSpaces.each do |space|
    
      if space.name.get.to_s == "Mech_ZN_1_FLR_1"
        self.add_elevator(building_vintage,
                         space,
                         prototype_input['number_of_elevators'],
                         prototype_input['elevator_type'],
                         prototype_input['elevator_schedule'],
                         prototype_input['elevator_fan_schedule'],
                         prototype_input['elevator_fan_schedule'],
                         building_type)
      end    

    
    end  
  
    OpenStudio::logFree(OpenStudio::Info, 'openstudio.model.Model', 'Finished building type specific adjustments')
  
=======
  def custom_hvac_tweaks(building_type, template, climate_zone, prototype_input)
    OpenStudio.logFree(OpenStudio::Info, 'openstudio.model.Model', 'Started building type specific adjustments')

    getSpaces.each do |space|
      if space.name.get.to_s == 'Mech_ZN_1_FLR_1'
        add_elevator(template,
                     space,
                     prototype_input['number_of_elevators'],
                     prototype_input['elevator_type'],
                     prototype_input['elevator_schedule'],
                     prototype_input['elevator_fan_schedule'],
                     prototype_input['elevator_fan_schedule'],
                     building_type)
      end
    end

    OpenStudio.logFree(OpenStudio::Info, 'openstudio.model.Model', 'Finished building type specific adjustments')

>>>>>>> ba8678ee
    return true
  end

  def custom_swh_tweaks(building_type, template, climate_zone, prototype_input)
    return true
  end
end<|MERGE_RESOLUTION|>--- conflicted
+++ resolved
@@ -1,22 +1,11 @@
 
 # Extend the class to add Secondary School specific stuff
 class OpenStudio::Model::Model
-<<<<<<< HEAD
- 
-  def define_space_type_map(building_type, building_vintage, climate_zone)
-
-
-    space_type_map = nil
-  
-    case building_vintage
-    when 'DOE Ref Pre-1980', 'DOE Ref 1980-2004'  
-=======
   def define_space_type_map(building_type, template, climate_zone)
     space_type_map = nil
 
     case template
     when 'DOE Ref Pre-1980', 'DOE Ref 1980-2004'
->>>>>>> ba8678ee
       space_type_map = {
         'Office' => ['Offices_ZN_1_FLR_1', 'Offices_ZN_1_FLR_2'],
         'Lobby' => ['Lobby_ZN_1_FLR_2', 'Lobby_ZN_1_FLR_1'],
@@ -28,52 +17,6 @@
         'Restroom' => ['Bathrooms_ZN_1_FLR_2', 'Bathrooms_ZN_1_FLR_1'],
         'Auditorium' => ['Auditorium_ZN_1_FLR_1'],
         'Library' => ['LIBRARY_MEDIA_CENTER_ZN_1_FLR_2'],
-<<<<<<< HEAD
-        'Corridor' => ['Corridor_Pod_1_ZN_1_FLR_1', 'Corridor_Pod_3_ZN_1_FLR_2',
-          'Main_Corridor_ZN_1_FLR_2', 'Main_Corridor_ZN_1_FLR_1',
-          'Corridor_Pod_3_ZN_1_FLR_1', 'Corridor_Pod_1_ZN_1_FLR_2',
-          'Corridor_Pod_2_ZN_1_FLR_1', 'Corridor_Pod_2_ZN_1_FLR_2'],
-        'Classroom' => [
-          'Mult_Class_2_Pod_2_ZN_1_FLR_2',
-          'Mult_Class_2_Pod_3_ZN_1_FLR_1',
-          'Corner_Class_2_Pod_1_ZN_1_FLR_1',
-          'Mult_Class_2_Pod_1_ZN_1_FLR_2',
-          'Corner_Class_1_Pod_1_ZN_1_FLR_1',
-          'Corner_Class_2_Pod_1_ZN_1_FLR_2',
-          'Corner_Class_1_Pod_2_ZN_1_FLR_2',
-          'Mult_Class_1_Pod_1_ZN_1_FLR_2',
-          'Corner_Class_2_Pod_2_ZN_1_FLR_2',
-          'Mult_Class_2_Pod_2_ZN_1_FLR_1',
-          'Mult_Class_2_Pod_3_ZN_1_FLR_2',
-          'Corner_Class_1_Pod_3_ZN_1_FLR_1',
-          'Mult_Class_1_Pod_1_ZN_1_FLR_1',
-          'Mult_Class_1_Pod_2_ZN_1_FLR_2',
-          'Mult_Class_1_Pod_2_ZN_1_FLR_1',
-          'Mult_Class_2_Pod_1_ZN_1_FLR_1',
-          'Mult_Class_1_Pod_3_ZN_1_FLR_1',
-          'Corner_Class_1_Pod_1_ZN_1_FLR_2',
-          'Corner_Class_1_Pod_2_ZN_1_FLR_1',
-          'Corner_Class_2_Pod_2_ZN_1_FLR_1',
-          'Corner_Class_1_Pod_3_ZN_1_FLR_2',
-          'Mult_Class_1_Pod_3_ZN_1_FLR_2',
-          'Corner_Class_2_Pod_3_ZN_1_FLR_1',
-          'Corner_Class_2_Pod_3_ZN_1_FLR_2'
-        ]
-      }
-    when 'NECB 2011'
-      space_type_map ={
-        "Audience - auditorium" => ["Auditorium_ZN_1_FLR_1"],
-        "Gym - play" => ["Aux_Gym_ZN_1_FLR_1", "Gym_ZN_1_FLR_1"],
-        "Washroom" => ["Bathrooms_ZN_1_FLR_1", "Bathrooms_ZN_1_FLR_2"],
-        "Conf./meet./multi-purpose" => ["Cafeteria_ZN_1_FLR_1"],
-        "Classroom/lecture/training" => ["Corner_Class_1_Pod_1_ZN_1_FLR_1", "Corner_Class_1_Pod_1_ZN_1_FLR_2", "Corner_Class_1_Pod_2_ZN_1_FLR_1", "Corner_Class_1_Pod_2_ZN_1_FLR_2", "Corner_Class_1_Pod_3_ZN_1_FLR_1", "Corner_Class_1_Pod_3_ZN_1_FLR_2", "Corner_Class_2_Pod_1_ZN_1_FLR_1", "Corner_Class_2_Pod_1_ZN_1_FLR_2", "Corner_Class_2_Pod_2_ZN_1_FLR_1", "Corner_Class_2_Pod_2_ZN_1_FLR_2", "Corner_Class_2_Pod_3_ZN_1_FLR_1", "Corner_Class_2_Pod_3_ZN_1_FLR_2", "Mult_Class_1_Pod_1_ZN_1_FLR_1", "Mult_Class_1_Pod_1_ZN_1_FLR_2", "Mult_Class_1_Pod_2_ZN_1_FLR_1", "Mult_Class_1_Pod_2_ZN_1_FLR_2", "Mult_Class_1_Pod_3_ZN_1_FLR_1", "Mult_Class_1_Pod_3_ZN_1_FLR_2", "Mult_Class_2_Pod_1_ZN_1_FLR_1", "Mult_Class_2_Pod_1_ZN_1_FLR_2", "Mult_Class_2_Pod_2_ZN_1_FLR_1", "Mult_Class_2_Pod_2_ZN_1_FLR_2", "Mult_Class_2_Pod_3_ZN_1_FLR_1", "Mult_Class_2_Pod_3_ZN_1_FLR_2"],
-        "Corr. >= 2.4m wide" => ["Corridor_Pod_1_ZN_1_FLR_1", "Corridor_Pod_1_ZN_1_FLR_2", "Corridor_Pod_2_ZN_1_FLR_1", "Corridor_Pod_2_ZN_1_FLR_2", "Corridor_Pod_3_ZN_1_FLR_1", "Corridor_Pod_3_ZN_1_FLR_2", "Main_Corridor_ZN_1_FLR_1", "Main_Corridor_ZN_1_FLR_2"],
-        "Food preparation" => ["Kitchen_ZN_1_FLR_1"],
-        "Library - reading" => ["LIBRARY_MEDIA_CENTER_ZN_1_FLR_2"],
-        "Lobby - elevator" => ["Lobby_ZN_1_FLR_1", "Lobby_ZN_1_FLR_2"],
-        "Electrical/Mechanical" => ["Mech_ZN_1_FLR_1", "Mech_ZN_1_FLR_2"],
-        "Office - enclosed" => ["Offices_ZN_1_FLR_1", "Offices_ZN_1_FLR_2"]
-=======
         'Corridor' => ['Corridor_Pod_1_ZN_1_FLR_1', 'Corridor_Pod_3_ZN_1_FLR_2', 'Main_Corridor_ZN_1_FLR_2', 'Main_Corridor_ZN_1_FLR_1', 'Corridor_Pod_3_ZN_1_FLR_1', 'Corridor_Pod_1_ZN_1_FLR_2', 'Corridor_Pod_2_ZN_1_FLR_1', 'Corridor_Pod_2_ZN_1_FLR_2'],
         'Classroom' => ['Mult_Class_2_Pod_2_ZN_1_FLR_2', 'Mult_Class_2_Pod_3_ZN_1_FLR_1', 'Corner_Class_2_Pod_1_ZN_1_FLR_1', 'Mult_Class_2_Pod_1_ZN_1_FLR_2', 'Corner_Class_1_Pod_1_ZN_1_FLR_1', 'Corner_Class_2_Pod_1_ZN_1_FLR_2', 'Corner_Class_1_Pod_2_ZN_1_FLR_2', 'Mult_Class_1_Pod_1_ZN_1_FLR_2', 'Corner_Class_2_Pod_2_ZN_1_FLR_2', 'Mult_Class_2_Pod_2_ZN_1_FLR_1', 'Mult_Class_2_Pod_3_ZN_1_FLR_2', 'Corner_Class_1_Pod_3_ZN_1_FLR_1', 'Mult_Class_1_Pod_1_ZN_1_FLR_1', 'Mult_Class_1_Pod_2_ZN_1_FLR_2', 'Mult_Class_1_Pod_2_ZN_1_FLR_1', 'Mult_Class_2_Pod_1_ZN_1_FLR_1', 'Mult_Class_1_Pod_3_ZN_1_FLR_1', 'Corner_Class_1_Pod_1_ZN_1_FLR_2', 'Corner_Class_1_Pod_2_ZN_1_FLR_1', 'Corner_Class_2_Pod_2_ZN_1_FLR_1', 'Corner_Class_1_Pod_3_ZN_1_FLR_2', 'Mult_Class_1_Pod_3_ZN_1_FLR_2', 'Corner_Class_2_Pod_3_ZN_1_FLR_1', 'Corner_Class_2_Pod_3_ZN_1_FLR_2']
       }
@@ -91,7 +34,6 @@
         'Lobby - elevator' => ['Lobby_ZN_1_FLR_1', 'Lobby_ZN_1_FLR_2'],
         "Electrical/Mechanical-sch-#{sch}" => ['Mech_ZN_1_FLR_1', 'Mech_ZN_1_FLR_2'],
         'Office - enclosed' => ['Offices_ZN_1_FLR_1', 'Offices_ZN_1_FLR_2']
->>>>>>> ba8678ee
       }
     else
       space_type_map = {
@@ -104,48 +46,10 @@
         'Restroom' => ['Bathrooms_ZN_1_FLR_2', 'Bathrooms_ZN_1_FLR_1'],
         'Auditorium' => ['Auditorium_ZN_1_FLR_1'],
         'Library' => ['LIBRARY_MEDIA_CENTER_ZN_1_FLR_2'],
-<<<<<<< HEAD
-        'Corridor' => ['Corridor_Pod_1_ZN_1_FLR_1', 'Corridor_Pod_3_ZN_1_FLR_2',
-          'Main_Corridor_ZN_1_FLR_2', 'Main_Corridor_ZN_1_FLR_1',
-          'Corridor_Pod_3_ZN_1_FLR_1', 'Corridor_Pod_1_ZN_1_FLR_2',
-          'Corridor_Pod_2_ZN_1_FLR_1', 'Corridor_Pod_2_ZN_1_FLR_2'],
-        'Classroom' => [
-          'Mult_Class_2_Pod_2_ZN_1_FLR_2',
-          'Mult_Class_2_Pod_3_ZN_1_FLR_1',
-          'Corner_Class_2_Pod_1_ZN_1_FLR_1',
-          'Mult_Class_2_Pod_1_ZN_1_FLR_2',
-          'Corner_Class_1_Pod_1_ZN_1_FLR_1',
-          'Corner_Class_2_Pod_1_ZN_1_FLR_2',
-          'Corner_Class_1_Pod_2_ZN_1_FLR_2',
-          'Mult_Class_1_Pod_1_ZN_1_FLR_2',
-          'Corner_Class_2_Pod_2_ZN_1_FLR_2',
-          'Mult_Class_2_Pod_2_ZN_1_FLR_1',
-          'Mult_Class_2_Pod_3_ZN_1_FLR_2',
-          'Corner_Class_1_Pod_3_ZN_1_FLR_1',
-          'Mult_Class_1_Pod_1_ZN_1_FLR_1',
-          'Mult_Class_1_Pod_2_ZN_1_FLR_2',
-          'Mult_Class_1_Pod_2_ZN_1_FLR_1',
-          'Mult_Class_2_Pod_1_ZN_1_FLR_1',
-          'Mult_Class_1_Pod_3_ZN_1_FLR_1',
-          'Corner_Class_1_Pod_1_ZN_1_FLR_2',
-          'Corner_Class_1_Pod_2_ZN_1_FLR_1',
-          'Corner_Class_2_Pod_2_ZN_1_FLR_1',
-          'Corner_Class_1_Pod_3_ZN_1_FLR_2',
-          'Mult_Class_1_Pod_3_ZN_1_FLR_2',
-          'Corner_Class_2_Pod_3_ZN_1_FLR_1',
-          'Corner_Class_2_Pod_3_ZN_1_FLR_2'
-        ]
-      }    
-    end
- 
-
-    return space_type_map
-=======
         'Corridor' => ['Corridor_Pod_1_ZN_1_FLR_1', 'Corridor_Pod_3_ZN_1_FLR_2', 'Main_Corridor_ZN_1_FLR_2', 'Main_Corridor_ZN_1_FLR_1', 'Corridor_Pod_3_ZN_1_FLR_1', 'Corridor_Pod_1_ZN_1_FLR_2', 'Corridor_Pod_2_ZN_1_FLR_1', 'Corridor_Pod_2_ZN_1_FLR_2'],
         'Classroom' => ['Mult_Class_2_Pod_2_ZN_1_FLR_2', 'Mult_Class_2_Pod_3_ZN_1_FLR_1', 'Corner_Class_2_Pod_1_ZN_1_FLR_1', 'Mult_Class_2_Pod_1_ZN_1_FLR_2', 'Corner_Class_1_Pod_1_ZN_1_FLR_1', 'Corner_Class_2_Pod_1_ZN_1_FLR_2', 'Corner_Class_1_Pod_2_ZN_1_FLR_2', 'Mult_Class_1_Pod_1_ZN_1_FLR_2', 'Corner_Class_2_Pod_2_ZN_1_FLR_2', 'Mult_Class_2_Pod_2_ZN_1_FLR_1', 'Mult_Class_2_Pod_3_ZN_1_FLR_2', 'Corner_Class_1_Pod_3_ZN_1_FLR_1', 'Mult_Class_1_Pod_1_ZN_1_FLR_1', 'Mult_Class_1_Pod_2_ZN_1_FLR_2', 'Mult_Class_1_Pod_2_ZN_1_FLR_1', 'Mult_Class_2_Pod_1_ZN_1_FLR_1', 'Mult_Class_1_Pod_3_ZN_1_FLR_1', 'Corner_Class_1_Pod_1_ZN_1_FLR_2', 'Corner_Class_1_Pod_2_ZN_1_FLR_1', 'Corner_Class_2_Pod_2_ZN_1_FLR_1', 'Corner_Class_1_Pod_3_ZN_1_FLR_2', 'Mult_Class_1_Pod_3_ZN_1_FLR_2', 'Corner_Class_2_Pod_3_ZN_1_FLR_1', 'Corner_Class_2_Pod_3_ZN_1_FLR_2']
       }
     end
->>>>>>> ba8678ee
 
     return space_type_map
   end
@@ -160,208 +64,97 @@
           'type' => 'CAV',
           'name' => 'CAV_POD_1',
           'space_names' =>
-<<<<<<< HEAD
-            [
-            'Corner_Class_1_Pod_1_ZN_1_FLR_1',
-            'Corner_Class_1_Pod_1_ZN_1_FLR_2',
-            'Mult_Class_1_Pod_1_ZN_1_FLR_1',
-            'Mult_Class_1_Pod_1_ZN_1_FLR_2',
-            'Corridor_Pod_1_ZN_1_FLR_1',
-            'Corridor_Pod_1_ZN_1_FLR_2',
-            'Corner_Class_2_Pod_1_ZN_1_FLR_1',
-            'Corner_Class_2_Pod_1_ZN_1_FLR_2',
-            'Mult_Class_2_Pod_1_ZN_1_FLR_1',
-            'Mult_Class_2_Pod_1_ZN_1_FLR_2'
-          ]
-=======
             ['Corner_Class_1_Pod_1_ZN_1_FLR_1', 'Corner_Class_1_Pod_1_ZN_1_FLR_2', 'Mult_Class_1_Pod_1_ZN_1_FLR_1', 'Mult_Class_1_Pod_1_ZN_1_FLR_2', 'Corridor_Pod_1_ZN_1_FLR_1', 'Corridor_Pod_1_ZN_1_FLR_2', 'Corner_Class_2_Pod_1_ZN_1_FLR_1', 'Corner_Class_2_Pod_1_ZN_1_FLR_2', 'Mult_Class_2_Pod_1_ZN_1_FLR_1', 'Mult_Class_2_Pod_1_ZN_1_FLR_2']
->>>>>>> ba8678ee
         },
         {
           'type' => 'CAV',
           'name' => 'CAV_POD_2',
           'space_names' =>
-<<<<<<< HEAD
-            [
-            'Corner_Class_1_Pod_2_ZN_1_FLR_1',
-            'Corner_Class_1_Pod_2_ZN_1_FLR_2',
-            'Mult_Class_1_Pod_2_ZN_1_FLR_1',
-            'Mult_Class_1_Pod_2_ZN_1_FLR_2',
-            'Corridor_Pod_2_ZN_1_FLR_1',
-            'Corridor_Pod_2_ZN_1_FLR_2',
-            'Corner_Class_2_Pod_2_ZN_1_FLR_1',
-            'Corner_Class_2_Pod_2_ZN_1_FLR_2',
-            'Mult_Class_2_Pod_2_ZN_1_FLR_1',
-            'Mult_Class_2_Pod_2_ZN_1_FLR_2'
-          ]
-=======
             ['Corner_Class_1_Pod_2_ZN_1_FLR_1', 'Corner_Class_1_Pod_2_ZN_1_FLR_2', 'Mult_Class_1_Pod_2_ZN_1_FLR_1', 'Mult_Class_1_Pod_2_ZN_1_FLR_2', 'Corridor_Pod_2_ZN_1_FLR_1', 'Corridor_Pod_2_ZN_1_FLR_2', 'Corner_Class_2_Pod_2_ZN_1_FLR_1', 'Corner_Class_2_Pod_2_ZN_1_FLR_2', 'Mult_Class_2_Pod_2_ZN_1_FLR_1', 'Mult_Class_2_Pod_2_ZN_1_FLR_2']
->>>>>>> ba8678ee
         },
         {
           'type' => 'CAV',
           'name' => 'CAV_POD_3',
           'space_names' =>
-<<<<<<< HEAD
-            [
-            'Corner_Class_1_Pod_3_ZN_1_FLR_1',
-            'Corner_Class_1_Pod_3_ZN_1_FLR_2',
-            'Mult_Class_1_Pod_3_ZN_1_FLR_1',
-            'Mult_Class_1_Pod_3_ZN_1_FLR_2',
-            'Corridor_Pod_3_ZN_1_FLR_1',
-            'Corridor_Pod_3_ZN_1_FLR_2',
-            'Corner_Class_2_Pod_3_ZN_1_FLR_1',
-            'Corner_Class_2_Pod_3_ZN_1_FLR_2',
-            'Mult_Class_2_Pod_3_ZN_1_FLR_1',
-            'Mult_Class_2_Pod_3_ZN_1_FLR_2'
-          ]
-=======
             ['Corner_Class_1_Pod_3_ZN_1_FLR_1', 'Corner_Class_1_Pod_3_ZN_1_FLR_2', 'Mult_Class_1_Pod_3_ZN_1_FLR_1', 'Mult_Class_1_Pod_3_ZN_1_FLR_2', 'Corridor_Pod_3_ZN_1_FLR_1', 'Corridor_Pod_3_ZN_1_FLR_2', 'Corner_Class_2_Pod_3_ZN_1_FLR_1', 'Corner_Class_2_Pod_3_ZN_1_FLR_2', 'Mult_Class_2_Pod_3_ZN_1_FLR_1', 'Mult_Class_2_Pod_3_ZN_1_FLR_2']
->>>>>>> ba8678ee
         },
         {
           'type' => 'CAV',
           'name' => 'CAV_OTHER',
           'space_names' =>
-<<<<<<< HEAD
-            [
-            'Main_Corridor_ZN_1_FLR_1',
-            'Main_Corridor_ZN_1_FLR_2',
-            'Lobby_ZN_1_FLR_1',
-            'Lobby_ZN_1_FLR_2',
-            'Bathrooms_ZN_1_FLR_1',
-            'Bathrooms_ZN_1_FLR_2',
-            'Offices_ZN_1_FLR_1',
-            'Offices_ZN_1_FLR_2',
-            'LIBRARY_MEDIA_CENTER_ZN_1_FLR_2',
-            'Mech_ZN_1_FLR_1',
-            'Mech_ZN_1_FLR_2'
-          ]
-=======
             ['Main_Corridor_ZN_1_FLR_1', 'Main_Corridor_ZN_1_FLR_2', 'Lobby_ZN_1_FLR_1', 'Lobby_ZN_1_FLR_2', 'Bathrooms_ZN_1_FLR_1', 'Bathrooms_ZN_1_FLR_2', 'Offices_ZN_1_FLR_1', 'Offices_ZN_1_FLR_2', 'LIBRARY_MEDIA_CENTER_ZN_1_FLR_2', 'Mech_ZN_1_FLR_1', 'Mech_ZN_1_FLR_2']
->>>>>>> ba8678ee
         },
         {
           'type' => 'PSZ-AC',
           'name' => 'PSZ-AC_1-5',
           'space_names' =>
             [
-<<<<<<< HEAD
-            'Gym_ZN_1_FLR_1'
-          ]
-=======
               'Gym_ZN_1_FLR_1'
             ]
->>>>>>> ba8678ee
         },
         {
           'type' => 'PSZ-AC',
           'name' => 'PSZ-AC_2-6',
           'space_names' =>
             [
-<<<<<<< HEAD
-            'Aux_Gym_ZN_1_FLR_1'
-          ]
-=======
               'Aux_Gym_ZN_1_FLR_1'
             ]
->>>>>>> ba8678ee
         },
         {
           'type' => 'PSZ-AC',
           'name' => 'PSZ-AC_3-7',
           'space_names' =>
             [
-<<<<<<< HEAD
-            'Auditorium_ZN_1_FLR_1'
-          ]
-=======
               'Auditorium_ZN_1_FLR_1'
             ]
->>>>>>> ba8678ee
         },
         {
           'type' => 'PSZ-AC',
           'name' => 'PSZ-AC_4-8',
           'space_names' =>
             [
-<<<<<<< HEAD
-            'Kitchen_ZN_1_FLR_1'
-          ]
-=======
-              'Kitchen_ZN_1_FLR_1'
-            ]
->>>>>>> ba8678ee
+              'Kitchen_ZN_1_FLR_1'
+            ]
         },
         {
           'type' => 'PSZ-AC',
           'name' => 'PSZ-AC_5-9',
           'space_names' =>
             [
-<<<<<<< HEAD
-            'Cafeteria_ZN_1_FLR_1'
-          ]
-=======
               'Cafeteria_ZN_1_FLR_1'
             ]
->>>>>>> ba8678ee
         },
         {
           'type' => 'Exhaust Fan',
           'name' => 'Kitchen Exhaust Fan',
           'availability_sch_name' => 'SchoolSecondary Kitchen_Exhaust_SCH',
-<<<<<<< HEAD
-          'flow_rate' => OpenStudio.convert(5400,'cfm','m^3/s').get,
-=======
           'flow_rate' => OpenStudio.convert(5400, 'cfm', 'm^3/s').get,
->>>>>>> ba8678ee
           'flow_fraction_schedule_name' => 'SchoolSecondary Kitchen_Exhaust_SCH_DCV',
           'balanced_exhaust_fraction_schedule_name' => 'SchoolSecondary Kitchen Exhaust Fan Balanced Exhaust Fraction Schedule',
           'space_names' =>
             [
-<<<<<<< HEAD
-            'Kitchen_ZN_1_FLR_1'
-          ]
-=======
-              'Kitchen_ZN_1_FLR_1'
-            ]
->>>>>>> ba8678ee
+              'Kitchen_ZN_1_FLR_1'
+            ]
         },
         {
           'type' => 'Exhaust Fan',
           'name' => 'Bathrooms_ZN_1_FLR_1',
           'availability_sch_name' => 'SchoolSecondary Hours_of_operation',
-<<<<<<< HEAD
-          'flow_rate' => OpenStudio.convert(600,'cfm','m^3/s').get,
-          'space_names' =>
-            [
-            'Bathrooms_ZN_1_FLR_1'
-          ]
-=======
           'flow_rate' => OpenStudio.convert(600, 'cfm', 'm^3/s').get,
           'space_names' =>
             [
               'Bathrooms_ZN_1_FLR_1'
             ]
->>>>>>> ba8678ee
         },
         {
           'type' => 'Exhaust Fan',
           'name' => 'Bathrooms_ZN_1_FLR_2',
           'availability_sch_name' => 'SchoolSecondary Hours_of_operation',
-<<<<<<< HEAD
-          'flow_rate' => OpenStudio.convert(600,'cfm','m^3/s').get,
-          'space_names' =>
-            [
-            'Bathrooms_ZN_1_FLR_2'
-          ]
-=======
           'flow_rate' => OpenStudio.convert(600, 'cfm', 'm^3/s').get,
           'space_names' =>
             [
               'Bathrooms_ZN_1_FLR_2'
             ]
->>>>>>> ba8678ee
         },
         {
           'type' => 'Refrigeration',
@@ -379,13 +172,8 @@
           'condenser_fan_pwr_curve_name' => 'RACK1_RackCondFanCurve2',
           'space_names' =>
             [
-<<<<<<< HEAD
-            'Kitchen_ZN_1_FLR_1'
-          ]
-=======
-              'Kitchen_ZN_1_FLR_1'
-            ]
->>>>>>> ba8678ee
+              'Kitchen_ZN_1_FLR_1'
+            ]
         },
         {
           'type' => 'Refrigeration',
@@ -403,13 +191,8 @@
           'condenser_fan_pwr_curve_name' => 'RACK1_RackCondFanCurve2',
           'space_names' =>
             [
-<<<<<<< HEAD
-            'Kitchen_ZN_1_FLR_1'
-          ]
-=======
-              'Kitchen_ZN_1_FLR_1'
-            ]
->>>>>>> ba8678ee
+              'Kitchen_ZN_1_FLR_1'
+            ]
         }
       ]
     else
@@ -418,151 +201,65 @@
           'type' => 'VAV',
           'name' => 'VAV_POD_1',
           'space_names' =>
-<<<<<<< HEAD
-            [
-            'Corner_Class_1_Pod_1_ZN_1_FLR_1',
-            'Corner_Class_1_Pod_1_ZN_1_FLR_2',
-            'Mult_Class_1_Pod_1_ZN_1_FLR_1',
-            'Mult_Class_1_Pod_1_ZN_1_FLR_2',
-            'Corridor_Pod_1_ZN_1_FLR_1',
-            'Corridor_Pod_1_ZN_1_FLR_2',
-            'Corner_Class_2_Pod_1_ZN_1_FLR_1',
-            'Corner_Class_2_Pod_1_ZN_1_FLR_2',
-            'Mult_Class_2_Pod_1_ZN_1_FLR_1',
-            'Mult_Class_2_Pod_1_ZN_1_FLR_2'
-          ]
-=======
             ['Corner_Class_1_Pod_1_ZN_1_FLR_1', 'Corner_Class_1_Pod_1_ZN_1_FLR_2', 'Mult_Class_1_Pod_1_ZN_1_FLR_1', 'Mult_Class_1_Pod_1_ZN_1_FLR_2', 'Corridor_Pod_1_ZN_1_FLR_1', 'Corridor_Pod_1_ZN_1_FLR_2', 'Corner_Class_2_Pod_1_ZN_1_FLR_1', 'Corner_Class_2_Pod_1_ZN_1_FLR_2', 'Mult_Class_2_Pod_1_ZN_1_FLR_1', 'Mult_Class_2_Pod_1_ZN_1_FLR_2']
->>>>>>> ba8678ee
         },
         {
           'type' => 'VAV',
           'name' => 'VAV_POD_2',
           'space_names' =>
-<<<<<<< HEAD
-            [
-            'Corner_Class_1_Pod_2_ZN_1_FLR_1',
-            'Corner_Class_1_Pod_2_ZN_1_FLR_2',
-            'Mult_Class_1_Pod_2_ZN_1_FLR_1',
-            'Mult_Class_1_Pod_2_ZN_1_FLR_2',
-            'Corridor_Pod_2_ZN_1_FLR_1',
-            'Corridor_Pod_2_ZN_1_FLR_2',
-            'Corner_Class_2_Pod_2_ZN_1_FLR_1',
-            'Corner_Class_2_Pod_2_ZN_1_FLR_2',
-            'Mult_Class_2_Pod_2_ZN_1_FLR_1',
-            'Mult_Class_2_Pod_2_ZN_1_FLR_2'
-          ]
-=======
             ['Corner_Class_1_Pod_2_ZN_1_FLR_1', 'Corner_Class_1_Pod_2_ZN_1_FLR_2', 'Mult_Class_1_Pod_2_ZN_1_FLR_1', 'Mult_Class_1_Pod_2_ZN_1_FLR_2', 'Corridor_Pod_2_ZN_1_FLR_1', 'Corridor_Pod_2_ZN_1_FLR_2', 'Corner_Class_2_Pod_2_ZN_1_FLR_1', 'Corner_Class_2_Pod_2_ZN_1_FLR_2', 'Mult_Class_2_Pod_2_ZN_1_FLR_1', 'Mult_Class_2_Pod_2_ZN_1_FLR_2']
->>>>>>> ba8678ee
         },
         {
           'type' => 'VAV',
           'name' => 'VAV_POD_3',
           'space_names' =>
-<<<<<<< HEAD
-            [
-            'Corner_Class_1_Pod_3_ZN_1_FLR_1',
-            'Corner_Class_1_Pod_3_ZN_1_FLR_2',
-            'Mult_Class_1_Pod_3_ZN_1_FLR_1',
-            'Mult_Class_1_Pod_3_ZN_1_FLR_2',
-            'Corridor_Pod_3_ZN_1_FLR_1',
-            'Corridor_Pod_3_ZN_1_FLR_2',
-            'Corner_Class_2_Pod_3_ZN_1_FLR_1',
-            'Corner_Class_2_Pod_3_ZN_1_FLR_2',
-            'Mult_Class_2_Pod_3_ZN_1_FLR_1',
-            'Mult_Class_2_Pod_3_ZN_1_FLR_2'
-          ]
-=======
             ['Corner_Class_1_Pod_3_ZN_1_FLR_1', 'Corner_Class_1_Pod_3_ZN_1_FLR_2', 'Mult_Class_1_Pod_3_ZN_1_FLR_1', 'Mult_Class_1_Pod_3_ZN_1_FLR_2', 'Corridor_Pod_3_ZN_1_FLR_1', 'Corridor_Pod_3_ZN_1_FLR_2', 'Corner_Class_2_Pod_3_ZN_1_FLR_1', 'Corner_Class_2_Pod_3_ZN_1_FLR_2', 'Mult_Class_2_Pod_3_ZN_1_FLR_1', 'Mult_Class_2_Pod_3_ZN_1_FLR_2']
->>>>>>> ba8678ee
         },
         {
           'type' => 'VAV',
           'name' => 'VAV_OTHER',
           'space_names' =>
-<<<<<<< HEAD
-            [
-            'Main_Corridor_ZN_1_FLR_1',
-            'Main_Corridor_ZN_1_FLR_2',
-            'Lobby_ZN_1_FLR_1',
-            'Lobby_ZN_1_FLR_2',
-            'Bathrooms_ZN_1_FLR_1',
-            'Bathrooms_ZN_1_FLR_2',
-            'Offices_ZN_1_FLR_1',
-            'Offices_ZN_1_FLR_2',
-            'LIBRARY_MEDIA_CENTER_ZN_1_FLR_2',
-            'Mech_ZN_1_FLR_1',
-            'Mech_ZN_1_FLR_2'
-          ]
-=======
             ['Main_Corridor_ZN_1_FLR_1', 'Main_Corridor_ZN_1_FLR_2', 'Lobby_ZN_1_FLR_1', 'Lobby_ZN_1_FLR_2', 'Bathrooms_ZN_1_FLR_1', 'Bathrooms_ZN_1_FLR_2', 'Offices_ZN_1_FLR_1', 'Offices_ZN_1_FLR_2', 'LIBRARY_MEDIA_CENTER_ZN_1_FLR_2', 'Mech_ZN_1_FLR_1', 'Mech_ZN_1_FLR_2']
->>>>>>> ba8678ee
         },
         {
           'type' => 'PSZ-AC',
           'name' => 'PSZ-AC_1-5',
           'space_names' =>
             [
-<<<<<<< HEAD
-            'Gym_ZN_1_FLR_1'
-          ]
-=======
               'Gym_ZN_1_FLR_1'
             ]
->>>>>>> ba8678ee
         },
         {
           'type' => 'PSZ-AC',
           'name' => 'PSZ-AC_2-6',
           'space_names' =>
             [
-<<<<<<< HEAD
-            'Aux_Gym_ZN_1_FLR_1'
-          ]
-=======
               'Aux_Gym_ZN_1_FLR_1'
             ]
->>>>>>> ba8678ee
         },
         {
           'type' => 'PSZ-AC',
           'name' => 'PSZ-AC_3-7',
           'space_names' =>
             [
-<<<<<<< HEAD
-            'Auditorium_ZN_1_FLR_1'
-          ]
-=======
               'Auditorium_ZN_1_FLR_1'
             ]
->>>>>>> ba8678ee
         },
         {
           'type' => 'PSZ-AC',
           'name' => 'PSZ-AC_4-8',
           'space_names' =>
             [
-<<<<<<< HEAD
-            'Kitchen_ZN_1_FLR_1'
-          ]
-=======
-              'Kitchen_ZN_1_FLR_1'
-            ]
->>>>>>> ba8678ee
+              'Kitchen_ZN_1_FLR_1'
+            ]
         },
         {
           'type' => 'PSZ-AC',
           'name' => 'PSZ-AC_5-9',
           'space_names' =>
             [
-<<<<<<< HEAD
-            'Cafeteria_ZN_1_FLR_1'
-          ]
-=======
               'Cafeteria_ZN_1_FLR_1'
             ]
->>>>>>> ba8678ee
         },
         {
           'type' => 'Exhaust Fan',
@@ -573,13 +270,8 @@
           'balanced_exhaust_fraction_schedule_name' => 'SchoolSecondary Kitchen Exhaust Fan Balanced Exhaust Fraction Schedule',
           'space_names' =>
             [
-<<<<<<< HEAD
-            'Kitchen_ZN_1_FLR_1'
-          ]
-=======
-              'Kitchen_ZN_1_FLR_1'
-            ]
->>>>>>> ba8678ee
+              'Kitchen_ZN_1_FLR_1'
+            ]
         },
         {
           'type' => 'Exhaust Fan',
@@ -588,13 +280,8 @@
           'flow_rate' => OpenStudio.convert(600, 'cfm', 'm^3/s').get,
           'space_names' =>
             [
-<<<<<<< HEAD
-            'Bathrooms_ZN_1_FLR_1'
-          ]
-=======
               'Bathrooms_ZN_1_FLR_1'
             ]
->>>>>>> ba8678ee
         },
         {
           'type' => 'Exhaust Fan',
@@ -603,13 +290,8 @@
           'flow_rate' => OpenStudio.convert(600, 'cfm', 'm^3/s').get,
           'space_names' =>
             [
-<<<<<<< HEAD
-            'Bathrooms_ZN_1_FLR_2'
-          ]
-=======
               'Bathrooms_ZN_1_FLR_2'
             ]
->>>>>>> ba8678ee
         },
         {
           'type' => 'Refrigeration',
@@ -627,13 +309,8 @@
           'condenser_fan_pwr_curve_name' => 'RACK1_RackCondFanCurve2',
           'space_names' =>
             [
-<<<<<<< HEAD
-            'Kitchen_ZN_1_FLR_1'
-          ]
-=======
-              'Kitchen_ZN_1_FLR_1'
-            ]
->>>>>>> ba8678ee
+              'Kitchen_ZN_1_FLR_1'
+            ]
         },
         {
           'type' => 'Refrigeration',
@@ -651,13 +328,8 @@
           'condenser_fan_pwr_curve_name' => 'RACK1_RackCondFanCurve2',
           'space_names' =>
             [
-<<<<<<< HEAD
-            'Kitchen_ZN_1_FLR_1'
-          ]
-=======
-              'Kitchen_ZN_1_FLR_1'
-            ]
->>>>>>> ba8678ee
+              'Kitchen_ZN_1_FLR_1'
+            ]
         }
       ]
     end
@@ -665,30 +337,6 @@
     return system_to_space_map
   end
 
-<<<<<<< HEAD
-  def custom_hvac_tweaks(building_type, building_vintage, climate_zone, prototype_input)  
-  
-    OpenStudio::logFree(OpenStudio::Info, 'openstudio.model.Model', 'Started building type specific adjustments')  
-  
-    self.getSpaces.each do |space|
-    
-      if space.name.get.to_s == "Mech_ZN_1_FLR_1"
-        self.add_elevator(building_vintage,
-                         space,
-                         prototype_input['number_of_elevators'],
-                         prototype_input['elevator_type'],
-                         prototype_input['elevator_schedule'],
-                         prototype_input['elevator_fan_schedule'],
-                         prototype_input['elevator_fan_schedule'],
-                         building_type)
-      end    
-
-    
-    end  
-  
-    OpenStudio::logFree(OpenStudio::Info, 'openstudio.model.Model', 'Finished building type specific adjustments')
-  
-=======
   def custom_hvac_tweaks(building_type, template, climate_zone, prototype_input)
     OpenStudio.logFree(OpenStudio::Info, 'openstudio.model.Model', 'Started building type specific adjustments')
 
@@ -707,7 +355,6 @@
 
     OpenStudio.logFree(OpenStudio::Info, 'openstudio.model.Model', 'Finished building type specific adjustments')
 
->>>>>>> ba8678ee
     return true
   end
 
