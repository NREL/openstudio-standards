--- conflicted
+++ resolved
@@ -1,24 +1,6 @@
 
 # Extend the class to add Small Office specific stuff
 class OpenStudio::Model::Model
-<<<<<<< HEAD
- 
-  def define_space_type_map(building_type, building_vintage, climate_zone)
-    space_type_map = nil
-    
-    case building_vintage
-    when 'NECB 2011'
-      space_type_map ={
-        "- undefined -" => ["Attic"],
-        "Office - enclosed" => ["Core_ZN", "Perimeter_ZN_1", "Perimeter_ZN_2", "Perimeter_ZN_3", "Perimeter_ZN_4"]
-      }
-    else
-      space_type_map = {
-        'WholeBuilding - Sm Office' => ['Perimeter_ZN_1', 'Perimeter_ZN_2', 'Perimeter_ZN_3', 'Perimeter_ZN_4', 'Core_ZN'],
-        'Attic' => ['Attic']
-      }
-    end
-=======
   def define_space_type_map(building_type, template, climate_zone)
     space_type_map = nil
 
@@ -35,7 +17,6 @@
                          'Attic' => ['Attic']
                        }
                      end
->>>>>>> ba8678ee
     return space_type_map
   end
 
@@ -46,65 +27,40 @@
         'name' => 'PSZ-AC-2',
         'space_names' =>
           [
-<<<<<<< HEAD
-          'Perimeter_ZN_1'
-        ]
-=======
             'Perimeter_ZN_1'
           ]
->>>>>>> ba8678ee
       },
       {
         'type' => 'PSZ-AC',
         'name' => 'PSZ-AC-3',
         'space_names' =>
           [
-<<<<<<< HEAD
-          'Perimeter_ZN_2'
-        ]
-=======
             'Perimeter_ZN_2'
           ]
->>>>>>> ba8678ee
       },
       {
         'type' => 'PSZ-AC',
         'name' => 'PSZ-AC-4',
         'space_names' =>
           [
-<<<<<<< HEAD
-          'Perimeter_ZN_3'
-        ]
-=======
             'Perimeter_ZN_3'
           ]
->>>>>>> ba8678ee
       },
       {
         'type' => 'PSZ-AC',
         'name' => 'PSZ-AC-5',
         'space_names' =>
           [
-<<<<<<< HEAD
-          'Perimeter_ZN_4'
-        ]
-=======
             'Perimeter_ZN_4'
           ]
->>>>>>> ba8678ee
       },
       {
         'type' => 'PSZ-AC',
         'name' => 'PSZ-AC-1',
         'space_names' =>
           [
-<<<<<<< HEAD
-          'Core_ZN'
-        ]
-=======
             'Core_ZN'
           ]
->>>>>>> ba8678ee
       }
     ]
 
