--- conflicted
+++ resolved
@@ -1,26 +1,6 @@
 
 # Extend the class to add Secondary School specific stuff
 class OpenStudio::Model::Model
-<<<<<<< HEAD
- 
-  def define_space_type_map(building_type, building_vintage, climate_zone)    
-    
-    space_type_map = nil
-    case building_vintage
-    when 'NECB 2011'
-      space_type_map ={
-        "Washroom" => ["Bath_ZN_1_FLR_1"],
-        "Conf./meet./multi-purpose" => ["Cafeteria_ZN_1_FLR_1"],
-        "Lab - classrooms" => ["Computer_Class_ZN_1_FLR_1"],
-        "Classroom/lecture/training" => ["Corner_Class_1_Pod_1_ZN_1_FLR_1", "Corner_Class_1_Pod_2_ZN_1_FLR_1", "Corner_Class_1_Pod_3_ZN_1_FLR_1", "Corner_Class_2_Pod_1_ZN_1_FLR_1", "Corner_Class_2_Pod_2_ZN_1_FLR_1", "Corner_Class_2_Pod_3_ZN_1_FLR_1", "Mult_Class_1_Pod_1_ZN_1_FLR_1", "Mult_Class_1_Pod_2_ZN_1_FLR_1", "Mult_Class_1_Pod_3_ZN_1_FLR_1", "Mult_Class_2_Pod_1_ZN_1_FLR_1", "Mult_Class_2_Pod_2_ZN_1_FLR_1", "Mult_Class_2_Pod_3_ZN_1_FLR_1"],
-        "Corr. >= 2.4m wide" => ["Corridor_Pod_1_ZN_1_FLR_1", "Corridor_Pod_2_ZN_1_FLR_1", "Corridor_Pod_3_ZN_1_FLR_1", "Main_Corridor_ZN_1_FLR_1"],
-        "Gym - play" => ["Gym_ZN_1_FLR_1"],
-        "Food preparation" => ["Kitchen_ZN_1_FLR_1"],
-        "Library - reading" => ["Library_Media_Center_ZN_1_FLR_1"],
-        "Lobby - elevator" => ["Lobby_ZN_1_FLR_1"],
-        "Electrical/Mechanical" => ["Mech_ZN_1_FLR_1"],
-        "Office - enclosed" => ["Offices_ZN_1_FLR_1"]
-=======
   def define_space_type_map(building_type, template, climate_zone)
     space_type_map = nil
     case template
@@ -38,7 +18,6 @@
         'Lobby - elevator' => ['Lobby_ZN_1_FLR_1'],
         "Electrical/Mechanical-sch-#{sch}" => ['Mech_ZN_1_FLR_1'],
         'Office - enclosed' => ['Offices_ZN_1_FLR_1']
->>>>>>> ba8678ee
       }
     else
       space_type_map = {
@@ -49,33 +28,8 @@
         'Cafeteria' => ['Cafeteria_ZN_1_FLR_1'],
         'Kitchen' => ['Kitchen_ZN_1_FLR_1'],
         'Restroom' => ['Bath_ZN_1_FLR_1', 'Bathrooms_ZN_1_FLR_1'],
-<<<<<<< HEAD
-        'Corridor' => [
-          'Corridor_Pod_1_ZN_1_FLR_1',
-          'Corridor_Pod_2_ZN_1_FLR_1',
-          'Corridor_Pod_3_ZN_1_FLR_1',
-          'Main_Corridor_ZN_1_FLR_1'
-        ],
-        'Classroom' => [
-          'Computer_Class_ZN_1_FLR_1',
-          'Corner_Class_1_Pod_1_ZN_1_FLR_1',
-          'Corner_Class_1_Pod_2_ZN_1_FLR_1',
-          'Corner_Class_1_Pod_3_ZN_1_FLR_1',
-          'Corner_Class_2_Pod_1_ZN_1_FLR_1',
-          'Corner_Class_2_Pod_2_ZN_1_FLR_1',
-          'Corner_Class_2_Pod_3_ZN_1_FLR_1',
-          'Library_Media_Center_ZN_1_FLR_1',
-          'Mult_Class_1_Pod_1_ZN_1_FLR_1',
-          'Mult_Class_1_Pod_2_ZN_1_FLR_1',
-          'Mult_Class_1_Pod_3_ZN_1_FLR_1',
-          'Mult_Class_2_Pod_1_ZN_1_FLR_1',
-          'Mult_Class_2_Pod_2_ZN_1_FLR_1',
-          'Mult_Class_2_Pod_3_ZN_1_FLR_1'
-        ]
-=======
         'Corridor' => ['Corridor_Pod_1_ZN_1_FLR_1', 'Corridor_Pod_2_ZN_1_FLR_1', 'Corridor_Pod_3_ZN_1_FLR_1', 'Main_Corridor_ZN_1_FLR_1'],
         'Classroom' => ['Computer_Class_ZN_1_FLR_1', 'Corner_Class_1_Pod_1_ZN_1_FLR_1', 'Corner_Class_1_Pod_2_ZN_1_FLR_1', 'Corner_Class_1_Pod_3_ZN_1_FLR_1', 'Corner_Class_2_Pod_1_ZN_1_FLR_1', 'Corner_Class_2_Pod_2_ZN_1_FLR_1', 'Corner_Class_2_Pod_3_ZN_1_FLR_1', 'Library_Media_Center_ZN_1_FLR_1', 'Mult_Class_1_Pod_1_ZN_1_FLR_1', 'Mult_Class_1_Pod_2_ZN_1_FLR_1', 'Mult_Class_1_Pod_3_ZN_1_FLR_1', 'Mult_Class_2_Pod_1_ZN_1_FLR_1', 'Mult_Class_2_Pod_2_ZN_1_FLR_1', 'Mult_Class_2_Pod_3_ZN_1_FLR_1']
->>>>>>> ba8678ee
       }
     end
     return space_type_map
@@ -83,15 +37,9 @@
 
   def define_hvac_system_map(building_type, template, climate_zone)
     system_to_space_map = nil
-<<<<<<< HEAD
-    
-    #case building_vintage
-    #when 'DOE Ref Pre-1980', 'DOE Ref 1980-2004'
-=======
 
     # case template
     # when 'DOE Ref Pre-1980', 'DOE Ref 1980-2004'
->>>>>>> ba8678ee
     # system_to_space_map = [
     # {
     # 'type' => 'PVAV',
@@ -168,157 +116,78 @@
     # ]
     # }
     # ]
-<<<<<<< HEAD
-      
-    #when '90.1-2004', '90.1-2007', '90.1-2010', '90.1-2013'
-=======
 
     # when '90.1-2004', '90.1-2007', '90.1-2010', '90.1-2013'
->>>>>>> ba8678ee
     system_to_space_map = [
       {
         'type' => 'PVAV',
         'name' => 'PVAV_POD_1',
         'space_names' =>
-<<<<<<< HEAD
-          [
-          'Corner_Class_1_Pod_1_ZN_1_FLR_1',
-          'Mult_Class_1_Pod_1_ZN_1_FLR_1',
-          'Corridor_Pod_1_ZN_1_FLR_1',
-          'Corner_Class_2_Pod_1_ZN_1_FLR_1',
-          'Mult_Class_2_Pod_1_ZN_1_FLR_1'
-        ]
-=======
           ['Corner_Class_1_Pod_1_ZN_1_FLR_1', 'Mult_Class_1_Pod_1_ZN_1_FLR_1', 'Corridor_Pod_1_ZN_1_FLR_1', 'Corner_Class_2_Pod_1_ZN_1_FLR_1', 'Mult_Class_2_Pod_1_ZN_1_FLR_1']
->>>>>>> ba8678ee
       },
       {
         'type' => 'PVAV',
         'name' => 'PVAV_POD_2',
         'space_names' =>
-<<<<<<< HEAD
-          [
-          'Mult_Class_1_Pod_2_ZN_1_FLR_1',
-          'Corridor_Pod_2_ZN_1_FLR_1',
-          'Corner_Class_2_Pod_2_ZN_1_FLR_1',
-          'Mult_Class_2_Pod_2_ZN_1_FLR_1',
-          'Corner_Class_1_Pod_2_ZN_1_FLR_1'
-        ]
-=======
           ['Mult_Class_1_Pod_2_ZN_1_FLR_1', 'Corridor_Pod_2_ZN_1_FLR_1', 'Corner_Class_2_Pod_2_ZN_1_FLR_1', 'Mult_Class_2_Pod_2_ZN_1_FLR_1', 'Corner_Class_1_Pod_2_ZN_1_FLR_1']
->>>>>>> ba8678ee
       },
       {
         'type' => 'PVAV',
         'name' => 'PVAV_POD_3',
         'space_names' =>
-<<<<<<< HEAD
-          [
-          'Corner_Class_1_Pod_3_ZN_1_FLR_1',
-          'Mult_Class_1_Pod_3_ZN_1_FLR_1',
-          'Corridor_Pod_3_ZN_1_FLR_1',
-          'Corner_Class_2_Pod_3_ZN_1_FLR_1',
-          'Mult_Class_2_Pod_3_ZN_1_FLR_1'
-        ]
-=======
           ['Corner_Class_1_Pod_3_ZN_1_FLR_1', 'Mult_Class_1_Pod_3_ZN_1_FLR_1', 'Corridor_Pod_3_ZN_1_FLR_1', 'Corner_Class_2_Pod_3_ZN_1_FLR_1', 'Mult_Class_2_Pod_3_ZN_1_FLR_1']
->>>>>>> ba8678ee
       },
       {
         'type' => 'PVAV',
         'name' => 'PVAV_OTHER',
         'space_names' =>
-<<<<<<< HEAD
-          [
-          'Computer_Class_ZN_1_FLR_1',
-          'Main_Corridor_ZN_1_FLR_1',
-          'Lobby_ZN_1_FLR_1',
-          'Mech_ZN_1_FLR_1',
-          'Bath_ZN_1_FLR_1',
-          'Offices_ZN_1_FLR_1',
-          'Library_Media_Center_ZN_1_FLR_1'
-        ]
-=======
           ['Computer_Class_ZN_1_FLR_1', 'Main_Corridor_ZN_1_FLR_1', 'Lobby_ZN_1_FLR_1', 'Mech_ZN_1_FLR_1', 'Bath_ZN_1_FLR_1', 'Offices_ZN_1_FLR_1', 'Library_Media_Center_ZN_1_FLR_1']
->>>>>>> ba8678ee
       },
       {
         'type' => 'PSZ-AC',
         'name' => 'PSZ-AC_1-6',
         'space_names' =>
           [
-<<<<<<< HEAD
-          'Kitchen_ZN_1_FLR_1'
-        ]
-=======
-            'Kitchen_ZN_1_FLR_1'
-          ]
->>>>>>> ba8678ee
+            'Kitchen_ZN_1_FLR_1'
+          ]
       },
       {
         'type' => 'PSZ-AC',
         'name' => 'PSZ-AC_2-5',
         'space_names' =>
           [
-<<<<<<< HEAD
-          'Gym_ZN_1_FLR_1'
-        ]
-=======
             'Gym_ZN_1_FLR_1'
           ]
->>>>>>> ba8678ee
       },
       {
         'type' => 'PSZ-AC',
         'name' => 'PSZ-AC_2-7',
         'space_names' =>
           [
-<<<<<<< HEAD
-          'Cafeteria_ZN_1_FLR_1'
-        ]
-=======
             'Cafeteria_ZN_1_FLR_1'
           ]
->>>>>>> ba8678ee
       },
       {
         'type' => 'Exhaust Fan',
         'name' => 'Kitchen Exhaust Fan',
         'availability_sch_name' => 'SchoolPrimary Kitchen_Exhaust_SCH',
-<<<<<<< HEAD
-        'flow_rate' => OpenStudio.convert(4500,'cfm','m^3/s').get,
-=======
         'flow_rate' => OpenStudio.convert(4500, 'cfm', 'm^3/s').get,
->>>>>>> ba8678ee
         'flow_fraction_schedule_name' => 'SchoolSecondary Kitchen_Exhaust_SCH_DCV',
         'balanced_exhaust_fraction_schedule_name' => 'SchoolSecondary Kitchen Exhaust Fan Balanced Exhaust Fraction Schedule',
         'space_names' =>
           [
-<<<<<<< HEAD
-          'Kitchen_ZN_1_FLR_1'
-        ]
-=======
-            'Kitchen_ZN_1_FLR_1'
-          ]
->>>>>>> ba8678ee
+            'Kitchen_ZN_1_FLR_1'
+          ]
       },
       {
         'type' => 'Exhaust Fan',
         'name' => 'Bathrooms_ZN_1_FLR_1',
         'availability_sch_name' => 'SchoolPrimary Hours_of_operation',
-<<<<<<< HEAD
-        'flow_rate' => OpenStudio.convert(600,'cfm','m^3/s').get,
-        'space_names' =>
-          [
-          'Bath_ZN_1_FLR_1'
-        ]
-=======
         'flow_rate' => OpenStudio.convert(600, 'cfm', 'm^3/s').get,
         'space_names' =>
           [
             'Bath_ZN_1_FLR_1'
           ]
->>>>>>> ba8678ee
       },
       {
         'type' => 'Refrigeration',
@@ -336,13 +205,8 @@
         'condenser_fan_pwr_curve_name' => 'RACK1_RackCondFanCurve2',
         'space_names' =>
           [
-<<<<<<< HEAD
-          'Kitchen_ZN_1_FLR_1'
-        ]
-=======
-            'Kitchen_ZN_1_FLR_1'
-          ]
->>>>>>> ba8678ee
+            'Kitchen_ZN_1_FLR_1'
+          ]
       },
       {
         'type' => 'Refrigeration',
@@ -360,13 +224,8 @@
         'condenser_fan_pwr_curve_name' => 'RACK1_RackCondFanCurve2',
         'space_names' =>
           [
-<<<<<<< HEAD
-          'Kitchen_ZN_1_FLR_1'
-        ]
-=======
-            'Kitchen_ZN_1_FLR_1'
-          ]
->>>>>>> ba8678ee
+            'Kitchen_ZN_1_FLR_1'
+          ]
       }
     ]
 
