--- conflicted
+++ resolved
@@ -3,7 +3,7 @@
 class OpenStudio::Model::Model
 
   require_relative 'Prototype.AirTerminalSingleDuctVAVReheat'
-  
+
   def add_hw_loop(prototype_input, standards, building_type=nil)
 
     #hot water loop
@@ -596,40 +596,9 @@
       terminal = OpenStudio::Model::AirTerminalSingleDuctVAVReheat.new(self,self.alwaysOnDiscreteSchedule,rht_coil)
       terminal.setName("#{zone.name} VAV Term")
       terminal.setZoneMinimumAirFlowMethod('Constant')
-<<<<<<< HEAD
+
       terminal.set_initial_prototype_damper_position(prototype_input['template'], zone.outdoor_airflow_rate_per_area)
-=======
-      # Vary the initial minimum damper position based on OA
-      # rate of the space.  Spaces with low OA per area get lower
-      # initial guess.  Final position will be adjusted upward
-      # as necessary by Standards.AirLoopHVAC.set_minimum_vav_damper_positions
-      # Also, set the damper action based on the template.  This will
-      # be double-checked by the standards, but needs to be set correctly
-      # before the sizing run so that subsequent assumptions work right.
-      min_damper_position = nil
-      damper_action = nil
-      case prototype_input['template']
-      when 'DOE Ref Pre-1980', 'DOE Ref 1980-2004', '90.1-2004'
-        min_damper_position = 0.3
-        damper_action = 'Normal'
-      when '90.1-2007'
-        min_damper_position = 0.3
-        damper_action = 'Reverse'
-      when '90.1-2010', '90.1-2013'
-        min_damper_position = 0.2
-        damper_action = 'Reverse'
-      end
-      # Determine whether or not to use the high minimum guess
-      zone_oa_per_area = zone.outdoor_airflow_rate_per_area
-      if zone_oa_per_area > 0.001 # 0.001 m^3/s*m^2 = .196 cfm/ft2
-        # High OA zones
-        terminal.setConstantMinimumAirFlowFraction(0.7)
-      else
-        # Low OA zones
-        terminal.setConstantMinimumAirFlowFraction(min_damper_position)
-      end
-
->>>>>>> 95a4f1af
+
       terminal.setMaximumFlowPerZoneFloorAreaDuringReheat(0.0)
       terminal.setMaximumFlowFractionDuringReheat(0.5)
       terminal.setMaximumReheatAirTemperature(rht_sa_temp_c)
@@ -650,10 +619,10 @@
       sizing_zone.setZoneHeatingDesignSupplyAirTemperature(zone_htg_sa_temp_c)
 
     end
-    
+
     # Set the damper action based on the template.
     air_loop.set_vav_damper_action(prototype_input['template'])
-    
+
     return true
 
   end
@@ -779,43 +748,9 @@
       terminal = OpenStudio::Model::AirTerminalSingleDuctVAVReheat.new(self,self.alwaysOnDiscreteSchedule,rht_coil)
       terminal.setName("#{zone.name} VAV Term")
       terminal.setZoneMinimumAirFlowMethod('Constant')
-<<<<<<< HEAD
+
       terminal.set_initial_prototype_damper_position(prototype_input['template'], zone.outdoor_airflow_rate_per_area)
-=======
-      # Vary the initial minimum damper position based on OA
-      # rate of the space.  Spaces with low OA per area get lower
-      # initial guess.  Final position will be adjusted upward
-      # as necessary by Standards.AirLoopHVAC.set_minimum_vav_damper_positions
-      # Also, set the damper action based on the template.  This will
-      # be double-checked by the standards, but needs to be set correctly
-      # before the sizing run so that subsequent assumptions work right.
-      min_damper_position = nil
-      damper_action = nil
-      case prototype_input['template']
-      when 'DOE Ref Pre-1980', 'DOE Ref 1980-2004', '90.1-2004'
-        min_damper_position = 0.3
-        damper_action = 'Normal'
-      when '90.1-2007'
-        min_damper_position = 0.3
-        damper_action = 'Reverse'
-      when '90.1-2010', '90.1-2013'
-        min_damper_position = 0.2
-        damper_action = 'Reverse'
-      end
-
-      # Determine whether or not to use the high minimum guess
-      zone_oa_per_area = zone.outdoor_airflow_rate_per_area
-      if zone_oa_per_area > 0.001 # 0.001 m^3/s*m^2 = .196 cfm/ft2
-        # High OA zones
-        terminal.setConstantMinimumAirFlowFraction(0.7)
-      else
-        # Low OA zones
-        terminal.setConstantMinimumAirFlowFraction(min_damper_position)
-      end
-
-      terminal.setDamperHeatingAction(damper_action)
-
->>>>>>> 95a4f1af
+
       air_loop.addBranchForZone(zone,terminal.to_StraightComponent)
 
       unless return_plenum.nil?
@@ -830,8 +765,8 @@
     end
 
     # Set the damper action based on the template.
-    air_loop.set_vav_damper_action(prototype_input['template'])    
-    
+    air_loop.set_vav_damper_action(prototype_input['template'])
+
     return true
 
   end
@@ -840,16 +775,16 @@
 
     # Hot water loop control temperatures
     hw_temp_f = 152.6 #HW setpoint 152.6F
-    hw_delta_t_r = 20 #20F delta-T    
+    hw_delta_t_r = 20 #20F delta-T
     hw_temp_c = OpenStudio.convert(hw_temp_f,'F','C').get
     hw_delta_t_k = OpenStudio.convert(hw_delta_t_r,'R','K').get
 
     # HVAC operation schedule
     hvac_op_sch = self.add_schedule(prototype_input['vav_operation_schedule'])
-    
+
     # Motorized oa damper schedule
     motorized_oa_damper_sch = self.add_schedule(prototype_input['vav_oa_damper_schedule'])
-    
+
     # Air handler control temperatures
     clg_sa_temp_f = 55.04 # Central deck clg temp 55F
     prehtg_sa_temp_f = 44.6 # Preheat to 44.6F
@@ -863,7 +798,7 @@
     htg_sa_temp_c = OpenStudio.convert(htg_sa_temp_f,'F','C').get
     rht_sa_temp_c = OpenStudio.convert(rht_sa_temp_f,'F','C').get
     zone_htg_sa_temp_c = OpenStudio.convert(zone_htg_sa_temp_f,'F','C').get
-    
+
     # Air handler
     air_loop = OpenStudio::Model::AirLoopHVAC.new(self)
     if sys_name.nil?
@@ -872,7 +807,7 @@
       air_loop.setName(sys_name)
     end
     air_loop.setAvailabilitySchedule(hvac_op_sch)
-    
+
     # Air handler supply air setpoint
     sa_temp_sch = OpenStudio::Model::ScheduleRuleset.new(self)
     sa_temp_sch.setName("Supply Air Temp - #{clg_sa_temp_f}F")
@@ -893,7 +828,7 @@
     sizing_system.setAllOutdoorAirinCooling(false)
     sizing_system.setAllOutdoorAirinHeating(false)
     sizing_system.setSystemOutdoorAirMethod('ZoneSum')
-        
+
     # Fan
     fan = OpenStudio::Model::FanConstantVolume.new(self,self.alwaysOnDiscreteSchedule)
     fan.setName("#{air_loop.name} Fan")
@@ -934,13 +869,13 @@
     oa_intake = OpenStudio::Model::AirLoopHVACOutdoorAirSystem.new(self, oa_intake_controller)
     oa_intake.setName("#{air_loop.name} OA Sys")
     oa_intake.addToNode(air_loop.supplyInletNode)
-    
+
     # The oa system needs to be added before setting the night cycle control
     air_loop.setNightCycleControlType('CycleOnAny')
 
     # Connect the CAV system to each zone
     thermal_zones.each do |zone|
-    
+
       # Reheat coil
       rht_coil = OpenStudio::Model::CoilHeatingWater.new(self,self.alwaysOnDiscreteSchedule)
       rht_coil.setName("#{zone.name} Rht Coil")
@@ -948,8 +883,8 @@
       rht_coil.setRatedInletAirTemperature(htg_sa_temp_c)
       rht_coil.setRatedOutletWaterTemperature(hw_temp_c - hw_delta_t_k)
       rht_coil.setRatedOutletAirTemperature(rht_sa_temp_c)
-      hot_water_loop.addDemandBranchForComponent(rht_coil)        
-      
+      hot_water_loop.addDemandBranchForComponent(rht_coil)
+
       # VAV terminal
       terminal = OpenStudio::Model::AirTerminalSingleDuctVAVReheat.new(self,self.alwaysOnDiscreteSchedule,rht_coil)
       terminal.setName("#{zone.name} VAV Term")
@@ -959,7 +894,7 @@
       terminal.setMaximumFlowFractionDuringReheat(0.5)
       terminal.setMaximumReheatAirTemperature(rht_sa_temp_c)
       air_loop.addBranchForZone(zone,terminal.to_StraightComponent)
-    
+
       # Zone sizing
       # TODO Create general logic for cooling airflow method.
       # Large hotel uses design day with limit, school uses design day.
@@ -973,16 +908,16 @@
       sizing_zone.setZoneCoolingDesignSupplyAirTemperature(clg_sa_temp_c)
       #sizing_zone.setZoneHeatingDesignSupplyAirTemperature(rht_sa_temp_c)
       sizing_zone.setZoneHeatingDesignSupplyAirTemperature(zone_htg_sa_temp_c)
-    
+
     end
 
     # Set the damper action based on the template.
-    air_loop.set_vav_damper_action(prototype_input['template'])     
-    
+    air_loop.set_vav_damper_action(prototype_input['template'])
+
     return true
 
-  end  
-  
+  end
+
   def add_psz_ac(prototype_input, standards, sys_name, thermal_zones, fan_location = "DrawThrough", hot_water_loop = nil, chilled_water_loop = nil, schedule_index = "")
 
     unless hot_water_loop.nil? or chilled_water_loop.nil?
@@ -3547,4 +3482,4 @@
 
   end
 
-end
+end