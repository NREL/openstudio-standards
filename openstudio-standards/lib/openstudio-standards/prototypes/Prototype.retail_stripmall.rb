
# Extend the class to add Medium Office specific stuff
class OpenStudio::Model::Model
<<<<<<< HEAD
 
  def define_space_type_map(building_type, building_vintage, climate_zone)
    space_type_map = nil
    case building_vintage
    
    when 'NECB 2011'
      space_type_map ={
        "Retail - sales" => ["LGstore1", "LGstore2", "SMstore1", "SMstore2", "SMstore3", "SMstore4", "SMstore5", "SMstore6", "SMstore7", "SMstore8"]
      }
    else
      space_type_map = {
        'Strip mall - type 1' => [
          'LGstore1', 'SMstore1'
        ],
        'Strip mall - type 2' => [
          'SMstore2', 'SMstore3', 'SMstore4'
        ],
        'Strip mall - type 3' => [
          'LGstore2', 'SMstore5', 'SMstore6', 'SMstore7', 'SMstore8'
        ]
=======
  def define_space_type_map(building_type, template, climate_zone)
    space_type_map = nil
    case template

    when 'NECB 2011'
      sch = 'C'
      space_type_map = {
        'Retail - sales' => ['LGstore1', 'LGstore2', 'SMstore1', 'SMstore2', 'SMstore3', 'SMstore4', 'SMstore5', 'SMstore6', 'SMstore7', 'SMstore8']
      }
    else
      space_type_map = {
        'Strip mall - type 1' => ['LGstore1', 'SMstore1'],
        'Strip mall - type 2' => ['SMstore2', 'SMstore3', 'SMstore4'],
        'Strip mall - type 3' => ['LGstore2', 'SMstore5', 'SMstore6', 'SMstore7', 'SMstore8']
>>>>>>> ba8678ee
      }
    end
    return space_type_map
  end

  def define_hvac_system_map(building_type, template, climate_zone)
    system_to_space_map = [
      {
        'type' => 'PSZ-AC',
        'name' => 'PSZ-AC_1',
        'space_names' => ['LGSTORE1'],
        'hvac_op_sch_index' => 1
      },
      {
        'type' => 'PSZ-AC',
        'name' => 'PSZ-AC_2',
        'space_names' => ['SMstore1'],
        'hvac_op_sch_' => 1
      },
      {
        'type' => 'PSZ-AC',
        'name' => 'PSZ-AC_3',
        'space_names' => ['SMstore2'],
        'hvac_op_sch_index' => 2
      },
      {
        'type' => 'PSZ-AC',
        'name' => 'PSZ-AC_4',
        'space_names' => ['SMstore3'],
        'hvac_op_sch_index' => 2
      },
      {
        'type' => 'PSZ-AC',
        'name' => 'PSZ-AC_5',
        'space_names' => ['SMstore4'],
        'hvac_op_sch_index' => 2
      }, {
        'type' => 'PSZ-AC',
        'name' => 'PSZ-AC_6',
        'space_names' => ['LGSTORE2'],
        'hvac_op_sch_index' => 3
      },
      {
        'type' => 'PSZ-AC',
        'name' => 'PSZ-AC_7',
        'space_names' => ['SMstore5'],
        'hvac_op_sch_index' => 3
      },
      {
        'type' => 'PSZ-AC',
        'name' => 'PSZ-AC_8',
        'space_names' => ['SMstore6'],
        'hvac_op_sch_index' => 3
      },
      {
        'type' => 'PSZ-AC',
        'name' => 'PSZ-AC_9',
        'space_names' => ['SMstore7'],
        'hvac_op_sch_index' => 3
      },
      {
        'type' => 'PSZ-AC',
        'name' => 'PSZ-AC_10',
        'space_names' => ['SMstore8']
      }
    ]
    return system_to_space_map
  end

  def custom_hvac_tweaks(building_type, template, climate_zone, prototype_input)
    OpenStudio.logFree(OpenStudio::Info, 'openstudio.model.Model', 'Started building type specific adjustments')

    system_to_space_map = define_hvac_system_map(building_type, template, climate_zone)

    # Add infiltration door opening
    # Spaces names to design infiltration rates (m3/s)
<<<<<<< HEAD
    case building_vintage
    when '90.1-2004','90.1-2007','90.1-2010', '90.1-2013'
      door_infiltration_map = { ['LGstore1','LGstore2'] => 0.388884328,
        ['SMstore1','SMstore2', 'SMstore3', 'SMstore4','SMstore5', 'SMstore6', 'SMstore7', 'SMstore8']=>0.222287037}

      door_infiltration_map.each_pair do |space_names, infiltration_design_flowrate|
        space_names.each do |space_name|
          space = self.getSpaceByName(space_name).get
=======
    case template
    when '90.1-2004', '90.1-2007', '90.1-2010', '90.1-2013'
      door_infiltration_map = { ['LGstore1', 'LGstore2'] => 0.388884328,
                                ['SMstore1', 'SMstore2', 'SMstore3', 'SMstore4', 'SMstore5', 'SMstore6', 'SMstore7', 'SMstore8'] => 0.222287037 }

      door_infiltration_map.each_pair do |space_names, infiltration_design_flowrate|
        space_names.each do |space_name|
          space = getSpaceByName(space_name).get
>>>>>>> ba8678ee
          # Create the infiltration object and hook it up to the space type
          infiltration = OpenStudio::Model::SpaceInfiltrationDesignFlowRate.new(self)
          infiltration.setName("#{space_name} Door Open Infiltration")
          infiltration.setSpace(space)
          infiltration.setDesignFlowRate(infiltration_design_flowrate)
<<<<<<< HEAD
          infiltration_schedule = self.add_schedule('RetailStripmall INFIL_Door_Opening_SCH')
          if infiltration_schedule.nil?
            OpenStudio::logFree(OpenStudio::Error, 'openstudio.model.Model', "Can't find schedule (RetailStripmall INFIL_Door_Opening_SCH).")
=======
          infiltration_schedule = add_schedule('RetailStripmall INFIL_Door_Opening_SCH')
          if infiltration_schedule.nil?
            OpenStudio.logFree(OpenStudio::Error, 'openstudio.model.Model', "Can't find schedule (RetailStripmall INFIL_Door_Opening_SCH).")
>>>>>>> ba8678ee
            return false
          else
            infiltration.setSchedule(infiltration_schedule)
          end
        end
      end
<<<<<<< HEAD
    else
      # do nothing for the old vintage
=======
>>>>>>> ba8678ee
    end

    OpenStudio.logFree(OpenStudio::Info, 'openstudio.model.Model', 'Finished building type specific adjustments')
    return true
  end # add hvac

<<<<<<< HEAD

  def update_waterheater_loss_coefficient(building_vintage)
    case building_vintage
    when '90.1-2004', '90.1-2007', '90.1-2010', '90.1-2013', 'NECB 2011'
      self.getWaterHeaterMixeds.sort.each do |water_heater|
=======
  def update_waterheater_loss_coefficient(template)
    case template
    when '90.1-2004', '90.1-2007', '90.1-2010', '90.1-2013', 'NECB 2011'
      getWaterHeaterMixeds.sort.each do |water_heater|
>>>>>>> ba8678ee
        water_heater.setOffCycleLossCoefficienttoAmbientTemperature(1.205980747)
        water_heater.setOnCycleLossCoefficienttoAmbientTemperature(1.205980747)
      end
    end
  end

  def custom_swh_tweaks(building_type, template, climate_zone, prototype_input)
    update_waterheater_loss_coefficient(template)

    return true
  end
end<|MERGE_RESOLUTION|>--- conflicted
+++ resolved
@@ -1,28 +1,6 @@
 
 # Extend the class to add Medium Office specific stuff
 class OpenStudio::Model::Model
-<<<<<<< HEAD
- 
-  def define_space_type_map(building_type, building_vintage, climate_zone)
-    space_type_map = nil
-    case building_vintage
-    
-    when 'NECB 2011'
-      space_type_map ={
-        "Retail - sales" => ["LGstore1", "LGstore2", "SMstore1", "SMstore2", "SMstore3", "SMstore4", "SMstore5", "SMstore6", "SMstore7", "SMstore8"]
-      }
-    else
-      space_type_map = {
-        'Strip mall - type 1' => [
-          'LGstore1', 'SMstore1'
-        ],
-        'Strip mall - type 2' => [
-          'SMstore2', 'SMstore3', 'SMstore4'
-        ],
-        'Strip mall - type 3' => [
-          'LGstore2', 'SMstore5', 'SMstore6', 'SMstore7', 'SMstore8'
-        ]
-=======
   def define_space_type_map(building_type, template, climate_zone)
     space_type_map = nil
     case template
@@ -37,7 +15,6 @@
         'Strip mall - type 1' => ['LGstore1', 'SMstore1'],
         'Strip mall - type 2' => ['SMstore2', 'SMstore3', 'SMstore4'],
         'Strip mall - type 3' => ['LGstore2', 'SMstore5', 'SMstore6', 'SMstore7', 'SMstore8']
->>>>>>> ba8678ee
       }
     end
     return space_type_map
@@ -114,16 +91,6 @@
 
     # Add infiltration door opening
     # Spaces names to design infiltration rates (m3/s)
-<<<<<<< HEAD
-    case building_vintage
-    when '90.1-2004','90.1-2007','90.1-2010', '90.1-2013'
-      door_infiltration_map = { ['LGstore1','LGstore2'] => 0.388884328,
-        ['SMstore1','SMstore2', 'SMstore3', 'SMstore4','SMstore5', 'SMstore6', 'SMstore7', 'SMstore8']=>0.222287037}
-
-      door_infiltration_map.each_pair do |space_names, infiltration_design_flowrate|
-        space_names.each do |space_name|
-          space = self.getSpaceByName(space_name).get
-=======
     case template
     when '90.1-2004', '90.1-2007', '90.1-2010', '90.1-2013'
       door_infiltration_map = { ['LGstore1', 'LGstore2'] => 0.388884328,
@@ -132,50 +99,30 @@
       door_infiltration_map.each_pair do |space_names, infiltration_design_flowrate|
         space_names.each do |space_name|
           space = getSpaceByName(space_name).get
->>>>>>> ba8678ee
           # Create the infiltration object and hook it up to the space type
           infiltration = OpenStudio::Model::SpaceInfiltrationDesignFlowRate.new(self)
           infiltration.setName("#{space_name} Door Open Infiltration")
           infiltration.setSpace(space)
           infiltration.setDesignFlowRate(infiltration_design_flowrate)
-<<<<<<< HEAD
-          infiltration_schedule = self.add_schedule('RetailStripmall INFIL_Door_Opening_SCH')
-          if infiltration_schedule.nil?
-            OpenStudio::logFree(OpenStudio::Error, 'openstudio.model.Model', "Can't find schedule (RetailStripmall INFIL_Door_Opening_SCH).")
-=======
           infiltration_schedule = add_schedule('RetailStripmall INFIL_Door_Opening_SCH')
           if infiltration_schedule.nil?
             OpenStudio.logFree(OpenStudio::Error, 'openstudio.model.Model', "Can't find schedule (RetailStripmall INFIL_Door_Opening_SCH).")
->>>>>>> ba8678ee
             return false
           else
             infiltration.setSchedule(infiltration_schedule)
           end
         end
       end
-<<<<<<< HEAD
-    else
-      # do nothing for the old vintage
-=======
->>>>>>> ba8678ee
     end
 
     OpenStudio.logFree(OpenStudio::Info, 'openstudio.model.Model', 'Finished building type specific adjustments')
     return true
   end # add hvac
 
-<<<<<<< HEAD
-
-  def update_waterheater_loss_coefficient(building_vintage)
-    case building_vintage
-    when '90.1-2004', '90.1-2007', '90.1-2010', '90.1-2013', 'NECB 2011'
-      self.getWaterHeaterMixeds.sort.each do |water_heater|
-=======
   def update_waterheater_loss_coefficient(template)
     case template
     when '90.1-2004', '90.1-2007', '90.1-2010', '90.1-2013', 'NECB 2011'
       getWaterHeaterMixeds.sort.each do |water_heater|
->>>>>>> ba8678ee
         water_heater.setOffCycleLossCoefficienttoAmbientTemperature(1.205980747)
         water_heater.setOnCycleLossCoefficienttoAmbientTemperature(1.205980747)
       end
