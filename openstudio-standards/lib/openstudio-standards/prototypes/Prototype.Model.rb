--- conflicted
+++ resolved
@@ -13,11 +13,8 @@
   require_relative 'Prototype.Model.swh'
   require_relative '../standards/Standards.Model'
   require_relative 'Prototype.building_specific_methods'
-<<<<<<< HEAD
   require_relative 'Prototype.Model.elevators'
   require_relative 'Prototype.Model.exterior_lights'
-=======
->>>>>>> 723958e7
 
   # Creates a DOE prototype building model and replaces
   # the current model with this model.
@@ -31,11 +28,7 @@
   #   model.create_prototype_building('SmallOffice', '90.1-2010', 'ASHRAE 169-2006-5A')
 
   def create_prototype_building(building_type, template, climate_zone, epw_file, sizing_run_dir = Dir.pwd, debug = false)
-<<<<<<< HEAD
-    osm_file_increment = 0 
-=======
     osm_file_increment = 0
->>>>>>> 723958e7
     # There are no reference models for HighriseApartment at vintages Pre-1980 and 1980-2004, nor for NECB 2011. This is a quick check.
     if building_type == 'HighriseApartment'
       if template == 'DOE Ref Pre-1980' || template == 'DOE Ref 1980-2004'
@@ -70,73 +63,6 @@
       debug_incremental_changes = false
       load_building_type_methods(building_type, template, climate_zone)
       osm_file_increment += 1
-<<<<<<< HEAD
-      BTAP::FileIO::save_osm(self,"#{sizing_run_dir}/post_#{osm_file_increment}_load_building_type_methods.osm") if debug_incremental_changes 
-
-      load_geometry(building_type, template, climate_zone)
-      osm_file_increment += 1
-      BTAP::FileIO::save_osm(self,"#{sizing_run_dir}/post_#{osm_file_increment}_load_geometry.osm")  if debug_incremental_changes 
-
-      getBuilding.setName("#{template}-#{building_type}-#{climate_zone}-#{epw_file} created: #{Time.new}")
-      osm_file_increment += 1
-      BTAP::FileIO::save_osm(self,"#{sizing_run_dir}/post_#{osm_file_increment}_set_name.osm")  if debug_incremental_changes 
-
-      space_type_map = define_space_type_map(building_type, template, climate_zone)
-      File.open("#{sizing_run_dir}/space_type_map.json", 'w') {|f| f.write(JSON.pretty_generate(space_type_map)) }
-      
-      assign_space_type_stubs('Space Function', template, space_type_map) # TO DO: add support for defining NECB 2011 archetype by building type (versus space function)
-      osm_file_increment += 1
-      BTAP::FileIO::save_osm(self,"#{sizing_run_dir}/post_#{osm_file_increment}_assign_space_type_stubs.osm")  if debug_incremental_changes 
-      
-      add_loads(template, climate_zone)
-      osm_file_increment += 1
-      BTAP::FileIO::save_osm(self,"#{sizing_run_dir}/post_#{osm_file_increment}_add_loads.osm")  if debug_incremental_changes 
-      
-      apply_infiltration_standard(template)
-      osm_file_increment += 1
-      BTAP::FileIO::save_osm(self,"#{sizing_run_dir}/post_#{osm_file_increment}_apply_infiltration.osm")  if debug_incremental_changes 
-      
-      modify_infiltration_coefficients(building_type, template, climate_zone) # does not apply to NECB 2011 but left here for consistency
-      osm_file_increment += 1
-      BTAP::FileIO::save_osm(self,"#{sizing_run_dir}/post_#{osm_file_increment}_modify_infiltation_coefficients.osm")  if debug_incremental_changes 
-      
-      modify_surface_convection_algorithm(template)
-      osm_file_increment += 1
-      BTAP::FileIO::save_osm(self,"#{sizing_run_dir}/post_#{osm_file_increment}_modify_surface_convection_algorithm.osm")  if debug_incremental_changes 
-      
-      add_constructions(building_type, template, climate_zone)
-      osm_file_increment += 1
-      BTAP::FileIO::save_osm(self,"#{sizing_run_dir}/post_#{osm_file_increment}_add_constructions.osm")  if debug_incremental_changes 
-      
-      create_thermal_zones(building_type, template, climate_zone)
-      osm_file_increment += 1
-      BTAP::FileIO::save_osm(self,"#{sizing_run_dir}/post_#{osm_file_increment}_create_thermal_zones.osm")  if debug_incremental_changes 
-      
-      add_design_days_and_weather_file(building_type, template, climate_zone, epw_file)
-      osm_file_increment += 1
-      BTAP::FileIO::save_osm(self,"#{sizing_run_dir}/post_#{osm_file_increment}_add_design_days_and_weather_file.osm")  if debug_incremental_changes 
-      
-      return false if runSizingRun("#{sizing_run_dir}/SR0") == false
-      osm_file_increment += 1
-      BTAP::FileIO::save_osm(self,"#{sizing_run_dir}/post_#{osm_file_increment}_sizing_run_0.osm")  if debug_incremental_changes 
-      
-      add_hvac(building_type, template, climate_zone, prototype_input, epw_file)
-      osm_file_increment += 1
-      BTAP::FileIO::save_osm(self,"#{sizing_run_dir}/post_#{osm_file_increment}_add_hvac.osm")  if debug_incremental_changes 
-      
-      osm_file_increment += 1
-      add_swh(building_type, template, climate_zone, prototype_input)
-      osm_file_increment += 1
-      BTAP::FileIO::save_osm(self,"#{sizing_run_dir}/post_#{osm_file_increment}_swh.osm")  if debug_incremental_changes 
-      
-      apply_sizing_parameters(building_type, template)
-      osm_file_increment += 1
-      BTAP::FileIO::save_osm(self,"#{sizing_run_dir}/post_#{osm_file_increment}_apply_sizing_paramaters.osm")  if debug_incremental_changes 
-      
-      yearDescription.get.setDayofWeekforStartDay('Sunday')
-      osm_file_increment += 1
-      BTAP::FileIO::save_osm(self,"#{sizing_run_dir}/post_#{osm_file_increment}_setDayofWeekforStartDay.osm")  if debug_incremental_changes 
-=======
       BTAP::FileIO::save_osm(self,"#{sizing_run_dir}/post_#{osm_file_increment}_load_building_type_methods.osm") if debug_incremental_changes
 
       load_geometry(building_type, template, climate_zone)
@@ -202,7 +128,6 @@
       yearDescription.get.setDayofWeekforStartDay('Sunday')
       osm_file_increment += 1
       BTAP::FileIO::save_osm(self,"#{sizing_run_dir}/post_#{osm_file_increment}_setDayofWeekforStartDay.osm")  if debug_incremental_changes
->>>>>>> 723958e7
     else
 
       load_building_type_methods(building_type, template, climate_zone)
@@ -290,17 +215,11 @@
       PrototypeBuilding::FullServiceRestaurant.update_exhaust_fan_efficiency(template, self)
     elsif building_type == 'Outpatient'
       PrototypeBuilding::Outpatient.update_exhaust_fan_efficiency(template, self)
-<<<<<<< HEAD
     elsif building_type == 'SuperMarket'
       PrototypeBuilding::SuperMarket.update_exhaust_fan_efficiency(template, self)
     end
 	
 	if building_type == 'HighriseApartment'
-=======
-    end
-
-    if building_type == 'HighriseApartment'
->>>>>>> 723958e7
       PrototypeBuilding::HighriseApartment.update_fan_efficiency(self)
     end
 
@@ -964,11 +883,8 @@
       space_multiplier_map = PrototypeBuilding::MidriseApartment.define_space_multiplier
     when 'LargeOffice'
       space_multiplier_map = PrototypeBuilding::LargeOffice.define_space_multiplier
-<<<<<<< HEAD
-=======
     when 'LargeOfficeDetail'
       space_multiplier_map = PrototypeBuilding::LargeOfficeDetail.define_space_multiplier
->>>>>>> 723958e7
     when 'Hospital'
       space_multiplier_map = PrototypeBuilding::Hospital.define_space_multiplier
     else
@@ -998,11 +914,7 @@
         thermostat_clone = thermostat.get.clone(self).to_ThermostatSetpointDualSetpoint.get
         zone.setThermostatSetpointDualSetpoint(thermostat_clone)
         if template == 'NECB 2011'
-<<<<<<< HEAD
-          #Set Ideal loads to thermal zone for sizing for NECB needs. We need this for sizing. 
-=======
           #Set Ideal loads to thermal zone for sizing for NECB needs. We need this for sizing.
->>>>>>> 723958e7
           ideal_loads = OpenStudio::Model::ZoneHVACIdealLoadsAirSystem.new(self)
           ideal_loads.addToThermalZone(zone)
         end
