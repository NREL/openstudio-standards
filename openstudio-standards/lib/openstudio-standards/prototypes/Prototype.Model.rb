
# open the class to add methods to size all HVAC equipment
class OpenStudio::Model::Model

<<<<<<< HEAD
  # Load the helper libraries for 
  require_relative 'Prototype.Fan'
=======
  # Load the helper libraries for
>>>>>>> eb7b3223
  require_relative 'Prototype.FanConstantVolume'
  require_relative 'Prototype.FanVariableVolume'
  require_relative 'Prototype.FanOnOff'
  require_relative 'Prototype.FanZoneExhaust'
  require_relative 'Prototype.HeatExchangerAirToAirSensibleAndLatent'
  require_relative 'Prototype.ControllerWaterCoil'
  require_relative 'Prototype.Model.hvac'
  require_relative 'Prototype.Model.swh'
  require_relative '../standards/Standards.Model'

  # Creates a DOE prototype building model and replaces
  # the current model with this model.
  #
  # @param building_type [String] the building type
  # @param building_vintage [String] the building vintage
  # @param climate_zone [String] the climate zone
  # @param debug [Boolean] If true, will report out more detailed debugging output
  # @return [Bool] returns true if successful, false if not
  # @example Create a Small Office, 90.1-2010, in ASHRAE Climate Zone 5A (Chicago)
  #   model.create_prototype_building('SmallOffice', '90.1-2010', 'ASHRAE 169-2006-5A')

  def create_prototype_building(building_type, building_vintage, climate_zone, epw_file, sizing_run_dir = Dir.pwd, debug = false)

    # There are no reference models for HighriseApartment at vintages Pre-1980 and 1980-2004, nor for NECB 2011. This is a quick check.
    if building_type == "HighriseApartment"
      if building_vintage == 'DOE Ref Pre-1980' or building_vintage == 'DOE Ref 1980-2004'
        OpenStudio::logFree(OpenStudio::Error, 'Not available', "DOE Reference models for #{building_type} at vintage #{building_vintage} are not available, the measure is disabled for this specific type.")
        return false
      elsif building_vintage == "NECB 2011"
        OpenStudio::logFree(OpenStudio::Error, 'Not available', "Reference model for #{building_type} at vintage #{building_vintage} is not available, the measure is disabled for this specific type.")
        return false
      end
    end

    lookup_building_type = self.get_lookup_name(building_type)

    # Retrieve the Prototype Inputs from JSON
    search_criteria = {
      'template' => building_vintage,
      'building_type' => building_type
    }

    prototype_input = self.find_object($os_standards['prototype_inputs'], search_criteria,nil)


    if prototype_input.nil?
      OpenStudio::logFree(OpenStudio::Error, 'openstudio.standards.Model', "Could not find prototype inputs for #{search_criteria}, cannot create model.")
      return false
    end


    case building_vintage
    when 'NECB 2011'
      self.load_building_type_methods(building_type, building_vintage, climate_zone)
      self.load_geometry(building_type, building_vintage, climate_zone)
      self.getBuilding.setName("#{building_vintage}-#{building_type}-#{climate_zone}-#{epw_file} created: #{Time.new}")
      space_type_map = self.define_space_type_map(building_type, building_vintage, climate_zone)
      self.assign_space_type_stubs("Space Function", building_vintage, space_type_map)  # TO DO: add support for defining NECB 2011 archetype by building type (versus space function)
      self.add_loads(building_vintage, climate_zone)
      self.modify_infiltration_coefficients(building_type, building_vintage, climate_zone)   #does not apply to NECB 2011 but left here for consistency
      self.modify_surface_convection_algorithm(building_vintage)

      #Should this be the first thing done Maria?
      self.add_design_days_and_weather_file(building_type, building_vintage, climate_zone, epw_file)
      puts self.get_full_weather_file_path
      self.add_constructions(lookup_building_type, building_vintage, climate_zone)           #set "dummy construction set
      #BTAP::Geometry::intersect_surfaces(self)
      #BTAP::Geometry::match_surfaces(self)
      BTAP::Compliance::NECB2011::set_necb_fwdr( self, true, runner=nil)      # set FWDR
      BTAP::Compliance::NECB2011::set_all_construction_sets_to_necb!(self, runner=nil)
      #Getting System Fuel type types from BTAP::Environment.
      BTAP::Environment::get_canadian_system_defaults_by_weatherfile_name(epw_file)
      boiler_fueltype, baseboard_type, mau_type, mau_heating_coil_type, mua_cooling_type, chiller_type, heating_coil_types_sys3, heating_coil_types_sys4,heating_coil_types_sys6, fan_type = BTAP::Environment::get_canadian_system_defaults_by_weatherfile_name(epw_file)
      BTAP::Compliance::NECB2011::necb_autozone_and_autosystem(self, runner=nil, use_ideal_air_loads = false, boiler_fueltype, mau_type, mau_heating_coil_type, baseboard_type, chiller_type, mua_cooling_type, heating_coil_types_sys3, heating_coil_types_sys4, heating_coil_types_sys6, fan_type )

      self.set_sizing_parameters(building_type, building_vintage)
      self.yearDescription.get.setDayofWeekforStartDay('Sunday')
      self.add_swh(building_type, building_vintage, climate_zone, prototype_input)  # note exhaust fan schedule for * common spaces.
      # TO DO: routine custom_swh_tweaks sets loss coefficient to ambient for water heater, differs for each archetype
      # NECB 2011 follows ASHRAE 90.1 for now, does this need to change?
      self.custom_swh_tweaks(building_type, building_vintage, climate_zone, prototype_input)
      #      self.add_exterior_lights(building_type, building_vintage, climate_zone, prototype_input)
      #      self.add_occupancy_sensors(building_type, building_vintage, climate_zone)

      #

    else

      self.load_building_type_methods(building_type, building_vintage, climate_zone)
      self.load_geometry(building_type, building_vintage, climate_zone)
      self.getBuilding.setName("#{building_vintage}-#{building_type}-#{climate_zone} created: #{Time.new}")
      space_type_map = self.define_space_type_map(building_type, building_vintage, climate_zone)
      self.assign_space_type_stubs(lookup_building_type, building_vintage, space_type_map)
      self.add_loads(building_vintage, climate_zone)
      self.apply_infiltration_standard(building_vintage)
      self.modify_infiltration_coefficients(building_type, building_vintage, climate_zone)
      self.modify_surface_convection_algorithm(building_vintage)
      self.add_constructions(lookup_building_type, building_vintage, climate_zone)
      self.create_thermal_zones(building_type,building_vintage, climate_zone)
      self.add_hvac(building_type, building_vintage, climate_zone, prototype_input)
      self.custom_hvac_tweaks(building_type, building_vintage, climate_zone, prototype_input)
      self.add_swh(building_type, building_vintage, climate_zone, prototype_input)
      self.custom_swh_tweaks(building_type, building_vintage, climate_zone, prototype_input)
      self.add_exterior_lights(building_type, building_vintage, climate_zone, prototype_input)
      self.add_occupancy_sensors(building_type, building_vintage, climate_zone)
      self.add_design_days_and_weather_file(building_type, building_vintage, climate_zone, epw_file)
      self.set_sizing_parameters(building_type, building_vintage)
    self.yearDescription.get.setDayofWeekforStartDay('Sunday')

    end
    # set climate zone and building type
    self.getBuilding.setStandardsBuildingType(building_type)
    if climate_zone.include? 'ASHRAE 169-2006-'
      self.getClimateZones.setClimateZone("ASHRAE",climate_zone.gsub('ASHRAE 169-2006-',''))
    end

    # Perform a sizing run
    if self.runSizingRun("#{sizing_run_dir}/SizingRun1") == false
      return false
    end


    # If there are any multizone systems, set damper positions
    # and perform a second sizing run
    has_multizone_systems = false


    self.getAirLoopHVACs.sort.each do |air_loop|

      if air_loop.is_multizone_vav_system
        self.apply_multizone_vav_outdoor_air_sizing(building_vintage)
        if self.runSizingRun("#{sizing_run_dir}/SizingRun2") == false
          return false
        end
        break
      end
    end

    # Apply the prototype HVAC assumptions
    # which include sizing the fan pressure rises based
    # on the flow rate of the system.
    self.applyPrototypeHVACAssumptions(building_type, building_vintage, climate_zone)

    # for 90.1-2010 Outpatient, AHU2 set minimum outdoor air flow rate as 0
    # AHU1 doesn't have economizer
    if building_type == "Outpatient"
      self.modify_OAcontroller(building_vintage)
      # For operating room 1&2 in 2010 and 2013, VAV minimum air flow is set by schedule
      self.reset_or_room_vav_minimum_damper(prototype_input, building_vintage)
    end

    if building_type == "Hospital"
      self.modify_hospital_OAcontroller(building_vintage)
    end

    # Apply the HVAC efficiency standard
    self.applyHVACEfficiencyStandard(building_vintage, climate_zone)

    # Add daylighting controls per standard
    # only four zones in large hotel have daylighting controls
    # todo: YXC to merge to the main function
    if building_type == "LargeHotel"
      self.add_daylighting_controls(building_vintage)
    elsif building_type == "Hospital"
      self.hospital_add_daylighting_controls(building_vintage)
    else
      self.addDaylightingControls(building_vintage)
    end

    if building_type == "QuickServiceRestaurant" || building_type == "FullServiceRestaurant" || building_type == "Outpatient"
      self.update_exhaust_fan_efficiency(building_vintage)
    end

    if building_type == "HighriseApartment"
      self.update_fan_efficiency
    end

    # Add output variables for debugging
    # AHU1 doesn't have economizer
    if building_type == "Outpatient"
      # remove the controller:mechanical ventilation for AHU1 OA
      self.modify_OAcontroller(building_vintage)
      # For operating room 1&2 in 2010 and 2013, VAV minimum air flow is set by schedule
      self.reset_or_room_vav_minimum_damper(prototype_input, building_vintage)
    end

    # Add output variables for debugging
    if debug
      self.request_timeseries_outputs
    end

    # Finished
    model_status = 'final'
    self.save(OpenStudio::Path.new("#{sizing_run_dir}/#{model_status}.osm"), true)

    return true

  end

  # Get the name of the building type used in lookups
  #
  # @param building_type [String] the building type
  #   a .osm file in the /resources directory
  # @return [String] returns the lookup name as a string
  # @todo Unify the lookup names and eliminate this method
  def get_lookup_name(building_type)

    lookup_name = building_type

    case building_type
    when 'SmallOffice'
      lookup_name = 'Office'
    when 'MediumOffice'
      lookup_name = 'Office'
    when 'LargeOffice'
      lookup_name = 'Office'
    when 'RetailStandalone'
      lookup_name = 'Retail'
    when 'RetailStripmall'
      lookup_name = 'StripMall'
    when 'Office'
      lookup_name = 'Office'
    end

    return lookup_name

  end


  # Loads the library of methods specific to this building type
  #
  # @param building_type [String] the building type
  # @param building_vintage [String] the building vintage
  # @param climate_zone [String] the climate zone
  # @return [Bool] returns true if successful, false if not
  def load_building_type_methods(building_type, building_vintage, climate_zone)

    building_methods = nil

    case building_type
    when 'SecondarySchool'
      building_methods = 'Prototype.secondary_school'
    when 'PrimarySchool'
      building_methods = 'Prototype.primary_school'
    when 'SmallOffice'
      building_methods = 'Prototype.small_office'
    when 'MediumOffice'
      building_methods = 'Prototype.medium_office'
    when 'LargeOffice'
      building_methods = 'Prototype.large_office'
    when 'SmallHotel'
      building_methods = 'Prototype.small_hotel'
    when 'LargeHotel'
      building_methods = 'Prototype.large_hotel'
    when 'Warehouse'
      building_methods = 'Prototype.warehouse'
    when 'RetailStandalone'
      building_methods = 'Prototype.retail_standalone'
    when 'RetailStripmall'
      building_methods = 'Prototype.retail_stripmall'
    when 'QuickServiceRestaurant'
      building_methods = 'Prototype.quick_service_restaurant'
    when 'FullServiceRestaurant'
      building_methods = 'Prototype.full_service_restaurant'
    when 'Hospital'
      building_methods = 'Prototype.hospital'
    when 'Outpatient'
      building_methods = 'Prototype.outpatient'
    when 'MidriseApartment'
      building_methods = 'Prototype.mid_rise_apartment'
    when 'HighriseApartment'
      building_methods = 'Prototype.high_rise_apartment'
    else
      OpenStudio::logFree(OpenStudio::Error, 'openstudio.model.Model',"Building Type = #{building_type} not recognized")
      return false
    end

    lib_dir = File.expand_path( '../../..',File.dirname(__FILE__))
    require "#{lib_dir}/lib/openstudio-standards/prototypes/#{building_methods}"

    return true

  end

  # Loads a geometry-only .osm as a starting point.
  #
  # @param building_type [String] the building type
  # @param building_vintage [String] the building vintage
  # @param climate_zone [String] the climate zone
  # @return [Bool] returns true if successful, false if not
  def load_geometry(building_type, building_vintage, climate_zone)

    OpenStudio::logFree(OpenStudio::Info, 'openstudio.model.Model', 'Started adding geometry')

    # Determine which geometry file to use
    # based on building_type and template
    # NECB 2011 geometry is not explicitly defined; for NECB 2011 vintage, latest ASHRAE 90.1 geometry file is assigned (implicitly)

    case building_type
    when 'SecondarySchool'
      if building_vintage == 'DOE Ref Pre-1980' || building_vintage == 'DOE Ref 1980-2004'
        geometry_file = 'Geometry.secondary_school_pre_1980_to_2004.osm'
      else
        geometry_file = 'Geometry.secondary_school.osm'
      end
    when 'PrimarySchool'
      if building_vintage == 'DOE Ref Pre-1980' || building_vintage == 'DOE Ref 1980-2004'
        geometry_file = 'Geometry.primary_school_pre_1980_to_2004.osm'
      else
        geometry_file = 'Geometry.primary_school.osm'
      end
    when 'SmallOffice'
      if building_vintage == 'DOE Ref Pre-1980'
        geometry_file = 'Geometry.small_office_pre_1980.osm'
      else
        geometry_file = 'Geometry.small_office.osm'
      end
      alt_search_name = 'Office'
    when 'MediumOffice'
      geometry_file = 'Geometry.medium_office.osm'
      alt_search_name = 'Office'
    when 'LargeOffice'
      alt_search_name = 'Office'
      case building_vintage
      when 'DOE Ref Pre-1980','DOE Ref 1980-2004','DOE Ref 2004'
        geometry_file = 'Geometry.large_office_reference.osm'
      else
        geometry_file = 'Geometry.large_office_2010.osm'
      end
    when 'SmallHotel'
      case building_vintage
      when 'DOE Ref Pre-1980', 'DOE Ref 1980-2004'
        geometry_file = 'Geometry.small_hotel_doe.osm'
      when '90.1-2004'
        geometry_file = 'Geometry.small_hotel_pnnl2004.osm'
      when '90.1-2007'
        geometry_file = 'Geometry.small_hotel_pnnl2007.osm'
      when '90.1-2010'
        geometry_file = 'Geometry.small_hotel_pnnl2010.osm'
      else #'90.1-2013'
        geometry_file = 'Geometry.small_hotel_pnnl2013.osm'
      end
    when 'LargeHotel'
      case building_vintage
      when 'DOE Ref Pre-1980','DOE Ref 1980-2004','DOE Ref 2004'
        geometry_file = 'Geometry.large_hotel.doe.osm'
      when '90.1-2007','90.1-2004'
        geometry_file = 'Geometry.large_hotel.2004_2007.osm'
      when '90.1-2010'
        geometry_file = 'Geometry.large_hotel.2010.osm'
      else
        geometry_file = 'Geometry.large_hotel.2013.osm'
      end
    when 'Warehouse'
      case building_vintage
      when 'DOE Ref Pre-1980','DOE Ref 1980-2004','DOE Ref 2004'
        geometry_file = 'Geometry.warehouse_pre_1980_to_2004.osm'
      else
        geometry_file = 'Geometry.warehouse.osm'
      end
    when 'RetailStandalone'
      case building_vintage
      when 'DOE Ref Pre-1980','DOE Ref 1980-2004','DOE Ref 2004'
        geometry_file = 'Geometry.retail_standalone.pre1980_post1980.osm'
      when '90.1-2004','90.1-2007'
        geometry_file = 'Geometry.retail_standalone.2004_2007.osm'
      else #'90.1-2010', '90.1-2013'
        geometry_file = 'Geometry.retail_standalone.2010_2013.osm'
      end
      alt_search_name = 'Retail'
    when 'RetailStripmall'
      geometry_file = 'Geometry.retail_stripmall.osm'
      alt_search_name = 'StripMall'
    when 'QuickServiceRestaurant'
      case building_vintage
      when 'DOE Ref Pre-1980'
        geometry_file = 'Geometry.quick_service_restaurant_pre1980.osm'
      else #'DOE Ref 1980-2004','90.1-2010','90.1-2007','90.1-2004','90.1-2013'
        geometry_file = 'Geometry.quick_service_restaurant_allothers.osm'
      end
    when 'FullServiceRestaurant'
      case building_vintage
      when 'DOE Ref Pre-1980'
        geometry_file = 'Geometry.full_service_restaurant_pre1980.osm'
      else # 'DOE Ref 1980-2004','90.1-2010','90.1-2007','90.1-2004','90.1-2013'
        geometry_file = 'Geometry.full_service_restaurant_allothers.osm'
      end
    when 'Hospital'
      geometry_file = 'Geometry.hospital.osm'
    when 'Outpatient'
      geometry_file = 'Geometry.outpatient.osm'
    when 'MidriseApartment'
      geometry_file = 'Geometry.mid_rise_apartment.osm'
    when 'Office'    # For NECB 2011 prototypes (old)
      geometry_file = 'Geometry.large_office_2010.osm'
      alt_search_name = 'Office'
    when 'HighriseApartment'
      geometry_file = 'Geometry.high_rise_apartment.osm'
    else
      OpenStudio::logFree(OpenStudio::Error, 'openstudio.model.Model',"Building Type = #{building_type} not recognized")
      return false
    end

    # Load the geometry .osm
    top_dir = File.expand_path( '../../..',File.dirname(__FILE__))
    geom_dir = "#{top_dir}/data/geometry"
    self.replace_model("#{geom_dir}/#{geometry_file}")

    OpenStudio::logFree(OpenStudio::Info, 'openstudio.model.Model', 'Finished adding geometry')

    return true

  end

  # Replaces all objects in the current model
  # with the objects in the .osm.  Typically used to
  # load a model as a starting point.
  #
  # @param path_to_osm [String] the path to a .osm file.
  # @return [Bool] returns true if successful, false if not
  def replace_model(path_to_osm)

    # Take the existing model and remove all the objects
    # (this is cheesy), but need to keep the same memory block
    handles = OpenStudio::UUIDVector.new
    self.objects.each {|o| handles << o.handle}
    self.removeObjects(handles)

    # Load geometry from the saved geometry.osm
    geom_model = safe_load_model(path_to_osm)

    # Add the objects from the geometry model to the working model
    self.addObjects(geom_model.toIdfFile.objects)

    return true

  end

  # Reads in a mapping between names of space types and
  # names of spaces in the model, creates an empty OpenStudio::Model::SpaceType
  # (no loads, occupants, schedules, etc.) for each space type, and assigns this
  # space type to the list of spaces named.  Later on, these empty space types
  # can be used as keys in a lookup to add loads, schedules, and
  # other inputs that are either typical or governed by a standard.
  #
  # @param building_type [String] the name of the building type
  # @param space_type_map [Hash] a hash where the key is the space type name
  #   and the value is a vector of space names that should be assigned this space type.
  #   The hash for each building is defined inside the Prototype.building_name
  #   e.g. (Prototype.secondary_school.rb) file.
  # @return [Bool] returns true if successful, false if not
  def assign_space_type_stubs(building_type, building_vintage, space_type_map)

    space_type_map.each do |space_type_name, space_names|
      # Create a new space type
      stub_space_type = OpenStudio::Model::SpaceType.new(self)
      stub_space_type.setStandardsBuildingType(building_type)
      stub_space_type.setStandardsSpaceType(space_type_name)
      stub_space_type.setName("#{building_type} #{space_type_name}")
      stub_space_type.set_rendering_color(building_vintage)

      space_names.each do |space_name|

        space = self.getSpaceByName(space_name)

        next if space.empty?
        space = space.get
        space.setSpaceType(stub_space_type)

        OpenStudio::logFree(OpenStudio::Info, 'openstudio.model.Model', "Setting #{space.name} to #{building_type}.#{space_type_name}")
      end
    end

    return true
  end

  def assign_building_story(building_type, building_vintage, climate_zone, building_story_map)
    building_story_map.each do |building_story_name, space_names|
      stub_building_story = OpenStudio::Model::BuildingStory.new(self)
      stub_building_story.setName(building_story_name)

      space_names.each do |space_name|
        space = self.getSpaceByName(space_name)
        next if space.empty?
        space = space.get
        space.setBuildingStory(stub_building_story)
      end
    end

    return true
  end

  # Adds the loads and associated schedules for each space type
  # as defined in the OpenStudio_Standards_space_types.json file.
  # This includes lights, plug loads, occupants, ventilation rate requirements,
  # infiltration, gas equipment (for kitchens, etc.) and typical schedules for each.
  # Some loads are governed by the standard, others are typical values
  # pulled from sources such as the DOE Reference and DOE Prototype Buildings.
  #
  # @param building_vintage [String] the template/standard to draw data from
  # @param climate_zone [String] the name of the climate zone the building is in
  # @return [Bool] returns true if successful, false if not

  def add_loads(building_vintage, climate_zone)

    OpenStudio::logFree(OpenStudio::Info, 'openstudio.model.Model', 'Started applying space types (loads)')

    # Loop through all the space types currently in the model,
    # which are placeholders, and give them appropriate loads and schedules
    self.getSpaceTypes.sort.each do |space_type|

      # Rendering color
      space_type.set_rendering_color(building_vintage)

      # Loads
      space_type.set_internal_loads(building_vintage, true, true, true, true, true, true)

      # Schedules
      space_type.set_internal_load_schedules(building_vintage, true, true, true, true, true, true, true)


    end

    OpenStudio::logFree(OpenStudio::Info, 'openstudio.model.Model', 'Finished applying space types (loads)')

    return true

  end

  # Adds code-minimum constructions based on the building type
  # as defined in the OpenStudio_Standards_construction_sets.json file.
  # Where there is a separate construction set specified for the
  # individual space type, this construction set will be created and applied
  # to this space type, overriding the whole-building construction set.
  #
  # @param building_type [String] the type of building
  # @param building_vintage [String] the template/standard to draw data from
  # @param climate_zone [String] the name of the climate zone the building is in
  # @return [Bool] returns true if successful, false if not
  def add_constructions(building_type, building_vintage, climate_zone)

    OpenStudio::logFree(OpenStudio::Info, 'openstudio.model.Model', 'Started applying constructions')
    is_residential = "No"  #default is nonresidential for building level

    # Assign construction to adiabatic construction
    # Assign a material to all internal mass objects
    cp02_carpet_pad = OpenStudio::Model::MasslessOpaqueMaterial.new(self)
    cp02_carpet_pad.setName('CP02 CARPET PAD')
    cp02_carpet_pad.setRoughness("VeryRough")
    cp02_carpet_pad.setThermalResistance(0.21648)
    cp02_carpet_pad.setThermalAbsorptance(0.9)
    cp02_carpet_pad.setSolarAbsorptance(0.7)
    cp02_carpet_pad.setVisibleAbsorptance(0.8)

    normalweight_concrete_floor = OpenStudio::Model::StandardOpaqueMaterial.new(self)
    normalweight_concrete_floor.setName('100mm Normalweight concrete floor')
    normalweight_concrete_floor.setRoughness('MediumSmooth')
    normalweight_concrete_floor.setThickness(0.1016)
    normalweight_concrete_floor.setConductivity(2.31)
    normalweight_concrete_floor.setDensity(2322)
    normalweight_concrete_floor.setSpecificHeat(832)

    nonres_floor_insulation = OpenStudio::Model::MasslessOpaqueMaterial.new(self)
    nonres_floor_insulation.setName('Nonres_Floor_Insulation')
    nonres_floor_insulation.setRoughness("MediumSmooth")
    nonres_floor_insulation.setThermalResistance(2.88291975297193)
    nonres_floor_insulation.setThermalAbsorptance(0.9)
    nonres_floor_insulation.setSolarAbsorptance(0.7)
    nonres_floor_insulation.setVisibleAbsorptance(0.7)

    floor_adiabatic_construction = OpenStudio::Model::Construction.new(self)
    floor_adiabatic_construction.setName('Floor Adiabatic construction')
    floor_layers = OpenStudio::Model::MaterialVector.new
    floor_layers << cp02_carpet_pad
    floor_layers << normalweight_concrete_floor
    floor_layers << nonres_floor_insulation
    floor_adiabatic_construction.setLayers(floor_layers)

    g01_13mm_gypsum_board = OpenStudio::Model::StandardOpaqueMaterial.new(self)
    g01_13mm_gypsum_board.setName('G01 13mm gypsum board')
    g01_13mm_gypsum_board.setRoughness('Smooth')
    g01_13mm_gypsum_board.setThickness(0.0127)
    g01_13mm_gypsum_board.setConductivity(0.1600)
    g01_13mm_gypsum_board.setDensity(800)
    g01_13mm_gypsum_board.setSpecificHeat(1090)
    g01_13mm_gypsum_board.setThermalAbsorptance(0.9)
    g01_13mm_gypsum_board.setSolarAbsorptance(0.7)
    g01_13mm_gypsum_board.setVisibleAbsorptance(0.5)

    wall_adiabatic_construction = OpenStudio::Model::Construction.new(self)
    wall_adiabatic_construction.setName('Wall Adiabatic construction')
    wall_layers = OpenStudio::Model::MaterialVector.new
    wall_layers << g01_13mm_gypsum_board
    wall_layers << g01_13mm_gypsum_board
    wall_adiabatic_construction.setLayers(wall_layers)

    m10_200mm_concrete_block_basement_wall= OpenStudio::Model::StandardOpaqueMaterial.new(self)
    m10_200mm_concrete_block_basement_wall.setName('M10 200mm concrete block basement wall')
    m10_200mm_concrete_block_basement_wall.setRoughness('MediumRough')
    m10_200mm_concrete_block_basement_wall.setThickness(0.2032)
    m10_200mm_concrete_block_basement_wall.setConductivity(1.326)
    m10_200mm_concrete_block_basement_wall.setDensity(1842)
    m10_200mm_concrete_block_basement_wall.setSpecificHeat(912)

    basement_wall_construction = OpenStudio::Model::Construction.new(self)
    basement_wall_construction.setName('Basement Wall construction')
    basement_wall_layers = OpenStudio::Model::MaterialVector.new
    basement_wall_layers << m10_200mm_concrete_block_basement_wall
    basement_wall_construction.setLayers(basement_wall_layers)

    basement_floor_construction = OpenStudio::Model::Construction.new(self)
    basement_floor_construction.setName('Basement Floor construction')
    basement_floor_layers = OpenStudio::Model::MaterialVector.new
    basement_floor_layers << m10_200mm_concrete_block_basement_wall
    basement_floor_layers << cp02_carpet_pad
    basement_floor_construction.setLayers(basement_floor_layers)

    self.getSurfaces.each do |surface|
      if surface.outsideBoundaryCondition.to_s == "Adiabatic"
        if surface.surfaceType.to_s == "Wall"
          surface.setConstruction(wall_adiabatic_construction)
        else
          surface.setConstruction(floor_adiabatic_construction)
        end
      elsif  surface.outsideBoundaryCondition.to_s == "OtherSideCoefficients"
        # Ground
        if surface.surfaceType.to_s == "Wall"
          surface.setOutsideBoundaryCondition("Ground")
          surface.setConstruction(basement_wall_construction)
        else
          surface.setOutsideBoundaryCondition("Ground")
          surface.setConstruction(basement_floor_construction)
        end
      end
    end

    # Make the default construction set for the building
    bldg_def_const_set = self.add_construction_set(building_vintage, climate_zone, building_type, nil, is_residential)

    if bldg_def_const_set.is_initialized
      self.getBuilding.setDefaultConstructionSet(bldg_def_const_set.get)
    else
      OpenStudio::logFree(OpenStudio::Error, 'openstudio.model.Model', 'Could not create default construction set for the building.')
      return false
    end

    # Make a construction set for each space type, if one is specified
    self.getSpaceTypes.each do |space_type|

      # Get the standards building type
      stds_building_type = nil
      if space_type.standardsBuildingType.is_initialized
        stds_building_type = space_type.standardsBuildingType.get
      else
        OpenStudio::logFree(OpenStudio::Info, 'openstudio.model.Model', "Space type called '#{space_type.name}' has no standards building type.")
      end

      # Get the standards space type
      stds_spc_type = nil
      if space_type.standardsSpaceType.is_initialized
        stds_spc_type = space_type.standardsSpaceType.get
      else
        OpenStudio::logFree(OpenStudio::Info, 'openstudio.model.Model', "Space type called '#{space_type.name}' has no standards space type.")
      end

      # If the standards space type is Attic,
      # the building type should be blank.
      if stds_spc_type == 'Attic'
        stds_building_type = ''
      end

      # Attempt to make a construction set for this space type
      # and assign it if it can be created.
      spc_type_const_set = self.add_construction_set(building_vintage, climate_zone, stds_building_type, stds_spc_type, is_residential)
      if spc_type_const_set.is_initialized
        space_type.setDefaultConstructionSet(spc_type_const_set.get)
      end

    end

    # Add construction from story level, especially for the case when there are residential and nonresidential construction in the same building
    if building_type == 'SmallHotel'
      self.getBuildingStorys.each do |story|
        next if story.name.get == 'AtticStory'
        puts "story = #{story.name}"
        is_residential = "No"  #default for building story level
        exterior_spaces_area = 0
        story_exterior_residential_area = 0

        # calculate the propotion of residential area in exterior spaces, see if this story is residential or not
        story::spaces.each do |space|
          next if space.exteriorWallArea == 0
          space_type = space.spaceType.get
          if space_type.standardsSpaceType.is_initialized
            space_type_name = space_type.standardsSpaceType.get
          end
          data = self.find_object($os_standards['space_types'], {'template'=>building_vintage, 'building_type'=>building_type, 'space_type'=>space_type_name})
          exterior_spaces_area += space.floorArea
          story_exterior_residential_area += space.floorArea if data['is_residential'] == "Yes"   # "Yes" is residential, "No" or nil is nonresidential
        end
        is_residential = "Yes" if story_exterior_residential_area/exterior_spaces_area >= 0.5
        next if is_residential == "No"

        # if the story is identified as residential, assign residential construction set to the spaces on this story.
        building_story_const_set = self.add_construction_set(building_vintage, climate_zone, building_type, nil, is_residential)
        if building_story_const_set.is_initialized
          story::spaces.each do |space|
            space.setDefaultConstructionSet(building_story_const_set.get)
          end
        end
      end
      # Standars: For whole buildings or floors where 50% or more of the spaces adjacent to exterior walls are used primarily for living and sleeping quarters

    end

    # Make skylights have the same construction as fixed windows
    # sub_surface = self.getBuilding.defaultConstructionSet.get.defaultExteriorSubSurfaceConstructions.get
    # window_construction = sub_surface.fixedWindowConstruction.get
    # sub_surface.setSkylightConstruction(window_construction)


    # Assign a material to all internal mass objects
    material = OpenStudio::Model::StandardOpaqueMaterial.new(self)
    material.setName('Std Wood 6inch')
    material.setRoughness('MediumSmooth')
    material.setThickness(0.15)
    material.setConductivity(0.12)
    material.setDensity(540)
    material.setSpecificHeat(1210)
    material.setThermalAbsorptance(0.9)
    material.setSolarAbsorptance(0.7)
    material.setVisibleAbsorptance(0.7)
    construction = OpenStudio::Model::Construction.new(self)
    construction.setName('InteriorFurnishings')
    layers = OpenStudio::Model::MaterialVector.new
    layers << material
    construction.setLayers(layers)

    # Assign the internal mass construction to existing internal mass objects
    self.getSpaces.each do |space|
      internal_masses = space.internalMass
      internal_masses.each do |internal_mass|
        internal_mass.internalMassDefinition.setConstruction(construction)
      end
    end

    # get all the space types that are conditioned

    # not required for NECB 2011
    unless (building_vintage == 'NECB 2011')
      conditioned_space_names = find_conditioned_space_names(building_type, building_vintage, climate_zone)
    end


    # add internal mass
    # not required for NECB 2011
    unless ((building_vintage == 'NECB 2011') or
          ((building_type == 'SmallHotel') &&
            (building_vintage == '90.1-2004' or building_vintage == '90.1-2007' or building_vintage == '90.1-2010' or building_vintage == '90.1-2013')))
      internal_mass_def = OpenStudio::Model::InternalMassDefinition.new(self)
      internal_mass_def.setSurfaceAreaperSpaceFloorArea(2.0)
      internal_mass_def.setConstruction(construction)
      conditioned_space_names.each do |conditioned_space_name|
        space = self.getSpaceByName(conditioned_space_name)
        if space.is_initialized
          space = space.get
          internal_mass = OpenStudio::Model::InternalMass.new(internal_mass_def)
          internal_mass.setName("#{space.name} Mass")
          internal_mass.setSpace(space)
        end
      end
    end

    OpenStudio::logFree(OpenStudio::Info, 'openstudio.model.Model', 'Finished applying constructions')

    return true

  end

  # Get the list of all conditioned spaces, as defined for each building in the
  # system_to_space_map inside the Prototype.building_name
  # e.g. (Prototype.secondary_school.rb) file.
  #
  # @param (see #add_constructions)
  # @return [Array<String>] returns an array of space names as strings
  def find_conditioned_space_names(building_type, building_vintage, climate_zone)
    system_to_space_map = define_hvac_system_map(building_type, building_vintage, climate_zone)
    conditioned_space_names = OpenStudio::StringVector.new
    system_to_space_map.each do |system|
      system['space_names'].each do |space_name|
        conditioned_space_names << space_name
      end
    end
    return conditioned_space_names
  end

  # Creates thermal zones to contain each space, as defined for each building in the
  # system_to_space_map inside the Prototype.building_name
  # e.g. (Prototype.secondary_school.rb) file.
  #
  # @param (see #add_constructions)
  # @return [Bool] returns true if successful, false if not
  def create_thermal_zones(building_type,building_vintage, climate_zone)

    OpenStudio::logFree(OpenStudio::Info, 'openstudio.model.Model', 'Started creating thermal zones')

    # This map define the multipliers for spaces with multipliers not equals to 1
    case building_type
    when 'LargeHotel', 'MidriseApartment','LargeOffice','Hospital'
      space_multiplier_map = self.define_space_multiplier
    else
      space_multiplier_map ={}
    end

    # Create a thermal zone for each space in the self
    self.getSpaces.each do |space|
      zone = OpenStudio::Model::ThermalZone.new(self)
      zone.setName("#{space.name} ZN")
      if space_multiplier_map[space.name.to_s] != nil
        zone.setMultiplier(space_multiplier_map[space.name.to_s])
      end
      space.setThermalZone(zone)

      # Skip thermostat for spaces with no space type
      next if space.spaceType.empty?

      # Add a thermostat
      space_type_name = space.spaceType.get.name.get
      thermostat_name = space_type_name + ' Thermostat'
      thermostat = self.getThermostatSetpointDualSetpointByName(thermostat_name)
      if thermostat.empty?
        OpenStudio::logFree(OpenStudio::Error, 'openstudio.model.Model', "Thermostat #{thermostat_name} not found for space name: #{space.name}")
      else
        thermostatClone = thermostat.get.clone(self).to_ThermostatSetpointDualSetpoint.get
        zone.setThermostatSetpointDualSetpoint(thermostatClone)
      end
    end

    OpenStudio::logFree(OpenStudio::Info, 'openstudio.model.Model', 'Finished creating thermal zones')

    return true

  end

  # Adds occupancy sensors to certain space types per
  # the PNNL documentation.
  #
  # @param (see #add_constructions)
  # @return [Bool] returns true if successful, false if not
  # @todo genericize and move this method to Standards.Space
  def add_occupancy_sensors(building_type, building_vintage, climate_zone)

    # Only add occupancy sensors for 90.1-2010
    case building_vintage
    when 'DOE Ref Pre-1980', 'DOE Ref 1980-2004', '90.1-2004', '90.1-2007'
      return true
    end

    OpenStudio::logFree(OpenStudio::Info, 'openstudio.model.Model', 'Started Adding Occupancy Sensors')

    space_type_reduction_map = {
      'SecondarySchool' => {'Classroom' => 0.32, 'Restroom' => 0.34, 'Office' => 0.22},
      'PrimarySchool' => {'Classroom' => 0.32, 'Restroom' => 0.34, 'Office' => 0.22}
    }

    # Loop through all the space types and reduce lighting operation schedule fractions as-specified
    self.getSpaceTypes.each do |space_type|
      # Skip space types with no standards building type
      next if space_type.standardsBuildingType.empty?
      stds_bldg_type = space_type.standardsBuildingType.get

      # Skip space types with no standards space type
      next if space_type.standardsSpaceType.empty?
      stds_spc_type = space_type.standardsSpaceType.get

      # Skip building types and space types that aren't listed in the hash
      next unless space_type_reduction_map.has_key?(stds_bldg_type)
      next unless space_type_reduction_map[stds_bldg_type].has_key?(stds_spc_type)

      # Get the reduction fraction multiplier
      red_multiplier = 1 - space_type_reduction_map[stds_bldg_type][stds_spc_type]

      lights_sch_names = []
      lights_schs = {}
      reduced_lights_schs = {}

      # Get all of the lights in this space type
      # and determine the list of schedules they use.
      space_type.lights.each do |light|
        # Skip lights that don't have a schedule
        next if light.schedule.empty?
        lights_sch = light.schedule.get
        lights_schs[lights_sch.name.to_s] = lights_sch
        lights_sch_names << lights_sch.name.to_s
      end

      # Loop through the unique list of lighting schedules, cloning
      # and reducing schedule fraction before and after the specified times
      lights_sch_names.uniq.each do |lights_sch_name|
        lights_sch = lights_schs[lights_sch_name]
        # Skip non-ruleset schedules
        next if lights_sch.to_ScheduleRuleset.empty?

        # Clone the schedule (so that we don't mess with lights in
        # other space types that might be using the same schedule).
        new_lights_sch = lights_sch.clone(self).to_ScheduleRuleset.get
        new_lights_sch.setName("#{lights_sch_name} OccSensor Reduction")
        reduced_lights_schs[lights_sch_name] = new_lights_sch

        # Method to multiply the values in a day schedule by a specified value
        # but only when the existing value is higher than a specified lower limit.
        # This limit prevents occupancy sensors from affecting unoccupied hours.
        def multiply_schedule(day_sch, multiplier, limit)
          # Record the original times and values
          times = day_sch.times
          values = day_sch.values

          # Remove the original times and values
          day_sch.clearValues

          # Create new values by using the multiplier on the original values
          new_values = []
          for i in 0..(values.length - 1)
            if values[i] > limit
              new_values << values[i] * multiplier
            else
              new_values << values[i]
            end
          end

          # Add the revised time/value pairs to the schedule
          for i in 0..(new_values.length - 1)
            day_sch.addValue(times[i], new_values[i])
          end
        end #end reduce schedule

        # Reduce default day schedule
        multiply_schedule(new_lights_sch.defaultDaySchedule, red_multiplier, 0.25)

        # Reduce all other rule schedules
        new_lights_sch.scheduleRules.each do |sch_rule|
          multiply_schedule(sch_rule.daySchedule, red_multiplier, 0.25)
        end

      end #end of lights_sch_names.uniq.each do

      # Loop through all lights instances, replacing old lights
      # schedules with the reduced schedules.
      space_type.lights.each do |light|
        # Skip lights that don't have a schedule
        next if light.schedule.empty?
        old_lights_sch_name = light.schedule.get.name.to_s
        if reduced_lights_schs[old_lights_sch_name]
          light.setSchedule(reduced_lights_schs[old_lights_sch_name])
          OpenStudio::logFree(OpenStudio::Info, 'openstudio.model.Model', "Occupancy sensor reduction added to '#{light.name}'")
        end
      end

    end

    OpenStudio::logFree(OpenStudio::Info, 'openstudio.model.Model', 'Finished Adding Occupancy Sensors')

    return true

  end #add occupancy sensors

  # Adds exterior lights to the building, as specified
  # in OpenStudio_Standards_prototype_inputs
  #
  # @param (see #add_constructions)
  # @return [Bool] returns true if successful, false if not
  # @todo translate w/linear foot of facade, door, parking, etc
  #   into lookup table and implement that way instead of hard-coding as
  #   inputs in the spreadsheet.
  def add_exterior_lights(building_type, building_vintage, climate_zone, prototype_input)
    # TODO Standards - translate w/linear foot of facade, door, parking, etc
    # into lookup table and implement that way instead of hard-coding as
    # inputs in the spreadsheet.
    OpenStudio::logFree(OpenStudio::Info, 'openstudio.model.Model', 'Started adding exterior lights')

    # Occupancy Sensing Exterior Lights
    # which reduce to 70% power when no one is around.
    unless prototype_input['occ_sensing_exterior_lighting_power'].nil?
      occ_sens_ext_lts_power = prototype_input['occ_sensing_exterior_lighting_power']
      occ_sens_ext_lts_sch_name = prototype_input['occ_sensing_exterior_lighting_schedule']
      occ_sens_ext_lts_name = 'Occ Sensing Exterior Lights'
      occ_sens_ext_lts_def = OpenStudio::Model::ExteriorLightsDefinition.new(self)
      occ_sens_ext_lts_def.setName("#{occ_sens_ext_lts_name} Def")
      occ_sens_ext_lts_def.setDesignLevel(occ_sens_ext_lts_power)
      occ_sens_ext_lts_sch = self.add_schedule(occ_sens_ext_lts_sch_name)
      occ_sens_ext_lts = OpenStudio::Model::ExteriorLights.new(occ_sens_ext_lts_def, occ_sens_ext_lts_sch)
      occ_sens_ext_lts.setName("#{occ_sens_ext_lts_name} Def")
      occ_sens_ext_lts.setControlOption('AstronomicalClock')
    end

    # Building Facade and Landscape Lights
    # that don't dim at all at night.
    unless prototype_input['nondimming_exterior_lighting_power'].nil?
      nondimming_ext_lts_power = prototype_input['nondimming_exterior_lighting_power']
      nondimming_ext_lts_sch_name = prototype_input['nondimming_exterior_lighting_schedule']
      nondimming_ext_lts_name = 'NonDimming Exterior Lights'
      nondimming_ext_lts_def = OpenStudio::Model::ExteriorLightsDefinition.new(self)
      nondimming_ext_lts_def.setName("#{nondimming_ext_lts_name} Def")
      nondimming_ext_lts_def.setDesignLevel(nondimming_ext_lts_power)
      nondimming_ext_lts_sch = self.add_schedule(nondimming_ext_lts_sch_name)
      nondimming_ext_lts = OpenStudio::Model::ExteriorLights.new(nondimming_ext_lts_def, nondimming_ext_lts_sch)
      nondimming_ext_lts.setName("#{nondimming_ext_lts_name} Def")
      nondimming_ext_lts.setControlOption('AstronomicalClock')
    end

    # Fuel Equipment, As Exterior:FuelEquipment is not supported by OpenStudio yet,
    # temporarily use Exterior:Lights and set the control option to ScheduleNameOnly
    # todo: change it to Exterior:FuelEquipment when OpenStudio supported it.
    unless prototype_input['exterior_fuel_equipment1_power'].nil?
      fuel_ext_power = prototype_input['exterior_fuel_equipment1_power']
      fuel_ext_sch_name = prototype_input['exterior_fuel_equipment1_schedule']
      fuel_ext_name = 'Fuel equipment 1'
      fuel_ext_def = OpenStudio::Model::ExteriorLightsDefinition.new(self)
      fuel_ext_def.setName("#{fuel_ext_name} Def")
      fuel_ext_def.setDesignLevel(fuel_ext_power)
      fuel_ext_sch = self.add_schedule(fuel_ext_sch_name)
      fuel_ext_lts = OpenStudio::Model::ExteriorLights.new(fuel_ext_def, fuel_ext_sch)
      fuel_ext_lts.setName("#{fuel_ext_name}")
      fuel_ext_lts.setControlOption('ScheduleNameOnly')
    end

    unless prototype_input['exterior_fuel_equipment2_power'].nil?
      fuel_ext_power = prototype_input['exterior_fuel_equipment2_power']
      fuel_ext_sch_name = prototype_input['exterior_fuel_equipment2_schedule']
      fuel_ext_name = 'Fuel equipment 2'
      fuel_ext_def = OpenStudio::Model::ExteriorLightsDefinition.new(self)
      fuel_ext_def.setName("#{fuel_ext_name} Def")
      fuel_ext_def.setDesignLevel(fuel_ext_power)
      fuel_ext_sch = self.add_schedule(fuel_ext_sch_name)
      fuel_ext_lts = OpenStudio::Model::ExteriorLights.new(fuel_ext_def, fuel_ext_sch)
      fuel_ext_lts.setName("#{fuel_ext_name}")
      fuel_ext_lts.setControlOption('ScheduleNameOnly')
    end

    OpenStudio::logFree(OpenStudio::Info, 'openstudio.model.Model', 'Finished adding exterior lights')

    return true
  end #add exterior lights

  # Changes the infiltration coefficients for the prototype vintages.
  #
  # @param (see #add_constructions)
  # @return [Bool] returns true if successful, false if not
  # @todo Consistency - make prototype and reference vintages consistent
  # @todo Add 90.1-2013?
  def modify_infiltration_coefficients(building_type, building_vintage, climate_zone)
    # Select the terrain type, which
    # impacts wind speed, and in turn infiltration
    terrain = 'City'
    case building_vintage
    when '90.1-2004', '90.1-2007', '90.1-2010', '90.1-2013'
      case building_type
      when 'Warehouse'
      terrain = 'Urban'
      when 'SmallHotel'
      terrain = 'Suburbs'
      end
    end
    # Set the terrain type
    self.getSite.setTerrain(terrain)

      # modify the infiltration coefficients for 90.1-2004, 90.1-2007, 90.1-2010, 90.1-2013
      return true unless building_vintage == '90.1-2004' or building_vintage == '90.1-2007' or building_vintage == '90.1-2010' or building_vintage == '90.1-2013' or building_vintage == 'NECB 2011'

      # The pre-1980 and 1980-2004 buildings have this:
      # 1.0000,                  !- Constant Term Coefficient
      # 0.0000,                  !- Temperature Term Coefficient
      # 0.0000,                  !- Velocity Term Coefficient
      # 0.0000;                  !- Velocity Squared Term Coefficient
      # The 90.1-2010 buildings have this:
      # 0.0000,                  !- Constant Term Coefficient
      # 0.0000,                  !- Temperature Term Coefficient
      # 0.224,                   !- Velocity Term Coefficient
      # 0.0000;                  !- Velocity Squared Term Coefficient
      self.getSpaceInfiltrationDesignFlowRates.each do |infiltration|
        infiltration.setConstantTermCoefficient(0.0)
        infiltration.setTemperatureTermCoefficient(0.0)
        infiltration.setVelocityTermCoefficient(0.224)
        infiltration.setVelocitySquaredTermCoefficient(0.0)
      end
  end

  # Sets the inside and outside convection algorithms for different vintages
  #
  # @param (see #add_constructions)
  # @return [Bool] returns true if successful, false if not
  # @todo Consistency - make prototype and reference vintages consistent
  def modify_surface_convection_algorithm(building_vintage)

    inside = self.getInsideSurfaceConvectionAlgorithm
    outside = self.getOutsideSurfaceConvectionAlgorithm

    case building_vintage
    when 'DOE Ref Pre-1980', 'DOE Ref 1980-2004'
      inside.setAlgorithm('TARP')
      outside.setAlgorithm('DOE-2')
    when '90.1-2004', '90.1-2007', '90.1-2010', '90.1-2013', 'NECB 2011'
      inside.setAlgorithm('TARP')
      outside.setAlgorithm('TARP')
    end

  end


  # Changes the infiltration coefficients for the prototype vintages.
  #
  # @param (see #add_constructions)
  # @return [Bool] returns true if successful, false if not
  # @todo Consistency - make sizing factors consistent
  #   between building types, climate zones, and vintages?
  def set_sizing_parameters(building_type, building_vintage)

    # Default unless otherwise specified
    clg = 1.2
    htg = 1.2
    case building_vintage
    when 'DOE Ref Pre-1980', 'DOE Ref 1980-2004'
      case building_type
      when 'PrimarySchool', 'SecondarySchool', 'Outpatient'
        clg = 1.5
        htg = 1.5
      when 'LargeHotel'
        clg = 1.33
        htg = 1.33
      end
    when '90.1-2004', '90.1-2007', '90.1-2010', '90.1-2013'
      case building_type
      when 'Hospital', 'LargeHotel', 'MediumOffice', 'LargeOffice', 'Outpatient', 'PrimarySchool'
        clg = 1.0
        htg = 1.0
      end
    when 'NECB 2011'
      clg = 1.3
      htg = 1.3
    end

    sizing_params = self.getSizingParameters
    sizing_params.setHeatingSizingFactor(htg)
    sizing_params.setCoolingSizingFactor(clg)

    OpenStudio::logFree(OpenStudio::Info, 'openstudio.prototype.Model', "Set sizing factors to #{htg} for heating and #{clg} for cooling.")

  end

  def applyPrototypeHVACAssumptions(building_type, building_vintage, climate_zone)

    OpenStudio::logFree(OpenStudio::Info, 'openstudio.model.Model', 'Started applying prototype HVAC assumptions.')

    ##### Apply equipment efficiencies

    # Fans
    # Pressure Rise
    self.getFanConstantVolumes.sort.each {|obj| obj.setPrototypeFanPressureRise(building_type, building_vintage, climate_zone)}
    self.getFanVariableVolumes.sort.each {|obj| obj.setPrototypeFanPressureRise(building_type, building_vintage, climate_zone)}
    self.getFanOnOffs.sort.each {|obj| obj.setPrototypeFanPressureRise(building_type, building_vintage, climate_zone)}
    self.getFanZoneExhausts.sort.each {|obj| obj.setPrototypeFanPressureRise}
    
    # Motor Efficiency
    self.getFanConstantVolumes.sort.each {|obj| obj.set_prototype_fan_efficiency(building_vintage)}
    self.getFanVariableVolumes.sort.each {|obj| obj.set_prototype_fan_efficiency(building_vintage)}
    self.getFanOnOffs.sort.each {|obj| obj.set_prototype_fan_efficiency(building_vintage)}
    self.getFanZoneExhausts.sort.each {|obj| obj.set_prototype_fan_efficiency(building_vintage)}
    
    ##### Add Economizers

    if (building_vintage != 'NECB 2011') then
      # Create an economizer maximum OA fraction of 70%
      # to reflect damper leakage per PNNL
      econ_max_70_pct_oa_sch = OpenStudio::Model::ScheduleRuleset.new(self)
      econ_max_70_pct_oa_sch.setName("Economizer Max OA Fraction 70 pct")
      econ_max_70_pct_oa_sch.defaultDaySchedule.setName("Economizer Max OA Fraction 70 pct Default")
      econ_max_70_pct_oa_sch.defaultDaySchedule.addValue(OpenStudio::Time.new(0,24,0,0), 0.7)
    else
      # NECB 2011 prescribes ability to provide 100% OA (5.2.2.7-5.2.2.9)
      econ_max_100_pct_oa_sch = OpenStudio::Model::ScheduleRuleset.new(self)
      econ_max_100_pct_oa_sch.setName("Economizer Max OA Fraction 100 pct")
      econ_max_100_pct_oa_sch.defaultDaySchedule.setName("Economizer Max OA Fraction 100 pct Default")
      econ_max_100_pct_oa_sch.defaultDaySchedule.addValue(OpenStudio::Time.new(0,24,0,0), 1.0)
    end

    # Check each airloop
    self.getAirLoopHVACs.each do |air_loop|
      if air_loop.is_economizer_required(building_vintage, climate_zone) == true
        # If an economizer is required, determine the economizer type
        # in the prototype buildings, which depends on climate zone.
        economizer_type = nil
        case building_vintage
        when 'DOE Ref Pre-1980', 'DOE Ref 1980-2004', '90.1-2004', '90.1-2007'
          economizer_type = 'DifferentialDryBulb'
        when '90.1-2010', '90.1-2013'
          case climate_zone
          when 'ASHRAE 169-2006-1A',
              'ASHRAE 169-2006-2A',
              'ASHRAE 169-2006-3A',
              'ASHRAE 169-2006-4A'
            economizer_type = 'DifferentialEnthalpy'
          else
            economizer_type = 'DifferentialDryBulb'
          end
        when 'NECB 2011'
          # NECB 5.2.2.8 states that economizer can be controlled based on difference betweeen
          # return air temperature and outside air temperature OR return air enthalpy
          # and outside air enthalphy; latter chosen to be consistent with MNECB and CAN-QUEST implementation
          economizer_type = 'DifferentialEnthalpy'
        end

        # Set the economizer type
        # Get the OA system and OA controller
        oa_sys = air_loop.airLoopHVACOutdoorAirSystem
        if oa_sys.is_initialized
          oa_sys = oa_sys.get
        else
          OpenStudio::logFree(OpenStudio::Error, "openstudio.prototype.Model", "#{air_loop.name} is required to have an economizer, but it has no OA system.")
          next
        end
        oa_control = oa_sys.getControllerOutdoorAir
        oa_control.setEconomizerControlType(economizer_type)
        if (building_vintage != 'NECB 2011') then
          #oa_control.setMaximumFractionofOutdoorAirSchedule(econ_max_70_pct_oa_sch)
        else
          #oa_control.setMaximumFractionofOutdoorAirSchedule(econ_max_100_pct_oa_sch)
        end

        # Check that the economizer type set by the prototypes
        # is not prohibited by code.  If it is, change to no economizer.
        unless air_loop.is_economizer_type_allowable(building_vintage, climate_zone)
          OpenStudio::logFree(OpenStudio::Warn, "openstudio.prototype.Model", "#{air_loop.name} is required to have an economizer, but the type chosen, #{economizer_type} is prohibited by code for #{building_vintage}, climate zone #{climate_zone}.  Economizer type will be switched to No Economizer.")
          oa_control.setEconomizerControlType('NoEconomizer')
        end

      end
    end

    # TODO What is the logic behind hard-sizing
    # hot water coil convergence tolerances?
    self.getControllerWaterCoils.sort.each {|obj| obj.set_convergence_limits}

    OpenStudio::logFree(OpenStudio::Info, 'openstudio.model.Model', 'Finished applying prototype HVAC assumptions.')

  end

  def add_debugging_variables(type)

    # 'detailed'
    # 'timestep'
    # 'hourly'
    # 'daily'
    # 'monthly'

    vars = []
    case type
    when 'service_water_heating'
      var_names << ['Water Heater Water Volume Flow Rate','timestep']
      var_names << ['Water Use Equipment Hot Water Volume Flow Rate','timestep']
      var_names << ['Water Use Equipment Cold Water Volume Flow Rate','timestep']
      var_names << ['Water Use Equipment Hot Water Temperature','timestep']
      var_names << ['Water Use Equipment Cold Water Temperature','timestep']
      var_names << ['Water Use Equipment Mains Water Volume','timestep']
      var_names << ['Water Use Equipment Target Water Temperature','timestep']
      var_names << ['Water Use Equipment Mixed Water Temperature','timestep']
      var_names << ['Water Heater Tank Temperature','timestep']
      var_names << ['Water Heater Use Side Mass Flow Rate','timestep']
      var_names << ['Water Heater Heating Rate','timestep']
      var_names << ['Water Heater Water Volume Flow Rate','timestep']
      var_names << ['Water Heater Water Volume','timestep']
    end

    var_names.each do |var_name, reporting_frequency|
      outputVariable = OpenStudio::Model::OutputVariable.new(var_name,self)
      outputVariable.setReportingFrequency(reporting_frequency)
    end


  end

  def run(run_dir = "#{Dir.pwd}/Run")

    # If the run directory is not specified
    # run in the current working directory

    # Make the directory if it doesn't exist
    if !Dir.exists?(run_dir)
      Dir.mkdir(run_dir)
    end

    OpenStudio::logFree(OpenStudio::Info, 'openstudio.model.Model', "Started simulation in '#{run_dir}'")

    # Change the simulation to only run the weather file
    # and not run the sizing day simulations
    sim_control = self.getSimulationControl
    sim_control.setRunSimulationforSizingPeriods(false)
    sim_control.setRunSimulationforWeatherFileRunPeriods(true)

    # Save the model to energyplus idf
    idf_name = 'in.idf'
    osm_name = 'in.osm'
    forward_translator = OpenStudio::EnergyPlus::ForwardTranslator.new
    idf = forward_translator.translateModel(self)
    idf_path = OpenStudio::Path.new("#{run_dir}/#{idf_name}")
    osm_path = OpenStudio::Path.new("#{run_dir}/#{osm_name}")
    idf.save(idf_path,true)
    self.save(osm_path,true)

    # Set up the sizing simulation
    # Find the weather file
    epw_path = nil
    if self.weatherFile.is_initialized
      epw_path = self.weatherFile.get.path
      if epw_path.is_initialized
        if File.exist?(epw_path.get.to_s)
          epw_path = epw_path.get
        else
          # If this is an always-run Measure, need to check a different path
          alt_weath_path = File.expand_path(File.join(File.dirname(__FILE__), "../../../resources"))
          alt_epw_path = File.expand_path(File.join(alt_weath_path, epw_path.get.to_s))
          if File.exist?(alt_epw_path)
            epw_path = OpenStudio::Path.new(alt_epw_path)
          else
            OpenStudio::logFree(OpenStudio::Error, "openstudio.prototype.Model", "Model has been assigned a weather file, but the file is not in the specified location of '#{epw_path.get}'.")
            return false
          end
        end
      else
        OpenStudio::logFree(OpenStudio::Error, "openstudio.prototype.Model", "Model has a weather file assigned, but the weather file path has been deleted.")
        return false
      end
    else
      OpenStudio::logFree(OpenStudio::Error, "openstudio.prototype.Model", "Model has not been assigned a weather file.3")
      return false
    end

    # If running on a regular desktop, use RunManager.
    # If running on OpenStudio Server, use WorkFlowMananger
    # to avoid slowdown from the sizing run.
    use_runmanager = true

    begin
      require 'openstudio-workflow'
      use_runmanager = false
    rescue LoadError
      use_runmanager = true
    end

    sql_path = nil
    if use_runmanager == true
      OpenStudio::logFree(OpenStudio::Info, "openstudio.prototype.Model", "Running sizing run with RunManager.")

      # Find EnergyPlus
      ep_dir = OpenStudio.getEnergyPlusDirectory
      ep_path = OpenStudio.getEnergyPlusExecutable
      ep_tool = OpenStudio::Runmanager::ToolInfo.new(ep_path)
      idd_path = OpenStudio::Path.new(ep_dir.to_s + "/Energy+.idd")
      output_path = OpenStudio::Path.new("#{run_dir}/")

      # Make a run manager and queue up the sizing run
      run_manager_db_path = OpenStudio::Path.new("#{run_dir}/run.db")
      run_manager = OpenStudio::Runmanager::RunManager.new(run_manager_db_path, true, false, false, false)
      job = OpenStudio::Runmanager::JobFactory::createEnergyPlusJob(ep_tool,
        idd_path,
        idf_path,
        epw_path,
        output_path)

      run_manager.enqueue(job, true)

      # Start the sizing run and wait for it to finish.
      while run_manager.workPending
        sleep 1
        OpenStudio::Application::instance.processEvents
      end

      sql_path = OpenStudio::Path.new("#{run_dir}/Energyplus/eplusout.sql")

      OpenStudio::logFree(OpenStudio::Info, "openstudio.prototype.Model", "Finished sizing run in #{(Time.new - start_time).round}sec.")

    else # Use the openstudio-workflow gem
      OpenStudio::logFree(OpenStudio::Info, "openstudio.prototype.Model", "Running sizing run with openstudio-workflow gem.")

      # Copy the weather file to this directory
      FileUtils.copy(epw_path.to_s, run_dir)

      # Run the simulation
      sim = OpenStudio::Workflow.run_energyplus('Local', run_dir)
      final_state = sim.run

      if final_state == :finished
        OpenStudio::logFree(OpenStudio::Info, "openstudio.prototype.Model", "Finished sizing run in #{(Time.new - start_time).round}sec.")
      end

      sql_path = OpenStudio::Path.new("#{run_dir}/run/eplusout.sql")

    end

    # Load the sql file created by the sizing run
    sql_path = OpenStudio::Path.new("#{run_dir}/Energyplus/eplusout.sql")
    if OpenStudio::exists(sql_path)
      sql = OpenStudio::SqlFile.new(sql_path)
      # Check to make sure the sql file is readable,
      # which won't be true if EnergyPlus crashed during simulation.
      if !sql.connectionOpen
        OpenStudio::logFree(OpenStudio::Error, 'openstudio.model.Model', "The run failed.  Look at the eplusout.err file in #{File.dirname(sql_path.to_s)} to see the cause.")
        return false
      end
      # Attach the sql file from the run to the sizing model
      self.setSqlFile(sql)
    else
      OpenStudio::logFree(OpenStudio::Error, 'openstudio.model.Model', "Results for the sizing run couldn't be found here: #{sql_path}.")
      return false
    end

    # Check that the run finished without severe errors
    error_query = "SELECT ErrorMessage
        FROM Errors
        WHERE ErrorType='1'"

    errs = self.sqlFile.get.execAndReturnVectorOfString(error_query)
    if errs.is_initialized
      errs = errs.get
      if errs.size > 0
        errs = errs.get
        OpenStudio::logFree(OpenStudio::Error, 'openstudio.model.Model', "The run failed with the following severe errors: #{errs.join('\n')}.")
        return false
      end
    end

    OpenStudio::logFree(OpenStudio::Info, 'openstudio.model.Model', "Finished simulation in '#{run_dir}'")

    return true

  end

  def request_timeseries_outputs

    # "detailed"
    # "timestep"
    # "hourly"
    # "daily"
    # "monthly"

    vars = []
    # vars << ['Heating Coil Gas Rate', 'detailed']
    # vars << ['Zone Thermostat Air Temperature', 'detailed']
    # vars << ['Zone Thermostat Heating Setpoint Temperature', 'detailed']
    # vars << ['Zone Thermostat Cooling Setpoint Temperature', 'detailed']
    # vars << ['Zone Air System Sensible Heating Rate', 'detailed']
    # vars << ['Zone Air System Sensible Cooling Rate', 'detailed']
    # vars << ['Fan Electric Power', 'detailed']
    # vars << ['Zone Mechanical Ventilation Standard Density Volume Flow Rate', 'detailed']
    # vars << ['Air System Outdoor Air Mass Flow Rate', 'detailed']
    # vars << ['Air System Outdoor Air Flow Fraction', 'detailed']
    # vars << ['Air System Outdoor Air Minimum Flow Fraction', 'detailed']

    # vars << ['Water Use Equipment Hot Water Volume Flow Rate', 'hourly']
    # vars << ['Water Use Equipment Cold Water Volume Flow Rate', 'hourly']
    # vars << ['Water Use Equipment Total Volume Flow Rate', 'hourly']
    # vars << ['Water Use Equipment Hot Water Temperature', 'hourly']
    # vars << ['Water Use Equipment Cold Water Temperature', 'hourly']
    # vars << ['Water Use Equipment Target Water Temperature', 'hourly']
    # vars << ['Water Use Equipment Mixed Water Temperature', 'hourly']

    # vars << ['Water Use Connections Hot Water Volume Flow Rate', 'hourly']
    # vars << ['Water Use Connections Cold Water Volume Flow Rate', 'hourly']
    # vars << ['Water Use Connections Total Volume Flow Rate', 'hourly']
    # vars << ['Water Use Connections Hot Water Temperature', 'hourly']
    # vars << ['Water Use Connections Cold Water Temperature', 'hourly']
    # vars << ['Water Use Connections Plant Hot Water Energy', 'hourly']
    # vars << ['Water Use Connections Return Water Temperature', 'hourly']

    # vars << ['Air System Outdoor Air Economizer Status','timestep']
    # vars << ['Air System Outdoor Air Heat Recovery Bypass Status','timestep']
    # vars << ['Air System Outdoor Air High Humidity Control Status','timestep']
    # vars << ['Air System Outdoor Air Flow Fraction','timestep']
    # vars << ['Air System Outdoor Air Minimum Flow Fraction','timestep']
    # vars << ['Air System Outdoor Air Mass Flow Rate','timestep']
    # vars << ['Air System Mixed Air Mass Flow Rate','timestep']

    # vars << ['Heating Coil Gas Rate','timestep']
    vars << ['Boiler Part Load Ratio','timestep']
    vars << ['Boiler Gas Rate','timestep']
    # vars << ['Boiler Gas Rate','timestep']
    # vars << ['Fan Electric Power','timestep']

    vars << ['Pump Electric Power','timestep']
    vars << ['Pump Outlet Temperature','timestep']
    vars << ['Pump Mass Flow Rate','timestep']

    # vars << ['Zone Air Terminal VAV Damper Position','timestep']
    # vars << ['Zone Air Terminal Minimum Air Flow Fraction','timestep']
    # vars << ['Zone Air Terminal Outdoor Air Volume Flow Rate','timestep']
    # vars << ['Zone Lights Electric Power','hourly']
    # vars << ['Daylighting Lighting Power Multiplier','hourly']
    # vars << ['Schedule Value','hourly']

    vars.each do |var, freq|
      outputVariable = OpenStudio::Model::OutputVariable.new(var, self)
      outputVariable.setReportingFrequency(freq)
    end

  end

end<|MERGE_RESOLUTION|>--- conflicted
+++ resolved
@@ -2,12 +2,8 @@
 # open the class to add methods to size all HVAC equipment
 class OpenStudio::Model::Model
 
-<<<<<<< HEAD
   # Load the helper libraries for 
   require_relative 'Prototype.Fan'
-=======
-  # Load the helper libraries for
->>>>>>> eb7b3223
   require_relative 'Prototype.FanConstantVolume'
   require_relative 'Prototype.FanVariableVolume'
   require_relative 'Prototype.FanOnOff'
