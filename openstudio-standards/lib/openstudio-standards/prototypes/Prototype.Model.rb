
# open the class to add methods to size all HVAC equipment
class OpenStudio::Model::Model
  # Load the helper libraries for
  require_relative 'Prototype.Fan'
  require_relative 'Prototype.FanConstantVolume'
  require_relative 'Prototype.FanVariableVolume'
  require_relative 'Prototype.FanOnOff'
  require_relative 'Prototype.FanZoneExhaust'
  require_relative 'Prototype.HeatExchangerAirToAirSensibleAndLatent'
  require_relative 'Prototype.ControllerWaterCoil'
  require_relative 'Prototype.Model.hvac'
  require_relative 'Prototype.Model.swh'
  require_relative '../standards/Standards.Model'
  require_relative 'Prototype.building_specific_methods'

  # Creates a DOE prototype building model and replaces
  # the current model with this model.
  #
  # @param building_type [String] the building type
  # @param template [String] the template
  # @param climate_zone [String] the climate zone
  # @param debug [Boolean] If true, will report out more detailed debugging output
  # @return [Bool] returns true if successful, false if not
  # @example Create a Small Office, 90.1-2010, in ASHRAE Climate Zone 5A (Chicago)
  #   model.create_prototype_building('SmallOffice', '90.1-2010', 'ASHRAE 169-2006-5A')

  def create_prototype_building(building_type, template, climate_zone, epw_file, sizing_run_dir = Dir.pwd, debug = false)
    osm_file_increment = 0 
    # There are no reference models for HighriseApartment at vintages Pre-1980 and 1980-2004, nor for NECB 2011. This is a quick check.
    if building_type == 'HighriseApartment'
      if template == 'DOE Ref Pre-1980' || template == 'DOE Ref 1980-2004'
        OpenStudio.logFree(OpenStudio::Error, 'Not available', "DOE Reference models for #{building_type} at template #{template} are not available, the measure is disabled for this specific type.")
        return false
      elsif template == 'NECB 2011'
        OpenStudio.logFree(OpenStudio::Error, 'Not available', "Reference model for #{building_type} at template #{template} is not available, the measure is disabled for this specific type.")
        return false
      end
    end

    lookup_building_type = get_lookup_name(building_type)

    # Retrieve the Prototype Inputs from JSON
    search_criteria = {
      'template' => template,
      'building_type' => building_type
    }

    prototype_input = find_object($os_standards['prototype_inputs'], search_criteria, nil)

    if prototype_input.nil?
      OpenStudio.logFree(OpenStudio::Error, 'openstudio.standards.Model', "Could not find prototype inputs for #{search_criteria}, cannot create model.")
      return false
    end

    case template
    when 'NECB 2011'



      debug_incremental_changes = false
      load_building_type_methods(building_type, template, climate_zone)
      osm_file_increment += 1
      BTAP::FileIO::save_osm(self,"#{sizing_run_dir}/post_#{osm_file_increment}_load_building_type_methods.osm") if debug_incremental_changes 

      load_geometry(building_type, template, climate_zone)
      osm_file_increment += 1
      BTAP::FileIO::save_osm(self,"#{sizing_run_dir}/post_#{osm_file_increment}_load_geometry.osm")  if debug_incremental_changes 

      getBuilding.setName("#{template}-#{building_type}-#{climate_zone}-#{epw_file} created: #{Time.new}")
      osm_file_increment += 1
      BTAP::FileIO::save_osm(self,"#{sizing_run_dir}/post_#{osm_file_increment}_set_name.osm")  if debug_incremental_changes 

      space_type_map = define_space_type_map(building_type, template, climate_zone)
      File.open("#{sizing_run_dir}/space_type_map.json", 'w') {|f| f.write(JSON.pretty_generate(space_type_map)) }
      
      assign_space_type_stubs('Space Function', template, space_type_map) # TO DO: add support for defining NECB 2011 archetype by building type (versus space function)
      osm_file_increment += 1
      BTAP::FileIO::save_osm(self,"#{sizing_run_dir}/post_#{osm_file_increment}_assign_space_type_stubs.osm")  if debug_incremental_changes 
      
      add_loads(template, climate_zone)
      osm_file_increment += 1
      BTAP::FileIO::save_osm(self,"#{sizing_run_dir}/post_#{osm_file_increment}_add_loads.osm")  if debug_incremental_changes 
      
      apply_infiltration_standard(template)
      osm_file_increment += 1
      BTAP::FileIO::save_osm(self,"#{sizing_run_dir}/post_#{osm_file_increment}_apply_infiltration.osm")  if debug_incremental_changes 
      
      modify_infiltration_coefficients(building_type, template, climate_zone) # does not apply to NECB 2011 but left here for consistency
      osm_file_increment += 1
      BTAP::FileIO::save_osm(self,"#{sizing_run_dir}/post_#{osm_file_increment}_modify_infiltation_coefficients.osm")  if debug_incremental_changes 
      
      modify_surface_convection_algorithm(template)
      osm_file_increment += 1
      BTAP::FileIO::save_osm(self,"#{sizing_run_dir}/post_#{osm_file_increment}_modify_surface_convection_algorithm.osm")  if debug_incremental_changes 
      
      add_constructions(building_type, template, climate_zone)
      osm_file_increment += 1
      BTAP::FileIO::save_osm(self,"#{sizing_run_dir}/post_#{osm_file_increment}_add_constructions.osm")  if debug_incremental_changes 
      
      create_thermal_zones(building_type, template, climate_zone)
      osm_file_increment += 1
      BTAP::FileIO::save_osm(self,"#{sizing_run_dir}/post_#{osm_file_increment}_create_thermal_zones.osm")  if debug_incremental_changes 
      
      add_design_days_and_weather_file(building_type, template, climate_zone, epw_file)
      osm_file_increment += 1
      BTAP::FileIO::save_osm(self,"#{sizing_run_dir}/post_#{osm_file_increment}_add_design_days_and_weather_file.osm")  if debug_incremental_changes 
      
      return false if runSizingRun("#{sizing_run_dir}/SR0") == false
      osm_file_increment += 1
      BTAP::FileIO::save_osm(self,"#{sizing_run_dir}/post_#{osm_file_increment}_sizing_run_0.osm")  if debug_incremental_changes 
      
      add_hvac(building_type, template, climate_zone, prototype_input, epw_file)
      osm_file_increment += 1
      BTAP::FileIO::save_osm(self,"#{sizing_run_dir}/post_#{osm_file_increment}_add_hvac.osm")  if debug_incremental_changes 
      
      osm_file_increment += 1
      add_swh(building_type, template, climate_zone, prototype_input)
      osm_file_increment += 1
      BTAP::FileIO::save_osm(self,"#{sizing_run_dir}/post_#{osm_file_increment}_swh.osm")  if debug_incremental_changes 
      
      apply_sizing_parameters(building_type, template)
      osm_file_increment += 1
      BTAP::FileIO::save_osm(self,"#{sizing_run_dir}/post_#{osm_file_increment}_apply_sizing_paramaters.osm")  if debug_incremental_changes 
      
      yearDescription.get.setDayofWeekforStartDay('Sunday')
      osm_file_increment += 1
      BTAP::FileIO::save_osm(self,"#{sizing_run_dir}/post_#{osm_file_increment}_setDayofWeekforStartDay.osm")  if debug_incremental_changes 
    else

      load_building_type_methods(building_type, template, climate_zone)
      load_geometry(building_type, template, climate_zone)
      getBuilding.setName("#{template}-#{building_type}-#{climate_zone} created: #{Time.new}")
      space_type_map = define_space_type_map(building_type, template, climate_zone)
      assign_space_type_stubs(lookup_building_type, template, space_type_map)
      add_loads(template, climate_zone)
      apply_infiltration_standard(template)
      modify_infiltration_coefficients(building_type, template, climate_zone)
      modify_surface_convection_algorithm(template)
      add_constructions(building_type, template, climate_zone)
      create_thermal_zones(building_type, template, climate_zone)
      add_hvac(building_type, template, climate_zone, prototype_input, epw_file)
      custom_hvac_tweaks(building_type, template, climate_zone, prototype_input, self)
      add_swh(building_type, template, climate_zone, prototype_input)
      custom_swh_tweaks(building_type, template, climate_zone, prototype_input, self)
      add_exterior_lights(building_type, template, climate_zone, prototype_input)
      add_occupancy_sensors(building_type, template, climate_zone)
      add_design_days_and_weather_file(building_type, template, climate_zone, epw_file)
      apply_sizing_parameters(building_type, template)
      yearDescription.get.setDayofWeekforStartDay('Sunday')

    end
    # set climate zone and building type
    getBuilding.setStandardsBuildingType(building_type)
    if climate_zone.include? 'ASHRAE 169-2006-'
      getClimateZones.setClimateZone('ASHRAE', climate_zone.gsub('ASHRAE 169-2006-', ''))
    end

    # For some building types, stories are defined explicitly 
    if building_type == 'SmallHotel'
      building_story_map = PrototypeBuilding::SmallHotel.define_building_story_map(building_type, template, climate_zone)
      assign_building_story(building_type, template, climate_zone, building_story_map)
    end

    # Assign building stories to spaces in the building
    # where stories are not yet assigned.
    assign_spaces_to_stories

    # Perform a sizing run
    if runSizingRun("#{sizing_run_dir}/SR1") == false
      return false
    end

    # If there are any multizone systems, reset damper positions
    # to achieve a 60% ventilation effectiveness minimum for the system
    # following the ventilation rate procedure from 62.1
    apply_multizone_vav_outdoor_air_sizing(template)

    # Apply the prototype HVAC assumptions
    # which include sizing the fan pressure rises based
    # on the flow rate of the system.
    apply_prototype_hvac_assumptions(building_type, template, climate_zone)

    # for 90.1-2010 Outpatient, AHU2 set minimum outdoor air flow rate as 0
    # AHU1 doesn't have economizer
    if building_type == 'Outpatient'
      PrototypeBuilding::Outpatient.modify_oa_controller(template, self)
      # For operating room 1&2 in 2010 and 2013, VAV minimum air flow is set by schedule
      PrototypeBuilding::Outpatient.reset_or_room_vav_minimum_damper(prototype_input, template, self)
    end

    if building_type == 'Hospital'
      PrototypeBuilding::Hospital.modify_hospital_oa_controller(template, self)
    end

    # Apply the HVAC efficiency standard
    apply_hvac_efficiency_standard(template, climate_zone)

    # Add daylighting controls per standard
    # only four zones in large hotel have daylighting controls
    # todo: YXC to merge to the main function
    if building_type == 'LargeHotel'
      PrototypeBuilding::LargeHotel.large_hotel_add_daylighting_controls(template, self)
    elsif building_type == 'Hospital'
      PrototypeBuilding::Hospital.hospital_add_daylighting_controls(template, self)
    else
      add_daylighting_controls(template)
    end

    if building_type == 'QuickServiceRestaurant'
      PrototypeBuilding::QuickServiceRestaurant.update_exhaust_fan_efficiency(template, self)
    elsif building_type == 'FullServiceRestaurant'
      PrototypeBuilding::FullServiceRestaurant.update_exhaust_fan_efficiency(template, self)
    elsif building_type == 'Outpatient'
      PrototypeBuilding::Outpatient.update_exhaust_fan_efficiency(template, self)
    end

    if building_type == 'HighriseApartment'
      PrototypeBuilding::HighriseApartment.update_fan_efficiency(self)
    end

    # Add output variables for debugging
    if debug
      request_timeseries_outputs
    end

    # Finished
    model_status = 'final'
    save(OpenStudio::Path.new("#{sizing_run_dir}/#{model_status}.osm"), true)

    return true
  end

  # Get the name of the building type used in lookups
  #
  # @param building_type [String] the building type
  # @return [String] returns the lookup name as a string
  # @todo Unify the lookup names and eliminate this method
  def get_lookup_name(building_type)
    lookup_name = building_type

    case building_type
    when 'SmallOffice'
      lookup_name = 'Office'
    when 'MediumOffice'
      lookup_name = 'Office'
    when 'LargeOffice'
      lookup_name = 'Office'
	when 'LargeOfficeDetail'
      lookup_name = 'Office'
    when 'RetailStandalone'
      lookup_name = 'Retail'
    when 'RetailStripmall'
      lookup_name = 'StripMall'
    when 'Office'
      lookup_name = 'Office'
    end

    return lookup_name
  end

  # Loads the library of methods specific to this building type
  #
  # @param building_type [String] the building type
  # @param template [String] the template
  # @param climate_zone [String] the climate zone
  # @return [Bool] returns true if successful, false if not
  def load_building_type_methods(building_type, template, climate_zone)
    building_methods = nil

    case building_type
    when 'SecondarySchool'
      building_methods = 'Prototype.secondary_school'
    when 'PrimarySchool'
      building_methods = 'Prototype.primary_school'
    when 'SmallOffice'
      building_methods = 'Prototype.small_office'
    when 'MediumOffice'
      building_methods = 'Prototype.medium_office'
    when 'LargeOffice'
      building_methods = 'Prototype.large_office'
	when 'LargeOfficeDetail'
      building_methods = 'Prototype.large_office_detail'  
    when 'SmallHotel'
      building_methods = 'Prototype.small_hotel'
    when 'LargeHotel'
      building_methods = 'Prototype.large_hotel'
    when 'Warehouse'
      building_methods = 'Prototype.warehouse'
    when 'RetailStandalone'
      building_methods = 'Prototype.retail_standalone'
    when 'RetailStripmall'
      building_methods = 'Prototype.retail_stripmall'
    when 'QuickServiceRestaurant'
      building_methods = 'Prototype.quick_service_restaurant'
    when 'FullServiceRestaurant'
      building_methods = 'Prototype.full_service_restaurant'
    when 'Hospital'
      building_methods = 'Prototype.hospital'
    when 'Outpatient'
      building_methods = 'Prototype.outpatient'
    when 'MidriseApartment'
      building_methods = 'Prototype.mid_rise_apartment'
    when 'HighriseApartment'
      building_methods = 'Prototype.high_rise_apartment'
    else
      OpenStudio.logFree(OpenStudio::Error, 'openstudio.model.Model', "Building Type = #{building_type} not recognized")
      return false
    end

    require_relative "#{building_methods}"

    return true
  end

  # Loads a geometry-only .osm as a starting point.
  #
  # @param building_type [String] the building type
  # @param template [String] the template
  # @param climate_zone [String] the climate zone
  # @return [Bool] returns true if successful, false if not
  def load_geometry(building_type, template, climate_zone)
    OpenStudio.logFree(OpenStudio::Info, 'openstudio.model.Model', 'Started adding geometry')

    # Determine which geometry file to use
    # based on building_type and template
    # NECB 2011 geometry is not explicitly defined; for NECB 2011 template, latest ASHRAE 90.1 geometry file is assigned (implicitly)

    case building_type
    when 'SecondarySchool'
      geometry_file = if template == 'DOE Ref Pre-1980' || template == 'DOE Ref 1980-2004'
                        'Geometry.secondary_school_pre_1980_to_2004.osm'
                      else
                        'Geometry.secondary_school.osm'
                      end
    when 'PrimarySchool'
      geometry_file = if template == 'DOE Ref Pre-1980' || template == 'DOE Ref 1980-2004'
                        'Geometry.primary_school_pre_1980_to_2004.osm'
                      else
                        'Geometry.primary_school.osm'
                      end
    when 'SmallOffice'
      geometry_file = if template == 'DOE Ref Pre-1980'
                        'Geometry.small_office_pre_1980.osm'
                      else
                        'Geometry.small_office.osm'
                      end
      alt_search_name = 'Office'
    when 'MediumOffice'
      geometry_file = 'Geometry.medium_office.osm'
      alt_search_name = 'Office'
    when 'LargeOffice'
      alt_search_name = 'Office'
      case template
      when 'DOE Ref Pre-1980', 'DOE Ref 1980-2004', 'DOE Ref 2004'
        geometry_file = 'Geometry.large_office_reference.osm'
      else
        geometry_file = 'Geometry.large_office_2010.osm'
      end
	when 'LargeOfficeDetail'
      alt_search_name = 'Office'
      case template
      when 'DOE Ref Pre-1980', 'DOE Ref 1980-2004', 'DOE Ref 2004'
        geometry_file = 'Geometry.large_office_reference.osm'
      else
        geometry_file = 'Geometry.large_office_detail_2010.osm'
      end  
    when 'SmallHotel'
      case template
      when 'DOE Ref Pre-1980', 'DOE Ref 1980-2004'
        geometry_file = 'Geometry.small_hotel_doe.osm'
      when '90.1-2004'
        geometry_file = 'Geometry.small_hotel_pnnl2004.osm'
      when '90.1-2007'
        geometry_file = 'Geometry.small_hotel_pnnl2007.osm'
      when '90.1-2010'
        geometry_file = 'Geometry.small_hotel_pnnl2010.osm'
      else # '90.1-2013'
        geometry_file = 'Geometry.small_hotel_pnnl2013.osm'
      end
    when 'LargeHotel'
      case template
      when 'DOE Ref Pre-1980', 'DOE Ref 1980-2004', 'DOE Ref 2004'
        geometry_file = 'Geometry.large_hotel.doe.osm'
      when '90.1-2007', '90.1-2004'
        geometry_file = 'Geometry.large_hotel.2004_2007.osm'
      when '90.1-2010'
        geometry_file = 'Geometry.large_hotel.2010.osm'
      else
        geometry_file = 'Geometry.large_hotel.2013.osm'
      end
    when 'Warehouse'
      case template
      when 'DOE Ref Pre-1980', 'DOE Ref 1980-2004', 'DOE Ref 2004'
        geometry_file = 'Geometry.warehouse_pre_1980_to_2004.osm'
      else
        geometry_file = 'Geometry.warehouse.osm'
      end
    when 'RetailStandalone'
      case template
      when 'DOE Ref Pre-1980', 'DOE Ref 1980-2004', 'DOE Ref 2004'
        geometry_file = 'Geometry.retail_standalone.pre1980_post1980.osm'
      when '90.1-2004', '90.1-2007'
        geometry_file = 'Geometry.retail_standalone.2004_2007.osm'
      else # '90.1-2010', '90.1-2013'
        geometry_file = 'Geometry.retail_standalone.2010_2013.osm'
      end
      alt_search_name = 'Retail'
    when 'RetailStripmall'
      geometry_file = 'Geometry.retail_stripmall.osm'
      alt_search_name = 'StripMall'
    when 'QuickServiceRestaurant'
      geometry_file = case template
      when 'DOE Ref Pre-1980'
        'Geometry.quick_service_restaurant_pre1980.osm'
      else # 'DOE Ref 1980-2004','90.1-2010','90.1-2007','90.1-2004','90.1-2013'
        'Geometry.quick_service_restaurant_allothers.osm'
                      end
    when 'FullServiceRestaurant'
      geometry_file = case template
      when 'DOE Ref Pre-1980'
        'Geometry.full_service_restaurant_pre1980.osm'
      else # 'DOE Ref 1980-2004','90.1-2010','90.1-2007','90.1-2004','90.1-2013'
        'Geometry.full_service_restaurant_allothers.osm'
                      end
    when 'Hospital'
      geometry_file = 'Geometry.hospital.osm'
    when 'Outpatient'
      geometry_file = 'Geometry.outpatient.osm'
    when 'MidriseApartment'
      geometry_file = 'Geometry.mid_rise_apartment.osm'
    when 'Office' # For NECB 2011 prototypes (old)
      geometry_file = 'Geometry.large_office_2010.osm'
      alt_search_name = 'Office'
    when 'HighriseApartment'
      geometry_file = 'Geometry.high_rise_apartment.osm'
    else
      OpenStudio.logFree(OpenStudio::Error, 'openstudio.model.Model', "Building Type = #{building_type} not recognized")
      return false
    end

    # Load the geometry .osm
    geom_dir = "../../../data/geometry"
    replace_model("#{geom_dir}/#{geometry_file}")

    OpenStudio.logFree(OpenStudio::Info, 'openstudio.model.Model', 'Finished adding geometry')

    return true
  end

  # Replaces all objects in the current model
  # with the objects in the .osm.  Typically used to
  # load a model as a starting point.
  #
  # @param rel_path_to_osm [String] the path to an .osm file, relative to this file
  # @return [Bool] returns true if successful, false if not
  def replace_model(rel_path_to_osm)
    # Take the existing model and remove all the objects
    # (this is cheesy), but need to keep the same memory block
    handles = OpenStudio::UUIDVector.new
    objects.each { |o| handles << o.handle }
    removeObjects(handles)

    model = nil
    if File.dirname(__FILE__)[0] == ':'
      # running from embedded location
    
      # Load geometry from the saved geometry.osm
      geom_model_string = load_resource_relative(rel_path_to_osm)
    
      # version translate from string
      version_translator = OpenStudio::OSVersion::VersionTranslator.new
      model = version_translator.loadModelFromString(geom_model_string)
    else
      abs_path = File.join(File.dirname(__FILE__), rel_path_to_osm)
      
      # version translate from string
      version_translator = OpenStudio::OSVersion::VersionTranslator.new
      model = version_translator.loadModel(abs_path)
    end
    
    if model.empty?
      OpenStudio.logFree(OpenStudio::Error, 'openstudio.model.Model', "Version translation failed for #{rel_path_to_osm}")
      return false
    end
    model = model.get

    # Add the objects from the geometry model to the working model
    addObjects(model.toIdfFile.objects)
   
    return true
  end

  # Reads in a mapping between names of space types and
  # names of spaces in the model, creates an empty OpenStudio::Model::SpaceType
  # (no loads, occupants, schedules, etc.) for each space type, and assigns this
  # space type to the list of spaces named.  Later on, these empty space types
  # can be used as keys in a lookup to add loads, schedules, and
  # other inputs that are either typical or governed by a standard.
  #
  # @param building_type [String] the name of the building type
  # @param space_type_map [Hash] a hash where the key is the space type name
  #   and the value is a vector of space names that should be assigned this space type.
  #   The hash for each building is defined inside the Prototype.building_name
  #   e.g. (Prototype.secondary_school.rb) file.
  # @return [Bool] returns true if successful, false if not
  def assign_space_type_stubs(building_type, template, space_type_map)
    space_type_map.each do |space_type_name, space_names|
      # Create a new space type
      stub_space_type = OpenStudio::Model::SpaceType.new(self)
      stub_space_type.setStandardsBuildingType(building_type)
      stub_space_type.setStandardsSpaceType(space_type_name)
      stub_space_type.setName("#{building_type} #{space_type_name}")
      stub_space_type.apply_rendering_color(template)

      space_names.each do |space_name|
        space = getSpaceByName(space_name)
        next if space.empty?
        space = space.get
        space.setSpaceType(stub_space_type)
        OpenStudio.logFree(OpenStudio::Info, 'openstudio.model.Model', "Setting #{space.name} to #{building_type}.#{space_type_name}")
      end
    end
    return true
  end

  def add_full_space_type_libs(template)
    space_type_properties_list = find_objects($os_standards['space_types'], 'template' => 'NECB 2011')
    space_type_properties_list.each do |space_type_property|
      stub_space_type = OpenStudio::Model::SpaceType.new(self)
      stub_space_type.setStandardsBuildingType(space_type_property['building_type'])
      stub_space_type.setStandardsSpaceType(space_type_property['space_type'])
      stub_space_type.setName("#{template}-#{space_type_property['building_type']}-#{space_type_property['space_type']}")
      stub_space_type.apply_rendering_color(template)
    end
    add_loads(template)
  end

  def assign_building_story(building_type, template, climate_zone, building_story_map)
    building_story_map.each do |building_story_name, space_names|
      stub_building_story = OpenStudio::Model::BuildingStory.new(self)
      stub_building_story.setName(building_story_name)

      space_names.each do |space_name|
        space = getSpaceByName(space_name)
        next if space.empty?
        space = space.get
        space.setBuildingStory(stub_building_story)
      end
    end
    return true
  end

  # Adds the loads and associated schedules for each space type
  # as defined in the OpenStudio_Standards_space_types.json file.
  # This includes lights, plug loads, occupants, ventilation rate requirements,
  # infiltration, gas equipment (for kitchens, etc.) and typical schedules for each.
  # Some loads are governed by the standard, others are typical values
  # pulled from sources such as the DOE Reference and DOE Prototype Buildings.
  #
  # @param template [String] the template to draw data from
  # @param climate_zone [String] the name of the climate zone the building is in
  # @return [Bool] returns true if successful, false if not

  def add_loads(template, climate_zone = nil)
    OpenStudio.logFree(OpenStudio::Info, 'openstudio.model.Model', 'Started applying space types (loads)')

    # Loop through all the space types currently in the model,
    # which are placeholders, and give them appropriate loads and schedules
    getSpaceTypes.sort.each do |space_type|
      # Rendering color
      space_type.apply_rendering_color(template)

      # Loads
      space_type.apply_internal_loads(template, true, true, true, true, true, true)

      # Schedules
      space_type.apply_internal_load_schedules(template, true, true, true, true, true, true, true)
    end

    OpenStudio.logFree(OpenStudio::Info, 'openstudio.model.Model', 'Finished applying space types (loads)')

    return true
  end

  # Adds code-minimum constructions based on the building type
  # as defined in the OpenStudio_Standards_construction_sets.json file.
  # Where there is a separate construction set specified for the
  # individual space type, this construction set will be created and applied
  # to this space type, overriding the whole-building construction set.
  #
  # @param building_type [String] the type of building
  # @param template [String] the template to draw data from
  # @param climate_zone [String] the name of the climate zone the building is in
  # @return [Bool] returns true if successful, false if not
  def add_constructions(building_type, template, climate_zone)
    OpenStudio.logFree(OpenStudio::Info, 'openstudio.model.Model', 'Started applying constructions')
    is_residential = 'No' # default is nonresidential for building level

    # The constructions lookup table uses a slightly different list of
    # building types.
    lookup_building_type = get_lookup_name(building_type)

    # Assign construction to adiabatic construction
    # Assign a material to all internal mass objects
    cp02_carpet_pad = OpenStudio::Model::MasslessOpaqueMaterial.new(self)
    cp02_carpet_pad.setName('CP02 CARPET PAD')
    cp02_carpet_pad.setRoughness('VeryRough')
    cp02_carpet_pad.setThermalResistance(0.21648)
    cp02_carpet_pad.setThermalAbsorptance(0.9)
    cp02_carpet_pad.setSolarAbsorptance(0.7)
    cp02_carpet_pad.setVisibleAbsorptance(0.8)

    normalweight_concrete_floor = OpenStudio::Model::StandardOpaqueMaterial.new(self)
    normalweight_concrete_floor.setName('100mm Normalweight concrete floor')
    normalweight_concrete_floor.setRoughness('MediumSmooth')
    normalweight_concrete_floor.setThickness(0.1016)
    normalweight_concrete_floor.setConductivity(2.31)
    normalweight_concrete_floor.setDensity(2322)
    normalweight_concrete_floor.setSpecificHeat(832)

    nonres_floor_insulation = OpenStudio::Model::MasslessOpaqueMaterial.new(self)
    nonres_floor_insulation.setName('Nonres_Floor_Insulation')
    nonres_floor_insulation.setRoughness('MediumSmooth')
    nonres_floor_insulation.setThermalResistance(2.88291975297193)
    nonres_floor_insulation.setThermalAbsorptance(0.9)
    nonres_floor_insulation.setSolarAbsorptance(0.7)
    nonres_floor_insulation.setVisibleAbsorptance(0.7)

    floor_adiabatic_construction = OpenStudio::Model::Construction.new(self)
    floor_adiabatic_construction.setName('Floor Adiabatic construction')
    floor_layers = OpenStudio::Model::MaterialVector.new
    floor_layers << cp02_carpet_pad
    floor_layers << normalweight_concrete_floor
    floor_layers << nonres_floor_insulation
    floor_adiabatic_construction.setLayers(floor_layers)

    g01_13mm_gypsum_board = OpenStudio::Model::StandardOpaqueMaterial.new(self)
    g01_13mm_gypsum_board.setName('G01 13mm gypsum board')
    g01_13mm_gypsum_board.setRoughness('Smooth')
    g01_13mm_gypsum_board.setThickness(0.0127)
    g01_13mm_gypsum_board.setConductivity(0.1600)
    g01_13mm_gypsum_board.setDensity(800)
    g01_13mm_gypsum_board.setSpecificHeat(1090)
    g01_13mm_gypsum_board.setThermalAbsorptance(0.9)
    g01_13mm_gypsum_board.setSolarAbsorptance(0.7)
    g01_13mm_gypsum_board.setVisibleAbsorptance(0.5)

    wall_adiabatic_construction = OpenStudio::Model::Construction.new(self)
    wall_adiabatic_construction.setName('Wall Adiabatic construction')
    wall_layers = OpenStudio::Model::MaterialVector.new
    wall_layers << g01_13mm_gypsum_board
    wall_layers << g01_13mm_gypsum_board
    wall_adiabatic_construction.setLayers(wall_layers)

    m10_200mm_concrete_block_basement_wall = OpenStudio::Model::StandardOpaqueMaterial.new(self)
    m10_200mm_concrete_block_basement_wall.setName('M10 200mm concrete block basement wall')
    m10_200mm_concrete_block_basement_wall.setRoughness('MediumRough')
    m10_200mm_concrete_block_basement_wall.setThickness(0.2032)
    m10_200mm_concrete_block_basement_wall.setConductivity(1.326)
    m10_200mm_concrete_block_basement_wall.setDensity(1842)
    m10_200mm_concrete_block_basement_wall.setSpecificHeat(912)

    basement_wall_construction = OpenStudio::Model::Construction.new(self)
    basement_wall_construction.setName('Basement Wall construction')
    basement_wall_layers = OpenStudio::Model::MaterialVector.new
    basement_wall_layers << m10_200mm_concrete_block_basement_wall
    basement_wall_construction.setLayers(basement_wall_layers)

    basement_floor_construction = OpenStudio::Model::Construction.new(self)
    basement_floor_construction.setName('Basement Floor construction')
    basement_floor_layers = OpenStudio::Model::MaterialVector.new
    basement_floor_layers << m10_200mm_concrete_block_basement_wall
    basement_floor_layers << cp02_carpet_pad
    basement_floor_construction.setLayers(basement_floor_layers)

    getSurfaces.each do |surface|
      if surface.outsideBoundaryCondition.to_s == 'Adiabatic'
        if surface.surfaceType.to_s == 'Wall'
          surface.setConstruction(wall_adiabatic_construction)
        else
          surface.setConstruction(floor_adiabatic_construction)
        end
      elsif surface.outsideBoundaryCondition.to_s == 'OtherSideCoefficients'
        # Ground
        if surface.surfaceType.to_s == 'Wall'
          surface.setOutsideBoundaryCondition('Ground')
          surface.setConstruction(basement_wall_construction)
        else
          surface.setOutsideBoundaryCondition('Ground')
          surface.setConstruction(basement_floor_construction)
        end
      end
    end

    # Make the default construction set for the building
    bldg_def_const_set = add_construction_set(template, climate_zone, lookup_building_type, nil, is_residential)

    if bldg_def_const_set.is_initialized
      getBuilding.setDefaultConstructionSet(bldg_def_const_set.get)
    else
      OpenStudio.logFree(OpenStudio::Error, 'openstudio.model.Model', 'Could not create default construction set for the building.')
      return false
    end

    # Make a construction set for each space type, if one is specified
    getSpaceTypes.each do |space_type|
      # Get the standards building type
      stds_building_type = nil
      if space_type.standardsBuildingType.is_initialized
        stds_building_type = space_type.standardsBuildingType.get
      else
        OpenStudio.logFree(OpenStudio::Info, 'openstudio.model.Model', "Space type called '#{space_type.name}' has no standards building type.")
      end

      # Get the standards space type
      stds_spc_type = nil
      if space_type.standardsSpaceType.is_initialized
        stds_spc_type = space_type.standardsSpaceType.get
      else
        OpenStudio.logFree(OpenStudio::Info, 'openstudio.model.Model', "Space type called '#{space_type.name}' has no standards space type.")
      end

      # If the standards space type is Attic,
      # the building type should be blank.
      if stds_spc_type == 'Attic'
        stds_building_type = ''
      end

      # Attempt to make a construction set for this space type
      # and assign it if it can be created.
      spc_type_const_set = add_construction_set(template, climate_zone, stds_building_type, stds_spc_type, is_residential)
      if spc_type_const_set.is_initialized
        space_type.setDefaultConstructionSet(spc_type_const_set.get)
      end
    end

    # Add construction from story level, especially for the case when there are residential and nonresidential construction in the same building
    if lookup_building_type == 'SmallHotel'
      getBuildingStorys.each do |story|
        next if story.name.get == 'AtticStory'
        puts "story = #{story.name}"
        is_residential = 'No' # default for building story level
        exterior_spaces_area = 0
        story_exterior_residential_area = 0

        # calculate the propotion of residential area in exterior spaces, see if this story is residential or not
        story.spaces.each do |space|
          next if space.exteriorWallArea.zero?
          space_type = space.spaceType.get
          if space_type.standardsSpaceType.is_initialized
            space_type_name = space_type.standardsSpaceType.get
          end
          data = find_object($os_standards['space_types'], 'template' => template, 'building_type' => lookup_building_type, 'space_type' => space_type_name)
          exterior_spaces_area += space.floorArea
          story_exterior_residential_area += space.floorArea if data['is_residential'] == 'Yes' # "Yes" is residential, "No" or nil is nonresidential
        end
        is_residential = 'Yes' if story_exterior_residential_area / exterior_spaces_area >= 0.5
        next if is_residential == 'No'

        # if the story is identified as residential, assign residential construction set to the spaces on this story.
        building_story_const_set = add_construction_set(template, climate_zone, lookup_building_type, nil, is_residential)
        if building_story_const_set.is_initialized
          story.spaces.each do |space|
            space.setDefaultConstructionSet(building_story_const_set.get)
          end
        end
      end
      # Standars: For whole buildings or floors where 50% or more of the spaces adjacent to exterior walls are used primarily for living and sleeping quarters

    end

    # Make skylights have the same construction as fixed windows
    # sub_surface = self.getBuilding.defaultConstructionSet.get.defaultExteriorSubSurfaceConstructions.get
    # window_construction = sub_surface.fixedWindowConstruction.get
    # sub_surface.setSkylightConstruction(window_construction)

    # Assign a material to all internal mass objects
    material = OpenStudio::Model::StandardOpaqueMaterial.new(self)
    material.setName('Std Wood 6inch')
    material.setRoughness('MediumSmooth')
    material.setThickness(0.15)
    material.setConductivity(0.12)
    material.setDensity(540)
    material.setSpecificHeat(1210)
    material.setThermalAbsorptance(0.9)
    material.setSolarAbsorptance(0.7)
    material.setVisibleAbsorptance(0.7)
    construction = OpenStudio::Model::Construction.new(self)
    construction.setName('InteriorFurnishings')
    layers = OpenStudio::Model::MaterialVector.new
    layers << material
    construction.setLayers(layers)

    # Assign the internal mass construction to existing internal mass objects
    getSpaces.each do |space|
      internal_masses = space.internalMass
      internal_masses.each do |internal_mass|
        internal_mass.internalMassDefinition.setConstruction(construction)
      end
    end

    # get all the space types that are conditioned

    # not required for NECB 2011
    unless template == 'NECB 2011'
      conditioned_space_names = find_conditioned_space_names(building_type, template, climate_zone)
    end

    # add internal mass
    # not required for NECB 2011
    unless (template == 'NECB 2011') ||
           ((building_type == 'SmallHotel') &&
             (template == '90.1-2004' || template == '90.1-2007' || template == '90.1-2010' || template == '90.1-2013'))
      internal_mass_def = OpenStudio::Model::InternalMassDefinition.new(self)
      internal_mass_def.setSurfaceAreaperSpaceFloorArea(2.0)
      internal_mass_def.setConstruction(construction)
      conditioned_space_names.each do |conditioned_space_name|
        space = getSpaceByName(conditioned_space_name)
        if space.is_initialized
          space = space.get
          internal_mass = OpenStudio::Model::InternalMass.new(internal_mass_def)
          internal_mass.setName("#{space.name} Mass")
          internal_mass.setSpace(space)
        end
      end
    end

    OpenStudio.logFree(OpenStudio::Info, 'openstudio.model.Model', 'Finished applying constructions')

    return true
  end

  # Get the list of all conditioned spaces, as defined for each building in the
  # system_to_space_map inside the Prototype.building_name
  # e.g. (Prototype.secondary_school.rb) file.
  #
  # @param (see #add_constructions)
  # @return [Array<String>] returns an array of space names as strings
  def find_conditioned_space_names(building_type, template, climate_zone)
    system_to_space_map = define_hvac_system_map(building_type, template, climate_zone)
    conditioned_space_names = OpenStudio::StringVector.new
    system_to_space_map.each do |system|
      system['space_names'].each do |space_name|
        conditioned_space_names << space_name
      end
    end
    return conditioned_space_names
  end

  # Creates thermal zones to contain each space, as defined for each building in the
  # system_to_space_map inside the Prototype.building_name
  # e.g. (Prototype.secondary_school.rb) file.
  #
  # @param (see #add_constructions)
  # @return [Bool] returns true if successful, false if not
  def create_thermal_zones(building_type, template, climate_zone)
    OpenStudio.logFree(OpenStudio::Info, 'openstudio.model.Model', 'Started creating thermal zones')

    # Remove any Thermal zones assigned
    getThermalZones.each(&:remove)

    # This map define the multipliers for spaces with multipliers not equals to 1
    case building_type
<<<<<<< HEAD
    when 'LargeHotel', 'MidriseApartment', 'LargeOffice', 'Hospital','LargeOfficeDetail'
      space_multiplier_map = define_space_multiplier
=======
    when 'LargeHotel'
      space_multiplier_map = PrototypeBuilding::LargeHotel.define_space_multiplier
    when 'MidriseApartment'
      space_multiplier_map = PrototypeBuilding::MidriseApartment.define_space_multiplier
    when 'LargeOffice'
      space_multiplier_map = PrototypeBuilding::LargeOffice.define_space_multiplier
    when 'Hospital'
      space_multiplier_map = PrototypeBuilding::Hospital.define_space_multiplier
>>>>>>> dad61d34
    else
      space_multiplier_map = {}
    end

    # Create a thermal zone for each space in the self
    getSpaces.each do |space|
      zone = OpenStudio::Model::ThermalZone.new(self)
      zone.setName("#{space.name} ZN")
      unless space_multiplier_map[space.name.to_s].nil?
        zone.setMultiplier(space_multiplier_map[space.name.to_s])
      end
      space.setThermalZone(zone)

      # Skip thermostat for spaces with no space type
      next if space.spaceType.empty?

      # Add a thermostat
      space_type_name = space.spaceType.get.name.get
      thermostat_name = space_type_name + ' Thermostat'
      thermostat = getThermostatSetpointDualSetpointByName(thermostat_name)
      if thermostat.empty?
        OpenStudio.logFree(OpenStudio::Error, 'openstudio.model.Model', "Thermostat #{thermostat_name} not found for space name: #{space.name}")
      else
        thermostat_clone = thermostat.get.clone(self).to_ThermostatSetpointDualSetpoint.get
        zone.setThermostatSetpointDualSetpoint(thermostat_clone)
        if template == 'NECB 2011'
          #Set Ideal loads to thermal zone for sizing for NECB needs. We need this for sizing. 
          ideal_loads = OpenStudio::Model::ZoneHVACIdealLoadsAirSystem.new(self)
          ideal_loads.addToThermalZone(zone)
        end
      end
    end

    OpenStudio.logFree(OpenStudio::Info, 'openstudio.model.Model', 'Finished creating thermal zones')
  end

  # Adds occupancy sensors to certain space types per
  # the PNNL documentation.
  #
  # @param (see #add_constructions)
  # @return [Bool] returns true if successful, false if not
  # @todo genericize and move this method to Standards.Space
  def add_occupancy_sensors(building_type, template, climate_zone)
    # Only add occupancy sensors for 90.1-2010
    case template
    when 'DOE Ref Pre-1980', 'DOE Ref 1980-2004', '90.1-2004', '90.1-2007'
      return true
    end

    OpenStudio.logFree(OpenStudio::Info, 'openstudio.model.Model', 'Started Adding Occupancy Sensors')

    space_type_reduction_map = {
      'SecondarySchool' => { 'Classroom' => 0.32, 'Restroom' => 0.34, 'Office' => 0.22 },
      'PrimarySchool' => { 'Classroom' => 0.32, 'Restroom' => 0.34, 'Office' => 0.22 }
    }

    # Loop through all the space types and reduce lighting operation schedule fractions as-specified
    getSpaceTypes.each do |space_type|
      # Skip space types with no standards building type
      next if space_type.standardsBuildingType.empty?
      stds_bldg_type = space_type.standardsBuildingType.get

      # Skip space types with no standards space type
      next if space_type.standardsSpaceType.empty?
      stds_spc_type = space_type.standardsSpaceType.get

      # Skip building types and space types that aren't listed in the hash
      next unless space_type_reduction_map.key?(stds_bldg_type)
      next unless space_type_reduction_map[stds_bldg_type].key?(stds_spc_type)

      # Get the reduction fraction multiplier
      red_multiplier = 1 - space_type_reduction_map[stds_bldg_type][stds_spc_type]

      lights_sch_names = []
      lights_schs = {}
      reduced_lights_schs = {}

      # Get all of the lights in this space type
      # and determine the list of schedules they use.
      space_type.lights.each do |light|
        # Skip lights that don't have a schedule
        next if light.schedule.empty?
        lights_sch = light.schedule.get
        lights_schs[lights_sch.name.to_s] = lights_sch
        lights_sch_names << lights_sch.name.to_s
      end

      # Loop through the unique list of lighting schedules, cloning
      # and reducing schedule fraction before and after the specified times
      lights_sch_names.uniq.each do |lights_sch_name|
        lights_sch = lights_schs[lights_sch_name]
        # Skip non-ruleset schedules
        next if lights_sch.to_ScheduleRuleset.empty?

        # Clone the schedule (so that we don't mess with lights in
        # other space types that might be using the same schedule).
        new_lights_sch = lights_sch.clone(self).to_ScheduleRuleset.get
        new_lights_sch.setName("#{lights_sch_name} OccSensor Reduction")
        reduced_lights_schs[lights_sch_name] = new_lights_sch

        # Reduce default day schedule
        multiply_schedule(new_lights_sch.defaultDaySchedule, red_multiplier, 0.25)

        # Reduce all other rule schedules
        new_lights_sch.scheduleRules.each do |sch_rule|
          multiply_schedule(sch_rule.daySchedule, red_multiplier, 0.25)
        end
      end # end of lights_sch_names.uniq.each do

      # Loop through all lights instances, replacing old lights
      # schedules with the reduced schedules.
      space_type.lights.each do |light|
        # Skip lights that don't have a schedule
        next if light.schedule.empty?
        old_lights_sch_name = light.schedule.get.name.to_s
        if reduced_lights_schs[old_lights_sch_name]
          light.setSchedule(reduced_lights_schs[old_lights_sch_name])
          OpenStudio.logFree(OpenStudio::Info, 'openstudio.model.Model', "Occupancy sensor reduction added to '#{light.name}'")
        end
      end
    end

    OpenStudio.logFree(OpenStudio::Info, 'openstudio.model.Model', 'Finished Adding Occupancy Sensors')

    return true
  end # add occupancy sensors

  # Adds exterior lights to the building, as specified
  # in OpenStudio_Standards_prototype_inputs
  #
  # @param (see #add_constructions)
  # @return [Bool] returns true if successful, false if not
  # @todo translate w/linear foot of facade, door, parking, etc
  #   into lookup table and implement that way instead of hard-coding as
  #   inputs in the spreadsheet.
  def add_exterior_lights(building_type, template, climate_zone, prototype_input)
    # TODO: Standards - translate w/linear foot of facade, door, parking, etc
    # into lookup table and implement that way instead of hard-coding as
    # inputs in the spreadsheet.
    OpenStudio.logFree(OpenStudio::Info, 'openstudio.model.Model', 'Started adding exterior lights')

    # Occupancy Sensing Exterior Lights
    # which reduce to 70% power when no one is around.
    unless prototype_input['occ_sensing_exterior_lighting_power'].nil?
      occ_sens_ext_lts_power = prototype_input['occ_sensing_exterior_lighting_power']
      occ_sens_ext_lts_sch_name = prototype_input['occ_sensing_exterior_lighting_schedule']
      occ_sens_ext_lts_name = 'Occ Sensing Exterior Lights'
      occ_sens_ext_lts_def = OpenStudio::Model::ExteriorLightsDefinition.new(self)
      occ_sens_ext_lts_def.setName("#{occ_sens_ext_lts_name} Def")
      occ_sens_ext_lts_def.setDesignLevel(occ_sens_ext_lts_power)
      occ_sens_ext_lts_sch = add_schedule(occ_sens_ext_lts_sch_name)
      occ_sens_ext_lts = OpenStudio::Model::ExteriorLights.new(occ_sens_ext_lts_def, occ_sens_ext_lts_sch)
      occ_sens_ext_lts.setName("#{occ_sens_ext_lts_name} Def")
      occ_sens_ext_lts.setControlOption('AstronomicalClock')
    end

    # Building Facade and Landscape Lights
    # that don't dim at all at night.
    unless prototype_input['nondimming_exterior_lighting_power'].nil?
      nondimming_ext_lts_power = prototype_input['nondimming_exterior_lighting_power']
      nondimming_ext_lts_sch_name = prototype_input['nondimming_exterior_lighting_schedule']
      nondimming_ext_lts_name = 'NonDimming Exterior Lights'
      nondimming_ext_lts_def = OpenStudio::Model::ExteriorLightsDefinition.new(self)
      nondimming_ext_lts_def.setName("#{nondimming_ext_lts_name} Def")
      nondimming_ext_lts_def.setDesignLevel(nondimming_ext_lts_power)
      nondimming_ext_lts_sch = add_schedule(nondimming_ext_lts_sch_name)
      nondimming_ext_lts = OpenStudio::Model::ExteriorLights.new(nondimming_ext_lts_def, nondimming_ext_lts_sch)
      nondimming_ext_lts.setName("#{nondimming_ext_lts_name} Def")
      nondimming_ext_lts.setControlOption('AstronomicalClock')
    end

    # Fuel Equipment, As Exterior:FuelEquipment is not supported by OpenStudio yet,
    # temporarily use Exterior:Lights and set the control option to ScheduleNameOnly
    # todo: change it to Exterior:FuelEquipment when OpenStudio supported it.
    unless prototype_input['exterior_fuel_equipment1_power'].nil?
      fuel_ext_power = prototype_input['exterior_fuel_equipment1_power']
      fuel_ext_sch_name = prototype_input['exterior_fuel_equipment1_schedule']
      fuel_ext_name = 'Fuel equipment 1'
      fuel_ext_def = OpenStudio::Model::ExteriorLightsDefinition.new(self)
      fuel_ext_def.setName("#{fuel_ext_name} Def")
      fuel_ext_def.setDesignLevel(fuel_ext_power)
      fuel_ext_sch = add_schedule(fuel_ext_sch_name)
      fuel_ext_lts = OpenStudio::Model::ExteriorLights.new(fuel_ext_def, fuel_ext_sch)
      fuel_ext_lts.setName(fuel_ext_name.to_s)
      fuel_ext_lts.setControlOption('ScheduleNameOnly')
    end

    unless prototype_input['exterior_fuel_equipment2_power'].nil?
      fuel_ext_power = prototype_input['exterior_fuel_equipment2_power']
      fuel_ext_sch_name = prototype_input['exterior_fuel_equipment2_schedule']
      fuel_ext_name = 'Fuel equipment 2'
      fuel_ext_def = OpenStudio::Model::ExteriorLightsDefinition.new(self)
      fuel_ext_def.setName("#{fuel_ext_name} Def")
      fuel_ext_def.setDesignLevel(fuel_ext_power)
      fuel_ext_sch = add_schedule(fuel_ext_sch_name)
      fuel_ext_lts = OpenStudio::Model::ExteriorLights.new(fuel_ext_def, fuel_ext_sch)
      fuel_ext_lts.setName(fuel_ext_name.to_s)
      fuel_ext_lts.setControlOption('ScheduleNameOnly')
    end

    OpenStudio.logFree(OpenStudio::Info, 'openstudio.model.Model', 'Finished adding exterior lights')

    return true
  end # add exterior lights

  # Changes the infiltration coefficients for the prototype vintages.
  #
  # @param (see #add_constructions)
  # @return [Bool] returns true if successful, false if not
  # @todo Consistency - make prototype and reference vintages consistent
  # @todo Add 90.1-2013?
  def modify_infiltration_coefficients(building_type, template, climate_zone)
    # Select the terrain type, which
    # impacts wind speed, and in turn infiltration
    terrain = 'City'
    case template
    when '90.1-2004', '90.1-2007', '90.1-2010', '90.1-2013'
      case building_type
      when 'Warehouse'
        terrain = 'Urban'
      when 'SmallHotel'
        terrain = 'Suburbs'
      end
    end
    # Set the terrain type
    getSite.setTerrain(terrain)

    # modify the infiltration coefficients for 90.1-2004, 90.1-2007, 90.1-2010, 90.1-2013
    return true unless template == '90.1-2004' || template == '90.1-2007' || template == '90.1-2010' || template == '90.1-2013' || template == 'NECB 2011'

    # The pre-1980 and 1980-2004 buildings have this:
    # 1.0000,                  !- Constant Term Coefficient
    # 0.0000,                  !- Temperature Term Coefficient
    # 0.0000,                  !- Velocity Term Coefficient
    # 0.0000;                  !- Velocity Squared Term Coefficient
    # The 90.1-2010 buildings have this:
    # 0.0000,                  !- Constant Term Coefficient
    # 0.0000,                  !- Temperature Term Coefficient
    # 0.224,                   !- Velocity Term Coefficient
    # 0.0000;                  !- Velocity Squared Term Coefficient
    getSpaceInfiltrationDesignFlowRates.each do |infiltration|
      infiltration.setConstantTermCoefficient(0.0)
      infiltration.setTemperatureTermCoefficient(0.0)
      infiltration.setVelocityTermCoefficient(0.224)
      infiltration.setVelocitySquaredTermCoefficient(0.0)
    end
  end

  # Sets the inside and outside convection algorithms for different vintages
  #
  # @param (see #add_constructions)
  # @return [Bool] returns true if successful, false if not
  # @todo Consistency - make prototype and reference vintages consistent
  def modify_surface_convection_algorithm(template)
    inside = getInsideSurfaceConvectionAlgorithm
    outside = getOutsideSurfaceConvectionAlgorithm

    case template
    when 'DOE Ref Pre-1980', 'DOE Ref 1980-2004'
      inside.setAlgorithm('TARP')
      outside.setAlgorithm('DOE-2')
    when '90.1-2004', '90.1-2007', '90.1-2010', '90.1-2013', 'NECB 2011'
      inside.setAlgorithm('TARP')
      outside.setAlgorithm('TARP')
    end
  end

  # Changes the infiltration coefficients for the prototype vintages.
  #
  # @param (see #add_constructions)
  # @return [Bool] returns true if successful, false if not
  # @todo Consistency - make sizing factors consistent
  #   between building types, climate zones, and vintages?
  def apply_sizing_parameters(building_type, template)
    # Default unless otherwise specified
    clg = 1.2
    htg = 1.2
    case template
    when 'DOE Ref Pre-1980', 'DOE Ref 1980-2004'
      case building_type
      when 'PrimarySchool', 'SecondarySchool', 'Outpatient'
        clg = 1.5
        htg = 1.5
      when 'LargeHotel'
        clg = 1.33
        htg = 1.33
      end
    when '90.1-2004', '90.1-2007', '90.1-2010', '90.1-2013'
      case building_type
      when 'Hospital', 'LargeHotel', 'MediumOffice', 'LargeOffice', 'LargeOfficeDetail','Outpatient', 'PrimarySchool'
        clg = 1.0
        htg = 1.0
      end
    when 'NECB 2011'
      clg = 1.3
      htg = 1.3
    end

    sizing_params = getSizingParameters
    sizing_params.setHeatingSizingFactor(htg)
    sizing_params.setCoolingSizingFactor(clg)

    OpenStudio.logFree(OpenStudio::Info, 'openstudio.prototype.Model', "Set sizing factors to #{htg} for heating and #{clg} for cooling.")
  end

  def apply_prototype_hvac_assumptions(building_type, template, climate_zone)
    OpenStudio.logFree(OpenStudio::Info, 'openstudio.model.Model', 'Started applying prototype HVAC assumptions.')

    ##### Apply equipment efficiencies

    # Fans
    # Pressure Rise
    getFanConstantVolumes.sort.each { |obj| obj.apply_prototype_fan_pressure_rise(building_type, template, climate_zone) }
    getFanVariableVolumes.sort.each { |obj| obj.apply_prototype_fan_pressure_rise(building_type, template, climate_zone) }
    getFanOnOffs.sort.each { |obj| obj.apply_prototype_fan_pressure_rise(building_type, template, climate_zone) }
    getFanZoneExhausts.sort.each(&:apply_prototype_fan_pressure_rise)

    # Motor Efficiency
    getFanConstantVolumes.sort.each { |obj| obj.apply_prototype_fan_efficiency(template) }
    getFanVariableVolumes.sort.each { |obj| obj.apply_prototype_fan_efficiency(template) }
    getFanOnOffs.sort.each { |obj| obj.apply_prototype_fan_efficiency(template) }
    getFanZoneExhausts.sort.each { |obj| obj.apply_prototype_fan_efficiency(template) }

    ##### Add Economizers

    if template != 'NECB 2011'
      # Create an economizer maximum OA fraction of 70%
      # to reflect damper leakage per PNNL
      econ_max_70_pct_oa_sch = OpenStudio::Model::ScheduleRuleset.new(self)
      econ_max_70_pct_oa_sch.setName('Economizer Max OA Fraction 70 pct')
      econ_max_70_pct_oa_sch.defaultDaySchedule.setName('Economizer Max OA Fraction 70 pct Default')
      econ_max_70_pct_oa_sch.defaultDaySchedule.addValue(OpenStudio::Time.new(0, 24, 0, 0), 0.7)
    else
      # NECB 2011 prescribes ability to provide 100% OA (5.2.2.7-5.2.2.9)
      econ_max_100_pct_oa_sch = OpenStudio::Model::ScheduleRuleset.new(self)
      econ_max_100_pct_oa_sch.setName('Economizer Max OA Fraction 100 pct')
      econ_max_100_pct_oa_sch.defaultDaySchedule.setName('Economizer Max OA Fraction 100 pct Default')
      econ_max_100_pct_oa_sch.defaultDaySchedule.addValue(OpenStudio::Time.new(0, 24, 0, 0), 1.0)
    end

    # Check each airloop
    getAirLoopHVACs.each do |air_loop|
      if air_loop.economizer_required?(template, climate_zone) == true
        # If an economizer is required, determine the economizer type
        # in the prototype buildings, which depends on climate zone.
        economizer_type = nil
        case template
        when 'DOE Ref Pre-1980', 'DOE Ref 1980-2004', '90.1-2004', '90.1-2007'
          economizer_type = 'DifferentialDryBulb'
        when '90.1-2010', '90.1-2013'
          case climate_zone
          when 'ASHRAE 169-2006-1A',
              'ASHRAE 169-2006-2A',
              'ASHRAE 169-2006-3A',
              'ASHRAE 169-2006-4A'
            economizer_type = 'DifferentialEnthalpy'
          else
            economizer_type = 'DifferentialDryBulb'
          end
        when 'NECB 2011'
          # NECB 5.2.2.8 states that economizer can be controlled based on difference betweeen
          # return air temperature and outside air temperature OR return air enthalpy
          # and outside air enthalphy; latter chosen to be consistent with MNECB and CAN-QUEST implementation
          economizer_type = 'DifferentialEnthalpy'
        end

        # Set the economizer type
        # Get the OA system and OA controller
        oa_sys = air_loop.airLoopHVACOutdoorAirSystem
        if oa_sys.is_initialized
          oa_sys = oa_sys.get
        else
          OpenStudio.logFree(OpenStudio::Error, 'openstudio.prototype.Model', "#{air_loop.name} is required to have an economizer, but it has no OA system.")
          next
        end
        oa_control = oa_sys.getControllerOutdoorAir
        oa_control.setEconomizerControlType(economizer_type)
        if template != 'NECB 2011'
          # oa_control.setMaximumFractionofOutdoorAirSchedule(econ_max_70_pct_oa_sch)
        end

        # Check that the economizer type set by the prototypes
        # is not prohibited by code.  If it is, change to no economizer.
        unless air_loop.economizer_type_allowable?(template, climate_zone)
          OpenStudio.logFree(OpenStudio::Warn, 'openstudio.prototype.Model', "#{air_loop.name} is required to have an economizer, but the type chosen, #{economizer_type} is prohibited by code for #{template}, climate zone #{climate_zone}.  Economizer type will be switched to No Economizer.")
          oa_control.setEconomizerControlType('NoEconomizer')
        end

      end
    end

    # TODO: What is the logic behind hard-sizing
    # hot water coil convergence tolerances?
    getControllerWaterCoils.sort.each(&:set_convergence_limits)

    OpenStudio.logFree(OpenStudio::Info, 'openstudio.model.Model', 'Finished applying prototype HVAC assumptions.')
  end

  def add_debugging_variables(type)
    # 'detailed'
    # 'timestep'
    # 'hourly'
    # 'daily'
    # 'monthly'

    vars = []
    case type
    when 'service_water_heating'
      var_names << ['Water Heater Water Volume Flow Rate', 'timestep']
      var_names << ['Water Use Equipment Hot Water Volume Flow Rate', 'timestep']
      var_names << ['Water Use Equipment Cold Water Volume Flow Rate', 'timestep']
      var_names << ['Water Use Equipment Hot Water Temperature', 'timestep']
      var_names << ['Water Use Equipment Cold Water Temperature', 'timestep']
      var_names << ['Water Use Equipment Mains Water Volume', 'timestep']
      var_names << ['Water Use Equipment Target Water Temperature', 'timestep']
      var_names << ['Water Use Equipment Mixed Water Temperature', 'timestep']
      var_names << ['Water Heater Tank Temperature', 'timestep']
      var_names << ['Water Heater Use Side Mass Flow Rate', 'timestep']
      var_names << ['Water Heater Heating Rate', 'timestep']
      var_names << ['Water Heater Water Volume Flow Rate', 'timestep']
      var_names << ['Water Heater Water Volume', 'timestep']
    end

    var_names.each do |var_name, reporting_frequency|
      output_var = OpenStudio::Model::OutputVariable.new(var_name, self)
      output_var.setReportingFrequency(reporting_frequency)
    end
  end

  def run(run_dir = "#{Dir.pwd}/Run")
    # If the run directory is not specified
    # run in the current working directory

    # Make the directory if it doesn't exist
    unless Dir.exist?(run_dir)
      Dir.mkdir(run_dir)
    end

    OpenStudio.logFree(OpenStudio::Info, 'openstudio.model.Model', "Started simulation in '#{run_dir}'")

    # Change the simulation to only run the weather file
    # and not run the sizing day simulations
    sim_control = getSimulationControl
    sim_control.setRunSimulationforSizingPeriods(false)
    sim_control.setRunSimulationforWeatherFileRunPeriods(true)

    # Save the model to energyplus idf
    idf_name = 'in.idf'
    osm_name = 'in.osm'
    forward_translator = OpenStudio::EnergyPlus::ForwardTranslator.new
    idf = forward_translator.translateModel(self)
    idf_path = OpenStudio::Path.new("#{run_dir}/#{idf_name}")
    osm_path = OpenStudio::Path.new("#{run_dir}/#{osm_name}")
    idf.save(idf_path, true)
    save(osm_path, true)

    # Set up the sizing simulation
    # Find the weather file
    epw_path = nil
    if weatherFile.is_initialized
      epw_path = weatherFile.get.path
      if epw_path.is_initialized
        if File.exist?(epw_path.get.to_s)
          epw_path = epw_path.get
        else
          # If this is an always-run Measure, need to check a different path
          alt_weath_path = File.expand_path(File.join(File.dirname(__FILE__), '../../../resources'))
          alt_epw_path = File.expand_path(File.join(alt_weath_path, epw_path.get.to_s))
          if File.exist?(alt_epw_path)
            epw_path = OpenStudio::Path.new(alt_epw_path)
          else
            OpenStudio.logFree(OpenStudio::Error, 'openstudio.prototype.Model', "Model has been assigned a weather file, but the file is not in the specified location of '#{epw_path.get}'.")
            return false
          end
        end
      else
        OpenStudio.logFree(OpenStudio::Error, 'openstudio.prototype.Model', 'Model has a weather file assigned, but the weather file path has been deleted.')
        return false
      end
    else
      OpenStudio.logFree(OpenStudio::Error, 'openstudio.prototype.Model', 'Model has not been assigned a weather file.3')
      return false
    end

    # If running on a regular desktop, use RunManager.
    # If running on OpenStudio Server, use WorkFlowMananger
    # to avoid slowdown from the sizing run.
    use_runmanager = true

    begin
      require 'openstudio-workflow'
      use_runmanager = false
    rescue LoadError
      use_runmanager = true
    end

    sql_path = nil
    if use_runmanager == true
      OpenStudio.logFree(OpenStudio::Info, 'openstudio.prototype.Model', 'Running sizing run with RunManager.')

      # Find EnergyPlus
      ep_dir = OpenStudio.getEnergyPlusDirectory
      ep_path = OpenStudio.getEnergyPlusExecutable
      ep_tool = OpenStudio::Runmanager::ToolInfo.new(ep_path)
      idd_path = OpenStudio::Path.new(ep_dir.to_s + '/Energy+.idd')
      output_path = OpenStudio::Path.new("#{run_dir}/")

      # Make a run manager and queue up the sizing run
      run_manager_db_path = OpenStudio::Path.new("#{run_dir}/run.db")
      run_manager = OpenStudio::Runmanager::RunManager.new(run_manager_db_path, true, false, false, false)
      job = OpenStudio::Runmanager::JobFactory.createEnergyPlusJob(ep_tool,
                                                                   idd_path,
                                                                   idf_path,
                                                                   epw_path,
                                                                   output_path)

      run_manager.enqueue(job, true)

      # Start the sizing run and wait for it to finish.
      while run_manager.workPending
        sleep 1
        OpenStudio::Application.instance.processEvents
      end

      sql_path = OpenStudio::Path.new("#{run_dir}/Energyplus/eplusout.sql")

      OpenStudio.logFree(OpenStudio::Info, 'openstudio.prototype.Model', "Finished sizing run in #{(Time.new - start_time).round}sec.")

    else # Use the openstudio-workflow gem
      OpenStudio.logFree(OpenStudio::Info, 'openstudio.prototype.Model', 'Running sizing run with openstudio-workflow gem.')

      # Copy the weather file to this directory
      FileUtils.copy(epw_path.to_s, run_dir)

      # Run the simulation
      sim = OpenStudio::Workflow.run_energyplus('Local', run_dir)
      final_state = sim.run

      if final_state == :finished
        OpenStudio.logFree(OpenStudio::Info, 'openstudio.prototype.Model', "Finished sizing run in #{(Time.new - start_time).round}sec.")
      end

      sql_path = OpenStudio::Path.new("#{run_dir}/run/eplusout.sql")

    end

    # Load the sql file created by the sizing run
    sql_path = OpenStudio::Path.new("#{run_dir}/Energyplus/eplusout.sql")
    if OpenStudio.exists(sql_path)
      sql = OpenStudio::SqlFile.new(sql_path)
      # Check to make sure the sql file is readable,
      # which won't be true if EnergyPlus crashed during simulation.
      unless sql.connectionOpen
        OpenStudio.logFree(OpenStudio::Error, 'openstudio.model.Model', "The run failed.  Look at the eplusout.err file in #{File.dirname(sql_path.to_s)} to see the cause.")
        return false
      end
      # Attach the sql file from the run to the sizing model
      setSqlFile(sql)
    else
      OpenStudio.logFree(OpenStudio::Error, 'openstudio.model.Model', "Results for the sizing run couldn't be found here: #{sql_path}.")
      return false
    end

    # Check that the run finished without severe errors
    error_query = "SELECT ErrorMessage
        FROM Errors
        WHERE ErrorType='1'"

    errs = sqlFile.get.execAndReturnVectorOfString(error_query)
    if errs.is_initialized
      errs = errs.get
      unless errs.empty?
        errs = errs.get
        OpenStudio.logFree(OpenStudio::Error, 'openstudio.model.Model', "The run failed with the following severe errors: #{errs.join('\n')}.")
        return false
      end
    end

    OpenStudio.logFree(OpenStudio::Info, 'openstudio.model.Model', "Finished simulation in '#{run_dir}'")

    return true
  end

  def request_timeseries_outputs
    # "detailed"
    # "timestep"
    # "hourly"
    # "daily"
    # "monthly"

    vars = []
    # vars << ['Heating Coil Gas Rate', 'detailed']
    # vars << ['Zone Thermostat Air Temperature', 'detailed']
    # vars << ['Zone Thermostat Heating Setpoint Temperature', 'detailed']
    # vars << ['Zone Thermostat Cooling Setpoint Temperature', 'detailed']
    # vars << ['Zone Air System Sensible Heating Rate', 'detailed']
    # vars << ['Zone Air System Sensible Cooling Rate', 'detailed']
    # vars << ['Fan Electric Power', 'detailed']
    # vars << ['Zone Mechanical Ventilation Standard Density Volume Flow Rate', 'detailed']
    # vars << ['Air System Outdoor Air Mass Flow Rate', 'detailed']
    # vars << ['Air System Outdoor Air Flow Fraction', 'detailed']
    # vars << ['Air System Outdoor Air Minimum Flow Fraction', 'detailed']

    # vars << ['Water Use Equipment Hot Water Volume Flow Rate', 'hourly']
    # vars << ['Water Use Equipment Cold Water Volume Flow Rate', 'hourly']
    # vars << ['Water Use Equipment Total Volume Flow Rate', 'hourly']
    # vars << ['Water Use Equipment Hot Water Temperature', 'hourly']
    # vars << ['Water Use Equipment Cold Water Temperature', 'hourly']
    # vars << ['Water Use Equipment Target Water Temperature', 'hourly']
    # vars << ['Water Use Equipment Mixed Water Temperature', 'hourly']

    # vars << ['Water Use Connections Hot Water Volume Flow Rate', 'hourly']
    # vars << ['Water Use Connections Cold Water Volume Flow Rate', 'hourly']
    # vars << ['Water Use Connections Total Volume Flow Rate', 'hourly']
    # vars << ['Water Use Connections Hot Water Temperature', 'hourly']
    # vars << ['Water Use Connections Cold Water Temperature', 'hourly']
    # vars << ['Water Use Connections Plant Hot Water Energy', 'hourly']
    # vars << ['Water Use Connections Return Water Temperature', 'hourly']

    # vars << ['Air System Outdoor Air Economizer Status','timestep']
    # vars << ['Air System Outdoor Air Heat Recovery Bypass Status','timestep']
    # vars << ['Air System Outdoor Air High Humidity Control Status','timestep']
    # vars << ['Air System Outdoor Air Flow Fraction','timestep']
    # vars << ['Air System Outdoor Air Minimum Flow Fraction','timestep']
    # vars << ['Air System Outdoor Air Mass Flow Rate','timestep']
    # vars << ['Air System Mixed Air Mass Flow Rate','timestep']

    # vars << ['Heating Coil Gas Rate','timestep']
    vars << ['Boiler Part Load Ratio', 'timestep']
    vars << ['Boiler Gas Rate', 'timestep']
    # vars << ['Boiler Gas Rate','timestep']
    # vars << ['Fan Electric Power','timestep']

    vars << ['Pump Electric Power', 'timestep']
    vars << ['Pump Outlet Temperature', 'timestep']
    vars << ['Pump Mass Flow Rate', 'timestep']

    # vars << ['Zone Air Terminal VAV Damper Position','timestep']
    # vars << ['Zone Air Terminal Minimum Air Flow Fraction','timestep']
    # vars << ['Zone Air Terminal Outdoor Air Volume Flow Rate','timestep']
    # vars << ['Zone Lights Electric Power','hourly']
    # vars << ['Daylighting Lighting Power Multiplier','hourly']
    # vars << ['Schedule Value','hourly']

    vars.each do |var, freq|
      output_var = OpenStudio::Model::OutputVariable.new(var, self)
      output_var.setReportingFrequency(freq)
    end
  end

  def clear_and_set_example_constructions
    # Define Materials
    name = 'opaque material'
    thickness = 0.012700
    conductivity = 0.160000
    opaque_mat = BTAP::Resources::Envelope::Materials::Opaque.create_opaque_material(self, name, thickness, conductivity)

    name = 'insulation material'
    thickness = 0.050000
    conductivity = 0.043000
    insulation_mat = BTAP::Resources::Envelope::Materials::Opaque.create_opaque_material(self, name, thickness, conductivity)

    name = 'simple glazing test'
    shgc = 0.250000
    ufactor = 3.236460
    thickness = 0.003000
    visible_transmittance = 0.160000
    simple_glazing_mat = BTAP::Resources::Envelope::Materials::Fenestration.create_simple_glazing(self, name, shgc, ufactor, thickness, visible_transmittance)

    name = 'Standard Glazing Test'
    thickness = 0.003
    conductivity = 0.9
    solar_trans_normal = 0.84
    front_solar_ref_normal = 0.075
    back_solar_ref_normal = 0.075
    vlt = 0.9
    front_vis_ref_normal = 0.081
    back_vis_ref_normal = 0.081
    ir_trans_normal = 0.0
    front_ir_emis = 0.84
    back_ir_emis = 0.84
    optical_data_type = 'SpectralAverage'
    dirt_correction_factor = 1.0
    is_solar_diffusing = false

    standard_glazing_mat = BTAP::Resources::Envelope::Materials::Fenestration.create_standard_glazing(self,
                                                                                                      name,
                                                                                                      thickness,
                                                                                                      conductivity,
                                                                                                      solar_trans_normal,
                                                                                                      front_solar_ref_normal,
                                                                                                      back_solar_ref_normal, vlt,
                                                                                                      front_vis_ref_normal,
                                                                                                      back_vis_ref_normal,
                                                                                                      ir_trans_normal,
                                                                                                      front_ir_emis,
                                                                                                      back_ir_emis,
                                                                                                      optical_data_type,
                                                                                                      dirt_correction_factor,
                                                                                                      is_solar_diffusing)

    # Define Constructions
    # # Surfaces
    ext_wall                            = BTAP::Resources::Envelope::Constructions.create_construction(self, 'OpaqueConstructionExtWall',                    [opaque_mat, insulation_mat], insulation_mat)
    ext_roof                            = BTAP::Resources::Envelope::Constructions.create_construction(self, 'OpaqueConstructionExtRoof',                    [opaque_mat, insulation_mat], insulation_mat)
    ext_floor                           = BTAP::Resources::Envelope::Constructions.create_construction(self, 'OpaqueConstructionExtFloor',                   [opaque_mat, insulation_mat], insulation_mat)
    grnd_wall                           = BTAP::Resources::Envelope::Constructions.create_construction(self, 'OpaqueConstructionGrndWall',                   [opaque_mat, insulation_mat], insulation_mat)
    grnd_roof                           = BTAP::Resources::Envelope::Constructions.create_construction(self, 'OpaqueConstructionGrndRoof',                   [opaque_mat, insulation_mat], insulation_mat)
    grnd_floor                          = BTAP::Resources::Envelope::Constructions.create_construction(self, 'OpaqueConstructionGrndFloor',                  [opaque_mat, insulation_mat], insulation_mat)
    int_wall                            = BTAP::Resources::Envelope::Constructions.create_construction(self, 'OpaqueConstructionIntWall',                    [opaque_mat, insulation_mat], insulation_mat)
    int_roof                            = BTAP::Resources::Envelope::Constructions.create_construction(self, 'OpaqueConstructionIntRoof',                    [opaque_mat, insulation_mat], insulation_mat)
    int_floor                           = BTAP::Resources::Envelope::Constructions.create_construction(self, 'OpaqueConstructionIntFloor',                   [opaque_mat, insulation_mat], insulation_mat)
    # # Subsurfaces
    fixed_window                        = BTAP::Resources::Envelope::Constructions.create_construction(self, 'FenestrationConstructionFixed',                [simple_glazing_mat])
    operable_window                     = BTAP::Resources::Envelope::Constructions.create_construction(self, 'FenestrationConstructionOperable',             [simple_glazing_mat])
    glass_door                          = BTAP::Resources::Envelope::Constructions.create_construction(self, 'FenestrationConstructionDoor',                 [standard_glazing_mat])
    door                                = BTAP::Resources::Envelope::Constructions.create_construction(self, 'OpaqueConstructionDoor',                       [opaque_mat, insulation_mat], insulation_mat)
    overhead_door                       = BTAP::Resources::Envelope::Constructions.create_construction(self, 'OpaqueConstructionOverheadDoor',               [opaque_mat, insulation_mat], insulation_mat)
    skylt                               = BTAP::Resources::Envelope::Constructions.create_construction(self, 'FenestrationConstructionSkylight',             [standard_glazing_mat])
    daylt_dome                          = BTAP::Resources::Envelope::Constructions.create_construction(self, 'FenestrationConstructionDomeConstruction',     [standard_glazing_mat])
    daylt_diffuser                      = BTAP::Resources::Envelope::Constructions.create_construction(self, 'FenestrationConstructionDiffuserConstruction', [standard_glazing_mat])

    # Define Construction Sets
    # # Surface
    exterior_construction_set = BTAP::Resources::Envelope::ConstructionSets.create_default_surface_constructions(self, 'ExteriorSet', ext_wall, ext_roof, ext_floor)
    interior_construction_set = BTAP::Resources::Envelope::ConstructionSets.create_default_surface_constructions(self, 'InteriorSet', int_wall, int_roof, int_floor)
    ground_construction_set   = BTAP::Resources::Envelope::ConstructionSets.create_default_surface_constructions(self, 'GroundSet', grnd_wall, grnd_roof, grnd_floor)

    # # Subsurface
    subsurface_exterior_construction_set = BTAP::Resources::Envelope::ConstructionSets.create_subsurface_construction_set(self, fixed_window, operable_window, door, glass_door, overhead_door, skylt, daylt_dome, daylt_diffuser)
    subsurface_interior_construction_set = BTAP::Resources::Envelope::ConstructionSets.create_subsurface_construction_set(self, fixed_window, operable_window, door, glass_door, overhead_door, skylt, daylt_dome, daylt_diffuser)

    # Define default construction sets.
    name = 'Construction Set 1'
    default_construction_set = BTAP::Resources::Envelope::ConstructionSets.create_default_construction_set(self, name, exterior_construction_set, interior_construction_set, ground_construction_set, subsurface_exterior_construction_set, subsurface_interior_construction_set)

    # Assign default to the model.
    getBuilding.setDefaultConstructionSet(default_construction_set)

    return default_construction_set
  end

  private

  # Method to multiply the values in a day schedule by a specified value
  # but only when the existing value is higher than a specified lower limit.
  # This limit prevents occupancy sensors from affecting unoccupied hours.
  def multiply_schedule(day_sch, multiplier, limit)
    # Record the original times and values
    times = day_sch.times
    values = day_sch.values

    # Remove the original times and values
    day_sch.clearValues

    # Create new values by using the multiplier on the original values
    new_values = []
    values.each do |value|
      new_values << if value > limit
                      value * multiplier
                    else
                      value
                    end
    end

    # Add the revised time/value pairs to the schedule
    new_values.each_with_index do |new_value, i|
      day_sch.addValue(times[i], new_value)
    end
  end # end reduce schedule
end<|MERGE_RESOLUTION|>--- conflicted
+++ resolved
@@ -26,7 +26,7 @@
   #   model.create_prototype_building('SmallOffice', '90.1-2010', 'ASHRAE 169-2006-5A')
 
   def create_prototype_building(building_type, template, climate_zone, epw_file, sizing_run_dir = Dir.pwd, debug = false)
-    osm_file_increment = 0 
+    osm_file_increment = 0
     # There are no reference models for HighriseApartment at vintages Pre-1980 and 1980-2004, nor for NECB 2011. This is a quick check.
     if building_type == 'HighriseApartment'
       if template == 'DOE Ref Pre-1980' || template == 'DOE Ref 1980-2004'
@@ -61,71 +61,71 @@
       debug_incremental_changes = false
       load_building_type_methods(building_type, template, climate_zone)
       osm_file_increment += 1
-      BTAP::FileIO::save_osm(self,"#{sizing_run_dir}/post_#{osm_file_increment}_load_building_type_methods.osm") if debug_incremental_changes 
+      BTAP::FileIO::save_osm(self,"#{sizing_run_dir}/post_#{osm_file_increment}_load_building_type_methods.osm") if debug_incremental_changes
 
       load_geometry(building_type, template, climate_zone)
       osm_file_increment += 1
-      BTAP::FileIO::save_osm(self,"#{sizing_run_dir}/post_#{osm_file_increment}_load_geometry.osm")  if debug_incremental_changes 
+      BTAP::FileIO::save_osm(self,"#{sizing_run_dir}/post_#{osm_file_increment}_load_geometry.osm")  if debug_incremental_changes
 
       getBuilding.setName("#{template}-#{building_type}-#{climate_zone}-#{epw_file} created: #{Time.new}")
       osm_file_increment += 1
-      BTAP::FileIO::save_osm(self,"#{sizing_run_dir}/post_#{osm_file_increment}_set_name.osm")  if debug_incremental_changes 
+      BTAP::FileIO::save_osm(self,"#{sizing_run_dir}/post_#{osm_file_increment}_set_name.osm")  if debug_incremental_changes
 
       space_type_map = define_space_type_map(building_type, template, climate_zone)
       File.open("#{sizing_run_dir}/space_type_map.json", 'w') {|f| f.write(JSON.pretty_generate(space_type_map)) }
-      
+
       assign_space_type_stubs('Space Function', template, space_type_map) # TO DO: add support for defining NECB 2011 archetype by building type (versus space function)
       osm_file_increment += 1
-      BTAP::FileIO::save_osm(self,"#{sizing_run_dir}/post_#{osm_file_increment}_assign_space_type_stubs.osm")  if debug_incremental_changes 
-      
+      BTAP::FileIO::save_osm(self,"#{sizing_run_dir}/post_#{osm_file_increment}_assign_space_type_stubs.osm")  if debug_incremental_changes
+
       add_loads(template, climate_zone)
       osm_file_increment += 1
-      BTAP::FileIO::save_osm(self,"#{sizing_run_dir}/post_#{osm_file_increment}_add_loads.osm")  if debug_incremental_changes 
-      
+      BTAP::FileIO::save_osm(self,"#{sizing_run_dir}/post_#{osm_file_increment}_add_loads.osm")  if debug_incremental_changes
+
       apply_infiltration_standard(template)
       osm_file_increment += 1
-      BTAP::FileIO::save_osm(self,"#{sizing_run_dir}/post_#{osm_file_increment}_apply_infiltration.osm")  if debug_incremental_changes 
-      
+      BTAP::FileIO::save_osm(self,"#{sizing_run_dir}/post_#{osm_file_increment}_apply_infiltration.osm")  if debug_incremental_changes
+
       modify_infiltration_coefficients(building_type, template, climate_zone) # does not apply to NECB 2011 but left here for consistency
       osm_file_increment += 1
-      BTAP::FileIO::save_osm(self,"#{sizing_run_dir}/post_#{osm_file_increment}_modify_infiltation_coefficients.osm")  if debug_incremental_changes 
-      
+      BTAP::FileIO::save_osm(self,"#{sizing_run_dir}/post_#{osm_file_increment}_modify_infiltation_coefficients.osm")  if debug_incremental_changes
+
       modify_surface_convection_algorithm(template)
       osm_file_increment += 1
-      BTAP::FileIO::save_osm(self,"#{sizing_run_dir}/post_#{osm_file_increment}_modify_surface_convection_algorithm.osm")  if debug_incremental_changes 
-      
+      BTAP::FileIO::save_osm(self,"#{sizing_run_dir}/post_#{osm_file_increment}_modify_surface_convection_algorithm.osm")  if debug_incremental_changes
+
       add_constructions(building_type, template, climate_zone)
       osm_file_increment += 1
-      BTAP::FileIO::save_osm(self,"#{sizing_run_dir}/post_#{osm_file_increment}_add_constructions.osm")  if debug_incremental_changes 
-      
+      BTAP::FileIO::save_osm(self,"#{sizing_run_dir}/post_#{osm_file_increment}_add_constructions.osm")  if debug_incremental_changes
+
       create_thermal_zones(building_type, template, climate_zone)
       osm_file_increment += 1
-      BTAP::FileIO::save_osm(self,"#{sizing_run_dir}/post_#{osm_file_increment}_create_thermal_zones.osm")  if debug_incremental_changes 
-      
+      BTAP::FileIO::save_osm(self,"#{sizing_run_dir}/post_#{osm_file_increment}_create_thermal_zones.osm")  if debug_incremental_changes
+
       add_design_days_and_weather_file(building_type, template, climate_zone, epw_file)
       osm_file_increment += 1
-      BTAP::FileIO::save_osm(self,"#{sizing_run_dir}/post_#{osm_file_increment}_add_design_days_and_weather_file.osm")  if debug_incremental_changes 
-      
+      BTAP::FileIO::save_osm(self,"#{sizing_run_dir}/post_#{osm_file_increment}_add_design_days_and_weather_file.osm")  if debug_incremental_changes
+
       return false if runSizingRun("#{sizing_run_dir}/SR0") == false
       osm_file_increment += 1
-      BTAP::FileIO::save_osm(self,"#{sizing_run_dir}/post_#{osm_file_increment}_sizing_run_0.osm")  if debug_incremental_changes 
-      
+      BTAP::FileIO::save_osm(self,"#{sizing_run_dir}/post_#{osm_file_increment}_sizing_run_0.osm")  if debug_incremental_changes
+
       add_hvac(building_type, template, climate_zone, prototype_input, epw_file)
       osm_file_increment += 1
-      BTAP::FileIO::save_osm(self,"#{sizing_run_dir}/post_#{osm_file_increment}_add_hvac.osm")  if debug_incremental_changes 
-      
+      BTAP::FileIO::save_osm(self,"#{sizing_run_dir}/post_#{osm_file_increment}_add_hvac.osm")  if debug_incremental_changes
+
       osm_file_increment += 1
       add_swh(building_type, template, climate_zone, prototype_input)
       osm_file_increment += 1
-      BTAP::FileIO::save_osm(self,"#{sizing_run_dir}/post_#{osm_file_increment}_swh.osm")  if debug_incremental_changes 
-      
+      BTAP::FileIO::save_osm(self,"#{sizing_run_dir}/post_#{osm_file_increment}_swh.osm")  if debug_incremental_changes
+
       apply_sizing_parameters(building_type, template)
       osm_file_increment += 1
-      BTAP::FileIO::save_osm(self,"#{sizing_run_dir}/post_#{osm_file_increment}_apply_sizing_paramaters.osm")  if debug_incremental_changes 
-      
+      BTAP::FileIO::save_osm(self,"#{sizing_run_dir}/post_#{osm_file_increment}_apply_sizing_paramaters.osm")  if debug_incremental_changes
+
       yearDescription.get.setDayofWeekforStartDay('Sunday')
       osm_file_increment += 1
-      BTAP::FileIO::save_osm(self,"#{sizing_run_dir}/post_#{osm_file_increment}_setDayofWeekforStartDay.osm")  if debug_incremental_changes 
+      BTAP::FileIO::save_osm(self,"#{sizing_run_dir}/post_#{osm_file_increment}_setDayofWeekforStartDay.osm")  if debug_incremental_changes
     else
 
       load_building_type_methods(building_type, template, climate_zone)
@@ -156,7 +156,7 @@
       getClimateZones.setClimateZone('ASHRAE', climate_zone.gsub('ASHRAE 169-2006-', ''))
     end
 
-    # For some building types, stories are defined explicitly 
+    # For some building types, stories are defined explicitly
     if building_type == 'SmallHotel'
       building_story_map = PrototypeBuilding::SmallHotel.define_building_story_map(building_type, template, climate_zone)
       assign_building_story(building_type, template, climate_zone, building_story_map)
@@ -280,7 +280,7 @@
     when 'LargeOffice'
       building_methods = 'Prototype.large_office'
 	when 'LargeOfficeDetail'
-      building_methods = 'Prototype.large_office_detail'  
+      building_methods = 'Prototype.large_office_detail'
     when 'SmallHotel'
       building_methods = 'Prototype.small_hotel'
     when 'LargeHotel'
@@ -364,7 +364,7 @@
         geometry_file = 'Geometry.large_office_reference.osm'
       else
         geometry_file = 'Geometry.large_office_detail_2010.osm'
-      end  
+      end
     when 'SmallHotel'
       case template
       when 'DOE Ref Pre-1980', 'DOE Ref 1980-2004'
@@ -464,21 +464,21 @@
     model = nil
     if File.dirname(__FILE__)[0] == ':'
       # running from embedded location
-    
+
       # Load geometry from the saved geometry.osm
       geom_model_string = load_resource_relative(rel_path_to_osm)
-    
+
       # version translate from string
       version_translator = OpenStudio::OSVersion::VersionTranslator.new
       model = version_translator.loadModelFromString(geom_model_string)
     else
       abs_path = File.join(File.dirname(__FILE__), rel_path_to_osm)
-      
+
       # version translate from string
       version_translator = OpenStudio::OSVersion::VersionTranslator.new
       model = version_translator.loadModel(abs_path)
     end
-    
+
     if model.empty?
       OpenStudio.logFree(OpenStudio::Error, 'openstudio.model.Model', "Version translation failed for #{rel_path_to_osm}")
       return false
@@ -487,7 +487,7 @@
 
     # Add the objects from the geometry model to the working model
     addObjects(model.toIdfFile.objects)
-   
+
     return true
   end
 
@@ -862,19 +862,16 @@
 
     # This map define the multipliers for spaces with multipliers not equals to 1
     case building_type
-<<<<<<< HEAD
-    when 'LargeHotel', 'MidriseApartment', 'LargeOffice', 'Hospital','LargeOfficeDetail'
-      space_multiplier_map = define_space_multiplier
-=======
     when 'LargeHotel'
       space_multiplier_map = PrototypeBuilding::LargeHotel.define_space_multiplier
     when 'MidriseApartment'
       space_multiplier_map = PrototypeBuilding::MidriseApartment.define_space_multiplier
     when 'LargeOffice'
       space_multiplier_map = PrototypeBuilding::LargeOffice.define_space_multiplier
+    when 'LargeOfficeDetail'
+      space_multiplier_map = PrototypeBuilding::LargeOfficeDetail.define_space_multiplier
     when 'Hospital'
       space_multiplier_map = PrototypeBuilding::Hospital.define_space_multiplier
->>>>>>> dad61d34
     else
       space_multiplier_map = {}
     end
@@ -901,7 +898,7 @@
         thermostat_clone = thermostat.get.clone(self).to_ThermostatSetpointDualSetpoint.get
         zone.setThermostatSetpointDualSetpoint(thermostat_clone)
         if template == 'NECB 2011'
-          #Set Ideal loads to thermal zone for sizing for NECB needs. We need this for sizing. 
+          #Set Ideal loads to thermal zone for sizing for NECB needs. We need this for sizing.
           ideal_loads = OpenStudio::Model::ZoneHVACIdealLoadsAirSystem.new(self)
           ideal_loads.addToThermalZone(zone)
         end
