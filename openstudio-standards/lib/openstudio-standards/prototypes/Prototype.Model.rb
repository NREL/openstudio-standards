--- conflicted
+++ resolved
@@ -105,26 +105,10 @@
       return false
     end
 
-<<<<<<< HEAD
-    # If there are any multizone systems, set damper positions
-    # and perform a second sizing run
-    has_multizone_systems = false
-
-    getAirLoopHVACs.sort.each do |air_loop|
-      if air_loop.multizone_vav_system?
-        apply_multizone_vav_outdoor_air_sizing(template)
-        if runSizingRun("#{sizing_run_dir}/SizingRun2") == false
-          return false
-        end
-        break
-      end
-    end
-=======
     # If there are any multizone systems, reset damper positions
     # to achieve a 60% ventilation effectiveness minimum for the system
     # following the ventilation rate procedure from 62.1
     self.apply_multizone_vav_outdoor_air_sizing(building_vintage)
->>>>>>> b0c6a37d
 
     # Apply the prototype HVAC assumptions
     # which include sizing the fan pressure rises based
