--- conflicted
+++ resolved
@@ -3,10 +3,7 @@
 class OpenStudio::Model::Model
 
   # Load the helper libraries for 
-<<<<<<< HEAD
   require_relative 'Prototype.Fan'
-=======
->>>>>>> ac975e9c
   require_relative 'Prototype.FanConstantVolume'
   require_relative 'Prototype.FanVariableVolume'
   require_relative 'Prototype.FanOnOff'
