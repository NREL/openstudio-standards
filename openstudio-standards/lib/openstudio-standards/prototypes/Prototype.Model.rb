--- conflicted
+++ resolved
@@ -2,7 +2,7 @@
 # open the class to add methods to size all HVAC equipment
 class OpenStudio::Model::Model
 
-  # Load the helper libraries for
+  # Load the helper libraries for 
   require_relative 'Prototype.FanConstantVolume'
   require_relative 'Prototype.FanVariableVolume'
   require_relative 'Prototype.FanOnOff'
@@ -25,7 +25,7 @@
   #   model.create_prototype_building('SmallOffice', '90.1-2010', 'ASHRAE 169-2006-5A')
 
   def create_prototype_building(building_type, building_vintage, climate_zone, epw_file, sizing_run_dir = Dir.pwd, debug = false)
-
+    
     # There are no reference models for HighriseApartment at vintages Pre-1980 and 1980-2004, nor for NECB 2011. This is a quick check.
     if building_type == "HighriseApartment"
       if building_vintage == 'DOE Ref Pre-1980' or building_vintage == 'DOE Ref 1980-2004'
@@ -44,25 +44,24 @@
       'template' => building_vintage,
       'building_type' => building_type
     }
-
+    
     prototype_input = self.find_object($os_standards['prototype_inputs'], search_criteria,nil)
-
-
+    
+    
     if prototype_input.nil?
       OpenStudio::logFree(OpenStudio::Error, 'openstudio.standards.Model', "Could not find prototype inputs for #{search_criteria}, cannot create model.")
       return false
     end
 
 
-    case building_vintage
-    when 'NECB 2011'
+    case building_vintage       
+    when 'NECB 2011'     
       self.load_building_type_methods(building_type, building_vintage, climate_zone)
       self.load_geometry(building_type, building_vintage, climate_zone)
       self.getBuilding.setName("#{building_vintage}-#{building_type}-#{climate_zone}-#{epw_file} created: #{Time.new}")
       space_type_map = self.define_space_type_map(building_type, building_vintage, climate_zone)
       self.assign_space_type_stubs("Space Function", building_vintage, space_type_map)  # TO DO: add support for defining NECB 2011 archetype by building type (versus space function)
       self.add_loads(building_vintage, climate_zone)
-<<<<<<< HEAD
       self.apply_infiltration_standard(building_vintage)
       self.modify_infiltration_coefficients(building_type, building_vintage, climate_zone)   #does not apply to NECB 2011 but left here for consistency
       self.modify_surface_convection_algorithm(building_vintage)
@@ -74,37 +73,8 @@
       self.add_swh(building_type, building_vintage, climate_zone, prototype_input)
       self.set_sizing_parameters(building_type, building_vintage)
       self.yearDescription.get.setDayofWeekforStartDay('Sunday')
-=======
-      self.modify_infiltration_coefficients(building_type, building_vintage, climate_zone)   #does not apply to NECB 2011 but left here for consistency
-      self.modify_surface_convection_algorithm(building_vintage)
-
-      #Should this be the first thing done Maria?
-      self.add_design_days_and_weather_file(building_type, building_vintage, climate_zone, epw_file)
-      puts self.get_full_weather_file_path
-      self.add_constructions(lookup_building_type, building_vintage, climate_zone)           #set "dummy construction set
-      #BTAP::Geometry::intersect_surfaces(self)
-      #BTAP::Geometry::match_surfaces(self)
-      BTAP::Compliance::NECB2011::set_necb_fwdr( self, true, runner=nil)      # set FWDR
-      BTAP::Compliance::NECB2011::set_all_construction_sets_to_necb!(self, runner=nil)
-      #Getting System Fuel type types from BTAP::Environment.
-      BTAP::Environment::get_canadian_system_defaults_by_weatherfile_name(epw_file)
-      boiler_fueltype, baseboard_type, mau_type, mau_heating_coil_type, mua_cooling_type, chiller_type, heating_coil_types_sys3, heating_coil_types_sys4,heating_coil_types_sys6, fan_type = BTAP::Environment::get_canadian_system_defaults_by_weatherfile_name(epw_file)
-      BTAP::Compliance::NECB2011::necb_autozone_and_autosystem(self, runner=nil, use_ideal_air_loads = false, boiler_fueltype, mau_type, mau_heating_coil_type, baseboard_type, chiller_type, mua_cooling_type, heating_coil_types_sys3, heating_coil_types_sys4, heating_coil_types_sys6, fan_type )
-
-      self.set_sizing_parameters(building_type, building_vintage)
-      self.yearDescription.get.setDayofWeekforStartDay('Sunday')
-      self.add_swh(building_type, building_vintage, climate_zone, prototype_input)  # note exhaust fan schedule for * common spaces.
-      # TO DO: routine custom_swh_tweaks sets loss coefficient to ambient for water heater, differs for each archetype
-      # NECB 2011 follows ASHRAE 90.1 for now, does this need to change?
-      self.custom_swh_tweaks(building_type, building_vintage, climate_zone, prototype_input)
-      #      self.add_exterior_lights(building_type, building_vintage, climate_zone, prototype_input)
-      #      self.add_occupancy_sensors(building_type, building_vintage, climate_zone)
-
-      #
-
->>>>>>> eb7b3223
     else
-
+      
       self.load_building_type_methods(building_type, building_vintage, climate_zone)
       self.load_geometry(building_type, building_vintage, climate_zone)
       self.getBuilding.setName("#{building_vintage}-#{building_type}-#{climate_zone} created: #{Time.new}")
@@ -126,7 +96,7 @@
       self.set_sizing_parameters(building_type, building_vintage)
       self.yearDescription.get.setDayofWeekforStartDay('Sunday')
 
-    end
+	  end
     # set climate zone and building type
     self.getBuilding.setStandardsBuildingType(building_type)
     if climate_zone.include? 'ASHRAE 169-2006-'
@@ -139,28 +109,28 @@
     end
     
 
-
+    
     # If there are any multizone systems, set damper positions
     # and perform a second sizing run
     has_multizone_systems = false
-
-
+    
+    
     self.getAirLoopHVACs.sort.each do |air_loop|
-
+            
       if air_loop.is_multizone_vav_system
         self.apply_multizone_vav_outdoor_air_sizing(building_vintage)
         if self.runSizingRun("#{sizing_run_dir}/SizingRun2") == false
           return false
         end
         break
-      end
+      end            
     end
 
     # Apply the prototype HVAC assumptions
     # which include sizing the fan pressure rises based
     # on the flow rate of the system.
     self.applyPrototypeHVACAssumptions(building_type, building_vintage, climate_zone)
-
+        
     # for 90.1-2010 Outpatient, AHU2 set minimum outdoor air flow rate as 0
     # AHU1 doesn't have economizer
     if building_type == "Outpatient"
@@ -190,7 +160,7 @@
     if building_type == "QuickServiceRestaurant" || building_type == "FullServiceRestaurant" || building_type == "Outpatient"
       self.update_exhaust_fan_efficiency(building_vintage)
     end
-
+    
     if building_type == "HighriseApartment"
       self.update_fan_efficiency
     end
@@ -239,7 +209,7 @@
     when 'RetailStripmall'
       lookup_name = 'StripMall'
     when 'Office'
-      lookup_name = 'Office'
+      lookup_name = 'Office'    
     end
 
     return lookup_name
@@ -315,7 +285,7 @@
     # Determine which geometry file to use
     # based on building_type and template
     # NECB 2011 geometry is not explicitly defined; for NECB 2011 vintage, latest ASHRAE 90.1 geometry file is assigned (implicitly)
-
+    
     case building_type
     when 'SecondarySchool'
       if building_vintage == 'DOE Ref Pre-1980' || building_vintage == 'DOE Ref 1980-2004'
@@ -411,7 +381,7 @@
       geometry_file = 'Geometry.outpatient.osm'
     when 'MidriseApartment'
       geometry_file = 'Geometry.mid_rise_apartment.osm'
-    when 'Office'    # For NECB 2011 prototypes (old)
+    when 'Office'    # For NECB 2011 prototypes (old) 
       geometry_file = 'Geometry.large_office_2010.osm'
       alt_search_name = 'Office'
     when 'HighriseApartment'
@@ -480,13 +450,7 @@
       stub_space_type.set_rendering_color(building_vintage)
 
       space_names.each do |space_name|
-<<<<<<< HEAD
         space = self.getSpaceByName(space_name)
-=======
-
-        space = self.getSpaceByName(space_name)
-
->>>>>>> eb7b3223
         next if space.empty?
         space = space.get
         space.setSpaceType(stub_space_type)
@@ -545,17 +509,12 @@
 
       # Rendering color
       space_type.set_rendering_color(building_vintage)
-
+    
       # Loads
       space_type.set_internal_loads(building_vintage, true, true, true, true, true, true)
 
       # Schedules
       space_type.set_internal_load_schedules(building_vintage, true, true, true, true, true, true, true)
-<<<<<<< HEAD
-=======
-
-
->>>>>>> eb7b3223
     end
 
     OpenStudio::logFree(OpenStudio::Info, 'openstudio.model.Model', 'Finished applying space types (loads)')
@@ -787,7 +746,7 @@
     unless (building_vintage == 'NECB 2011')
       conditioned_space_names = find_conditioned_space_names(building_type, building_vintage, climate_zone)
     end
-
+    
 
     # add internal mass
     # not required for NECB 2011
@@ -1106,7 +1065,6 @@
     end
     # Set the terrain type
     self.getSite.setTerrain(terrain)
-<<<<<<< HEAD
   
     # modify the infiltration coefficients for 90.1-2004, 90.1-2007, 90.1-2010, 90.1-2013
     return true unless building_vintage == '90.1-2004' or building_vintage == '90.1-2007' or building_vintage == '90.1-2010' or building_vintage == '90.1-2013' or building_vintage == 'NECB 2011'
@@ -1127,28 +1085,6 @@
       infiltration.setVelocityTermCoefficient(0.224)
       infiltration.setVelocitySquaredTermCoefficient(0.0)
     end
-=======
-
-      # modify the infiltration coefficients for 90.1-2004, 90.1-2007, 90.1-2010, 90.1-2013
-      return true unless building_vintage == '90.1-2004' or building_vintage == '90.1-2007' or building_vintage == '90.1-2010' or building_vintage == '90.1-2013' or building_vintage == 'NECB 2011'
-
-      # The pre-1980 and 1980-2004 buildings have this:
-      # 1.0000,                  !- Constant Term Coefficient
-      # 0.0000,                  !- Temperature Term Coefficient
-      # 0.0000,                  !- Velocity Term Coefficient
-      # 0.0000;                  !- Velocity Squared Term Coefficient
-      # The 90.1-2010 buildings have this:
-      # 0.0000,                  !- Constant Term Coefficient
-      # 0.0000,                  !- Temperature Term Coefficient
-      # 0.224,                   !- Velocity Term Coefficient
-      # 0.0000;                  !- Velocity Squared Term Coefficient
-      self.getSpaceInfiltrationDesignFlowRates.each do |infiltration|
-        infiltration.setConstantTermCoefficient(0.0)
-        infiltration.setTemperatureTermCoefficient(0.0)
-        infiltration.setVelocityTermCoefficient(0.224)
-        infiltration.setVelocitySquaredTermCoefficient(0.0)
-      end
->>>>>>> eb7b3223
   end
 
   # Sets the inside and outside convection algorithms for different vintages
@@ -1164,7 +1100,7 @@
     case building_vintage
     when 'DOE Ref Pre-1980', 'DOE Ref 1980-2004'
       inside.setAlgorithm('TARP')
-      outside.setAlgorithm('DOE-2')
+      outside.setAlgorithm('DOE-2')     
     when '90.1-2004', '90.1-2007', '90.1-2010', '90.1-2013', 'NECB 2011'
       inside.setAlgorithm('TARP')
       outside.setAlgorithm('TARP')
@@ -1203,7 +1139,7 @@
     when 'NECB 2011'
       clg = 1.3
       htg = 1.3
-    end
+    end 
 
     sizing_params = self.getSizingParameters
     sizing_params.setHeatingSizingFactor(htg)
