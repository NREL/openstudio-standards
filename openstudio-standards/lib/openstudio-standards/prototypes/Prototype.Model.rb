
# open the class to add methods to size all HVAC equipment
class OpenStudio::Model::Model

  # Load the helper libraries for 
  require_relative 'Prototype.FanConstantVolume'
  require_relative 'Prototype.FanVariableVolume'
  require_relative 'Prototype.FanOnOff'
  require_relative 'Prototype.FanZoneExhaust'
  require_relative 'Prototype.HeatExchangerAirToAirSensibleAndLatent'
  require_relative 'Prototype.ControllerWaterCoil'
  require_relative 'Prototype.Model.hvac'
  require_relative 'Prototype.Model.swh'

  # Creates a DOE prototype building model and replaces
  # the current model with this model.
  #
  # @param building_type [String] the building type
  # @param building_vintage [String] the building vintage
  # @param climate_zone [String] the climate zone
  # @param debug [Boolean] If true, will report out more detailed debugging output
  # @return [Bool] returns true if successful, false if not
  # @example Create a Small Office, 90.1-2010, in ASHRAE Climate Zone 5A (Chicago)
  #   model.create_prototype_building('SmallOffice', '90.1-2010', 'ASHRAE 169-2006-5A')
  def create_prototype_building(building_type, building_vintage, climate_zone, sizing_run_dir = Dir.pwd, debug = false)
    
    # There are no reference models for HighriseApartment at vintages Pre-1980 and 1980-2004. This is a quick check.
    if building_type == "HighriseApartment"
      if building_vintage == 'DOE Ref Pre-1980' or building_vintage == 'DOE Ref 1980-2004'
        OpenStudio::logFree(OpenStudio::Error, 'Not available', "DOE Reference models for #{building_type} at vintage #{building_vintage} are not available, the measure is disabled for this specific type.")
        return false
      end
    end

    lookup_building_type = self.get_lookup_name(building_type)

    # Retrieve the Prototype Inputs from JSON
    search_criteria = {
      'template' => building_vintage,
      'building_type' => building_type
    }
    prototype_input = self.find_object($os_standards['prototype_inputs'], search_criteria)
    if prototype_input.nil?
      OpenStudio::logFree(OpenStudio::Error, 'openstudio.standards.Model', "Could not find prototype inputs for #{search_criteria}, cannot create model.")
      return false
    end

    self.load_building_type_methods(building_type, building_vintage, climate_zone)
    self.load_geometry(building_type, building_vintage, climate_zone)
    self.getBuilding.setName("#{building_vintage}-#{building_type}-#{climate_zone} created: #{Time.new}")
    space_type_map = self.define_space_type_map(building_type, building_vintage, climate_zone)
    self.assign_space_type_stubs(lookup_building_type, building_vintage, space_type_map)
    self.add_loads(building_vintage, climate_zone)
    self.apply_infiltration_standard(building_vintage)
    self.modify_infiltration_coefficients(building_type, building_vintage, climate_zone)
    self.modify_surface_convection_algorithm(building_vintage)
    self.add_constructions(lookup_building_type, building_vintage, climate_zone)
    self.create_thermal_zones(building_type,building_vintage, climate_zone)
    self.add_hvac(building_type, building_vintage, climate_zone, prototype_input)
    self.custom_hvac_tweaks(building_type, building_vintage, climate_zone, prototype_input)
    self.add_swh(building_type, building_vintage, climate_zone, prototype_input)
    self.custom_swh_tweaks(building_type, building_vintage, climate_zone, prototype_input)
    self.add_exterior_lights(building_type, building_vintage, climate_zone, prototype_input)
    self.add_occupancy_sensors(building_type, building_vintage, climate_zone)
    self.add_design_days_and_weather_file(building_type, building_vintage, climate_zone)
    self.set_sizing_parameters(building_type, building_vintage)
    self.yearDescription.get.setDayofWeekforStartDay('Sunday')  
    
    # Perform a sizing run
    if self.runSizingRun("#{sizing_run_dir}/SizingRun1") == false
      return false
    end

    # If there are any multizone systems, set damper positions
    # and perform a second sizing run
    has_multizone_systems = false
    self.getAirLoopHVACs.sort.each do |air_loop|
      if air_loop.is_multizone_vav_system
<<<<<<< HEAD
        self.apply_multizone_vav_outdoor_air_sizing(building_vintage)
=======
        puts "**********************airloop is multizone vav system"
        self.apply_multizone_vav_outdoor_air_sizing
>>>>>>> e30e0bc7
        if self.runSizingRun("#{sizing_run_dir}/SizingRun2") == false
          return false
        end
        break
      end
    end

    # Apply the prototype HVAC assumptions
    # which include sizing the fan pressure rises based
    # on the flow rate of the system.
    self.applyPrototypeHVACAssumptions(building_type, building_vintage, climate_zone)
        
    # for 90.1-2010 Outpatient, AHU2 set minimum outdoor air flow rate as 0
    # AHU1 doesn't have economizer
    if building_type == "Outpatient"
      self.modify_OAcontroller(building_vintage)
      # For operating room 1&2 in 2010 and 2013, VAV minimum air flow is set by schedule
      self.reset_or_room_vav_minimum_damper(prototype_input, building_vintage)
    end

    # Apply the HVAC efficiency standard
    self.applyHVACEfficiencyStandard(building_vintage, climate_zone)

    # Add daylighting controls per standard
    # only four zones in large hotel have daylighting controls
    # todo: YXC to merge to the main function
    if building_type != "LargeHotel"
      self.addDaylightingControls(building_vintage)
    else
      self.add_daylighting_controls(building_vintage)
    end

    if building_type == "QuickServiceRestaurant" || building_type == "FullServiceRestaurant"
      self.update_exhaust_fan_efficiency(building_vintage)
    end
    
    if building_type == "HighriseApartment"
      self.update_fan_efficiency
    end

    # Add output variables for debugging
    if debug
      self.request_timeseries_outputs
    end

    # Finished
    model_status = 'final'
    self.save(OpenStudio::Path.new("#{sizing_run_dir}/#{model_status}.osm"), true)

    return true

  end

  # Get the name of the building type used in lookups
  #
  # @param building_type [String] the building type
  #   a .osm file in the /resources directory
  # @return [String] returns the lookup name as a string
  # @todo Unify the lookup names and eliminate this method
  def get_lookup_name(building_type)

    lookup_name = building_type

    case building_type
    when 'SmallOffice'
      lookup_name = 'Office'
    when 'MediumOffice'
      lookup_name = 'Office'
    when 'LargeOffice'
      lookup_name = 'Office'
    when 'RetailStandalone'
      lookup_name = 'Retail'
    when 'RetailStripmall'
      lookup_name = 'StripMall'
    end

    return lookup_name

  end


  # Loads the library of methods specific to this building type
  #
  # @param building_type [String] the building type
  # @param building_vintage [String] the building vintage
  # @param climate_zone [String] the climate zone
  # @return [Bool] returns true if successful, false if not
  def load_building_type_methods(building_type, building_vintage, climate_zone)

    building_methods = nil

    case building_type
    when 'SecondarySchool'
      building_methods = 'Prototype.secondary_school'
    when 'PrimarySchool'
      building_methods = 'Prototype.primary_school'
    when 'SmallOffice'
      building_methods = 'Prototype.small_office'
    when 'MediumOffice'
      building_methods = 'Prototype.medium_office'
    when 'LargeOffice'
      building_methods = 'Prototype.large_office'
    when 'SmallHotel'
      building_methods = 'Prototype.small_hotel'
    when 'LargeHotel'
      building_methods = 'Prototype.large_hotel'
    when 'Warehouse'
      building_methods = 'Prototype.warehouse'
    when 'RetailStandalone'
      building_methods = 'Prototype.retail_standalone'
    when 'RetailStripmall'
      building_methods = 'Prototype.retail_stripmall'
    when 'QuickServiceRestaurant'
      building_methods = 'Prototype.quick_service_restaurant'
    when 'FullServiceRestaurant'
      building_methods = 'Prototype.full_service_restaurant'
    when 'Hospital'
      building_methods = 'Prototype.hospital'
    when 'Outpatient'
      building_methods = 'Prototype.outpatient'
    when 'MidriseApartment'
      building_methods = 'Prototype.mid_rise_apartment'
    when 'HighriseApartment'
      building_methods = 'Prototype.high_rise_apartment'
    else
      OpenStudio::logFree(OpenStudio::Error, 'openstudio.model.Model',"Building Type = #{building_type} not recognized")
      return false
    end

    lib_dir = File.expand_path( '../../..',File.dirname(__FILE__))
    require "#{lib_dir}/lib/openstudio-standards/prototypes/#{building_methods}"

    return true

  end

  # Loads a geometry-only .osm as a starting point.
  #
  # @param building_type [String] the building type
  # @param building_vintage [String] the building vintage
  # @param climate_zone [String] the climate zone
  # @return [Bool] returns true if successful, false if not
  def load_geometry(building_type, building_vintage, climate_zone)

    OpenStudio::logFree(OpenStudio::Info, 'openstudio.model.Model', 'Started adding geometry')

    # Determine which geometry file to use
    # based on building_type and template
    case building_type
    when 'SecondarySchool'
      if building_vintage == 'DOE Ref Pre-1980' || building_vintage == 'DOE Ref 1980-2004'
        geometry_file = 'Geometry.secondary_school_pre_1980_to_2004.osm'
      else
        geometry_file = 'Geometry.secondary_school.osm'
      end
    when 'PrimarySchool'
      if building_vintage == 'DOE Ref Pre-1980' || building_vintage == 'DOE Ref 1980-2004'
        geometry_file = 'Geometry.primary_school_pre_1980_to_2004.osm'
      else
        geometry_file = 'Geometry.primary_school.osm'
      end
    when 'SmallOffice'
      if building_vintage == 'DOE Ref Pre-1980'
        geometry_file = 'Geometry.small_office_pre_1980.osm'
      else
        geometry_file = 'Geometry.small_office.osm'
      end
      alt_search_name = 'Office'
    when 'MediumOffice'
      geometry_file = 'Geometry.medium_office.osm'
      alt_search_name = 'Office'
    when 'LargeOffice'
      alt_search_name = 'Office'
      case building_vintage
      when 'DOE Ref Pre-1980','DOE Ref 1980-2004','DOE Ref 2004'
        geometry_file = 'Geometry.large_office_reference.osm'
      else
        geometry_file = 'Geometry.large_office_2010.osm'
      end
    when 'SmallHotel'
      case building_vintage
      when 'DOE Ref Pre-1980', 'DOE Ref 1980-2004'
        geometry_file = 'Geometry.small_hotel_doe.osm'
      when '90.1-2004'
        geometry_file = 'Geometry.small_hotel_pnnl2004.osm'
      when '90.1-2007'
        geometry_file = 'Geometry.small_hotel_pnnl2007.osm'
      when '90.1-2010'
        geometry_file = 'Geometry.small_hotel_pnnl2010.osm'
      when '90.1-2013'
        geometry_file = 'Geometry.small_hotel_pnnl2013.osm'
      end
    when 'LargeHotel'
      case building_vintage
      when 'DOE Ref Pre-1980','DOE Ref 1980-2004','DOE Ref 2004'
        geometry_file = 'Geometry.large_hotel.doe.osm'
      when '90.1-2007','90.1-2004'
        geometry_file = 'Geometry.large_hotel.2004_2007.osm'
      when '90.1-2010'
        geometry_file = 'Geometry.large_hotel.2010.osm'
      else
        geometry_file = 'Geometry.large_hotel.2013.osm'
      end
    when 'Warehouse'
      case building_vintage
      when 'DOE Ref Pre-1980','DOE Ref 1980-2004','DOE Ref 2004'
        geometry_file = 'Geometry.warehouse_pre_1980_to_2004.osm'
      else
        geometry_file = 'Geometry.warehouse.osm'
      end
    when 'RetailStandalone'
      case building_vintage
      when 'DOE Ref Pre-1980','DOE Ref 1980-2004','DOE Ref 2004'
        geometry_file = 'Geometry.retail_standalone.pre1980_post1980.osm'
      when '90.1-2004','90.1-2007'
        geometry_file = 'Geometry.retail_standalone.2004_2007.osm'
      else #'90.1-2010', '90.1-2013'
        geometry_file = 'Geometry.retail_standalone.2010_2013.osm'
      end
      alt_search_name = 'Retail'
    when 'RetailStripmall'
      geometry_file = 'Geometry.retail_stripmall.osm'
      alt_search_name = 'StripMall'
    when 'QuickServiceRestaurant'
      case building_vintage
      when 'DOE Ref Pre-1980'
        geometry_file = 'Geometry.quick_service_restaurant_pre1980.osm'
      when 'DOE Ref 1980-2004','90.1-2010','90.1-2007','90.1-2004','90.1-2013'
        geometry_file = 'Geometry.quick_service_restaurant_allothers.osm'
      end
    when 'FullServiceRestaurant'
      case building_vintage
      when 'DOE Ref Pre-1980'
        geometry_file = 'Geometry.full_service_restaurant_pre1980.osm'
      when 'DOE Ref 1980-2004','90.1-2010','90.1-2007','90.1-2004','90.1-2013'
        geometry_file = 'Geometry.full_service_restaurant_allothers.osm'
      end
    when 'Hospital'
      geometry_file = 'Geometry.hospital.osm'
    when 'Outpatient'
      geometry_file = 'Geometry.outpatient.osm'
    when 'MidriseApartment'
      geometry_file = 'Geometry.mid_rise_apartment.osm'
    when 'HighriseApartment'
      geometry_file = 'Geometry.high_rise_apartment.osm'
    else
      OpenStudio::logFree(OpenStudio::Error, 'openstudio.model.Model',"Building Type = #{building_type} not recognized")
      return false
    end

    # Load the geometry .osm
    top_dir = File.expand_path( '../../..',File.dirname(__FILE__))
    geom_dir = "#{top_dir}/data/geometry"
    self.replace_model("#{geom_dir}/#{geometry_file}")

    OpenStudio::logFree(OpenStudio::Info, 'openstudio.model.Model', 'Finished adding geometry')

    return true

  end

  # Replaces all objects in the current model
  # with the objects in the .osm.  Typically used to
  # load a model as a starting point.
  #
  # @param path_to_osm [String] the path to a .osm file.
  # @return [Bool] returns true if successful, false if not
  def replace_model(path_to_osm)

    # Take the existing model and remove all the objects
    # (this is cheesy), but need to keep the same memory block
    handles = OpenStudio::UUIDVector.new
    self.objects.each {|o| handles << o.handle}
    self.removeObjects(handles)

    # Load geometry from the saved geometry.osm
    geom_model = safe_load_model(path_to_osm)

    # Add the objects from the geometry model to the working model
    self.addObjects(geom_model.toIdfFile.objects)

    return true

  end

  # Reads in a mapping between names of space types and
  # names of spaces in the model, creates an empty OpenStudio::Model::SpaceType
  # (no loads, occupants, schedules, etc.) for each space type, and assigns this
  # space type to the list of spaces named.  Later on, these empty space types
  # can be used as keys in a lookup to add loads, schedules, and
  # other inputs that are either typical or governed by a standard.
  #
  # @param building_type [String] the name of the building type
  # @param space_type_map [Hash] a hash where the key is the space type name
  #   and the value is a vector of space names that should be assigned this space type.
  #   The hash for each building is defined inside the Prototype.building_name
  #   e.g. (Prototype.secondary_school.rb) file.
  # @return [Bool] returns true if successful, false if not
  def assign_space_type_stubs(building_type, building_vintage, space_type_map)

    space_type_map.each do |space_type_name, space_names|
      # Create a new space type
      stub_space_type = OpenStudio::Model::SpaceType.new(self)
      stub_space_type.setStandardsBuildingType(building_type)
      stub_space_type.setStandardsSpaceType(space_type_name)
      stub_space_type.setName("#{building_type} #{space_type_name}")
      stub_space_type.set_rendering_color(building_vintage)

      space_names.each do |space_name|
        space = self.getSpaceByName(space_name)
        next if space.empty?
        space = space.get
        space.setSpaceType(stub_space_type)

        #OpenStudio::logFree(OpenStudio::Info, 'openstudio.model.Model', "Setting #{space.name} to #{building_type}.#{space_type_name}")
      end
    end

    return true
  end

  def assign_building_story(building_type, building_vintage, climate_zone, building_story_map)
    building_story_map.each do |building_story_name, space_names|
      stub_building_story = OpenStudio::Model::BuildingStory.new(self)
      stub_building_story.setName(building_story_name)

      space_names.each do |space_name|
        space = self.getSpaceByName(space_name)
        next if space.empty?
        space = space.get
        space.setBuildingStory(stub_building_story)
      end
    end

    return true
  end

  # Adds the loads and associated schedules for each space type
  # as defined in the OpenStudio_Standards_space_types.json file.
  # This includes lights, plug loads, occupants, ventilation rate requirements,
  # infiltration, gas equipment (for kitchens, etc.) and typical schedules for each.
  # Some loads are governed by the standard, others are typical values
  # pulled from sources such as the DOE Reference and DOE Prototype Buildings.
  #
  # @param building_vintage [String] the template/standard to draw data from
  # @param climate_zone [String] the name of the climate zone the building is in
  # @return [Bool] returns true if successful, false if not

  def add_loads(building_vintage, climate_zone)

    OpenStudio::logFree(OpenStudio::Info, 'openstudio.model.Model', 'Started applying space types (loads)')

    # Loop through all the space types currently in the model,
    # which are placeholders, and give them appropriate loads and schedules
    self.getSpaceTypes.sort.each do |space_type|

      # Rendering color
      space_type.set_rendering_color(building_vintage)
    
      # Loads
      space_type.set_internal_loads(building_vintage, true, true, true, true, true, true)
      
      # Schedules
      space_type.set_internal_load_schedules(building_vintage, true, true, true, true, true, true, true)
      
    end

    OpenStudio::logFree(OpenStudio::Info, 'openstudio.model.Model', 'Finished applying space types (loads)')

    return true

  end

  # Adds code-minimum constructions based on the building type
  # as defined in the OpenStudio_Standards_construction_sets.json file.
  # Where there is a separate construction set specified for the
  # individual space type, this construction set will be created and applied
  # to this space type, overriding the whole-building construction set.
  #
  # @param building_type [String] the type of building
  # @param building_vintage [String] the template/standard to draw data from
  # @param climate_zone [String] the name of the climate zone the building is in
  # @return [Bool] returns true if successful, false if not
  def add_constructions(building_type, building_vintage, climate_zone)

    OpenStudio::logFree(OpenStudio::Info, 'openstudio.model.Model', 'Started applying constructions')
    is_residential = "No"  #default is nonresidential for building level

    # Assign construction to adiabatic construction
    # Assign a material to all internal mass objects
    cp02_carpet_pad = OpenStudio::Model::MasslessOpaqueMaterial.new(self)
    cp02_carpet_pad.setName('CP02 CARPET PAD')
    cp02_carpet_pad.setRoughness("VeryRough")
    cp02_carpet_pad.setThermalResistance(0.21648)
    cp02_carpet_pad.setThermalAbsorptance(0.9)
    cp02_carpet_pad.setSolarAbsorptance(0.7)
    cp02_carpet_pad.setVisibleAbsorptance(0.8)

    normalweight_concrete_floor = OpenStudio::Model::StandardOpaqueMaterial.new(self)
    normalweight_concrete_floor.setName('100mm Normalweight concrete floor')
    normalweight_concrete_floor.setRoughness('MediumSmooth')
    normalweight_concrete_floor.setThickness(0.1016)
    normalweight_concrete_floor.setConductivity(2.31)
    normalweight_concrete_floor.setDensity(2322)
    normalweight_concrete_floor.setSpecificHeat(832)

    nonres_floor_insulation = OpenStudio::Model::MasslessOpaqueMaterial.new(self)
    nonres_floor_insulation.setName('Nonres_Floor_Insulation')
    nonres_floor_insulation.setRoughness("MediumSmooth")
    nonres_floor_insulation.setThermalResistance(2.88291975297193)
    nonres_floor_insulation.setThermalAbsorptance(0.9)
    nonres_floor_insulation.setSolarAbsorptance(0.7)
    nonres_floor_insulation.setVisibleAbsorptance(0.7)

    floor_adiabatic_construction = OpenStudio::Model::Construction.new(self)
    floor_adiabatic_construction.setName('Floor Adiabatic construction')
    floor_layers = OpenStudio::Model::MaterialVector.new
    floor_layers << cp02_carpet_pad
    floor_layers << normalweight_concrete_floor
    floor_layers << nonres_floor_insulation
    floor_adiabatic_construction.setLayers(floor_layers)

    g01_13mm_gypsum_board = OpenStudio::Model::StandardOpaqueMaterial.new(self)
    g01_13mm_gypsum_board.setName('G01 13mm gypsum board')
    g01_13mm_gypsum_board.setRoughness('Smooth')
    g01_13mm_gypsum_board.setThickness(0.0127)
    g01_13mm_gypsum_board.setConductivity(0.1600)
    g01_13mm_gypsum_board.setDensity(800)
    g01_13mm_gypsum_board.setSpecificHeat(1090)
    g01_13mm_gypsum_board.setThermalAbsorptance(0.9)
    g01_13mm_gypsum_board.setSolarAbsorptance(0.7)
    g01_13mm_gypsum_board.setVisibleAbsorptance(0.5)

    wall_adiabatic_construction = OpenStudio::Model::Construction.new(self)
    wall_adiabatic_construction.setName('Wall Adiabatic construction')
    wall_layers = OpenStudio::Model::MaterialVector.new
    wall_layers << g01_13mm_gypsum_board
    wall_layers << g01_13mm_gypsum_board
    wall_adiabatic_construction.setLayers(wall_layers)

    m10_200mm_concrete_block_basement_wall= OpenStudio::Model::StandardOpaqueMaterial.new(self)
    m10_200mm_concrete_block_basement_wall.setName('M10 200mm concrete block basement wall')
    m10_200mm_concrete_block_basement_wall.setRoughness('MediumRough')
    m10_200mm_concrete_block_basement_wall.setThickness(0.2032)
    m10_200mm_concrete_block_basement_wall.setConductivity(1.326)
    m10_200mm_concrete_block_basement_wall.setDensity(1842)
    m10_200mm_concrete_block_basement_wall.setSpecificHeat(912)

    basement_wall_construction = OpenStudio::Model::Construction.new(self)
    basement_wall_construction.setName('Basement Wall construction')
    basement_wall_layers = OpenStudio::Model::MaterialVector.new
    basement_wall_layers << m10_200mm_concrete_block_basement_wall
    basement_wall_construction.setLayers(basement_wall_layers)

    basement_floor_construction = OpenStudio::Model::Construction.new(self)
    basement_floor_construction.setName('Basement Floor construction')
    basement_floor_layers = OpenStudio::Model::MaterialVector.new
    basement_floor_layers << m10_200mm_concrete_block_basement_wall
    basement_floor_layers << cp02_carpet_pad
    basement_floor_construction.setLayers(basement_floor_layers)

    self.getSurfaces.each do |surface|
      if surface.outsideBoundaryCondition.to_s == "Adiabatic"
        if surface.surfaceType.to_s == "Wall"
          surface.setConstruction(wall_adiabatic_construction)
        else
          surface.setConstruction(floor_adiabatic_construction)
        end
      elsif  surface.outsideBoundaryCondition.to_s == "OtherSideCoefficients"
        # Ground
        if surface.surfaceType.to_s == "Wall"
          surface.setOutsideBoundaryCondition("Ground")
          surface.setConstruction(basement_wall_construction)
        else
          surface.setOutsideBoundaryCondition("Ground")
          surface.setConstruction(basement_floor_construction)
        end
      end
    end

    # Make the default construction set for the building
    bldg_def_const_set = self.add_construction_set(building_vintage, climate_zone, building_type, nil, is_residential)

    if bldg_def_const_set.is_initialized
      self.getBuilding.setDefaultConstructionSet(bldg_def_const_set.get)
    else
      OpenStudio::logFree(OpenStudio::Error, 'openstudio.model.Model', 'Could not create default construction set for the building.')
      return false
    end

    # Make a construction set for each space type, if one is specified
    self.getSpaceTypes.each do |space_type|

      # Get the standards building type
      stds_building_type = nil
      if space_type.standardsBuildingType.is_initialized
        stds_building_type = space_type.standardsBuildingType.get
      else
        OpenStudio::logFree(OpenStudio::Info, 'openstudio.model.Model', "Space type called '#{space_type.name}' has no standards building type.")
      end

      # Get the standards space type
      stds_spc_type = nil
      if space_type.standardsSpaceType.is_initialized
        stds_spc_type = space_type.standardsSpaceType.get
      else
        OpenStudio::logFree(OpenStudio::Info, 'openstudio.model.Model', "Space type called '#{space_type.name}' has no standards space type.")
      end

      # If the standards space type is Attic,
      # the building type should be blank.
      if stds_spc_type == 'Attic'
        stds_building_type = ''
      end

      # Attempt to make a construction set for this space type
      # and assign it if it can be created.
      spc_type_const_set = self.add_construction_set(building_vintage, climate_zone, stds_building_type, stds_spc_type, is_residential)
      if spc_type_const_set.is_initialized
        space_type.setDefaultConstructionSet(spc_type_const_set.get)
      end

    end

    # Add construction from story level, especially for the case when there are residential and nonresidential construction in the same building
    if building_type == 'SmallHotel'
      self.getBuildingStorys.each do |story|
        next if story.name.get == 'AtticStory'
        puts "story = #{story.name}"
        is_residential = "No"  #default for building story level
        exterior_spaces_area = 0
        story_exterior_residential_area = 0

        # calculate the propotion of residential area in exterior spaces, see if this story is residential or not
        story::spaces.each do |space|
          next if space.exteriorWallArea == 0
          space_type = space.spaceType.get
          if space_type.standardsSpaceType.is_initialized
            space_type_name = space_type.standardsSpaceType.get
          end
          data = self.find_object($os_standards['space_types'], {'template'=>building_vintage, 'building_type'=>building_type, 'space_type'=>space_type_name})
          exterior_spaces_area += space.floorArea
          story_exterior_residential_area += space.floorArea if data['is_residential'] == "Yes"   # "Yes" is residential, "No" or nil is nonresidential
        end
        is_residential = "Yes" if story_exterior_residential_area/exterior_spaces_area >= 0.5
        next if is_residential == "No"

        # if the story is identified as residential, assign residential construction set to the spaces on this story.
        building_story_const_set = self.add_construction_set(building_vintage, climate_zone, building_type, nil, is_residential)
        if building_story_const_set.is_initialized
          story::spaces.each do |space|
            space.setDefaultConstructionSet(building_story_const_set.get)
          end
        end
      end
      # Standars: For whole buildings or floors where 50% or more of the spaces adjacent to exterior walls are used primarily for living and sleeping quarters

    end

    # Make skylights have the same construction as fixed windows
    # sub_surface = self.getBuilding.defaultConstructionSet.get.defaultExteriorSubSurfaceConstructions.get
    # window_construction = sub_surface.fixedWindowConstruction.get
    # sub_surface.setSkylightConstruction(window_construction)


    # Assign a material to all internal mass objects
    material = OpenStudio::Model::StandardOpaqueMaterial.new(self)
    material.setName('Std Wood 6inch')
    material.setRoughness('MediumSmooth')
    material.setThickness(0.15)
    material.setConductivity(0.12)
    material.setDensity(540)
    material.setSpecificHeat(1210)
    material.setThermalAbsorptance(0.9)
    material.setSolarAbsorptance(0.7)
    material.setVisibleAbsorptance(0.7)
    construction = OpenStudio::Model::Construction.new(self)
    construction.setName('InteriorFurnishings')
    layers = OpenStudio::Model::MaterialVector.new
    layers << material
    construction.setLayers(layers)

    # Assign the internal mass construction to existing internal mass objects
    self.getSpaces.each do |space|
      internal_masses = space.internalMass
      internal_masses.each do |internal_mass|
        internal_mass.internalMassDefinition.setConstruction(construction)
      end
    end

    # get all the space types that are conditioned
    conditioned_space_names = find_conditioned_space_names(building_type, building_vintage, climate_zone)

    # add internal mass
    unless (building_type == 'SmallHotel') &&
        (building_vintage == '90.1-2004' or building_vintage == '90.1-2007' or building_vintage == '90.1-2010' or building_vintage == '90.1-2013')
      internal_mass_def = OpenStudio::Model::InternalMassDefinition.new(self)
      internal_mass_def.setSurfaceAreaperSpaceFloorArea(2.0)
      internal_mass_def.setConstruction(construction)
      conditioned_space_names.each do |conditioned_space_name|
        space = self.getSpaceByName(conditioned_space_name)
        if space.is_initialized
          space = space.get
          internal_mass = OpenStudio::Model::InternalMass.new(internal_mass_def)
          internal_mass.setName("#{space.name} Mass")
          internal_mass.setSpace(space)
        end
      end
    end

    OpenStudio::logFree(OpenStudio::Info, 'openstudio.model.Model', 'Finished applying constructions')

    return true

  end

  # Get the list of all conditioned spaces, as defined for each building in the
  # system_to_space_map inside the Prototype.building_name
  # e.g. (Prototype.secondary_school.rb) file.
  #
  # @param (see #add_constructions)
  # @return [Array<String>] returns an array of space names as strings
  def find_conditioned_space_names(building_type, building_vintage, climate_zone)
    system_to_space_map = define_hvac_system_map(building_type, building_vintage, climate_zone)
    conditioned_space_names = OpenStudio::StringVector.new
    system_to_space_map.each do |system|
      system['space_names'].each do |space_name|
        conditioned_space_names << space_name
      end
    end
    return conditioned_space_names
  end

  # Creates thermal zones to contain each space, as defined for each building in the
  # system_to_space_map inside the Prototype.building_name
  # e.g. (Prototype.secondary_school.rb) file.
  #
  # @param (see #add_constructions)
  # @return [Bool] returns true if successful, false if not
  def create_thermal_zones(building_type,building_vintage, climate_zone)

    OpenStudio::logFree(OpenStudio::Info, 'openstudio.model.Model', 'Started creating thermal zones')

    # This map define the multipliers for spaces with multipliers not equals to 1
    case building_type
    when 'LargeHotel', 'MidriseApartment','LargeOffice'
      space_multiplier_map = self.define_space_multiplier
    else
      space_multiplier_map ={}
    end

    # Create a thermal zone for each space in the self
    self.getSpaces.each do |space|
      zone = OpenStudio::Model::ThermalZone.new(self)
      zone.setName("#{space.name} ZN")
      if space_multiplier_map[space.name.to_s] != nil
        zone.setMultiplier(space_multiplier_map[space.name.to_s])
      end
      space.setThermalZone(zone)

      # Skip thermostat for spaces with no space type
      next if space.spaceType.empty?

      # Add a thermostat
      space_type_name = space.spaceType.get.name.get
      thermostat_name = space_type_name + ' Thermostat'
      thermostat = self.getThermostatSetpointDualSetpointByName(thermostat_name)
      if thermostat.empty?
        OpenStudio::logFree(OpenStudio::Error, 'openstudio.model.Model', "Thermostat #{thermostat_name} not found for space name: #{space.name}")
      else
        thermostatClone = thermostat.get.clone(self).to_ThermostatSetpointDualSetpoint.get
        zone.setThermostatSetpointDualSetpoint(thermostatClone)
      end
    end

    OpenStudio::logFree(OpenStudio::Info, 'openstudio.model.Model', 'Finished creating thermal zones')

    return true

  end

  # Adds occupancy sensors to certain space types per
  # the PNNL documentation.
  #
  # @param (see #add_constructions)
  # @return [Bool] returns true if successful, false if not
  # @todo genericize and move this method to Standards.Space
  def add_occupancy_sensors(building_type, building_vintage, climate_zone)

    # Only add occupancy sensors for 90.1-2010
    case building_vintage
    when 'DOE Ref Pre-1980', 'DOE Ref 1980-2004', '90.1-2004', '90.1-2007'
      return true
    end

    OpenStudio::logFree(OpenStudio::Info, 'openstudio.model.Model', 'Started Adding Occupancy Sensors')

    space_type_reduction_map = {
      'SecondarySchool' => {'Classroom' => 0.32, 'Restroom' => 0.34, 'Office' => 0.22},
      'PrimarySchool' => {'Classroom' => 0.32, 'Restroom' => 0.34, 'Office' => 0.22}
    }

    # Loop through all the space types and reduce lighting operation schedule fractions as-specified
    self.getSpaceTypes.each do |space_type|
      # Skip space types with no standards building type
      next if space_type.standardsBuildingType.empty?
      stds_bldg_type = space_type.standardsBuildingType.get

      # Skip space types with no standards space type
      next if space_type.standardsSpaceType.empty?
      stds_spc_type = space_type.standardsSpaceType.get

      # Skip building types and space types that aren't listed in the hash
      next unless space_type_reduction_map.has_key?(stds_bldg_type)
      next unless space_type_reduction_map[stds_bldg_type].has_key?(stds_spc_type)

      # Get the reduction fraction multiplier
      red_multiplier = 1 - space_type_reduction_map[stds_bldg_type][stds_spc_type]

      lights_sch_names = []
      lights_schs = {}
      reduced_lights_schs = {}

      # Get all of the lights in this space type
      # and determine the list of schedules they use.
      space_type.lights.each do |light|
        # Skip lights that don't have a schedule
        next if light.schedule.empty?
        lights_sch = light.schedule.get
        lights_schs[lights_sch.name.to_s] = lights_sch
        lights_sch_names << lights_sch.name.to_s
      end

      # Loop through the unique list of lighting schedules, cloning
      # and reducing schedule fraction before and after the specified times
      lights_sch_names.uniq.each do |lights_sch_name|
        lights_sch = lights_schs[lights_sch_name]
        # Skip non-ruleset schedules
        next if lights_sch.to_ScheduleRuleset.empty?

        # Clone the schedule (so that we don't mess with lights in
        # other space types that might be using the same schedule).
        new_lights_sch = lights_sch.clone(self).to_ScheduleRuleset.get
        new_lights_sch.setName("#{lights_sch_name} OccSensor Reduction")
        reduced_lights_schs[lights_sch_name] = new_lights_sch

        # Method to multiply the values in a day schedule by a specified value
        # but only when the existing value is higher than a specified lower limit.
        # This limit prevents occupancy sensors from affecting unoccupied hours.
        def multiply_schedule(day_sch, multiplier, limit)
          # Record the original times and values
          times = day_sch.times
          values = day_sch.values

          # Remove the original times and values
          day_sch.clearValues

          # Create new values by using the multiplier on the original values
          new_values = []
          for i in 0..(values.length - 1)
            if values[i] > limit
              new_values << values[i] * multiplier
            else
              new_values << values[i]
            end
          end

          # Add the revised time/value pairs to the schedule
          for i in 0..(new_values.length - 1)
            day_sch.addValue(times[i], new_values[i])
          end
        end #end reduce schedule

        # Reduce default day schedule
        multiply_schedule(new_lights_sch.defaultDaySchedule, red_multiplier, 0.25)

        # Reduce all other rule schedules
        new_lights_sch.scheduleRules.each do |sch_rule|
          multiply_schedule(sch_rule.daySchedule, red_multiplier, 0.25)
        end

      end #end of lights_sch_names.uniq.each do

      # Loop through all lights instances, replacing old lights
      # schedules with the reduced schedules.
      space_type.lights.each do |light|
        # Skip lights that don't have a schedule
        next if light.schedule.empty?
        old_lights_sch_name = light.schedule.get.name.to_s
        if reduced_lights_schs[old_lights_sch_name]
          light.setSchedule(reduced_lights_schs[old_lights_sch_name])
          OpenStudio::logFree(OpenStudio::Info, 'openstudio.model.Model', "Occupancy sensor reduction added to '#{light.name}'")
        end
      end

    end

    OpenStudio::logFree(OpenStudio::Info, 'openstudio.model.Model', 'Finished Adding Occupancy Sensors')

    return true

  end #add occupancy sensors

  # Adds exterior lights to the building, as specified
  # in OpenStudio_Standards_prototype_inputs
  #
  # @param (see #add_constructions)
  # @return [Bool] returns true if successful, false if not
  # @todo translate w/linear foot of facade, door, parking, etc
  #   into lookup table and implement that way instead of hard-coding as
  #   inputs in the spreadsheet.
  def add_exterior_lights(building_type, building_vintage, climate_zone, prototype_input)
    # TODO Standards - translate w/linear foot of facade, door, parking, etc
    # into lookup table and implement that way instead of hard-coding as
    # inputs in the spreadsheet.
    OpenStudio::logFree(OpenStudio::Info, 'openstudio.model.Model', 'Started adding exterior lights')

    # Occupancy Sensing Exterior Lights
    # which reduce to 70% power when no one is around.
    unless prototype_input['occ_sensing_exterior_lighting_power'].nil?
      occ_sens_ext_lts_power = prototype_input['occ_sensing_exterior_lighting_power']
      occ_sens_ext_lts_sch_name = prototype_input['occ_sensing_exterior_lighting_schedule']
      occ_sens_ext_lts_name = 'Occ Sensing Exterior Lights'
      occ_sens_ext_lts_def = OpenStudio::Model::ExteriorLightsDefinition.new(self)
      occ_sens_ext_lts_def.setName("#{occ_sens_ext_lts_name} Def")
      occ_sens_ext_lts_def.setDesignLevel(occ_sens_ext_lts_power)
      occ_sens_ext_lts_sch = self.add_schedule(occ_sens_ext_lts_sch_name)
      occ_sens_ext_lts = OpenStudio::Model::ExteriorLights.new(occ_sens_ext_lts_def, occ_sens_ext_lts_sch)
      occ_sens_ext_lts.setName("#{occ_sens_ext_lts_name} Def")
      occ_sens_ext_lts.setControlOption('AstronomicalClock')
    end

    # Building Facade and Landscape Lights
    # that don't dim at all at night.
    unless prototype_input['nondimming_exterior_lighting_power'].nil?
      nondimming_ext_lts_power = prototype_input['nondimming_exterior_lighting_power']
      nondimming_ext_lts_sch_name = prototype_input['nondimming_exterior_lighting_schedule']
      nondimming_ext_lts_name = 'NonDimming Exterior Lights'
      nondimming_ext_lts_def = OpenStudio::Model::ExteriorLightsDefinition.new(self)
      nondimming_ext_lts_def.setName("#{nondimming_ext_lts_name} Def")
      nondimming_ext_lts_def.setDesignLevel(nondimming_ext_lts_power)
      nondimming_ext_lts_sch = self.add_schedule(nondimming_ext_lts_sch_name)
      nondimming_ext_lts = OpenStudio::Model::ExteriorLights.new(nondimming_ext_lts_def, nondimming_ext_lts_sch)
      nondimming_ext_lts.setName("#{nondimming_ext_lts_name} Def")
      nondimming_ext_lts.setControlOption('AstronomicalClock')
    end

    # Fuel Equipment, As Exterior:FuelEquipment is not supported by OpenStudio yet,
    # temporarily use Exterior:Lights and set the control option to ScheduleNameOnly
    # todo: change it to Exterior:FuelEquipment when OpenStudio supported it.
    unless prototype_input['exterior_fuel_equipment1_power'].nil?
      fuel_ext_power = prototype_input['exterior_fuel_equipment1_power']
      fuel_ext_sch_name = prototype_input['exterior_fuel_equipment1_schedule']
      fuel_ext_name = 'Fuel equipment 1'
      fuel_ext_def = OpenStudio::Model::ExteriorLightsDefinition.new(self)
      fuel_ext_def.setName("#{fuel_ext_name} Def")
      fuel_ext_def.setDesignLevel(fuel_ext_power)
      fuel_ext_sch = self.add_schedule(fuel_ext_sch_name)
      fuel_ext_lts = OpenStudio::Model::ExteriorLights.new(fuel_ext_def, fuel_ext_sch)
      fuel_ext_lts.setName("#{fuel_ext_name}")
      fuel_ext_lts.setControlOption('ScheduleNameOnly')
    end

    unless prototype_input['exterior_fuel_equipment2_power'].nil?
      fuel_ext_power = prototype_input['exterior_fuel_equipment2_power']
      fuel_ext_sch_name = prototype_input['exterior_fuel_equipment2_schedule']
      fuel_ext_name = 'Fuel equipment 2'
      fuel_ext_def = OpenStudio::Model::ExteriorLightsDefinition.new(self)
      fuel_ext_def.setName("#{fuel_ext_name} Def")
      fuel_ext_def.setDesignLevel(fuel_ext_power)
      fuel_ext_sch = self.add_schedule(fuel_ext_sch_name)
      fuel_ext_lts = OpenStudio::Model::ExteriorLights.new(fuel_ext_def, fuel_ext_sch)
      fuel_ext_lts.setName("#{fuel_ext_name}")
      fuel_ext_lts.setControlOption('ScheduleNameOnly')
    end

    OpenStudio::logFree(OpenStudio::Info, 'openstudio.model.Model', 'Finished adding exterior lights')

    return true
  end #add exterior lights

  # Changes the infiltration coefficients for the prototype vintages.
  #
  # @param (see #add_constructions)
  # @return [Bool] returns true if successful, false if not
  # @todo Consistency - make prototype and reference vintages consistent
  # @todo Add 90.1-2013?
  def modify_infiltration_coefficients(building_type, building_vintage, climate_zone)
  # Select the terrain type, which
  # impacts wind speed, and in turn infiltration
  terrain = 'City'
  case building_vintage
  when '90.1-2004', '90.1-2007', '90.1-2010', '90.1-2013'
    case building_type
    when 'Warehouse'
    terrain = 'Urban'
    when 'SmallHotel'
    terrain = 'Suburbs'
    end
  end
  # Set the terrain type
  self.getSite.setTerrain(terrain)

    # modify the infiltration coefficients for 90.1-2004, 90.1-2007, 90.1-2010, 90.1-2013
    return true unless building_vintage == '90.1-2004' or building_vintage == '90.1-2007' or building_vintage == '90.1-2010' or building_vintage == '90.1-2013'

    # The pre-1980 and 1980-2004 buildings have this:
    # 1.0000,                  !- Constant Term Coefficient
    # 0.0000,                  !- Temperature Term Coefficient
    # 0.0000,                  !- Velocity Term Coefficient
    # 0.0000;                  !- Velocity Squared Term Coefficient
    # The 90.1-2010 buildings have this:
    # 0.0000,                  !- Constant Term Coefficient
    # 0.0000,                  !- Temperature Term Coefficient
    # 0.224,                   !- Velocity Term Coefficient
    # 0.0000;                  !- Velocity Squared Term Coefficient
    self.getSpaceInfiltrationDesignFlowRates.each do |infiltration|
      infiltration.setConstantTermCoefficient(0.0)
      infiltration.setTemperatureTermCoefficient(0.0)
      infiltration.setVelocityTermCoefficient(0.224)
      infiltration.setVelocitySquaredTermCoefficient(0.0)
    end
  end

  # Sets the inside and outside convection algorithms for different vintages
  #
  # @param (see #add_constructions)
  # @return [Bool] returns true if successful, false if not
  # @todo Consistency - make prototype and reference vintages consistent
  def modify_surface_convection_algorithm(building_vintage)

    inside = self.getInsideSurfaceConvectionAlgorithm
    outside = self.getOutsideSurfaceConvectionAlgorithm

    case building_vintage
    when 'DOE Ref Pre-1980', 'DOE Ref 1980-2004'
      inside.setAlgorithm('TARP')
      outside.setAlgorithm('DOE-2')
    when '90.1-2004', '90.1-2007', '90.1-2010', '90.1-2013'
      inside.setAlgorithm('TARP')
      outside.setAlgorithm('TARP')
    end

  end


  # Changes the infiltration coefficients for the prototype vintages.
  #
  # @param (see #add_constructions)
  # @return [Bool] returns true if successful, false if not
  # @todo Consistency - make sizing factors consistent
  #   between building types, climate zones, and vintages?
  def set_sizing_parameters(building_type, building_vintage)

    # Default unless otherwise specified
    clg = 1.2
    htg = 1.2
    case building_vintage
    when 'DOE Ref Pre-1980', 'DOE Ref 1980-2004'
      case building_type
      when 'PrimarySchool', 'SecondarySchool', 'Outpatient'
        clg = 1.5
        htg = 1.5
      when 'LargeHotel'
        clg = 1.33
        htg = 1.33
      end
    when '90.1-2004', '90.1-2007', '90.1-2010', '90.1-2013'
      case building_type
      when 'Hospital', 'LargeHotel', 'MediumOffice', 'LargeOffice', 'Outpatient', 'PrimarySchool'
        clg = 1.0
        htg = 1.0
      end
    end

    sizing_params = self.getSizingParameters
    sizing_params.setHeatingSizingFactor(htg)
    sizing_params.setCoolingSizingFactor(clg)

    OpenStudio::logFree(OpenStudio::Info, 'openstudio.prototype.Model', "Set sizing factors to #{htg} for heating and #{clg} for cooling.")

  end

  def applyPrototypeHVACAssumptions(building_type, building_vintage, climate_zone)

    OpenStudio::logFree(OpenStudio::Info, 'openstudio.model.Model', 'Started applying prototype HVAC assumptions.')

    ##### Apply equipment efficiencies

    # Fans
    self.getFanConstantVolumes.sort.each {|obj| obj.setPrototypeFanPressureRise(building_type, building_vintage, climate_zone)}
    self.getFanVariableVolumes.sort.each {|obj| obj.setPrototypeFanPressureRise(building_type, building_vintage, climate_zone)}
    self.getFanOnOffs.sort.each {|obj| obj.setPrototypeFanPressureRise(building_type, building_vintage, climate_zone)}
    self.getFanZoneExhausts.sort.each {|obj| obj.setPrototypeFanPressureRise}

    ##### Add Economizers

    if (building_vintage != 'NECB 2011') then
      # Create an economizer maximum OA fraction of 70%
      # to reflect damper leakage per PNNL
      econ_max_70_pct_oa_sch = OpenStudio::Model::ScheduleRuleset.new(self)
      econ_max_70_pct_oa_sch.setName("Economizer Max OA Fraction 70 pct")
      econ_max_70_pct_oa_sch.defaultDaySchedule.setName("Economizer Max OA Fraction 70 pct Default")
      econ_max_70_pct_oa_sch.defaultDaySchedule.addValue(OpenStudio::Time.new(0,24,0,0), 0.7)
    else
      # NECB 2011 prescribes ability to provide 100% OA (5.2.2.7-5.2.2.9)
      econ_max_100_pct_oa_sch = OpenStudio::Model::ScheduleRuleset.new(self)
      econ_max_100_pct_oa_sch.setName("Economizer Max OA Fraction 100 pct")
      econ_max_100_pct_oa_sch.defaultDaySchedule.setName("Economizer Max OA Fraction 100 pct Default")
      econ_max_100_pct_oa_sch.defaultDaySchedule.addValue(OpenStudio::Time.new(0,24,0,0), 1.0)
    end

    # Check each airloop
    self.getAirLoopHVACs.each do |air_loop|
      if air_loop.is_economizer_required(building_vintage, climate_zone) == true
        # If an economizer is required, determine the economizer type
        # in the prototype buildings, which depends on climate zone.
        economizer_type = nil
        case building_vintage
        when 'DOE Ref Pre-1980', 'DOE Ref 1980-2004', '90.1-2004', '90.1-2007'
          economizer_type = 'DifferentialDryBulb'
        when '90.1-2010', '90.1-2013'
          case climate_zone
          when 'ASHRAE 169-2006-1A',
              'ASHRAE 169-2006-2A',
              'ASHRAE 169-2006-3A',
              'ASHRAE 169-2006-4A'
            economizer_type = 'DifferentialEnthalpy'
          else
            economizer_type = 'DifferentialDryBulb'
          end
        when 'NECB 2011'
          # NECB 5.2.2.8 states that economizer can be controlled based on difference betweeen
          # return air temperature and outside air temperature OR return air enthalpy
          # and outside air enthalphy; latter chosen to be consistent with MNECB and CAN-QUEST implementation
          economizer_type = 'DifferentialEnthalpy'
        end

        # Set the economizer type
        # Get the OA system and OA controller
        oa_sys = air_loop.airLoopHVACOutdoorAirSystem
        if oa_sys.is_initialized
          oa_sys = oa_sys.get
        else
          OpenStudio::logFree(OpenStudio::Error, "openstudio.prototype.Model", "#{air_loop.name} is required to have an economizer, but it has no OA system.")
          next
        end
        oa_control = oa_sys.getControllerOutdoorAir
        oa_control.setEconomizerControlType(economizer_type)
        if (building_vintage != 'NECB 2011') then
          #oa_control.setMaximumFractionofOutdoorAirSchedule(econ_max_70_pct_oa_sch)
        else
          #oa_control.setMaximumFractionofOutdoorAirSchedule(econ_max_100_pct_oa_sch)
        end

        # Check that the economizer type set by the prototypes
        # is not prohibited by code.  If it is, change to no economizer.
        unless air_loop.is_economizer_type_allowable(building_vintage, climate_zone)
          OpenStudio::logFree(OpenStudio::Warn, "openstudio.prototype.Model", "#{air_loop.name} is required to have an economizer, but the type chosen, #{economizer_type} is prohibited by code for #{building_vintage}, climate zone #{climate_zone}.  Economizer type will be switched to No Economizer.")
          oa_control.setEconomizerControlType('NoEconomizer')
        end

      end
    end

    # TODO What is the logic behind hard-sizing
    # hot water coil convergence tolerances?
    self.getControllerWaterCoils.sort.each {|obj| obj.set_convergence_limits}

    OpenStudio::logFree(OpenStudio::Info, 'openstudio.model.Model', 'Finished applying prototype HVAC assumptions.')

  end

  def add_debugging_variables(type)

    # 'detailed'
    # 'timestep'
    # 'hourly'
    # 'daily'
    # 'monthly'

    vars = []
    case type
    when 'service_water_heating'
      var_names << ['Water Heater Water Volume Flow Rate','timestep']
      var_names << ['Water Use Equipment Hot Water Volume Flow Rate','timestep']
      var_names << ['Water Use Equipment Cold Water Volume Flow Rate','timestep']
      var_names << ['Water Use Equipment Hot Water Temperature','timestep']
      var_names << ['Water Use Equipment Cold Water Temperature','timestep']
      var_names << ['Water Use Equipment Mains Water Volume','timestep']
      var_names << ['Water Use Equipment Target Water Temperature','timestep']
      var_names << ['Water Use Equipment Mixed Water Temperature','timestep']
      var_names << ['Water Heater Tank Temperature','timestep']
      var_names << ['Water Heater Use Side Mass Flow Rate','timestep']
      var_names << ['Water Heater Heating Rate','timestep']
      var_names << ['Water Heater Water Volume Flow Rate','timestep']
      var_names << ['Water Heater Water Volume','timestep']
    end

    var_names.each do |var_name, reporting_frequency|
      outputVariable = OpenStudio::Model::OutputVariable.new(var_name,self)
      outputVariable.setReportingFrequency(reporting_frequency)
    end


  end

  def run(run_dir = "#{Dir.pwd}/Run")

    # If the run directory is not specified
    # run in the current working directory

    # Make the directory if it doesn't exist
    if !Dir.exists?(run_dir)
      Dir.mkdir(run_dir)
    end

    OpenStudio::logFree(OpenStudio::Info, 'openstudio.model.Model', "Started simulation in '#{run_dir}'")

    # Change the simulation to only run the weather file
    # and not run the sizing day simulations
    sim_control = self.getSimulationControl
    sim_control.setRunSimulationforSizingPeriods(false)
    sim_control.setRunSimulationforWeatherFileRunPeriods(true)

    # Save the model to energyplus idf
    idf_name = 'in.idf'
    osm_name = 'in.osm'
    forward_translator = OpenStudio::EnergyPlus::ForwardTranslator.new
    idf = forward_translator.translateModel(self)
    idf_path = OpenStudio::Path.new("#{run_dir}/#{idf_name}")
    osm_path = OpenStudio::Path.new("#{run_dir}/#{osm_name}")
    idf.save(idf_path,true)
    self.save(osm_path,true)

    # Set up the sizing simulation
    # Find the weather file
    epw_path = nil
    if self.weatherFile.is_initialized
      epw_path = self.weatherFile.get.path
      if epw_path.is_initialized
        if File.exist?(epw_path.get.to_s)
          epw_path = epw_path.get
        else
          # If this is an always-run Measure, need to check a different path
          alt_weath_path = File.expand_path(File.join(File.dirname(__FILE__), "../../../resources"))
          alt_epw_path = File.expand_path(File.join(alt_weath_path, epw_path.get.to_s))
          if File.exist?(alt_epw_path)
            epw_path = OpenStudio::Path.new(alt_epw_path)
          else
            OpenStudio::logFree(OpenStudio::Error, "openstudio.prototype.Model", "Model has been assigned a weather file, but the file is not in the specified location of '#{epw_path.get}'.")
            return false
          end
        end
      else
        OpenStudio::logFree(OpenStudio::Error, "openstudio.prototype.Model", "Model has a weather file assigned, but the weather file path has been deleted.")
        return false
      end
    else
      OpenStudio::logFree(OpenStudio::Error, "openstudio.prototype.Model", "Model has not been assigned a weather file.")
      return false
    end

    # If running on a regular desktop, use RunManager.
    # If running on OpenStudio Server, use WorkFlowMananger
    # to avoid slowdown from the sizing run.
    use_runmanager = true

    begin
      require 'openstudio-workflow'
      use_runmanager = false
    rescue LoadError
      use_runmanager = true
    end

    sql_path = nil
    if use_runmanager == true
      OpenStudio::logFree(OpenStudio::Info, "openstudio.prototype.Model", "Running sizing run with RunManager.")

      # Find EnergyPlus
      ep_dir = OpenStudio.getEnergyPlusDirectory
      ep_path = OpenStudio.getEnergyPlusExecutable
      ep_tool = OpenStudio::Runmanager::ToolInfo.new(ep_path)
      idd_path = OpenStudio::Path.new(ep_dir.to_s + "/Energy+.idd")
      output_path = OpenStudio::Path.new("#{run_dir}/")

      # Make a run manager and queue up the sizing run
      run_manager_db_path = OpenStudio::Path.new("#{run_dir}/run.db")
      run_manager = OpenStudio::Runmanager::RunManager.new(run_manager_db_path, true, false, false, false)
      job = OpenStudio::Runmanager::JobFactory::createEnergyPlusJob(ep_tool,
        idd_path,
        idf_path,
        epw_path,
        output_path)

      run_manager.enqueue(job, true)

      # Start the sizing run and wait for it to finish.
      while run_manager.workPending
        sleep 1
        OpenStudio::Application::instance.processEvents
      end

      sql_path = OpenStudio::Path.new("#{run_dir}/Energyplus/eplusout.sql")

      OpenStudio::logFree(OpenStudio::Info, "openstudio.prototype.Model", "Finished sizing run in #{(Time.new - start_time).round}sec.")

    else # Use the openstudio-workflow gem
      OpenStudio::logFree(OpenStudio::Info, "openstudio.prototype.Model", "Running sizing run with openstudio-workflow gem.")

      # Copy the weather file to this directory
      FileUtils.copy(epw_path.to_s, run_dir)

      # Run the simulation
      sim = OpenStudio::Workflow.run_energyplus('Local', run_dir)
      final_state = sim.run

      if final_state == :finished
        OpenStudio::logFree(OpenStudio::Info, "openstudio.prototype.Model", "Finished sizing run in #{(Time.new - start_time).round}sec.")
      end

      sql_path = OpenStudio::Path.new("#{run_dir}/run/eplusout.sql")

    end

    # Load the sql file created by the sizing run
    sql_path = OpenStudio::Path.new("#{run_dir}/Energyplus/eplusout.sql")
    if OpenStudio::exists(sql_path)
      sql = OpenStudio::SqlFile.new(sql_path)
      # Check to make sure the sql file is readable,
      # which won't be true if EnergyPlus crashed during simulation.
      if !sql.connectionOpen
        OpenStudio::logFree(OpenStudio::Error, 'openstudio.model.Model', "The run failed.  Look at the eplusout.err file in #{File.dirname(sql_path.to_s)} to see the cause.")
        return false
      end
      # Attach the sql file from the run to the sizing model
      self.setSqlFile(sql)
    else
      OpenStudio::logFree(OpenStudio::Error, 'openstudio.model.Model', "Results for the sizing run couldn't be found here: #{sql_path}.")
      return false
    end

    # Check that the run finished without severe errors
    error_query = "SELECT ErrorMessage
        FROM Errors
        WHERE ErrorType='1'"

    errs = self.sqlFile.get.execAndReturnVectorOfString(error_query)
    if errs.is_initialized
      errs = errs.get
      if errs.size > 0
        errs = errs.get
        OpenStudio::logFree(OpenStudio::Error, 'openstudio.model.Model', "The run failed with the following severe errors: #{errs.join('\n')}.")
        return false
      end
    end

    OpenStudio::logFree(OpenStudio::Info, 'openstudio.model.Model', "Finished simulation in '#{run_dir}'")

    return true

  end

  def request_timeseries_outputs

    # "detailed"
    # "timestep"
    # "hourly"
    # "daily"
    # "monthly"

    vars = []
    # vars << ['Heating Coil Gas Rate', 'detailed']
    # vars << ['Zone Thermostat Air Temperature', 'detailed']
    # vars << ['Zone Thermostat Heating Setpoint Temperature', 'detailed']
    # vars << ['Zone Thermostat Cooling Setpoint Temperature', 'detailed']
    # vars << ['Zone Air System Sensible Heating Rate', 'detailed']
    # vars << ['Zone Air System Sensible Cooling Rate', 'detailed']
    # vars << ['Fan Electric Power', 'detailed']
    # vars << ['Zone Mechanical Ventilation Standard Density Volume Flow Rate', 'detailed']
    # vars << ['Air System Outdoor Air Mass Flow Rate', 'detailed']
    # vars << ['Air System Outdoor Air Flow Fraction', 'detailed']
    # vars << ['Air System Outdoor Air Minimum Flow Fraction', 'detailed']

    # vars << ['Water Use Equipment Hot Water Volume Flow Rate', 'hourly']
    # vars << ['Water Use Equipment Cold Water Volume Flow Rate', 'hourly']
    # vars << ['Water Use Equipment Total Volume Flow Rate', 'hourly']
    # vars << ['Water Use Equipment Hot Water Temperature', 'hourly']
    # vars << ['Water Use Equipment Cold Water Temperature', 'hourly']
    # vars << ['Water Use Equipment Target Water Temperature', 'hourly']
    # vars << ['Water Use Equipment Mixed Water Temperature', 'hourly']

    # vars << ['Water Use Connections Hot Water Volume Flow Rate', 'hourly']
    # vars << ['Water Use Connections Cold Water Volume Flow Rate', 'hourly']
    # vars << ['Water Use Connections Total Volume Flow Rate', 'hourly']
    # vars << ['Water Use Connections Hot Water Temperature', 'hourly']
    # vars << ['Water Use Connections Cold Water Temperature', 'hourly']
    # vars << ['Water Use Connections Plant Hot Water Energy', 'hourly']
    # vars << ['Water Use Connections Return Water Temperature', 'hourly']

    # vars << ['Air System Outdoor Air Economizer Status','timestep']
    # vars << ['Air System Outdoor Air Heat Recovery Bypass Status','timestep']
    # vars << ['Air System Outdoor Air High Humidity Control Status','timestep']
    # vars << ['Air System Outdoor Air Flow Fraction','timestep']
    # vars << ['Air System Outdoor Air Minimum Flow Fraction','timestep']
    # vars << ['Air System Outdoor Air Mass Flow Rate','timestep']
    # vars << ['Air System Mixed Air Mass Flow Rate','timestep']

    # vars << ['Heating Coil Gas Rate','timestep']
    vars << ['Boiler Part Load Ratio','timestep']
    vars << ['Boiler Gas Rate','timestep']
    # vars << ['Boiler Gas Rate','timestep']
    # vars << ['Fan Electric Power','timestep']

    vars << ['Pump Electric Power','timestep']
    vars << ['Pump Outlet Temperature','timestep']
    vars << ['Pump Mass Flow Rate','timestep']

    # vars << ['Zone Air Terminal VAV Damper Position','timestep']
    # vars << ['Zone Air Terminal Minimum Air Flow Fraction','timestep']
    # vars << ['Zone Air Terminal Outdoor Air Volume Flow Rate','timestep']
    # vars << ['Zone Lights Electric Power','hourly']
    # vars << ['Daylighting Lighting Power Multiplier','hourly']
    # vars << ['Schedule Value','hourly']

    vars.each do |var, freq|
      outputVariable = OpenStudio::Model::OutputVariable.new(var, self)
      outputVariable.setReportingFrequency(freq)
    end

  end

end<|MERGE_RESOLUTION|>--- conflicted
+++ resolved
@@ -76,12 +76,7 @@
     has_multizone_systems = false
     self.getAirLoopHVACs.sort.each do |air_loop|
       if air_loop.is_multizone_vav_system
-<<<<<<< HEAD
         self.apply_multizone_vav_outdoor_air_sizing(building_vintage)
-=======
-        puts "**********************airloop is multizone vav system"
-        self.apply_multizone_vav_outdoor_air_sizing
->>>>>>> e30e0bc7
         if self.runSizingRun("#{sizing_run_dir}/SizingRun2") == false
           return false
         end
