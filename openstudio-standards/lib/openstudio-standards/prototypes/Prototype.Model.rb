--- conflicted
+++ resolved
@@ -1,17 +1,8 @@
 
 # open the class to add methods to size all HVAC equipment
 class OpenStudio::Model::Model
-<<<<<<< HEAD
-
-<<<<<<< HEAD
   # Load the helper libraries for
-=======
-  # Load the helper libraries for 
-=======
-  # Load the helper libraries for
->>>>>>> ba8678ee
   require_relative 'Prototype.Fan'
->>>>>>> origin/ecbc_baseline_automation
   require_relative 'Prototype.FanConstantVolume'
   require_relative 'Prototype.FanVariableVolume'
   require_relative 'Prototype.FanOnOff'
@@ -33,14 +24,6 @@
   # @example Create a Small Office, 90.1-2010, in ASHRAE Climate Zone 5A (Chicago)
   #   model.create_prototype_building('SmallOffice', '90.1-2010', 'ASHRAE 169-2006-5A')
 
-<<<<<<< HEAD
-  def create_prototype_building(building_type, building_vintage, climate_zone, epw_file, sizing_run_dir = Dir.pwd, debug = false)
-
-    # There are no reference models for HighriseApartment at vintages Pre-1980 and 1980-2004, nor for NECB 2011. This is a quick check.
-    if building_type == "HighriseApartment"
-      if building_vintage == 'DOE Ref Pre-1980' or building_vintage == 'DOE Ref 1980-2004'
-        OpenStudio::logFree(OpenStudio::Error, 'Not available', "DOE Reference models for #{building_type} at vintage #{building_vintage} are not available, the measure is disabled for this specific type.")
-=======
   def create_prototype_building(building_type, template, climate_zone, epw_file, sizing_run_dir = Dir.pwd, debug = false)
     # There are no reference models for HighriseApartment at vintages Pre-1980 and 1980-2004, nor for NECB 2011. This is a quick check.
     if building_type == 'HighriseApartment'
@@ -49,10 +32,6 @@
         return false
       elsif template == 'NECB 2011'
         OpenStudio.logFree(OpenStudio::Error, 'Not available', "Reference model for #{building_type} at template #{template} is not available, the measure is disabled for this specific type.")
->>>>>>> ba8678ee
-        return false
-      elsif building_vintage == "NECB 2011"
-        OpenStudio::logFree(OpenStudio::Error, 'Not available', "Reference model for #{building_type} at vintage #{building_vintage} is not available, the measure is disabled for this specific type.")
         return false
       end
     end
@@ -65,78 +44,13 @@
       'building_type' => building_type
     }
 
-<<<<<<< HEAD
-    prototype_input = self.find_object($os_standards['prototype_inputs'], search_criteria,nil)
-
-=======
     prototype_input = find_object($os_standards['prototype_inputs'], search_criteria, nil)
->>>>>>> ba8678ee
 
     if prototype_input.nil?
       OpenStudio.logFree(OpenStudio::Error, 'openstudio.standards.Model', "Could not find prototype inputs for #{search_criteria}, cannot create model.")
       return false
     end
 
-<<<<<<< HEAD
-
-    case building_vintage
-    when 'NECB 2011'
-      self.load_building_type_methods(building_type, building_vintage, climate_zone)
-      self.load_geometry(building_type, building_vintage, climate_zone)
-      self.getBuilding.setName("#{building_vintage}-#{building_type}-#{climate_zone}-#{epw_file} created: #{Time.new}")
-      space_type_map = self.define_space_type_map(building_type, building_vintage, climate_zone)
-      self.assign_space_type_stubs("Space Function", building_vintage, space_type_map)  # TO DO: add support for defining NECB 2011 archetype by building type (versus space function)
-      self.add_loads(building_vintage, climate_zone)
-      self.modify_infiltration_coefficients(building_type, building_vintage, climate_zone)   #does not apply to NECB 2011 but left here for consistency
-      self.modify_surface_convection_algorithm(building_vintage)
-
-      #Should this be the first thing done Maria?
-      self.add_design_days_and_weather_file(building_type, building_vintage, climate_zone, epw_file)
-      puts self.get_full_weather_file_path
-      self.add_constructions(lookup_building_type, building_vintage, climate_zone)           #set "dummy construction set
-      #BTAP::Geometry::intersect_surfaces(self)
-      #BTAP::Geometry::match_surfaces(self)
-      BTAP::Compliance::NECB2011::set_necb_fwdr( self, true, runner=nil)      # set FWDR
-      BTAP::Compliance::NECB2011::set_all_construction_sets_to_necb!(self, runner=nil)
-      #Getting System Fuel type types from BTAP::Environment.
-      BTAP::Environment::get_canadian_system_defaults_by_weatherfile_name(epw_file)
-      boiler_fueltype, baseboard_type, mau_type, mau_heating_coil_type, mua_cooling_type, chiller_type, heating_coil_types_sys3, heating_coil_types_sys4,heating_coil_types_sys6, fan_type = BTAP::Environment::get_canadian_system_defaults_by_weatherfile_name(epw_file)
-      BTAP::Compliance::NECB2011::necb_autozone_and_autosystem(self, runner=nil, use_ideal_air_loads = false, boiler_fueltype, mau_type, mau_heating_coil_type, baseboard_type, chiller_type, mua_cooling_type, heating_coil_types_sys3, heating_coil_types_sys4, heating_coil_types_sys6, fan_type )
-
-      self.set_sizing_parameters(building_type, building_vintage)
-      self.yearDescription.get.setDayofWeekforStartDay('Sunday')
-      self.add_swh(building_type, building_vintage, climate_zone, prototype_input)  # note exhaust fan schedule for * common spaces.
-      # TO DO: routine custom_swh_tweaks sets loss coefficient to ambient for water heater, differs for each archetype
-      # NECB 2011 follows ASHRAE 90.1 for now, does this need to change?
-      self.custom_swh_tweaks(building_type, building_vintage, climate_zone, prototype_input)
-      #      self.add_exterior_lights(building_type, building_vintage, climate_zone, prototype_input)
-      #      self.add_occupancy_sensors(building_type, building_vintage, climate_zone)
-
-      #
-
-    else
-
-      self.load_building_type_methods(building_type, building_vintage, climate_zone)
-      self.load_geometry(building_type, building_vintage, climate_zone)
-      self.getBuilding.setName("#{building_vintage}-#{building_type}-#{climate_zone} created: #{Time.new}")
-      space_type_map = self.define_space_type_map(building_type, building_vintage, climate_zone)
-      self.assign_space_type_stubs(lookup_building_type, building_vintage, space_type_map)
-      self.add_loads(building_vintage, climate_zone)
-      self.apply_infiltration_standard(building_vintage)
-      self.modify_infiltration_coefficients(building_type, building_vintage, climate_zone)
-      self.modify_surface_convection_algorithm(building_vintage)
-      self.add_constructions(lookup_building_type, building_vintage, climate_zone)
-      self.create_thermal_zones(building_type,building_vintage, climate_zone)
-      self.add_hvac(building_type, building_vintage, climate_zone, prototype_input)
-      self.custom_hvac_tweaks(building_type, building_vintage, climate_zone, prototype_input)
-      self.add_swh(building_type, building_vintage, climate_zone, prototype_input)
-      self.custom_swh_tweaks(building_type, building_vintage, climate_zone, prototype_input)
-      self.add_exterior_lights(building_type, building_vintage, climate_zone, prototype_input)
-      self.add_occupancy_sensors(building_type, building_vintage, climate_zone)
-      self.add_design_days_and_weather_file(building_type, building_vintage, climate_zone, epw_file)
-      self.set_sizing_parameters(building_type, building_vintage)
-    self.yearDescription.get.setDayofWeekforStartDay('Sunday')
-=======
     case template
     when 'NECB 2011'
       load_building_type_methods(building_type, template, climate_zone)
@@ -178,7 +92,6 @@
       add_design_days_and_weather_file(building_type, template, climate_zone, epw_file)
       apply_sizing_parameters(building_type, template)
       yearDescription.get.setDayofWeekforStartDay('Sunday')
->>>>>>> ba8678ee
 
     end
     # set climate zone and building type
@@ -192,38 +105,15 @@
       return false
     end
 
-<<<<<<< HEAD
-
-    # If there are any multizone systems, set damper positions
-    # and perform a second sizing run
-    has_multizone_systems = false
-
-
-    self.getAirLoopHVACs.sort.each do |air_loop|
-
-      if air_loop.is_multizone_vav_system
-        self.apply_multizone_vav_outdoor_air_sizing(building_vintage)
-        if self.runSizingRun("#{sizing_run_dir}/SizingRun2") == false
-          return false
-        end
-        break
-      end
-    end
-=======
     # If there are any multizone systems, reset damper positions
     # to achieve a 60% ventilation effectiveness minimum for the system
     # following the ventilation rate procedure from 62.1
     apply_multizone_vav_outdoor_air_sizing(template)
->>>>>>> ba8678ee
 
     # Apply the prototype HVAC assumptions
     # which include sizing the fan pressure rises based
     # on the flow rate of the system.
-<<<<<<< HEAD
-    self.applyPrototypeHVACAssumptions(building_type, building_vintage, climate_zone)
-=======
     apply_prototype_hvac_assumptions(building_type, template, climate_zone)
->>>>>>> ba8678ee
 
     # for 90.1-2010 Outpatient, AHU2 set minimum outdoor air flow rate as 0
     # AHU1 doesn't have economizer
@@ -237,32 +127,12 @@
       modify_hospital_oa_controller(template)
     end
 
-    if building_type == "Hospital"
-      self.modify_hospital_OAcontroller(building_vintage)
-    end
-
     # Apply the HVAC efficiency standard
     apply_hvac_efficiency_standard(template, climate_zone)
 
     # Add daylighting controls per standard
     # only four zones in large hotel have daylighting controls
     # todo: YXC to merge to the main function
-<<<<<<< HEAD
-    if building_type == "LargeHotel"
-      self.add_daylighting_controls(building_vintage)
-    elsif building_type == "Hospital"
-      self.hospital_add_daylighting_controls(building_vintage)
-    else
-      self.addDaylightingControls(building_vintage)
-    end
-
-    if building_type == "QuickServiceRestaurant" || building_type == "FullServiceRestaurant" || building_type == "Outpatient"
-      self.update_exhaust_fan_efficiency(building_vintage)
-    end
-
-    if building_type == "HighriseApartment"
-      self.update_fan_efficiency
-=======
     if building_type == 'LargeHotel'
       large_hotel_add_daylighting_controls(template)
     elsif building_type == 'Hospital'
@@ -286,16 +156,6 @@
       modify_oa_controller(template)
       # For operating room 1&2 in 2010 and 2013, VAV minimum air flow is set by schedule
       reset_or_room_vav_minimum_damper(prototype_input, template)
->>>>>>> ba8678ee
-    end
-
-    # Add output variables for debugging
-    # AHU1 doesn't have economizer
-    if building_type == "Outpatient"
-      # remove the controller:mechanical ventilation for AHU1 OA
-      self.modify_OAcontroller(building_vintage)
-      # For operating room 1&2 in 2010 and 2013, VAV minimum air flow is set by schedule
-      self.reset_or_room_vav_minimum_damper(prototype_input, building_vintage)
     end
 
     # Add output variables for debugging
@@ -400,11 +260,7 @@
 
     # Determine which geometry file to use
     # based on building_type and template
-<<<<<<< HEAD
-    # NECB 2011 geometry is not explicitly defined; for NECB 2011 vintage, latest ASHRAE 90.1 geometry file is assigned (implicitly)
-=======
     # NECB 2011 geometry is not explicitly defined; for NECB 2011 template, latest ASHRAE 90.1 geometry file is assigned (implicitly)
->>>>>>> ba8678ee
 
     case building_type
     when 'SecondarySchool'
@@ -447,11 +303,7 @@
         geometry_file = 'Geometry.small_hotel_pnnl2007.osm'
       when '90.1-2010'
         geometry_file = 'Geometry.small_hotel_pnnl2010.osm'
-<<<<<<< HEAD
-      else #'90.1-2013'
-=======
       else # '90.1-2013'
->>>>>>> ba8678ee
         geometry_file = 'Geometry.small_hotel_pnnl2013.osm'
       end
     when 'LargeHotel'
@@ -488,42 +340,24 @@
     when 'QuickServiceRestaurant'
       geometry_file = case template
       when 'DOE Ref Pre-1980'
-<<<<<<< HEAD
-        geometry_file = 'Geometry.quick_service_restaurant_pre1980.osm'
-      else #'DOE Ref 1980-2004','90.1-2010','90.1-2007','90.1-2004','90.1-2013'
-        geometry_file = 'Geometry.quick_service_restaurant_allothers.osm'
-      end
-=======
         'Geometry.quick_service_restaurant_pre1980.osm'
       else # 'DOE Ref 1980-2004','90.1-2010','90.1-2007','90.1-2004','90.1-2013'
         'Geometry.quick_service_restaurant_allothers.osm'
                       end
->>>>>>> ba8678ee
     when 'FullServiceRestaurant'
       geometry_file = case template
       when 'DOE Ref Pre-1980'
-<<<<<<< HEAD
-        geometry_file = 'Geometry.full_service_restaurant_pre1980.osm'
-      else # 'DOE Ref 1980-2004','90.1-2010','90.1-2007','90.1-2004','90.1-2013'
-        geometry_file = 'Geometry.full_service_restaurant_allothers.osm'
-      end
-=======
         'Geometry.full_service_restaurant_pre1980.osm'
       else # 'DOE Ref 1980-2004','90.1-2010','90.1-2007','90.1-2004','90.1-2013'
         'Geometry.full_service_restaurant_allothers.osm'
                       end
->>>>>>> ba8678ee
     when 'Hospital'
       geometry_file = 'Geometry.hospital.osm'
     when 'Outpatient'
       geometry_file = 'Geometry.outpatient.osm'
     when 'MidriseApartment'
       geometry_file = 'Geometry.mid_rise_apartment.osm'
-<<<<<<< HEAD
-    when 'Office'    # For NECB 2011 prototypes (old)
-=======
     when 'Office' # For NECB 2011 prototypes (old)
->>>>>>> ba8678ee
       geometry_file = 'Geometry.large_office_2010.osm'
       alt_search_name = 'Office'
     when 'HighriseApartment'
@@ -608,22 +442,11 @@
       stub_space_type.apply_rendering_color(template)
 
       space_names.each do |space_name|
-<<<<<<< HEAD
-
-        space = self.getSpaceByName(space_name)
-
-        next if space.empty?
-        space = space.get
-        space.setSpaceType(stub_space_type)
-
-        OpenStudio::logFree(OpenStudio::Info, 'openstudio.model.Model', "Setting #{space.name} to #{building_type}.#{space_type_name}")
-=======
         space = getSpaceByName(space_name)
         next if space.empty?
         space = space.get
         space.setSpaceType(stub_space_type)
         OpenStudio.logFree(OpenStudio::Info, 'openstudio.model.Model', "Setting #{space.name} to #{building_type}.#{space_type_name}")
->>>>>>> ba8678ee
       end
     end
     return true
@@ -674,17 +497,6 @@
     # which are placeholders, and give them appropriate loads and schedules
     getSpaceTypes.sort.each do |space_type|
       # Rendering color
-<<<<<<< HEAD
-      space_type.set_rendering_color(building_vintage)
-
-      # Loads
-      space_type.set_internal_loads(building_vintage, true, true, true, true, true, true)
-
-      # Schedules
-      space_type.set_internal_load_schedules(building_vintage, true, true, true, true, true, true, true)
-
-
-=======
       space_type.apply_rendering_color(template)
 
       # Loads
@@ -692,7 +504,6 @@
 
       # Schedules
       space_type.apply_internal_load_schedules(template, true, true, true, true, true, true, true)
->>>>>>> ba8678ee
     end
 
     OpenStudio.logFree(OpenStudio::Info, 'openstudio.model.Model', 'Finished applying space types (loads)')
@@ -916,18 +727,6 @@
     # get all the space types that are conditioned
 
     # not required for NECB 2011
-<<<<<<< HEAD
-    unless (building_vintage == 'NECB 2011')
-      conditioned_space_names = find_conditioned_space_names(building_type, building_vintage, climate_zone)
-    end
-
-
-    # add internal mass
-    # not required for NECB 2011
-    unless ((building_vintage == 'NECB 2011') or
-          ((building_type == 'SmallHotel') &&
-            (building_vintage == '90.1-2004' or building_vintage == '90.1-2007' or building_vintage == '90.1-2010' or building_vintage == '90.1-2013')))
-=======
     unless template == 'NECB 2011'
       conditioned_space_names = find_conditioned_space_names(building_type, template, climate_zone)
     end
@@ -937,7 +736,6 @@
     unless (template == 'NECB 2011') ||
            ((building_type == 'SmallHotel') &&
              (template == '90.1-2004' || template == '90.1-2007' || template == '90.1-2010' || template == '90.1-2013'))
->>>>>>> ba8678ee
       internal_mass_def = OpenStudio::Model::InternalMassDefinition.new(self)
       internal_mass_def.setSurfaceAreaperSpaceFloorArea(2.0)
       internal_mass_def.setConstruction(construction)
@@ -1210,29 +1008,6 @@
       end
     end
     # Set the terrain type
-<<<<<<< HEAD
-    self.getSite.setTerrain(terrain)
-
-      # modify the infiltration coefficients for 90.1-2004, 90.1-2007, 90.1-2010, 90.1-2013
-      return true unless building_vintage == '90.1-2004' or building_vintage == '90.1-2007' or building_vintage == '90.1-2010' or building_vintage == '90.1-2013' or building_vintage == 'NECB 2011'
-
-      # The pre-1980 and 1980-2004 buildings have this:
-      # 1.0000,                  !- Constant Term Coefficient
-      # 0.0000,                  !- Temperature Term Coefficient
-      # 0.0000,                  !- Velocity Term Coefficient
-      # 0.0000;                  !- Velocity Squared Term Coefficient
-      # The 90.1-2010 buildings have this:
-      # 0.0000,                  !- Constant Term Coefficient
-      # 0.0000,                  !- Temperature Term Coefficient
-      # 0.224,                   !- Velocity Term Coefficient
-      # 0.0000;                  !- Velocity Squared Term Coefficient
-      self.getSpaceInfiltrationDesignFlowRates.each do |infiltration|
-        infiltration.setConstantTermCoefficient(0.0)
-        infiltration.setTemperatureTermCoefficient(0.0)
-        infiltration.setVelocityTermCoefficient(0.224)
-        infiltration.setVelocitySquaredTermCoefficient(0.0)
-      end
-=======
     getSite.setTerrain(terrain)
 
     # modify the infiltration coefficients for 90.1-2004, 90.1-2007, 90.1-2010, 90.1-2013
@@ -1254,7 +1029,6 @@
       infiltration.setVelocityTermCoefficient(0.224)
       infiltration.setVelocitySquaredTermCoefficient(0.0)
     end
->>>>>>> ba8678ee
   end
 
   # Sets the inside and outside convection algorithms for different vintages
@@ -1489,11 +1263,7 @@
         return false
       end
     else
-<<<<<<< HEAD
-      OpenStudio::logFree(OpenStudio::Error, "openstudio.prototype.Model", "Model has not been assigned a weather file.3")
-=======
       OpenStudio.logFree(OpenStudio::Error, 'openstudio.prototype.Model', 'Model has not been assigned a weather file.3')
->>>>>>> ba8678ee
       return false
     end
 
