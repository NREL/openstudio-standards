--- conflicted
+++ resolved
@@ -4,21 +4,6 @@
   def define_space_type_map(building_type, template, climate_zone)
     space_type_map = nil
 
-<<<<<<< HEAD
-  def define_space_type_map(building_type, building_vintage, climate_zone)
-    space_type_map = nil
-    
-    case building_vintage
-  
-    when 'NECB 2011'
-      space_type_map ={
-        "Warehouse - med/blk" => ["Zone3 Bulk Storage"],
-        "Warehouse - fine" => ["Zone2 Fine Storage"],
-        "Office - enclosed" => ["Zone1 Office"]
-      }
-    else
-      space_type_map = {
-=======
     space_type_map = case template
 
     when 'NECB 2011'
@@ -30,16 +15,11 @@
       }
     else
       {
->>>>>>> ba8678ee
         'Bulk' => ['Zone3 Bulk Storage'],
         'Fine' => ['Zone2 Fine Storage'],
         'Office' => ['Zone1 Office']
       }
-<<<<<<< HEAD
-    end
-=======
                      end
->>>>>>> ba8678ee
     return space_type_map
   end
 
@@ -114,17 +94,10 @@
     return true
   end
 
-<<<<<<< HEAD
-  def update_waterheater_loss_coefficient(building_vintage)
-    case building_vintage
-    when '90.1-2004', '90.1-2007', '90.1-2010', '90.1-2013', 'NECB 2011'
-      self.getWaterHeaterMixeds.sort.each do |water_heater|
-=======
   def update_waterheater_loss_coefficient(template)
     case template
     when '90.1-2004', '90.1-2007', '90.1-2010', '90.1-2013', 'NECB 2011'
       getWaterHeaterMixeds.sort.each do |water_heater|
->>>>>>> ba8678ee
         water_heater.setOffCycleLossCoefficienttoAmbientTemperature(0.798542707)
         water_heater.setOnCycleLossCoefficienttoAmbientTemperature(0.798542707)
       end
@@ -136,9 +109,4 @@
 
     return true
   end
-<<<<<<< HEAD
-
-
-=======
->>>>>>> ba8678ee
 end