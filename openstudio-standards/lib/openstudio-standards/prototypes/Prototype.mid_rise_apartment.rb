--- conflicted
+++ resolved
@@ -1,19 +1,10 @@
 
 
 class OpenStudio::Model::Model
-<<<<<<< HEAD
- 
-  def define_space_type_map(building_type, building_vintage, climate_zone)
-
-    space_type_map = nil
-        
-    case building_vintage
-=======
   def define_space_type_map(building_type, template, climate_zone)
     space_type_map = nil
 
     case template
->>>>>>> ba8678ee
     when '90.1-2004', '90.1-2007', '90.1-2010', '90.1-2013'
       space_type_map = {
         'Office' => ['Office'],
@@ -79,22 +70,6 @@
           'T S2 Apartment'
         ]
       }
-<<<<<<< HEAD
-		 
-    when 'NECB 2011'
-      space_type_map ={
-        "Corr. < 2.4m wide" => ["G Corridor", "M Corridor", "T Corridor"],
-        
-        "Dormitory - living quarters" => ["G N1 Apartment", "G N2 Apartment", "G NE Apartment", 
-          "G NW Apartment", "G S1 Apartment", "G S2 Apartment", 
-          "G SW Apartment", "M N1 Apartment", "M N2 Apartment", 
-          "M NE Apartment", "M NW Apartment", "M S1 Apartment", 
-          "M S2 Apartment", "M SE Apartment", "M SW Apartment", 
-          "T N1 Apartment", "T N2 Apartment", "T NE Apartment", 
-          "T NW Apartment", "T S1 Apartment", "T S2 Apartment", 
-          "T SE Apartment", "T SW Apartment"],
-        "Office - enclosed" => ["Office"]
-=======
 
     when 'NECB 2011'
       sch = 'G'
@@ -110,66 +85,12 @@
                                'T NW Apartment', 'T S1 Apartment', 'T S2 Apartment',
                                'T SE Apartment', 'T SW Apartment'],
         'Office - enclosed' => ['Office']
->>>>>>> ba8678ee
       }
     end
 
     return space_type_map
   end
 
-<<<<<<< HEAD
-
-  def define_hvac_system_map(building_type, building_vintage, climate_zone)
-    system_to_space_map = [
-      {'type' => 'SAC',
-        'space_names' => ['G SW Apartment']},
-      {'type' => 'SAC',
-        'space_names' => ['G NW Apartment']},
-      {'type' => 'SAC',
-        'space_names' => ['G NE Apartment']},
-      {'type' => 'SAC',
-        'space_names' => ['G N1 Apartment']},
-      {'type' => 'SAC',
-        'space_names' => ['G N2 Apartment']},
-      {'type' => 'SAC',
-        'space_names' => ['G S1 Apartment']},
-      {'type' => 'SAC',
-        'space_names' => ['G S2 Apartment']},
-      {'type' => 'SAC',
-        'space_names' => ['M SW Apartment']},
-      {'type' => 'SAC',
-        'space_names' => ['M NW Apartment']},
-      {'type' => 'SAC',
-        'space_names' => ['M SE Apartment']},
-      {'type' => 'SAC',
-        'space_names' => ['M NE Apartment']},
-      {'type' => 'SAC',
-        'space_names' => ['M N1 Apartment']},
-      {'type' => 'SAC',
-        'space_names' => ['M N2 Apartment']},
-      {'type' => 'SAC',
-        'space_names' => ['M S1 Apartment']},
-      {'type' => 'SAC',
-        'space_names' => ['M S2 Apartment']},
-      {'type' => 'SAC',
-        'space_names' => ['T SW Apartment']},
-      {'type' => 'SAC',
-        'space_names' => ['T NW Apartment']},
-      {'type' => 'SAC',
-        'space_names' => ['T SE Apartment']},
-      {'type' => 'SAC',
-        'space_names' => ['T NE Apartment']},
-      {'type' => 'SAC',
-        'space_names' => ['T N1 Apartment']},
-      {'type' => 'SAC',
-        'space_names' => ['T N2 Apartment']},
-      {'type' => 'SAC',
-        'space_names' => ['T S1 Apartment']},
-      {'type' => 'SAC',
-        'space_names' => ['T S2 Apartment']},
-      {'type' => 'SAC',
-        'space_names' => ['Office']}
-=======
   def define_hvac_system_map(building_type, template, climate_zone)
     system_to_space_map = [
       { 'type' => 'SAC',
@@ -220,7 +141,6 @@
         'space_names' => ['T S2 Apartment'] },
       { 'type' => 'SAC',
         'space_names' => ['Office'] }
->>>>>>> ba8678ee
     ]
 
     case template
@@ -252,24 +172,15 @@
   def custom_hvac_tweaks(building_type, template, climate_zone, prototype_input)
     OpenStudio.logFree(OpenStudio::Info, 'openstudio.model.Model', 'Started building type specific adjustments')
 
-
     # adjust the cooling setpoint
     adjust_clg_setpoint(template, climate_zone)
     # add elevator and lights&fans for the ground floor corridor
     add_extra_equip_corridor(template)
     # add extra infiltration for ground floor corridor
-<<<<<<< HEAD
-    self.add_door_infiltration(building_vintage,climate_zone)
-
-        
-    OpenStudio::logFree(OpenStudio::Info, 'openstudio.model.Model', 'Finished building type specific adjustments')
-    
-=======
     add_door_infiltration(template, climate_zone)
 
     OpenStudio.logFree(OpenStudio::Info, 'openstudio.model.Model', 'Finished building type specific adjustments')
 
->>>>>>> ba8678ee
     return true
   end
 
@@ -286,7 +197,6 @@
       end
     end
   end
-
 
   # add elevator and lights&fans for the ground floor corridor
   def add_extra_equip_corridor(template)
@@ -338,17 +248,10 @@
     end
   end
 
-<<<<<<< HEAD
-  def update_waterheater_loss_coefficient(building_vintage)
-    case building_vintage
-    when '90.1-2004', '90.1-2007', '90.1-2010', '90.1-2013', 'NECB 2011'
-      self.getWaterHeaterMixeds.sort.each do |water_heater|
-=======
   def update_waterheater_loss_coefficient(template)
     case template
     when '90.1-2004', '90.1-2007', '90.1-2010', '90.1-2013', 'NECB 2011'
       getWaterHeaterMixeds.sort.each do |water_heater|
->>>>>>> ba8678ee
         water_heater.setOffCycleLossCoefficienttoAmbientTemperature(46.288874618)
         water_heater.setOnCycleLossCoefficienttoAmbientTemperature(46.288874618)
       end
