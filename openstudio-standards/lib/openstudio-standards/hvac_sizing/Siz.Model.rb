--- conflicted
+++ resolved
@@ -72,13 +72,7 @@
     sim_control.setRunSimulationforSizingPeriods(false)
     sim_control.setRunSimulationforWeatherFileRunPeriods(true)
     
-<<<<<<< HEAD
     return success
-=======
-
-    
-    return true
->>>>>>> ac975e9c
 
   end
   
@@ -392,7 +386,7 @@
     object_type = object_type.upcase if object_type == 'Coil:Cooling:WaterToAirHeatPump:EquationFit'
     object_type = object_type.upcase if object_type == 'Coil:Heating:WaterToAirHeatPump:EquationFit'
 		object_type = 'Coil:Heating:GasMultiStage' if object_type == 'Coil:Heating:Gas:MultiStage'
-    
+
     sql = self.sqlFile
 
     if sql.is_initialized
