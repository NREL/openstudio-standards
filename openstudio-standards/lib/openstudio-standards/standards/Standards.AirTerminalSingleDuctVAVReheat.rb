--- conflicted
+++ resolved
@@ -28,21 +28,6 @@
                               0.3
                             end
     end
-<<<<<<< HEAD
-	
-	
-	
-    # TODO remove the template conditional; doesn't make sense
-    # Determine whether or not to use the high minimum guess.
-    # Cutoff was determined by correlating apparent minimum guesses
-    # to OA rates in prototypes since not well documented in papers.
-    if zone_oa_per_area > 0.001 # 0.001 m^3/s*m^2 = .196 cfm/ft2
-      # High OA zones
-      self.setConstantMinimumAirFlowFraction(0.7)
-    else
-      # Low OA zones
-      self.setConstantMinimumAirFlowFraction(min_damper_position)
-=======
     setConstantMinimumAirFlowFraction(min_damper_position)
 
     # Minimum OA flow rate
@@ -51,7 +36,6 @@
     # for sizing.
     unless zone_min_oa.nil?
       setFixedMinimumAirFlowRate(zone_min_oa)
->>>>>>> ba8678ee
     end
 
     return true
