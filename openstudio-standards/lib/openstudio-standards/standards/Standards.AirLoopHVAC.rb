
# Reopen the OpenStudio class to add methods to apply standards to this object
class OpenStudio::Model::AirLoopHVAC

  # Apply multizone vav outdoor air method and
  # adjust multizone VAV damper positions
  # to achieve a system minimum ventilation effectiveness
  # of 0.6 per PNNL.  Hard-size the resulting min OA
  # into the sizing:system object.
  #
  # return [Bool] returns true if successful, false if not
  def apply_multizone_vav_outdoor_air_sizing(template)

    # TODO enable damper position adjustment for legacy IDFS
    if template == 'DOE Ref Pre-1980' || template == 'DOE Ref 1980-2004'
      OpenStudio::logFree(OpenStudio::Warn, "openstudio.standards.AirLoopHVAC", "Damper positions not modified for DOE Ref Pre-1980 or DOE Ref 1980-2004 vintages.")
      return true
    end
  
    # Only applies to multi-zone vav systems
    if self.is_multizone_vav_system
      self.adjust_minimum_vav_damper_positions
    end
    
    return true
 
  end  

  # Apply all standard required controls to the airloop
  #
  # @param (see #is_economizer_required)
  # @return [Bool] returns true if successful, false if not
  # @todo optimum start
  # @todo night damper shutoff
  # @todo nightcycle control
  # @todo night fan shutoff
  def apply_standard_controls(template, climate_zone)
    
    # Energy Recovery Ventilation
    if self.is_energy_recovery_ventilator_required(template, climate_zone)
      self.apply_energy_recovery_ventilator
    end
    
    # Economizers
    self.set_economizer_limits(template, climate_zone)
    self.set_economizer_integration(template, climate_zone)    
    
    # Multizone VAV Systems
    if self.is_multizone_vav_system
      
      # VAV Reheat Control
      self.set_vav_damper_action(template)
      
      # Multizone VAV Optimization
      if self.is_multizone_vav_optimization_required(template, climate_zone)
        self.enable_multizone_vav_optimization
      else
        self.disable_multizone_vav_optimization
      end
      
      # VAV Static Pressure Reset
      # assume all systems have DDC control of VAV terminals
      has_ddc = true
      if self.is_static_pressure_reset_required(template, has_ddc)
        self.supply_return_exhaust_relief_fans.each do |fan|
          if fan.to_FanVariableVolume.is_initialized
            fan.set_control_type('Multi Zone VAV with Static Pressure Reset')
          else
            OpenStudio::logFree(OpenStudio::Error, "openstudio.standards.AirLoopHVAC","For #{self.name}: there is a constant volume fan on a multizone vav system.  Cannot apply static pressure reset controls.")
          end
        end
      end
      
    end
    
    # Single zone systems
    # if self.thermalZones.size == 1
      # self.apply_single_zone_controls(template, climate_zone)
    # end

    # DCV
    if self.is_demand_control_ventilation_required(template, climate_zone)
      self.enable_demand_control_ventilation
    else
      # TODO Need to convert the design spec OA objects
      # to per-area only so that if VRP is enabled we
      # don't get DCV accidentally?  See PNNL Achieving 30% 5.2.2.21,
      # not convinced that this is actually necessary with current E+
      # capabilities.
    end

    # SAT reset
    # TODO Prototype buildings use OAT-based SAT reset,
    # but PRM RM suggests Warmest zone based SAT reset.
    if self.is_supply_air_temperature_reset_required(template, climate_zone)
      self.enable_supply_air_temperature_reset_outdoor_temperature
      # self.enable_supply_air_temperature_reset_warmest_zone(template)
    end    
    
    # Unoccupied shutdown
    if self.is_unoccupied_fan_shutoff_required(template)
      self.enable_unoccupied_fan_shutoff
    else
      self.setAvailabilitySchedule(self.model.alwaysOnDiscreteSchedule)
    end
    
    # Motorized OA damper
    if self.is_motorized_oa_damper_required(template, climate_zone)
      # Assume that the availability schedule has already been
      # set to reflect occupancy and use this for the OA damper.
      self.add_motorized_oa_damper(0.15, self.availabilitySchedule)
    else
      self.remove_motorized_oa_damper
    end
   
    # TODO Optimum Start
    # for systems exceeding 10,000 cfm
    # Don't think that OS will be able to do this.
    # OS currently only allows 1 availability manager
    # at a time on an AirLoopHVAC.  If we add an 
    # AvailabilityManager:OptimumStart, it 
    # will replace the AvailabilityManager:NightCycle.
 
  end  

  # Apply all PRM baseline required controls to the airloop.
  # Only applies those controls that differ from the normal
  # prescriptive controls, which are added via
  # AirLoopHVAC.apply_standard_controls
  #
  # @param (see #is_economizer_required)
  # @return [Bool] returns true if successful, false if not
  def apply_performance_rating_method_baseline_controls(template, climate_zone)
    
    # Economizers
    if self.is_performance_rating_method_baseline_economizer_required(template, climate_zone)
      self.apply_performance_rating_method_baseline_economizer(template, climate_zone)
    end

    # Multizone VAV Systems
    if self.is_multizone_vav_system

      # SAT Reset 
      # G3.1.3.12 SAT reset required for all Multizone VAV systems,
      # even if not required by prescriptive section.
      case template
      when '90.1-2004', '90.1-2007', '90.1-2010', '90.1-2013'
        self.enable_supply_air_temperature_reset_warmest_zone(template)
      end

    end
 
    # Unoccupied shutdown
    self.enable_unoccupied_fan_shutoff
  
    return true
 
  end  

  # Calculate and apply the performance rating method
  # baseline fan power to this air loop.
  # Fan motor efficiency will be set, and then
  # fan pressure rise adjusted so that the
  # fan power is the maximum allowable.
  # Also adjusts the fan power and flow rates
  # of any parallel PIU terminals on the system.
  #
  # @todo Figure out how to split fan power between multiple fans
  # if the proposed model had multiple fans (supply, return, exhaust, etc.)
  # return [Bool] true if successful, false if not.
  def set_performance_rating_method_baseline_fan_power(template)
  
    # Main AHU fans
    
    # Calculate the allowable fan motor bhp
    # for the entire airloop.
    allowable_fan_bhp = self.allowable_system_brake_horsepower(template)

    # Divide the allowable power evenly between the fans
    # on this airloop.
    all_fans = self.supply_return_exhaust_relief_fans   
    allowable_fan_bhp = allowable_fan_bhp / all_fans.size    
    
    # Set the motor efficiencies
    # for all fans based on the calculated
    # allowed brake hp.  Then calculate the allowable
    # fan power for each fan and adjust
    # the fan pressure rise accordingly
    all_fans.each do |fan|
      fan.set_standard_minimum_motor_efficiency(template, allowable_fan_bhp)
      allowable_power_w = allowable_fan_bhp * 746 / fan.motorEfficiency
      fan.adjust_pressure_rise_to_meet_fan_power(allowable_power_w)
    end

    # Fan powered terminal fans
    
    # Adjust each terminal fan
    self.demandComponents.each do |dc|
      next if dc.to_AirTerminalSingleDuctParallelPIUReheat.empty?
      pfp_term = dc.to_AirTerminalSingleDuctParallelPIUReheat.get
      pfp_term.set_performance_rating_method_baseline_fan_power(template)
    end
  
    return true
  
  end
  
  # Determine the fan power limitation pressure drop adjustment
  # Per Table 6.5.3.1.1B
  #
  # @param template [String] valid choices: 'DOE Ref Pre-1980', 'DOE Ref 1980-2004', '90.1-2004', '90.1-2007', '90.1-2010', '90.1-2013'
  # @return [Double] fan power limitation pressure drop adjustment
  #   units = horsepower
  # @todo Determine the presence of MERV filters and other stuff in Table 6.5.3.1.1B.  May need to extend AirLoopHVAC data model
  def fan_power_limitation_pressure_drop_adjustment_brake_horsepower(template = "ASHRAE 90.1-2007")
  
    # Get design supply air flow rate (whether autosized or hard-sized)
    dsn_air_flow_m3_per_s = 0
    dsn_air_flow_cfm = 0
    if self.autosizedDesignSupplyAirFlowRate.is_initialized
      dsn_air_flow_m3_per_s = self.autosizedDesignSupplyAirFlowRate.get
      dsn_air_flow_cfm = OpenStudio.convert(dsn_air_flow_m3_per_s, "m^3/s", "cfm").get
      OpenStudio::logFree(OpenStudio::Debug, "openstudio.standards.AirLoopHVAC", "* #{dsn_air_flow_cfm.round} cfm = Autosized Design Supply Air Flow Rate.")
    else
      dsn_air_flow_m3_per_s = self.designSupplyAirFlowRate.get
      dsn_air_flow_cfm = OpenStudio.convert(dsn_air_flow_m3_per_s, "m^3/s", "cfm").get
      OpenStudio::logFree(OpenStudio::Debug, "openstudio.standards.AirLoopHVAC", "* #{dsn_air_flow_cfm.round} cfm = Hard sized Design Supply Air Flow Rate.")
    end  
  
    # TODO determine the presence of MERV filters and other stuff
    # in Table 6.5.3.1.1B
    # perhaps need to extend AirLoopHVAC data model
    has_fully_ducted_return_and_or_exhaust_air_systems = false
    
    # Calculate Fan Power Limitation Pressure Drop Adjustment (in wc)
    fan_pwr_adjustment_in_wc = 0
    
    # Fully ducted return and/or exhaust air systems
    if has_fully_ducted_return_and_or_exhaust_air_systems
      adj_in_wc = 0.5
      fan_pwr_adjustment_in_wc += adj_in_wc
      OpenStudio::logFree(OpenStudio::Info, "openstudio.standards.AirLoopHVAC","--Added #{adj_in_wc} in wc for Fully ducted return and/or exhaust air systems")
    end
    
    # Convert the pressure drop adjustment to brake horsepower (bhp)
    # assuming that all supply air passes through all devices
    fan_pwr_adjustment_bhp = fan_pwr_adjustment_in_wc*dsn_air_flow_cfm / 4131
    OpenStudio::logFree(OpenStudio::Debug, "openstudio.standards.AirLoopHVAC","For #{self.name}: Fan Power Limitation Pressure Drop Adjustment = #{(fan_pwr_adjustment_bhp.round(2))} bhp")
 
    return fan_pwr_adjustment_bhp
 
  end

  # Determine the allowable fan system brake horsepower
  # Per Table 6.5.3.1.1A
  #
  # @param template [String] valid choices: 'DOE Ref Pre-1980', 'DOE Ref 1980-2004', '90.1-2004', '90.1-2007', '90.1-2010', '90.1-2013'
  # @return [Double] allowable fan system brake horsepower
  #   units = horsepower
  def allowable_system_brake_horsepower(template = "ASHRAE 90.1-2007")
  
    # Get design supply air flow rate (whether autosized or hard-sized)
    dsn_air_flow_m3_per_s = 0
    dsn_air_flow_cfm = 0
    if self.autosizedDesignSupplyAirFlowRate.is_initialized
      dsn_air_flow_m3_per_s = self.autosizedDesignSupplyAirFlowRate.get
      dsn_air_flow_cfm = OpenStudio.convert(dsn_air_flow_m3_per_s, "m^3/s", "cfm").get
      OpenStudio::logFree(OpenStudio::Debug, "openstudio.standards.AirLoopHVAC", "* #{dsn_air_flow_cfm.round} cfm = Autosized Design Supply Air Flow Rate.")
    else
      dsn_air_flow_m3_per_s = self.designSupplyAirFlowRate.get
      dsn_air_flow_cfm = OpenStudio.convert(dsn_air_flow_m3_per_s, "m^3/s", "cfm").get
      OpenStudio::logFree(OpenStudio::Debug, "openstudio.standards.AirLoopHVAC", "* #{dsn_air_flow_cfm.round} cfm = Hard sized Design Supply Air Flow Rate.")
    end

    # Get the fan limitation pressure drop adjustment bhp
    fan_pwr_adjustment_bhp = self.fan_power_limitation_pressure_drop_adjustment_brake_horsepower
    
    # Determine the number of zones the system serves
    num_zones_served = self.thermalZones.size
    
    # Get the supply air fan and determine whether VAV or CAV system.
    # Assume that supply air fan is fan closest to the demand outlet node.
    # The fan may be inside of a piece of unitary equipment.
    fan_pwr_limit_type = nil
    self.supplyComponents.reverse.each do |comp|
      if comp.to_FanConstantVolume.is_initialized || comp.to_FanOnOff.is_initialized
        fan_pwr_limit_type = "constant volume"
      elsif comp.to_FanVariableVolume.is_initialized
        fan_pwr_limit_type = "variable volume"
      elsif comp.to_AirLoopHVACUnitaryHeatCoolVAVChangeoverBypass.is_initialized
        fan = comp.to_AirLoopHVACUnitaryHeatCoolVAVChangeoverBypass.get.supplyAirFan
        if fan.to_FanConstantVolume.is_initialized || comp.to_FanOnOff.is_initialized
          fan_pwr_limit_type = "constant volume"
        elsif fan.to_FanVariableVolume.is_initialized
          fan_pwr_limit_type = "variable volume"
        end
      elsif comp.to_AirLoopHVACUnitarySystem.is_initialized
        fan = comp.to_AirLoopHVACUnitarySystem.get.supplyFan
        if fan.to_FanConstantVolume.is_initialized || comp.to_FanOnOff.is_initialized
          fan_pwr_limit_type = "constant volume"
        elsif fan.to_FanVariableVolume.is_initialized
          fan_pwr_limit_type = "variable volume"
        end
      end  
    end
    
    # For 90.1-2010, single-zone VAV systems use the 
    # constant volume limitation per 6.5.3.1.1
    if template == "ASHRAE 90.1-2010" && fan_pwr_limit_type = "variable volume" && num_zones_served == 1
      fan_pwr_limit_type = "constant volume"
      OpenStudio::logFree(OpenStudio::Info, "openstudio.standards.AirLoopHVAC","For #{self.name}: Using the constant volume limitation because single-zone VAV system.")
    end
    
    # Calculate the Allowable Fan System brake horsepower per Table G3.1.2.9
    allowable_fan_bhp = 0
    if fan_pwr_limit_type == "constant volume"
      allowable_fan_bhp = dsn_air_flow_cfm*0.00094+fan_pwr_adjustment_bhp
    elsif fan_pwr_limit_type == "variable volume"
      allowable_fan_bhp = dsn_air_flow_cfm*0.0013+fan_pwr_adjustment_bhp
    end
    OpenStudio::logFree(OpenStudio::Info, "openstudio.standards.AirLoopHVAC","For #{self.name}: Allowable brake horsepower = #{(allowable_fan_bhp).round(2)}HP based on #{dsn_air_flow_cfm.round} cfm and #{fan_pwr_adjustment_bhp.round(2)} bhp of adjustment.")
    
    # Calculate and report the total area for debugging/testing
    floor_area_served_m2 = self.floor_area_served
    floor_area_served_ft2 = OpenStudio.convert(floor_area_served_m2, 'm^2', 'ft^2').get
    cfm_per_ft2 = dsn_air_flow_cfm / floor_area_served_ft2
    cfm_per_hp = dsn_air_flow_cfm / allowable_fan_bhp
    OpenStudio::logFree(OpenStudio::Debug, "openstudio.standards.AirLoopHVAC","For #{self.name}: area served = #{floor_area_served_ft2.round} ft^2.")
    OpenStudio::logFree(OpenStudio::Debug, "openstudio.standards.AirLoopHVAC","For #{self.name}: flow per area = #{cfm_per_ft2.round} cfm/ft^2.")
    OpenStudio::logFree(OpenStudio::Debug, "openstudio.standards.AirLoopHVAC","For #{self.name}: flow per hp = #{cfm_per_hp.round} cfm/hp.")
    
    return allowable_fan_bhp

  end

  # Get all of the supply, return, exhaust, and relief fans on this system
  #
  # @return [Array] an array of FanConstantVolume, FanVariableVolume, and FanOnOff objects
  def supply_return_exhaust_relief_fans() 
    
    # Fans on the supply side of the airloop directly, or inside of unitary equipment.
    fans = []
    sup_and_oa_comps = self.supplyComponents
    sup_and_oa_comps += self.oaComponents
    sup_and_oa_comps.each do |comp|
      if comp.to_FanConstantVolume.is_initialized 
        fans << comp.to_FanConstantVolume.get
      elsif comp.to_FanVariableVolume.is_initialized
        fans << comp.to_FanVariableVolume.get
      elsif comp.to_AirLoopHVACUnitaryHeatCoolVAVChangeoverBypass.is_initialized
        sup_fan = comp.to_AirLoopHVACUnitaryHeatCoolVAVChangeoverBypass.get.supplyAirFan
        if sup_fan.to_FanConstantVolume.is_initialized
          fans << sup_fan.to_FanConstantVolume.get
        elsif sup_fan.to_FanOnOff.is_initialized
          fans << sup_fan.to_FanOnOff.get
        end
      elsif comp.to_AirLoopHVACUnitarySystem.is_initialized
        sup_fan = comp.to_AirLoopHVACUnitarySystem.get.supplyFan
        next if sup_fan.empty?
        sup_fan = sup_fan.get
        if sup_fan.to_FanConstantVolume.is_initialized
          fans << sup_fan.to_FanConstantVolume.get
        elsif sup_fan.to_FanOnOff.is_initialized
          fans << sup_fan.to_FanOnOff.get
        elsif sup_fan.to_FanVariableVolume.is_initialized
          fans << sup_fan.to_FanVariableVolume.get  
        end      
      end
    end 
    
    return fans
    
  end
  
  # Determine the total brake horsepower of the fans on the system
  # with or without the fans inside of fan powered terminals.
  #
  # @param include_terminal_fans [Bool] if true, power from fan powered terminals will be included
  # @param template [String] valid choices: 'DOE Ref Pre-1980', 'DOE Ref 1980-2004', '90.1-2004', '90.1-2007', '90.1-2010', '90.1-2013'
  # @return [Double] total brake horsepower of the fans on the system
  #   units = horsepower  
  def system_fan_brake_horsepower(include_terminal_fans = true, template = "ASHRAE 90.1-2007")

    # TODO get the template from the parent model itself?
    # Or not because maybe you want to see the difference between two standards?
    OpenStudio::logFree(OpenStudio::Info, "openstudio.standards.AirLoopHVAC","#{self.name}-Determining #{template} allowable system fan power.")
  
    # Get all fans
    fans = []
    # Supply, exhaust, relief, and return fans
    fans += self.supply_return_exhaust_relief_fans
    
    # Fans inside of fan-powered terminals
    if include_terminal_fans
      self.demandComponents.each do |comp|
        if comp.to_AirTerminalSingleDuctSeriesPIUReheat.is_initialized
          term_fan = comp.to_AirTerminalSingleDuctSeriesPIUReheat.get.supplyAirFan
          if term_fan.to_FanConstantVolume.is_initialized
            fans << term_fan.to_FanConstantVolume.get
          end
        elsif comp.to_AirTerminalSingleDuctParallelPIUReheat.is_initialized
          term_fan = comp.to_AirTerminalSingleDuctParallelPIUReheat.get.fan
          if term_fan.to_FanConstantVolume.is_initialized
            fans << term_fan.to_FanConstantVolume.get
          end     
        end
      end
    end
    
    # Loop through all fans on the system and
    # sum up their brake horsepower values.
    sys_fan_bhp = 0
    fans.sort.each do |fan|
      sys_fan_bhp += fan.brakeHorsepower
    end
    
    return sys_fan_bhp
   
  end 
  
  # Set the fan pressure rises that will result in
  # the system hitting the baseline allowable fan power
  #
  # @param template [String] valid choices: 'DOE Ref Pre-1980', 'DOE Ref 1980-2004', '90.1-2004', '90.1-2007', '90.1-2010', '90.1-2013' 
  def set_baseline_fan_pressure_rise(template = "ASHRAE 90.1-2007")

    OpenStudio::logFree(OpenStudio::Info, "openstudio.standards.AirLoopHVAC", "#{self.name}-Setting #{template} baseline fan power.")
  
    # Get the total system bhp from the proposed system, including terminal fans
    proposed_sys_bhp = self.system_fan_brake_horsepower(true)
  
    # Get the allowable fan brake horsepower
    allowable_fan_bhp = self.allowable_system_brake_horsepower(template)

    # Get the fan power limitation from proposed system
    fan_pwr_adjustment_bhp = self.fan_power_limitation_pressure_drop_adjustment_brake_horsepower
    
    # Subtract the fan power adjustment
    allowable_fan_bhp = allowable_fan_bhp-fan_pwr_adjustment_bhp
    
    # Get all fans
    fans = self.supply_return_exhaust_relief_fans    
    
    # TODO improve description
    # Loop through the fans, changing the pressure rise
    # until the fan bhp is the same percentage of the baseline allowable bhp
    # as it was on the proposed system.
    fans.each do |fan|
      # TODO: Yixing Check the model of the Fan Coil Unit
      next if fan.name.to_s.include?("Fan Coil fan")
      next if fan.name.to_s.include?("UnitHeater Fan")

      OpenStudio::logFree(OpenStudio::Info, "#{fan.name}")
    
      # Get the bhp of the fan on the proposed system
      proposed_fan_bhp = fan.brakeHorsepower
      
      # Get the bhp of the fan on the proposed system
      proposed_fan_bhp_frac = proposed_fan_bhp / proposed_sys_bhp
      
      # Determine the target bhp of the fan on the baseline system
      baseline_fan_bhp = proposed_fan_bhp_frac*allowable_fan_bhp
      OpenStudio::logFree(OpenStudio::Info, "openstudio.standards.AirLoopHVAC", "* #{(baseline_fan_bhp).round(1)} bhp = Baseline fan brake horsepower.")
      
      # Set the baseline impeller eff of the fan, 
      # preserving the proposed motor eff.
      baseline_impeller_eff = fan.baselineImpellerEfficiency(template)
      fan.changeImpellerEfficiency(baseline_impeller_eff)
      OpenStudio::logFree(OpenStudio::Info, "openstudio.standards.AirLoopHVAC", "* #{(baseline_impeller_eff*100).round(1)}% = Baseline fan impeller efficiency.")
      
      # Set the baseline motor efficiency for the specified bhp
      baseline_motor_eff = fan.standardMinimumMotorEfficiency(template, standards, allowable_fan_bhp)
      fan.changeMotorEfficiency(baseline_motor_eff)
      
      # Get design supply air flow rate (whether autosized or hard-sized)
      dsn_air_flow_m3_per_s = 0
      if fan.autosizedDesignSupplyAirFlowRate.is_initialized
        dsn_air_flow_m3_per_s = fan.autosizedDesignSupplyAirFlowRate.get
        dsn_air_flow_cfm = OpenStudio.convert(dsn_air_flow_m3_per_s, "m^3/s", "cfm").get
        OpenStudio::logFree(OpenStudio::Debug, "openstudio.standards.AirLoopHVAC", "* #{dsn_air_flow_cfm.round} cfm = Autosized Design Supply Air Flow Rate.")
      else
        dsn_air_flow_m3_per_s = fan.designSupplyAirFlowRate.get
        dsn_air_flow_cfm = OpenStudio.convert(dsn_air_flow_m3_per_s, "m^3/s", "cfm").get
        OpenStudio::logFree(OpenStudio::Debug, "openstudio.standards.AirLoopHVAC", "* #{dsn_air_flow_cfm.round} cfm = User entered Design Supply Air Flow Rate.")
      end
      
      # Determine the fan pressure rise that will result in the target bhp
      # pressure_rise_pa = fan_bhp*746 / fan_motor_eff*fan_total_eff / dsn_air_flow_m3_per_s
      baseline_pressure_rise_pa = baseline_fan_bhp*746 / fan.motorEfficiency*fan.fanEfficiency / dsn_air_flow_m3_per_s
      baseline_pressure_rise_in_wc = OpenStudio.convert(fan_pressure_rise_pa, "Pa", "inH_{2}O",).get
      OpenStudio::logFree(OpenStudio::Info, "openstudio.standards.AirLoopHVAC", "* #{(fan_pressure_rise_in_wc).round(2)} in w.c. = Pressure drop to achieve allowable fan power.")

      # Calculate the bhp of the fan to make sure it matches
      calc_bhp = fan.brakeHorsepower
      if ((calc_bhp-baseline_fan_bhp) / baseline_fan_bhp).abs > 0.02
        OpenStudio::logFree(OpenStudio::Error, "openstudio.standards.AirLoopHVAC", "#{fan.name} baseline fan bhp supposed to be #{baseline_fan_bhp}, but is #{calc_bhp}.")
      end

    end
    
    # Calculate the total bhp of the system to make sure it matches the goal
    calc_sys_bhp = self.system_fan_brake_horsepower(false)
    if ((calc_sys_bhp-allowable_fan_bhp) / allowable_fan_bhp).abs > 0.02
      OpenStudio::logFree(OpenStudio::Error, "openstudio.standards.AirLoopHVAC", "#{self.name} baseline system bhp supposed to be #{allowable_fan_bhp}, but is #{calc_sys_bhp}.")
    end

  end

  # Get the total cooling capacity for the air loop
  #
  # @return [Double] total cooling capacity
  #   units = Watts (W)
  # @todo Change to pull water coil nominal capacity instead of design load; not a huge difference, but water coil nominal capacity not available in sizing table.
  # @todo Handle all additional cooling coil types.  Currently only handles CoilCoolingDXSingleSpeed, CoilCoolingDXTwoSpeed, and CoilCoolingWater
  def total_cooling_capacity
  
    # Sum the cooling capacity for all cooling components
    # on the airloop, which may be inside of unitary systems.
    total_cooling_capacity_w = 0
    self.supplyComponents.each do |sc|
      # CoilCoolingDXSingleSpeed
      if sc.to_CoilCoolingDXSingleSpeed.is_initialized
        coil = sc.to_CoilCoolingDXSingleSpeed.get
        if coil.ratedTotalCoolingCapacity.is_initialized
          total_cooling_capacity_w += coil.ratedTotalCoolingCapacity.get
        elsif coil.autosizedRatedTotalCoolingCapacity.is_initialized
          total_cooling_capacity_w += coil.autosizedRatedTotalCoolingCapacity.get
        else
          OpenStudio::logFree(OpenStudio::Warn, 'openstudio.standards.AirLoopHVAC', "For #{self.name} capacity of #{coil.name} is not available, total cooling capacity of air loop will be incorrect when applying standard.")
        end
        # CoilCoolingDXTwoSpeed
      elsif sc.to_CoilCoolingDXTwoSpeed.is_initialized  
        coil = sc.to_CoilCoolingDXTwoSpeed.get
        if coil.ratedHighSpeedTotalCoolingCapacity.is_initialized
          total_cooling_capacity_w += coil.ratedHighSpeedTotalCoolingCapacity.get
        elsif coil.autosizedRatedHighSpeedTotalCoolingCapacity.is_initialized
          total_cooling_capacity_w += coil.autosizedRatedHighSpeedTotalCoolingCapacity.get
        else
          OpenStudio::logFree(OpenStudio::Warn, 'openstudio.standards.AirLoopHVAC', "For #{self.name} capacity of #{coil.name} is not available, total cooling capacity of air loop will be incorrect when applying standard.")
        end
        # CoilCoolingWater
      elsif sc.to_CoilCoolingWater.is_initialized
        coil = sc.to_CoilCoolingWater.get
        if coil.autosizedDesignCoilLoad.is_initialized # TODO Change to pull water coil nominal capacity instead of design load
          total_cooling_capacity_w += coil.autosizedDesignCoilLoad.get
        else
          OpenStudio::logFree(OpenStudio::Warn, 'openstudio.standards.AirLoopHVAC', "For #{self.name} capacity of #{coil.name} is not available, total cooling capacity of air loop will be incorrect when applying standard.")
        end
      elsif sc.to_AirLoopHVACUnitarySystem.is_initialized
        unitary = sc.to_AirLoopHVACUnitarySystem.get
        if unitary.coolingCoil.is_initialized
          clg_coil = unitary.coolingCoil.get
          # CoilCoolingDXSingleSpeed
          if clg_coil.to_CoilCoolingDXSingleSpeed.is_initialized
            coil = clg_coil.to_CoilCoolingDXSingleSpeed.get
            if coil.ratedTotalCoolingCapacity.is_initialized
              total_cooling_capacity_w += coil.ratedTotalCoolingCapacity.get
            elsif coil.autosizedRatedTotalCoolingCapacity.is_initialized
              total_cooling_capacity_w += coil.autosizedRatedTotalCoolingCapacity.get
            else
              OpenStudio::logFree(OpenStudio::Warn, 'openstudio.standards.AirLoopHVAC', "For #{self.name} capacity of #{coil.name} is not available, total cooling capacity of air loop will be incorrect when applying standard.")
            end
          # CoilCoolingDXTwoSpeed
          elsif clg_coil.to_CoilCoolingDXTwoSpeed.is_initialized  
            coil = clg_coil.to_CoilCoolingDXTwoSpeed.get
            if coil.ratedHighSpeedTotalCoolingCapacity.is_initialized
              total_cooling_capacity_w += coil.ratedHighSpeedTotalCoolingCapacity.get
            elsif coil.autosizedRatedHighSpeedTotalCoolingCapacity.is_initialized
              total_cooling_capacity_w += coil.autosizedRatedHighSpeedTotalCoolingCapacity.get
            else
              OpenStudio::logFree(OpenStudio::Warn, 'openstudio.standards.AirLoopHVAC', "For #{self.name} capacity of #{coil.name} is not available, total cooling capacity of air loop will be incorrect when applying standard.")
            end
          # CoilCoolingWater
          elsif clg_coil.to_CoilCoolingWater.is_initialized
            coil = clg_coil.to_CoilCoolingWater.get
            if coil.autosizedDesignCoilLoad.is_initialized # TODO Change to pull water coil nominal capacity instead of design load
              total_cooling_capacity_w += coil.autosizedDesignCoilLoad.get
            else
              OpenStudio::logFree(OpenStudio::Warn, 'openstudio.standards.AirLoopHVAC', "For #{self.name} capacity of #{coil.name} is not available, total cooling capacity of air loop will be incorrect when applying standard.")
            end
          end
        end
      elsif sc.to_AirLoopHVACUnitaryHeatPumpAirToAir.is_initialized
        unitary = sc.to_AirLoopHVACUnitaryHeatPumpAirToAir.get
        clg_coil = unitary.coolingCoil
        # CoilCoolingDXSingleSpeed
        if clg_coil.to_CoilCoolingDXSingleSpeed.is_initialized
          coil = clg_coil.to_CoilCoolingDXSingleSpeed.get
          if coil.ratedTotalCoolingCapacity.is_initialized
            total_cooling_capacity_w += coil.ratedTotalCoolingCapacity.get
          elsif coil.autosizedRatedTotalCoolingCapacity.is_initialized
            total_cooling_capacity_w += coil.autosizedRatedTotalCoolingCapacity.get
          else
            OpenStudio::logFree(OpenStudio::Warn, 'openstudio.standards.AirLoopHVAC', "For #{self.name} capacity of #{coil.name} is not available, total cooling capacity of air loop will be incorrect when applying standard.")
          end
        # CoilCoolingDXTwoSpeed
        elsif clg_coil.to_CoilCoolingDXTwoSpeed.is_initialized  
          coil = clg_coil.to_CoilCoolingDXTwoSpeed.get
          if coil.ratedHighSpeedTotalCoolingCapacity.is_initialized
            total_cooling_capacity_w += coil.ratedHighSpeedTotalCoolingCapacity.get
          elsif coil.autosizedRatedHighSpeedTotalCoolingCapacity.is_initialized
            total_cooling_capacity_w += coil.autosizedRatedHighSpeedTotalCoolingCapacity.get
          else
            OpenStudio::logFree(OpenStudio::Warn, 'openstudio.standards.AirLoopHVAC', "For #{self.name} capacity of #{coil.name} is not available, total cooling capacity of air loop will be incorrect when applying standard.")
          end
        # CoilCoolingWater
        elsif clg_coil.to_CoilCoolingWater.is_initialized
          coil = clg_coil.to_CoilCoolingWater.get
          if coil.autosizedDesignCoilLoad.is_initialized # TODO Change to pull water coil nominal capacity instead of design load
            total_cooling_capacity_w += coil.autosizedDesignCoilLoad.get
          else
            OpenStudio::logFree(OpenStudio::Warn, 'openstudio.standards.AirLoopHVAC', "For #{self.name} capacity of #{coil.name} is not available, total cooling capacity of air loop will be incorrect when applying standard.")
          end
        end
      elsif sc.to_CoilCoolingDXMultiSpeed.is_initialized ||
          sc.to_CoilCoolingCooledBeam.is_initialized ||
          sc.to_CoilCoolingWaterToAirHeatPumpEquationFit.is_initialized ||
          sc.to_AirLoopHVACUnitaryHeatCoolVAVChangeoverBypass.is_initialized ||
          sc.to_AirLoopHVACUnitaryHeatPumpAirToAirMultiSpeed.is_initialized ||
          sc.to_AirLoopHVACUnitarySystem.is_initialized
        OpenStudio::logFree(OpenStudio::Warn, 'openstudio.standards.AirLoopHVAC', "#{self.name} has a cooling coil named #{sc.name}, whose type is not yet covered by economizer checks.")
        # CoilCoolingDXMultiSpeed
        # CoilCoolingCooledBeam
        # CoilCoolingWaterToAirHeatPumpEquationFit
        # AirLoopHVACUnitaryHeatCoolVAVChangeoverBypass
        # AirLoopHVACUnitaryHeatPumpAirToAir	 
        # AirLoopHVACUnitaryHeatPumpAirToAirMultiSpeed	
        # AirLoopHVACUnitarySystem
      end
    end

    return total_cooling_capacity_w
  
  end
  
  # Determine whether or not this system
  # is required to have an economizer.
  #
  # @param template [String] valid choices: 'DOE Ref Pre-1980', 'DOE Ref 1980-2004', '90.1-2004', '90.1-2007', '90.1-2010', '90.1-2013'
  # @param climate_zone [String] valid choices: 'ASHRAE 169-2006-1A', 'ASHRAE 169-2006-1B', 'ASHRAE 169-2006-2A', 'ASHRAE 169-2006-2B',
  # 'ASHRAE 169-2006-3A', 'ASHRAE 169-2006-3B', 'ASHRAE 169-2006-3C', 'ASHRAE 169-2006-4A', 'ASHRAE 169-2006-4B', 'ASHRAE 169-2006-4C',
  # 'ASHRAE 169-2006-5A', 'ASHRAE 169-2006-5B', 'ASHRAE 169-2006-5C', 'ASHRAE 169-2006-6A', 'ASHRAE 169-2006-6B', 'ASHRAE 169-2006-7A',
  # 'ASHRAE 169-2006-7B', 'ASHRAE 169-2006-8A', 'ASHRAE 169-2006-8B'   
  # @return [Bool] returns true if an economizer is required, false if not
  def is_economizer_required(template, climate_zone)
  
    economizer_required = false
    
    # A big number of btu per hr as the minimum requirement
    infinity_btu_per_hr = 999999999999
    minimum_capacity_btu_per_hr = infinity_btu_per_hr
    
    # Determine the minimum capacity that requires an economizer
    case template
    when 'DOE Ref Pre-1980', 'DOE Ref 1980-2004', '90.1-2004', '90.1-2007'
      case climate_zone
      when 'ASHRAE 169-2006-1A',
          'ASHRAE 169-2006-1B',
          'ASHRAE 169-2006-2A',
          'ASHRAE 169-2006-3A',
          'ASHRAE 169-2006-4A'
        minimum_capacity_btu_per_hr = infinity_btu_per_hr # No requirement
      when 'ASHRAE 169-2006-2B',
          'ASHRAE 169-2006-5A',
          'ASHRAE 169-2006-6A',
          'ASHRAE 169-2006-7A',
          'ASHRAE 169-2006-7B',
          'ASHRAE 169-2006-8A',
          'ASHRAE 169-2006-8B'
        minimum_capacity_btu_per_hr = 35000
      when 'ASHRAE 169-2006-3B',
          'ASHRAE 169-2006-3C',
          'ASHRAE 169-2006-4B',
          'ASHRAE 169-2006-4C',
          'ASHRAE 169-2006-5B',
          'ASHRAE 169-2006-5C',
          'ASHRAE 169-2006-6B'
        minimum_capacity_btu_per_hr = 65000
      end
    when '90.1-2010', '90.1-2013'
      case climate_zone
      when 'ASHRAE 169-2006-1A',
          'ASHRAE 169-2006-1B'
        minimum_capacity_btu_per_hr = infinity_btu_per_hr # No requirement
      when 'ASHRAE 169-2006-2A',
          'ASHRAE 169-2006-3A',
          'ASHRAE 169-2006-4A',
          'ASHRAE 169-2006-2B',
          'ASHRAE 169-2006-5A',
          'ASHRAE 169-2006-6A',
          'ASHRAE 169-2006-7A',
          'ASHRAE 169-2006-7B',
          'ASHRAE 169-2006-8A',
          'ASHRAE 169-2006-8B',
          'ASHRAE 169-2006-3B',
          'ASHRAE 169-2006-3C',
          'ASHRAE 169-2006-4B',
          'ASHRAE 169-2006-4C',
          'ASHRAE 169-2006-5B',
          'ASHRAE 169-2006-5C',
          'ASHRAE 169-2006-6B'
        minimum_capacity_btu_per_hr = 54000
      end
    when 'NECB 2011'
      minimum_capacity_btu_per_hr =  68243      # NECB requires economizer for cooling cap > 20 kW
    end
  
    # Check whether the system requires an economizer by comparing
    # the system capacity to the minimum capacity.
    minimum_capacity_w = OpenStudio.convert(minimum_capacity_btu_per_hr, "Btu/hr", "W").get
    if self.total_cooling_capacity >= minimum_capacity_w
      economizer_required = true
    end
    
    return economizer_required
  
  end
  
  # Set the economizer limits per the standard.  Limits are based on the economizer
  # type currently specified in the ControllerOutdoorAir object on this air loop.
  #
  # @param (see #is_economizer_required)
  # @return [Bool] returns true if successful, false if not
  def set_economizer_limits(template, climate_zone)
  
    # EnergyPlus economizer types
    # 'NoEconomizer'
    # 'FixedDryBulb'
    # 'FixedEnthalpy'
    # 'DifferentialDryBulb'
    # 'DifferentialEnthalpy'
    # 'FixedDewPointAndDryBulb'
    # 'ElectronicEnthalpy'
    # 'DifferentialDryBulbAndEnthalpy'  
  
    # Get the OA system and OA controller
    oa_sys = self.airLoopHVACOutdoorAirSystem
    if oa_sys.is_initialized
      oa_sys = oa_sys.get
    else
      return false # No OA system
    end
    oa_control = oa_sys.getControllerOutdoorAir
    economizer_type = oa_control.getEconomizerControlType
    
    # Return false if no economizer is present
    if economizer_type == 'NoEconomizer'
      return false
    end
  
    # Determine the limits according to the type
    drybulb_limit_f = nil
    enthalpy_limit_btu_per_lb = nil
    dewpoint_limit_f = nil
    case template
    when 'DOE Ref Pre-1980', 'DOE Ref 1980-2004', '90.1-2004', '90.1-2007'
      case economizer_type
      when 'FixedDryBulb'
        case climate_zone
        when 'ASHRAE 169-2006-1B',
            'ASHRAE 169-2006-2B',
            'ASHRAE 169-2006-3B',
            'ASHRAE 169-2006-3C',
            'ASHRAE 169-2006-4B',
            'ASHRAE 169-2006-4C',
            'ASHRAE 169-2006-5B',
            'ASHRAE 169-2006-5C',
            'ASHRAE 169-2006-6B',
            'ASHRAE 169-2006-7B',
            'ASHRAE 169-2006-8A',
            'ASHRAE 169-2006-8B'
          drybulb_limit_f = 75
        when 'ASHRAE 169-2006-5A',
            'ASHRAE 169-2006-6A',
            'ASHRAE 169-2006-7A'
          drybulb_limit_f = 70
        when 'ASHRAE 169-2006-1A',
            'ASHRAE 169-2006-2A',
            'ASHRAE 169-2006-3A',
            'ASHRAE 169-2006-4A'
          drybulb_limit_f = 65
        end
      when 'FixedEnthalpy'
        enthalpy_limit_btu_per_lb = 28
      when 'FixedDewPointAndDryBulb'
        drybulb_limit_f = 75
        dewpoint_limit_f = 55
      end
    when '90.1-2010', '90.1-2013'
      case economizer_type
      when 'FixedDryBulb'
        case climate_zone
        when 'ASHRAE 169-2006-1B',
            'ASHRAE 169-2006-2B',
            'ASHRAE 169-2006-3B',
            'ASHRAE 169-2006-3C',
            'ASHRAE 169-2006-4B',
            'ASHRAE 169-2006-4C',
            'ASHRAE 169-2006-5B',
            'ASHRAE 169-2006-5C',
            'ASHRAE 169-2006-6B',
            'ASHRAE 169-2006-7A',
            'ASHRAE 169-2006-7B',
            'ASHRAE 169-2006-8A',
            'ASHRAE 169-2006-8B'
          drybulb_limit_f = 75
        when 'ASHRAE 169-2006-5A',
            'ASHRAE 169-2006-6A'
          drybulb_limit_f = 70
        end
      when 'FixedEnthalpy'
        enthalpy_limit_btu_per_lb = 28
      when 'FixedDewPointAndDryBulb'
        drybulb_limit_f = 75
        dewpoint_limit_f = 55
      end
    end 
 
    # Set the limits
    case economizer_type
    when 'FixedDryBulb'
      if drybulb_limit_f
        drybulb_limit_c = OpenStudio.convert(drybulb_limit_f, 'F', 'C').get
        oa_control.setEconomizerMaximumLimitDryBulbTemperature(drybulb_limit_c)
        OpenStudio::logFree(OpenStudio::Info, 'openstudio.standards.AirLoopHVAC', "For #{self.name}: Economizer type = #{economizer_type}, dry bulb limit = #{drybulb_limit_f}F")
      end
    when 'FixedEnthalpy'
      if enthalpy_limit_btu_per_lb
        enthalpy_limit_j_per_kg = OpenStudio.convert(enthalpy_limit_btu_per_lb, 'Btu/lb', 'J/kg').get
        oa_control.setEconomizerMaximumLimitEnthalpy(enthalpy_limit_j_per_kg)
        OpenStudio::logFree(OpenStudio::Info, 'openstudio.standards.AirLoopHVAC', "For #{self.name}: Economizer type = #{economizer_type}, enthalpy limit = #{enthalpy_limit_btu_per_lb}Btu/lb")
      end
    when 'FixedDewPointAndDryBulb'
      if drybulb_limit_f && dewpoint_limit_f
        drybulb_limit_c = OpenStudio.convert(drybulb_limit_f, 'F', 'C').get
        dewpoint_limit_c = OpenStudio.convert(dewpoint_limit_f, 'F', 'C').get
        oa_control.setEconomizerMaximumLimitDryBulbTemperature(drybulb_limit_c)
        oa_control.setEconomizerMaximumLimitDewpointTemperature(dewpoint_limit_c)
        OpenStudio::logFree(OpenStudio::Info, 'openstudio.standards.AirLoopHVAC', "For #{self.name}: Economizer type = #{economizer_type}, dry bulb limit = #{drybulb_limit_f}F, dew-point limit = #{dewpoint_limit_f}F")
      end
    end 

    return true
    
  end

  # For systems required to have an economizer, set the economizer
  # to integrated on non-integrated per the standard.
  #
  # @note this method assumes you previously checked that an economizer is required at all
  #   via #is_economizer_required
  # @param (see #is_economizer_required)
  # @return [Bool] returns true if successful, false if not
  def set_economizer_integration(template, climate_zone)
  
    # Determine if the system is a VAV system based on the fan
    # which may be inside of a unitary system.
    is_vav = false
    self.supplyComponents.reverse.each do |comp|
      if comp.to_FanVariableVolume.is_initialized
        is_vav = true
      elsif comp.to_AirLoopHVACUnitaryHeatCoolVAVChangeoverBypass.is_initialized
        fan = comp.to_AirLoopHVACUnitaryHeatCoolVAVChangeoverBypass.get.supplyAirFan
        if fan.to_FanVariableVolume.is_initialized
          is_vav = true
        end
      elsif comp.to_AirLoopHVACUnitarySystem.is_initialized
        fan = comp.to_AirLoopHVACUnitarySystem.get.supplyFan
        if fan.is_initialized
          if fan.get.to_FanVariableVolume.is_initialized
            is_vav = true
          end
        end
      end  
    end

    # Determine the number of zones the system serves
    num_zones_served = self.thermalZones.size
    
    # A big number of btu per hr as the minimum requirement
    infinity_btu_per_hr = 999999999999
    minimum_capacity_btu_per_hr = infinity_btu_per_hr
    
    # Determine if an integrated economizer is required
    integrated_economizer_required = true
    case template
    when 'DOE Ref Pre-1980', 'DOE Ref 1980-2004', '90.1-2004', '90.1-2007'    
      minimum_capacity_btu_per_hr = 65000
      minimum_capacity_w = OpenStudio.convert(minimum_capacity_btu_per_hr, "Btu/hr", "W").get
      # 6.5.1.3 Integrated Economizer Control
      # Exception a, DX VAV systems
      if is_vav == true && num_zones_served > 1
        integrated_economizer_required = false
        OpenStudio::logFree(OpenStudio::Info, 'openstudio.standards.AirLoopHVAC', "For #{self.name}: non-integrated economizer per 6.5.1.3 exception a, DX VAV system.")
        # Exception b, DX units less than 65,000 Btu/hr
      elsif self.total_cooling_capacity < minimum_capacity_w
        integrated_economizer_required = false
        OpenStudio::logFree(OpenStudio::Info, 'openstudio.standards.AirLoopHVAC', "For #{self.name}: non-integrated economizer per 6.5.1.3 exception b, DX system less than #{minimum_capacity_btu_per_hr}Btu/hr.")
      else
        # Exception c, Systems in climate zones 1,2,3a,4a,5a,5b,6,7,8
        case climate_zone
        when 'ASHRAE 169-2006-1A',
            'ASHRAE 169-2006-1B',
            'ASHRAE 169-2006-2A',
            'ASHRAE 169-2006-2B',
            'ASHRAE 169-2006-3A',
            'ASHRAE 169-2006-4A',
            'ASHRAE 169-2006-5A',
            'ASHRAE 169-2006-5B',
            'ASHRAE 169-2006-6A',
            'ASHRAE 169-2006-6B',
            'ASHRAE 169-2006-7A',
            'ASHRAE 169-2006-7B',
            'ASHRAE 169-2006-8A',
            'ASHRAE 169-2006-8B'
          integrated_economizer_required = false
          OpenStudio::logFree(OpenStudio::Info, 'openstudio.standards.AirLoopHVAC', "For #{self.name}: non-integrated economizer per 6.5.1.3 exception c, climate zone #{climate_zone}.")
        when 'ASHRAE 169-2006-3B',
            'ASHRAE 169-2006-3C',
            'ASHRAE 169-2006-4B',
            'ASHRAE 169-2006-4C',
            'ASHRAE 169-2006-5C'
          integrated_economizer_required = true
        end
      end
    when '90.1-2010', '90.1-2013'
      integrated_economizer_required = true
    when 'NECB 2011'
      # this means that compressor allowed to turn on when economizer is open
      # (NoLockout); as per 5.2.2.8(3) 
      integrated_economizer_required = true
    end
  
    # Get the OA system and OA controller
    oa_sys = self.airLoopHVACOutdoorAirSystem
    if oa_sys.is_initialized
      oa_sys = oa_sys.get
    else
      return false # No OA system
    end
    oa_control = oa_sys.getControllerOutdoorAir  
  
    # Apply integrated or non-integrated economizer
    if integrated_economizer_required
      oa_control.setLockoutType('NoLockout')
    else
      oa_control.setLockoutType('LockoutWithCompressor')
    end

    return true
    
  end
  
  # Determine if an economizer is required per the PRM.
  #
  # @param (see #is_economizer_required)
  # @return [Bool] returns true if required, false if not
  def is_performance_rating_method_baseline_economizer_required(template, climate_zone)
  
    economizer_required = false
    
    # A big number of ft2 as the minimum requirement
    infinity_ft2 = 999999999999
    min_int_area_served_ft2 = infinity_ft2
    min_ext_area_served_ft2 = infinity_ft2
    
    # Determine the minimum capacity that requires an economizer
    case template
    when '90.1-2004'
      case climate_zone
      when 'ASHRAE 169-2006-1A',
          'ASHRAE 169-2006-1B',
          'ASHRAE 169-2006-2A',
          'ASHRAE 169-2006-3A',
          'ASHRAE 169-2006-4A'
        min_int_area_served_ft2 = infinity_ft2 # No requirement
        min_ext_area_served_ft2 = infinity_ft2 # No requirement
      when 'ASHRAE 169-2006-2B',
          'ASHRAE 169-2006-5A',
          'ASHRAE 169-2006-6A',
          'ASHRAE 169-2006-7A',
          'ASHRAE 169-2006-7B',
          'ASHRAE 169-2006-8A',
          'ASHRAE 169-2006-8B'
        min_int_area_served_ft2 = 15000
        min_ext_area_served_ft2 = infinity_ft2 # No requirement
      when 'ASHRAE 169-2006-3B',
          'ASHRAE 169-2006-3C',
          'ASHRAE 169-2006-4B',
          'ASHRAE 169-2006-4C',
          'ASHRAE 169-2006-5B',
          'ASHRAE 169-2006-5C',
          'ASHRAE 169-2006-6B'
        min_int_area_served_ft2 = 10000
        min_ext_area_served_ft2 = 25000
      end
    when '90.1-2007', '90.1-2010', '90.1-2013'
      case climate_zone
      when 'ASHRAE 169-2006-1A',
          'ASHRAE 169-2006-1B',
          'ASHRAE 169-2006-2A',
          'ASHRAE 169-2006-3A',
          'ASHRAE 169-2006-4A'
        min_int_area_served_ft2 = infinity_ft2 # No requirement
        min_ext_area_served_ft2 = infinity_ft2 # No requirement
      else 
        min_int_area_served_ft2 = 0 # Always required
        min_ext_area_served_ft2 = 0 # Always required
      end
    end
  
    # Check whether the system requires an economizer by comparing
    # the system capacity to the minimum capacity.
    min_int_area_served_m2 = OpenStudio.convert(min_int_area_served_ft2, "ft^2", "m^2").get
    min_ext_area_served_m2 = OpenStudio.convert(min_ext_area_served_ft2, "ft^2", "m^2").get
    
    # Get the interior and exterior area served
    int_area_served_m2 = self.floor_area_served_interior_zones
    ext_area_served_m2 = self.floor_area_served_exterior_zones
    
    # Check the floor area exception
    if int_area_served_m2 < min_int_area_served_m2 && ext_area_served_m2 < min_ext_area_served_m2
      if min_int_area_served_ft2 == infinity_ft2 && min_ext_area_served_ft2 == infinity_ft2
        OpenStudio::logFree(OpenStudio::Info, 'openstudio.standards.AirLoopHVAC', "For #{self.name}: Economizer not required for climate zone #{climate_zone}.")
      else
        OpenStudio::logFree(OpenStudio::Info, 'openstudio.standards.AirLoopHVAC', "For #{self.name}: Economizer not required for because the interior area served of #{int_area_served_m2} ft2 < minimum of #{min_int_area_served_m2} and the perimeter area served of #{ext_area_served_m2} ft2 < minimum of #{min_ext_area_served_m2} for climate zone #{climate_zone}.")
      end
      return economizer_required
    end
    
    # If here, economizer required
    economizer_required = true
    OpenStudio::logFree(OpenStudio::Info, 'openstudio.standards.AirLoopHVAC', "For #{self.name}: Economizer required for the performance rating method baseline.")
    
    return economizer_required    

  end
  
  # Apply the PRM economizer type and set temperature limits
  #
  # @param (see #is_economizer_required)
  # @return [Bool] returns true if successful, false if not
  def apply_performance_rating_method_baseline_economizer(template, climate_zone)
  
    # EnergyPlus economizer types
    # 'NoEconomizer'
    # 'FixedDryBulb'
    # 'FixedEnthalpy'
    # 'DifferentialDryBulb'
    # 'DifferentialEnthalpy'
    # 'FixedDewPointAndDryBulb'
    # 'ElectronicEnthalpy'
    # 'DifferentialDryBulbAndEnthalpy'  

    # Determine the type and limits
    economizer_type = nil
    drybulb_limit_f = nil
    enthalpy_limit_btu_per_lb = nil
    dewpoint_limit_f = nil
    case template
    when '90.1-2004', '90.1-2007', '90.1-2010'
      case climate_zone
      when 'ASHRAE 169-2006-1B',
          'ASHRAE 169-2006-2B',
          'ASHRAE 169-2006-3B',
          'ASHRAE 169-2006-3C',
          'ASHRAE 169-2006-4B',
          'ASHRAE 169-2006-4C',
          'ASHRAE 169-2006-5B',
          'ASHRAE 169-2006-5C',
          'ASHRAE 169-2006-6B',
          'ASHRAE 169-2006-7B',
          'ASHRAE 169-2006-8A',
          'ASHRAE 169-2006-8B'
        economizer_type = 'FixedDryBulb'
        drybulb_limit_f = 75
      when 'ASHRAE 169-2006-5A',
          'ASHRAE 169-2006-6A',
          'ASHRAE 169-2006-7A'
        economizer_type = 'FixedDryBulb'
        drybulb_limit_f = 70
      else
        economizer_type = 'FixedDryBulb'
        drybulb_limit_f = 65
      end
    when  '90.1-2013'
      case climate_zone
      when 'ASHRAE 169-2006-1B',
          'ASHRAE 169-2006-2B',
          'ASHRAE 169-2006-3B',
          'ASHRAE 169-2006-3C',
          'ASHRAE 169-2006-4B',
          'ASHRAE 169-2006-4C',
          'ASHRAE 169-2006-5B',
          'ASHRAE 169-2006-5C',
          'ASHRAE 169-2006-6B',
          'ASHRAE 169-2006-7A',
          'ASHRAE 169-2006-7B',
          'ASHRAE 169-2006-8A',
          'ASHRAE 169-2006-8B'
        economizer_type = 'FixedDryBulb'  
        drybulb_limit_f = 75
      when 'ASHRAE 169-2006-2A',
          'ASHRAE 169-2006-3A',
          'ASHRAE 169-2006-4A'
        economizer_type = 'FixedEnthalpy'
        enthalpy_limit_btu_per_lb = 28
      when 'ASHRAE 169-2006-5A',
          'ASHRAE 169-2006-6A',
          'ASHRAE 169-2006-7A'
        economizer_type = 'FixedDryBulb'  
        drybulb_limit_f = 70
      else
        economizer_type = 'FixedDryBulb'  
        drybulb_limit_f = 65
      end
    end
 
    # Get the OA system and OA controller
    oa_sys = self.airLoopHVACOutdoorAirSystem
    if oa_sys.is_initialized
      oa_sys = oa_sys.get
    else
      return false # No OA system
    end
    oa_control = oa_sys.getControllerOutdoorAir
 
    # Set the limits
    case economizer_type
    when 'FixedDryBulb'
      if drybulb_limit_f
        drybulb_limit_c = OpenStudio.convert(drybulb_limit_f, 'F', 'C').get
        oa_control.setEconomizerMaximumLimitDryBulbTemperature(drybulb_limit_c)
        OpenStudio::logFree(OpenStudio::Info, 'openstudio.standards.AirLoopHVAC', "For #{self.name}: Economizer type = #{economizer_type}, dry bulb limit = #{drybulb_limit_f}F")
      end
    when 'FixedEnthalpy'
      if enthalpy_limit_btu_per_lb
        enthalpy_limit_j_per_kg = OpenStudio.convert(enthalpy_limit_btu_per_lb, 'Btu/lb', 'J/kg').get
        oa_control.setEconomizerMaximumLimitEnthalpy(enthalpy_limit_j_per_kg)
        OpenStudio::logFree(OpenStudio::Info, 'openstudio.standards.AirLoopHVAC', "For #{self.name}: Economizer type = #{economizer_type}, enthalpy limit = #{enthalpy_limit_btu_per_lb}Btu/lb")
      end
    when 'FixedDewPointAndDryBulb'
      if drybulb_limit_f && dewpoint_limit_f
        drybulb_limit_c = OpenStudio.convert(drybulb_limit_f, 'F', 'C').get
        dewpoint_limit_c = OpenStudio.convert(dewpoint_limit_f, 'F', 'C').get
        oa_control.setEconomizerMaximumLimitDryBulbTemperature(drybulb_limit_c)
        oa_control.setEconomizerMaximumLimitDewpointTemperature(dewpoint_limit_c)
        OpenStudio::logFree(OpenStudio::Info, 'openstudio.standards.AirLoopHVAC', "For #{self.name}: Economizer type = #{economizer_type}, dry bulb limit = #{drybulb_limit_f}F, dew-point limit = #{dewpoint_limit_f}F")
      end
    end 

    return true

  end
  
  # Check the economizer type currently specified in the ControllerOutdoorAir object on this air loop
  # is acceptable per the standard.
  #
  # @param (see #is_economizer_required)
  # @return [Bool] Returns true if allowable, if the system has no economizer or no OA system.
  # Returns false if the economizer type is not allowable.
  def is_economizer_type_allowable(template, climate_zone)
  
    # EnergyPlus economizer types
    # 'NoEconomizer'
    # 'FixedDryBulb'
    # 'FixedEnthalpy'
    # 'DifferentialDryBulb'
    # 'DifferentialEnthalpy'
    # 'FixedDewPointAndDryBulb'
    # 'ElectronicEnthalpy'
    # 'DifferentialDryBulbAndEnthalpy'
    
    # Get the OA system and OA controller
    oa_sys = self.airLoopHVACOutdoorAirSystem
    if oa_sys.is_initialized
      oa_sys = oa_sys.get
    else
      return true # No OA system
    end
    oa_control = oa_sys.getControllerOutdoorAir
    economizer_type = oa_control.getEconomizerControlType
    
    # Return true if no economizer is present
    if economizer_type == 'NoEconomizer'
      return true
    end
    
    # Determine the minimum capacity that requires an economizer
    prohibited_types = []
    case template
    when 'DOE Ref Pre-1980', 'DOE Ref 1980-2004', '90.1-2004', '90.1-2007'
      case climate_zone
      when 'ASHRAE 169-2006-1B',
          'ASHRAE 169-2006-2B',
          'ASHRAE 169-2006-3B',
          'ASHRAE 169-2006-3C',
          'ASHRAE 169-2006-4B',
          'ASHRAE 169-2006-4C',
          'ASHRAE 169-2006-5B',
          'ASHRAE 169-2006-6B',
          'ASHRAE 169-2006-7A',
          'ASHRAE 169-2006-7B',
          'ASHRAE 169-2006-8A',
          'ASHRAE 169-2006-8B'
        prohibited_types = ['FixedEnthalpy']
      when
        'ASHRAE 169-2006-1A',
          'ASHRAE 169-2006-2A',
          'ASHRAE 169-2006-3A',
          'ASHRAE 169-2006-4A'
        prohibited_types = ['DifferentialDryBulb']
      when 
        'ASHRAE 169-2006-5A',
          'ASHRAE 169-2006-6A',
          prohibited_types = []
      end
    when  '90.1-2010', '90.1-2013'
      case climate_zone
      when 'ASHRAE 169-2006-1B',
          'ASHRAE 169-2006-2B',
          'ASHRAE 169-2006-3B',
          'ASHRAE 169-2006-3C',
          'ASHRAE 169-2006-4B',
          'ASHRAE 169-2006-4C',
          'ASHRAE 169-2006-5B',
          'ASHRAE 169-2006-6B',
          'ASHRAE 169-2006-7A',
          'ASHRAE 169-2006-7B',
          'ASHRAE 169-2006-8A',
          'ASHRAE 169-2006-8B'
        prohibited_types = ['FixedEnthalpy']
      when
        'ASHRAE 169-2006-1A',
          'ASHRAE 169-2006-2A',
          'ASHRAE 169-2006-3A',
          'ASHRAE 169-2006-4A'
        prohibited_types = ['FixedDryBulb', 'DifferentialDryBulb']
      when 
        'ASHRAE 169-2006-5A',
          'ASHRAE 169-2006-6A',
          prohibited_types = []
      end
    end
    
    # Check if the specified type is allowed
    economizer_type_allowed = true
    if prohibited_types.include?(economizer_type)
      economizer_type_allowed = false
    end
    
    return economizer_type_allowed
  
  end
  
  # Check if ERV is required on this airloop.
  #
  # @param (see #is_economizer_required)
  # @return [Bool] Returns true if required, false if not.  
  # @todo Add exception logic for systems serving parking garage, warehouse, or multifamily
  def is_energy_recovery_ventilator_required(template, climate_zone)
      
    # ERV Not Applicable for AHUs that serve 
    # parking garage, warehouse, or multifamily
    # if space_types_served_names.include?('PNNL_Asset_Rating_Apartment_Space_Type') ||
    # space_types_served_names.include?('PNNL_Asset_Rating_LowRiseApartment_Space_Type') ||
    # space_types_served_names.include?('PNNL_Asset_Rating_ParkingGarage_Space_Type') ||
    # space_types_served_names.include?('PNNL_Asset_Rating_Warehouse_Space_Type')
    # OpenStudio::logFree(OpenStudio::Info, "openstudio.standards.AirLoopHVAC", "For #{self.name}, ERV not applicable because it because it serves parking garage, warehouse, or multifamily.")
    # return false
    # end
    
    # ERV Not Applicable for AHUs that have DCV
    # or that have no OA intake.    
    controller_oa = nil
    controller_mv = nil
    oa_system = nil
    if self.airLoopHVACOutdoorAirSystem.is_initialized
      oa_system = self.airLoopHVACOutdoorAirSystem.get
      controller_oa = oa_system.getControllerOutdoorAir      
      controller_mv = controller_oa.controllerMechanicalVentilation
      if controller_mv.demandControlledVentilation == true
        OpenStudio::logFree(OpenStudio::Info, "openstudio.standards.AirLoopHVAC", "For #{self.name}, ERV not applicable because DCV enabled.")
        return false
      end
    else
      OpenStudio::logFree(OpenStudio::Info, "openstudio.standards.AirLoopHVAC", "For #{self.name}, ERV not applicable because it has no OA intake.")
      return false
    end

    # Get the AHU design supply air flow rate
    dsn_flow_m3_per_s = nil
    if self.designSupplyAirFlowRate.is_initialized
      dsn_flow_m3_per_s = self.designSupplyAirFlowRate.get
    elsif self.autosizedDesignSupplyAirFlowRate.is_initialized
      dsn_flow_m3_per_s = self.autosizedDesignSupplyAirFlowRate.get
    else
      OpenStudio::logFree(OpenStudio::Warn, "openstudio.standards.AirLoopHVAC", "For #{self.name} design supply air flow rate is not available, cannot apply efficiency standard.")
      return false
    end
    dsn_flow_cfm = OpenStudio.convert(dsn_flow_m3_per_s, 'm^3/s', 'cfm').get
    
    # Get the minimum OA flow rate
    min_oa_flow_m3_per_s = nil
    if controller_oa.minimumOutdoorAirFlowRate.is_initialized
      min_oa_flow_m3_per_s = controller_oa.minimumOutdoorAirFlowRate.get
    elsif controller_oa.autosizedMinimumOutdoorAirFlowRate.is_initialized
      min_oa_flow_m3_per_s = controller_oa.autosizedMinimumOutdoorAirFlowRate.get
    else
      OpenStudio::logFree(OpenStudio::Warn, "openstudio.standards.AirLoopHVAC", "For #{controller_oa.name}: minimum OA flow rate is not available, cannot apply efficiency standard.")
      return false
    end
    min_oa_flow_cfm = OpenStudio.convert(min_oa_flow_m3_per_s, 'm^3/s', 'cfm').get
    
    # Calculate the percent OA at design airflow
    pct_oa = min_oa_flow_m3_per_s/dsn_flow_m3_per_s
    
    case template
    when 'DOE Ref Pre-1980', 'DOE Ref 1980-2004'
      erv_cfm = nil # Not required
    when '90.1-2004', '90.1-2007'
      if pct_oa < 0.7
        erv_cfm = nil
      else
        erv_cfm = 5000
      end
    when '90.1-2010'
      # Table 6.5.6.1
      case climate_zone
      when 'ASHRAE 169-2006-3B', 'ASHRAE 169-2006-3C', 'ASHRAE 169-2006-4B', 'ASHRAE 169-2006-4C', 'ASHRAE 169-2006-5B'
        if pct_oa < 0.3
          erv_cfm = nil
        elsif pct_oa >= 0.3 && pct_oa < 0.4
          erv_cfm = nil
        elsif pct_oa >= 0.4 && pct_oa < 0.5
          erv_cfm = nil
        elsif pct_oa >= 0.5 && pct_oa < 0.6
          erv_cfm = nil
        elsif pct_oa >= 0.6 && pct_oa < 0.7
          erv_cfm = nil
        elsif pct_oa >= 0.7 && pct_oa < 0.8
          erv_cfm = 5000
        elsif pct_oa >= 0.8 
          erv_cfm = 5000
        end
      when 'ASHRAE 169-2006-1B', 'ASHRAE 169-2006-2B', 'ASHRAE 169-2006-5C'
        if pct_oa < 0.3
          erv_cfm = nil
        elsif pct_oa >= 0.3 && pct_oa < 0.4
          erv_cfm = nil
        elsif pct_oa >= 0.4 && pct_oa < 0.5
          erv_cfm = nil
        elsif pct_oa >= 0.5 && pct_oa < 0.6
          erv_cfm = 26000
        elsif pct_oa >= 0.6 && pct_oa < 0.7
          erv_cfm = 12000
        elsif pct_oa >= 0.7 && pct_oa < 0.8
          erv_cfm = 5000
        elsif pct_oa >= 0.8 
          erv_cfm = 4000
        end
      when 'ASHRAE 169-2006-6B'
        if pct_oa < 0.3
          erv_cfm = nil
        elsif pct_oa >= 0.3 && pct_oa < 0.4
          erv_cfm = 11000
        elsif pct_oa >= 0.4 && pct_oa < 0.5
          erv_cfm = 5500
        elsif pct_oa >= 0.5 && pct_oa < 0.6
          erv_cfm = 4500
        elsif pct_oa >= 0.6 && pct_oa < 0.7
          erv_cfm = 3500
        elsif pct_oa >= 0.7 && pct_oa < 0.8
          erv_cfm = 2500
        elsif pct_oa >= 0.8 
          erv_cfm = 1500
        end      
      when 'ASHRAE 169-2006-1A', 'ASHRAE 169-2006-2A', 'ASHRAE 169-2006-3A', 'ASHRAE 169-2006-4A', 'ASHRAE 169-2006-5A', 'ASHRAE 169-2006-6A'
        if pct_oa < 0.3
          erv_cfm = nil
        elsif pct_oa >= 0.3 && pct_oa < 0.4
          erv_cfm = 5500
        elsif pct_oa >= 0.4 && pct_oa < 0.5
          erv_cfm = 4500
        elsif pct_oa >= 0.5 && pct_oa < 0.6
          erv_cfm = 3500
        elsif pct_oa >= 0.6 && pct_oa < 0.7
          erv_cfm = 2000
        elsif pct_oa >= 0.7 && pct_oa < 0.8
          erv_cfm = 1000
        elsif pct_oa >= 0.8 
          erv_cfm = 0
        end   
      when 'ASHRAE 169-2006-7A', 'ASHRAE 169-2006-7B', 'ASHRAE 169-2006-8A', 'ASHRAE 169-2006-8B'
        if pct_oa < 0.3
          erv_cfm = nil
        elsif pct_oa >= 0.3 && pct_oa < 0.4
          erv_cfm = 2500
        elsif pct_oa >= 0.4 && pct_oa < 0.5
          erv_cfm = 1000
        elsif pct_oa >= 0.5 && pct_oa < 0.6
          erv_cfm = 0
        elsif pct_oa >= 0.6 && pct_oa < 0.7
          erv_cfm = 0
        elsif pct_oa >= 0.7 && pct_oa < 0.8
          erv_cfm = 0
        elsif pct_oa >= 0.8 
          erv_cfm = 0
        end      
      end
    when '90.1-2013'
      # Table 6.5.6.1-2
      case climate_zone
      when 'ASHRAE 169-2006-3C'
        erv_cfm = nil
      when 'ASHRAE 169-2006-1B', 'ASHRAE 169-2006-2B', 'ASHRAE 169-2006-3B', 'ASHRAE 169-2006-4C', 'ASHRAE 169-2006-5C'
        if pct_oa < 0.1
          erv_cfm = nil
        elsif pct_oa >= 0.1 && pct_oa < 0.2
          erv_cfm = nil
        elsif pct_oa >= 0.2 && pct_oa < 0.3
          erv_cfm = 19500
        elsif pct_oa >= 0.3 && pct_oa < 0.4
          erv_cfm = 9000
        elsif pct_oa >= 0.4 && pct_oa < 0.5
          erv_cfm = 5000
        elsif pct_oa >= 0.5 && pct_oa < 0.6
          erv_cfm = 4000
        elsif pct_oa >= 0.6 && pct_oa < 0.7
          erv_cfm = 3000
        elsif pct_oa >= 0.7 && pct_oa < 0.8
          erv_cfm = 1500
        elsif pct_oa >= 0.8 
          erv_cfm = 0
        end
      when 'ASHRAE 169-2006-1A', 'ASHRAE 169-2006-2A', 'ASHRAE 169-2006-3A', 'ASHRAE 169-2006-4B',  'ASHRAE 169-2006-5B'
        if pct_oa < 0.1
          erv_cfm = nil
        elsif pct_oa >= 0.1 && pct_oa < 0.2
          erv_cfm = 2500
        elsif pct_oa >= 0.2 && pct_oa < 0.3
          erv_cfm = 2000
        elsif pct_oa >= 0.3 && pct_oa < 0.4
          erv_cfm = 1000
        elsif pct_oa >= 0.4 && pct_oa < 0.5
          erv_cfm = 500
        elsif pct_oa >= 0.5
          erv_cfm = 0
        end
      when 'ASHRAE 169-2006-4A', 'ASHRAE 169-2006-5A', 'ASHRAE 169-2006-6A', 'ASHRAE 169-2006-6B', 'ASHRAE 169-2006-7A', 'ASHRAE 169-2006-7B', 'ASHRAE 169-2006-8A', 'ASHRAE 169-2006-8B'
        if pct_oa < 0.1
          erv_cfm = nil
        elsif pct_oa >= 0.1
          erv_cfm = 0
        end
      end
    when 'NECB 2011'
      # The NECB 2011 requirement is that systems with an exhaust heat content > 150 kW require an HRV
      # The calculation for this is done below, to modify erv_required 
      # erv_cfm set to nil here as placeholder, will lead to erv_required = false
      erv_cfm = nil
    end
    
    # Determine if an ERV is required
    erv_required = nil
    if erv_cfm.nil?
      OpenStudio::logFree(OpenStudio::Info, "openstudio.standards.AirLoopHVAC", "For #{self.name}, ERV not required based on #{(pct_oa*100).round}% OA flow, design flow of #{dsn_flow_cfm.round}cfm, and climate zone #{climate_zone}.")
      erv_required = false 
    elsif dsn_flow_cfm < erv_cfm
      OpenStudio::logFree(OpenStudio::Info, "openstudio.standards.AirLoopHVAC", "For #{self.name}, ERV not required based on #{(pct_oa*100).round}% OA flow, design flow of #{dsn_flow_cfm.round}cfm, and climate zone #{climate_zone}. Does not exceed minimum flow requirement of #{erv_cfm}cfm.")
      erv_required = false 
    else
      OpenStudio::logFree(OpenStudio::Info, "openstudio.standards.AirLoopHVAC", "For #{self.name}, ERV required based on #{(pct_oa*100).round}% OA flow, design flow of #{dsn_flow_cfm.round}cfm, and climate zone #{climate_zone}. Exceeds minimum flow requirement of #{erv_cfm}cfm.")
      erv_required = true 
    end
  
    # This code modifies erv_required for NECB 2011
    # Calculation of exhaust heat content and check whether it is > 150 kW
    
    if template == 'NECB 2011'     
      
      # get all zones in the model
      zones = self.thermalZones
      
      # initialize counters
      sum_zone_oa = 0.0
      sum_zoneoaTimesheatDesignT = 0.0
      
      # zone loop
      zones.each do |zone|
        
        # get design heat temperature for each zone; this is equivalent to design exhaust temperature
        zone_sizing = zone.sizingZone
        heatDesignTemp = zone_sizing.zoneHeatingDesignSupplyAirTemperature

        # initialize counter
        zone_oa = 0.0
        # outdoor defined at space level; get OA flow for all spaces within zone
        spaces = zone.spaces
                
        # space loop
        spaces.each do |space|
          if not space.designSpecificationOutdoorAir.empty?             # if empty, don't do anything
            outdoor_air = space.designSpecificationOutdoorAir.get   
            
            # in bTAP, outdoor air specified as outdoor air per person (m3/s/person)
            oa_flow_per_person = outdoor_air.outdoorAirFlowperPerson
            num_people = space.peoplePerFloorArea * space.floorArea
            oa_flow = oa_flow_per_person * num_people     # oa flow for the space
            zone_oa = zone_oa + oa_flow                   # add up oa flow for all spaces to get zone air flow
          end 
          
        end   # space loop
        
        sum_zone_oa = sum_zone_oa + zone_oa              # sum of all zone oa flows to get system oa flow
        sum_zoneoaTimesheatDesignT = sum_zoneoaTimesheatDesignT + (zone_oa * heatDesignTemp)     # calculated to get oa flow weighted average of design exhaust temperature
         
      end   # zone loop
      
      # Calculate average exhaust temperature (oa flow weighted average)
      avg_exhaust_temp = sum_zoneoaTimesheatDesignT / sum_zone_oa              
      
      # for debugging/testing     
#      puts "average exhaust temp = #{avg_exhaust_temp}"
#      puts "sum_zone_oa = #{sum_zone_oa}"
       
      # Get January winter design temperature
      # get model weather file name
      weather_file = BTAP::Environment::WeatherFile.new(self.model.weatherFile.get.path.get)
      
      # get winter(heating) design temp stored in array
      # Note that the NECB 2011 specifies using the 2.5% january design temperature
      # The outdoor temperature used here is the 0.4% heating design temperature of the coldest month, available in stat file
      outdoor_temp = weather_file.heating_design_info[1]
      
#      for debugging/testing
#      puts "outdoor design temp = #{outdoor_temp}"            
           
      # Calculate exhaust heat content
      exhaust_heat_content = 0.00123 * sum_zone_oa * 1000.0 * (avg_exhaust_temp - outdoor_temp)
      
      # for debugging/testing
#      puts "exhaust heat content = #{exhaust_heat_content}"
      
      
      # Modify erv_required based on exhaust heat content
      if ( exhaust_heat_content > 150.0 ) then
        erv_required = true
        OpenStudio::logFree(OpenStudio::Info, "openstudio.standards.AirLoopHVAC", "For #{self.name}, ERV required based on exhaust heat content.") 
      else
        erv_required = false
        OpenStudio::logFree(OpenStudio::Info, "openstudio.standards.AirLoopHVAC", "For #{self.name}, ERV not required based on exhaust heat content.") 
      end
       
      
      
    end   # of NECB 2011 condition
    
    # for debugging/testing
#    puts "erv_required = #{erv_required}"   
    
    return erv_required
  
  end  
   
  # Add an ERV to this airloop.
  # Will be a rotary-type HX
  #
  # @param (see #is_economizer_required)
  # @return [Bool] Returns true if required, false if not.  
  # @todo Add exception logic for systems serving parking garage, warehouse, or multifamily
  def apply_energy_recovery_ventilator()

    # Get the oa system
    oa_system = nil
    if self.airLoopHVACOutdoorAirSystem.is_initialized
      oa_system = self.airLoopHVACOutdoorAirSystem.get
    else
      OpenStudio::logFree(OpenStudio::Info, "openstudio.standards.AirLoopHVAC", "For #{self.name}, ERV cannot be added because the system has no OA intake.")
      return false
    end
  
    # Create an ERV
    erv = OpenStudio::Model::HeatExchangerAirToAirSensibleAndLatent.new(self.model)
    erv.setName("#{self.name} ERV")
    erv.setSensibleEffectivenessat100HeatingAirFlow(0.7)
    erv.setLatentEffectivenessat100HeatingAirFlow(0.6)
    erv.setSensibleEffectivenessat75HeatingAirFlow(0.7)
    erv.setLatentEffectivenessat75HeatingAirFlow(0.6)
    erv.setSensibleEffectivenessat100CoolingAirFlow(0.75)
    erv.setLatentEffectivenessat100CoolingAirFlow(0.6)
    erv.setSensibleEffectivenessat75CoolingAirFlow(0.75)
    erv.setLatentEffectivenessat75CoolingAirFlow(0.6)
    erv.setSupplyAirOutletTemperatureControl(true) 
    erv.setHeatExchangerType('Rotary')
    erv.setFrostControlType('ExhaustOnly')
    erv.setEconomizerLockout(true)
    erv.setThresholdTemperature(-23.3) # -10F
    erv.setInitialDefrostTimeFraction(0.167)
    erv.setRateofDefrostTimeFractionIncrease(1.44)
    
    # Add the ERV to the OA system
    erv.addToNode(oa_system.outboardOANode.get)    

    # Add a setpoint manager OA pretreat
    # to control the ERV
    spm_oa_pretreat = OpenStudio::Model::SetpointManagerOutdoorAirPretreat.new(model)
    spm_oa_pretreat.setMinimumSetpointTemperature(-99.0)
    spm_oa_pretreat.setMaximumSetpointTemperature(99.0)
    spm_oa_pretreat.setMinimumSetpointHumidityRatio(0.00001)
    spm_oa_pretreat.setMaximumSetpointHumidityRatio(1.0)
    # Reference setpoint node and 
    # Mixed air stream node are outlet 
    # node of the OA system
    mixed_air_node = oa_system.mixedAirModelObject.get.to_Node.get
    spm_oa_pretreat.setReferenceSetpointNode(mixed_air_node)
    spm_oa_pretreat.setMixedAirStreamNode(mixed_air_node)
    # Outdoor air node is
    # the outboard OA node of teh OA system
    spm_oa_pretreat.setOutdoorAirStreamNode(oa_system.outboardOANode.get)
    # Return air node is the inlet
    # node of the OA system
    return_air_node = oa_system.returnAirModelObject.get.to_Node.get
    spm_oa_pretreat.setReturnAirStreamNode(return_air_node)
    # Attach to the outlet of the ERV
    erv_outlet = erv.primaryAirOutletModelObject.get.to_Node.get
    spm_oa_pretreat.addToNode(erv_outlet)

    # Apply the prototype Heat Exchanger power assumptions.
    erv.setPrototypeNominalElectricPower
    
    return true
    
  end   
   
  # Determine if multizone vav optimization is required.
  #
  # @param (see #is_economizer_required)
  # @return [Bool] Returns true if required, false if not.  
  # @todo Add exception logic for 
  #   systems with AIA healthcare ventilation requirements
  #   dual duct systems
  def is_multizone_vav_optimization_required(template, climate_zone)

    multizone_opt_required = false
  
    case template
    when 'DOE Ref Pre-1980', 'DOE Ref 1980-2004', '90.1-2004', '90.1-2007'
      
      # Not required before 90.1-2010
      return multizone_opt_required
      
    when '90.1-2010', '90.1-2013'
      
      # Not required for systems with fan-powered terminals
      num_fan_powered_terminals = 0
      self.demandComponents.each do |comp|
        if comp.to_AirTerminalSingleDuctParallelPIUReheat.is_initialized || comp.to_AirTerminalSingleDuctSeriesPIUReheat.is_initialized 
          num_fan_powered_terminals += 1
        end
      end
      if num_fan_powered_terminals > 0
        OpenStudio::logFree(OpenStudio::Warn, "openstudio.standards.AirLoopHVAC", "For #{self.name}, multizone vav optimization is not required because the system has #{num_fan_powered_terminals} fan-powered terminals.")
        return multizone_opt_required
      end
      
      # Not required for systems that require an ERV
      if self.has_energy_recovery
        OpenStudio::logFree(OpenStudio::Info, 'openstudio.standards.AirLoopHVAC', "For #{self.name}: multizone vav optimization is not required because the system has Energy Recovery.")
        return multizone_opt_required
      end
      
      # Get the OA intake
      controller_oa = nil
      controller_mv = nil
      oa_system = nil
      if self.airLoopHVACOutdoorAirSystem.is_initialized
        oa_system = self.airLoopHVACOutdoorAirSystem.get
        controller_oa = oa_system.getControllerOutdoorAir      
        controller_mv = controller_oa.controllerMechanicalVentilation
      else
        OpenStudio::logFree(OpenStudio::Info, "openstudio.standards.AirLoopHVAC", "For #{self.name}, multizone optimization is not applicable because system has no OA intake.")
        return multizone_opt_required
      end
      
      # Get the AHU design supply air flow rate
      dsn_flow_m3_per_s = nil
      if self.designSupplyAirFlowRate.is_initialized
        dsn_flow_m3_per_s = self.designSupplyAirFlowRate.get
      elsif self.autosizedDesignSupplyAirFlowRate.is_initialized
        dsn_flow_m3_per_s = self.autosizedDesignSupplyAirFlowRate.get
      else
        OpenStudio::logFree(OpenStudio::Warn, "openstudio.standards.AirLoopHVAC", "For #{self.name} design supply air flow rate is not available, cannot apply efficiency standard.")
        return multizone_opt_required
      end
      dsn_flow_cfm = OpenStudio.convert(dsn_flow_m3_per_s, 'm^3/s', 'cfm').get
    
      # Get the minimum OA flow rate
      min_oa_flow_m3_per_s = nil
      if controller_oa.minimumOutdoorAirFlowRate.is_initialized
        min_oa_flow_m3_per_s = controller_oa.minimumOutdoorAirFlowRate.get
      elsif controller_oa.autosizedMinimumOutdoorAirFlowRate.is_initialized
        min_oa_flow_m3_per_s = controller_oa.autosizedMinimumOutdoorAirFlowRate.get
      else
        OpenStudio::logFree(OpenStudio::Warn, "openstudio.standards.AirLoopHVAC", "For #{controller_oa.name}: minimum OA flow rate is not available, cannot apply efficiency standard.")
        return multizone_opt_required
      end
      min_oa_flow_cfm = OpenStudio.convert(min_oa_flow_m3_per_s, 'm^3/s', 'cfm').get
    
      # Calculate the percent OA at design airflow
      pct_oa = min_oa_flow_m3_per_s/dsn_flow_m3_per_s
    
      # Not required for systems where
      # exhaust is more than 70% of the total OA intake.
      if pct_oa > 0.7
        OpenStudio::logFree(OpenStudio::Warn, "openstudio.standards.AirLoopHVAC", "For #{controller_oa.name}: multizone optimization is not applicable because system is more than 70% OA.")
        return multizone_opt_required
      end

      # TODO Not required for dual-duct systems
      # if self.isDualDuct
        # OpenStudio::logFree(OpenStudio::Warn, "openstudio.standards.AirLoopHVAC", "For #{controller_oa.name}: multizone optimization is not applicable because it is a dual duct system")
        # return multizone_opt_required
      # end
      
      # If here, multizone vav optimization is required
      multizone_opt_required = true
      
      return multizone_opt_required
    
    end
   
  end      
   
  # Enable multizone vav optimization by changing the Outdoor Air Method
  # in the Controller:MechanicalVentilation object to 'VentilationRateProcedure'
  #
  # @return [Bool] Returns true if required, false if not.  
  def enable_multizone_vav_optimization
   
    # Enable multizone vav optimization
    # at each timestep.
    if self.airLoopHVACOutdoorAirSystem.is_initialized
      oa_system = self.airLoopHVACOutdoorAirSystem.get
      controller_oa = oa_system.getControllerOutdoorAir      
      controller_mv = controller_oa.controllerMechanicalVentilation
      controller_mv.setSystemOutdoorAirMethod('VentilationRateProcedure')
    else
      OpenStudio::logFree(OpenStudio::Warn, "openstudio.standards.AirLoopHVAC", "For #{self.name}, cannot enable multizone vav optimization because the system has no OA intake.")
      return false
    end
   
  end 
   
  # Disable multizone vav optimization by changing the Outdoor Air Method
  # in the Controller:MechanicalVentilation object to 'ZoneSum'
  #
  # @return [Bool] Returns true if required, false if not.
  def disable_multizone_vav_optimization
   
    # Disable multizone vav optimization
    # at each timestep.
    if self.airLoopHVACOutdoorAirSystem.is_initialized
      oa_system = self.airLoopHVACOutdoorAirSystem.get
      controller_oa = oa_system.getControllerOutdoorAir      
      controller_mv = controller_oa.controllerMechanicalVentilation
      controller_mv.setSystemOutdoorAirMethod('ZoneSum')
    else
      OpenStudio::logFree(OpenStudio::Warn, "openstudio.standards.AirLoopHVAC", "For #{self.name}, cannot disable multizone vav optimization because the system has no OA intake.")
      return false
    end
   
  end 

  # Set the minimum VAV damper positions
  #
  # 
  def set_minimum_vav_damper_positions(template)
  
    self.thermalZones.each do |zone|
      zone.equipment.each do |equip|
        if equip.to_AirTerminalSingleDuctVAVReheat.is_initialized
          zone_oa_per_area = zone.outdoor_airflow_rate_per_area
          vav_terminal = equip.to_AirTerminalSingleDuctVAVReheat.get
          vav_terminal.set_minimum_damper_position(template, zone_oa_per_area)
        end
      end
    end
  
    return true
  
  end
  
  # Adjust minimum VAV damper positions to the values
  #
  # @param (see #is_economizer_required)
  # @return [Bool] Returns true if required, false if not.  
  # @todo Add exception logic for systems serving parking garage, warehouse, or multifamily
  def adjust_minimum_vav_damper_positions
   
    # Total uncorrected outdoor airflow rate
    v_ou = 0.0
    self.thermalZones.each do |zone|
      v_ou += zone.outdoor_airflow_rate
    end
    
    v_ou_cfm = OpenStudio.convert(v_ou, 'm^3/s', 'cfm').get
     
    # System primary airflow rate (whether autosized or hard-sized)
    v_ps = 0.0
            
    if self.autosizedDesignSupplyAirFlowRate.is_initialized
      v_ps = self.autosizedDesignSupplyAirFlowRate.get
    else
      v_ps = self.designSupplyAirFlowRate.get
    end
    v_ps_cfm = OpenStudio.convert(v_ps, 'm^3/s', 'cfm').get
    
    # Average outdoor air fraction
    x_s = v_ou / v_ps
    
    OpenStudio::logFree(OpenStudio::Debug, 'openstudio.standards.AirLoopHVAC', "For #{self.name}: v_ou = #{v_ou_cfm.round} cfm, v_ps = #{v_ps_cfm.round} cfm, x_s = #{x_s.round(2)}.")  
    
    # Determine the zone ventilation effectiveness
    # for every zone on the system.
    # When ventilation effectiveness is too low,
    # increase the minimum damper position.
    e_vzs = []
    e_vzs_adj = []
    num_zones_adj = 0
    self.thermalZones.sort.each do |zone|
      
      # Breathing zone airflow rate
      v_bz = zone.outdoor_airflow_rate 
      
      # Zone air distribution, assumed 1 per PNNL
      e_z = 1.0 
      
      # Zone airflow rate
      v_oz = v_bz / e_z 
      
      # Primary design airflow rate
      # max of heating and cooling 
      # design air flow rates
      v_pz = 0.0
      clg_dsn_flow = zone.autosizedCoolingDesignAirFlowRate
      if clg_dsn_flow.is_initialized
        clg_dsn_flow = clg_dsn_flow.get
        if clg_dsn_flow > v_pz
          v_pz = clg_dsn_flow
        end
      else
        OpenStudio::logFree(OpenStudio::Warn, 'openstudio.standards.AirLoopHVAC', "For #{self.name}: #{zone.name} clg_dsn_flow could not be found.")
      end
      htg_dsn_flow = zone.autosizedHeatingDesignAirFlowRate
      if htg_dsn_flow.is_initialized
        htg_dsn_flow = htg_dsn_flow.get
        if htg_dsn_flow > v_pz
          v_pz = htg_dsn_flow
        end
      else
        OpenStudio::logFree(OpenStudio::Warn, 'openstudio.standards.AirLoopHVAC', "For #{self.name}: #{zone.name} htg_dsn_flow could not be found.")
      end
      
      # Get the minimum damper position
      mdp = 1.0
      zone.equipment.each do |equip|
        if equip.to_AirTerminalSingleDuctVAVHeatAndCoolNoReheat.is_initialized
          term = equip.to_AirTerminalSingleDuctVAVHeatAndCoolNoReheat.get
          mdp = term.zoneMinimumAirFlowFraction
        elsif equip.to_AirTerminalSingleDuctVAVHeatAndCoolReheat.is_initialized
          term = equip.to_AirTerminalSingleDuctVAVHeatAndCoolReheat.get
          mdp = term.zoneMinimumAirFlowFraction
        elsif equip.to_AirTerminalSingleDuctVAVNoReheat.is_initialized
          term = equip.to_AirTerminalSingleDuctVAVNoReheat.get
          if term.constantMinimumAirFlowFraction.is_initialized
            mdp = term.constantMinimumAirFlowFraction.get
          end
        elsif equip.to_AirTerminalSingleDuctVAVReheat.is_initialized
          term = equip.to_AirTerminalSingleDuctVAVReheat.get
          mdp = term.constantMinimumAirFlowFraction
        end
      end
    
      # Zone minimum discharge airflow rate
      v_dz = v_pz*mdp
    
      # Zone discharge air fraction
      z_d = v_oz / v_dz
      
      # Zone ventilation effectiveness
      e_vz = 1+x_s-z_d
    
      # Store the ventilation effectiveness
      e_vzs << e_vz
    
      OpenStudio::logFree(OpenStudio::Debug, 'openstudio.standards.AirLoopHVAC', "For #{self.name}: Zone #{zone.name} v_oz = #{v_oz.round(2)} m^3/s, v_pz = #{v_pz.round(2)} m^3/s, v_dz = #{v_dz.round(2)}, z_d = #{z_d.round(2)}.")
    
      # Check the ventilation effectiveness against
      # the minimum limit per PNNL and increase
      # as necessary.
      if e_vz < 0.6
      
        # Adjusted discharge air fraction
        z_d_adj = 1+x_s-0.6
        
        # Adjusted min discharge airflow rate
        v_dz_adj = v_oz / z_d_adj
      
        # Adjusted minimum damper position
        mdp_adj = v_dz_adj / v_pz
        
        # Don't allow values > 1
        if mdp_adj > 1.0
          mdp_adj = 1.0
        end
        
        # Zone ventilation effectiveness
        e_vz_adj = 1+x_s-z_d_adj
    
        # Store the ventilation effectiveness
        e_vzs_adj << e_vz_adj
        
        # Set the adjusted minimum damper position
        zone.equipment.each do |equip|
          if equip.to_AirTerminalSingleDuctVAVHeatAndCoolNoReheat.is_initialized
            term = equip.to_AirTerminalSingleDuctVAVHeatAndCoolNoReheat.get
            term.setZoneMinimumAirFlowFraction(mdp_adj)
          elsif equip.to_AirTerminalSingleDuctVAVHeatAndCoolReheat.is_initialized
            term = equip.to_AirTerminalSingleDuctVAVHeatAndCoolReheat.get
            term.setZoneMinimumAirFlowFraction(mdp_adj)
          elsif equip.to_AirTerminalSingleDuctVAVNoReheat.is_initialized
            term = equip.to_AirTerminalSingleDuctVAVNoReheat.get
            term.setConstantMinimumAirFlowFraction(mdp_adj)
          elsif equip.to_AirTerminalSingleDuctVAVReheat.is_initialized
            term = equip.to_AirTerminalSingleDuctVAVReheat.get
            term.setConstantMinimumAirFlowFraction(mdp_adj)
          end
        end
        
        num_zones_adj += 1
        
        OpenStudio::logFree(OpenStudio::Info, 'openstudio.standards.AirLoopHVAC', "For #{self.name}: Zone #{zone.name} has a ventilation effectiveness of #{e_vz.round(2)}.  Increasing to #{e_vz_adj.round(2)} by increasing minimum damper position from #{mdp.round(2)} to #{mdp_adj.round(2)}.")

      else
        # Store the unadjusted value
        e_vzs_adj << e_vz
      end
  
    end
  
    # Min system zone ventilation effectiveness
    e_v = e_vzs.min
   
    # Total system outdoor intake flow rate 
    v_ot = v_ou / e_v
    v_ot_cfm = OpenStudio.convert(v_ot, 'm^3/s', 'cfm').get
    
    # Min system zone ventilation effectiveness
    e_v_adj = e_vzs_adj.min
   
    # Total system outdoor intake flow rate 
    v_ot_adj = v_ou / e_v_adj
    v_ot_adj_cfm = OpenStudio.convert(v_ot_adj, 'm^3/s', 'cfm').get
    
    # Report out the results of the multizone calculations
    if num_zones_adj > 0
      OpenStudio::logFree(OpenStudio::Info, 'openstudio.standards.AirLoopHVAC', "For #{self.name}: the multizone outdoor air calculation method was applied.  A simple summation of the zone outdoor air requirements gives a value of #{v_ou_cfm.round} cfm.  Applying the multizone method gives a value of #{v_ot_cfm.round} cfm, with an original system ventilation effectiveness of #{e_v.round(2)}.  After increasing the minimum damper position in #{num_zones_adj} critical zones, the resulting requirement is #{v_ot_adj_cfm.round} cfm with a system ventilation effectiveness of #{e_v_adj.round(2)}.")
    else
      OpenStudio::logFree(OpenStudio::Info, 'openstudio.standards.AirLoopHVAC', "For #{self.name}: the multizone outdoor air calculation method was applied.  A simple summation of the zone requirements gives a value of #{v_ou_cfm.round} cfm.  However, applying the multizone method requires #{v_ot_adj_cfm.round} cfm based on the ventilation effectiveness of the system.")
    end
   
    # Hard-size the sizing:system
    # object with the calculated min OA flow rate
    sizing_system = self.sizingSystem
    sizing_system.setDesignOutdoorAirFlowRate(v_ot_adj)
   
    return true
   
  end
     
  # Determine if demand control ventilation (DCV) is
  # required for this air loop.
  #
  # @param (see #is_economizer_required)
  # @return [Bool] Returns true if required, false if not.  
  # @todo Add exception logic for 
  #   systems that serve multifamily, parking garage, warehouse
  def is_demand_control_ventilation_required(template, climate_zone)
   
    dcv_required = false
   
    # Not required by the old vintages
<<<<<<< HEAD
    if template == 'DOE Ref Pre-1980' || template == 'DOE Ref 1980-2004'
      OpenStudio::logFree(OpenStudio::Info, 'openstudio.standards.AirLoopHVAC', "For #{self.name}: DCV is not required for any system.")
=======
    if template == 'DOE Ref Pre-1980' || template == 'DOE Ref 1980-2004' || template == 'NECB 2011'
      OpenStudio::logFree(OpenStudio::Info, 'openstudio.standards.AirLoopHVAC', "For #{template} #{climate_zone}:  #{self.name}: DCV is not required for any system.")
>>>>>>> 0b1df328
      return dcv_required
    end
   
    # Not required for systems that require an ERV
    if self.has_energy_recovery
      OpenStudio::logFree(OpenStudio::Info, 'openstudio.standards.AirLoopHVAC', "For #{self.name}: DCV is not required since the system has Energy Recovery.")
      return dcv_required
    end
   
    # Area, occupant density, and OA flow limits
    min_area_ft2 = 0
    min_occ_per_1000_ft2 = 0
    min_oa_without_economizer_cfm = 0
    min_oa_with_economizer_cfm = 0
    case template
    when '90.1-2004'
      min_area_ft2 = 0
      min_occ_per_1000_ft2 = 100
      min_oa_without_economizer_cfm = 3000
      min_oa_with_economizer_cfm = 0
    when '90.1-2007', '90.1-2010'
      min_area_ft2 = 500
      min_occ_per_1000_ft2 = 40
      min_oa_without_economizer_cfm = 3000
      min_oa_with_economizer_cfm = 1200
    when '90.1-2013'
      min_area_ft2 = 500
      min_occ_per_1000_ft2 = 25
      min_oa_without_economizer_cfm = 3000
      min_oa_with_economizer_cfm = 750
    end
    
    # Get the area served and the number of occupants
    area_served_m2 = 0
    num_people = 0
    self.thermalZones.each do |zone|
      zone.spaces.each do |space|
        area_served_m2 += space.floorArea
        num_people += space.numberOfPeople
      end
    end

    # Check the minimum area
    area_served_ft2 = OpenStudio.convert(area_served_m2, 'm^2', 'ft^2').get
    if area_served_ft2 < min_area_ft2
      OpenStudio::logFree(OpenStudio::Info, 'openstudio.standards.AirLoopHVAC', "For #{self.name}: DCV is not required since the system serves #{area_served_ft2.round} ft2, but the minimum size is #{min_area_ft2.round} ft2.")
      return dcv_required
    end
    
    # Check the minimum occupancy density
    occ_per_ft2 = num_people / area_served_ft2
    occ_per_1000_ft2 = occ_per_ft2*1000
    if occ_per_1000_ft2 < min_occ_per_1000_ft2
      OpenStudio::logFree(OpenStudio::Info, 'openstudio.standards.AirLoopHVAC', "For #{self.name}: DCV is not required since the system occupant density is #{occ_per_1000_ft2.round} people/1000 ft2, but the minimum occupant density is #{min_occ_per_1000_ft2.round} people/1000 ft2.")
      return dcv_required
    end
    
    # Get the min OA flow rate   
    oa_flow_m3_per_s = 0
    if self.airLoopHVACOutdoorAirSystem.is_initialized
      oa_system = self.airLoopHVACOutdoorAirSystem.get
      controller_oa = oa_system.getControllerOutdoorAir      
      if controller_oa.minimumOutdoorAirFlowRate.is_initialized
        oa_flow_m3_per_s = controller_oa.minimumOutdoorAirFlowRate.get
      elsif controller_oa.autosizedMinimumOutdoorAirFlowRate.is_initialized
        oa_flow_m3_per_s = controller_oa.autosizedMinimumOutdoorAirFlowRate.get
      end
    else
      OpenStudio::logFree(OpenStudio::Info, "openstudio.standards.AirLoopHVAC", "For #{self.name}, DCV not applicable because it has no OA intake.")
      return dcv_required
    end
    oa_flow_cfm = OpenStudio.convert(oa_flow_m3_per_s, 'm^3/s', 'cfm').get
    
    
    # Check for min OA without an economizer OR has economizer
    if oa_flow_cfm < min_oa_without_economizer_cfm && self.has_economizer == false
      # Message if doesn't pass OA limit
      if oa_flow_cfm < min_oa_without_economizer_cfm
        OpenStudio::logFree(OpenStudio::Info, 'openstudio.standards.AirLoopHVAC', "For #{self.name}: DCV is not required since the system min oa flow is #{oa_flow_cfm.round} cfm, less than the minimum of #{min_oa_without_economizer_cfm.round} cfm.")
      end
      # Message if doesn't have economizer
      if self.has_economizer == false
        OpenStudio::logFree(OpenStudio::Info, 'openstudio.standards.AirLoopHVAC', "For #{self.name}: DCV is not required since the system does not have an economizer.")
      end
      return dcv_required
    end

    # If has economizer, cfm limit is lower
    if oa_flow_cfm < min_oa_with_economizer_cfm && self.has_economizer
      OpenStudio::logFree(OpenStudio::Info, 'openstudio.standards.AirLoopHVAC', "For #{self.name}: DCV is not required since the system has an economizer, but the min oa flow is #{oa_flow_cfm.round} cfm, less than the minimum of #{min_oa_with_economizer_cfm.round} cfm for systems with an economizer.")
      return dcv_required
    end
   
    # If here, DCV is required
    dcv_required = true
    
    return dcv_required
   
  end    

  # Enable demand control ventilation (DCV) for this air loop.
  #
  # @return [Bool] Returns true if required, false if not.
  def enable_demand_control_ventilation()

    # Get the OA intake
    controller_oa = nil
    controller_mv = nil
    if self.airLoopHVACOutdoorAirSystem.is_initialized
      oa_system = self.airLoopHVACOutdoorAirSystem.get
      controller_oa = oa_system.getControllerOutdoorAir      
      controller_mv = controller_oa.controllerMechanicalVentilation
      if controller_mv.demandControlledVentilation == true
        OpenStudio::logFree(OpenStudio::Info, 'openstudio.standards.AirLoopHVAC', "For #{self.name}: DCV was already enabled.")
        return true
      end
    else
      OpenStudio::logFree(OpenStudio::Warn, 'openstudio.standards.AirLoopHVAC', "For #{self.name}: Could not enable DCV since the system has no OA intake.")
      return false
    end
  
    # Change the min flow rate in the controller outdoor air
    controller_oa.setMinimumOutdoorAirFlowRate(0.0)
     
    # Enable DCV in the controller mechanical ventilation
    controller_mv.setDemandControlledVentilation(true)

    return true

  end
  
  # Determine if the system required supply air temperature
  # (SAT) reset.
  #
  # @param (see #is_economizer_required)
  # @return [Bool] Returns true if required, false if not.  
  def is_supply_air_temperature_reset_required(template, climate_zone)
  
    is_sat_reset_required = false
    
    # Only required for multizone VAV systems
    return is_sat_reset_required unless self.is_multizone_vav_system
  
    # Not required until 90.1-2010
    case template
    when 'DOE Ref Pre-1980', 'DOE Ref 1980-2004', '90.1-2004', '90.1-2007'
      return is_sat_reset_required
    when '90.1-2010', '90.1-2013'
      case climate_zone
      when 'ASHRAE 169-2006-1A',
        'ASHRAE 169-2006-2A',
        'ASHRAE 169-2006-3A'
        OpenStudio::logFree(OpenStudio::Info, 'openstudio.standards.AirLoopHVAC', "For #{self.name}: Supply air temperature reset is not required per 6.5.3.4 Exception 1, the system is located in climate zone #{climate_zone}.")
      when 'ASHRAE 169-2006-1B',
        'ASHRAE 169-2006-2B',
        'ASHRAE 169-2006-3B',
        'ASHRAE 169-2006-3C',
        'ASHRAE 169-2006-4A',
        'ASHRAE 169-2006-4B',
        'ASHRAE 169-2006-4C',
        'ASHRAE 169-2006-5A',
        'ASHRAE 169-2006-5B',
        'ASHRAE 169-2006-5C',
        'ASHRAE 169-2006-6A',
        'ASHRAE 169-2006-6B',
        'ASHRAE 169-2006-7A',
        'ASHRAE 169-2006-7B',
        'ASHRAE 169-2006-8A',
        'ASHRAE 169-2006-8B'
        is_sat_reset_required = true
        OpenStudio::logFree(OpenStudio::Info, 'openstudio.standards.AirLoopHVAC', "For #{self.name}: Supply air temperature reset is required.") 
        return is_sat_reset_required
      end
    end
    
  end

  # Enable supply air temperature (SAT) reset based
  # on the cooling demand of the warmest zone.
  #
  # @param template [String] valid choices: '90.1-2004', '90.1-2007', '90.1-2010', '90.1-2013'
  # @return [Bool] Returns true if successful, false if not.
  def enable_supply_air_temperature_reset_warmest_zone(template)

    # Get the current setpoint and calculate
    # the new setpoint.
    sizing_system = self.sizingSystem
    design_sat_c = sizing_system.centralCoolingDesignSupplyAirTemperature
    design_sat_f = OpenStudio::convert(design_sat_c, 'C','F').get


    case template
      when '90.1-2004'
        # 2004 has a 10F sat reset
        sat_reset_r = 10
      when '90.1-2007', '90.1-2010', '90.1-2013'
        sat_reset_r = 5
    end

    sat_reset_k = OpenStudio.convert(sat_reset_r, 'R', 'K').get

    max_sat_f = design_sat_f + sat_reset_r
    max_sat_c = design_sat_c + sat_reset_k

    # Create a setpoint manager
    sat_warmest_reset = OpenStudio::Model::SetpointManagerWarmest.new(model)
    sat_warmest_reset.setName("#{self.name} SAT Warmest Reset")
    sat_warmest_reset.setStrategy('MaximumTemperature')
    sat_warmest_reset.setMinimumSetpointTemperature(design_sat_c)
    sat_warmest_reset.setMaximumSetpointTemperature(max_sat_c)

    # Attach the setpoint manager to the
    # supply outlet node of the system.
    sat_warmest_reset.addToNode(self.supplyOutletNode)

    OpenStudio::logFree(OpenStudio::Info, 'openstudio.standards.AirLoopHVAC', "For #{self.name}: Supply air temperature reset was enabled using a SPM Warmest with a min SAT of #{design_sat_c.round}C // #{design_sat_f.round}F and a max SAT of #{max_sat_c.round}C // #{max_sat_f.round}F.")

    return true

  end

  # Enable supply air temperature (SAT) reset based
  # on outdoor air conditions.  SAT will be kept at the
  # current design temperature when outdoor air is above 70F,
  # increased by 5F when outdoor air is below 50F, and reset
  # linearly when outdoor air is between 50F and 70F.
  #
  # @return [Bool] Returns true if successful, false if not.  

  def enable_supply_air_temperature_reset_outdoor_temperature()
    
    # for AHU1 in Outpatient, SAT is 52F constant, no reset
    return true if self.name.get == 'PVAV Outpatient F1'
  
    # Get the current setpoint and calculate 
    # the new setpoint.
    sizing_system = self.sizingSystem
    sat_at_hi_oat_c = sizing_system.centralCoolingDesignSupplyAirTemperature
    sat_at_hi_oat_f = OpenStudio.convert(sat_at_hi_oat_c, 'C', 'F').get
    # 5F increase when it's cold outside,
    # and therefore less cooling capacity is likely required.
    increase_f = 5.0
    sat_at_lo_oat_f = sat_at_hi_oat_f+increase_f
    sat_at_lo_oat_c = OpenStudio.convert(sat_at_lo_oat_f, 'F', 'C').get
    
    # Define the high and low outdoor air temperatures
    lo_oat_f = 50
    lo_oat_c = OpenStudio.convert(lo_oat_f, 'F', 'C').get
    hi_oat_f = 70
    hi_oat_c = OpenStudio.convert(hi_oat_f, 'F', 'C').get
    
    # Create a setpoint manager
    sat_oa_reset = OpenStudio::Model::SetpointManagerOutdoorAirReset.new(model)
    sat_oa_reset.setName("#{self.name} SAT Reset")
    sat_oa_reset.setControlVariable('Temperature')
    sat_oa_reset.setSetpointatOutdoorLowTemperature(sat_at_lo_oat_c)
    sat_oa_reset.setOutdoorLowTemperature(lo_oat_c)
    sat_oa_reset.setSetpointatOutdoorHighTemperature(sat_at_hi_oat_c)
    sat_oa_reset.setOutdoorHighTemperature(hi_oat_c)
    
    # Attach the setpoint manager to the
    # supply outlet node of the system.
    sat_oa_reset.addToNode(self.supplyOutletNode)
    
    OpenStudio::logFree(OpenStudio::Info, 'openstudio.standards.AirLoopHVAC', "For #{self.name}: Supply air temperature reset was enabled.  When OAT > #{hi_oat_f.round}F, SAT is #{sat_at_hi_oat_f.round}F.  When OAT < #{lo_oat_f.round}F, SAT is #{sat_at_lo_oat_f.round}F.  It varies linearly in between these points.")
    
    return true
  
  end
  
  # Determine if the system has an economizer
  #
  # @return [Bool] Returns true if required, false if not.  
  def has_economizer()
  
    # Get the OA system and OA controller
    oa_sys = self.airLoopHVACOutdoorAirSystem
    if oa_sys.is_initialized
      oa_sys = oa_sys.get
    else
      return false # No OA system
    end
    oa_control = oa_sys.getControllerOutdoorAir
    economizer_type = oa_control.getEconomizerControlType
    
    # Return false if no economizer is present
    if economizer_type == 'NoEconomizer'
      return false
    else
      return true
    end
    
  end
  
  # Determine if the system is a multizone VAV system
  #
  # @return [Bool] Returns true if required, false if not.  
  def is_multizone_vav_system()
    
    is_multizone_vav_system = false
    
    # Must serve more than 1 zone
    if self.thermalZones.size < 2
      return is_multizone_vav_system
    end
    
    # Must be a variable volume system
    has_vav_fan = false
    self.supplyComponents.each do |comp|
      if comp.to_FanVariableVolume.is_initialized
        has_vav_fan = true
      end
    end
    if has_vav_fan == false
      return is_multizone_vav_system
    end
    
    # If here, it's a multizone VAV system
    is_multizone_vav_system = true
    
    return is_multizone_vav_system

  end
  
  # Determine if the system has energy recovery already
  #
  # @return [Bool] Returns true if an ERV is present, false if not.  
  def has_energy_recovery()
    
    has_erv = false
    
    # Get the OA system
    oa_sys = self.airLoopHVACOutdoorAirSystem
    if oa_sys.is_initialized
      oa_sys = oa_sys.get
    else
      return has_erv # No OA system
    end	
      
    # Find any ERV on the OA system
    oa_sys.oaComponents.each do |oa_comp|
      if oa_comp.to_HeatExchangerAirToAirSensibleAndLatent.is_initialized
        has_erv = true
      end
    end
    
    return has_erv

  end

  # Set the VAV damper control to single maximum or
  # dual maximum control depending on the standard.
  #
  # @return [Bool] Returns true if successful, false if not
  # @todo see if this impacts the sizing run.
  def set_vav_damper_action(template)
    damper_action = nil
    case template       
    when 'DOE Ref Pre-1980', 'DOE Ref 1980-2004', '90.1-2004', 'NECB 2011'
      damper_action = 'Single Maximum'
    when '90.1-2007', '90.1-2010', '90.1-2013'
      damper_action = 'Dual Maximum'
    end
    
    # Interpret this as an EnergyPlus input
    damper_action_eplus = nil
    if damper_action == 'Single Maximum'
      damper_action_eplus = 'Normal'
    elsif damper_action == 'Dual Maximum'
      damper_action_eplus = 'Reverse'
    end
    
    # Set the control for any VAV reheat terminals
    # on this airloop.
    self.demandComponents.each do |equip|
      if equip.to_AirTerminalSingleDuctVAVReheat.is_initialized
        term = equip.to_AirTerminalSingleDuctVAVReheat.get
        term.setDamperHeatingAction(damper_action_eplus)
      end
    end    
    
    OpenStudio::logFree(OpenStudio::Info, 'openstudio.standards.AirLoopHVAC', "For #{self.name}: VAV damper action was set to #{damper_action} control.")
    
    return true
    
  end

  # Determine if a motorized OA damper is required
  def is_motorized_oa_damper_required(template, climate_zone)
  
    motorized_oa_damper_required = false
  
    # If the system has an economizer, it must have
    # a motorized damper.
    if self.has_economizer
      motorized_oa_damper_required = true
      OpenStudio::logFree(OpenStudio::Info, 'openstudio.standards.AirLoopHVAC', "For #{self.name}: Because the system has an economizer, it requires a motorized OA damper.")
      return motorized_oa_damper_required
    end

    # Determine the exceptions based on
    # number of stories, climate zone, and 
    # outdoor air intake rates.
    minimum_oa_flow_cfm = 0
    maximum_stories = 0
    case template       
    when 'DOE Ref Pre-1980', 'DOE Ref 1980-2004'
      # Assuming that older buildings always
      # used backdraft gravity dampers
      return motorized_oa_damper_required
    when '90.1-2004', '90.1-2007'
      case climate_zone
      when 'ASHRAE 169-2006-1A',
          'ASHRAE 169-2006-1B',
          'ASHRAE 169-2006-2A',
          'ASHRAE 169-2006-2B',
          'ASHRAE 169-2006-3A',
          'ASHRAE 169-2006-3B',
          'ASHRAE 169-2006-3C',
        minimum_oa_flow_cfm = 300
        maximum_stories = 999 # Any number of stories
      else
        minimum_oa_flow_cfm = 300
        maximum_stories = 3
      end
    when  '90.1-2010', '90.1-2013'
      case climate_zone
      when 'ASHRAE 169-2006-1A',
          'ASHRAE 169-2006-1B',
          'ASHRAE 169-2006-2A',
          'ASHRAE 169-2006-2B',
          'ASHRAE 169-2006-3A',
          'ASHRAE 169-2006-3B',
          'ASHRAE 169-2006-3C',
        minimum_oa_flow_cfm = 300
        maximum_stories = 999 # Any number of stories
      else
        minimum_oa_flow_cfm = 300
        maximum_stories = 0
      end
    end
    
    # Get the number of stories
    num_stories = self.model.getBuildingStorys.size
    
    # Check the number of stories exception,
    # which is climate-zone dependent.
    if num_stories < maximum_stories
      OpenStudio::logFree(OpenStudio::Info, 'openstudio.standards.AirLoopHVAC', "For #{self.name}: Motorized OA damper not required because the building has #{num_stories} stories, less than the maximum of #{maximum_stories} stories for climate zone #{climate_zone}.")
      return motorized_oa_damper_required
    end    
    
    # Get the min OA flow rate   
    oa_flow_m3_per_s = 0
    if self.airLoopHVACOutdoorAirSystem.is_initialized
      oa_system = self.airLoopHVACOutdoorAirSystem.get
      controller_oa = oa_system.getControllerOutdoorAir      
      if controller_oa.minimumOutdoorAirFlowRate.is_initialized
        oa_flow_m3_per_s = controller_oa.minimumOutdoorAirFlowRate.get
      elsif controller_oa.autosizedMinimumOutdoorAirFlowRate.is_initialized
        oa_flow_m3_per_s = controller_oa.autosizedMinimumOutdoorAirFlowRate.get
      end
    else
      OpenStudio::logFree(OpenStudio::Info, "openstudio.standards.AirLoopHVAC", "For #{self.name}, Motorized OA damper not applicable because it has no OA intake.")
      return motorized_oa_damper_required
    end
    oa_flow_cfm = OpenStudio.convert(oa_flow_m3_per_s, 'm^3/s', 'cfm').get    
    
    # Check the OA flow rate exception
    if oa_flow_cfm < minimum_oa_flow_cfm
      OpenStudio::logFree(OpenStudio::Info, 'openstudio.standards.AirLoopHVAC', "For #{self.name}: Motorized OA damper not required because the system OA intake of #{oa_flow_cfm.round} cfm is less than the minimum threshold of #{minimum_oa_flow_cfm} cfm.")
      return motorized_oa_damper_required
    end

    # If here, motorized damper is required
    motorized_oa_damper_required = true
    
    return motorized_oa_damper_required

  end
  
  # Add a motorized damper by modifying the OA schedule
  # to require zero OA during unoccupied hours.  This means
  # that even during morning warmup or nightcyling, no OA will
  # be brought into the building, lowering heating/cooling load.
  # If no occupancy schedule is supplied, one will be created.
  # In this case, occupied is defined as the total percent
  # occupancy for the loop for all zones served.
  # 
  # @param min_occ_pct [Double] the fractional value below which
  # the system will be considered unoccupied.
  # @param occ_sch [OpenStudio::Model::Schedule] the occupancy schedule.
  # If not supplied, one will be created based on the supplied
  # occupancy threshold.
  # @return [Bool] true if successful, false if not  
  def add_motorized_oa_damper(min_occ_pct = 0.15, occ_sch = nil)
    
    # Get the airloop occupancy schedule if none supplied
    if occ_sch.nil?
      occ_sch = self.get_occupancy_schedule(min_occ_pct)
      flh = occ_sch.annual_equivalent_full_load_hrs
      OpenStudio::logFree(OpenStudio::Info, "openstudio.standards.AirLoopHVAC", "For #{self.name}: Annual occupied hours = #{flh.round} hr/yr, assuming a #{min_occ_pct} occupancy threshold.  This schedule will be used to close OA damper during unoccupied hours.")
    else
      OpenStudio::logFree(OpenStudio::Info, "openstudio.standards.AirLoopHVAC", "For #{self.name}: Setting motorized OA damper schedule to #{occ_sch.name}.")
    end
  
    # Get the OA system and OA controller
    oa_sys = self.airLoopHVACOutdoorAirSystem
    if oa_sys.is_initialized
      oa_sys = oa_sys.get
    else
      return false # No OA system
    end
    oa_control = oa_sys.getControllerOutdoorAir
  
    # Set the minimum OA schedule to follow occupancy
    oa_control.setMinimumOutdoorAirSchedule(occ_sch)  
  
    return true
    
  end  
  
  # Remove a motorized OA damper by modifying the OA schedule
  # to require full OA at all times.  Whenever the fan operates,
  # the damper will be open and OA will be brought into the building.
  # This reflects the use of a backdraft gravity damper, and
  # increases building loads unnecessarily during unoccupied hours.
  def remove_motorized_oa_damper
  
    # Get the OA system and OA controller
    oa_sys = self.airLoopHVACOutdoorAirSystem
    if oa_sys.is_initialized
      oa_sys = oa_sys.get
    else
      return false # No OA system
    end
    oa_control = oa_sys.getControllerOutdoorAir
  
    # Set the minimum OA schedule to always 1 (100%)
    oa_control.setMinimumOutdoorAirSchedule(self.model.alwaysOnDiscreteSchedule)

    return true
  
  end  

  # This method creates a schedule where the value is zero when
  # the overall occupancy for all zones on the airloop is below
  # the specified threshold, and one when the overall occupancy is
  # greater than or equal to the threshold.  This method is designed
  # to use the total number of people on the airloop, so if there is
  # a zone that is continuously occupied by a few people, but other
  # zones that are intermittently occupied by many people, the 
  # first zone doesn't drive the entire system.
  #
  # @param occupied_percentage_threshold [Double] the minimum fraction (0 to 1) that counts as occupied
  # @return [ScheduleRuleset] a ScheduleRuleset where 0 = unoccupied, 1 = occupied
  # @todo Speed up this method.  Bottleneck is ScheduleRule.getDaySchedules
  def get_occupancy_schedule(occupied_percentage_threshold = 0.05)

    # Get all the occupancy schedules in every space in every zone
    # served by this airloop.  Include people added via the SpaceType
    # in addition to people hard-assigned to the Space itself.
    occ_schedules_num_occ = {}
    max_occ_on_airloop = 0
    self.thermalZones.each do |zone|
      # Get the people objects
      zone.spaces.each do |space|
        # From the space type
        if space.spaceType.is_initialized
          space.spaceType.get.people.each do |people|
            num_ppl_sch = people.numberofPeopleSchedule
            if num_ppl_sch.is_initialized
              num_ppl_sch = num_ppl_sch.get
              num_ppl_sch = num_ppl_sch.to_ScheduleRuleset
              next if num_ppl_sch.empty? # Skip non-ruleset schedules
              num_ppl_sch = num_ppl_sch.get
              num_ppl = people.getNumberOfPeople(space.floorArea)
              if occ_schedules_num_occ[num_ppl_sch].nil?
                occ_schedules_num_occ[num_ppl_sch] = num_ppl
                max_occ_on_airloop += num_ppl     
              else
                occ_schedules_num_occ[num_ppl_sch] += num_ppl
                max_occ_on_airloop += num_ppl
              end
            end
          end
        end
        # From the space
        space.people.each do |people|
          num_ppl_sch = people.numberofPeopleSchedule
          if num_ppl_sch.is_initialized
            num_ppl_sch = num_ppl_sch.get
            num_ppl_sch = num_ppl_sch.to_ScheduleRuleset
            next if num_ppl_sch.empty? # Skip non-ruleset schedules
            num_ppl_sch = num_ppl_sch.get
            num_ppl = people.getNumberOfPeople(space.floorArea)
            if occ_schedules_num_occ[num_ppl_sch].nil?
              occ_schedules_num_occ[num_ppl_sch] = num_ppl
              max_occ_on_airloop += num_ppl     
            else
              occ_schedules_num_occ[num_ppl_sch] += num_ppl
              max_occ_on_airloop += num_ppl
            end
          end
        end
      end
    end
    
    OpenStudio::logFree(OpenStudio::Debug, "openstudio.standards.AirLoopHVAC", "#{self.name} has #{occ_schedules_num_occ.size} unique occ schedules.")
    occ_schedules_num_occ.each do |occ_sch, num_occ|
      OpenStudio::logFree(OpenStudio::Debug, "openstudio.standards.AirLoopHVAC", "   #{occ_sch.name} - #{num_occ.round} people")
    end
    OpenStudio::logFree(OpenStudio::Debug, "openstudio.standards.AirLoopHVAC", "   Total #{max_occ_on_airloop.round} people on #{self.name}")
    
    # For each day of the year, determine
    #time_value_pairs = []
    year = self.model.getYearDescription
    yearly_data = []
    yearly_times = OpenStudio::DateTimeVector.new
    yearly_values = []
    for i in 1..365

      times_on_this_day = []
      os_date = year.makeDate(i)
      day_of_week = os_date.dayOfWeek.valueName
    
      # Get the unique time indices and corresponding day schedules
      occ_schedules_day_schs = {}
      day_sch_num_occ = {}
      occ_schedules_num_occ.each do |occ_sch, num_occ|
        
        # Get the day schedules for this day
        # (there should only be one)
        day_schs = occ_sch.getDaySchedules(os_date, os_date)
        OpenStudio::logFree(OpenStudio::Debug, "openstudio.standards.AirLoopHVAC", "Schedule #{occ_sch.name} has #{day_schs.size} day schs") unless day_schs.size == 1
        day_schs[0].times.each do |time|
          times_on_this_day << time.toString
        end
        day_sch_num_occ[day_schs[0]] = num_occ
        
      end

      # Determine the total fraction for the airloop at each time
      daily_times = []
      daily_os_times = []
      daily_values = []
      daily_occs = []
      times_on_this_day.uniq.sort.each do |time|

        os_time = OpenStudio::Time.new(time)
        os_date_time = OpenStudio::DateTime.new(os_date, os_time)
        # Total number of people at each time
        tot_occ_at_time = 0
        day_sch_num_occ.each do |day_sch, num_occ|
          occ_frac = day_sch.getValue(os_time)
          tot_occ_at_time += occ_frac * num_occ
        end
      
        # Total fraction for the airloop at each time
        air_loop_occ_frac = tot_occ_at_time / max_occ_on_airloop
        occ_status = 0 # unoccupied
        if air_loop_occ_frac >= occupied_percentage_threshold
          occ_status = 1
        end

        # Add this data to the daily arrays
        daily_times << time
        daily_os_times << os_time
        daily_values << occ_status
        daily_occs << air_loop_occ_frac.round(2)

      end

      # OpenStudio::logFree(OpenStudio::Debug, "openstudio.standards.AirLoopHVAC", "#{daily_times.join(', ')}                  #{daily_values.join(', ')}")
      
      # Simplify the daily times to eliminate intermediate
      # points with the same value as the following point.
      simple_daily_times = []
      simple_daily_os_times = []
      simple_daily_values = []
      simple_daily_occs = []
      daily_values.each_with_index do |value, i| 
        next if value == daily_values[i+1]
        simple_daily_times << daily_times[i]
        simple_daily_os_times << daily_os_times[i]
        simple_daily_values << daily_values[i]
        simple_daily_occs << daily_occs[i]
      end
      
      # OpenStudio::logFree(OpenStudio::Debug, "openstudio.standards.AirLoopHVAC", "#{simple_daily_times.join(', ')}                  {simple_daily_values.join(', ')}")
      
      # Store the daily values
      yearly_data << {'date'=>os_date,'day_of_week'=>day_of_week,'times'=>simple_daily_times,'values'=>simple_daily_values,'daily_os_times'=>simple_daily_os_times, 'daily_occs'=>simple_daily_occs}

    end
    
    # Create a TimeSeries from the data
    #time_series = OpenStudio::TimeSeries.new(times, values, 'unitless')

    # Make a schedule ruleset
    sch_name = "#{self.name} Occ Sch"
    sch_ruleset = OpenStudio::Model::ScheduleRuleset.new(self.model)
    sch_ruleset.setName("#{sch_name}")  

    # Default - All Occupied
    day_sch = sch_ruleset.defaultDaySchedule
    day_sch.setName("#{sch_name} Default")
    day_sch.addValue(OpenStudio::Time.new(0, 24, 0, 0), 1)

    # Winter Design Day - All Occupied
    day_sch = OpenStudio::Model::ScheduleDay.new(self.model)
    sch_ruleset.setWinterDesignDaySchedule(day_sch)
    day_sch = sch_ruleset.winterDesignDaySchedule
    day_sch.setName("#{sch_name} Winter Design Day")
    day_sch.addValue(OpenStudio::Time.new(0, 24, 0, 0), 1)     

    # Summer Design Day - All Occupied
    day_sch = OpenStudio::Model::ScheduleDay.new(self.model)
    sch_ruleset.setSummerDesignDaySchedule(day_sch)
    day_sch = sch_ruleset.summerDesignDaySchedule
    day_sch.setName("#{sch_name} Summer Design Day")
    day_sch.addValue(OpenStudio::Time.new(0, 24, 0, 0), 1)
    
    # Create ruleset schedules, attempting to create
    # the minimum number of unique rules.
    ['Monday','Tuesday','Wednesday','Thursday','Friday','Saturday','Sunday'].each do |day_of_week|
      OpenStudio::logFree(OpenStudio::Debug, "openstudio.standards.AirLoopHVAC", "#{day_of_week}")
      end_of_prev_rule = yearly_data[0]['date']
      yearly_data.each_with_index do |daily_data, i|
        # Skip unless it is the day of week
        # currently under inspection
        day = daily_data['day_of_week']
        next unless day == day_of_week
        date = daily_data['date']
        times = daily_data['times']
        values = daily_data['values']
        daily_occs = daily_data['daily_occs']
        
        # If the next (Monday, Tuesday, etc.)
        # is the same as today, keep going.
        # If the next is different, or if
        # we've reached the end of the year,
        # create a new rule
        if !yearly_data[i+7].nil?
          next_day_times = yearly_data[i+7]['times']
          next_day_values = yearly_data[i+7]['values']
          next if times == next_day_times && values == next_day_values
        end
        
        daily_os_times = daily_data['daily_os_times']
        daily_occs = daily_data['daily_occs']
        
        # If here, we need to make a rule to cover from the previous
        # rule to today
        OpenStudio::logFree(OpenStudio::Debug, "openstudio.standards.AirLoopHVAC", "Making a new rule for #{day_of_week} from #{end_of_prev_rule.to_s} to #{date}")
        sch_rule = OpenStudio::Model::ScheduleRule.new(sch_ruleset)
        sch_rule.setName("#{sch_name} #{day_of_week} Rule")
        day_sch = sch_rule.daySchedule
        day_sch.setName("#{sch_name} #{day_of_week}")
        daily_os_times.each_with_index do |time, i|
          value = values[i]
          next if value == values[i+1] # Don't add breaks if same value
          day_sch.addValue(time, value)
          OpenStudio::logFree(OpenStudio::Debug, "openstudio.standards.AirLoopHVAC", "   Adding value #{time}, #{value}")
        end
        
        # Set the dates when the rule applies
        sch_rule.setStartDate(end_of_prev_rule)
        sch_rule.setEndDate(date)

        # Individual Days
        sch_rule.setApplyMonday(true) if day_of_week == 'Monday'
        sch_rule.setApplyTuesday(true) if day_of_week == 'Tuesday'
        sch_rule.setApplyWednesday(true) if day_of_week == 'Wednesday'
        sch_rule.setApplyThursday(true) if day_of_week == 'Thursday'
        sch_rule.setApplyFriday(true) if day_of_week == 'Friday'
        sch_rule.setApplySaturday(true) if day_of_week == 'Saturday'
        sch_rule.setApplySunday(true) if day_of_week == 'Sunday'
      
        # Reset the previous rule end date
        end_of_prev_rule = date + OpenStudio::Time.new(0, 24, 0, 0)
      
      end
      
    end

    return sch_ruleset
      
  end  
  
  # Generate the EMS used to implement the economizer
  # and staging controls for packaged single zone units.
  # @note The resulting EMS doesn't actually get added to
  # the IDF yet.
  #
  def apply_single_zone_controls(template, climate_zone)
  
    # Number of stages is determined by the template
    num_stages = nil
    case template       
    when 'DOE Ref Pre-1980', 'DOE Ref 1980-2004', 'NECB 2011'
      OpenStudio::logFree(OpenStudio::Info, 'openstudio.standards.AirLoopHVAC', "For #{self.name}: No special economizer controls were modeled.")
      return true
    when '90.1-2004', '90.1-2007'
      num_stages = 1
    when  '90.1-2010', '90.1-2013'
      num_stages = 2
    end
  
    # Scrub special characters from the system name
    sn = self.name.get.to_s
    snc = sn.gsub(/\W/,'').gsub('_','')
   
    # Get the zone name
    zone = self.thermalZones[0]
    zone_name = zone.name.get.to_s
    zn_name_clean = zone_name.gsub(/\W/,'_')
    
    # Zone air node
    zone_air_node_name = zone.zoneAirNode.name.get    
    
    # Get the OA system and OA controller
    oa_sys = self.airLoopHVACOutdoorAirSystem
    if oa_sys.is_initialized
      oa_sys = oa_sys.get
    else
      return false # No OA system
    end
    oa_control = oa_sys.getControllerOutdoorAir
    oa_control_name = oa_control.name.get
    oa_node_name = oa_sys.outboardOANode.get.name.get
    
    # Get the name of the min oa schedule
    min_oa_sch_name = nil
    if oa_control.minimumOutdoorAirSchedule.is_initialized
      min_oa_sch_name = oa_control.minimumOutdoorAirSchedule.get.name.get
    else
      min_oa_sch_name = self.model.alwaysOnDiscreteSchedule.name.get
    end
    
    # Get the supply fan
    if self.supplyFan.empty?
      OpenStudio::logFree(OpenStudio::Info, 'openstudio.standards.AirLoopHVAC', "For #{self.name}: No supply fan found, cannot apply DX fan/economizer control.")
      return false
    end
    fan = self.supplyFan.get
    fan_name = fan.name.get
    
    # Supply outlet node
    sup_out_node = self.supplyOutletNode
    sup_out_node_name = sup_out_node.name.get
    
    # DX Cooling Coil
    dx_coil = nil
    self.supplyComponents.each do |equip|
      if equip.to_CoilCoolingDXSingleSpeed.is_initialized
        dx_coil = equip.to_CoilCoolingDXSingleSpeed.get
      elsif equip.to_CoilCoolingDXTwoSpeed.is_initialized
        dx_coil = equip.to_CoilCoolingDXTwoSpeed.get
      end
    end
    if dx_coil.nil?
      OpenStudio::logFree(OpenStudio::Info, 'openstudio.standards.AirLoopHVAC', "For #{self.name}: No DX cooling coil found, cannot apply DX fan/economizer control.")
      return false
    end
    dx_coil_name = dx_coil.name.get
    dx_coilsys_name = "#{dx_coil_name} CoilSystem"
    
    # Heating Coil
    htg_coil = nil
    self.supplyComponents.each do |equip|
      if equip.to_CoilHeatingGas.is_initialized
        htg_coil = equip.to_CoilHeatingGas.get
      elsif equip.to_CoilHeatingElectric.is_initialized
        htg_coil = equip.to_CoilHeatingElectric.get
      elsif equip.to_CoilHeatingWater.is_initialized
        htg_coil = equip.to_CoilHeatingWater.get
      end
    end
    if htg_coil.nil?
      OpenStudio::logFree(OpenStudio::Info, 'openstudio.standards.AirLoopHVAC', "For #{self.name}: No heating coil found, cannot apply DX fan/economizer control.")
      return false
    end
    htg_coil_name = htg_coil.name.get
 
    # Create an economizer maximum OA fraction schedule with
    # a maximum of 70% to reflect damper leakage per PNNL
    max_oa_sch_name = "#{snc}maxOASch"
    max_oa_sch = OpenStudio::Model::ScheduleRuleset.new(self.model)
    max_oa_sch.setName(max_oa_sch_name)
    max_oa_sch.defaultDaySchedule.setName("#{max_oa_sch_name}Default")
    max_oa_sch.defaultDaySchedule.addValue(OpenStudio::Time.new(0,24,0,0), 0.7)
    oa_control.setMaximumFractionofOutdoorAirSchedule(max_oa_sch)
 
    ems = "
    
    ! Sensors
    
    EnergyManagementSystem:Sensor,
      #{snc}OASch,           
      #{min_oa_sch_name},         !- Output:Variable or Output:Meter Index Key Name,            
      Schedule Value;          !- Output:Variable or Output:Meter Name

    EnergyManagementSystem:Sensor,
      #{zn_name_clean}Temp,
      #{zone_air_node_name},  !- Output:Variable or Output:Meter Index Key Name
      System Node Temperature; !- Output:Variable or Output:Meter Name

    EnergyManagementSystem:Sensor,
      #{snc}OAFlowMass,     
      #{oa_node_name}, !- Output:Variable or Output:Meter Index Key Name
      System Node Mass Flow Rate;  !- Output:Variable or Output:Meter Name

    EnergyManagementSystem:Sensor,
      #{snc}HeatingRTF,     
      #{htg_coil_name},        !- Output:Variable or Output:Meter Index Key Name
      Heating Coil Runtime Fraction;  !- Output:Variable or Output:Meter Name

    EnergyManagementSystem:Sensor,
      #{snc}RTF,            
      #{dx_coil_name}, !- Output:Variable or Output:Meter Index Key Name
      Cooling Coil Runtime Fraction;  !- Output:Variable or Output:Meter Name

    EnergyManagementSystem:Sensor,
      #{snc}SpeedRatio,     
      #{dx_coilsys_name},        !- Output:Variable or Output:Meter Index Key Name
      Coil System Compressor Speed Ratio;  !- Output:Variable or Output:Meter Name

    EnergyManagementSystem:Sensor,
      #{snc}DATRqd,        
      #{sup_out_node_name},  !- Output:Variable or Output:Meter Index Key Name
      System Node Setpoint Temperature;  !- Output:Variable or Output:Meter Name

    EnergyManagementSystem:Sensor,
      #{snc}EconoStatus,   
      #{sn},              !- Output:Variable or Output:Meter Index Key Name
      Air System Outdoor Air Economizer Status;  !- Output:Variable or Output:Meter Name

    ! Internal Variables

    EnergyManagementSystem:InternalVariable,
      #{snc}FanDesignPressure,
      #{fan_name},          !- Internal Data Index Key Name
      Fan Nominal Pressure Rise;  !- Internal Data Type

    EnergyManagementSystem:InternalVariable,
      #{snc}DesignFlowMass, 
      #{oa_control_name},!- Internal Data Index Key Name
      Outdoor Air Controller Maximum Mass Flow Rate;  !- Internal Data Type

    EnergyManagementSystem:InternalVariable,
      #{snc}OADesignMass,   
      #{oa_control_name},!- Internal Data Index Key Name
      Outdoor Air Controller Minimum Mass Flow Rate;  !- Internal Data Type

    ! Actuators

    EnergyManagementSystem:Actuator,
      #{snc}FanPressure,   
      #{fan_name},          !- Actuated Component Unique Name
      Fan,                     !- Actuated Component Type
      Fan Pressure Rise;       !- Actuated Component Control Type

    EnergyManagementSystem:Actuator,
      #{snc}TimestepEconEff,!- Name
      #{max_oa_sch_name},  !- Actuated Component Unique Name
      Schedule:Year,       !- Actuated Component Type
      Schedule Value;          !- Actuated Component Control Type

    EnergyManagementSystem:GlobalVariable,
      #{snc}FanPwrExp,   !- Erl Variable 1 Name
      #{snc}Stg1Spd,      !- Erl Variable 2 Name
      #{snc}Stg2Spd,      !- Erl Variable 3 Name
      #{snc}HeatSpeed,      
      #{snc}VenSpeed,       
      #{snc}NumberofStages; 

    EnergyManagementSystem:Program,
      #{snc}EconomizerCTRLProg,
      SET #{snc}TimestepEconEff = 0.7,  
      SET #{snc}MaxE = 0.7,   
      SET #{snc}DATRqd = (#{snc}DATRqd*1.8)+32,
      SET OATF = (OATF*1.8)+32,
      SET OAwbF = (OAwbF*1.8)+32,
      IF #{snc}OAFlowMass > (#{snc}OADesignMass*#{snc}OASch),
      SET #{snc}EconoActive = 1,
      ELSE,                  
      SET #{snc}EconoActive = 0,
      ENDIF,                 
      SET #{snc}dTNeeded = 75-#{snc}DATRqd,
      SET #{snc}CoolDesdT = ((98*0.15)+(75*(1-0.15)))-55,
      SET #{snc}CoolLoad = #{snc}dTNeeded/ #{snc}CoolDesdT,
      IF #{snc}CoolLoad > 1, 
      SET #{snc}CoolLoad = 1,
      ELSEIF #{snc}CoolLoad < 0,
      SET #{snc}CoolLoad = 0,
      ENDIF,                 
      IF #{snc}EconoActive == 1,
      SET #{snc}Stage = #{snc}NumberofStages,
      IF #{snc}Stage == 2,  
      IF #{snc}CoolLoad < 0.6,
      SET #{snc}TimestepEconEff = #{snc}MaxE,
      ELSE,                  
      SET #{snc}ECOEff = 0-2.18919863612305,
      SET #{snc}ECOEff = #{snc}ECOEff+(0-0.674461284910428*#{snc}CoolLoad),
      SET #{snc}ECOEff = #{snc}ECOEff+(0.000459106275872404*(OATF^2)),
      SET #{snc}ECOEff = #{snc}ECOEff+(0-0.00000484778537945252*(OATF^3)),
      SET #{snc}ECOEff = #{snc}ECOEff+(0.182915713033586*OAwbF),
      SET #{snc}ECOEff = #{snc}ECOEff+(0-0.00382838660261133*(OAwbF^2)),
      SET #{snc}ECOEff = #{snc}ECOEff+(0.0000255567460240583*(OAwbF^3)),
      SET #{snc}TimestepEconEff = #{snc}ECOEff,
      ENDIF,                 
      ELSE,                  
      SET #{snc}ECOEff = 2.36337942464462,
      SET #{snc}ECOEff = #{snc}ECOEff+(0-0.409939515512619*#{snc}CoolLoad),
      SET #{snc}ECOEff = #{snc}ECOEff+(0-0.0565205596792225*OAwbF),
      SET #{snc}ECOEff = #{snc}ECOEff+(0-0.0000632612294169389*(OATF^2)),
      SET #{snc}TimestepEconEff = #{snc}ECOEff+(0.000571724868775081*(OAwbF^2)),
      ENDIF,                 
      IF #{snc}TimestepEconEff > #{snc}MaxE,
      SET #{snc}TimestepEconEff = #{snc}MaxE,
      ELSEIF #{snc}TimestepEconEff < (#{snc}OADesignMass*#{snc}OASch),
      SET #{snc}TimestepEconEff = (#{snc}OADesignMass*#{snc}OASch),
      ENDIF,                 
      ENDIF;                 

    EnergyManagementSystem:Program,
      #{snc}SetFanPar,    
      IF #{snc}NumberofStages == 1,  
      Return,                  
      ENDIF,                 
      SET #{snc}FanPwrExp = 2.2,
      SET #{snc}OAFrac = #{snc}OAFlowMass/#{snc}DesignFlowMass,
      IF  #{snc}OAFrac < 0.66,
      SET #{snc}VenSpeed = 0.66,
      SET #{snc}Stg1Spd = 0.66,
      ELSE,                  
      SET #{snc}VenSpeed = #{snc}OAFrac,
      SET #{snc}Stg1Spd = #{snc}OAFrac,
      ENDIF,                 
      SET #{snc}Stg2Spd = 1.0,
      SET #{snc}HeatSpeed = 1.0;

    EnergyManagementSystem:Program,
      #{snc}FanControl,    
      IF #{snc}NumberofStages == 1,  
      Return,                  
      ENDIF,                 
      IF #{snc}HeatingRTF > 0,
      SET #{snc}Heating = #{snc}HeatingRTF,
      SET #{snc}Ven = 1-#{snc}HeatingRTF,
      SET #{snc}Eco = 0,    
      SET #{snc}Stage1 = 0, 
      SET #{snc}Stage2 = 0, 
      ELSE,                  
      SET #{snc}Heating = 0,
      SET #{snc}EcoSpeed = #{snc}VenSpeed,
      IF #{snc}SpeedRatio == 0,
      IF #{snc}RTF > 0,     
      SET #{snc}Stage1 = #{snc}RTF,
      SET #{snc}Stage2 = 0, 
      SET #{snc}Ven = 1-#{snc}RTF,
      SET #{snc}Eco = 0,    
      IF #{snc}OAFlowMass > (#{snc}OADesignMass*#{snc}OASch),
      SET #{snc}Stg1Spd = 1.0,
      ENDIF,                 
      ELSE,                  
      SET #{snc}Stage1 = 0, 
      SET #{snc}Stage2 = 0, 
      IF #{snc}OAFlowMass > (#{snc}OADesignMass*#{snc}OASch),
      SET #{snc}Eco = 1.0,  
      SET #{snc}Ven = 0,           
      !Calculate the expected discharge air temperature if the system runs at its low speed      
      SET #{snc}ExpDAT = #{snc}DATRqd-(1-#{snc}VenSpeed)*#{zn_name_clean}Temp,
      SET #{snc}ExpDAT = #{snc}ExpDAT/#{snc}VenSpeed,
      IF OATF > #{snc}ExpDAT,
      SET #{snc}EcoSpeed = #{snc}Stg2Spd,
      ENDIF,                 
      ELSE,                  
      SET #{snc}Eco = 0,    
      SET #{snc}Ven = 1.0,  
      ENDIF,                 
      ENDIF,                 
      ELSE,                  
      SET #{snc}Stage1 = 1-#{snc}SpeedRatio,
      SET #{snc}Stage2 = #{snc}SpeedRatio,
      SET #{snc}Ven = 0,    
      SET #{snc}Eco = 0,    
      IF #{snc}OAFlowMass > (#{snc}OADesignMass*#{snc}OASch),
      SET #{snc}Stg1Spd = 1.0,
      ENDIF,                 
      ENDIF,                 
      ENDIF,                  
      ! For each mode, (percent time in mode)*(fanSpeer^PwrExp) is the contribution to weighted fan power over time step
      SET #{snc}FPR = #{snc}Ven*(#{snc}VenSpeed ^ #{snc}FanPwrExp),
      SET #{snc}FPR = #{snc}FPR+#{snc}Eco*(#{snc}EcoSpeed^#{snc}FanPwrExp),
      SET #{snc}FPR1 = #{snc}Stage1*(#{snc}Stg1Spd^#{snc}FanPwrExp),
      SET #{snc}FPR = #{snc}FPR+#{snc}FPR1,
      SET #{snc}FPR2 = #{snc}Stage2*(#{snc}Stg2Spd^#{snc}FanPwrExp),
      SET #{snc}FPR = #{snc}FPR+#{snc}FPR2,
      SET #{snc}FPR3 = #{snc}Heating*(#{snc}HeatSpeed^#{snc}FanPwrExp),
      SET #{snc}FanPwrRatio = #{snc}FPR+ #{snc}FPR3,
      ! system fan power is directly proportional to static pressure, so this change linearly adjusts fan energy for speed control
      SET #{snc}FanPressure = #{snc}FanDesignPressure*#{snc}FanPwrRatio;

    EnergyManagementSystem:Program,
      #{snc}SetNumberofStages,
      SET #{snc}NumberofStages =  #{num_stages};

    EnergyManagementSystem:ProgramCallingManager,
      #{snc}SetNumberofStagesCallingManager,
      BeginNewEnvironment,
      #{snc}SetNumberofStages;  !- Program Name 1

    EnergyManagementSystem:ProgramCallingManager,
      #{snc}ECOManager,    
      InsideHVACSystemIterationLoop,  !- EnergyPlus Model Calling Point
      #{snc}EconomizerCTRLProg;  !- Program Name 1

    EnergyManagementSystem:ProgramCallingManager,
      #{snc}FanParametermanager,
      BeginNewEnvironment,
      #{snc}SetFanPar;

    EnergyManagementSystem:ProgramCallingManager,
      #{snc}FanMainManager,
      BeginTimestepBeforePredictor,
      #{snc}FanControl;

    "
    
    # Write the ems out
    # File.open("#{Dir.pwd}/#{snc}_ems.idf", 'w') do |file|  
      # file.puts ems
    # end
  
    return ems
  
  end
  
  # Determine if static pressure reset is required for this
  # system.  For 90.1, this determination needs information
  # about whether or not the system has DDC control over the 
  # VAV terminals.
  #
  # @todo Instead of requiring the input of whether a system
  #   has DDC control of VAV terminals or not, determine this
  #   from the system itself.  This may require additional information
  #   be added to the OpenStudio data model.
  # @param template [String] the standard
  # @param has_ddc [Bool] whether or not the system has DDC control
  # over VAV terminals.
  # return [Bool] returns true if static pressure reset is required, false if not
  def is_static_pressure_reset_required(template, has_ddc)

    sp_reset_required = false
    
    # A big number of btu per hr as the minimum requirement
    infinity_btu_per_hr = 999999999999
    minimum_capacity_btu_per_hr = infinity_btu_per_hr
    
    # Determine the minimum capacity that requires an economizer
    case template
    when 'DOE Ref Pre-1980', 'DOE Ref 1980-2004'
      # static pressure reset not required
    when '90.1-2004', '90.1-2007', '90.1-2010', '90.1-2013'
      if has_ddc
        sp_reset_required = true
        OpenStudio::logFree(OpenStudio::Info, "openstudio.standards.AirLoopHVAC", "For #{self.name}: static pressure reset is required because the system has DDC control of VAV terminals.")
      else
        OpenStudio::logFree(OpenStudio::Info, "openstudio.standards.AirLoopHVAC", "For #{self.name}: static pressure reset not required because the system does not have DDC control of VAV terminals.")
      end
    when 'NECB 2011'
      # static pressure reset not required
    end
  
    return sp_reset_required
  
  end

  # Determine if a system's fans must shut off when
  # not required.
  #
  # @param template [String]
  # @return [Bool] true if required, false if not
  def is_unoccupied_fan_shutoff_required(template)
  
    shutoff_required = true
    
    # Per 90.1 6.4.3.4.5, systems less than 0.75 HP
    # must turn off when unoccupied.
    minimum_fan_hp = nil
    case template
    when 'DOE Ref Pre-1980', 'DOE Ref 1980-2004', '90.1-2004', '90.1-2007', '90.1-2010', '90.1-2013', 'NECB 2011'
      minimum_fan_hp = 0.75
    end
  
    # Determine the system fan horsepower
    total_hp = 0.0
    self.supply_return_exhaust_relief_fans.each do |fan|
      total_hp += fan.motorHorsepower
    end
  
    # Check the HP exception
    if total_hp < minimum_fan_hp
      shutoff_required = false
      OpenStudio::logFree(OpenStudio::Info, "openstudio.standards.AirLoopHVAC", "For #{self.name}: Unoccupied fan shutoff not required because system fan HP of #{total_hp.round(2)} HP is less than the minimum threshold of #{minimum_fan_hp} HP.")
    end

    return shutoff_required
  
  end
 
  # Shut off the system during unoccupied periods.
  # During these times, systems will cycle on briefly
  # if temperature drifts below setpoint.  For systems
  # with fan-powered terminals, only the terminal fans will
  # cycle on.  If the system already has a schedule other than
  # Always-On, no change will be made.  If the system has
  # an Always-On schedule assigned, a new schedule will be created.
  # In this case, occupied is defined as the total percent
  # occupancy for the loop for all zones served.
  #
  # @param min_occ_pct [Double] the fractional value below which
  # the system will be considered unoccupied.
  # @return [Bool] true if successful, false if not
  def enable_unoccupied_fan_shutoff(min_occ_pct = 0.15)
    
    # Set the system to night cycle
    night_cycle_type = 'CycleOnAny'
    # For VAV with PFP boxes, cycle zone fans only
    if self.demandComponents('OS:AirTerminal:SingleDuct:ParallelPIU:Reheat'.to_IddObjectType).size > 0
      night_cycle_type = 'CycleOnAnyZoneFansOnly'
    end
    self.setNightCycleControlType(night_cycle_type)
    
    # Check if already using a schedule other than always on
    avail_sch = self.availabilitySchedule
    unless avail_sch == self.model.alwaysOnDiscreteSchedule
      OpenStudio::logFree(OpenStudio::Info, "openstudio.standards.AirLoopHVAC", "For #{self.name}: Availability schedule is already set to #{avail_sch.name}.  Will assume this includes unoccupied shut down; no changes will be made.")
      return true
    end
    
    # Get the airloop occupancy schedule
    loop_occ_sch = self.get_occupancy_schedule(min_occ_pct)
    flh = loop_occ_sch.annual_equivalent_full_load_hrs
    OpenStudio::logFree(OpenStudio::Info, "openstudio.standards.AirLoopHVAC", "For #{self.name}: Annual occupied hours = #{flh.round} hr/yr, assuming a #{min_occ_pct} occupancy threshold.  This schedule will be used as the HVAC operation schedule.")

    # Set HVAC availability schedule to follow occupancy
    self.setAvailabilitySchedule(loop_occ_sch)

    return true
  
  end
 
  # Calculate the total floor area of all zones attached
  # to the air loop, in m^2.
  #
  # return [Double] the total floor area of all zones attached
  # to the air loop, in m^2.
  def floor_area_served()
  
    total_area = 0.0
  
    self.thermalZones.each do |zone|
      total_area += zone.floorArea
    end

    return total_area
  
  end

  # Calculate the total floor area of all zones attached
  # to the air loop that have no exterior surfaces, in m^2.
  #
  # return [Double] the total floor area of all zones attached
  # to the air loop, in m^2.
  def floor_area_served_interior_zones()
  
    total_area = 0.0
  
    self.thermalZones.each do |zone|
      # Skip zones that have exterior surface area
      next if zone.exteriorSurfaceArea > 0
      total_area += zone.floorArea
    end

    return total_area
  
  end  
  
  # Calculate the total floor area of all zones attached
  # to the air loop that have at least one exterior surface, in m^2.
  #
  # return [Double] the total floor area of all zones attached
  # to the air loop, in m^2.
  def floor_area_served_exterior_zones()
  
    total_area = 0.0
  
    self.thermalZones.each do |zone|
      # Skip zones that have no exterior surface area
      next if zone.exteriorSurfaceArea == 0
      total_area += zone.floorArea
    end

    return total_area
  
  end

  # find design_supply_air_flow_rate
  #
  # @return [Double]  design_supply_air_flow_rate m^3/s
  def find_design_supply_air_flow_rate()

    # Get the design_supply_air_flow_rate
    design_supply_air_flow_rate = nil
    if self.designSupplyAirFlowRate.is_initialized
      design_supply_air_flow_rate = self.designSupplyAirFlowRate.get
    elsif self.autosizedDesignSupplyAirFlowRate.is_initialized
      design_supply_air_flow_rate = self.autosizedDesignSupplyAirFlowRate.get
    else
      OpenStudio::logFree(OpenStudio::Warn, 'openstudio.standards.AirLoopHVAC', "For #{self.name} design sypply air flow rate is not available.")
    end

    return design_supply_air_flow_rate

  end
  
end<|MERGE_RESOLUTION|>--- conflicted
+++ resolved
@@ -1991,13 +1991,8 @@
     dcv_required = false
    
     # Not required by the old vintages
-<<<<<<< HEAD
-    if template == 'DOE Ref Pre-1980' || template == 'DOE Ref 1980-2004'
-      OpenStudio::logFree(OpenStudio::Info, 'openstudio.standards.AirLoopHVAC', "For #{self.name}: DCV is not required for any system.")
-=======
     if template == 'DOE Ref Pre-1980' || template == 'DOE Ref 1980-2004' || template == 'NECB 2011'
       OpenStudio::logFree(OpenStudio::Info, 'openstudio.standards.AirLoopHVAC', "For #{template} #{climate_zone}:  #{self.name}: DCV is not required for any system.")
->>>>>>> 0b1df328
       return dcv_required
     end
    
