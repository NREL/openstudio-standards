
# Reopen the OpenStudio class to add methods to apply standards to this object
class OpenStudio::Model::AirLoopHVAC
  # Apply multizone vav outdoor air method and
  # adjust multizone VAV damper positions
  # to achieve a system minimum ventilation effectiveness
  # of 0.6 per PNNL.  Hard-size the resulting min OA
  # into the sizing:system object.
  #
  # return [Bool] returns true if successful, false if not
  def apply_multizone_vav_outdoor_air_sizing(template)
    # TODO: enable damper position adjustment for legacy IDFS
    if template == 'DOE Ref Pre-1980' || template == 'DOE Ref 1980-2004'
      OpenStudio.logFree(OpenStudio::Warn, 'openstudio.standards.AirLoopHVAC', 'Damper positions not modified for DOE Ref Pre-1980 or DOE Ref 1980-2004 vintages.')
      return true
    end

    # First time adjustment:
    # Only applies to multi-zone vav systems
    # exclusion: for Outpatient: (1) both AHU1 and AHU2 in 'DOE Ref Pre-1980' and 'DOE Ref 1980-2004'
    # (2) AHU1 in 2004-2013
    if multizone_vav_system? && !(name.to_s.include? 'Outpatient F1') && template != 'NECB 2011'
      adjust_minimum_vav_damper_positions
    end

    # Second time adjustment:
    # Only apply to 2010 and 2013 Outpatient (both AHU1 and AHU2)
    # TODO maybe apply to hospital as well?
    if (name.to_s.include? 'Outpatient') && (template == '90.1-2010' || template == '90.1-2013')
      adjust_minimum_vav_damper_positions_outpatient
    end

    return true
  end

  # Apply all standard required controls to the airloop
  #
  # @param (see #economizer_required?)
  # @return [Bool] returns true if successful, false if not
  # @todo optimum start
  # @todo night damper shutoff
  # @todo nightcycle control
  # @todo night fan shutoff
  def apply_standard_controls(template, climate_zone)
    # Energy Recovery Ventilation
    if energy_recovery_ventilator_required?(template, climate_zone)
      apply_energy_recovery_ventilator(template)
    end

    # Economizers
    apply_economizer_limits(template, climate_zone)
    apply_economizer_integration(template, climate_zone)

    # Multizone VAV Systems
    if multizone_vav_system?

      # VAV Reheat Control
      apply_vav_damper_action(template)

      # Multizone VAV Optimization
      # This rule does not apply to two hospital and one outpatient systems (TODO add hospital two systems as exception)
      unless name.to_s.include? 'Outpatient F1'
        if multizone_vav_optimization_required?(template, climate_zone)
          enable_multizone_vav_optimization
        else
          disable_multizone_vav_optimization
        end
      end

      # Static Pressure Reset
      # Per 5.2.2.16 (Halverson et al 2014), all multiple zone VAV systems are assumed to have DDC for all years of DOE 90.1 prototypes, so the has_ddc is not used any more. 
      supply_return_exhaust_relief_fans.each do |fan|
        if fan.to_FanVariableVolume.is_initialized
          plr_req = fan.part_load_fan_power_limitation?(template)
		  # Part Load Fan Pressure Control 
          if plr_req 
            fan.set_control_type('Multi Zone VAV with VSD and SP Setpoint Reset')
          # No Part Load Fan Pressure Control 
          else
            fan.set_control_type('Multi Zone VAV with discharge dampers')
          end
        else
          OpenStudio.logFree(OpenStudio::Info, 'openstudio.standards.AirLoopHVAC', "For #{fan}: This is not a multizone VAV fan system.")
        end
	 end

      ## # Static Pressure Reset
      ## # assume no systems have DDC control of VAV terminals		
      ## has_ddc = false
      ## spr_req = static_pressure_reset_required?(template, has_ddc)
      ## supply_return_exhaust_relief_fans.each do |fan|
      ##   if fan.to_FanVariableVolume.is_initialized
      ##     plr_req = fan.part_load_fan_power_limitation?(template)
      ##     # Part Load Fan Pressure Control & Static Pressure Reset
      ##     if plr_req && spr_req
      ##       fan.set_control_type('Multi Zone VAV with VSD and Static Pressure Reset')
      ##     # Part Load Fan Pressure Control only
      ##     elsif plr_req && !spr_req
      ##       fan.set_control_type('Multi Zone VAV with VSD and Fixed SP Setpoint')
      ##     # Static Pressure Reset only
      ##     elsif !plr_req && spr_req
      ##       fan.set_control_type('Multi Zone VAV with VSD and Fixed SP Setpoint')
      ##     # No Control Required
      ##     else
      ##       fan.set_control_type('Multi Zone VAV with AF or BI Riding Curve')
      ##     end
      ##   else
      ##     OpenStudio.logFree(OpenStudio::Error, 'openstudio.standards.AirLoopHVAC', "For #{name}: there is a constant volume fan on a multizone vav system.  Cannot apply static pressure reset controls.")
      ##   end
      ## end
    end

    # Single zone systems
    if self.thermalZones.size == 1
      supply_return_exhaust_relief_fans.each do |fan|
        if fan.to_FanVariableVolume.is_initialized
          fan.set_control_type('Single Zone VAV Fan')
        end
      end
      self.apply_single_zone_controls(template, climate_zone)
    end

    # DCV
    if demand_control_ventilation_required?(template, climate_zone)
      enable_demand_control_ventilation(template, climate_zone)
      # For systems that require DCV,
      # all individual zones that require DCV preserve
      # both per-area and per-person OA requirements.
      # Other zones have OA requirements converted
      # to per-area values only so DCV performance is only
      # based on the subset of zones that required DCV.
      thermalZones.sort.each do |zone|
        if zone.demand_control_ventilation_required?(template, climate_zone)
          zone.convert_oa_req_to_per_area
        end
      end
    else
      # For systems that do not require DCV,
      # convert OA requirements to per-area values
      # so that other features such as
      # multizone VAV optimization do not
      # incorrectly take variable occupancy into account.
      thermalZones.sort.each do |zone|
        zone.convert_oa_req_to_per_area
      end
    end

    # SAT reset
    # TODO Prototype buildings use OAT-based SAT reset,
    # but PRM RM suggests Warmest zone based SAT reset.
    if supply_air_temperature_reset_required?(template, climate_zone)
      enable_supply_air_temperature_reset_warmest_zone(template)
    end

    # Unoccupied shutdown
    if unoccupied_fan_shutoff_required?(template)
      enable_unoccupied_fan_shutoff
    else
      setAvailabilitySchedule(model.alwaysOnDiscreteSchedule)
    end

    # Motorized OA damper
    if motorized_oa_damper_required?(template, climate_zone)
      # Assume that the availability schedule has already been
      # set to reflect occupancy and use this for the OA damper.
      add_motorized_oa_damper(0.15, availabilitySchedule)
    else
      remove_motorized_oa_damper
    end

    # Zones that require DCV preserve
    # both per-area and per-person OA reqs.
    # Other zones have OA reqs converted
    # to per-area values only so that DCV
    thermalZones.sort.each do |zone|
      if zone.demand_control_ventilation_required?(template, climate_zone)
        zone.convert_oa_req_to_per_area
      end
    end
    
    
    # TODO: Optimum Start
    # for systems exceeding 10,000 cfm
    # Don't think that OS will be able to do this.
    # OS currently only allows 1 availability manager
    # at a time on an AirLoopHVAC.  If we add an
    # AvailabilityManager:OptimumStart, it
    # will replace the AvailabilityManager:NightCycle.
  end

  # Apply all PRM baseline required controls to the airloop.
  # Only applies those controls that differ from the normal
  # prescriptive controls, which are added via
  # AirLoopHVAC.apply_standard_controls
  #
  # @param (see #economizer_required?)
  # @return [Bool] returns true if successful, false if not
  def apply_prm_baseline_controls(template, climate_zone)
    # Economizers
    if prm_baseline_economizer_required?(template, climate_zone)
      apply_prm_baseline_economizer(template, climate_zone)
    end

    # Multizone VAV Systems
    if multizone_vav_system?

      # VSD no Static Pressure Reset on all VAV systems
      # per G3.1.3.15
      supply_return_exhaust_relief_fans.each do |fan|
        if fan.to_FanVariableVolume.is_initialized
          OpenStudio.logFree(OpenStudio::Info, 'openstudio.standards.AirLoopHVAC', "For #{name}: Setting fan part load curve per G3.1.3.15.")
          fan.set_control_type('Multi Zone VAV with VSD and Fixed SP Setpoint')
        end
      end

      # SAT Reset
      # G3.1.3.12 SAT reset required for all Multizone VAV systems,
      # even if not required by prescriptive section.
      case template
      when '90.1-2004', '90.1-2007', '90.1-2010', '90.1-2013', 'NREL ZNE Ready 2017'
        enable_supply_air_temperature_reset_warmest_zone(template)
      end

    end

    # Unoccupied shutdown
    enable_unoccupied_fan_shutoff

    return true
  end

  # Calculate and apply the performance rating method
  # baseline fan power to this air loop.
  # Fan motor efficiency will be set, and then
  # fan pressure rise adjusted so that the
  # fan power is the maximum allowable.
  # Also adjusts the fan power and flow rates
  # of any parallel PIU terminals on the system.
  #
  # @todo Figure out how to split fan power between multiple fans
  # if the proposed model had multiple fans (supply, return, exhaust, etc.)
  # return [Bool] true if successful, false if not.
  def apply_prm_baseline_fan_power(template)
    # Main AHU fans

    # Calculate the allowable fan motor bhp
    # for the entire airloop.
    allowable_fan_bhp = allowable_system_brake_horsepower(template)

    # Divide the allowable power evenly between the fans
    # on this airloop.
    all_fans = supply_return_exhaust_relief_fans
    allowable_fan_bhp /= all_fans.size

    # Set the motor efficiencies
    # for all fans based on the calculated
    # allowed brake hp.  Then calculate the allowable
    # fan power for each fan and adjust
    # the fan pressure rise accordingly
    all_fans.each do |fan|
      fan.apply_standard_minimum_motor_efficiency(template, allowable_fan_bhp)
      allowable_power_w = allowable_fan_bhp * 746 / fan.motorEfficiency
      fan.adjust_pressure_rise_to_meet_fan_power(allowable_power_w)
    end

    # Fan powered terminal fans

    # Adjust each terminal fan
    demandComponents.each do |dc|
      next if dc.to_AirTerminalSingleDuctParallelPIUReheat.empty?
      pfp_term = dc.to_AirTerminalSingleDuctParallelPIUReheat.get
      pfp_term.apply_prm_baseline_fan_power(template)
    end

    return true
  end

  # Determine the fan power limitation pressure drop adjustment
  # Per Table 6.5.3.1.1B
  #
  # @param template [String] valid choices: 'DOE Ref Pre-1980', 'DOE Ref 1980-2004', '90.1-2004', '90.1-2007', '90.1-2010', '90.1-2013'
  # @return [Double] fan power limitation pressure drop adjustment
  #   units = horsepower
  # @todo Determine the presence of MERV filters and other stuff in Table 6.5.3.1.1B.  May need to extend AirLoopHVAC data model
  def fan_power_limitation_pressure_drop_adjustment_brake_horsepower(template = 'ASHRAE 90.1-2007')
    # Get design supply air flow rate (whether autosized or hard-sized)
    dsn_air_flow_m3_per_s = 0
    dsn_air_flow_cfm = 0
    if autosizedDesignSupplyAirFlowRate.is_initialized
      dsn_air_flow_m3_per_s = autosizedDesignSupplyAirFlowRate.get
      dsn_air_flow_cfm = OpenStudio.convert(dsn_air_flow_m3_per_s, 'm^3/s', 'cfm').get
      OpenStudio.logFree(OpenStudio::Debug, 'openstudio.standards.AirLoopHVAC', "* #{dsn_air_flow_cfm.round} cfm = Autosized Design Supply Air Flow Rate.")
    else
      dsn_air_flow_m3_per_s = designSupplyAirFlowRate.get
      dsn_air_flow_cfm = OpenStudio.convert(dsn_air_flow_m3_per_s, 'm^3/s', 'cfm').get
      OpenStudio.logFree(OpenStudio::Debug, 'openstudio.standards.AirLoopHVAC', "* #{dsn_air_flow_cfm.round} cfm = Hard sized Design Supply Air Flow Rate.")
    end

    # TODO: determine the presence of MERV filters and other stuff
    # in Table 6.5.3.1.1B
    # perhaps need to extend AirLoopHVAC data model
    has_fully_ducted_return_and_or_exhaust_air_systems = false

    # Calculate Fan Power Limitation Pressure Drop Adjustment (in wc)
    fan_pwr_adjustment_in_wc = 0

    # Fully ducted return and/or exhaust air systems
    if has_fully_ducted_return_and_or_exhaust_air_systems
      adj_in_wc = 0.5
      fan_pwr_adjustment_in_wc += adj_in_wc
      OpenStudio.logFree(OpenStudio::Info, 'openstudio.standards.AirLoopHVAC', "--Added #{adj_in_wc} in wc for Fully ducted return and/or exhaust air systems")
    end

    # Convert the pressure drop adjustment to brake horsepower (bhp)
    # assuming that all supply air passes through all devices
    fan_pwr_adjustment_bhp = fan_pwr_adjustment_in_wc * dsn_air_flow_cfm / 4131
    OpenStudio.logFree(OpenStudio::Debug, 'openstudio.standards.AirLoopHVAC', "For #{name}: Fan Power Limitation Pressure Drop Adjustment = #{fan_pwr_adjustment_bhp.round(2)} bhp")

    return fan_pwr_adjustment_bhp
  end

  # Determine the allowable fan system brake horsepower
  # Per Table 6.5.3.1.1A
  #
  # @param template [String] valid choices: 'DOE Ref Pre-1980', 'DOE Ref 1980-2004', '90.1-2004', '90.1-2007', '90.1-2010', '90.1-2013'
  # @return [Double] allowable fan system brake horsepower
  #   units = horsepower
  def allowable_system_brake_horsepower(template = 'ASHRAE 90.1-2007')
    # Get design supply air flow rate (whether autosized or hard-sized)
    dsn_air_flow_m3_per_s = 0
    dsn_air_flow_cfm = 0
    if autosizedDesignSupplyAirFlowRate.is_initialized
      dsn_air_flow_m3_per_s = autosizedDesignSupplyAirFlowRate.get
      dsn_air_flow_cfm = OpenStudio.convert(dsn_air_flow_m3_per_s, 'm^3/s', 'cfm').get
      OpenStudio.logFree(OpenStudio::Debug, 'openstudio.standards.AirLoopHVAC', "* #{dsn_air_flow_cfm.round} cfm = Autosized Design Supply Air Flow Rate.")
    else
      dsn_air_flow_m3_per_s = designSupplyAirFlowRate.get
      dsn_air_flow_cfm = OpenStudio.convert(dsn_air_flow_m3_per_s, 'm^3/s', 'cfm').get
      OpenStudio.logFree(OpenStudio::Debug, 'openstudio.standards.AirLoopHVAC', "* #{dsn_air_flow_cfm.round} cfm = Hard sized Design Supply Air Flow Rate.")
    end

    # Get the fan limitation pressure drop adjustment bhp
    fan_pwr_adjustment_bhp = fan_power_limitation_pressure_drop_adjustment_brake_horsepower

    # Determine the number of zones the system serves
    num_zones_served = thermalZones.size

    # Get the supply air fan and determine whether VAV or CAV system.
    # Assume that supply air fan is fan closest to the demand outlet node.
    # The fan may be inside of a piece of unitary equipment.
    fan_pwr_limit_type = nil
    supplyComponents.reverse.each do |comp|
      if comp.to_FanConstantVolume.is_initialized || comp.to_FanOnOff.is_initialized
        fan_pwr_limit_type = 'constant volume'
      elsif comp.to_FanVariableVolume.is_initialized
        fan_pwr_limit_type = 'variable volume'
      elsif comp.to_AirLoopHVACUnitaryHeatCoolVAVChangeoverBypass.is_initialized
        fan = comp.to_AirLoopHVACUnitaryHeatCoolVAVChangeoverBypass.get.supplyAirFan
        if fan.to_FanConstantVolume.is_initialized || comp.to_FanOnOff.is_initialized
          fan_pwr_limit_type = 'constant volume'
        elsif fan.to_FanVariableVolume.is_initialized
          fan_pwr_limit_type = 'variable volume'
        end
      elsif comp.to_AirLoopHVACUnitarySystem.is_initialized
        fan = comp.to_AirLoopHVACUnitarySystem.get.supplyFan
        if fan.to_FanConstantVolume.is_initialized || comp.to_FanOnOff.is_initialized
          fan_pwr_limit_type = 'constant volume'
        elsif fan.to_FanVariableVolume.is_initialized
          fan_pwr_limit_type = 'variable volume'
        end
      end
    end

    # For 90.1-2010, single-zone VAV systems use the
    # constant volume limitation per 6.5.3.1.1
    if template == 'ASHRAE 90.1-2010' && fan_pwr_limit_type == 'variable volume' && num_zones_served == 1
      fan_pwr_limit_type = 'constant volume'
      OpenStudio.logFree(OpenStudio::Info, 'openstudio.standards.AirLoopHVAC', "For #{name}: Using the constant volume limitation because single-zone VAV system.")
    end

    # Calculate the Allowable Fan System brake horsepower per Table G3.1.2.9
    allowable_fan_bhp = 0
    if fan_pwr_limit_type == 'constant volume'
      allowable_fan_bhp = dsn_air_flow_cfm * 0.00094 + fan_pwr_adjustment_bhp
    elsif fan_pwr_limit_type == 'variable volume'
      allowable_fan_bhp = dsn_air_flow_cfm * 0.0013 + fan_pwr_adjustment_bhp
    end
    OpenStudio.logFree(OpenStudio::Info, 'openstudio.standards.AirLoopHVAC', "For #{name}: Allowable brake horsepower = #{allowable_fan_bhp.round(2)}HP based on #{dsn_air_flow_cfm.round} cfm and #{fan_pwr_adjustment_bhp.round(2)} bhp of adjustment.")

    # Calculate and report the total area for debugging/testing
    floor_area_served_m2 = floor_area_served

    if floor_area_served_m2 == 0
      OpenStudio.logFree(OpenStudio::Warn,'openstudio.standards.AirLoopHVAC', "AirLoopHVAC #{self.name.to_s} serves zero floor area. Check that it has thermal zones attached to it, and that they have non-zero floor area'.")
      return allowable_fan_bhp
    end

    floor_area_served_ft2 = OpenStudio.convert(floor_area_served_m2, 'm^2', 'ft^2').get
    cfm_per_ft2 = dsn_air_flow_cfm / floor_area_served_ft2
    cfm_per_hp = dsn_air_flow_cfm / allowable_fan_bhp
    OpenStudio.logFree(OpenStudio::Debug, 'openstudio.standards.AirLoopHVAC', "For #{name}: area served = #{floor_area_served_ft2.round} ft^2.")
    OpenStudio.logFree(OpenStudio::Debug, 'openstudio.standards.AirLoopHVAC', "For #{name}: flow per area = #{cfm_per_ft2.round} cfm/ft^2.")
    OpenStudio.logFree(OpenStudio::Debug, 'openstudio.standards.AirLoopHVAC', "For #{name}: flow per hp = #{cfm_per_hp.round} cfm/hp.")

    return allowable_fan_bhp
  end

  # Get all of the supply, return, exhaust, and relief fans on this system
  #
  # @return [Array] an array of FanConstantVolume, FanVariableVolume, and FanOnOff objects
  def supply_return_exhaust_relief_fans
    # Fans on the supply side of the airloop directly, or inside of unitary equipment.
    fans = []
    sup_and_oa_comps = supplyComponents
    sup_and_oa_comps += oaComponents
    sup_and_oa_comps.each do |comp|
      if comp.to_FanConstantVolume.is_initialized
        fans << comp.to_FanConstantVolume.get
      elsif comp.to_FanVariableVolume.is_initialized
        fans << comp.to_FanVariableVolume.get
      elsif comp.to_AirLoopHVACUnitaryHeatCoolVAVChangeoverBypass.is_initialized
        sup_fan = comp.to_AirLoopHVACUnitaryHeatCoolVAVChangeoverBypass.get.supplyAirFan
        if sup_fan.to_FanConstantVolume.is_initialized
          fans << sup_fan.to_FanConstantVolume.get
        elsif sup_fan.to_FanOnOff.is_initialized
          fans << sup_fan.to_FanOnOff.get
        end
      elsif comp.to_AirLoopHVACUnitarySystem.is_initialized
        sup_fan = comp.to_AirLoopHVACUnitarySystem.get.supplyFan
        next if sup_fan.empty?
        sup_fan = sup_fan.get
        if sup_fan.to_FanConstantVolume.is_initialized
          fans << sup_fan.to_FanConstantVolume.get
        elsif sup_fan.to_FanOnOff.is_initialized
          fans << sup_fan.to_FanOnOff.get
        elsif sup_fan.to_FanVariableVolume.is_initialized
          fans << sup_fan.to_FanVariableVolume.get
        end
      end
    end

    return fans
  end

  # Determine the total brake horsepower of the fans on the system
  # with or without the fans inside of fan powered terminals.
  #
  # @param include_terminal_fans [Bool] if true, power from fan powered terminals will be included
  # @param template [String] valid choices: 'DOE Ref Pre-1980', 'DOE Ref 1980-2004', '90.1-2004', '90.1-2007', '90.1-2010', '90.1-2013'
  # @return [Double] total brake horsepower of the fans on the system
  #   units = horsepower
  def system_fan_brake_horsepower(include_terminal_fans = true, template = 'ASHRAE 90.1-2007')
    # TODO: get the template from the parent model itself?
    # Or not because maybe you want to see the difference between two standards?
    OpenStudio.logFree(OpenStudio::Info, 'openstudio.standards.AirLoopHVAC', "#{name}-Determining #{template} allowable system fan power.")

    # Get all fans
    fans = []
    # Supply, exhaust, relief, and return fans
    fans += supply_return_exhaust_relief_fans

    # Fans inside of fan-powered terminals
    if include_terminal_fans
      demandComponents.each do |comp|
        if comp.to_AirTerminalSingleDuctSeriesPIUReheat.is_initialized
          term_fan = comp.to_AirTerminalSingleDuctSeriesPIUReheat.get.supplyAirFan
          if term_fan.to_FanConstantVolume.is_initialized
            fans << term_fan.to_FanConstantVolume.get
          end
        elsif comp.to_AirTerminalSingleDuctParallelPIUReheat.is_initialized
          term_fan = comp.to_AirTerminalSingleDuctParallelPIUReheat.get.fan
          if term_fan.to_FanConstantVolume.is_initialized
            fans << term_fan.to_FanConstantVolume.get
          end
        end
      end
    end

    # Loop through all fans on the system and
    # sum up their brake horsepower values.
    sys_fan_bhp = 0
    fans.sort.each do |fan|
      sys_fan_bhp += fan.brake_horsepower
    end

    return sys_fan_bhp
  end

  # Set the fan pressure rises that will result in
  # the system hitting the baseline allowable fan power
  #
  # @param template [String] valid choices: 'DOE Ref Pre-1980', 'DOE Ref 1980-2004', '90.1-2004', '90.1-2007', '90.1-2010', '90.1-2013'
  def apply_baseline_fan_pressure_rise(template = 'ASHRAE 90.1-2007')
    OpenStudio.logFree(OpenStudio::Info, 'openstudio.standards.AirLoopHVAC', "#{name}-Setting #{template} baseline fan power.")

    # Get the total system bhp from the proposed system, including terminal fans
    proposed_sys_bhp = system_fan_brake_horsepower(true)

    # Get the allowable fan brake horsepower
    allowable_fan_bhp = allowable_system_brake_horsepower(template)

    # Get the fan power limitation from proposed system
    fan_pwr_adjustment_bhp = fan_power_limitation_pressure_drop_adjustment_brake_horsepower

    # Subtract the fan power adjustment
    allowable_fan_bhp -= fan_pwr_adjustment_bhp

    # Get all fans
    fans = supply_return_exhaust_relief_fans

    # TODO: improve description
    # Loop through the fans, changing the pressure rise
    # until the fan bhp is the same percentage of the baseline allowable bhp
    # as it was on the proposed system.
    fans.each do |fan|
      # TODO: Yixing Check the model of the Fan Coil Unit
      next if fan.name.to_s.include?('Fan Coil fan')
      next if fan.name.to_s.include?('UnitHeater Fan')

      OpenStudio.logFree(OpenStudio::Debug, 'openstudio.standards.AirLoopHVAC', fan.name.to_s)

      # Get the bhp of the fan on the proposed system
      proposed_fan_bhp = fan.brake_horsepower

      # Get the bhp of the fan on the proposed system
      proposed_fan_bhp_frac = proposed_fan_bhp / proposed_sys_bhp

      # Determine the target bhp of the fan on the baseline system
      baseline_fan_bhp = proposed_fan_bhp_frac * allowable_fan_bhp
      OpenStudio.logFree(OpenStudio::Info, 'openstudio.standards.AirLoopHVAC', "* #{baseline_fan_bhp.round(1)} bhp = Baseline fan brake horsepower.")

      # Set the baseline impeller eff of the fan,
      # preserving the proposed motor eff.
      baseline_impeller_eff = fan.baseline_impeller_efficiency(template)
      fan.change_impeller_efficiency(baseline_impeller_eff)
      OpenStudio.logFree(OpenStudio::Info, 'openstudio.standards.AirLoopHVAC', "* #{(baseline_impeller_eff * 100).round(1)}% = Baseline fan impeller efficiency.")

      # Set the baseline motor efficiency for the specified bhp
      baseline_motor_eff = fan.standardMinimumMotorEfficiency(template, standards, allowable_fan_bhp)
      fan.change_motor_efficiency(baseline_motor_eff)

      # Get design supply air flow rate (whether autosized or hard-sized)
      dsn_air_flow_m3_per_s = 0
      if fan.autosizedDesignSupplyAirFlowRate.is_initialized
        dsn_air_flow_m3_per_s = fan.autosizedDesignSupplyAirFlowRate.get
        dsn_air_flow_cfm = OpenStudio.convert(dsn_air_flow_m3_per_s, 'm^3/s', 'cfm').get
        OpenStudio.logFree(OpenStudio::Debug, 'openstudio.standards.AirLoopHVAC', "* #{dsn_air_flow_cfm.round} cfm = Autosized Design Supply Air Flow Rate.")
      else
        dsn_air_flow_m3_per_s = fan.designSupplyAirFlowRate.get
        dsn_air_flow_cfm = OpenStudio.convert(dsn_air_flow_m3_per_s, 'm^3/s', 'cfm').get
        OpenStudio.logFree(OpenStudio::Debug, 'openstudio.standards.AirLoopHVAC', "* #{dsn_air_flow_cfm.round} cfm = User entered Design Supply Air Flow Rate.")
      end

      # Determine the fan pressure rise that will result in the target bhp
      # pressure_rise_pa = fan_bhp*746 / fan_motor_eff*fan_total_eff / dsn_air_flow_m3_per_s
      baseline_pressure_rise_pa = baseline_fan_bhp * 746 / fan.motorEfficiency * fan.fanEfficiency / dsn_air_flow_m3_per_s
      baseline_pressure_rise_in_wc = OpenStudio.convert(fan_pressure_rise_pa, 'Pa', 'inH_{2}O').get
      OpenStudio.logFree(OpenStudio::Info, 'openstudio.standards.AirLoopHVAC', "* #{fan_pressure_rise_in_wc.round(2)} in w.c. = Pressure drop to achieve allowable fan power.")

      # Calculate the bhp of the fan to make sure it matches
      calc_bhp = fan.brake_horsepower
      if ((calc_bhp - baseline_fan_bhp) / baseline_fan_bhp).abs > 0.02
        OpenStudio.logFree(OpenStudio::Error, 'openstudio.standards.AirLoopHVAC', "#{fan.name} baseline fan bhp supposed to be #{baseline_fan_bhp}, but is #{calc_bhp}.")
      end
    end

    # Calculate the total bhp of the system to make sure it matches the goal
    calc_sys_bhp = system_fan_brake_horsepower(false)
    if ((calc_sys_bhp - allowable_fan_bhp) / allowable_fan_bhp).abs > 0.02
      OpenStudio.logFree(OpenStudio::Error, 'openstudio.standards.AirLoopHVAC', "#{name} baseline system bhp supposed to be #{allowable_fan_bhp}, but is #{calc_sys_bhp}.")
    end
  end

  # Get the total cooling capacity for the air loop
  #
  # @return [Double] total cooling capacity
  #   units = Watts (W)
  # @todo Change to pull water coil nominal capacity instead of design load; not a huge difference, but water coil nominal capacity not available in sizing table.
  # @todo Handle all additional cooling coil types.  Currently only handles CoilCoolingDXSingleSpeed, CoilCoolingDXTwoSpeed, and CoilCoolingWater
  def total_cooling_capacity
    # Sum the cooling capacity for all cooling components
    # on the airloop, which may be inside of unitary systems.
    total_cooling_capacity_w = 0
    supplyComponents.each do |sc|
      # CoilCoolingDXSingleSpeed
      if sc.to_CoilCoolingDXSingleSpeed.is_initialized
        coil = sc.to_CoilCoolingDXSingleSpeed.get
        if coil.ratedTotalCoolingCapacity.is_initialized
          total_cooling_capacity_w += coil.ratedTotalCoolingCapacity.get
        elsif coil.autosizedRatedTotalCoolingCapacity.is_initialized
          total_cooling_capacity_w += coil.autosizedRatedTotalCoolingCapacity.get
        else
          OpenStudio.logFree(OpenStudio::Warn, 'openstudio.standards.AirLoopHVAC', "For #{name} capacity of #{coil.name} is not available, total cooling capacity of air loop will be incorrect when applying standard.")
        end
        # CoilCoolingDXTwoSpeed
      elsif sc.to_CoilCoolingDXTwoSpeed.is_initialized
        coil = sc.to_CoilCoolingDXTwoSpeed.get
        if coil.ratedHighSpeedTotalCoolingCapacity.is_initialized
          total_cooling_capacity_w += coil.ratedHighSpeedTotalCoolingCapacity.get
        elsif coil.autosizedRatedHighSpeedTotalCoolingCapacity.is_initialized
          total_cooling_capacity_w += coil.autosizedRatedHighSpeedTotalCoolingCapacity.get
        else
          OpenStudio.logFree(OpenStudio::Warn, 'openstudio.standards.AirLoopHVAC', "For #{name} capacity of #{coil.name} is not available, total cooling capacity of air loop will be incorrect when applying standard.")
        end
        # CoilCoolingWater
      elsif sc.to_CoilCoolingWater.is_initialized
        coil = sc.to_CoilCoolingWater.get
        if coil.autosizedDesignCoilLoad.is_initialized # TODO: Change to pull water coil nominal capacity instead of design load
          total_cooling_capacity_w += coil.autosizedDesignCoilLoad.get
        else
          OpenStudio.logFree(OpenStudio::Warn, 'openstudio.standards.AirLoopHVAC', "For #{name} capacity of #{coil.name} is not available, total cooling capacity of air loop will be incorrect when applying standard.")
        end
        # CoilCoolingWaterToAirHeatPumpEquationFit
      elsif sc.to_CoilCoolingWaterToAirHeatPumpEquationFit.is_initialized
        coil = sc.to_CoilCoolingWaterToAirHeatPumpEquationFit.get
        if coil.ratedTotalCoolingCapacity.is_initialized
          total_cooling_capacity_w += coil.ratedTotalCoolingCapacity.get
        elsif coil.autosizedRatedTotalCoolingCapacity.is_initialized
          total_cooling_capacity_w += coil.autosizedRatedTotalCoolingCapacity.get
        else
          OpenStudio.logFree(OpenStudio::Warn, 'openstudio.standards.AirLoopHVAC', "For #{name} capacity of #{coil.name} is not available, total cooling capacity of air loop will be incorrect when applying standard.")
        end
      elsif sc.to_AirLoopHVACUnitarySystem.is_initialized
        unitary = sc.to_AirLoopHVACUnitarySystem.get
        if unitary.coolingCoil.is_initialized
          clg_coil = unitary.coolingCoil.get
          # CoilCoolingDXSingleSpeed
          if clg_coil.to_CoilCoolingDXSingleSpeed.is_initialized
            coil = clg_coil.to_CoilCoolingDXSingleSpeed.get
            if coil.ratedTotalCoolingCapacity.is_initialized
              total_cooling_capacity_w += coil.ratedTotalCoolingCapacity.get
            elsif coil.autosizedRatedTotalCoolingCapacity.is_initialized
              total_cooling_capacity_w += coil.autosizedRatedTotalCoolingCapacity.get
            else
              OpenStudio.logFree(OpenStudio::Warn, 'openstudio.standards.AirLoopHVAC', "For #{name} capacity of #{coil.name} is not available, total cooling capacity of air loop will be incorrect when applying standard.")
            end
          # CoilCoolingDXTwoSpeed
          elsif clg_coil.to_CoilCoolingDXTwoSpeed.is_initialized
            coil = clg_coil.to_CoilCoolingDXTwoSpeed.get
            if coil.ratedHighSpeedTotalCoolingCapacity.is_initialized
              total_cooling_capacity_w += coil.ratedHighSpeedTotalCoolingCapacity.get
            elsif coil.autosizedRatedHighSpeedTotalCoolingCapacity.is_initialized
              total_cooling_capacity_w += coil.autosizedRatedHighSpeedTotalCoolingCapacity.get
            else
              OpenStudio.logFree(OpenStudio::Warn, 'openstudio.standards.AirLoopHVAC', "For #{name} capacity of #{coil.name} is not available, total cooling capacity of air loop will be incorrect when applying standard.")
            end
          # CoilCoolingWater
          elsif clg_coil.to_CoilCoolingWater.is_initialized
            coil = clg_coil.to_CoilCoolingWater.get
            if coil.autosizedDesignCoilLoad.is_initialized # TODO: Change to pull water coil nominal capacity instead of design load
              total_cooling_capacity_w += coil.autosizedDesignCoilLoad.get
            else
              OpenStudio.logFree(OpenStudio::Warn, 'openstudio.standards.AirLoopHVAC', "For #{name} capacity of #{coil.name} is not available, total cooling capacity of air loop will be incorrect when applying standard.")
            end
          # CoilCoolingWaterToAirHeatPumpEquationFit
          elsif clg_coil.to_CoilCoolingWaterToAirHeatPumpEquationFit.is_initialized
            coil = clg_coil.to_CoilCoolingWaterToAirHeatPumpEquationFit.get
            if coil.ratedTotalCoolingCapacity.is_initialized
              total_cooling_capacity_w += coil.ratedTotalCoolingCapacity.get
            elsif coil.autosizedRatedTotalCoolingCapacity.is_initialized
              total_cooling_capacity_w += coil.autosizedRatedTotalCoolingCapacity.get
            else
              OpenStudio.logFree(OpenStudio::Warn, 'openstudio.standards.AirLoopHVAC', "For #{name} capacity of #{coil.name} is not available, total cooling capacity of air loop will be incorrect when applying standard.")
            end
          end
        end
      elsif sc.to_AirLoopHVACUnitaryHeatPumpAirToAir.is_initialized
        unitary = sc.to_AirLoopHVACUnitaryHeatPumpAirToAir.get
        clg_coil = unitary.coolingCoil
        # CoilCoolingDXSingleSpeed
        if clg_coil.to_CoilCoolingDXSingleSpeed.is_initialized
          coil = clg_coil.to_CoilCoolingDXSingleSpeed.get
          if coil.ratedTotalCoolingCapacity.is_initialized
            total_cooling_capacity_w += coil.ratedTotalCoolingCapacity.get
          elsif coil.autosizedRatedTotalCoolingCapacity.is_initialized
            total_cooling_capacity_w += coil.autosizedRatedTotalCoolingCapacity.get
          else
            OpenStudio.logFree(OpenStudio::Warn, 'openstudio.standards.AirLoopHVAC', "For #{name} capacity of #{coil.name} is not available, total cooling capacity of air loop will be incorrect when applying standard.")
          end
        # CoilCoolingDXTwoSpeed
        elsif clg_coil.to_CoilCoolingDXTwoSpeed.is_initialized
          coil = clg_coil.to_CoilCoolingDXTwoSpeed.get
          if coil.ratedHighSpeedTotalCoolingCapacity.is_initialized
            total_cooling_capacity_w += coil.ratedHighSpeedTotalCoolingCapacity.get
          elsif coil.autosizedRatedHighSpeedTotalCoolingCapacity.is_initialized
            total_cooling_capacity_w += coil.autosizedRatedHighSpeedTotalCoolingCapacity.get
          else
            OpenStudio.logFree(OpenStudio::Warn, 'openstudio.standards.AirLoopHVAC', "For #{name} capacity of #{coil.name} is not available, total cooling capacity of air loop will be incorrect when applying standard.")
          end
        # CoilCoolingWater
        elsif clg_coil.to_CoilCoolingWater.is_initialized
          coil = clg_coil.to_CoilCoolingWater.get
          if coil.autosizedDesignCoilLoad.is_initialized # TODO: Change to pull water coil nominal capacity instead of design load
            total_cooling_capacity_w += coil.autosizedDesignCoilLoad.get
          else
            OpenStudio.logFree(OpenStudio::Warn, 'openstudio.standards.AirLoopHVAC', "For #{name} capacity of #{coil.name} is not available, total cooling capacity of air loop will be incorrect when applying standard.")
          end
        end
      elsif sc.to_CoilCoolingDXMultiSpeed.is_initialized ||
            sc.to_CoilCoolingCooledBeam.is_initialized ||
            sc.to_AirLoopHVACUnitaryHeatCoolVAVChangeoverBypass.is_initialized ||
            sc.to_AirLoopHVACUnitaryHeatPumpAirToAirMultiSpeed.is_initialized ||
            sc.to_AirLoopHVACUnitarySystem.is_initialized
        OpenStudio.logFree(OpenStudio::Warn, 'openstudio.standards.AirLoopHVAC', "#{name} has a cooling coil named #{sc.name}, whose type is not yet covered by economizer checks.")
        # CoilCoolingDXMultiSpeed
        # CoilCoolingCooledBeam
        # CoilCoolingWaterToAirHeatPumpEquationFit
        # AirLoopHVACUnitaryHeatCoolVAVChangeoverBypass
        # AirLoopHVACUnitaryHeatPumpAirToAir
        # AirLoopHVACUnitaryHeatPumpAirToAirMultiSpeed
        # AirLoopHVACUnitarySystem
      end
    end

    return total_cooling_capacity_w
  end

  # Determine whether or not this system
  # is required to have an economizer.
  #
  # @param template [String] valid choices: 'DOE Ref Pre-1980', 'DOE Ref 1980-2004', '90.1-2004', '90.1-2007', '90.1-2010', '90.1-2013'
  # @param climate_zone [String] valid choices: 'ASHRAE 169-2006-1A', 'ASHRAE 169-2006-1B', 'ASHRAE 169-2006-2A', 'ASHRAE 169-2006-2B',
  # 'ASHRAE 169-2006-3A', 'ASHRAE 169-2006-3B', 'ASHRAE 169-2006-3C', 'ASHRAE 169-2006-4A', 'ASHRAE 169-2006-4B', 'ASHRAE 169-2006-4C',
  # 'ASHRAE 169-2006-5A', 'ASHRAE 169-2006-5B', 'ASHRAE 169-2006-5C', 'ASHRAE 169-2006-6A', 'ASHRAE 169-2006-6B', 'ASHRAE 169-2006-7A',
  # 'ASHRAE 169-2006-7B', 'ASHRAE 169-2006-8A', 'ASHRAE 169-2006-8B'
  # @return [Bool] returns true if an economizer is required, false if not
  def economizer_required?(template, climate_zone)
    economizer_required = false

    return economizer_required if name.to_s.include? 'Outpatient F1'

    # A big number of btu per hr as the minimum requirement
    infinity_btu_per_hr = 999_999_999_999
    minimum_capacity_btu_per_hr = infinity_btu_per_hr

    # Determine if the airloop serves any computer rooms
    # / data centers, which changes the economizer requirement.
    is_dc = false
    if data_center_area_served > 0
      is_dc = true
    end

    # Determine the minimum capacity that requires an economizer
    case template
    when 'DOE Ref Pre-1980', 'DOE Ref 1980-2004', '90.1-2004', '90.1-2007'
      case climate_zone
      when 'ASHRAE 169-2006-1A',
          'ASHRAE 169-2006-1B',
          'ASHRAE 169-2006-2A',
          'ASHRAE 169-2006-3A',
          'ASHRAE 169-2006-4A'
        minimum_capacity_btu_per_hr = infinity_btu_per_hr # No requirement
      when 'ASHRAE 169-2006-2B',
          'ASHRAE 169-2006-5A',
          'ASHRAE 169-2006-6A',
          'ASHRAE 169-2006-7A',
          'ASHRAE 169-2006-7B',
          'ASHRAE 169-2006-8A',
          'ASHRAE 169-2006-8B'
        minimum_capacity_btu_per_hr = 35_000
      when 'ASHRAE 169-2006-3B',
          'ASHRAE 169-2006-3C',
          'ASHRAE 169-2006-4B',
          'ASHRAE 169-2006-4C',
          'ASHRAE 169-2006-5B',
          'ASHRAE 169-2006-5C',
          'ASHRAE 169-2006-6B'
        minimum_capacity_btu_per_hr = 65_000
      end
<<<<<<< HEAD
    when '90.1-2010', '90.1-2013', 'LowITE', 'HighITE'
=======
    when '90.1-2010', '90.1-2013', 'NREL ZNE Ready 2017'
>>>>>>> 89124a3b
      if is_dc # data center / computer room
        case climate_zone
        when 'ASHRAE 169-2006-1A',
            'ASHRAE 169-2006-1B',
            'ASHRAE 169-2006-2A',
            'ASHRAE 169-2006-3A',
            'ASHRAE 169-2006-4A'
          minimum_capacity_btu_per_hr = infinity_btu_per_hr # No requirement
        when 'ASHRAE 169-2006-2B',
            'ASHRAE 169-2006-5A',
            'ASHRAE 169-2006-6A',
            'ASHRAE 169-2006-7A',
            'ASHRAE 169-2006-7B',
            'ASHRAE 169-2006-8A',
            'ASHRAE 169-2006-8B'
          minimum_capacity_btu_per_hr = 135_000
        when 'ASHRAE 169-2006-3B',
            'ASHRAE 169-2006-3C',
            'ASHRAE 169-2006-4B',
            'ASHRAE 169-2006-4C',
            'ASHRAE 169-2006-5B',
            'ASHRAE 169-2006-5C',
            'ASHRAE 169-2006-6B'
          minimum_capacity_btu_per_hr = 65_000
        end
      else
        case climate_zone
        when 'ASHRAE 169-2006-1A',
            'ASHRAE 169-2006-1B'
          minimum_capacity_btu_per_hr = infinity_btu_per_hr # No requirement
        when 'ASHRAE 169-2006-2A',
            'ASHRAE 169-2006-3A',
            'ASHRAE 169-2006-4A',
            'ASHRAE 169-2006-2B',
            'ASHRAE 169-2006-5A',
            'ASHRAE 169-2006-6A',
            'ASHRAE 169-2006-7A',
            'ASHRAE 169-2006-7B',
            'ASHRAE 169-2006-8A',
            'ASHRAE 169-2006-8B',
            'ASHRAE 169-2006-3B',
            'ASHRAE 169-2006-3C',
            'ASHRAE 169-2006-4B',
            'ASHRAE 169-2006-4C',
            'ASHRAE 169-2006-5B',
            'ASHRAE 169-2006-5C',
            'ASHRAE 169-2006-6B'
          minimum_capacity_btu_per_hr = 54_000
        end
      end
    when 'NECB 2011'
      minimum_capacity_btu_per_hr = 68_243 # NECB requires economizer for cooling cap > 20 kW
    end

    # Check whether the system requires an economizer by comparing
    # the system capacity to the minimum capacity.
    total_cooling_capacity_w = total_cooling_capacity
    total_cooling_capacity_btu_per_hr = OpenStudio.convert(total_cooling_capacity_w, 'W', 'Btu/hr').get
    if total_cooling_capacity_btu_per_hr >= minimum_capacity_btu_per_hr
      if is_dc
        OpenStudio.logFree(OpenStudio::Info, 'openstudio.standards.AirLoopHVAC', "#{name} requires an economizer because the total cooling capacity of #{total_cooling_capacity_btu_per_hr.round} Btu/hr exceeds the minimum capacity of #{minimum_capacity_btu_per_hr.round} Btu/hr for data centers.")
      else
        OpenStudio.logFree(OpenStudio::Info, 'openstudio.standards.AirLoopHVAC', "#{name} requires an economizer because the total cooling capacity of #{total_cooling_capacity_btu_per_hr.round} Btu/hr exceeds the minimum capacity of #{minimum_capacity_btu_per_hr.round} Btu/hr.")
      end
      economizer_required = true
    else
      if is_dc
        OpenStudio.logFree(OpenStudio::Info, 'openstudio.standards.AirLoopHVAC', "#{name} does not require an economizer because the total cooling capacity of #{total_cooling_capacity_btu_per_hr.round} Btu/hr is less than the minimum capacity of #{minimum_capacity_btu_per_hr.round} Btu/hr for data centers.")
      else
        OpenStudio.logFree(OpenStudio::Info, 'openstudio.standards.AirLoopHVAC', "#{name} does not require an economizer because the total cooling capacity of #{total_cooling_capacity_btu_per_hr.round} Btu/hr is less than the minimum capacity of #{minimum_capacity_btu_per_hr.round} Btu/hr.")
      end
    end

    return economizer_required
  end

  # Set the economizer limits per the standard.  Limits are based on the economizer
  # type currently specified in the ControllerOutdoorAir object on this air loop.
  #
  # @param (see #economizer_required?)
  # @return [Bool] returns true if successful, false if not
  def apply_economizer_limits(template, climate_zone)
    # EnergyPlus economizer types
    # 'NoEconomizer'
    # 'FixedDryBulb'
    # 'FixedEnthalpy'
    # 'DifferentialDryBulb'
    # 'DifferentialEnthalpy'
    # 'FixedDewPointAndDryBulb'
    # 'ElectronicEnthalpy'
    # 'DifferentialDryBulbAndEnthalpy'

    # Get the OA system and OA controller
    oa_sys = airLoopHVACOutdoorAirSystem
    if oa_sys.is_initialized
      oa_sys = oa_sys.get
    else
      return false # No OA system
    end
    oa_control = oa_sys.getControllerOutdoorAir
    economizer_type = oa_control.getEconomizerControlType

    # Return false if no economizer is present
    if economizer_type == 'NoEconomizer'
      return false
    end

    # Determine the limits according to the type
    drybulb_limit_f = nil
    enthalpy_limit_btu_per_lb = nil
    dewpoint_limit_f = nil
    case template
    when 'DOE Ref Pre-1980', 'DOE Ref 1980-2004', '90.1-2004', '90.1-2007'
      case economizer_type
      when 'FixedDryBulb'
        case climate_zone
        when 'ASHRAE 169-2006-1B',
            'ASHRAE 169-2006-2B',
            'ASHRAE 169-2006-3B',
            'ASHRAE 169-2006-3C',
            'ASHRAE 169-2006-4B',
            'ASHRAE 169-2006-4C',
            'ASHRAE 169-2006-5B',
            'ASHRAE 169-2006-5C',
            'ASHRAE 169-2006-6B',
            'ASHRAE 169-2006-7B',
            'ASHRAE 169-2006-8A',
            'ASHRAE 169-2006-8B'
          drybulb_limit_f = 75
        when 'ASHRAE 169-2006-5A',
            'ASHRAE 169-2006-6A',
            'ASHRAE 169-2006-7A'
          drybulb_limit_f = 70
        when 'ASHRAE 169-2006-1A',
            'ASHRAE 169-2006-2A',
            'ASHRAE 169-2006-3A',
            'ASHRAE 169-2006-4A'
          drybulb_limit_f = 65
        end
      when 'FixedEnthalpy'
        enthalpy_limit_btu_per_lb = 28
      when 'FixedDewPointAndDryBulb'
        drybulb_limit_f = 75
        dewpoint_limit_f = 55
      end
    when '90.1-2010', '90.1-2013', 'NREL ZNE Ready 2017'
      case economizer_type
      when 'FixedDryBulb'
        case climate_zone
        when 'ASHRAE 169-2006-1B',
            'ASHRAE 169-2006-2B',
            'ASHRAE 169-2006-3B',
            'ASHRAE 169-2006-3C',
            'ASHRAE 169-2006-4B',
            'ASHRAE 169-2006-4C',
            'ASHRAE 169-2006-5B',
            'ASHRAE 169-2006-5C',
            'ASHRAE 169-2006-6B',
            'ASHRAE 169-2006-7A',
            'ASHRAE 169-2006-7B',
            'ASHRAE 169-2006-8A',
            'ASHRAE 169-2006-8B'
          drybulb_limit_f = 75
        when 'ASHRAE 169-2006-5A',
            'ASHRAE 169-2006-6A'
          drybulb_limit_f = 70
        end
      when 'FixedEnthalpy'
        enthalpy_limit_btu_per_lb = 28
      when 'FixedDewPointAndDryBulb'
        drybulb_limit_f = 75
        dewpoint_limit_f = 55
      end
    end

    # Reset the limits
    oa_control.resetEconomizerMaximumLimitDryBulbTemperature
    oa_control.resetEconomizerMaximumLimitEnthalpy
    oa_control.resetEconomizerMaximumLimitDewpointTemperature
    oa_control.resetEconomizerMinimumLimitDryBulbTemperature

    # Set the limits
    case economizer_type
    when 'FixedDryBulb'
      if drybulb_limit_f
        drybulb_limit_c = OpenStudio.convert(drybulb_limit_f, 'F', 'C').get
        oa_control.setEconomizerMaximumLimitDryBulbTemperature(drybulb_limit_c)
        OpenStudio.logFree(OpenStudio::Info, 'openstudio.standards.AirLoopHVAC', "For #{name}: Economizer type = #{economizer_type}, dry bulb limit = #{drybulb_limit_f}F")
      end
    when 'FixedEnthalpy'
      if enthalpy_limit_btu_per_lb
        enthalpy_limit_j_per_kg = OpenStudio.convert(enthalpy_limit_btu_per_lb, 'Btu/lb', 'J/kg').get
        oa_control.setEconomizerMaximumLimitEnthalpy(enthalpy_limit_j_per_kg)
        OpenStudio.logFree(OpenStudio::Info, 'openstudio.standards.AirLoopHVAC', "For #{name}: Economizer type = #{economizer_type}, enthalpy limit = #{enthalpy_limit_btu_per_lb}Btu/lb")
      end
    when 'FixedDewPointAndDryBulb'
      if drybulb_limit_f && dewpoint_limit_f
        drybulb_limit_c = OpenStudio.convert(drybulb_limit_f, 'F', 'C').get
        dewpoint_limit_c = OpenStudio.convert(dewpoint_limit_f, 'F', 'C').get
        oa_control.setEconomizerMaximumLimitDryBulbTemperature(drybulb_limit_c)
        oa_control.setEconomizerMaximumLimitDewpointTemperature(dewpoint_limit_c)
        OpenStudio.logFree(OpenStudio::Info, 'openstudio.standards.AirLoopHVAC', "For #{name}: Economizer type = #{economizer_type}, dry bulb limit = #{drybulb_limit_f}F, dew-point limit = #{dewpoint_limit_f}F")
      end
    end

    return true
  end

  # For systems required to have an economizer, set the economizer
  # to integrated on non-integrated per the standard.
  #
  # @note this method assumes you previously checked that an economizer is required at all
  #   via #economizer_required?
  # @param (see #economizer_required?)
  # @return [Bool] returns true if successful, false if not
  def apply_economizer_integration(template, climate_zone)
    # Determine if the system is a VAV system based on the fan
    # which may be inside of a unitary system.
    is_vav = false
    supplyComponents.reverse.each do |comp|
      if comp.to_FanVariableVolume.is_initialized
        is_vav = true
      elsif comp.to_AirLoopHVACUnitaryHeatCoolVAVChangeoverBypass.is_initialized
        fan = comp.to_AirLoopHVACUnitaryHeatCoolVAVChangeoverBypass.get.supplyAirFan
        if fan.to_FanVariableVolume.is_initialized
          is_vav = true
        end
      elsif comp.to_AirLoopHVACUnitarySystem.is_initialized
        fan = comp.to_AirLoopHVACUnitarySystem.get.supplyFan
        if fan.is_initialized
          if fan.get.to_FanVariableVolume.is_initialized
            is_vav = true
          end
        end
      end
    end

    # Determine the number of zones the system serves
    num_zones_served = thermalZones.size

    # A big number of btu per hr as the minimum requirement
    infinity_btu_per_hr = 999_999_999_999
    minimum_capacity_btu_per_hr = infinity_btu_per_hr

    # Determine if an integrated economizer is required
    integrated_economizer_required = true
    case template
    when 'DOE Ref Pre-1980', 'DOE Ref 1980-2004', '90.1-2004', '90.1-2007'
      minimum_capacity_btu_per_hr = 65_000
      minimum_capacity_w = OpenStudio.convert(minimum_capacity_btu_per_hr, 'Btu/hr', 'W').get
      # 6.5.1.3 Integrated Economizer Control
      # Exception a, DX VAV systems
      if is_vav == true && num_zones_served > 1
        integrated_economizer_required = false
        OpenStudio.logFree(OpenStudio::Info, 'openstudio.standards.AirLoopHVAC', "For #{name}: non-integrated economizer per 6.5.1.3 exception a, DX VAV system.")
        # Exception b, DX units less than 65,000 Btu/hr
      elsif total_cooling_capacity < minimum_capacity_w
        integrated_economizer_required = false
        OpenStudio.logFree(OpenStudio::Info, 'openstudio.standards.AirLoopHVAC', "For #{name}: non-integrated economizer per 6.5.1.3 exception b, DX system less than #{minimum_capacity_btu_per_hr}Btu/hr.")
      else
        # Exception c, Systems in climate zones 1,2,3a,4a,5a,5b,6,7,8
        case climate_zone
        when 'ASHRAE 169-2006-1A',
            'ASHRAE 169-2006-1B',
            'ASHRAE 169-2006-2A',
            'ASHRAE 169-2006-2B',
            'ASHRAE 169-2006-3A',
            'ASHRAE 169-2006-4A',
            'ASHRAE 169-2006-5A',
            'ASHRAE 169-2006-5B',
            'ASHRAE 169-2006-6A',
            'ASHRAE 169-2006-6B',
            'ASHRAE 169-2006-7A',
            'ASHRAE 169-2006-7B',
            'ASHRAE 169-2006-8A',
            'ASHRAE 169-2006-8B'
          integrated_economizer_required = false
          OpenStudio.logFree(OpenStudio::Info, 'openstudio.standards.AirLoopHVAC', "For #{name}: non-integrated economizer per 6.5.1.3 exception c, climate zone #{climate_zone}.")
        when 'ASHRAE 169-2006-3B',
            'ASHRAE 169-2006-3C',
            'ASHRAE 169-2006-4B',
            'ASHRAE 169-2006-4C',
            'ASHRAE 169-2006-5C'
          integrated_economizer_required = true
        end
      end
    when '90.1-2010', '90.1-2013', 'NREL ZNE Ready 2017'
      integrated_economizer_required = true
    when 'NECB 2011'
      # this means that compressor allowed to turn on when economizer is open
      # (NoLockout); as per 5.2.2.8(3)
      integrated_economizer_required = true
    end

    # Get the OA system and OA controller
    oa_sys = airLoopHVACOutdoorAirSystem
    if oa_sys.is_initialized
      oa_sys = oa_sys.get
    else
      return false # No OA system
    end
    oa_control = oa_sys.getControllerOutdoorAir

    # Apply integrated or non-integrated economizer
    if integrated_economizer_required
      oa_control.setLockoutType('NoLockout')
    else
      oa_control.setLockoutType('LockoutWithCompressor')
    end

    return true
  end

  # Determine if an economizer is required per the PRM.
  #
  # @param (see #economizer_required?)
  # @return [Bool] returns true if required, false if not
  def prm_baseline_economizer_required?(template, climate_zone)
    economizer_required = false

    # A big number of ft2 as the minimum requirement
    infinity_ft2 = 999_999_999_999
    min_int_area_served_ft2 = infinity_ft2
    min_ext_area_served_ft2 = infinity_ft2

    # Determine the minimum capacity that requires an economizer
    case template
    when '90.1-2004'
      case climate_zone
      when 'ASHRAE 169-2006-1A',
          'ASHRAE 169-2006-1B',
          'ASHRAE 169-2006-2A',
          'ASHRAE 169-2006-3A',
          'ASHRAE 169-2006-4A'
        min_int_area_served_ft2 = infinity_ft2 # No requirement
        min_ext_area_served_ft2 = infinity_ft2 # No requirement
      when 'ASHRAE 169-2006-2B',
          'ASHRAE 169-2006-5A',
          'ASHRAE 169-2006-6A',
          'ASHRAE 169-2006-7A',
          'ASHRAE 169-2006-7B',
          'ASHRAE 169-2006-8A',
          'ASHRAE 169-2006-8B'
        min_int_area_served_ft2 = 15_000
        min_ext_area_served_ft2 = infinity_ft2 # No requirement
      when 'ASHRAE 169-2006-3B',
          'ASHRAE 169-2006-3C',
          'ASHRAE 169-2006-4B',
          'ASHRAE 169-2006-4C',
          'ASHRAE 169-2006-5B',
          'ASHRAE 169-2006-5C',
          'ASHRAE 169-2006-6B'
        min_int_area_served_ft2 = 10_000
        min_ext_area_served_ft2 = 25_000
      end
    when '90.1-2007', '90.1-2010', '90.1-2013', 'NREL ZNE Ready 2017'
      case climate_zone
      when 'ASHRAE 169-2006-1A',
          'ASHRAE 169-2006-1B',
          'ASHRAE 169-2006-2A',
          'ASHRAE 169-2006-3A',
          'ASHRAE 169-2006-4A'
        min_int_area_served_ft2 = infinity_ft2 # No requirement
        min_ext_area_served_ft2 = infinity_ft2 # No requirement
      else
        min_int_area_served_ft2 = 0 # Always required
        min_ext_area_served_ft2 = 0 # Always required
      end
    end

    # Check whether the system requires an economizer by comparing
    # the system capacity to the minimum capacity.
    min_int_area_served_m2 = OpenStudio.convert(min_int_area_served_ft2, 'ft^2', 'm^2').get
    min_ext_area_served_m2 = OpenStudio.convert(min_ext_area_served_ft2, 'ft^2', 'm^2').get

    # Get the interior and exterior area served
    int_area_served_m2 = floor_area_served_interior_zones
    ext_area_served_m2 = floor_area_served_exterior_zones

    # Check the floor area exception
    if int_area_served_m2 < min_int_area_served_m2 && ext_area_served_m2 < min_ext_area_served_m2
      if min_int_area_served_ft2 == infinity_ft2 && min_ext_area_served_ft2 == infinity_ft2
        OpenStudio.logFree(OpenStudio::Info, 'openstudio.standards.AirLoopHVAC', "For #{name}: Economizer not required for climate zone #{climate_zone}.")
      else
        OpenStudio.logFree(OpenStudio::Info, 'openstudio.standards.AirLoopHVAC', "For #{name}: Economizer not required for because the interior area served of #{int_area_served_m2} ft2 < minimum of #{min_int_area_served_m2} and the perimeter area served of #{ext_area_served_m2} ft2 < minimum of #{min_ext_area_served_m2} for climate zone #{climate_zone}.")
      end
      return economizer_required
    end

    # If here, economizer required
    economizer_required = true
    OpenStudio.logFree(OpenStudio::Info, 'openstudio.standards.AirLoopHVAC', "For #{name}: Economizer required for the performance rating method baseline.")

    return economizer_required
  end

  # Apply the PRM economizer type and set temperature limits
  #
  # @param (see #economizer_required?)
  # @return [Bool] returns true if successful, false if not
  def apply_prm_baseline_economizer(template, climate_zone)
    # EnergyPlus economizer types
    # 'NoEconomizer'
    # 'FixedDryBulb'
    # 'FixedEnthalpy'
    # 'DifferentialDryBulb'
    # 'DifferentialEnthalpy'
    # 'FixedDewPointAndDryBulb'
    # 'ElectronicEnthalpy'
    # 'DifferentialDryBulbAndEnthalpy'

    # Determine the type and limits
    economizer_type = 'NoEconomizer'
    drybulb_limit_f = nil
    enthalpy_limit_btu_per_lb = nil
    dewpoint_limit_f = nil
    case template
    when '90.1-2004', '90.1-2007', '90.1-2010'
      case climate_zone
      when 'ASHRAE 169-2006-1B',
          'ASHRAE 169-2006-2B',
          'ASHRAE 169-2006-3B',
          'ASHRAE 169-2006-3C',
          'ASHRAE 169-2006-4B',
          'ASHRAE 169-2006-4C',
          'ASHRAE 169-2006-5B',
          'ASHRAE 169-2006-5C',
          'ASHRAE 169-2006-6B',
          'ASHRAE 169-2006-7B',
          'ASHRAE 169-2006-8A',
          'ASHRAE 169-2006-8B'
        economizer_type = 'FixedDryBulb'
        drybulb_limit_f = 75
      when 'ASHRAE 169-2006-5A',
          'ASHRAE 169-2006-6A',
          'ASHRAE 169-2006-7A'
        economizer_type = 'FixedDryBulb'
        drybulb_limit_f = 70
      else
        economizer_type = 'FixedDryBulb'
        drybulb_limit_f = 65
      end
    when '90.1-2013', 'NREL ZNE Ready 2017'
      case climate_zone
      when 'ASHRAE 169-2006-1B',
          'ASHRAE 169-2006-2B',
          'ASHRAE 169-2006-3B',
          'ASHRAE 169-2006-3C',
          'ASHRAE 169-2006-4B',
          'ASHRAE 169-2006-4C',
          'ASHRAE 169-2006-5B',
          'ASHRAE 169-2006-5C',
          'ASHRAE 169-2006-6B',
          'ASHRAE 169-2006-7A',
          'ASHRAE 169-2006-7B',
          'ASHRAE 169-2006-8A',
          'ASHRAE 169-2006-8B'
        economizer_type = 'FixedDryBulb'
        drybulb_limit_f = 75
      when 'ASHRAE 169-2006-2A',
          'ASHRAE 169-2006-3A',
          'ASHRAE 169-2006-4A'
        economizer_type = 'FixedEnthalpy'
        enthalpy_limit_btu_per_lb = 28
      when 'ASHRAE 169-2006-5A',
          'ASHRAE 169-2006-6A',
          'ASHRAE 169-2006-7A'
        economizer_type = 'FixedDryBulb'
        drybulb_limit_f = 70
      else
        economizer_type = 'FixedDryBulb'
        drybulb_limit_f = 65
      end
    end

    # Get the OA system and OA controller
    oa_sys = airLoopHVACOutdoorAirSystem
    if oa_sys.is_initialized
      oa_sys = oa_sys.get
    else
      return false # No OA system
    end
    oa_control = oa_sys.getControllerOutdoorAir

    # Set the economizer type
    oa_control.setEconomizerControlType(economizer_type)

    # Reset the limits
    oa_control.resetEconomizerMaximumLimitDryBulbTemperature
    oa_control.resetEconomizerMaximumLimitEnthalpy
    oa_control.resetEconomizerMaximumLimitDewpointTemperature
    oa_control.resetEconomizerMinimumLimitDryBulbTemperature

    # Set the limits
    case economizer_type
    when 'FixedDryBulb'
      if drybulb_limit_f
        drybulb_limit_c = OpenStudio.convert(drybulb_limit_f, 'F', 'C').get
        oa_control.setEconomizerMaximumLimitDryBulbTemperature(drybulb_limit_c)
        OpenStudio.logFree(OpenStudio::Info, 'openstudio.standards.AirLoopHVAC', "For #{name}: Economizer type = #{economizer_type}, dry bulb limit = #{drybulb_limit_f}F")
      end
    when 'FixedEnthalpy'
      if enthalpy_limit_btu_per_lb
        enthalpy_limit_j_per_kg = OpenStudio.convert(enthalpy_limit_btu_per_lb, 'Btu/lb', 'J/kg').get
        oa_control.setEconomizerMaximumLimitEnthalpy(enthalpy_limit_j_per_kg)
        OpenStudio.logFree(OpenStudio::Info, 'openstudio.standards.AirLoopHVAC', "For #{name}: Economizer type = #{economizer_type}, enthalpy limit = #{enthalpy_limit_btu_per_lb}Btu/lb")
      end
    when 'FixedDewPointAndDryBulb'
      if drybulb_limit_f && dewpoint_limit_f
        drybulb_limit_c = OpenStudio.convert(drybulb_limit_f, 'F', 'C').get
        dewpoint_limit_c = OpenStudio.convert(dewpoint_limit_f, 'F', 'C').get
        oa_control.setEconomizerMaximumLimitDryBulbTemperature(drybulb_limit_c)
        oa_control.setEconomizerMaximumLimitDewpointTemperature(dewpoint_limit_c)
        OpenStudio.logFree(OpenStudio::Info, 'openstudio.standards.AirLoopHVAC', "For #{name}: Economizer type = #{economizer_type}, dry bulb limit = #{drybulb_limit_f}F, dew-point limit = #{dewpoint_limit_f}F")
      end
    end

    return true
  end

  # Check the economizer type currently specified in the ControllerOutdoorAir object on this air loop
  # is acceptable per the standard.
  #
  # @param (see #economizer_required?)
  # @return [Bool] Returns true if allowable, if the system has no economizer or no OA system.
  # Returns false if the economizer type is not allowable.
  def economizer_type_allowable?(template, climate_zone)
    # EnergyPlus economizer types
    # 'NoEconomizer'
    # 'FixedDryBulb'
    # 'FixedEnthalpy'
    # 'DifferentialDryBulb'
    # 'DifferentialEnthalpy'
    # 'FixedDewPointAndDryBulb'
    # 'ElectronicEnthalpy'
    # 'DifferentialDryBulbAndEnthalpy'

    # Get the OA system and OA controller
    oa_sys = airLoopHVACOutdoorAirSystem
    if oa_sys.is_initialized
      oa_sys = oa_sys.get
    else
      return true # No OA system
    end
    oa_control = oa_sys.getControllerOutdoorAir
    economizer_type = oa_control.getEconomizerControlType

    # Return true if no economizer is present
    if economizer_type == 'NoEconomizer'
      return true
    end

    # Determine the minimum capacity that requires an economizer
    prohibited_types = []
    case template
    when 'DOE Ref Pre-1980', 'DOE Ref 1980-2004', '90.1-2004', '90.1-2007'
      case climate_zone
      when 'ASHRAE 169-2006-1B',
          'ASHRAE 169-2006-2B',
          'ASHRAE 169-2006-3B',
          'ASHRAE 169-2006-3C',
          'ASHRAE 169-2006-4B',
          'ASHRAE 169-2006-4C',
          'ASHRAE 169-2006-5B',
          'ASHRAE 169-2006-6B',
          'ASHRAE 169-2006-7A',
          'ASHRAE 169-2006-7B',
          'ASHRAE 169-2006-8A',
          'ASHRAE 169-2006-8B'
        prohibited_types = ['FixedEnthalpy']
      when
        'ASHRAE 169-2006-1A',
          'ASHRAE 169-2006-2A',
          'ASHRAE 169-2006-3A',
          'ASHRAE 169-2006-4A'
        prohibited_types = ['DifferentialDryBulb']
      when
        'ASHRAE 169-2006-5A',
          'ASHRAE 169-2006-6A',
          prohibited_types = []
      end
    when '90.1-2010', '90.1-2013', 'NREL ZNE Ready 2017'
      case climate_zone
      when 'ASHRAE 169-2006-1B',
          'ASHRAE 169-2006-2B',
          'ASHRAE 169-2006-3B',
          'ASHRAE 169-2006-3C',
          'ASHRAE 169-2006-4B',
          'ASHRAE 169-2006-4C',
          'ASHRAE 169-2006-5B',
          'ASHRAE 169-2006-6B',
          'ASHRAE 169-2006-7A',
          'ASHRAE 169-2006-7B',
          'ASHRAE 169-2006-8A',
          'ASHRAE 169-2006-8B'
        prohibited_types = ['FixedEnthalpy']
      when
        'ASHRAE 169-2006-1A',
          'ASHRAE 169-2006-2A',
          'ASHRAE 169-2006-3A',
          'ASHRAE 169-2006-4A'
        prohibited_types = ['FixedDryBulb', 'DifferentialDryBulb']
      when
        'ASHRAE 169-2006-5A',
          'ASHRAE 169-2006-6A',
          prohibited_types = []
      end
    end

    # Check if the specified type is allowed
    economizer_type_allowed = true
    if prohibited_types.include?(economizer_type)
      economizer_type_allowed = false
    end

    return economizer_type_allowed
  end

  # Check if ERV is required on this airloop.
  #
  # @param (see #economizer_required?)
  # @return [Bool] Returns true if required, false if not.
  # @todo Add exception logic for systems serving parking garage, warehouse, or multifamily
  def energy_recovery_ventilator_required?(template, climate_zone)
    # ERV Not Applicable for AHUs that serve
    # parking garage, warehouse, or multifamily
    # if space_types_served_names.include?('PNNL_Asset_Rating_Apartment_Space_Type') ||
    # space_types_served_names.include?('PNNL_Asset_Rating_LowRiseApartment_Space_Type') ||
    # space_types_served_names.include?('PNNL_Asset_Rating_ParkingGarage_Space_Type') ||
    # space_types_served_names.include?('PNNL_Asset_Rating_Warehouse_Space_Type')
    # OpenStudio::logFree(OpenStudio::Info, "openstudio.standards.AirLoopHVAC", "For #{self.name}, ERV not applicable because it because it serves parking garage, warehouse, or multifamily.")
    # return false
    # end

    erv_required = nil
    # ERV not applicable for medical AHUs (AHU1 in Outpatient), per AIA 2001 - 7.31.D2.
    if name.to_s.include? 'Outpatient F1'
      erv_required = false
      return erv_required
    end

    # ERV not applicable for medical AHUs, per AIA 2001 - 7.31.D2.
    if name.to_s.include? 'VAV_ER'
      erv_required = false
      return erv_required
    elsif name.to_s.include? 'VAV_OR'
      erv_required = false
      return erv_required
    end
    case template
    when '90.1-2004', '90.1-2007'
      if name.to_s.include? 'VAV_ICU'
        erv_required = false
        return erv_required
      elsif name.to_s.include? 'VAV_PATRMS'
        erv_required = false
        return erv_required
      end
     # ERV not required for data centers(building type), which don't need outdoor air
     when 'LowITE', 'HighITE'
       erv_required = false
       return erv_required
    end

    # ERV Not Applicable for AHUs that have DCV
    # or that have no OA intake.
    controller_oa = nil
    controller_mv = nil
    oa_system = nil
    if airLoopHVACOutdoorAirSystem.is_initialized
      oa_system = airLoopHVACOutdoorAirSystem.get
      controller_oa = oa_system.getControllerOutdoorAir
      controller_mv = controller_oa.controllerMechanicalVentilation
      if controller_mv.demandControlledVentilation == true
        OpenStudio.logFree(OpenStudio::Info, 'openstudio.standards.AirLoopHVAC', "For #{name}, ERV not applicable because DCV enabled.")
        return false
      end
    else
      OpenStudio.logFree(OpenStudio::Info, 'openstudio.standards.AirLoopHVAC', "For #{name}, ERV not applicable because it has no OA intake.")
      return false
    end

    # Get the AHU design supply air flow rate
    dsn_flow_m3_per_s = nil
    if designSupplyAirFlowRate.is_initialized
      dsn_flow_m3_per_s = designSupplyAirFlowRate.get
    elsif autosizedDesignSupplyAirFlowRate.is_initialized
      dsn_flow_m3_per_s = autosizedDesignSupplyAirFlowRate.get
    else
      OpenStudio.logFree(OpenStudio::Warn, 'openstudio.standards.AirLoopHVAC', "For #{name} design supply air flow rate is not available, cannot apply efficiency standard.")
      return false
    end
    dsn_flow_cfm = OpenStudio.convert(dsn_flow_m3_per_s, 'm^3/s', 'cfm').get

    # Get the minimum OA flow rate
    min_oa_flow_m3_per_s = nil
    if controller_oa.minimumOutdoorAirFlowRate.is_initialized
      min_oa_flow_m3_per_s = controller_oa.minimumOutdoorAirFlowRate.get
    elsif controller_oa.autosizedMinimumOutdoorAirFlowRate.is_initialized
      min_oa_flow_m3_per_s = controller_oa.autosizedMinimumOutdoorAirFlowRate.get
    else
      OpenStudio.logFree(OpenStudio::Warn, 'openstudio.standards.AirLoopHVAC', "For #{controller_oa.name}: minimum OA flow rate is not available, cannot apply efficiency standard.")
      return false
    end
    min_oa_flow_cfm = OpenStudio.convert(min_oa_flow_m3_per_s, 'm^3/s', 'cfm').get

    # Calculate the percent OA at design airflow
    pct_oa = min_oa_flow_m3_per_s / dsn_flow_m3_per_s

    case template
    when 'DOE Ref Pre-1980', 'DOE Ref 1980-2004'
      erv_cfm = nil # Not required
    when '90.1-2004', '90.1-2007'
      erv_cfm = if pct_oa < 0.7
                  nil
                else
                  # @Todo: Add exceptions (eg: e. cooling systems in climate zones 3C, 4C, 5B, 5C, 6B, 7 and 8 | d. Heating systems in climate zones 1 to 3)
                  5000
                end
    when '90.1-2010'
      # Table 6.5.6.1
      case climate_zone
      when 'ASHRAE 169-2006-3B', 'ASHRAE 169-2006-3C', 'ASHRAE 169-2006-4B', 'ASHRAE 169-2006-4C', 'ASHRAE 169-2006-5B'
        if pct_oa < 0.3
          erv_cfm = nil
        elsif pct_oa >= 0.3 && pct_oa < 0.4
          erv_cfm = nil
        elsif pct_oa >= 0.4 && pct_oa < 0.5
          erv_cfm = nil
        elsif pct_oa >= 0.5 && pct_oa < 0.6
          erv_cfm = nil
        elsif pct_oa >= 0.6 && pct_oa < 0.7
          erv_cfm = nil
        elsif pct_oa >= 0.7 && pct_oa < 0.8
          erv_cfm = 5000
        elsif pct_oa >= 0.8
          erv_cfm = 5000
        end
      when 'ASHRAE 169-2006-1B', 'ASHRAE 169-2006-2B', 'ASHRAE 169-2006-5C'
        if pct_oa < 0.3
          erv_cfm = nil
        elsif pct_oa >= 0.3 && pct_oa < 0.4
          erv_cfm = nil
        elsif pct_oa >= 0.4 && pct_oa < 0.5
          erv_cfm = nil
        elsif pct_oa >= 0.5 && pct_oa < 0.6
          erv_cfm = 26_000
        elsif pct_oa >= 0.6 && pct_oa < 0.7
          erv_cfm = 12_000
        elsif pct_oa >= 0.7 && pct_oa < 0.8
          erv_cfm = 5000
        elsif pct_oa >= 0.8
          erv_cfm = 4000
        end
      when 'ASHRAE 169-2006-6B'
        if pct_oa < 0.3
          erv_cfm = nil
        elsif pct_oa >= 0.3 && pct_oa < 0.4
          erv_cfm = 11_000
        elsif pct_oa >= 0.4 && pct_oa < 0.5
          erv_cfm = 5500
        elsif pct_oa >= 0.5 && pct_oa < 0.6
          erv_cfm = 4500
        elsif pct_oa >= 0.6 && pct_oa < 0.7
          erv_cfm = 3500
        elsif pct_oa >= 0.7 && pct_oa < 0.8
          erv_cfm = 2500
        elsif pct_oa >= 0.8
          erv_cfm = 1500
        end
      when 'ASHRAE 169-2006-1A', 'ASHRAE 169-2006-2A', 'ASHRAE 169-2006-3A', 'ASHRAE 169-2006-4A', 'ASHRAE 169-2006-5A', 'ASHRAE 169-2006-6A'
        if pct_oa < 0.3
          erv_cfm = nil
        elsif pct_oa >= 0.3 && pct_oa < 0.4
          erv_cfm = 5500
        elsif pct_oa >= 0.4 && pct_oa < 0.5
          erv_cfm = 4500
        elsif pct_oa >= 0.5 && pct_oa < 0.6
          erv_cfm = 3500
        elsif pct_oa >= 0.6 && pct_oa < 0.7
          erv_cfm = 2000
        elsif pct_oa >= 0.7 && pct_oa < 0.8
          erv_cfm = 1000
        elsif pct_oa >= 0.8
          erv_cfm = 0
        end
      when 'ASHRAE 169-2006-7A', 'ASHRAE 169-2006-7B', 'ASHRAE 169-2006-8A', 'ASHRAE 169-2006-8B'
        if pct_oa < 0.3
          erv_cfm = nil
        elsif pct_oa >= 0.3 && pct_oa < 0.4
          erv_cfm = 2500
        elsif pct_oa >= 0.4 && pct_oa < 0.5
          erv_cfm = 1000
        elsif pct_oa >= 0.5 && pct_oa < 0.6
          erv_cfm = 0
        elsif pct_oa >= 0.6 && pct_oa < 0.7
          erv_cfm = 0
        elsif pct_oa >= 0.7 && pct_oa < 0.8
          erv_cfm = 0
        elsif pct_oa >= 0.8
          erv_cfm = 0
        end
      end
    when '90.1-2013', 'NREL ZNE Ready 2017'
      # Calculate the number of system operating hours
      # based on the availability schedule.
      ann_op_hrs = 0.0
      avail_sch = availabilitySchedule
      if avail_sch == model.alwaysOnDiscreteSchedule
        ann_op_hrs = 8760.0
      elsif avail_sch.to_ScheduleRuleset.is_initialized
        avail_sch = avail_sch.to_ScheduleRuleset.get
        ann_op_hrs = avail_sch.annual_hours_above_value(0.0)
      else
        OpenStudio.logFree(OpenStudio::Warn, 'openstudio.standards.AirLoopHVAC', "For #{name}: could not determine annual operating hours. Assuming less than 8,000 for ERV determination.")
      end

      if ann_op_hrs < 8000.0
        # Table 6.5.6.1-1, less than 8000 hrs
        case climate_zone
        when 'ASHRAE 169-2006-3B', 'ASHRAE 169-2006-3C', 'ASHRAE 169-2006-4B', 'ASHRAE 169-2006-4C', 'ASHRAE 169-2006-5B'
          if pct_oa < 0.1
            erv_cfm = nil
          elsif pct_oa >= 0.1 && pct_oa < 0.2
            erv_cfm = nil
          elsif pct_oa >= 0.2 && pct_oa < 0.3
            erv_cfm = nil
          elsif pct_oa >= 0.3 && pct_oa < 0.4
            erv_cfm = nil
          elsif pct_oa >= 0.4 && pct_oa < 0.5
            erv_cfm = nil
          elsif pct_oa >= 0.5 && pct_oa < 0.6
            erv_cfm = nil
          elsif pct_oa >= 0.6 && pct_oa < 0.7
            erv_cfm = nil
          elsif pct_oa >= 0.7 && pct_oa < 0.8
            erv_cfm = nil
          elsif pct_oa >= 0.8
            erv_cfm = nil
          end
        when 'ASHRAE 169-2006-1B', 'ASHRAE 169-2006-2B', 'ASHRAE 169-2006-5C'
          if pct_oa < 0.1
            erv_cfm = nil
          elsif pct_oa >= 0.1 && pct_oa < 0.2
            erv_cfm = nil
          elsif pct_oa >= 0.2 && pct_oa < 0.3
            erv_cfm = nil
          elsif pct_oa >= 0.3 && pct_oa < 0.4
            erv_cfm = nil
          elsif pct_oa >= 0.4 && pct_oa < 0.5
            erv_cfm = nil
          elsif pct_oa >= 0.5 && pct_oa < 0.6
            erv_cfm = 26_000
          elsif pct_oa >= 0.6 && pct_oa < 0.7
            erv_cfm = 12_000
          elsif pct_oa >= 0.7 && pct_oa < 0.8
            erv_cfm = 5000
          elsif pct_oa >= 0.8
            erv_cfm = 4000
          end
        when 'ASHRAE 169-2006-6B'
          if pct_oa < 0.1
            erv_cfm = nil
          elsif pct_oa >= 0.1 && pct_oa < 0.2
            erv_cfm = 28_000
          elsif pct_oa >= 0.2 && pct_oa < 0.3
            erv_cfm = 26_500
          elsif pct_oa >= 0.3 && pct_oa < 0.4
            erv_cfm = 11_000
          elsif pct_oa >= 0.4 && pct_oa < 0.5
            erv_cfm = 5500
          elsif pct_oa >= 0.5 && pct_oa < 0.6
            erv_cfm = 4500
          elsif pct_oa >= 0.6 && pct_oa < 0.7
            erv_cfm = 3500
          elsif pct_oa >= 0.7 && pct_oa < 0.8
            erv_cfm = 2500
          elsif pct_oa >= 0.8
            erv_cfm = 1500
          end
        when 'ASHRAE 169-2006-1A', 'ASHRAE 169-2006-2A', 'ASHRAE 169-2006-3A', 'ASHRAE 169-2006-4A', 'ASHRAE 169-2006-5A', 'ASHRAE 169-2006-6A'
          if pct_oa < 0.1
            erv_cfm = nil
          elsif pct_oa >= 0.1 && pct_oa < 0.2
            erv_cfm = 26_000
          elsif pct_oa >= 0.2 && pct_oa < 0.3
            erv_cfm = 16_000
          elsif pct_oa >= 0.3 && pct_oa < 0.4
            erv_cfm = 5500
          elsif pct_oa >= 0.4 && pct_oa < 0.5
            erv_cfm = 4500
          elsif pct_oa >= 0.5 && pct_oa < 0.6
            erv_cfm = 3500
          elsif pct_oa >= 0.6 && pct_oa < 0.7
            erv_cfm = 2000
          elsif pct_oa >= 0.7 && pct_oa < 0.8
            erv_cfm = 1000
          elsif pct_oa >= 0.8
            erv_cfm = 0
          end
        when 'ASHRAE 169-2006-7A', 'ASHRAE 169-2006-7B', 'ASHRAE 169-2006-8A', 'ASHRAE 169-2006-8B'
          if pct_oa < 0.1
            erv_cfm = nil
          elsif pct_oa >= 0.1 && pct_oa < 0.2
            erv_cfm = 4500
          elsif pct_oa >= 0.2 && pct_oa < 0.3
            erv_cfm = 4000
          elsif pct_oa >= 0.3 && pct_oa < 0.4
            erv_cfm = 2500
          elsif pct_oa >= 0.4 && pct_oa < 0.5
            erv_cfm = 1000
          elsif pct_oa >= 0.5 && pct_oa < 0.6
            erv_cfm = 0
          elsif pct_oa >= 0.6 && pct_oa < 0.7
            erv_cfm = 0
          elsif pct_oa >= 0.7 && pct_oa < 0.8
            erv_cfm = 0
          elsif pct_oa >= 0.8
            erv_cfm = 0
          end
        end
      else
        # Table 6.5.6.1-2, above 8000 hrs
        case climate_zone
        when 'ASHRAE 169-2006-3C'
          erv_cfm = nil
        when 'ASHRAE 169-2006-1B', 'ASHRAE 169-2006-2B', 'ASHRAE 169-2006-3B', 'ASHRAE 169-2006-4C', 'ASHRAE 169-2006-5C'
          if pct_oa < 0.1
            erv_cfm = nil
          elsif pct_oa >= 0.1 && pct_oa < 0.2
            erv_cfm = nil
          elsif pct_oa >= 0.2 && pct_oa < 0.3
            erv_cfm = 19_500
          elsif pct_oa >= 0.3 && pct_oa < 0.4
            erv_cfm = 9000
          elsif pct_oa >= 0.4 && pct_oa < 0.5
            erv_cfm = 5000
          elsif pct_oa >= 0.5 && pct_oa < 0.6
            erv_cfm = 4000
          elsif pct_oa >= 0.6 && pct_oa < 0.7
            erv_cfm = 3000
          elsif pct_oa >= 0.7 && pct_oa < 0.8
            erv_cfm = 1500
          elsif pct_oa >= 0.8
            erv_cfm = 0
          end
        when 'ASHRAE 169-2006-1A', 'ASHRAE 169-2006-2A', 'ASHRAE 169-2006-3A', 'ASHRAE 169-2006-4B', 'ASHRAE 169-2006-5B'
          if pct_oa < 0.1
            erv_cfm = nil
          elsif pct_oa >= 0.1 && pct_oa < 0.2
            erv_cfm = 2500
          elsif pct_oa >= 0.2 && pct_oa < 0.3
            erv_cfm = 2000
          elsif pct_oa >= 0.3 && pct_oa < 0.4
            erv_cfm = 1000
          elsif pct_oa >= 0.4 && pct_oa < 0.5
            erv_cfm = 500
          elsif pct_oa >= 0.5
            erv_cfm = 0
          end
        when 'ASHRAE 169-2006-4A', 'ASHRAE 169-2006-5A', 'ASHRAE 169-2006-6A', 'ASHRAE 169-2006-6B', 'ASHRAE 169-2006-7A', 'ASHRAE 169-2006-7B', 'ASHRAE 169-2006-8A', 'ASHRAE 169-2006-8B'
          if pct_oa < 0.1
            erv_cfm = nil
          elsif pct_oa >= 0.1
            erv_cfm = 0
          end
        end
      end
    when 'NECB 2011'
      # The NECB 2011 requirement is that systems with an exhaust heat content > 150 kW require an HRV
      # The calculation for this is done below, to modify erv_required
      # erv_cfm set to nil here as placeholder, will lead to erv_required = false
      erv_cfm = nil
    end

    # Determine if an ERV is required
    # erv_required = nil
    if erv_cfm.nil?
      OpenStudio.logFree(OpenStudio::Info, 'openstudio.standards.AirLoopHVAC', "For #{name}, ERV not required based on #{(pct_oa * 100).round}% OA flow, design supply air flow of #{dsn_flow_cfm.round}cfm, and climate zone #{climate_zone}.")
      erv_required = false
    elsif dsn_flow_cfm < erv_cfm
      OpenStudio.logFree(OpenStudio::Info, 'openstudio.standards.AirLoopHVAC', "For #{name}, ERV not required based on #{(pct_oa * 100).round}% OA flow, design supply air flow of #{dsn_flow_cfm.round}cfm, and climate zone #{climate_zone}. Does not exceed minimum flow requirement of #{erv_cfm}cfm.")
      erv_required = false
    else
      OpenStudio.logFree(OpenStudio::Info, 'openstudio.standards.AirLoopHVAC', "For #{name}, ERV required based on #{(pct_oa * 100).round}% OA flow, design supply air flow of #{dsn_flow_cfm.round}cfm, and climate zone #{climate_zone}. Exceeds minimum flow requirement of #{erv_cfm}cfm.")
      erv_required = true
    end

    # This code modifies erv_required for NECB 2011
    # Calculation of exhaust heat content and check whether it is > 150 kW

    if template == 'NECB 2011'

      # get all zones in the model
      zones = thermalZones

      # initialize counters
      sum_zone_oa = 0.0
      sum_zone_oa_times_heat_design_t = 0.0

      # zone loop
      zones.each do |zone|
        # get design heat temperature for each zone; this is equivalent to design exhaust temperature
        heat_design_t = 21.0
        zone_thermostat = zone.thermostat.get
        if zone_thermostat.to_ThermostatSetpointDualSetpoint.is_initialized
          dual_thermostat = zone_thermostat.to_ThermostatSetpointDualSetpoint.get
          htg_temp_sch = dual_thermostat.heatingSetpointTemperatureSchedule.get
          htg_temp_sch_ruleset = htg_temp_sch.to_ScheduleRuleset.get
          winter_dd_sch = htg_temp_sch_ruleset.winterDesignDaySchedule
          heat_design_t = winter_dd_sch.values.max
        end

        # initialize counter
        zone_oa = 0.0
        # outdoor defined at space level; get OA flow for all spaces within zone
        spaces = zone.spaces

        # space loop
        spaces.each do |space|
          unless space.designSpecificationOutdoorAir.empty? # if empty, don't do anything
            outdoor_air = space.designSpecificationOutdoorAir.get
            # in bTAP, outdoor air specified as outdoor air per 
            oa_flow_per_floor_area = outdoor_air.outdoorAirFlowperFloorArea
            oa_flow = oa_flow_per_floor_area * space.floorArea * zone.multiplier # oa flow for the space
            zone_oa += oa_flow # add up oa flow for all spaces to get zone air flow
          end
        end # space loop
        sum_zone_oa += zone_oa # sum of all zone oa flows to get system oa flow
        sum_zone_oa_times_heat_design_t += (zone_oa * heat_design_t) # calculated to get oa flow weighted average of design exhaust temperature
      end # zone loop

      # Calculate average exhaust temperature (oa flow weighted average)
      avg_exhaust_temp = sum_zone_oa_times_heat_design_t / sum_zone_oa

      # for debugging/testing
      #      puts "average exhaust temp = #{avg_exhaust_temp}"
      #      puts "sum_zone_oa = #{sum_zone_oa}"

      # Get January winter design temperature
      # get model weather file name
      weather_file = BTAP::Environment::WeatherFile.new(model.weatherFile.get.path.get)

      # get winter(heating) design temp stored in array
      # Note that the NECB 2011 specifies using the 2.5% january design temperature
      # The outdoor temperature used here is the 0.4% heating design temperature of the coldest month, available in stat file
      outdoor_temp = weather_file.heating_design_info[1]

      #      for debugging/testing
      #      puts "outdoor design temp = #{outdoor_temp}"

      # Calculate exhaust heat content
      exhaust_heat_content = 0.00123 * sum_zone_oa * 1000.0 * (avg_exhaust_temp - outdoor_temp)

      # for debugging/testing
      #      puts "exhaust heat content = #{exhaust_heat_content}"

      # Modify erv_required based on exhaust heat content
      if exhaust_heat_content > 150.0
        erv_required = true
        OpenStudio.logFree(OpenStudio::Info, 'openstudio.standards.AirLoopHVAC', "For #{name}, ERV required based on exhaust heat content.")
      else
        erv_required = false
        OpenStudio.logFree(OpenStudio::Info, 'openstudio.standards.AirLoopHVAC', "For #{name}, ERV not required based on exhaust heat content.")
      end

    end # of NECB 2011 condition

    # for debugging/testing
    #    puts "erv_required = #{erv_required}"

    return erv_required
  end

  # Add an ERV to this airloop.
  # Will be a rotary-type HX
  #
  # @param (see #economizer_required?)
  # @return [Bool] Returns true if required, false if not.
  # @todo Add exception logic for systems serving parking garage, warehouse, or multifamily
  def apply_energy_recovery_ventilator(template)
    # Get the oa system
    oa_system = nil
    if airLoopHVACOutdoorAirSystem.is_initialized
      oa_system = airLoopHVACOutdoorAirSystem.get
    else
      OpenStudio.logFree(OpenStudio::Info, 'openstudio.standards.AirLoopHVAC', "For #{name}, ERV cannot be added because the system has no OA intake.")
      return false
    end

    # Create an ERV
    erv = OpenStudio::Model::HeatExchangerAirToAirSensibleAndLatent.new(model)
    erv.setName("#{name} ERV")
    if template == 'NECB 2011'
      erv.setSensibleEffectivenessat100HeatingAirFlow(0.5)
      erv.setLatentEffectivenessat100HeatingAirFlow(0.5)
      erv.setSensibleEffectivenessat75HeatingAirFlow(0.5)
      erv.setLatentEffectivenessat75HeatingAirFlow(0.5)
      erv.setSensibleEffectivenessat100CoolingAirFlow(0.5)
      erv.setLatentEffectivenessat100CoolingAirFlow(0.5)
      erv.setSensibleEffectivenessat75CoolingAirFlow(0.5)
      erv.setLatentEffectivenessat75CoolingAirFlow(0.5)
    else
      erv.setSensibleEffectivenessat100HeatingAirFlow(0.7)
      erv.setLatentEffectivenessat100HeatingAirFlow(0.6)
      erv.setSensibleEffectivenessat75HeatingAirFlow(0.7)
      erv.setLatentEffectivenessat75HeatingAirFlow(0.6)
      erv.setSensibleEffectivenessat100CoolingAirFlow(0.75)
      erv.setLatentEffectivenessat100CoolingAirFlow(0.6)
      erv.setSensibleEffectivenessat75CoolingAirFlow(0.75)
      erv.setLatentEffectivenessat75CoolingAirFlow(0.6)
    end
    erv.setSupplyAirOutletTemperatureControl(true)
    erv.setHeatExchangerType('Rotary')
    erv.setFrostControlType('ExhaustOnly')
    erv.setEconomizerLockout(true)
    erv.setThresholdTemperature(-23.3) # -10F
    erv.setInitialDefrostTimeFraction(0.167)
    erv.setRateofDefrostTimeFractionIncrease(1.44)

    # Add the ERV to the OA system
    erv.addToNode(oa_system.outboardOANode.get)

    # Add a setpoint manager OA pretreat
    # to control the ERV
    spm_oa_pretreat = OpenStudio::Model::SetpointManagerOutdoorAirPretreat.new(model)
    spm_oa_pretreat.setMinimumSetpointTemperature(-99.0)
    spm_oa_pretreat.setMaximumSetpointTemperature(99.0)
    spm_oa_pretreat.setMinimumSetpointHumidityRatio(0.00001)
    spm_oa_pretreat.setMaximumSetpointHumidityRatio(1.0)
    # Reference setpoint node and
    # Mixed air stream node are outlet
    # node of the OA system
    mixed_air_node = oa_system.mixedAirModelObject.get.to_Node.get
    spm_oa_pretreat.setReferenceSetpointNode(mixed_air_node)
    spm_oa_pretreat.setMixedAirStreamNode(mixed_air_node)
    # Outdoor air node is
    # the outboard OA node of teh OA system
    spm_oa_pretreat.setOutdoorAirStreamNode(oa_system.outboardOANode.get)
    # Return air node is the inlet
    # node of the OA system
    return_air_node = oa_system.returnAirModelObject.get.to_Node.get
    spm_oa_pretreat.setReturnAirStreamNode(return_air_node)
    # Attach to the outlet of the ERV
    erv_outlet = erv.primaryAirOutletModelObject.get.to_Node.get
    spm_oa_pretreat.addToNode(erv_outlet)

    # Apply the prototype Heat Exchanger power assumptions.
    erv.apply_prototype_nominal_electric_power

    # Determine if the system is a DOAS based on
    # whether there is 100% OA in heating and cooling sizing.
    is_doas = false
    sizing_system = sizingSystem
    if sizing_system.allOutdoorAirinCooling && sizing_system.allOutdoorAirinHeating
      is_doas = true
    end

    # Set the bypass control type
    # If DOAS system, BypassWhenWithinEconomizerLimits
    # to disable ERV during economizing.
    # Otherwise, BypassWhenOAFlowGreaterThanMinimum
    # to disable ERV during economizing and when OA
    # is also greater than minimum.
    bypass_ctrl_type = if is_doas
                         'BypassWhenWithinEconomizerLimits'
                       else
                         'BypassWhenOAFlowGreaterThanMinimum'
                       end
    oa_system.getControllerOutdoorAir.setHeatRecoveryBypassControlType(bypass_ctrl_type)

    return true
  end

  # Determine if multizone vav optimization is required.
  #
  # @param (see #economizer_required?)
  # @return [Bool] Returns true if required, false if not.
  # @todo Add exception logic for
  #   systems with AIA healthcare ventilation requirements
  #   dual duct systems
  def multizone_vav_optimization_required?(template, climate_zone)
    multizone_opt_required = false

    case template
    when 'DOE Ref Pre-1980', 'DOE Ref 1980-2004', '90.1-2004', '90.1-2007'

      # Not required before 90.1-2010
      return multizone_opt_required

    when '90.1-2010', '90.1-2013', 'NREL ZNE Ready 2017'

      # Not required for systems with fan-powered terminals
      num_fan_powered_terminals = 0
      demandComponents.each do |comp|
        if comp.to_AirTerminalSingleDuctParallelPIUReheat.is_initialized || comp.to_AirTerminalSingleDuctSeriesPIUReheat.is_initialized
          num_fan_powered_terminals += 1
        end
      end
      if num_fan_powered_terminals > 0
        OpenStudio.logFree(OpenStudio::Info, 'openstudio.standards.AirLoopHVAC', "For #{name}, multizone vav optimization is not required because the system has #{num_fan_powered_terminals} fan-powered terminals.")
        return multizone_opt_required
      end

      # Not required for systems that require an ERV
      if energy_recovery?
        OpenStudio.logFree(OpenStudio::Info, 'openstudio.standards.AirLoopHVAC', "For #{name}: multizone vav optimization is not required because the system has Energy Recovery.")
        return multizone_opt_required
      end

      # Get the OA intake
      controller_oa = nil
      controller_mv = nil
      oa_system = nil
      if airLoopHVACOutdoorAirSystem.is_initialized
        oa_system = airLoopHVACOutdoorAirSystem.get
        controller_oa = oa_system.getControllerOutdoorAir
        controller_mv = controller_oa.controllerMechanicalVentilation
      else
        OpenStudio.logFree(OpenStudio::Info, 'openstudio.standards.AirLoopHVAC', "For #{name}, multizone optimization is not applicable because system has no OA intake.")
        return multizone_opt_required
      end

      # Get the AHU design supply air flow rate
      dsn_flow_m3_per_s = nil
      if designSupplyAirFlowRate.is_initialized
        dsn_flow_m3_per_s = designSupplyAirFlowRate.get
      elsif autosizedDesignSupplyAirFlowRate.is_initialized
        dsn_flow_m3_per_s = autosizedDesignSupplyAirFlowRate.get
      else
        OpenStudio.logFree(OpenStudio::Warn, 'openstudio.standards.AirLoopHVAC', "For #{name} design supply air flow rate is not available, cannot apply efficiency standard.")
        return multizone_opt_required
      end
      dsn_flow_cfm = OpenStudio.convert(dsn_flow_m3_per_s, 'm^3/s', 'cfm').get

      # Get the minimum OA flow rate
      min_oa_flow_m3_per_s = nil
      if controller_oa.minimumOutdoorAirFlowRate.is_initialized
        min_oa_flow_m3_per_s = controller_oa.minimumOutdoorAirFlowRate.get
      elsif controller_oa.autosizedMinimumOutdoorAirFlowRate.is_initialized
        min_oa_flow_m3_per_s = controller_oa.autosizedMinimumOutdoorAirFlowRate.get
      else
        OpenStudio.logFree(OpenStudio::Warn, 'openstudio.standards.AirLoopHVAC', "For #{controller_oa.name}: minimum OA flow rate is not available, cannot apply efficiency standard.")
        return multizone_opt_required
      end
      min_oa_flow_cfm = OpenStudio.convert(min_oa_flow_m3_per_s, 'm^3/s', 'cfm').get

      # Calculate the percent OA at design airflow
      pct_oa = min_oa_flow_m3_per_s / dsn_flow_m3_per_s

      # Not required for systems where
      # exhaust is more than 70% of the total OA intake.
      if pct_oa > 0.7
        OpenStudio.logFree(OpenStudio::Info, 'openstudio.standards.AirLoopHVAC', "For #{controller_oa.name}: multizone optimization is not applicable because system is more than 70% OA.")
        return multizone_opt_required
      end

      # TODO: Not required for dual-duct systems
      # if self.isDualDuct
      # OpenStudio::logFree(OpenStudio::Info, "openstudio.standards.AirLoopHVAC", "For #{controller_oa.name}: multizone optimization is not applicable because it is a dual duct system")
      # return multizone_opt_required
      # end

      # If here, multizone vav optimization is required
      multizone_opt_required = true

      return multizone_opt_required

    end
  end

  # Enable multizone vav optimization by changing the Outdoor Air Method
  # in the Controller:MechanicalVentilation object to 'VentilationRateProcedure'
  #
  # @return [Bool] Returns true if required, false if not.
  def enable_multizone_vav_optimization
    # Enable multizone vav optimization
    # at each timestep.
    if airLoopHVACOutdoorAirSystem.is_initialized
      oa_system = airLoopHVACOutdoorAirSystem.get
      controller_oa = oa_system.getControllerOutdoorAir
      controller_mv = controller_oa.controllerMechanicalVentilation
      controller_mv.setSystemOutdoorAirMethod('VentilationRateProcedure')
      # Change the min flow rate in the controller outdoor air
      controller_oa.setMinimumOutdoorAirFlowRate(0.0)
    else
      OpenStudio.logFree(OpenStudio::Warn, 'openstudio.standards.AirLoopHVAC', "For #{name}, cannot enable multizone vav optimization because the system has no OA intake.")
      return false
    end
  end

  # Disable multizone vav optimization by changing the Outdoor Air Method
  # in the Controller:MechanicalVentilation object to 'ZoneSum'
  #
  # @return [Bool] Returns true if required, false if not.
  def disable_multizone_vav_optimization
    # Disable multizone vav optimization
    # at each timestep.
    if airLoopHVACOutdoorAirSystem.is_initialized
      oa_system = airLoopHVACOutdoorAirSystem.get
      controller_oa = oa_system.getControllerOutdoorAir
      controller_mv = controller_oa.controllerMechanicalVentilation
      controller_mv.setSystemOutdoorAirMethod('ZoneSum')
      controller_oa.autosizeMinimumOutdoorAirFlowRate
    else
      OpenStudio.logFree(OpenStudio::Warn, 'openstudio.standards.AirLoopHVAC', "For #{name}, cannot disable multizone vav optimization because the system has no OA intake.")
      return false
    end
  end

  # Set the minimum VAV damper positions.
  #
  # @param template [String] the building template
  # @param has_ddc [Bool] if true, will assume that there
  # is DDC control of vav terminals.  If false, assumes otherwise.
  # @return [Bool] true if successful, false if not
  def apply_minimum_vav_damper_positions(template, has_ddc = true)
    thermalZones.each do |zone|
      zone.equipment.each do |equip|
        if equip.to_AirTerminalSingleDuctVAVReheat.is_initialized
          zone_oa = zone.outdoor_airflow_rate
          vav_terminal = equip.to_AirTerminalSingleDuctVAVReheat.get
          vav_terminal.apply_minimum_damper_position(template, zone_oa, has_ddc)
        end
      end
    end

    return true
  end

  # Adjust minimum VAV damper positions to the values
  #
  # @param (see #economizer_required?)
  # @return [Bool] Returns true if required, false if not.
  # @todo Add exception logic for systems serving parking garage, warehouse, or multifamily
  def adjust_minimum_vav_damper_positions
    # Total uncorrected outdoor airflow rate
    v_ou = 0.0
    thermalZones.each do |zone|
      v_ou += zone.outdoor_airflow_rate
    end

    v_ou_cfm = OpenStudio.convert(v_ou, 'm^3/s', 'cfm').get

    # System primary airflow rate (whether autosized or hard-sized)
    v_ps = 0.0

    v_ps = if autosizedDesignSupplyAirFlowRate.is_initialized
             autosizedDesignSupplyAirFlowRate.get
           else
             designSupplyAirFlowRate.get
           end
    v_ps_cfm = OpenStudio.convert(v_ps, 'm^3/s', 'cfm').get

    # Average outdoor air fraction
    x_s = v_ou / v_ps

    OpenStudio.logFree(OpenStudio::Debug, 'openstudio.standards.AirLoopHVAC', "For #{name}: v_ou = #{v_ou_cfm.round} cfm, v_ps = #{v_ps_cfm.round} cfm, x_s = #{x_s.round(2)}.")

    # Determine the zone ventilation effectiveness
    # for every zone on the system.
    # When ventilation effectiveness is too low,
    # increase the minimum damper position.
    e_vzs = []
    e_vzs_adj = []
    num_zones_adj = 0
    thermalZones.sort.each do |zone|
      # Breathing zone airflow rate
      v_bz = zone.outdoor_airflow_rate

      # Zone air distribution, assumed 1 per PNNL
      e_z = 1.0

      # Zone airflow rate
      v_oz = v_bz / e_z

      # Primary design airflow rate
      # max of heating and cooling
      # design air flow rates
      v_pz = 0.0
      clg_dsn_flow = zone.autosizedCoolingDesignAirFlowRate
      if clg_dsn_flow.is_initialized
        clg_dsn_flow = clg_dsn_flow.get
        if clg_dsn_flow > v_pz
          v_pz = clg_dsn_flow
        end
      else
        OpenStudio.logFree(OpenStudio::Warn, 'openstudio.standards.AirLoopHVAC', "For #{name}: #{zone.name} clg_dsn_flow could not be found.")
      end
      htg_dsn_flow = zone.autosizedHeatingDesignAirFlowRate
      if htg_dsn_flow.is_initialized
        htg_dsn_flow = htg_dsn_flow.get
        if htg_dsn_flow > v_pz
          v_pz = htg_dsn_flow
        end
      else
        OpenStudio.logFree(OpenStudio::Warn, 'openstudio.standards.AirLoopHVAC', "For #{name}: #{zone.name} htg_dsn_flow could not be found.")
      end

      # Get the minimum damper position
      mdp_term = 1.0
      min_zn_flow = 0.0
      zone.equipment.each do |equip|
        if equip.to_AirTerminalSingleDuctVAVHeatAndCoolNoReheat.is_initialized
          term = equip.to_AirTerminalSingleDuctVAVHeatAndCoolNoReheat.get
          mdp_term = term.zoneMinimumAirFlowFraction
        elsif equip.to_AirTerminalSingleDuctVAVHeatAndCoolReheat.is_initialized
          term = equip.to_AirTerminalSingleDuctVAVHeatAndCoolReheat.get
          mdp_term = term.zoneMinimumAirFlowFraction
        elsif equip.to_AirTerminalSingleDuctVAVNoReheat.is_initialized
          term = equip.to_AirTerminalSingleDuctVAVNoReheat.get
          if term.constantMinimumAirFlowFraction.is_initialized
            mdp_term = term.constantMinimumAirFlowFraction.get
          end
        elsif equip.to_AirTerminalSingleDuctVAVReheat.is_initialized
          term = equip.to_AirTerminalSingleDuctVAVReheat.get
          mdp_term = term.constantMinimumAirFlowFraction
          min_zn_flow = term.fixedMinimumAirFlowRate
        end
      end

      # For VAV Reheat terminals, min flow is greater of mdp
      # and min flow rate / design flow rate.
      mdp = mdp_term
      mdp_oa = min_zn_flow / v_ps
      if min_zn_flow > 0.0
        mdp = [mdp_term, mdp_oa].max.round(2)
      end
      # OpenStudio::logFree(OpenStudio::Info, 'openstudio.standards.AirLoopHVAC', "For #{self.name}: Zone #{zone.name} mdp_term = #{mdp_term.round(2)}, mdp_oa = #{mdp_oa.round(2)}; mdp_final = #{mdp}")

      # Zone minimum discharge airflow rate
      v_dz = v_pz * mdp

      # Zone discharge air fraction
      z_d = v_oz / v_dz

      # Zone ventilation effectiveness  !!!
      e_vz = 1.0 + x_s - z_d

      # Store the ventilation effectiveness
      e_vzs << e_vz

      OpenStudio.logFree(OpenStudio::Debug, 'openstudio.standards.AirLoopHVAC', "For #{name}: Zone #{zone.name} v_oz = #{v_oz.round(2)} m^3/s, v_pz = #{v_pz.round(2)} m^3/s, v_dz = #{v_dz.round(2)}, z_d = #{z_d.round(2)}.")

      # Check the ventilation effectiveness against
      # the minimum limit per PNNL and increase
      # as necessary.
      if e_vz < 0.6

        # Adjusted discharge air fraction
        z_d_adj = 1.0 + x_s - 0.6

        # Adjusted min discharge airflow rate
        v_dz_adj = v_oz / z_d_adj

        # Adjusted minimum damper position
        mdp_adj = v_dz_adj / v_pz

        # Don't allow values > 1
        if mdp_adj > 1.0
          mdp_adj = 1.0
        end

        # Zone ventilation effectiveness
        e_vz_adj = 1.0 + x_s - z_d_adj

        # Store the ventilation effectiveness
        e_vzs_adj << e_vz_adj

        # Set the adjusted minimum damper position
        zone.equipment.each do |equip|
          if equip.to_AirTerminalSingleDuctVAVHeatAndCoolNoReheat.is_initialized
            term = equip.to_AirTerminalSingleDuctVAVHeatAndCoolNoReheat.get
            term.setZoneMinimumAirFlowFraction(mdp_adj)
          elsif equip.to_AirTerminalSingleDuctVAVHeatAndCoolReheat.is_initialized
            term = equip.to_AirTerminalSingleDuctVAVHeatAndCoolReheat.get
            term.setZoneMinimumAirFlowFraction(mdp_adj)
          elsif equip.to_AirTerminalSingleDuctVAVNoReheat.is_initialized
            term = equip.to_AirTerminalSingleDuctVAVNoReheat.get
            term.setConstantMinimumAirFlowFraction(mdp_adj)
          elsif equip.to_AirTerminalSingleDuctVAVReheat.is_initialized
            term = equip.to_AirTerminalSingleDuctVAVReheat.get
            term.setConstantMinimumAirFlowFraction(mdp_adj)
          end
        end

        num_zones_adj += 1

        OpenStudio.logFree(OpenStudio::Info, 'openstudio.standards.AirLoopHVAC', "For #{name}: Zone #{zone.name} has a ventilation effectiveness of #{e_vz.round(2)}.  Increasing to #{e_vz_adj.round(2)} by increasing minimum damper position from #{mdp.round(2)} to #{mdp_adj.round(2)}.")

      else
        # Store the unadjusted value
        e_vzs_adj << e_vz
      end
    end

    # Min system zone ventilation effectiveness
    e_v = e_vzs.min

    # Total system outdoor intake flow rate
    v_ot = v_ou / e_v
    v_ot_cfm = OpenStudio.convert(v_ot, 'm^3/s', 'cfm').get

    # Min system zone ventilation effectiveness
    e_v_adj = e_vzs_adj.min

    # Total system outdoor intake flow rate
    v_ot_adj = v_ou / e_v_adj
    v_ot_adj_cfm = OpenStudio.convert(v_ot_adj, 'm^3/s', 'cfm').get

    # Report out the results of the multizone calculations
    if num_zones_adj > 0
      OpenStudio.logFree(OpenStudio::Info, 'openstudio.standards.AirLoopHVAC', "For #{name}: the multizone outdoor air calculation method was applied.  A simple summation of the zone outdoor air requirements gives a value of #{v_ou_cfm.round} cfm.  Applying the multizone method gives a value of #{v_ot_cfm.round} cfm, with an original system ventilation effectiveness of #{e_v.round(2)}.  After increasing the minimum damper position in #{num_zones_adj} critical zones, the resulting requirement is #{v_ot_adj_cfm.round} cfm with a system ventilation effectiveness of #{e_v_adj.round(2)}.")
    else
      OpenStudio.logFree(OpenStudio::Info, 'openstudio.standards.AirLoopHVAC', "For #{name}: the multizone outdoor air calculation method was applied.  A simple summation of the zone requirements gives a value of #{v_ou_cfm.round} cfm.  However, applying the multizone method requires #{v_ot_adj_cfm.round} cfm based on the ventilation effectiveness of the system.")
    end

    # Hard-size the sizing:system
    # object with the calculated min OA flow rate
    sizing_system = sizingSystem
    sizing_system.setDesignOutdoorAirFlowRate(v_ot_adj)

    return true
  end

  # For critical zones of Outpatient, if the minimum airflow rate required by the accreditation standard (AIA 2001) is significantly
  # less than the autosized peak design airflow in any of the three climate zones (Houston, Baltimore and Burlington), the minimum
  # airflow fraction of the terminal units is reduced to the value: "required minimum airflow rate / autosized peak design flow"
  # Reference: <Achieving the 30% Goal: Energy and Cost Savings Analysis of ASHRAE Standard 90.1-2010> Page109-111
  # For implementation purpose, since it is time-consuming to perform autosizing in three climate zones, just use
  # the results of the current climate zone
  def adjust_minimum_vav_damper_positions_outpatient
    model.getSpaces.sort.each do |space|
      zone = space.thermalZone.get
      sizing_zone = zone.sizingZone
      space_area = space.floorArea
      if sizing_zone.coolingDesignAirFlowMethod == 'DesignDay'
        next
      elsif sizing_zone.coolingDesignAirFlowMethod == 'DesignDayWithLimit'
        minimum_airflow_per_zone_floor_area = sizing_zone.coolingMinimumAirFlowperZoneFloorArea
        minimum_airflow_per_zone = minimum_airflow_per_zone_floor_area * space_area
        # get the autosized maximum air flow of the VAV terminal
        zone.equipment.each do |equip|
          if equip.to_AirTerminalSingleDuctVAVReheat.is_initialized
            vav_terminal = equip.to_AirTerminalSingleDuctVAVReheat.get
            rated_maximum_flow_rate = vav_terminal.autosizedMaximumAirFlowRate.get
            # compare the VAV autosized maximum airflow with the minimum airflow rate required by the accreditation standard
            ratio = minimum_airflow_per_zone / rated_maximum_flow_rate
            if ratio >= 0.95
              vav_terminal.setConstantMinimumAirFlowFraction(1)
            elsif ratio < 0.95
              vav_terminal.setConstantMinimumAirFlowFraction(ratio)
            end
          end
        end
      end
    end
    return true
  end

  # Determine if demand control ventilation (DCV) is
  # required for this air loop.
  #
  # @param (see #economizer_required?)
  # @return [Bool] Returns true if required, false if not.
  # @todo Add exception logic for
  #   systems that serve multifamily, parking garage, warehouse
  def demand_control_ventilation_required?(template, climate_zone)
    dcv_required = false

    # Not required by the old vintages and data centers(building type)
    case template
    when 'DOE Ref Pre-1980', 'DOE Ref 1980-2004', 'NECB 2011', 'LowITE', 'HighITE'
      OpenStudio.logFree(OpenStudio::Info, 'openstudio.standards.AirLoopHVAC', "For #{template} #{climate_zone}:  #{name}: DCV is not required for any system.")
      return dcv_required
    end

    # Not required for systems that require an ERV
    if energy_recovery?
      case template
      when 'NREL ZNE Ready 2017'
        OpenStudio.logFree(OpenStudio::Info, 'openstudio.standards.AirLoopHVAC', "For #{name}: DCV may be required although the system has Energy Recovery.")
      else
        OpenStudio.logFree(OpenStudio::Info, 'openstudio.standards.AirLoopHVAC', "For #{name}: DCV is not required since the system has Energy Recovery.")
        return dcv_required
      end
    end

    # OA flow limits
    min_oa_without_economizer_cfm = 0
    min_oa_with_economizer_cfm = 0
    case template
    when '90.1-2004'
      min_oa_without_economizer_cfm = 3000
      min_oa_with_economizer_cfm = 0
    when '90.1-2007', '90.1-2010'
      min_oa_without_economizer_cfm = 3000
      min_oa_with_economizer_cfm = 1200
    when '90.1-2013'
      min_oa_without_economizer_cfm = 3000
      min_oa_with_economizer_cfm = 750
    when 'NREL ZNE Ready 2017'
      min_oa_without_economizer_cfm = 1500 # half of 90.1-2013 req
      min_oa_with_economizer_cfm = 375 # half of 90.1-2013 req
    end

    # Get the min OA flow rate
    oa_flow_m3_per_s = 0
    if airLoopHVACOutdoorAirSystem.is_initialized
      oa_system = airLoopHVACOutdoorAirSystem.get
      controller_oa = oa_system.getControllerOutdoorAir
      if controller_oa.minimumOutdoorAirFlowRate.is_initialized
        oa_flow_m3_per_s = controller_oa.minimumOutdoorAirFlowRate.get
      elsif controller_oa.autosizedMinimumOutdoorAirFlowRate.is_initialized
        oa_flow_m3_per_s = controller_oa.autosizedMinimumOutdoorAirFlowRate.get
      end
    else
      OpenStudio.logFree(OpenStudio::Info, 'openstudio.standards.AirLoopHVAC', "For #{name}, DCV not applicable because it has no OA intake.")
      return dcv_required
    end
    oa_flow_cfm = OpenStudio.convert(oa_flow_m3_per_s, 'm^3/s', 'cfm').get

    # Check for min OA without an economizer OR has economizer
    if oa_flow_cfm < min_oa_without_economizer_cfm && economizer? == false
      # Message if doesn't pass OA limit
      if oa_flow_cfm < min_oa_without_economizer_cfm
        OpenStudio.logFree(OpenStudio::Info, 'openstudio.standards.AirLoopHVAC', "For #{name}: DCV is not required since the system min oa flow is #{oa_flow_cfm.round} cfm, less than the minimum of #{min_oa_without_economizer_cfm.round} cfm.")
      end
      # Message if doesn't have economizer
      if economizer? == false
        OpenStudio.logFree(OpenStudio::Info, 'openstudio.standards.AirLoopHVAC', "For #{name}: DCV is not required since the system does not have an economizer.")
      end
      return dcv_required
    end

    # If has economizer, cfm limit is lower
    if oa_flow_cfm < min_oa_with_economizer_cfm && economizer?
      OpenStudio.logFree(OpenStudio::Info, 'openstudio.standards.AirLoopHVAC', "For #{name}: DCV is not required since the system has an economizer, but the min oa flow is #{oa_flow_cfm.round} cfm, less than the minimum of #{min_oa_with_economizer_cfm.round} cfm for systems with an economizer.")
      return dcv_required
    end

    # Check area and density limits
    # for all of zones on the loop
    any_zones_req_dcv = false
    thermalZones.sort.each do |zone|
      if zone.demand_control_ventilation_required?(template, climate_zone)
        any_zones_req_dcv = true
        break
      end
    end
    unless any_zones_req_dcv
      return dcv_required
    end

    # If here, DCV is required
    dcv_required = true

    return dcv_required
  end

  # Enable demand control ventilation (DCV) for this air loop.
  # Zones on this loop that require DCV preserve
  # both per-area and per-person OA reqs.
  # Other zones have OA reqs converted
  # to per-area values only so that DCV won't impact these zones.
  #
  # @return [Bool] Returns true if required, false if not.
  def enable_demand_control_ventilation(template, climate_zone)
    # Get the OA intake
    controller_oa = nil
    controller_mv = nil
    if airLoopHVACOutdoorAirSystem.is_initialized
      oa_system = airLoopHVACOutdoorAirSystem.get
      controller_oa = oa_system.getControllerOutdoorAir
      controller_mv = controller_oa.controllerMechanicalVentilation
      if controller_mv.demandControlledVentilation == true
        OpenStudio.logFree(OpenStudio::Info, 'openstudio.standards.AirLoopHVAC', "For #{name}: DCV was already enabled.")
        return true
      end
    else
      OpenStudio.logFree(OpenStudio::Warn, 'openstudio.standards.AirLoopHVAC', "For #{name}: Could not enable DCV since the system has no OA intake.")
      return false
    end

    # Change the min flow rate in the controller outdoor air
    controller_oa.setMinimumOutdoorAirFlowRate(0.0)

    # Enable DCV in the controller mechanical ventilation
    controller_mv.setDemandControlledVentilation(true)

    return true
  end

  # Determine if the system required supply air temperature
  # (SAT) reset.
  #
  # @param (see #economizer_required?)
  # @return [Bool] Returns true if required, false if not.
  def supply_air_temperature_reset_required?(template, climate_zone)
    is_sat_reset_required = false

    # Only required for multizone VAV systems
    return is_sat_reset_required unless multizone_vav_system?

    # Not required until 90.1-2010
    case template
    when 'DOE Ref Pre-1980', 'DOE Ref 1980-2004', '90.1-2004', '90.1-2007'
      return is_sat_reset_required
    when '90.1-2010', '90.1-2013', 'NREL ZNE Ready 2017'
      case climate_zone
      when 'ASHRAE 169-2006-1A',
        'ASHRAE 169-2006-2A',
        'ASHRAE 169-2006-3A'
        OpenStudio.logFree(OpenStudio::Info, 'openstudio.standards.AirLoopHVAC', "For #{name}: Supply air temperature reset is not required per 6.5.3.4 Exception 1, the system is located in climate zone #{climate_zone}.")
      when 'ASHRAE 169-2006-1B',
        'ASHRAE 169-2006-2B',
        'ASHRAE 169-2006-3B',
        'ASHRAE 169-2006-3C',
        'ASHRAE 169-2006-4A',
        'ASHRAE 169-2006-4B',
        'ASHRAE 169-2006-4C',
        'ASHRAE 169-2006-5A',
        'ASHRAE 169-2006-5B',
        'ASHRAE 169-2006-5C',
        'ASHRAE 169-2006-6A',
        'ASHRAE 169-2006-6B',
        'ASHRAE 169-2006-7A',
        'ASHRAE 169-2006-7B',
        'ASHRAE 169-2006-8A',
        'ASHRAE 169-2006-8B'
        is_sat_reset_required = true
        OpenStudio.logFree(OpenStudio::Info, 'openstudio.standards.AirLoopHVAC', "For #{name}: Supply air temperature reset is required.")
        return is_sat_reset_required
      end
    end
  end

  # Enable supply air temperature (SAT) reset based
  # on the cooling demand of the warmest zone.
  #
  # @param template [String] valid choices: '90.1-2004', '90.1-2007', '90.1-2010', '90.1-2013'
  # @return [Bool] Returns true if successful, false if not.
  def enable_supply_air_temperature_reset_warmest_zone(template)
    # Get the current setpoint and calculate
    # the new setpoint.
    sizing_system = sizingSystem
    design_sat_c = sizing_system.centralCoolingDesignSupplyAirTemperature
    design_sat_f = OpenStudio.convert(design_sat_c, 'C', 'F').get

    case template
    when '90.1-2004'
      # 2004 has a 10F sat reset
      sat_reset_r = 10
    when '90.1-2007', '90.1-2010', '90.1-2013', 'NREL ZNE Ready 2017'
      sat_reset_r = 5
    end

    sat_reset_k = OpenStudio.convert(sat_reset_r, 'R', 'K').get

    max_sat_f = design_sat_f + sat_reset_r
    max_sat_c = design_sat_c + sat_reset_k

    # Create a setpoint manager
    sat_warmest_reset = OpenStudio::Model::SetpointManagerWarmest.new(model)
    sat_warmest_reset.setName("#{name} SAT Warmest Reset")
    sat_warmest_reset.setStrategy('MaximumTemperature')
    sat_warmest_reset.setMinimumSetpointTemperature(design_sat_c)
    sat_warmest_reset.setMaximumSetpointTemperature(max_sat_c)

    # Attach the setpoint manager to the
    # supply outlet node of the system.
    sat_warmest_reset.addToNode(supplyOutletNode)

    OpenStudio.logFree(OpenStudio::Info, 'openstudio.standards.AirLoopHVAC', "For #{name}: Supply air temperature reset was enabled using a SPM Warmest with a min SAT of #{design_sat_f.round}F and a max SAT of #{max_sat_f.round}F.")

    return true
  end

  # Enable supply air temperature (SAT) reset based
  # on outdoor air conditions.  SAT will be kept at the
  # current design temperature when outdoor air is above 70F,
  # increased by 5F when outdoor air is below 50F, and reset
  # linearly when outdoor air is between 50F and 70F.
  #
  # @return [Bool] Returns true if successful, false if not.

  def enable_supply_air_temperature_reset_outdoor_temperature
    # for AHU1 in Outpatient, SAT is 52F constant, no reset
    return true if name.get == 'PVAV Outpatient F1'

    # Get the current setpoint and calculate
    # the new setpoint.
    sizing_system = sizingSystem
    sat_at_hi_oat_c = sizing_system.centralCoolingDesignSupplyAirTemperature
    sat_at_hi_oat_f = OpenStudio.convert(sat_at_hi_oat_c, 'C', 'F').get
    # 5F increase when it's cold outside,
    # and therefore less cooling capacity is likely required.
    increase_f = 5.0
    sat_at_lo_oat_f = sat_at_hi_oat_f + increase_f
    sat_at_lo_oat_c = OpenStudio.convert(sat_at_lo_oat_f, 'F', 'C').get

    # Define the high and low outdoor air temperatures
    lo_oat_f = 50
    lo_oat_c = OpenStudio.convert(lo_oat_f, 'F', 'C').get
    hi_oat_f = 70
    hi_oat_c = OpenStudio.convert(hi_oat_f, 'F', 'C').get

    # Create a setpoint manager
    sat_oa_reset = OpenStudio::Model::SetpointManagerOutdoorAirReset.new(model)
    sat_oa_reset.setName("#{name} SAT Reset")
    sat_oa_reset.setControlVariable('Temperature')
    sat_oa_reset.setSetpointatOutdoorLowTemperature(sat_at_lo_oat_c)
    sat_oa_reset.setOutdoorLowTemperature(lo_oat_c)
    sat_oa_reset.setSetpointatOutdoorHighTemperature(sat_at_hi_oat_c)
    sat_oa_reset.setOutdoorHighTemperature(hi_oat_c)

    # Attach the setpoint manager to the
    # supply outlet node of the system.
    sat_oa_reset.addToNode(supplyOutletNode)

    OpenStudio.logFree(OpenStudio::Info, 'openstudio.standards.AirLoopHVAC', "For #{name}: Supply air temperature reset was enabled.  When OAT > #{hi_oat_f.round}F, SAT is #{sat_at_hi_oat_f.round}F.  When OAT < #{lo_oat_f.round}F, SAT is #{sat_at_lo_oat_f.round}F.  It varies linearly in between these points.")

    return true
  end

  # Determine if the system has an economizer
  #
  # @return [Bool] Returns true if required, false if not.
  def economizer?
    # Get the OA system and OA controller
    oa_sys = airLoopHVACOutdoorAirSystem
    if oa_sys.is_initialized
      oa_sys = oa_sys.get
    else
      return false # No OA system
    end
    oa_control = oa_sys.getControllerOutdoorAir
    economizer_type = oa_control.getEconomizerControlType

    # Return false if no economizer is present
    if economizer_type == 'NoEconomizer'
      return false
    else
      return true
    end
  end

  # Determine if the system is a multizone VAV system
  #
  # @return [Bool] Returns true if required, false if not.
  def multizone_vav_system?
    multizone_vav_system = false

    # Must serve more than 1 zone
    if thermalZones.size < 2
      return multizone_vav_system
    end

    # Must be a variable volume system
    has_vav_fan = false
    supplyComponents.each do |comp|
      if comp.to_FanVariableVolume.is_initialized
        has_vav_fan = true
      end
    end
    if has_vav_fan == false
      return multizone_vav_system
    end

    # If here, it's a multizone VAV system
    multizone_vav_system = true

    return multizone_vav_system
  end

  # Determine if the system has terminal reheat
  #
  # @return [Bool] returns true if has one or more reheat terminals, false if it doesn't.
  def terminal_reheat?
    has_term_rht = false
    demandComponents.each do |sc|
      if sc.to_AirTerminalSingleDuctConstantVolumeReheat.is_initialized ||
         sc.to_AirTerminalSingleDuctParallelPIUReheat.is_initialized ||
         sc.to_AirTerminalSingleDuctSeriesPIUReheat.is_initialized ||
         sc.to_AirTerminalSingleDuctVAVHeatAndCoolReheat.is_initialized ||
         sc.to_AirTerminalSingleDuctVAVReheat.is_initialized
         has_term_rht = true
         break
      end
    end

    return has_term_rht  
  end

  # Determine if the system has energy recovery already
  #
  # @return [Bool] Returns true if an ERV is present, false if not.
  def energy_recovery?
    has_erv = false

    # Get the OA system
    oa_sys = airLoopHVACOutdoorAirSystem
    if oa_sys.is_initialized
      oa_sys = oa_sys.get
    else
      return has_erv # No OA system
    end

    # Find any ERV on the OA system
    oa_sys.oaComponents.each do |oa_comp|
      if oa_comp.to_HeatExchangerAirToAirSensibleAndLatent.is_initialized
        has_erv = true
      end
    end

    return has_erv
  end

  # Set the VAV damper control to single maximum or
  # dual maximum control depending on the standard.
  #
  # @return [Bool] Returns true if successful, false if not
  # @todo see if this impacts the sizing run.
  def apply_vav_damper_action(template)
    damper_action = nil
    case template
    when 'DOE Ref Pre-1980', 'DOE Ref 1980-2004', '90.1-2004','NECB 2011'
      damper_action = 'Single Maximum'
    when '90.1-2007', '90.1-2010', '90.1-2013', 'NREL ZNE Ready 2017'
      damper_action = 'Dual Maximum'
    end

    # Interpret this as an EnergyPlus input
    damper_action_eplus = nil
    if damper_action == 'Single Maximum'
      damper_action_eplus = 'Normal'
    elsif damper_action == 'Dual Maximum'
      # EnergyPlus 8.7 changed the meaning of 'Reverse'.
      # For versions of OpenStudio using E+ 8.6 or lower
      if self.model.version < OpenStudio::VersionString.new('2.0.5')
        damper_action_eplus = 'Reverse'
      # For versions of OpenStudio using E+ 8.7 or higher
      else
        damper_action_eplus = 'ReverseWithLimits'
      end
    end

    # Set the control for any VAV reheat terminals
    # on this airloop.
    control_type_set = false
    demandComponents.each do |equip|
      if equip.to_AirTerminalSingleDuctVAVReheat.is_initialized
        term = equip.to_AirTerminalSingleDuctVAVReheat.get
        # Dual maximum only applies to terminals with HW reheat coils
        if damper_action == 'Dual Maximum'
          if term.reheatCoil.to_CoilHeatingWater.is_initialized
            term.setDamperHeatingAction(damper_action_eplus)
            control_type_set = true
          end
        else
          term.setDamperHeatingAction(damper_action_eplus)
          control_type_set = true
          term.setMaximumFlowFractionDuringReheat(0.5)
        end
      end
    end

    if control_type_set
      OpenStudio.logFree(OpenStudio::Info, 'openstudio.standards.AirLoopHVAC', "For #{name}: VAV damper action was set to #{damper_action} control.")
    end

    return true
  end

  # Determine if a motorized OA damper is required
  def motorized_oa_damper_required?(template, climate_zone)
    motorized_oa_damper_required = false

    if name.to_s.include? 'Outpatient F1'
      motorized_oa_damper_required = true
      OpenStudio.logFree(OpenStudio::Info, 'openstudio.standards.AirLoopHVAC', "For #{name}: always has a damper, the minimum OA schedule is the same as airloop availability schedule.")
      return motorized_oa_damper_required
    end

    # If the system has an economizer, it must have
    # a motorized damper.
    if economizer?
      motorized_oa_damper_required = true
      OpenStudio.logFree(OpenStudio::Info, 'openstudio.standards.AirLoopHVAC', "For #{name}: Because the system has an economizer, it requires a motorized OA damper.")
      return motorized_oa_damper_required
    end

    # Determine the exceptions based on
    # number of stories, climate zone, and
    # outdoor air intake rates.
    minimum_oa_flow_cfm = 0
    maximum_stories = 0
    case template
    when 'DOE Ref Pre-1980', 'DOE Ref 1980-2004'
      # Assuming that older buildings always
      # used backdraft gravity dampers
      return motorized_oa_damper_required
    when '90.1-2004', '90.1-2007'
      case climate_zone
      when 'ASHRAE 169-2006-1A',
          'ASHRAE 169-2006-1B',
          'ASHRAE 169-2006-2A',
          'ASHRAE 169-2006-2B',
          'ASHRAE 169-2006-3A',
          'ASHRAE 169-2006-3B',
          'ASHRAE 169-2006-3C',
        minimum_oa_flow_cfm = 300
        maximum_stories = 999 # Any number of stories
      else
        minimum_oa_flow_cfm = 300
        maximum_stories = 3
      end
    when '90.1-2010', '90.1-2013', 'NREL ZNE Ready 2017'
      case climate_zone
      when 'ASHRAE 169-2006-1A',
          'ASHRAE 169-2006-1B',
          'ASHRAE 169-2006-2A',
          'ASHRAE 169-2006-2B',
          'ASHRAE 169-2006-3A',
          'ASHRAE 169-2006-3B',
          'ASHRAE 169-2006-3C',
        minimum_oa_flow_cfm = 300
        maximum_stories = 999 # Any number of stories
      else
        minimum_oa_flow_cfm = 300
        maximum_stories = 0
      end
    end

    # Get the number of stories
    num_stories = model.getBuildingStorys.size

    # Check the number of stories exception,
    # which is climate-zone dependent.
    if num_stories < maximum_stories
      OpenStudio.logFree(OpenStudio::Info, 'openstudio.standards.AirLoopHVAC', "For #{name}: Motorized OA damper not required because the building has #{num_stories} stories, less than the maximum of #{maximum_stories} stories for climate zone #{climate_zone}.")
      return motorized_oa_damper_required
    end

    # Get the min OA flow rate
    oa_flow_m3_per_s = 0
    if airLoopHVACOutdoorAirSystem.is_initialized
      oa_system = airLoopHVACOutdoorAirSystem.get
      controller_oa = oa_system.getControllerOutdoorAir
      if controller_oa.minimumOutdoorAirFlowRate.is_initialized
        oa_flow_m3_per_s = controller_oa.minimumOutdoorAirFlowRate.get
      elsif controller_oa.autosizedMinimumOutdoorAirFlowRate.is_initialized
        oa_flow_m3_per_s = controller_oa.autosizedMinimumOutdoorAirFlowRate.get
      end
    else
      OpenStudio.logFree(OpenStudio::Info, 'openstudio.standards.AirLoopHVAC', "For #{name}, Motorized OA damper not applicable because it has no OA intake.")
      return motorized_oa_damper_required
    end
    oa_flow_cfm = OpenStudio.convert(oa_flow_m3_per_s, 'm^3/s', 'cfm').get

    # Check the OA flow rate exception
    if oa_flow_cfm < minimum_oa_flow_cfm
      OpenStudio.logFree(OpenStudio::Info, 'openstudio.standards.AirLoopHVAC', "For #{name}: Motorized OA damper not required because the system OA intake of #{oa_flow_cfm.round} cfm is less than the minimum threshold of #{minimum_oa_flow_cfm} cfm.")
      return motorized_oa_damper_required
    end

    # If here, motorized damper is required
    motorized_oa_damper_required = true

    return motorized_oa_damper_required
  end

  # Add a motorized damper by modifying the OA schedule
  # to require zero OA during unoccupied hours.  This means
  # that even during morning warmup or nightcyling, no OA will
  # be brought into the building, lowering heating/cooling load.
  # If no occupancy schedule is supplied, one will be created.
  # In this case, occupied is defined as the total percent
  # occupancy for the loop for all zones served.
  #
  # @param min_occ_pct [Double] the fractional value below which
  # the system will be considered unoccupied.
  # @param occ_sch [OpenStudio::Model::Schedule] the occupancy schedule.
  # If not supplied, one will be created based on the supplied
  # occupancy threshold.
  # @return [Bool] true if successful, false if not
  def add_motorized_oa_damper(min_occ_pct = 0.15, occ_sch = nil)
    # Get the airloop occupancy schedule if none supplied
    if occ_sch.nil?
      occ_sch = get_occupancy_schedule(min_occ_pct)
      flh = occ_sch.annual_equivalent_full_load_hrs
      OpenStudio.logFree(OpenStudio::Info, 'openstudio.standards.AirLoopHVAC', "For #{name}: Annual occupied hours = #{flh.round} hr/yr, assuming a #{min_occ_pct} occupancy threshold.  This schedule will be used to close OA damper during unoccupied hours.")
    else
      OpenStudio.logFree(OpenStudio::Info, 'openstudio.standards.AirLoopHVAC', "For #{name}: Setting motorized OA damper schedule to #{occ_sch.name}.")
    end

    # Get the OA system and OA controller
    oa_sys = airLoopHVACOutdoorAirSystem
    if oa_sys.is_initialized
      oa_sys = oa_sys.get
    else
      return false # No OA system
    end
    oa_control = oa_sys.getControllerOutdoorAir

    # Set the minimum OA schedule to follow occupancy
    oa_control.setMinimumOutdoorAirSchedule(occ_sch)

    return true
  end

  # Remove a motorized OA damper by modifying the OA schedule
  # to require full OA at all times.  Whenever the fan operates,
  # the damper will be open and OA will be brought into the building.
  # This reflects the use of a backdraft gravity damper, and
  # increases building loads unnecessarily during unoccupied hours.
  def remove_motorized_oa_damper
    # Get the OA system and OA controller
    oa_sys = airLoopHVACOutdoorAirSystem
    if oa_sys.is_initialized
      oa_sys = oa_sys.get
    else
      return false # No OA system
    end
    oa_control = oa_sys.getControllerOutdoorAir

    # Set the minimum OA schedule to always 1 (100%)
    oa_control.setMinimumOutdoorAirSchedule(model.alwaysOnDiscreteSchedule)

    return true
  end

  # This method creates a schedule where the value is zero when
  # the overall occupancy for all zones on the airloop is below
  # the specified threshold, and one when the overall occupancy is
  # greater than or equal to the threshold.  This method is designed
  # to use the total number of people on the airloop, so if there is
  # a zone that is continuously occupied by a few people, but other
  # zones that are intermittently occupied by many people, the
  # first zone doesn't drive the entire system.
  #
  # @param occupied_percentage_threshold [Double] the minimum fraction (0 to 1) that counts as occupied
  # @return [ScheduleRuleset] a ScheduleRuleset where 0 = unoccupied, 1 = occupied
  # @todo Speed up this method.  Bottleneck is ScheduleRule.getDaySchedules
  def get_occupancy_schedule(occupied_percentage_threshold = 0.05)
    # Get all the occupancy schedules in every space in every zone
    # served by this airloop.  Include people added via the SpaceType
    # in addition to people hard-assigned to the Space itself.
    occ_schedules_num_occ = {}
    max_occ_on_airloop = 0
    thermalZones.each do |zone|
      # Get the people objects
      zone.spaces.each do |space|
        # From the space type
        if space.spaceType.is_initialized
          space.spaceType.get.people.each do |people|
            num_ppl_sch = people.numberofPeopleSchedule
            if num_ppl_sch.is_initialized
              num_ppl_sch = num_ppl_sch.get
              num_ppl_sch = num_ppl_sch.to_ScheduleRuleset
              next if num_ppl_sch.empty? # Skip non-ruleset schedules
              num_ppl_sch = num_ppl_sch.get
              num_ppl = people.getNumberOfPeople(space.floorArea)
              if occ_schedules_num_occ[num_ppl_sch].nil?
                occ_schedules_num_occ[num_ppl_sch] = num_ppl
              else
                occ_schedules_num_occ[num_ppl_sch] += num_ppl
              end
              max_occ_on_airloop += num_ppl
            end
          end
        end
        # From the space
        space.people.each do |people|
          num_ppl_sch = people.numberofPeopleSchedule
          if num_ppl_sch.is_initialized
            num_ppl_sch = num_ppl_sch.get
            num_ppl_sch = num_ppl_sch.to_ScheduleRuleset
            next if num_ppl_sch.empty? # Skip non-ruleset schedules
            num_ppl_sch = num_ppl_sch.get
            num_ppl = people.getNumberOfPeople(space.floorArea)
            if occ_schedules_num_occ[num_ppl_sch].nil?
              occ_schedules_num_occ[num_ppl_sch] = num_ppl
            else
              occ_schedules_num_occ[num_ppl_sch] += num_ppl
            end
            max_occ_on_airloop += num_ppl
          end
        end
      end
    end

    OpenStudio.logFree(OpenStudio::Debug, 'openstudio.standards.AirLoopHVAC', "#{name} has #{occ_schedules_num_occ.size} unique occ schedules.")
    occ_schedules_num_occ.each do |occ_sch, num_occ|
      OpenStudio.logFree(OpenStudio::Debug, 'openstudio.standards.AirLoopHVAC', "   #{occ_sch.name} - #{num_occ.round} people")
    end
    OpenStudio.logFree(OpenStudio::Debug, 'openstudio.standards.AirLoopHVAC', "   Total #{max_occ_on_airloop.round} people on #{name}")

    # For each day of the year, determine
    # time_value_pairs = []
    year = model.getYearDescription
    yearly_data = []
    yearly_times = OpenStudio::DateTimeVector.new
    yearly_values = []
    (1..365).each do |i|
      times_on_this_day = []
      os_date = year.makeDate(i)
      day_of_week = os_date.dayOfWeek.valueName

      # Get the unique time indices and corresponding day schedules
      occ_schedules_day_schs = {}
      day_sch_num_occ = {}
      occ_schedules_num_occ.each do |occ_sch, num_occ|
        # Get the day schedules for this day
        # (there should only be one)
        day_schs = occ_sch.getDaySchedules(os_date, os_date)
        OpenStudio.logFree(OpenStudio::Debug, 'openstudio.standards.AirLoopHVAC', "Schedule #{occ_sch.name} has #{day_schs.size} day schs") unless day_schs.size == 1
        day_schs[0].times.each do |time|
          times_on_this_day << time.toString
        end
        day_sch_num_occ[day_schs[0]] = num_occ
      end

      # Determine the total fraction for the airloop at each time
      daily_times = []
      daily_os_times = []
      daily_values = []
      daily_occs = []
      times_on_this_day.uniq.sort.each do |time|
        os_time = OpenStudio::Time.new(time)
        os_date_time = OpenStudio::DateTime.new(os_date, os_time)
        # Total number of people at each time
        tot_occ_at_time = 0
        day_sch_num_occ.each do |day_sch, num_occ|
          occ_frac = day_sch.getValue(os_time)
          tot_occ_at_time += occ_frac * num_occ
        end

        # Total fraction for the airloop at each time
        air_loop_occ_frac = tot_occ_at_time / max_occ_on_airloop
        occ_status = 0 # unoccupied
        if air_loop_occ_frac >= occupied_percentage_threshold
          occ_status = 1
        end

        # Add this data to the daily arrays
        daily_times << time
        daily_os_times << os_time
        daily_values << occ_status
        daily_occs << air_loop_occ_frac.round(2)
      end

      # OpenStudio::logFree(OpenStudio::Debug, "openstudio.standards.AirLoopHVAC", "#{daily_times.join(', ')}                  #{daily_values.join(', ')}")

      # Simplify the daily times to eliminate intermediate
      # points with the same value as the following point.
      simple_daily_times = []
      simple_daily_os_times = []
      simple_daily_values = []
      simple_daily_occs = []
      daily_values.each_with_index do |value, j|
        next if value == daily_values[j + 1]
        simple_daily_times << daily_times[j]
        simple_daily_os_times << daily_os_times[j]
        simple_daily_values << daily_values[j]
        simple_daily_occs << daily_occs[j]
      end

      # OpenStudio::logFree(OpenStudio::Debug, "openstudio.standards.AirLoopHVAC", "#{simple_daily_times.join(', ')}                  {simple_daily_values.join(', ')}")

      # Store the daily values
      yearly_data << { 'date' => os_date, 'day_of_week' => day_of_week, 'times' => simple_daily_times, 'values' => simple_daily_values, 'daily_os_times' => simple_daily_os_times, 'daily_occs' => simple_daily_occs }
    end

    # Create a TimeSeries from the data
    # time_series = OpenStudio::TimeSeries.new(times, values, 'unitless')

    # Make a schedule ruleset
    sch_name = "#{name} Occ Sch"
    sch_ruleset = OpenStudio::Model::ScheduleRuleset.new(model)
    sch_ruleset.setName(sch_name.to_s)

    # Default - All Occupied
    day_sch = sch_ruleset.defaultDaySchedule
    day_sch.setName("#{sch_name} Default")
    day_sch.addValue(OpenStudio::Time.new(0, 24, 0, 0), 1)

    # Winter Design Day - All Occupied
    day_sch = OpenStudio::Model::ScheduleDay.new(model)
    sch_ruleset.setWinterDesignDaySchedule(day_sch)
    day_sch = sch_ruleset.winterDesignDaySchedule
    day_sch.setName("#{sch_name} Winter Design Day")
    day_sch.addValue(OpenStudio::Time.new(0, 24, 0, 0), 1)

    # Summer Design Day - All Occupied
    day_sch = OpenStudio::Model::ScheduleDay.new(model)
    sch_ruleset.setSummerDesignDaySchedule(day_sch)
    day_sch = sch_ruleset.summerDesignDaySchedule
    day_sch.setName("#{sch_name} Summer Design Day")
    day_sch.addValue(OpenStudio::Time.new(0, 24, 0, 0), 1)

    # Create ruleset schedules, attempting to create
    # the minimum number of unique rules.
    ['Monday', 'Tuesday', 'Wednesday', 'Thursday', 'Friday', 'Saturday', 'Sunday'].each do |weekday|
      OpenStudio.logFree(OpenStudio::Debug, 'openstudio.standards.AirLoopHVAC', weekday.to_s)
      end_of_prev_rule = yearly_data[0]['date']
      yearly_data.each_with_index do |daily_data, k|
        # Skip unless it is the day of week
        # currently under inspection
        day = daily_data['day_of_week']
        next unless day == weekday
        date = daily_data['date']
        times = daily_data['times']
        values = daily_data['values']
        daily_occs = daily_data['daily_occs']

        # If the next (Monday, Tuesday, etc.)
        # is the same as today, keep going.
        # If the next is different, or if
        # we've reached the end of the year,
        # create a new rule
        unless yearly_data[k + 7].nil?
          next_day_times = yearly_data[k + 7]['times']
          next_day_values = yearly_data[k + 7]['values']
          next if times == next_day_times && values == next_day_values
        end

        daily_os_times = daily_data['daily_os_times']
        daily_occs = daily_data['daily_occs']

        # If here, we need to make a rule to cover from the previous
        # rule to today
        OpenStudio.logFree(OpenStudio::Debug, 'openstudio.standards.AirLoopHVAC', "Making a new rule for #{weekday} from #{end_of_prev_rule} to #{date}")
        sch_rule = OpenStudio::Model::ScheduleRule.new(sch_ruleset)
        sch_rule.setName("#{sch_name} #{weekday} Rule")
        day_sch = sch_rule.daySchedule
        day_sch.setName("#{sch_name} #{weekday}")
        daily_os_times.each_with_index do |time, t|
          value = values[t]
          next if value == values[t + 1] # Don't add breaks if same value
          day_sch.addValue(time, value)
          OpenStudio.logFree(OpenStudio::Debug, 'openstudio.standards.AirLoopHVAC', "   Adding value #{time}, #{value}")
        end

        # Set the dates when the rule applies
        sch_rule.setStartDate(end_of_prev_rule)
        sch_rule.setEndDate(date)

        # Individual Days
        sch_rule.setApplyMonday(true) if weekday == 'Monday'
        sch_rule.setApplyTuesday(true) if weekday == 'Tuesday'
        sch_rule.setApplyWednesday(true) if weekday == 'Wednesday'
        sch_rule.setApplyThursday(true) if weekday == 'Thursday'
        sch_rule.setApplyFriday(true) if weekday == 'Friday'
        sch_rule.setApplySaturday(true) if weekday == 'Saturday'
        sch_rule.setApplySunday(true) if weekday == 'Sunday'

        # Reset the previous rule end date
        end_of_prev_rule = date + OpenStudio::Time.new(0, 24, 0, 0)
      end
    end

    return sch_ruleset
  end

  # Generate the EMS used to implement the economizer
  # and staging controls for packaged single zone units.
  #
  # @return [Bool] returns true if successful, false if not
  def apply_single_zone_controls(template, climate_zone)
    # These controls only apply to systems with DX cooling
    unless dx_cooling?
      OpenStudio.logFree(OpenStudio::Info, 'openstudio.standards.AirLoopHVAC', "For #{name}: Single zone controls not applicable because no DX cooling.")
      return true
    end

    # Number of stages is determined by the template
    num_stages = nil
    case template
    when 'DOE Ref Pre-1980', 'DOE Ref 1980-2004', 'NECB 2011'
      OpenStudio.logFree(OpenStudio::Info, 'openstudio.standards.AirLoopHVAC', "For #{name}: No special economizer controls were modeled.")
      return true
    when '90.1-2004', '90.1-2007'
      num_stages = 1
    when '90.1-2010', '90.1-2013', 'NREL ZNE Ready 2017'
      min_clg_cap_btu_per_hr = 65_000
      clg_cap_btu_per_hr = OpenStudio.convert(total_cooling_capacity, 'W', 'Btu/hr').get
      if clg_cap_btu_per_hr >= min_clg_cap_btu_per_hr
        num_stages = 2
        OpenStudio.logFree(OpenStudio::Info, 'openstudio.standards.AirLoopHVAC', "For #{name}: two-stage control is required since cooling capacity of #{clg_cap_btu_per_hr.round} Btu/hr exceeds the minimum of #{min_clg_cap_btu_per_hr.round} Btu/hr .")
      else
        num_stages = 1
        OpenStudio.logFree(OpenStudio::Info, 'openstudio.standards.AirLoopHVAC', "For #{name}: two-stage control is not required since cooling capacity of #{clg_cap_btu_per_hr.round} Btu/hr is less than the minimum of #{min_clg_cap_btu_per_hr.round} Btu/hr .")
      end
    end

    # Fan control program only used for systems with two-stage DX coils
    fan_control = if multi_stage_dx_cooling?
                    true
                  else
                    false
                  end

    # Scrub special characters from the system name
    sn = name.get.to_s
    snc = sn.gsub(/\W/, '').delete('_')
    # If the name starts with a number, prepend with a letter
    if snc[0] =~ /[0-9]/
      snc = "SYS#{snc}"
    end
    
    # Get the zone name
    zone = thermalZones[0]
    zone_name = zone.name.get.to_s
    zn_name_clean = zone_name.gsub(/\W/, '_')

    # Zone air node
    zone_air_node = zone.zoneAirNode

    # Get the OA system and OA controller
    oa_sys = airLoopHVACOutdoorAirSystem
    if oa_sys.is_initialized
      oa_sys = oa_sys.get
    else
      return false # No OA system
    end
    oa_control = oa_sys.getControllerOutdoorAir
    oa_node = oa_sys.outboardOANode.get
    
    # Get the name of the min oa schedule
    min_oa_sch = if oa_control.minimumOutdoorAirSchedule.is_initialized
                   oa_control.minimumOutdoorAirSchedule.get
                 else
                   model.alwaysOnDiscreteSchedule
                 end

    # Get the supply fan
    if supplyFan.empty?
      OpenStudio.logFree(OpenStudio::Info, 'openstudio.standards.AirLoopHVAC', "For #{name}: No supply fan found, cannot apply DX fan/economizer control.")
      return false
    end
    fan = supplyFan.get

    # Supply outlet node
    sup_out_node = supplyOutletNode

    # DX Cooling Coil
    dx_coil = nil
    supplyComponents.each do |equip|
      if equip.to_CoilCoolingDXSingleSpeed.is_initialized
        dx_coil = equip.to_CoilCoolingDXSingleSpeed.get
      elsif equip.to_CoilCoolingDXTwoSpeed.is_initialized
        dx_coil = equip.to_CoilCoolingDXTwoSpeed.get
      end
    end
    if dx_coil.nil?
      OpenStudio.logFree(OpenStudio::Info, 'openstudio.standards.AirLoopHVAC', "For #{name}: No DX cooling coil found, cannot apply DX fan/economizer control.")
      return false
    end

    # Heating Coil
    htg_coil = nil
    supplyComponents.each do |equip|
      if equip.to_CoilHeatingGas.is_initialized
        htg_coil = equip.to_CoilHeatingGas.get
      elsif equip.to_CoilHeatingElectric.is_initialized
        OpenStudio.logFree(OpenStudio::Info, 'openstudio.standards.AirLoopHVAC', "For #{name}: electric heating coil was found, cannot apply DX fan/economizer control.")
        return false
      elsif equip.to_CoilHeatingWater.is_initialized
        OpenStudio.logFree(OpenStudio::Info, 'openstudio.standards.AirLoopHVAC', "For #{name}: hot water heating coil was found found, cannot apply DX fan/economizer control.")
        return false
      end
    end
    if htg_coil.nil?
      OpenStudio.logFree(OpenStudio::Info, 'openstudio.standards.AirLoopHVAC', "For #{name}: No heating coil found, cannot apply DX fan/economizer control.")
      return false
    end

    # Create an economizer maximum OA fraction schedule with
    # a maximum of 70% to reflect damper leakage per PNNL
    max_oa_sch_name = "#{snc}maxOASch"
    max_oa_sch = OpenStudio::Model::ScheduleRuleset.new(model)
    max_oa_sch.setName(max_oa_sch_name)
    max_oa_sch.defaultDaySchedule.setName("#{max_oa_sch_name}Default")
    max_oa_sch.defaultDaySchedule.addValue(OpenStudio::Time.new(0, 24, 0, 0), 0.7)
    oa_control.setMaximumFractionofOutdoorAirSchedule(max_oa_sch)

    ### EMS shared by both programs ###
    # Sensors
    oat_db_c_sen = OpenStudio::Model::EnergyManagementSystemSensor.new(model, 'Site Outdoor Air Drybulb Temperature')
    oat_db_c_sen.setName("OATF")
    oat_db_c_sen.setKeyName("Environment")

    oat_wb_c_sen = OpenStudio::Model::EnergyManagementSystemSensor.new(model, 'Site Outdoor Air Wetbulb Temperature')
    oat_wb_c_sen.setName("OAWBC")
    oat_wb_c_sen.setKeyName("Environment")

    oa_sch_sen = OpenStudio::Model::EnergyManagementSystemSensor.new(model, 'Schedule Value')
    oa_sch_sen.setName("#{snc}OASch")
    oa_sch_sen.setKeyName("#{min_oa_sch.handle}")

    oa_flow_sen = OpenStudio::Model::EnergyManagementSystemSensor.new(model, 'System Node Mass Flow Rate')
    oa_flow_sen.setName("#{snc}OAFlowMass")
    oa_flow_sen.setKeyName("#{oa_node.handle}")

    dat_sen = OpenStudio::Model::EnergyManagementSystemSensor.new(model, 'System Node Setpoint Temperature')
    dat_sen.setName("#{snc}DATRqd")
    dat_sen.setKeyName("#{sup_out_node.handle}")

    # Internal Variables
    oa_flow_var = OpenStudio::Model::EnergyManagementSystemInternalVariable.new(model, 'Outdoor Air Controller Minimum Mass Flow Rate')
    oa_flow_var.setName("#{snc}OADesignMass")
    oa_flow_var.setInternalDataIndexKeyName("#{oa_control.handle}")

    # Global Variables
    gvar = OpenStudio::Model::EnergyManagementSystemGlobalVariable.new(model, "#{snc}NumberofStages")

    # Programs
    num_stg_prg = OpenStudio::Model::EnergyManagementSystemProgram.new(model)
    num_stg_prg.setName("#{snc}SetNumberofStages")
    num_stg_prg_body = <<-EMS
      SET #{snc}NumberofStages = #{num_stages}
    EMS
    num_stg_prg.setBody(num_stg_prg_body)

    # Program Calling Managers
    setup_mgr = OpenStudio::Model::EnergyManagementSystemProgramCallingManager.new(model)
    setup_mgr.setName("#{snc}SetNumberofStagesCallingManager")
    setup_mgr.setCallingPoint('BeginNewEnvironment')
    setup_mgr.addProgram(num_stg_prg)

    ### Economizer Control ###

    # Actuators
    econ_eff_act = OpenStudio::Model::EnergyManagementSystemActuator.new(max_oa_sch, 'Schedule:Year', 'Schedule Value')
    econ_eff_act.setName("#{snc}TimestepEconEff")

    # Programs
    econ_prg = OpenStudio::Model::EnergyManagementSystemProgram.new(model)
    econ_prg.setName("#{snc}EconomizerCTRLProg")
    econ_prg_body = <<-EMS
      SET #{econ_eff_act.handle} = 0.7
      SET MaxE = 0.7
      SET #{dat_sen.handle} = (#{dat_sen.handle}*1.8)+32
      SET OATF = (#{oat_db_c_sen.handle}*1.8)+32
      SET OAwbF = (#{oat_wb_c_sen.handle}*1.8)+32
      IF #{oa_flow_sen.handle} > (#{oa_flow_var.handle}*#{oa_sch_sen.handle})
        SET EconoActive = 1
      ELSE
        SET EconoActive = 0
      ENDIF
      SET dTNeeded = 75-#{dat_sen.handle}
      SET CoolDesdT = ((98*0.15)+(75*(1-0.15)))-55
      SET CoolLoad = dTNeeded/ CoolDesdT
      IF CoolLoad > 1
        SET CoolLoad = 1
      ELSEIF CoolLoad < 0
        SET CoolLoad = 0
      ENDIF
      IF EconoActive == 1
        SET Stage = #{snc}NumberofStages
        IF Stage == 2
          IF CoolLoad < 0.6
            SET #{econ_eff_act.handle} = MaxE
          ELSE
            SET ECOEff = 0-2.18919863612305
            SET ECOEff = ECOEff+(0-0.674461284910428*CoolLoad)
            SET ECOEff = ECOEff+(0.000459106275872404*(OATF^2))
            SET ECOEff = ECOEff+(0-0.00000484778537945252*(OATF^3))
            SET ECOEff = ECOEff+(0.182915713033586*OAwbF)
            SET ECOEff = ECOEff+(0-0.00382838660261133*(OAwbF^2))
            SET ECOEff = ECOEff+(0.0000255567460240583*(OAwbF^3))
            SET #{econ_eff_act.handle} = ECOEff
          ENDIF
        ELSE
          SET ECOEff = 2.36337942464462
          SET ECOEff = ECOEff+(0-0.409939515512619*CoolLoad)
          SET ECOEff = ECOEff+(0-0.0565205596792225*OAwbF)
          SET ECOEff = ECOEff+(0-0.0000632612294169389*(OATF^2))
          SET #{econ_eff_act.handle} = ECOEff+(0.000571724868775081*(OAwbF^2))
        ENDIF
        IF #{econ_eff_act.handle} > MaxE
          SET #{econ_eff_act.handle} = MaxE
        ELSEIF #{econ_eff_act.handle} < (#{oa_flow_var.handle}*#{oa_sch_sen.handle})
          SET #{econ_eff_act.handle} = (#{oa_flow_var.handle}*#{oa_sch_sen.handle})
        ENDIF
      ENDIF
    EMS
    econ_prg.setBody(econ_prg_body)

    # Program Calling Managers
    econ_mgr = OpenStudio::Model::EnergyManagementSystemProgramCallingManager.new(model)
    econ_mgr.setName("#{snc}EcoManager")
    econ_mgr.setCallingPoint('InsideHVACSystemIterationLoop')
    econ_mgr.addProgram(econ_prg)

    ### Fan Control ###
    if fan_control

      # Sensors
      zn_temp_sen = OpenStudio::Model::EnergyManagementSystemSensor.new(model, 'System Node Temperature')
      zn_temp_sen.setName("#{zn_name_clean}Temp")
      zn_temp_sen.setKeyName("#{zone_air_node.handle}")

      htg_rtf_sen = OpenStudio::Model::EnergyManagementSystemSensor.new(model, 'Heating Coil Runtime Fraction')
      htg_rtf_sen.setName("#{snc}HeatingRTF")
      htg_rtf_sen.setKeyName("#{htg_coil.handle}")

      clg_rtf_sen = OpenStudio::Model::EnergyManagementSystemSensor.new(model, 'Cooling Coil Runtime Fraction')
      clg_rtf_sen.setName("#{snc}RTF")
      clg_rtf_sen.setKeyName("#{dx_coil.handle}")

      spd_sen = OpenStudio::Model::EnergyManagementSystemSensor.new(model, 'Coil System Compressor Speed Ratio')
      spd_sen.setName("#{snc}SpeedRatio")
      spd_sen.setKeyName("#{dx_coil.handle} CoilSystem")

      # Internal Variables
      fan_pres_var = OpenStudio::Model::EnergyManagementSystemInternalVariable.new(model, 'Fan Nominal Pressure Rise')
      fan_pres_var.setName("#{snc}FanDesignPressure")
      fan_pres_var.setInternalDataIndexKeyName("#{fan.handle}")

      dsn_flow_var = OpenStudio::Model::EnergyManagementSystemInternalVariable.new(model, 'Outdoor Air Controller Maximum Mass Flow Rate')
      dsn_flow_var.setName("#{snc}DesignFlowMass")
      dsn_flow_var.setInternalDataIndexKeyName("#{oa_control.handle}")

      # Actuators
      fan_pres_act = OpenStudio::Model::EnergyManagementSystemActuator.new(fan, 'Fan', 'Fan Pressure Rise')
      fan_pres_act.setName("#{snc}FanPressure")

      # Global Variables
      gvar = OpenStudio::Model::EnergyManagementSystemGlobalVariable.new(model, "#{snc}FanPwrExp")
      gvar = OpenStudio::Model::EnergyManagementSystemGlobalVariable.new(model, "#{snc}Stg1Spd")
      gvar = OpenStudio::Model::EnergyManagementSystemGlobalVariable.new(model, "#{snc}Stg2Spd")
      gvar = OpenStudio::Model::EnergyManagementSystemGlobalVariable.new(model, "#{snc}HeatSpeed")
      gvar = OpenStudio::Model::EnergyManagementSystemGlobalVariable.new(model, "#{snc}VenSpeed")

      # Programs
      fan_par_prg = OpenStudio::Model::EnergyManagementSystemProgram.new(model)
      fan_par_prg.setName("#{snc}SetFanPar")
      fan_par_prg_body = <<-EMS
        IF #{snc}NumberofStages == 1
          Return
        ENDIF
        SET #{snc}FanPwrExp = 2.2
        SET OAFrac = #{oa_flow_sen.handle}/#{dsn_flow_var.handle}
        IF  OAFrac < 0.66
          SET #{snc}VenSpeed = 0.66
          SET #{snc}Stg1Spd = 0.66
        ELSE
          SET #{snc}VenSpeed = OAFrac
          SET #{snc}Stg1Spd = OAFrac
        ENDIF
        SET #{snc}Stg2Spd = 1.0
        SET #{snc}HeatSpeed = 1.0
      EMS
      fan_par_prg.setBody(fan_par_prg_body)

      fan_ctrl_prg = OpenStudio::Model::EnergyManagementSystemProgram.new(model)
      fan_ctrl_prg.setName("#{snc}FanControl")
      fan_ctrl_prg_body = <<-EMS
        IF #{snc}NumberofStages == 1
          Return
        ENDIF
        IF #{htg_rtf_sen.handle} > 0
          SET Heating = #{htg_rtf_sen.handle}
          SET Ven = 1-#{htg_rtf_sen.handle}
          SET Eco = 0
          SET Stage1 = 0
          SET Stage2 = 0
        ELSE
          SET Heating = 0
          SET EcoSpeed = #{snc}VenSpeed
          IF #{spd_sen.handle} == 0
            IF #{clg_rtf_sen.handle} > 0
              SET Stage1 = #{clg_rtf_sen.handle}
              SET Stage2 = 0
              SET Ven = 1-#{clg_rtf_sen.handle}
              SET Eco = 0
              IF #{oa_flow_sen.handle} > (#{oa_flow_var.handle}*#{oa_sch_sen.handle})
                SET #{snc}Stg1Spd = 1.0
              ENDIF
            ELSE
              SET Stage1 = 0
              SET Stage2 = 0
              IF #{oa_flow_sen.handle} > (#{oa_flow_var.handle}*#{oa_sch_sen.handle})
                SET Eco = 1.0
                SET Ven = 0
                !Calculate the expected discharge air temperature if the system runs at its low speed
                SET ExpDAT = #{dat_sen.handle}-(1-#{snc}VenSpeed)*#{zn_temp_sen.handle}
                SET ExpDAT = ExpDAT/#{snc}VenSpeed
                IF #{oat_db_c_sen.handle} > ExpDAT
                  SET EcoSpeed = #{snc}Stg2Spd
                ENDIF
              ELSE
                SET Eco = 0
                SET Ven = 1.0
              ENDIF
            ENDIF
          ELSE
            SET Stage1 = 1-#{spd_sen.handle}
            SET Stage2 = #{spd_sen.handle}
            SET Ven = 0
            SET Eco = 0
            IF #{oa_flow_sen.handle} > (#{oa_flow_var.handle}*#{oa_sch_sen.handle})
              SET #{snc}Stg1Spd = 1.0
            ENDIF
          ENDIF
        ENDIF
        ! For each mode (percent time in mode)*(fanSpeer^PwrExp) is the contribution to weighted fan power over time step
        SET FPR = Ven*(#{snc}VenSpeed ^ #{snc}FanPwrExp)
        SET FPR = FPR+Eco*(EcoSpeed^#{snc}FanPwrExp)
        SET FPR1 = Stage1*(#{snc}Stg1Spd^#{snc}FanPwrExp)
        SET FPR = FPR+FPR1
        SET FPR2 = Stage2*(#{snc}Stg2Spd^#{snc}FanPwrExp)
        SET FPR = FPR+FPR2
        SET FPR3 = Heating*(#{snc}HeatSpeed^#{snc}FanPwrExp)
        SET FanPwrRatio = FPR+ FPR3
        ! system fan power is directly proportional to static pressure so this change linearly adjusts fan energy for speed control
        SET #{fan_pres_act.handle} = #{fan_pres_var.handle}*FanPwrRatio
      EMS
      fan_ctrl_prg.setBody(fan_ctrl_prg_body)

      # Program Calling Managers
      # Note that num_stg_prg must be listed before fan_par_prg
      # because it initializes a variable used by fan_par_prg.
      setup_mgr.addProgram(fan_par_prg)

      fan_ctrl_mgr = OpenStudio::Model::EnergyManagementSystemProgramCallingManager.new(model)
      fan_ctrl_mgr.setName("#{snc}FanMainManager")
      fan_ctrl_mgr.setCallingPoint('BeginTimestepBeforePredictor')
      fan_ctrl_mgr.addProgram(fan_ctrl_prg)  

    end

    return true
  end

  # Determine if static pressure reset is required for this
  # system.  For 90.1, this determination needs information
  # about whether or not the system has DDC control over the
  # VAV terminals.
  #
  # @todo Instead of requiring the input of whether a system
  #   has DDC control of VAV terminals or not, determine this
  #   from the system itself.  This may require additional information
  #   be added to the OpenStudio data model.
  # @param template [String] the template base requirements on
  # @param has_ddc [Bool] whether or not the system has DDC control
  # over VAV terminals.
  # return [Bool] returns true if static pressure reset is required, false if not
  def static_pressure_reset_required?(template, has_ddc)
    sp_reset_required = false

    # A big number of btu per hr as the minimum requirement
    infinity_btu_per_hr = 999_999_999_999
    minimum_capacity_btu_per_hr = infinity_btu_per_hr

    # Determine the minimum capacity that requires an economizer
    case template
    when 'DOE Ref Pre-1980', 'DOE Ref 1980-2004'
      # static pressure reset not required
    when '90.1-2004', '90.1-2007', '90.1-2010', '90.1-2013', 'NREL ZNE Ready 2017'
      if has_ddc
        sp_reset_required = true
        OpenStudio.logFree(OpenStudio::Info, 'openstudio.standards.AirLoopHVAC', "For #{name}: Static pressure reset is required because the system has DDC control of VAV terminals.")
      else
        OpenStudio.logFree(OpenStudio::Info, 'openstudio.standards.AirLoopHVAC', "For #{name}: Static pressure reset not required because the system does not have DDC control of VAV terminals.")
      end
    when 'NECB 2011'
      # static pressure reset not required
    end

    return sp_reset_required
  end

  # Determine if a system's fans must shut off when
  # not required.
  #
  # @param template [String]
  # @return [Bool] true if required, false if not
  def unoccupied_fan_shutoff_required?(template)
    shutoff_required = true

    # Per 90.1 6.4.3.4.5, systems less than 0.75 HP
    # must turn off when unoccupied.
    minimum_fan_hp = nil
    case template
<<<<<<< HEAD
    when 'DOE Ref Pre-1980', 'DOE Ref 1980-2004', '90.1-2004', '90.1-2007', '90.1-2010', '90.1-2013', 'NECB 2011', 'LowITE', 'HighITE'
=======
    when 'DOE Ref Pre-1980', 'DOE Ref 1980-2004', '90.1-2004', '90.1-2007', '90.1-2010', '90.1-2013', 'NECB 2011', 'NREL ZNE Ready 2017'
>>>>>>> 89124a3b
      minimum_fan_hp = 0.75
    end

    # Determine the system fan horsepower
    total_hp = 0.0
    supply_return_exhaust_relief_fans.each do |fan|
      total_hp += fan.motor_horsepower
    end

    # Check the HP exception
    if total_hp < minimum_fan_hp
      shutoff_required = false
      OpenStudio.logFree(OpenStudio::Info, 'openstudio.standards.AirLoopHVAC', "For #{name}: Unoccupied fan shutoff not required because system fan HP of #{total_hp.round(2)} HP is less than the minimum threshold of #{minimum_fan_hp} HP.")
    end

    return shutoff_required
  end

  # Shut off the system during unoccupied periods.
  # During these times, systems will cycle on briefly
  # if temperature drifts below setpoint.  For systems
  # with fan-powered terminals, the whole system
  # (not just the terminal fans) will cycle on.
  # Terminal-only night cycling is not used because the terminals cannot
  # provide cooling, so terminal-only night cycling leads to excessive
  # unmet cooling hours during unoccupied periods.
  # If the system already has a schedule other than
  # Always-On, no change will be made.  If the system has
  # an Always-On schedule assigned, a new schedule will be created.
  # In this case, occupied is defined as the total percent
  # occupancy for the loop for all zones served.
  #
  # @param min_occ_pct [Double] the fractional value below which
  # the system will be considered unoccupied.
  # @return [Bool] true if successful, false if not
  def enable_unoccupied_fan_shutoff(min_occ_pct = 0.15)
    # Set the system to night cycle
    setNightCycleControlType('CycleOnAny')

    # Check if already using a schedule other than always on
    avail_sch = availabilitySchedule
    unless avail_sch == model.alwaysOnDiscreteSchedule
      OpenStudio.logFree(OpenStudio::Info, 'openstudio.standards.AirLoopHVAC', "For #{name}: Availability schedule is already set to #{avail_sch.name}.  Will assume this includes unoccupied shut down; no changes will be made.")
      return true
    end

    # Get the airloop occupancy schedule
    loop_occ_sch = get_occupancy_schedule(min_occ_pct)
    flh = loop_occ_sch.annual_equivalent_full_load_hrs
    OpenStudio.logFree(OpenStudio::Info, 'openstudio.standards.AirLoopHVAC', "For #{name}: Annual occupied hours = #{flh.round} hr/yr, assuming a #{min_occ_pct} occupancy threshold.  This schedule will be used as the HVAC operation schedule.")

    # Set HVAC availability schedule to follow occupancy
    setAvailabilitySchedule(loop_occ_sch)

    return true
  end

  # Calculate the total floor area of all zones attached
  # to the air loop, in m^2.
  #
  # return [Double] the total floor area of all zones attached
  # to the air loop, in m^2.
  def floor_area_served
    total_area = 0.0

    thermalZones.each do |zone|
      total_area += zone.floorArea
    end

    return total_area
  end

  # Calculate the total floor area of all zones attached
  # to the air loop that have no exterior surfaces, in m^2.
  #
  # return [Double] the total floor area of all zones attached
  # to the air loop, in m^2.
  def floor_area_served_interior_zones
    total_area = 0.0

    thermalZones.each do |zone|
      # Skip zones that have exterior surface area
      next if zone.exteriorSurfaceArea > 0
      total_area += zone.floorArea
    end

    return total_area
  end

  # Calculate the total floor area of all zones attached
  # to the air loop that have at least one exterior surface, in m^2.
  #
  # return [Double] the total floor area of all zones attached
  # to the air loop, in m^2.
  def floor_area_served_exterior_zones
    total_area = 0.0

    thermalZones.each do |zone|
      # Skip zones that have no exterior surface area
      next if zone.exteriorSurfaceArea.zero?
      total_area += zone.floorArea
    end

    return total_area
  end

  # find design_supply_air_flow_rate
  #
  # @return [Double]  design_supply_air_flow_rate m^3/s
  def find_design_supply_air_flow_rate
    # Get the design_supply_air_flow_rate
    design_supply_air_flow_rate = nil
    if designSupplyAirFlowRate.is_initialized
      design_supply_air_flow_rate = designSupplyAirFlowRate.get
    elsif autosizedDesignSupplyAirFlowRate.is_initialized
      design_supply_air_flow_rate = autosizedDesignSupplyAirFlowRate.get
    else
      OpenStudio.logFree(OpenStudio::Warn, 'openstudio.standards.AirLoopHVAC', "For #{name} design sypply air flow rate is not available.")
    end

    return design_supply_air_flow_rate
  end

  # Determine how much data center
  # area the airloop serves.
  #
  # @return [Double] the area of data center is served,
  # in m^2.
  # @todo Add an is_data_center field to the
  # standards space type spreadsheet instead
  # of relying on the standards space type name to
  # identify a data center.
  def data_center_area_served
    dc_area_m2 = 0.0

    thermalZones.each do |zone|
      zone.spaces.each do |space|
        # Skip spaces with no space type
        next if space.spaceType.empty?
        space_type = space.spaceType.get
        next if space_type.standardsSpaceType.empty?
        standards_space_type = space_type.standardsSpaceType.get
        # Counts as a data center if the name includes 'data'
        next unless standards_space_type.downcase.include?('data') || standards_space_type.downcase.include?('computer')
        dc_area_m2 += space.floorArea
      end
    end

    return dc_area_m2
  end

  # Sets the maximum reheat temperature to the specified
  # value for all reheat terminals (of any type) on the loop.
  #
  # @param max_reheat_c [Double] the maximum reheat temperature, in C
  # @return [Bool] returns true if successful, false if not.
  def apply_maximum_reheat_temperature(max_reheat_c)
    demandComponents.each do |sc|
      if sc.to_AirTerminalSingleDuctConstantVolumeReheat.is_initialized
        term = sc.to_AirTerminalSingleDuctConstantVolumeReheat.get
        term.setMaximumReheatAirTemperature(max_reheat_c)
      elsif sc.to_AirTerminalSingleDuctParallelPIUReheat.is_initialized
        # No control option available
      elsif sc.to_AirTerminalSingleDuctSeriesPIUReheat.is_initialized
        # No control option available
      elsif sc.to_AirTerminalSingleDuctVAVHeatAndCoolReheat.is_initialized
        term = sc.to_AirTerminalSingleDuctVAVHeatAndCoolReheat.get
        term.setMaximumReheatAirTemperature(max_reheat_c)
      elsif sc.to_AirTerminalSingleDuctVAVReheat.is_initialized
        term = sc.to_AirTerminalSingleDuctVAVReheat.get
        term.setMaximumReheatAirTemperature(max_reheat_c)
      end
    end

    max_reheat_f = OpenStudio.convert(max_reheat_c, 'C', 'F').get
    OpenStudio.logFree(OpenStudio::Info, 'openstudio.standards.AirLoopHVAC', "For #{name}: reheat terminal maximum set to #{max_reheat_f.round} F.")

    return true
  end

  # Set the system sizing properties based on the zone sizing information
  #
  # @return [Bool] true if successful, false if not.
  def apply_prm_sizing_temperatures
    # Get the design heating and cooling SAT information
    # for all zones served by the system.
    htg_setpts_c = []
    clg_setpts_c = []
    thermalZones.each do |zone|
      sizing_zone = zone.sizingZone
      htg_setpts_c << sizing_zone.zoneHeatingDesignSupplyAirTemperature
      clg_setpts_c << sizing_zone.zoneCoolingDesignSupplyAirTemperature
    end

    # Cooling SAT set to minimum zone cooling design SAT
    clg_sat_c = clg_setpts_c.min

    # If the system has terminal reheat,
    # heating SAT is set to the same value as cooling SAT
    # and the terminals are expected to do the heating.
    # If not, heating SAT set to maximum zone heating design SAT.
    has_term_rht = terminal_reheat?
    htg_sat_c = if has_term_rht
                  clg_sat_c
                else
                  htg_setpts_c.max
                end

    # Set the central SAT values
    sizing_system = sizingSystem
    sizing_system.setCentralCoolingDesignSupplyAirTemperature(clg_sat_c)
    sizing_system.setCentralHeatingDesignSupplyAirTemperature(htg_sat_c)

    clg_sat_f = OpenStudio.convert(clg_sat_c, 'C', 'F').get
    htg_sat_f = OpenStudio.convert(htg_sat_c, 'C', 'F').get
    OpenStudio.logFree(OpenStudio::Info, 'openstudio.standards.AirLoopHVAC', "For #{name}: central heating SAT set to #{htg_sat_f.round} F, cooling SAT set to #{clg_sat_f.round} F.")

    # If it's a terminal reheat system, set the reheat terminal setpoints too
    if has_term_rht
      rht_c = htg_setpts_c.max
      apply_maximum_reheat_temperature(rht_c)
    end

    return true
  end

  # Determine if every zone on the system has an identical
  # multiplier.  If so, return this number.  If not, return 1.
  # @return [Integer] an integer representing the system multiplier.
  def system_multiplier
    mult = 1

    # Get all the zone multipliers
    zn_mults = []
    thermalZones.each do |zone|
      zn_mults << zone.multiplier
    end
 
    # Warn if there are different multipliers
    uniq_mults = zn_mults.uniq
    if uniq_mults.size > 1
      OpenStudio.logFree(OpenStudio::Warn, 'openstudio.standards.AirLoopHVAC', "For #{name}: not all zones on the system have an identical zone multiplier.  Multipliers are: #{uniq_mults.join(', ')}.")
    else
      mult = uniq_mults[0]
    end

    return mult
  end

  # Determine if this Air Loop uses DX cooling.
  #
  # @return [Bool] true if uses DX cooling, false if not.
  def dx_cooling?
    dx_clg = false

    # Check for all DX coil types
    dx_types = [
      'OS_Coil_Cooling_DX_MultiSpeed',
      'OS_Coil_Cooling_DX_SingleSpeed',
      'OS_Coil_Cooling_DX_TwoSpeed',
      'OS_Coil_Cooling_DX_TwoStageWithHumidityControlMode',
      'OS_Coil_Cooling_DX_VariableRefrigerantFlow',
      'OS_Coil_Cooling_DX_VariableSpeed',
      'OS_CoilSystem_Cooling_DX_HeatExchangerAssisted'
    ]

    supplyComponents.each do |component|
      # Get the object type, getting the internal coil
      # type if inside a unitary system.
      obj_type = component.iddObjectType.valueName.to_s
      case obj_type
      when 'OS_AirLoopHVAC_UnitaryHeatCool_VAVChangeoverBypass'
        component = component.to_AirLoopHVACUnitaryHeatCoolVAVChangeoverBypass.get
        obj_type = component.coolingCoil.iddObjectType.valueName.to_s
      when 'OS_AirLoopHVAC_UnitaryHeatPump_AirToAir'
        component = component.to_AirLoopHVACUnitaryHeatPumpAirToAir.get
        obj_type = component.coolingCoil.iddObjectType.valueName.to_s
      when 'OS_AirLoopHVAC_UnitaryHeatPump_AirToAir_MultiSpeed'
        component = component.to_AirLoopHVACUnitaryHeatPumpAirToAirMultiSpeed.get
        obj_type = component.coolingCoil.iddObjectType.valueName.to_s
      when 'OS_AirLoopHVAC_UnitarySystem'
        component = component.to_AirLoopHVACUnitarySystem.get
        if component.coolingCoil.is_initialized
          obj_type = component.coolingCoil.get.iddObjectType.valueName.to_s
        end
      end
      # See if the object type is a DX coil
      if dx_types.include?(obj_type)
        dx_clg = true
        break # Stop if find a DX coil
      end
    end

    return dx_clg
  end

  # Determine if this Air Loop uses multi-stage DX cooling.
  #
  # @return [Bool] true if uses multi-stage DX cooling, false if not.
  def multi_stage_dx_cooling?
    dx_clg = false

    # Check for all DX coil types
    dx_types = [
      'OS_Coil_Cooling_DX_MultiSpeed',
      'OS_Coil_Cooling_DX_TwoSpeed',
      'OS_Coil_Cooling_DX_TwoStageWithHumidityControlMode'
    ]

    supplyComponents.each do |component|
      # Get the object type, getting the internal coil
      # type if inside a unitary system.
      obj_type = component.iddObjectType.valueName.to_s
      case obj_type
      when 'OS_AirLoopHVAC_UnitaryHeatCool_VAVChangeoverBypass'
        component = component.to_AirLoopHVACUnitaryHeatCoolVAVChangeoverBypass.get
        obj_type = component.coolingCoil.iddObjectType.valueName.to_s
      when 'OS_AirLoopHVAC_UnitaryHeatPump_AirToAir'
        component = component.to_AirLoopHVACUnitaryHeatPumpAirToAir.get
        obj_type = component.coolingCoil.iddObjectType.valueName.to_s
      when 'OS_AirLoopHVAC_UnitaryHeatPump_AirToAir_MultiSpeed'
        component = component.to_AirLoopHVACUnitaryHeatPumpAirToAirMultiSpeed.get
        obj_type = component.coolingCoil.iddObjectType.valueName.to_s
      when 'OS_AirLoopHVAC_UnitarySystem'
        component = component.to_AirLoopHVACUnitarySystem.get
        if component.coolingCoil.is_initialized
          obj_type = component.coolingCoil.get.iddObjectType.valueName.to_s
        end
      end
      # See if the object type is a DX coil
      if dx_types.include?(obj_type)
        dx_clg = true
        break # Stop if find a DX coil
      end
    end

    return dx_clg
  end
end<|MERGE_RESOLUTION|>--- conflicted
+++ resolved
@@ -767,11 +767,7 @@
           'ASHRAE 169-2006-6B'
         minimum_capacity_btu_per_hr = 65_000
       end
-<<<<<<< HEAD
-    when '90.1-2010', '90.1-2013', 'LowITE', 'HighITE'
-=======
-    when '90.1-2010', '90.1-2013', 'NREL ZNE Ready 2017'
->>>>>>> 89124a3b
+    when '90.1-2010', '90.1-2013', 'LowITE', 'HighITE', 'NREL ZNE Ready 2017'
       if is_dc # data center / computer room
         case climate_zone
         when 'ASHRAE 169-2006-1A',
@@ -3559,11 +3555,7 @@
     # must turn off when unoccupied.
     minimum_fan_hp = nil
     case template
-<<<<<<< HEAD
-    when 'DOE Ref Pre-1980', 'DOE Ref 1980-2004', '90.1-2004', '90.1-2007', '90.1-2010', '90.1-2013', 'NECB 2011', 'LowITE', 'HighITE'
-=======
-    when 'DOE Ref Pre-1980', 'DOE Ref 1980-2004', '90.1-2004', '90.1-2007', '90.1-2010', '90.1-2013', 'NECB 2011', 'NREL ZNE Ready 2017'
->>>>>>> 89124a3b
+    when 'DOE Ref Pre-1980', 'DOE Ref 1980-2004', '90.1-2004', '90.1-2007', '90.1-2010', '90.1-2013', 'NECB 2011', 'LowITE', 'HighITE', 'NREL ZNE Ready 2017'
       minimum_fan_hp = 0.75
     end
 
