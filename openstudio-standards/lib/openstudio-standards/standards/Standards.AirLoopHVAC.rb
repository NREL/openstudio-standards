
# Reopen the OpenStudio class to add methods to apply standards to this object
class OpenStudio::Model::AirLoopHVAC

  # Apply multizone vav outdoor air method and
  # adjust multizone VAV damper positions
  # to achieve a system minimum ventilation effectiveness
  # of 0.6 per PNNL.  Hard-size the resulting min OA
  # into the sizing:system object.
  #
  # return [Bool] returns true if successful, false if not
  def apply_multizone_vav_outdoor_air_sizing(template)

    # TODO enable damper position adjustment for legacy IDFS
    if template == 'DOE Ref Pre-1980' || template == 'DOE Ref 1980-2004'
      OpenStudio::logFree(OpenStudio::Warn, "openstudio.standards.AirLoopHVAC", "Damper positions not modified for DOE Ref Pre-1980 or DOE Ref 1980-2004 vintages.")
      return true
    end
  
    # Only applies to multi-zone vav systems
    if self.is_multizone_vav_system
      self.adjust_minimum_vav_damper_positions
    end
    
    return true
 
  end  

  # Apply all standard required controls to the airloop
  #
  # @param (see #is_economizer_required)
  # @return [Bool] returns true if successful, false if not
  # @todo optimum start
  # @todo night damper shutoff
  # @todo nightcycle control
  # @todo night fan shutoff
  def apply_standard_controls(template, climate_zone)
    
    # Energy Recovery Ventilation
    if self.is_energy_recovery_ventilator_required(template, climate_zone)
      self.apply_energy_recovery_ventilator
    end
    
    # Economizers
    self.set_economizer_limits(template, climate_zone)
    self.set_economizer_integration(template, climate_zone)    
    
    # Multizone VAV Systems
    if self.is_multizone_vav_system
      
      # VAV Reheat Control
      self.set_vav_damper_action(template)
      
      # Multizone VAV Optimization
      if self.is_multizone_vav_optimization_required(template, climate_zone)
        self.enable_multizone_vav_optimization
      else
        self.disable_multizone_vav_optimization
      end
      
      # VAV Static Pressure Reset
      # assume all systems have DDC control of VAV terminals
      has_ddc = true
      if self.is_static_pressure_reset_required(template, has_ddc)
        self.supply_return_exhaust_relief_fans.each do |fan|
          if fan.to_FanVariableVolume.is_initialized
            fan.set_control_type('Multi Zone VAV with Static Pressure Reset')
          else
            OpenStudio::logFree(OpenStudio::Error, "openstudio.standards.AirLoopHVAC","For #{self.name}: there is a constant volume fan on a multizone vav system.  Cannot apply static pressure reset controls.")
          end
        end
      end
      
    end
    
    # Single zone systems
    # if self.thermalZones.size == 1
      # self.apply_single_zone_controls(template, climate_zone)
    # end

    # DCV
    if self.is_demand_control_ventilation_required(template, climate_zone)
      self.enable_demand_control_ventilation
    else
      # TODO Need to convert the design spec OA objects
      # to per-area only so that if VRP is enabled we
      # don't get DCV accidentally?  See PNNL Achieving 30% 5.2.2.21,
      # not convinced that this is actually necessary with current E+
      # capabilities.
    end

    # SAT reset
    # TODO Prototype buildings use OAT-based SAT reset,
    # but PRM RM suggests Warmest zone based SAT reset.
    if self.is_supply_air_temperature_reset_required(template, climate_zone)
      self.enable_supply_air_temperature_reset_outdoor_temperature
      # self.enable_supply_air_temperature_reset_warmest_zone(template)
    end    
    
    # Unoccupied shutdown
    if self.is_unoccupied_fan_shutoff_required(template)
      self.enable_unoccupied_fan_shutoff
    else
      self.setAvailabilitySchedule(self.model.alwaysOnDiscreteSchedule)
    end
    
    # Motorized OA damper
    if self.is_motorized_oa_damper_required(template, climate_zone)
      # Assume that the availability schedule has already been
      # set to reflect occupancy and use this for the OA damper.
      self.add_motorized_oa_damper(0.15, self.availabilitySchedule)
    else
      self.remove_motorized_oa_damper
    end
   
    # TODO Optimum Start
    # for systems exceeding 10,000 cfm
    # Don't think that OS will be able to do this.
    # OS currently only allows 1 availability manager
    # at a time on an AirLoopHVAC.  If we add an 
    # AvailabilityManager:OptimumStart, it 
    # will replace the AvailabilityManager:NightCycle.
 
  end  

  # Apply all PRM baseline required controls to the airloop.
  # Only applies those controls that differ from the normal
  # prescriptive controls, which are added via
  # AirLoopHVAC.apply_standard_controls
  #
  # @param (see #is_economizer_required)
  # @return [Bool] returns true if successful, false if not
  def apply_performance_rating_method_baseline_controls(template, climate_zone)
    
    # Economizers
    if self.is_performance_rating_method_baseline_economizer_required(template, climate_zone)
      self.apply_performance_rating_method_baseline_economizer(template, climate_zone)
    end

    # Multizone VAV Systems
    if self.is_multizone_vav_system

      # SAT Reset 
      # G3.1.3.12 SAT reset required for all Multizone VAV systems,
      # even if not required by prescriptive section.
      case template
      when '90.1-2004', '90.1-2007', '90.1-2010', '90.1-2013'
        self.enable_supply_air_temperature_reset_warmest_zone(template)
      end

    end
 
    # Unoccupied shutdown
    self.enable_unoccupied_fan_shutoff
  
    return true
 
  end  

  # Calculate and apply the performance rating method
  # baseline fan power to this air loop.
  # Fan motor efficiency will be set, and then
  # fan pressure rise adjusted so that the
  # fan power is the maximum allowable.
  # Also adjusts the fan power and flow rates
  # of any parallel PIU terminals on the system.
  #
  # @todo Figure out how to split fan power between multiple fans
  # if the proposed model had multiple fans (supply, return, exhaust, etc.)
  # return [Bool] true if successful, false if not.
  def set_performance_rating_method_baseline_fan_power(template)
  
    # Main AHU fans
    
    # Calculate the allowable fan motor bhp
    # for the entire airloop.
    allowable_fan_bhp = self.allowable_system_brake_horsepower(template)

    # Divide the allowable power evenly between the fans
    # on this airloop.
    all_fans = self.supply_return_exhaust_relief_fans   
    allowable_fan_bhp = allowable_fan_bhp / all_fans.size    
    
    # Set the motor efficiencies
    # for all fans based on the calculated
    # allowed brake hp.  Then calculate the allowable
    # fan power for each fan and adjust
    # the fan pressure rise accordingly
    all_fans.each do |fan|
      fan.set_standard_minimum_motor_efficiency(template, allowable_fan_bhp)
      allowable_power_w = allowable_fan_bhp * 746 / fan.motorEfficiency
      fan.adjust_pressure_rise_to_meet_fan_power(allowable_power_w)
    end

    # Fan powered terminal fans
    
    # Adjust each terminal fan
    self.demandComponents.each do |dc|
      next if dc.to_AirTerminalSingleDuctParallelPIUReheat.empty?
      pfp_term = dc.to_AirTerminalSingleDuctParallelPIUReheat.get
      pfp_term.set_performance_rating_method_baseline_fan_power(template)
    end
  
    return true
  
  end
  
  # Determine the fan power limitation pressure drop adjustment
  # Per Table 6.5.3.1.1B
  #
  # @param template [String] valid choices: 'DOE Ref Pre-1980', 'DOE Ref 1980-2004', '90.1-2004', '90.1-2007', '90.1-2010', '90.1-2013'
  # @return [Double] fan power limitation pressure drop adjustment
  #   units = horsepower
  # @todo Determine the presence of MERV filters and other stuff in Table 6.5.3.1.1B.  May need to extend AirLoopHVAC data model
  def fan_power_limitation_pressure_drop_adjustment_brake_horsepower(template = "ASHRAE 90.1-2007")
  
    # Get design supply air flow rate (whether autosized or hard-sized)
    dsn_air_flow_m3_per_s = 0
    dsn_air_flow_cfm = 0
    if self.autosizedDesignSupplyAirFlowRate.is_initialized
      dsn_air_flow_m3_per_s = self.autosizedDesignSupplyAirFlowRate.get
      dsn_air_flow_cfm = OpenStudio.convert(dsn_air_flow_m3_per_s, "m^3/s", "cfm").get
      OpenStudio::logFree(OpenStudio::Debug, "openstudio.standards.AirLoopHVAC", "* #{dsn_air_flow_cfm.round} cfm = Autosized Design Supply Air Flow Rate.")
    else
      dsn_air_flow_m3_per_s = self.designSupplyAirFlowRate.get
      dsn_air_flow_cfm = OpenStudio.convert(dsn_air_flow_m3_per_s, "m^3/s", "cfm").get
      OpenStudio::logFree(OpenStudio::Debug, "openstudio.standards.AirLoopHVAC", "* #{dsn_air_flow_cfm.round} cfm = Hard sized Design Supply Air Flow Rate.")
    end  
  
    # TODO determine the presence of MERV filters and other stuff
    # in Table 6.5.3.1.1B
    # perhaps need to extend AirLoopHVAC data model
    has_fully_ducted_return_and_or_exhaust_air_systems = false
    
    # Calculate Fan Power Limitation Pressure Drop Adjustment (in wc)
    fan_pwr_adjustment_in_wc = 0
    
    # Fully ducted return and/or exhaust air systems
    if has_fully_ducted_return_and_or_exhaust_air_systems
      adj_in_wc = 0.5
      fan_pwr_adjustment_in_wc += adj_in_wc
      OpenStudio::logFree(OpenStudio::Info, "openstudio.standards.AirLoopHVAC","--Added #{adj_in_wc} in wc for Fully ducted return and/or exhaust air systems")
    end
    
    # Convert the pressure drop adjustment to brake horsepower (bhp)
    # assuming that all supply air passes through all devices
    fan_pwr_adjustment_bhp = fan_pwr_adjustment_in_wc*dsn_air_flow_cfm / 4131
    OpenStudio::logFree(OpenStudio::Debug, "openstudio.standards.AirLoopHVAC","For #{self.name}: Fan Power Limitation Pressure Drop Adjustment = #{(fan_pwr_adjustment_bhp.round(2))} bhp")
 
    return fan_pwr_adjustment_bhp
 
  end

  # Determine the allowable fan system brake horsepower
  # Per Table 6.5.3.1.1A
  #
  # @param template [String] valid choices: 'DOE Ref Pre-1980', 'DOE Ref 1980-2004', '90.1-2004', '90.1-2007', '90.1-2010', '90.1-2013'
  # @return [Double] allowable fan system brake horsepower
  #   units = horsepower
  def allowable_system_brake_horsepower(template = "ASHRAE 90.1-2007")
  
    # Get design supply air flow rate (whether autosized or hard-sized)
    dsn_air_flow_m3_per_s = 0
    dsn_air_flow_cfm = 0
    if self.autosizedDesignSupplyAirFlowRate.is_initialized
      dsn_air_flow_m3_per_s = self.autosizedDesignSupplyAirFlowRate.get
      dsn_air_flow_cfm = OpenStudio.convert(dsn_air_flow_m3_per_s, "m^3/s", "cfm").get
      OpenStudio::logFree(OpenStudio::Debug, "openstudio.standards.AirLoopHVAC", "* #{dsn_air_flow_cfm.round} cfm = Autosized Design Supply Air Flow Rate.")
    else
      dsn_air_flow_m3_per_s = self.designSupplyAirFlowRate.get
      dsn_air_flow_cfm = OpenStudio.convert(dsn_air_flow_m3_per_s, "m^3/s", "cfm").get
      OpenStudio::logFree(OpenStudio::Debug, "openstudio.standards.AirLoopHVAC", "* #{dsn_air_flow_cfm.round} cfm = Hard sized Design Supply Air Flow Rate.")
    end

    # Get the fan limitation pressure drop adjustment bhp
    fan_pwr_adjustment_bhp = self.fan_power_limitation_pressure_drop_adjustment_brake_horsepower
    
    # Determine the number of zones the system serves
    num_zones_served = self.thermalZones.size
    
    # Get the supply air fan and determine whether VAV or CAV system.
    # Assume that supply air fan is fan closest to the demand outlet node.
    # The fan may be inside of a piece of unitary equipment.
    fan_pwr_limit_type = nil
    self.supplyComponents.reverse.each do |comp|
      if comp.to_FanConstantVolume.is_initialized || comp.to_FanOnOff.is_initialized
        fan_pwr_limit_type = "constant volume"
      elsif comp.to_FanVariableVolume.is_initialized
        fan_pwr_limit_type = "variable volume"
      elsif comp.to_AirLoopHVACUnitaryHeatCoolVAVChangeoverBypass.is_initialized
        fan = comp.to_AirLoopHVACUnitaryHeatCoolVAVChangeoverBypass.get.supplyAirFan
        if fan.to_FanConstantVolume.is_initialized || comp.to_FanOnOff.is_initialized
          fan_pwr_limit_type = "constant volume"
        elsif fan.to_FanVariableVolume.is_initialized
          fan_pwr_limit_type = "variable volume"
        end
      elsif comp.to_AirLoopHVACUnitarySystem.is_initialized
        fan = comp.to_AirLoopHVACUnitarySystem.get.supplyFan
        if fan.to_FanConstantVolume.is_initialized || comp.to_FanOnOff.is_initialized
          fan_pwr_limit_type = "constant volume"
        elsif fan.to_FanVariableVolume.is_initialized
          fan_pwr_limit_type = "variable volume"
        end
      end  
    end
    
    # For 90.1-2010, single-zone VAV systems use the 
    # constant volume limitation per 6.5.3.1.1
    if template == "ASHRAE 90.1-2010" && fan_pwr_limit_type = "variable volume" && num_zones_served == 1
      fan_pwr_limit_type = "constant volume"
      OpenStudio::logFree(OpenStudio::Info, "openstudio.standards.AirLoopHVAC","For #{self.name}: Using the constant volume limitation because single-zone VAV system.")
    end
    
    # Calculate the Allowable Fan System brake horsepower per Table G3.1.2.9
    allowable_fan_bhp = 0
    if fan_pwr_limit_type == "constant volume"
      allowable_fan_bhp = dsn_air_flow_cfm*0.00094+fan_pwr_adjustment_bhp
    elsif fan_pwr_limit_type == "variable volume"
      allowable_fan_bhp = dsn_air_flow_cfm*0.0013+fan_pwr_adjustment_bhp
    end
    OpenStudio::logFree(OpenStudio::Info, "openstudio.standards.AirLoopHVAC","For #{self.name}: Allowable brake horsepower = #{(allowable_fan_bhp).round(2)}HP based on #{dsn_air_flow_cfm.round} cfm and #{fan_pwr_adjustment_bhp.round(2)} bhp of adjustment.")
    
    # Calculate and report the total area for debugging/testing
    floor_area_served_m2 = self.floor_area_served
    floor_area_served_ft2 = OpenStudio.convert(floor_area_served_m2, 'm^2', 'ft^2').get
    cfm_per_ft2 = dsn_air_flow_cfm / floor_area_served_ft2
    cfm_per_hp = dsn_air_flow_cfm / allowable_fan_bhp
    OpenStudio::logFree(OpenStudio::Debug, "openstudio.standards.AirLoopHVAC","For #{self.name}: area served = #{floor_area_served_ft2.round} ft^2.")
    OpenStudio::logFree(OpenStudio::Debug, "openstudio.standards.AirLoopHVAC","For #{self.name}: flow per area = #{cfm_per_ft2.round} cfm/ft^2.")
    OpenStudio::logFree(OpenStudio::Debug, "openstudio.standards.AirLoopHVAC","For #{self.name}: flow per hp = #{cfm_per_hp.round} cfm/hp.")
    
    return allowable_fan_bhp

  end

  # Get all of the supply, return, exhaust, and relief fans on this system
  #
  # @return [Array] an array of FanConstantVolume, FanVariableVolume, and FanOnOff objects
  def supply_return_exhaust_relief_fans() 
    
    # Fans on the supply side of the airloop directly, or inside of unitary equipment.
    fans = []
    sup_and_oa_comps = self.supplyComponents
    sup_and_oa_comps += self.oaComponents
    sup_and_oa_comps.each do |comp|
      if comp.to_FanConstantVolume.is_initialized 
        fans << comp.to_FanConstantVolume.get
      elsif comp.to_FanVariableVolume.is_initialized
        fans << comp.to_FanVariableVolume.get
      elsif comp.to_AirLoopHVACUnitaryHeatCoolVAVChangeoverBypass.is_initialized
        sup_fan = comp.to_AirLoopHVACUnitaryHeatCoolVAVChangeoverBypass.get.supplyAirFan
        if sup_fan.to_FanConstantVolume.is_initialized
          fans << sup_fan.to_FanConstantVolume.get
        elsif sup_fan.to_FanOnOff.is_initialized
          fans << sup_fan.to_FanOnOff.get
        end
      elsif comp.to_AirLoopHVACUnitarySystem.is_initialized
        sup_fan = comp.to_AirLoopHVACUnitarySystem.get.supplyFan
        next if sup_fan.empty?
        sup_fan = sup_fan.get
        if sup_fan.to_FanConstantVolume.is_initialized
          fans << sup_fan.to_FanConstantVolume.get
        elsif sup_fan.to_FanOnOff.is_initialized
          fans << sup_fan.to_FanOnOff.get
        elsif sup_fan.to_FanVariableVolume.is_initialized
          fans << sup_fan.to_FanVariableVolume.get  
        end      
      end
    end 
    
    return fans
    
  end
  
  # Determine the total brake horsepower of the fans on the system
  # with or without the fans inside of fan powered terminals.
  #
  # @param include_terminal_fans [Bool] if true, power from fan powered terminals will be included
  # @param template [String] valid choices: 'DOE Ref Pre-1980', 'DOE Ref 1980-2004', '90.1-2004', '90.1-2007', '90.1-2010', '90.1-2013'
  # @return [Double] total brake horsepower of the fans on the system
  #   units = horsepower  
  def system_fan_brake_horsepower(include_terminal_fans = true, template = "ASHRAE 90.1-2007")

    # TODO get the template from the parent model itself?
    # Or not because maybe you want to see the difference between two standards?
    OpenStudio::logFree(OpenStudio::Info, "openstudio.standards.AirLoopHVAC","#{self.name}-Determining #{template} allowable system fan power.")
  
    # Get all fans
    fans = []
    # Supply, exhaust, relief, and return fans
    fans += self.supply_return_exhaust_relief_fans
    
    # Fans inside of fan-powered terminals
    if include_terminal_fans
      self.demandComponents.each do |comp|
        if comp.to_AirTerminalSingleDuctSeriesPIUReheat.is_initialized
          term_fan = comp.to_AirTerminalSingleDuctSeriesPIUReheat.get.supplyAirFan
          if term_fan.to_FanConstantVolume.is_initialized
            fans << term_fan.to_FanConstantVolume.get
          end
        elsif comp.to_AirTerminalSingleDuctParallelPIUReheat.is_initialized
          term_fan = comp.to_AirTerminalSingleDuctParallelPIUReheat.get.fan
          if term_fan.to_FanConstantVolume.is_initialized
            fans << term_fan.to_FanConstantVolume.get
          end     
        end
      end
    end
    
    # Loop through all fans on the system and
    # sum up their brake horsepower values.
    sys_fan_bhp = 0
    fans.sort.each do |fan|
      sys_fan_bhp += fan.brakeHorsepower
    end
    
    return sys_fan_bhp
   
  end 
  
  # Set the fan pressure rises that will result in
  # the system hitting the baseline allowable fan power
  #
  # @param template [String] valid choices: 'DOE Ref Pre-1980', 'DOE Ref 1980-2004', '90.1-2004', '90.1-2007', '90.1-2010', '90.1-2013' 
  def set_baseline_fan_pressure_rise(template = "ASHRAE 90.1-2007")

    OpenStudio::logFree(OpenStudio::Info, "openstudio.standards.AirLoopHVAC", "#{self.name}-Setting #{template} baseline fan power.")
  
    # Get the total system bhp from the proposed system, including terminal fans
    proposed_sys_bhp = self.system_fan_brake_horsepower(true)
  
    # Get the allowable fan brake horsepower
    allowable_fan_bhp = self.allowable_system_brake_horsepower(template)

    # Get the fan power limitation from proposed system
    fan_pwr_adjustment_bhp = self.fan_power_limitation_pressure_drop_adjustment_brake_horsepower
    
    # Subtract the fan power adjustment
    allowable_fan_bhp = allowable_fan_bhp-fan_pwr_adjustment_bhp
    
    # Get all fans
    fans = self.supply_return_exhaust_relief_fans    
    
    # TODO improve description
    # Loop through the fans, changing the pressure rise
    # until the fan bhp is the same percentage of the baseline allowable bhp
    # as it was on the proposed system.
    fans.each do |fan|
      # TODO: Yixing Check the model of the Fan Coil Unit
      next if fan.name.to_s.include?("Fan Coil fan")
      next if fan.name.to_s.include?("UnitHeater Fan")

      OpenStudio::logFree(OpenStudio::Info, "#{fan.name}")
    
      # Get the bhp of the fan on the proposed system
      proposed_fan_bhp = fan.brakeHorsepower
      
      # Get the bhp of the fan on the proposed system
      proposed_fan_bhp_frac = proposed_fan_bhp / proposed_sys_bhp
      
      # Determine the target bhp of the fan on the baseline system
      baseline_fan_bhp = proposed_fan_bhp_frac*allowable_fan_bhp
      OpenStudio::logFree(OpenStudio::Info, "openstudio.standards.AirLoopHVAC", "* #{(baseline_fan_bhp).round(1)} bhp = Baseline fan brake horsepower.")
      
      # Set the baseline impeller eff of the fan, 
      # preserving the proposed motor eff.
      baseline_impeller_eff = fan.baselineImpellerEfficiency(template)
      fan.changeImpellerEfficiency(baseline_impeller_eff)
      OpenStudio::logFree(OpenStudio::Info, "openstudio.standards.AirLoopHVAC", "* #{(baseline_impeller_eff*100).round(1)}% = Baseline fan impeller efficiency.")
      
      # Set the baseline motor efficiency for the specified bhp
      baseline_motor_eff = fan.standardMinimumMotorEfficiency(template, standards, allowable_fan_bhp)
      fan.changeMotorEfficiency(baseline_motor_eff)
      
      # Get design supply air flow rate (whether autosized or hard-sized)
      dsn_air_flow_m3_per_s = 0
      if fan.autosizedDesignSupplyAirFlowRate.is_initialized
        dsn_air_flow_m3_per_s = fan.autosizedDesignSupplyAirFlowRate.get
        dsn_air_flow_cfm = OpenStudio.convert(dsn_air_flow_m3_per_s, "m^3/s", "cfm").get
        OpenStudio::logFree(OpenStudio::Debug, "openstudio.standards.AirLoopHVAC", "* #{dsn_air_flow_cfm.round} cfm = Autosized Design Supply Air Flow Rate.")
      else
        dsn_air_flow_m3_per_s = fan.designSupplyAirFlowRate.get
        dsn_air_flow_cfm = OpenStudio.convert(dsn_air_flow_m3_per_s, "m^3/s", "cfm").get
        OpenStudio::logFree(OpenStudio::Debug, "openstudio.standards.AirLoopHVAC", "* #{dsn_air_flow_cfm.round} cfm = User entered Design Supply Air Flow Rate.")
      end
      
      # Determine the fan pressure rise that will result in the target bhp
      # pressure_rise_pa = fan_bhp*746 / fan_motor_eff*fan_total_eff / dsn_air_flow_m3_per_s
      baseline_pressure_rise_pa = baseline_fan_bhp*746 / fan.motorEfficiency*fan.fanEfficiency / dsn_air_flow_m3_per_s
      baseline_pressure_rise_in_wc = OpenStudio.convert(fan_pressure_rise_pa, "Pa", "inH_{2}O",).get
      OpenStudio::logFree(OpenStudio::Info, "openstudio.standards.AirLoopHVAC", "* #{(fan_pressure_rise_in_wc).round(2)} in w.c. = Pressure drop to achieve allowable fan power.")

      # Calculate the bhp of the fan to make sure it matches
      calc_bhp = fan.brakeHorsepower
      if ((calc_bhp-baseline_fan_bhp) / baseline_fan_bhp).abs > 0.02
        OpenStudio::logFree(OpenStudio::Error, "openstudio.standards.AirLoopHVAC", "#{fan.name} baseline fan bhp supposed to be #{baseline_fan_bhp}, but is #{calc_bhp}.")
      end

    end
    
    # Calculate the total bhp of the system to make sure it matches the goal
    calc_sys_bhp = self.system_fan_brake_horsepower(false)
    if ((calc_sys_bhp-allowable_fan_bhp) / allowable_fan_bhp).abs > 0.02
      OpenStudio::logFree(OpenStudio::Error, "openstudio.standards.AirLoopHVAC", "#{self.name} baseline system bhp supposed to be #{allowable_fan_bhp}, but is #{calc_sys_bhp}.")
    end

  end

  # Get the total cooling capacity for the air loop
  #
  # @return [Double] total cooling capacity
  #   units = Watts (W)
  # @todo Change to pull water coil nominal capacity instead of design load; not a huge difference, but water coil nominal capacity not available in sizing table.
  # @todo Handle all additional cooling coil types.  Currently only handles CoilCoolingDXSingleSpeed, CoilCoolingDXTwoSpeed, and CoilCoolingWater
  def total_cooling_capacity
  
    # Sum the cooling capacity for all cooling components
    # on the airloop, which may be inside of unitary systems.
    total_cooling_capacity_w = 0
    self.supplyComponents.each do |sc|
      # CoilCoolingDXSingleSpeed
      if sc.to_CoilCoolingDXSingleSpeed.is_initialized
        coil = sc.to_CoilCoolingDXSingleSpeed.get
        if coil.ratedTotalCoolingCapacity.is_initialized
          total_cooling_capacity_w += coil.ratedTotalCoolingCapacity.get
        elsif coil.autosizedRatedTotalCoolingCapacity.is_initialized
          total_cooling_capacity_w += coil.autosizedRatedTotalCoolingCapacity.get
        else
          OpenStudio::logFree(OpenStudio::Warn, 'openstudio.standards.AirLoopHVAC', "For #{self.name} capacity of #{coil.name} is not available, total cooling capacity of air loop will be incorrect when applying standard.")
        end
        # CoilCoolingDXTwoSpeed
      elsif sc.to_CoilCoolingDXTwoSpeed.is_initialized  
        coil = sc.to_CoilCoolingDXTwoSpeed.get
        if coil.ratedHighSpeedTotalCoolingCapacity.is_initialized
          total_cooling_capacity_w += coil.ratedHighSpeedTotalCoolingCapacity.get
        elsif coil.autosizedRatedHighSpeedTotalCoolingCapacity.is_initialized
          total_cooling_capacity_w += coil.autosizedRatedHighSpeedTotalCoolingCapacity.get
        else
          OpenStudio::logFree(OpenStudio::Warn, 'openstudio.standards.AirLoopHVAC', "For #{self.name} capacity of #{coil.name} is not available, total cooling capacity of air loop will be incorrect when applying standard.")
        end
        # CoilCoolingWater
      elsif sc.to_CoilCoolingWater.is_initialized
        coil = sc.to_CoilCoolingWater.get
        if coil.autosizedDesignCoilLoad.is_initialized # TODO Change to pull water coil nominal capacity instead of design load
          total_cooling_capacity_w += coil.autosizedDesignCoilLoad.get
        else
          OpenStudio::logFree(OpenStudio::Warn, 'openstudio.standards.AirLoopHVAC', "For #{self.name} capacity of #{coil.name} is not available, total cooling capacity of air loop will be incorrect when applying standard.")
        end
      elsif sc.to_AirLoopHVACUnitarySystem.is_initialized
        unitary = sc.to_AirLoopHVACUnitarySystem.get
        if unitary.coolingCoil.is_initialized
          clg_coil = unitary.coolingCoil.get
          # CoilCoolingDXSingleSpeed
          if clg_coil.to_CoilCoolingDXSingleSpeed.is_initialized
            coil = clg_coil.to_CoilCoolingDXSingleSpeed.get
            if coil.ratedTotalCoolingCapacity.is_initialized
              total_cooling_capacity_w += coil.ratedTotalCoolingCapacity.get
            elsif coil.autosizedRatedTotalCoolingCapacity.is_initialized
              total_cooling_capacity_w += coil.autosizedRatedTotalCoolingCapacity.get
            else
              OpenStudio::logFree(OpenStudio::Warn, 'openstudio.standards.AirLoopHVAC', "For #{self.name} capacity of #{coil.name} is not available, total cooling capacity of air loop will be incorrect when applying standard.")
            end
          # CoilCoolingDXTwoSpeed
          elsif clg_coil.to_CoilCoolingDXTwoSpeed.is_initialized  
            coil = clg_coil.to_CoilCoolingDXTwoSpeed.get
            if coil.ratedHighSpeedTotalCoolingCapacity.is_initialized
              total_cooling_capacity_w += coil.ratedHighSpeedTotalCoolingCapacity.get
            elsif coil.autosizedRatedHighSpeedTotalCoolingCapacity.is_initialized
              total_cooling_capacity_w += coil.autosizedRatedHighSpeedTotalCoolingCapacity.get
            else
              OpenStudio::logFree(OpenStudio::Warn, 'openstudio.standards.AirLoopHVAC', "For #{self.name} capacity of #{coil.name} is not available, total cooling capacity of air loop will be incorrect when applying standard.")
            end
          # CoilCoolingWater
          elsif clg_coil.to_CoilCoolingWater.is_initialized
            coil = clg_coil.to_CoilCoolingWater.get
            if coil.autosizedDesignCoilLoad.is_initialized # TODO Change to pull water coil nominal capacity instead of design load
              total_cooling_capacity_w += coil.autosizedDesignCoilLoad.get
            else
              OpenStudio::logFree(OpenStudio::Warn, 'openstudio.standards.AirLoopHVAC', "For #{self.name} capacity of #{coil.name} is not available, total cooling capacity of air loop will be incorrect when applying standard.")
            end
          end
        end
      elsif sc.to_AirLoopHVACUnitaryHeatPumpAirToAir.is_initialized
        unitary = sc.to_AirLoopHVACUnitaryHeatPumpAirToAir.get
        clg_coil = unitary.coolingCoil
        # CoilCoolingDXSingleSpeed
        if clg_coil.to_CoilCoolingDXSingleSpeed.is_initialized
          coil = clg_coil.to_CoilCoolingDXSingleSpeed.get
          if coil.ratedTotalCoolingCapacity.is_initialized
            total_cooling_capacity_w += coil.ratedTotalCoolingCapacity.get
          elsif coil.autosizedRatedTotalCoolingCapacity.is_initialized
            total_cooling_capacity_w += coil.autosizedRatedTotalCoolingCapacity.get
          else
            OpenStudio::logFree(OpenStudio::Warn, 'openstudio.standards.AirLoopHVAC', "For #{self.name} capacity of #{coil.name} is not available, total cooling capacity of air loop will be incorrect when applying standard.")
          end
        # CoilCoolingDXTwoSpeed
        elsif clg_coil.to_CoilCoolingDXTwoSpeed.is_initialized  
          coil = clg_coil.to_CoilCoolingDXTwoSpeed.get
          if coil.ratedHighSpeedTotalCoolingCapacity.is_initialized
            total_cooling_capacity_w += coil.ratedHighSpeedTotalCoolingCapacity.get
          elsif coil.autosizedRatedHighSpeedTotalCoolingCapacity.is_initialized
            total_cooling_capacity_w += coil.autosizedRatedHighSpeedTotalCoolingCapacity.get
          else
            OpenStudio::logFree(OpenStudio::Warn, 'openstudio.standards.AirLoopHVAC', "For #{self.name} capacity of #{coil.name} is not available, total cooling capacity of air loop will be incorrect when applying standard.")
          end
        # CoilCoolingWater
        elsif clg_coil.to_CoilCoolingWater.is_initialized
          coil = clg_coil.to_CoilCoolingWater.get
          if coil.autosizedDesignCoilLoad.is_initialized # TODO Change to pull water coil nominal capacity instead of design load
            total_cooling_capacity_w += coil.autosizedDesignCoilLoad.get
          else
            OpenStudio::logFree(OpenStudio::Warn, 'openstudio.standards.AirLoopHVAC', "For #{self.name} capacity of #{coil.name} is not available, total cooling capacity of air loop will be incorrect when applying standard.")
          end
        end
      elsif sc.to_CoilCoolingDXMultiSpeed.is_initialized ||
          sc.to_CoilCoolingCooledBeam.is_initialized ||
          sc.to_CoilCoolingWaterToAirHeatPumpEquationFit.is_initialized ||
          sc.to_AirLoopHVACUnitaryHeatCoolVAVChangeoverBypass.is_initialized ||
          sc.to_AirLoopHVACUnitaryHeatPumpAirToAirMultiSpeed.is_initialized ||
          sc.to_AirLoopHVACUnitarySystem.is_initialized
        OpenStudio::logFree(OpenStudio::Warn, 'openstudio.standards.AirLoopHVAC', "#{self.name} has a cooling coil named #{sc.name}, whose type is not yet covered by economizer checks.")
        # CoilCoolingDXMultiSpeed
        # CoilCoolingCooledBeam
        # CoilCoolingWaterToAirHeatPumpEquationFit
        # AirLoopHVACUnitaryHeatCoolVAVChangeoverBypass
        # AirLoopHVACUnitaryHeatPumpAirToAir	 
        # AirLoopHVACUnitaryHeatPumpAirToAirMultiSpeed	
        # AirLoopHVACUnitarySystem
      end
    end

    return total_cooling_capacity_w
  
  end
  
  # Determine whether or not this system
  # is required to have an economizer.
  #
  # @param template [String] valid choices: 'DOE Ref Pre-1980', 'DOE Ref 1980-2004', '90.1-2004', '90.1-2007', '90.1-2010', '90.1-2013'
  # @param climate_zone [String] valid choices: 'ASHRAE 169-2006-1A', 'ASHRAE 169-2006-1B', 'ASHRAE 169-2006-2A', 'ASHRAE 169-2006-2B',
  # 'ASHRAE 169-2006-3A', 'ASHRAE 169-2006-3B', 'ASHRAE 169-2006-3C', 'ASHRAE 169-2006-4A', 'ASHRAE 169-2006-4B', 'ASHRAE 169-2006-4C',
  # 'ASHRAE 169-2006-5A', 'ASHRAE 169-2006-5B', 'ASHRAE 169-2006-5C', 'ASHRAE 169-2006-6A', 'ASHRAE 169-2006-6B', 'ASHRAE 169-2006-7A',
  # 'ASHRAE 169-2006-7B', 'ASHRAE 169-2006-8A', 'ASHRAE 169-2006-8B'   
  # @return [Bool] returns true if an economizer is required, false if not
  def is_economizer_required(template, climate_zone)
  
    economizer_required = false
    
    # A big number of btu per hr as the minimum requirement
    infinity_btu_per_hr = 999999999999
    minimum_capacity_btu_per_hr = infinity_btu_per_hr
    
    # Determine the minimum capacity that requires an economizer
    case template
    when 'DOE Ref Pre-1980', 'DOE Ref 1980-2004', '90.1-2004', '90.1-2007'
      case climate_zone
      when 'ASHRAE 169-2006-1A',
          'ASHRAE 169-2006-1B',
          'ASHRAE 169-2006-2A',
          'ASHRAE 169-2006-3A',
          'ASHRAE 169-2006-4A'
        minimum_capacity_btu_per_hr = infinity_btu_per_hr # No requirement
      when 'ASHRAE 169-2006-2B',
          'ASHRAE 169-2006-5A',
          'ASHRAE 169-2006-6A',
          'ASHRAE 169-2006-7A',
          'ASHRAE 169-2006-7B',
          'ASHRAE 169-2006-8A',
          'ASHRAE 169-2006-8B'
        minimum_capacity_btu_per_hr = 35000
      when 'ASHRAE 169-2006-3B',
          'ASHRAE 169-2006-3C',
          'ASHRAE 169-2006-4B',
          'ASHRAE 169-2006-4C',
          'ASHRAE 169-2006-5B',
          'ASHRAE 169-2006-5C',
          'ASHRAE 169-2006-6B'
        minimum_capacity_btu_per_hr = 65000
      end
    when '90.1-2010', '90.1-2013'
      case climate_zone
      when 'ASHRAE 169-2006-1A',
          'ASHRAE 169-2006-1B'
        minimum_capacity_btu_per_hr = infinity_btu_per_hr # No requirement
      when 'ASHRAE 169-2006-2A',
          'ASHRAE 169-2006-3A',
          'ASHRAE 169-2006-4A',
          'ASHRAE 169-2006-2B',
          'ASHRAE 169-2006-5A',
          'ASHRAE 169-2006-6A',
          'ASHRAE 169-2006-7A',
          'ASHRAE 169-2006-7B',
          'ASHRAE 169-2006-8A',
          'ASHRAE 169-2006-8B',
          'ASHRAE 169-2006-3B',
          'ASHRAE 169-2006-3C',
          'ASHRAE 169-2006-4B',
          'ASHRAE 169-2006-4C',
          'ASHRAE 169-2006-5B',
          'ASHRAE 169-2006-5C',
          'ASHRAE 169-2006-6B'
        minimum_capacity_btu_per_hr = 54000
      end
    when 'NECB 2011'
      minimum_capacity_btu_per_hr =  68243      # NECB requires economizer for cooling cap > 20 kW
    end
  
    # Check whether the system requires an economizer by comparing
    # the system capacity to the minimum capacity.
    minimum_capacity_w = OpenStudio.convert(minimum_capacity_btu_per_hr, "Btu/hr", "W").get
    if self.total_cooling_capacity >= minimum_capacity_w
      economizer_required = true
    end
    
    return economizer_required
  
  end
  
  # Set the economizer limits per the standard.  Limits are based on the economizer
  # type currently specified in the ControllerOutdoorAir object on this air loop.
  #
  # @param (see #is_economizer_required)
  # @return [Bool] returns true if successful, false if not
  def set_economizer_limits(template, climate_zone)
  
    # EnergyPlus economizer types
    # 'NoEconomizer'
    # 'FixedDryBulb'
    # 'FixedEnthalpy'
    # 'DifferentialDryBulb'
    # 'DifferentialEnthalpy'
    # 'FixedDewPointAndDryBulb'
    # 'ElectronicEnthalpy'
    # 'DifferentialDryBulbAndEnthalpy'  
  
    # Get the OA system and OA controller
    oa_sys = self.airLoopHVACOutdoorAirSystem
    if oa_sys.is_initialized
      oa_sys = oa_sys.get
    else
      return false # No OA system
    end
    oa_control = oa_sys.getControllerOutdoorAir
    economizer_type = oa_control.getEconomizerControlType
    
    # Return false if no economizer is present
    if economizer_type == 'NoEconomizer'
      return false
    end
  
    # Determine the limits according to the type
    drybulb_limit_f = nil
    enthalpy_limit_btu_per_lb = nil
    dewpoint_limit_f = nil
    case template
    when 'DOE Ref Pre-1980', 'DOE Ref 1980-2004', '90.1-2004', '90.1-2007'
      case economizer_type
      when 'FixedDryBulb'
        case climate_zone
        when 'ASHRAE 169-2006-1B',
            'ASHRAE 169-2006-2B',
            'ASHRAE 169-2006-3B',
            'ASHRAE 169-2006-3C',
            'ASHRAE 169-2006-4B',
            'ASHRAE 169-2006-4C',
            'ASHRAE 169-2006-5B',
            'ASHRAE 169-2006-5C',
            'ASHRAE 169-2006-6B',
            'ASHRAE 169-2006-7B',
            'ASHRAE 169-2006-8A',
            'ASHRAE 169-2006-8B'
          drybulb_limit_f = 75
        when 'ASHRAE 169-2006-5A',
            'ASHRAE 169-2006-6A',
            'ASHRAE 169-2006-7A'
          drybulb_limit_f = 70
        when 'ASHRAE 169-2006-1A',
            'ASHRAE 169-2006-2A',
            'ASHRAE 169-2006-3A',
            'ASHRAE 169-2006-4A'
          drybulb_limit_f = 65
        end
      when 'FixedEnthalpy'
        enthalpy_limit_btu_per_lb = 28
      when 'FixedDewPointAndDryBulb'
        drybulb_limit_f = 75
        dewpoint_limit_f = 55
      end
    when '90.1-2010', '90.1-2013'
      case economizer_type
      when 'FixedDryBulb'
        case climate_zone
        when 'ASHRAE 169-2006-1B',
            'ASHRAE 169-2006-2B',
            'ASHRAE 169-2006-3B',
            'ASHRAE 169-2006-3C',
            'ASHRAE 169-2006-4B',
            'ASHRAE 169-2006-4C',
            'ASHRAE 169-2006-5B',
            'ASHRAE 169-2006-5C',
            'ASHRAE 169-2006-6B',
            'ASHRAE 169-2006-7A',
            'ASHRAE 169-2006-7B',
            'ASHRAE 169-2006-8A',
            'ASHRAE 169-2006-8B'
          drybulb_limit_f = 75
        when 'ASHRAE 169-2006-5A',
            'ASHRAE 169-2006-6A'
          drybulb_limit_f = 70
        end
      when 'FixedEnthalpy'
        enthalpy_limit_btu_per_lb = 28
      when 'FixedDewPointAndDryBulb'
        drybulb_limit_f = 75
        dewpoint_limit_f = 55
      end
    end 
 
    # Set the limits
    case economizer_type
    when 'FixedDryBulb'
      if drybulb_limit_f
        drybulb_limit_c = OpenStudio.convert(drybulb_limit_f, 'F', 'C').get
        oa_control.setEconomizerMaximumLimitDryBulbTemperature(drybulb_limit_c)
        OpenStudio::logFree(OpenStudio::Info, 'openstudio.standards.AirLoopHVAC', "For #{self.name}: Economizer type = #{economizer_type}, dry bulb limit = #{drybulb_limit_f}F")
      end
    when 'FixedEnthalpy'
      if enthalpy_limit_btu_per_lb
        enthalpy_limit_j_per_kg = OpenStudio.convert(enthalpy_limit_btu_per_lb, 'Btu/lb', 'J/kg').get
        oa_control.setEconomizerMaximumLimitEnthalpy(enthalpy_limit_j_per_kg)
        OpenStudio::logFree(OpenStudio::Info, 'openstudio.standards.AirLoopHVAC', "For #{self.name}: Economizer type = #{economizer_type}, enthalpy limit = #{enthalpy_limit_btu_per_lb}Btu/lb")
      end
    when 'FixedDewPointAndDryBulb'
      if drybulb_limit_f && dewpoint_limit_f
        drybulb_limit_c = OpenStudio.convert(drybulb_limit_f, 'F', 'C').get
        dewpoint_limit_c = OpenStudio.convert(dewpoint_limit_f, 'F', 'C').get
        oa_control.setEconomizerMaximumLimitDryBulbTemperature(drybulb_limit_c)
        oa_control.setEconomizerMaximumLimitDewpointTemperature(dewpoint_limit_c)
        OpenStudio::logFree(OpenStudio::Info, 'openstudio.standards.AirLoopHVAC', "For #{self.name}: Economizer type = #{economizer_type}, dry bulb limit = #{drybulb_limit_f}F, dew-point limit = #{dewpoint_limit_f}F")
      end
    end 

    return true
    
  end

  # For systems required to have an economizer, set the economizer
  # to integrated on non-integrated per the standard.
  #
  # @note this method assumes you previously checked that an economizer is required at all
  #   via #is_economizer_required
  # @param (see #is_economizer_required)
  # @return [Bool] returns true if successful, false if not
  def set_economizer_integration(template, climate_zone)
  
    # Determine if the system is a VAV system based on the fan
    # which may be inside of a unitary system.
    is_vav = false
    self.supplyComponents.reverse.each do |comp|
      if comp.to_FanVariableVolume.is_initialized
        is_vav = true
      elsif comp.to_AirLoopHVACUnitaryHeatCoolVAVChangeoverBypass.is_initialized
        fan = comp.to_AirLoopHVACUnitaryHeatCoolVAVChangeoverBypass.get.supplyAirFan
        if fan.to_FanVariableVolume.is_initialized
          is_vav = true
        end
      elsif comp.to_AirLoopHVACUnitarySystem.is_initialized
        fan = comp.to_AirLoopHVACUnitarySystem.get.supplyFan
        if fan.is_initialized
          if fan.get.to_FanVariableVolume.is_initialized
            is_vav = true
          end
        end
      end  
    end

    # Determine the number of zones the system serves
    num_zones_served = self.thermalZones.size
    
    # A big number of btu per hr as the minimum requirement
    infinity_btu_per_hr = 999999999999
    minimum_capacity_btu_per_hr = infinity_btu_per_hr
    
    # Determine if an integrated economizer is required
    integrated_economizer_required = true
    case template
    when 'DOE Ref Pre-1980', 'DOE Ref 1980-2004', '90.1-2004', '90.1-2007'    
      minimum_capacity_btu_per_hr = 65000
      minimum_capacity_w = OpenStudio.convert(minimum_capacity_btu_per_hr, "Btu/hr", "W").get
      # 6.5.1.3 Integrated Economizer Control
      # Exception a, DX VAV systems
      if is_vav == true && num_zones_served > 1
        integrated_economizer_required = false
        OpenStudio::logFree(OpenStudio::Info, 'openstudio.standards.AirLoopHVAC', "For #{self.name}: non-integrated economizer per 6.5.1.3 exception a, DX VAV system.")
        # Exception b, DX units less than 65,000 Btu/hr
      elsif self.total_cooling_capacity < minimum_capacity_w
        integrated_economizer_required = false
        OpenStudio::logFree(OpenStudio::Info, 'openstudio.standards.AirLoopHVAC', "For #{self.name}: non-integrated economizer per 6.5.1.3 exception b, DX system less than #{minimum_capacity_btu_per_hr}Btu/hr.")
      else
        # Exception c, Systems in climate zones 1,2,3a,4a,5a,5b,6,7,8
        case climate_zone
        when 'ASHRAE 169-2006-1A',
            'ASHRAE 169-2006-1B',
            'ASHRAE 169-2006-2A',
            'ASHRAE 169-2006-2B',
            'ASHRAE 169-2006-3A',
            'ASHRAE 169-2006-4A',
            'ASHRAE 169-2006-5A',
            'ASHRAE 169-2006-5B',
            'ASHRAE 169-2006-6A',
            'ASHRAE 169-2006-6B',
            'ASHRAE 169-2006-7A',
            'ASHRAE 169-2006-7B',
            'ASHRAE 169-2006-8A',
            'ASHRAE 169-2006-8B'
          integrated_economizer_required = false
          OpenStudio::logFree(OpenStudio::Info, 'openstudio.standards.AirLoopHVAC', "For #{self.name}: non-integrated economizer per 6.5.1.3 exception c, climate zone #{climate_zone}.")
        when 'ASHRAE 169-2006-3B',
            'ASHRAE 169-2006-3C',
            'ASHRAE 169-2006-4B',
            'ASHRAE 169-2006-4C',
            'ASHRAE 169-2006-5C'
          integrated_economizer_required = true
        end
      end
    when '90.1-2010', '90.1-2013'
      integrated_economizer_required = true
    when 'NECB 2011'
      # this means that compressor allowed to turn on when economizer is open
      # (NoLockout); as per 5.2.2.8(3) 
      integrated_economizer_required = true
    end
  
    # Get the OA system and OA controller
    oa_sys = self.airLoopHVACOutdoorAirSystem
    if oa_sys.is_initialized
      oa_sys = oa_sys.get
    else
      return false # No OA system
    end
    oa_control = oa_sys.getControllerOutdoorAir  
  
    # Apply integrated or non-integrated economizer
    if integrated_economizer_required
      oa_control.setLockoutType('NoLockout')
    else
      oa_control.setLockoutType('LockoutWithCompressor')
    end

    return true
    
  end
  
  # Determine if an economizer is required per the PRM.
  #
  # @param (see #is_economizer_required)
  # @return [Bool] returns true if required, false if not
  def is_performance_rating_method_baseline_economizer_required(template, climate_zone)
  
    economizer_required = false
    
    # A big number of ft2 as the minimum requirement
    infinity_ft2 = 999999999999
    min_int_area_served_ft2 = infinity_ft2
    min_ext_area_served_ft2 = infinity_ft2
    
    # Determine the minimum capacity that requires an economizer
    case template
    when '90.1-2004'
      case climate_zone
      when 'ASHRAE 169-2006-1A',
          'ASHRAE 169-2006-1B',
          'ASHRAE 169-2006-2A',
          'ASHRAE 169-2006-3A',
          'ASHRAE 169-2006-4A'
        min_int_area_served_ft2 = infinity_ft2 # No requirement
        min_ext_area_served_ft2 = infinity_ft2 # No requirement
      when 'ASHRAE 169-2006-2B',
          'ASHRAE 169-2006-5A',
          'ASHRAE 169-2006-6A',
          'ASHRAE 169-2006-7A',
          'ASHRAE 169-2006-7B',
          'ASHRAE 169-2006-8A',
          'ASHRAE 169-2006-8B'
        min_int_area_served_ft2 = 15000
        min_ext_area_served_ft2 = infinity_ft2 # No requirement
      when 'ASHRAE 169-2006-3B',
          'ASHRAE 169-2006-3C',
          'ASHRAE 169-2006-4B',
          'ASHRAE 169-2006-4C',
          'ASHRAE 169-2006-5B',
          'ASHRAE 169-2006-5C',
          'ASHRAE 169-2006-6B'
        min_int_area_served_ft2 = 10000
        min_ext_area_served_ft2 = 25000
      end
    when '90.1-2007', '90.1-2010', '90.1-2013'
      case climate_zone
      when 'ASHRAE 169-2006-1A',
          'ASHRAE 169-2006-1B',
          'ASHRAE 169-2006-2A',
          'ASHRAE 169-2006-3A',
          'ASHRAE 169-2006-4A'
        min_int_area_served_ft2 = infinity_ft2 # No requirement
        min_ext_area_served_ft2 = infinity_ft2 # No requirement
      else 
        min_int_area_served_ft2 = 0 # Always required
        min_ext_area_served_ft2 = 0 # Always required
      end
    end
  
    # Check whether the system requires an economizer by comparing
    # the system capacity to the minimum capacity.
    min_int_area_served_m2 = OpenStudio.convert(min_int_area_served_ft2, "ft^2", "m^2").get
    min_ext_area_served_m2 = OpenStudio.convert(min_ext_area_served_ft2, "ft^2", "m^2").get
    
    # Get the interior and exterior area served
    int_area_served_m2 = self.floor_area_served_interior_zones
    ext_area_served_m2 = self.floor_area_served_exterior_zones
    
    # Check the floor area exception
    if int_area_served_m2 < min_int_area_served_m2 && ext_area_served_m2 < min_ext_area_served_m2
      if min_int_area_served_ft2 == infinity_ft2 && min_ext_area_served_ft2 == infinity_ft2
        OpenStudio::logFree(OpenStudio::Info, 'openstudio.standards.AirLoopHVAC', "For #{self.name}: Economizer not required for climate zone #{climate_zone}.")
      else
        OpenStudio::logFree(OpenStudio::Info, 'openstudio.standards.AirLoopHVAC', "For #{self.name}: Economizer not required for because the interior area served of #{int_area_served_m2} ft2 < minimum of #{min_int_area_served_m2} and the perimeter area served of #{ext_area_served_m2} ft2 < minimum of #{min_ext_area_served_m2} for climate zone #{climate_zone}.")
      end
      return economizer_required
    end
    
    # If here, economizer required
    economizer_required = true
    OpenStudio::logFree(OpenStudio::Info, 'openstudio.standards.AirLoopHVAC', "For #{self.name}: Economizer required for the performance rating method baseline.")
    
    return economizer_required    

  end
  
  # Apply the PRM economizer type and set temperature limits
  #
  # @param (see #is_economizer_required)
  # @return [Bool] returns true if successful, false if not
  def apply_performance_rating_method_baseline_economizer(template, climate_zone)
  
    # EnergyPlus economizer types
    # 'NoEconomizer'
    # 'FixedDryBulb'
    # 'FixedEnthalpy'
    # 'DifferentialDryBulb'
    # 'DifferentialEnthalpy'
    # 'FixedDewPointAndDryBulb'
    # 'ElectronicEnthalpy'
    # 'DifferentialDryBulbAndEnthalpy'  

    # Determine the type and limits
    economizer_type = nil
    drybulb_limit_f = nil
    enthalpy_limit_btu_per_lb = nil
    dewpoint_limit_f = nil
    case template
    when '90.1-2004', '90.1-2007', '90.1-2010'
      case climate_zone
      when 'ASHRAE 169-2006-1B',
          'ASHRAE 169-2006-2B',
          'ASHRAE 169-2006-3B',
          'ASHRAE 169-2006-3C',
          'ASHRAE 169-2006-4B',
          'ASHRAE 169-2006-4C',
          'ASHRAE 169-2006-5B',
          'ASHRAE 169-2006-5C',
          'ASHRAE 169-2006-6B',
          'ASHRAE 169-2006-7B',
          'ASHRAE 169-2006-8A',
          'ASHRAE 169-2006-8B'
        economizer_type = 'FixedDryBulb'
        drybulb_limit_f = 75
      when 'ASHRAE 169-2006-5A',
          'ASHRAE 169-2006-6A',
          'ASHRAE 169-2006-7A'
        economizer_type = 'FixedDryBulb'
        drybulb_limit_f = 70
      else
        economizer_type = 'FixedDryBulb'
        drybulb_limit_f = 65
      end
    when  '90.1-2013'
      case climate_zone
      when 'ASHRAE 169-2006-1B',
          'ASHRAE 169-2006-2B',
          'ASHRAE 169-2006-3B',
          'ASHRAE 169-2006-3C',
          'ASHRAE 169-2006-4B',
          'ASHRAE 169-2006-4C',
          'ASHRAE 169-2006-5B',
          'ASHRAE 169-2006-5C',
          'ASHRAE 169-2006-6B',
          'ASHRAE 169-2006-7A',
          'ASHRAE 169-2006-7B',
          'ASHRAE 169-2006-8A',
          'ASHRAE 169-2006-8B'
        economizer_type = 'FixedDryBulb'  
        drybulb_limit_f = 75
      when 'ASHRAE 169-2006-2A',
          'ASHRAE 169-2006-3A',
          'ASHRAE 169-2006-4A'
        economizer_type = 'FixedEnthalpy'
        enthalpy_limit_btu_per_lb = 28
      when 'ASHRAE 169-2006-5A',
          'ASHRAE 169-2006-6A',
          'ASHRAE 169-2006-7A'
        economizer_type = 'FixedDryBulb'  
        drybulb_limit_f = 70
      else
        economizer_type = 'FixedDryBulb'  
        drybulb_limit_f = 65
      end
    end
 
    # Get the OA system and OA controller
    oa_sys = self.airLoopHVACOutdoorAirSystem
    if oa_sys.is_initialized
      oa_sys = oa_sys.get
    else
      return false # No OA system
    end
    oa_control = oa_sys.getControllerOutdoorAir
 
    # Set the limits
    case economizer_type
    when 'FixedDryBulb'
      if drybulb_limit_f
        drybulb_limit_c = OpenStudio.convert(drybulb_limit_f, 'F', 'C').get
        oa_control.setEconomizerMaximumLimitDryBulbTemperature(drybulb_limit_c)
        OpenStudio::logFree(OpenStudio::Info, 'openstudio.standards.AirLoopHVAC', "For #{self.name}: Economizer type = #{economizer_type}, dry bulb limit = #{drybulb_limit_f}F")
      end
    when 'FixedEnthalpy'
      if enthalpy_limit_btu_per_lb
        enthalpy_limit_j_per_kg = OpenStudio.convert(enthalpy_limit_btu_per_lb, 'Btu/lb', 'J/kg').get
        oa_control.setEconomizerMaximumLimitEnthalpy(enthalpy_limit_j_per_kg)
        OpenStudio::logFree(OpenStudio::Info, 'openstudio.standards.AirLoopHVAC', "For #{self.name}: Economizer type = #{economizer_type}, enthalpy limit = #{enthalpy_limit_btu_per_lb}Btu/lb")
      end
    when 'FixedDewPointAndDryBulb'
      if drybulb_limit_f && dewpoint_limit_f
        drybulb_limit_c = OpenStudio.convert(drybulb_limit_f, 'F', 'C').get
        dewpoint_limit_c = OpenStudio.convert(dewpoint_limit_f, 'F', 'C').get
        oa_control.setEconomizerMaximumLimitDryBulbTemperature(drybulb_limit_c)
        oa_control.setEconomizerMaximumLimitDewpointTemperature(dewpoint_limit_c)
        OpenStudio::logFree(OpenStudio::Info, 'openstudio.standards.AirLoopHVAC', "For #{self.name}: Economizer type = #{economizer_type}, dry bulb limit = #{drybulb_limit_f}F, dew-point limit = #{dewpoint_limit_f}F")
      end
    end 

    return true

  end
  
  # Check the economizer type currently specified in the ControllerOutdoorAir object on this air loop
  # is acceptable per the standard.
  #
  # @param (see #is_economizer_required)
  # @return [Bool] Returns true if allowable, if the system has no economizer or no OA system.
  # Returns false if the economizer type is not allowable.
  def is_economizer_type_allowable(template, climate_zone)
  
    # EnergyPlus economizer types
    # 'NoEconomizer'
    # 'FixedDryBulb'
    # 'FixedEnthalpy'
    # 'DifferentialDryBulb'
    # 'DifferentialEnthalpy'
    # 'FixedDewPointAndDryBulb'
    # 'ElectronicEnthalpy'
    # 'DifferentialDryBulbAndEnthalpy'
    
    # Get the OA system and OA controller
    oa_sys = self.airLoopHVACOutdoorAirSystem
    if oa_sys.is_initialized
      oa_sys = oa_sys.get
    else
      return true # No OA system
    end
    oa_control = oa_sys.getControllerOutdoorAir
    economizer_type = oa_control.getEconomizerControlType
    
    # Return true if no economizer is present
    if economizer_type == 'NoEconomizer'
      return true
    end
    
    # Determine the minimum capacity that requires an economizer
    prohibited_types = []
    case template
    when 'DOE Ref Pre-1980', 'DOE Ref 1980-2004', '90.1-2004', '90.1-2007'
      case climate_zone
      when 'ASHRAE 169-2006-1B',
          'ASHRAE 169-2006-2B',
          'ASHRAE 169-2006-3B',
          'ASHRAE 169-2006-3C',
          'ASHRAE 169-2006-4B',
          'ASHRAE 169-2006-4C',
          'ASHRAE 169-2006-5B',
          'ASHRAE 169-2006-6B',
          'ASHRAE 169-2006-7A',
          'ASHRAE 169-2006-7B',
          'ASHRAE 169-2006-8A',
          'ASHRAE 169-2006-8B'
        prohibited_types = ['FixedEnthalpy']
      when
        'ASHRAE 169-2006-1A',
          'ASHRAE 169-2006-2A',
          'ASHRAE 169-2006-3A',
          'ASHRAE 169-2006-4A'
        prohibited_types = ['DifferentialDryBulb']
      when 
        'ASHRAE 169-2006-5A',
          'ASHRAE 169-2006-6A',
          prohibited_types = []
      end
    when  '90.1-2010', '90.1-2013'
      case climate_zone
      when 'ASHRAE 169-2006-1B',
          'ASHRAE 169-2006-2B',
          'ASHRAE 169-2006-3B',
          'ASHRAE 169-2006-3C',
          'ASHRAE 169-2006-4B',
          'ASHRAE 169-2006-4C',
          'ASHRAE 169-2006-5B',
          'ASHRAE 169-2006-6B',
          'ASHRAE 169-2006-7A',
          'ASHRAE 169-2006-7B',
          'ASHRAE 169-2006-8A',
          'ASHRAE 169-2006-8B'
        prohibited_types = ['FixedEnthalpy']
      when
        'ASHRAE 169-2006-1A',
          'ASHRAE 169-2006-2A',
          'ASHRAE 169-2006-3A',
          'ASHRAE 169-2006-4A'
        prohibited_types = ['FixedDryBulb', 'DifferentialDryBulb']
      when 
        'ASHRAE 169-2006-5A',
          'ASHRAE 169-2006-6A',
          prohibited_types = []
      end
    end
    
    # Check if the specified type is allowed
    economizer_type_allowed = true
    if prohibited_types.include?(economizer_type)
      economizer_type_allowed = false
    end
    
    return economizer_type_allowed
  
  end
  
  # Check if ERV is required on this airloop.
  #
  # @param (see #is_economizer_required)
  # @return [Bool] Returns true if required, false if not.  
  # @todo Add exception logic for systems serving parking garage, warehouse, or multifamily
  def is_energy_recovery_ventilator_required(template, climate_zone)
      
    # ERV Not Applicable for AHUs that serve 
    # parking garage, warehouse, or multifamily
    # if space_types_served_names.include?('PNNL_Asset_Rating_Apartment_Space_Type') ||
    # space_types_served_names.include?('PNNL_Asset_Rating_LowRiseApartment_Space_Type') ||
    # space_types_served_names.include?('PNNL_Asset_Rating_ParkingGarage_Space_Type') ||
    # space_types_served_names.include?('PNNL_Asset_Rating_Warehouse_Space_Type')
    # OpenStudio::logFree(OpenStudio::Info, "openstudio.standards.AirLoopHVAC", "For #{self.name}, ERV not applicable because it because it serves parking garage, warehouse, or multifamily.")
    # return false
    # end
    
    # ERV Not Applicable for AHUs that have DCV
    # or that have no OA intake.    
    controller_oa = nil
    controller_mv = nil
    oa_system = nil
    if self.airLoopHVACOutdoorAirSystem.is_initialized
      oa_system = self.airLoopHVACOutdoorAirSystem.get
      controller_oa = oa_system.getControllerOutdoorAir      
      controller_mv = controller_oa.controllerMechanicalVentilation
      if controller_mv.demandControlledVentilation == true
        OpenStudio::logFree(OpenStudio::Info, "openstudio.standards.AirLoopHVAC", "For #{self.name}, ERV not applicable because DCV enabled.")
        return false
      end
    else
      OpenStudio::logFree(OpenStudio::Info, "openstudio.standards.AirLoopHVAC", "For #{self.name}, ERV not applicable because it has no OA intake.")
      return false
    end

    # Get the AHU design supply air flow rate
    dsn_flow_m3_per_s = nil
    if self.designSupplyAirFlowRate.is_initialized
      dsn_flow_m3_per_s = self.designSupplyAirFlowRate.get
    elsif self.autosizedDesignSupplyAirFlowRate.is_initialized
      dsn_flow_m3_per_s = self.autosizedDesignSupplyAirFlowRate.get
    else
      OpenStudio::logFree(OpenStudio::Warn, "openstudio.standards.AirLoopHVAC", "For #{self.name} design supply air flow rate is not available, cannot apply efficiency standard.")
      return false
    end
    dsn_flow_cfm = OpenStudio.convert(dsn_flow_m3_per_s, 'm^3/s', 'cfm').get
    
    # Get the minimum OA flow rate
    min_oa_flow_m3_per_s = nil
    if controller_oa.minimumOutdoorAirFlowRate.is_initialized
      min_oa_flow_m3_per_s = controller_oa.minimumOutdoorAirFlowRate.get
    elsif controller_oa.autosizedMinimumOutdoorAirFlowRate.is_initialized
      min_oa_flow_m3_per_s = controller_oa.autosizedMinimumOutdoorAirFlowRate.get
    else
      OpenStudio::logFree(OpenStudio::Warn, "openstudio.standards.AirLoopHVAC", "For #{controller_oa.name}: minimum OA flow rate is not available, cannot apply efficiency standard.")
      return false
    end
    min_oa_flow_cfm = OpenStudio.convert(min_oa_flow_m3_per_s, 'm^3/s', 'cfm').get
    
    # Calculate the percent OA at design airflow
    pct_oa = min_oa_flow_m3_per_s/dsn_flow_m3_per_s
    
    case template
    when 'DOE Ref Pre-1980', 'DOE Ref 1980-2004'
      erv_cfm = nil # Not required
    when '90.1-2004', '90.1-2007'
      if pct_oa < 0.7
        erv_cfm = nil
      else
        erv_cfm = 5000
      end
    when '90.1-2010'
      # Table 6.5.6.1
      case climate_zone
      when 'ASHRAE 169-2006-3B', 'ASHRAE 169-2006-3C', 'ASHRAE 169-2006-4B', 'ASHRAE 169-2006-4C', 'ASHRAE 169-2006-5B'
        if pct_oa < 0.3
          erv_cfm = nil
        elsif pct_oa >= 0.3 && pct_oa < 0.4
          erv_cfm = nil
        elsif pct_oa >= 0.4 && pct_oa < 0.5
          erv_cfm = nil
        elsif pct_oa >= 0.5 && pct_oa < 0.6
          erv_cfm = nil
        elsif pct_oa >= 0.6 && pct_oa < 0.7
          erv_cfm = nil
        elsif pct_oa >= 0.7 && pct_oa < 0.8
          erv_cfm = 5000
        elsif pct_oa >= 0.8 
          erv_cfm = 5000
        end
      when 'ASHRAE 169-2006-1B', 'ASHRAE 169-2006-2B', 'ASHRAE 169-2006-5C'
        if pct_oa < 0.3
          erv_cfm = nil
        elsif pct_oa >= 0.3 && pct_oa < 0.4
          erv_cfm = nil
        elsif pct_oa >= 0.4 && pct_oa < 0.5
          erv_cfm = nil
        elsif pct_oa >= 0.5 && pct_oa < 0.6
          erv_cfm = 26000
        elsif pct_oa >= 0.6 && pct_oa < 0.7
          erv_cfm = 12000
        elsif pct_oa >= 0.7 && pct_oa < 0.8
          erv_cfm = 5000
        elsif pct_oa >= 0.8 
          erv_cfm = 4000
        end
      when 'ASHRAE 169-2006-6B'
        if pct_oa < 0.3
          erv_cfm = nil
        elsif pct_oa >= 0.3 && pct_oa < 0.4
          erv_cfm = 11000
        elsif pct_oa >= 0.4 && pct_oa < 0.5
          erv_cfm = 5500
        elsif pct_oa >= 0.5 && pct_oa < 0.6
          erv_cfm = 4500
        elsif pct_oa >= 0.6 && pct_oa < 0.7
          erv_cfm = 3500
        elsif pct_oa >= 0.7 && pct_oa < 0.8
          erv_cfm = 2500
        elsif pct_oa >= 0.8 
          erv_cfm = 1500
        end      
      when 'ASHRAE 169-2006-1A', 'ASHRAE 169-2006-2A', 'ASHRAE 169-2006-3A', 'ASHRAE 169-2006-4A', 'ASHRAE 169-2006-5A', 'ASHRAE 169-2006-6A'
        if pct_oa < 0.3
          erv_cfm = nil
        elsif pct_oa >= 0.3 && pct_oa < 0.4
          erv_cfm = 5500
        elsif pct_oa >= 0.4 && pct_oa < 0.5
          erv_cfm = 4500
        elsif pct_oa >= 0.5 && pct_oa < 0.6
          erv_cfm = 3500
        elsif pct_oa >= 0.6 && pct_oa < 0.7
          erv_cfm = 2000
        elsif pct_oa >= 0.7 && pct_oa < 0.8
          erv_cfm = 1000
        elsif pct_oa >= 0.8 
          erv_cfm = 0
        end   
      when 'ASHRAE 169-2006-7A', 'ASHRAE 169-2006-7B', 'ASHRAE 169-2006-8A', 'ASHRAE 169-2006-8B'
        if pct_oa < 0.3
          erv_cfm = nil
        elsif pct_oa >= 0.3 && pct_oa < 0.4
          erv_cfm = 2500
        elsif pct_oa >= 0.4 && pct_oa < 0.5
          erv_cfm = 1000
        elsif pct_oa >= 0.5 && pct_oa < 0.6
          erv_cfm = 0
        elsif pct_oa >= 0.6 && pct_oa < 0.7
          erv_cfm = 0
        elsif pct_oa >= 0.7 && pct_oa < 0.8
          erv_cfm = 0
        elsif pct_oa >= 0.8 
          erv_cfm = 0
        end      
      end
    when '90.1-2013'
      # Table 6.5.6.1-2
      case climate_zone
      when 'ASHRAE 169-2006-3C'
        erv_cfm = nil
      when 'ASHRAE 169-2006-1B', 'ASHRAE 169-2006-2B', 'ASHRAE 169-2006-3B', 'ASHRAE 169-2006-4C', 'ASHRAE 169-2006-5C'
        if pct_oa < 0.1
          erv_cfm = nil
        elsif pct_oa >= 0.1 && pct_oa < 0.2
          erv_cfm = nil
        elsif pct_oa >= 0.2 && pct_oa < 0.3
          erv_cfm = 19500
        elsif pct_oa >= 0.3 && pct_oa < 0.4
          erv_cfm = 9000
        elsif pct_oa >= 0.4 && pct_oa < 0.5
          erv_cfm = 5000
        elsif pct_oa >= 0.5 && pct_oa < 0.6
          erv_cfm = 4000
        elsif pct_oa >= 0.6 && pct_oa < 0.7
          erv_cfm = 3000
        elsif pct_oa >= 0.7 && pct_oa < 0.8
          erv_cfm = 1500
        elsif pct_oa >= 0.8 
          erv_cfm = 0
        end
      when 'ASHRAE 169-2006-1A', 'ASHRAE 169-2006-2A', 'ASHRAE 169-2006-3A', 'ASHRAE 169-2006-4B',  'ASHRAE 169-2006-5B'
        if pct_oa < 0.1
          erv_cfm = nil
        elsif pct_oa >= 0.1 && pct_oa < 0.2
          erv_cfm = 2500
        elsif pct_oa >= 0.2 && pct_oa < 0.3
          erv_cfm = 2000
        elsif pct_oa >= 0.3 && pct_oa < 0.4
          erv_cfm = 1000
        elsif pct_oa >= 0.4 && pct_oa < 0.5
          erv_cfm = 500
        elsif pct_oa >= 0.5
          erv_cfm = 0
        end
      when 'ASHRAE 169-2006-4A', 'ASHRAE 169-2006-5A', 'ASHRAE 169-2006-6A', 'ASHRAE 169-2006-6B', 'ASHRAE 169-2006-7A', 'ASHRAE 169-2006-7B', 'ASHRAE 169-2006-8A', 'ASHRAE 169-2006-8B'
        if pct_oa < 0.1
          erv_cfm = nil
        elsif pct_oa >= 0.1
          erv_cfm = 0
        end
      end
    when 'NECB 2011'
      # The NECB 2011 requirement is that systems with an exhaust heat content > 150 kW require an HRV
      # The calculation for this is done below, to modify erv_required 
      # erv_cfm set to nil here as placeholder, will lead to erv_required = false
      erv_cfm = nil
    end
    
    # Determine if an ERV is required
    erv_required = nil
    if erv_cfm.nil?
      OpenStudio::logFree(OpenStudio::Info, "openstudio.standards.AirLoopHVAC", "For #{self.name}, ERV not required based on #{(pct_oa*100).round}% OA flow, design flow of #{dsn_flow_cfm.round}cfm, and climate zone #{climate_zone}.")
      erv_required = false 
    elsif dsn_flow_cfm < erv_cfm
      OpenStudio::logFree(OpenStudio::Info, "openstudio.standards.AirLoopHVAC", "For #{self.name}, ERV not required based on #{(pct_oa*100).round}% OA flow, design flow of #{dsn_flow_cfm.round}cfm, and climate zone #{climate_zone}. Does not exceed minimum flow requirement of #{erv_cfm}cfm.")
      erv_required = false 
    else
      OpenStudio::logFree(OpenStudio::Info, "openstudio.standards.AirLoopHVAC", "For #{self.name}, ERV required based on #{(pct_oa*100).round}% OA flow, design flow of #{dsn_flow_cfm.round}cfm, and climate zone #{climate_zone}. Exceeds minimum flow requirement of #{erv_cfm}cfm.")
      erv_required = true 
    end
  
    # This code modifies erv_required for NECB 2011
    # Calculation of exhaust heat content and check whether it is > 150 kW
    
    if template == 'NECB 2011'     
      
      # get all zones in the model
      zones = self.thermalZones
      
      # initialize counters
      sum_zone_oa = 0.0
      sum_zoneoaTimesheatDesignT = 0.0
      
      # zone loop
      zones.each do |zone|
        
        # get design heat temperature for each zone; this is equivalent to design exhaust temperature
        zone_sizing = zone.sizingZone
        heatDesignTemp = zone_sizing.zoneHeatingDesignSupplyAirTemperature

        # initialize counter
        zone_oa = 0.0
        # outdoor defined at space level; get OA flow for all spaces within zone
        spaces = zone.spaces
                
        # space loop
        spaces.each do |space|
          if not space.designSpecificationOutdoorAir.empty?             # if empty, don't do anything
            outdoor_air = space.designSpecificationOutdoorAir.get   
            
            # in bTAP, outdoor air specified as outdoor air per person (m3/s/person)
            oa_flow_per_person = outdoor_air.outdoorAirFlowperPerson
            num_people = space.peoplePerFloorArea * space.floorArea
            oa_flow = oa_flow_per_person * num_people     # oa flow for the space
            zone_oa = zone_oa + oa_flow                   # add up oa flow for all spaces to get zone air flow
          end 
          
        end   # space loop
        
        sum_zone_oa = sum_zone_oa + zone_oa              # sum of all zone oa flows to get system oa flow
        sum_zoneoaTimesheatDesignT = sum_zoneoaTimesheatDesignT + (zone_oa * heatDesignTemp)     # calculated to get oa flow weighted average of design exhaust temperature
         
      end   # zone loop
      
      # Calculate average exhaust temperature (oa flow weighted average)
      avg_exhaust_temp = sum_zoneoaTimesheatDesignT / sum_zone_oa              
      
      # for debugging/testing     
#      puts "average exhaust temp = #{avg_exhaust_temp}"
#      puts "sum_zone_oa = #{sum_zone_oa}"
       
      # Get January winter design temperature
      # get model weather file name
      weather_file = BTAP::Environment::WeatherFile.new(self.model.weatherFile.get.path.get)
      
      # get winter(heating) design temp stored in array
      # Note that the NECB 2011 specifies using the 2.5% january design temperature
      # The outdoor temperature used here is the 0.4% heating design temperature of the coldest month, available in stat file
      outdoor_temp = weather_file.heating_design_info[1]
      
#      for debugging/testing
#      puts "outdoor design temp = #{outdoor_temp}"            
           
      # Calculate exhaust heat content
      exhaust_heat_content = 0.00123 * sum_zone_oa * 1000.0 * (avg_exhaust_temp - outdoor_temp)
      
      # for debugging/testing
#      puts "exhaust heat content = #{exhaust_heat_content}"
      
      
      # Modify erv_required based on exhaust heat content
      if ( exhaust_heat_content > 150.0 ) then
        erv_required = true
        OpenStudio::logFree(OpenStudio::Info, "openstudio.standards.AirLoopHVAC", "For #{self.name}, ERV required based on exhaust heat content.") 
      else
        erv_required = false
        OpenStudio::logFree(OpenStudio::Info, "openstudio.standards.AirLoopHVAC", "For #{self.name}, ERV not required based on exhaust heat content.") 
      end
       
      
      
    end   # of NECB 2011 condition
    
    # for debugging/testing
#    puts "erv_required = #{erv_required}"   
    
    return erv_required
  
  end  
   
  # Add an ERV to this airloop.
  # Will be a rotary-type HX
  #
  # @param (see #is_economizer_required)
  # @return [Bool] Returns true if required, false if not.  
  # @todo Add exception logic for systems serving parking garage, warehouse, or multifamily
  def apply_energy_recovery_ventilator()

    # Get the oa system
    oa_system = nil
    if self.airLoopHVACOutdoorAirSystem.is_initialized
      oa_system = self.airLoopHVACOutdoorAirSystem.get
    else
      OpenStudio::logFree(OpenStudio::Info, "openstudio.standards.AirLoopHVAC", "For #{self.name}, ERV cannot be added because the system has no OA intake.")
      return false
    end
  
    # Create an ERV
    erv = OpenStudio::Model::HeatExchangerAirToAirSensibleAndLatent.new(self.model)
    erv.setName("#{self.name} ERV")
    erv.setSensibleEffectivenessat100HeatingAirFlow(0.7)
    erv.setLatentEffectivenessat100HeatingAirFlow(0.6)
    erv.setSensibleEffectivenessat75HeatingAirFlow(0.7)
    erv.setLatentEffectivenessat75HeatingAirFlow(0.6)
    erv.setSensibleEffectivenessat100CoolingAirFlow(0.75)
    erv.setLatentEffectivenessat100CoolingAirFlow(0.6)
    erv.setSensibleEffectivenessat75CoolingAirFlow(0.75)
    erv.setLatentEffectivenessat75CoolingAirFlow(0.6)
    erv.setSupplyAirOutletTemperatureControl(true) 
    erv.setHeatExchangerType('Rotary')
    erv.setFrostControlType('ExhaustOnly')
    erv.setEconomizerLockout(true)
    erv.setThresholdTemperature(-23.3) # -10F
    erv.setInitialDefrostTimeFraction(0.167)
    erv.setRateofDefrostTimeFractionIncrease(1.44)
    
    # Add the ERV to the OA system
    erv.addToNode(oa_system.outboardOANode.get)    

    # Add a setpoint manager OA pretreat
    # to control the ERV
    spm_oa_pretreat = OpenStudio::Model::SetpointManagerOutdoorAirPretreat.new(model)
    spm_oa_pretreat.setMinimumSetpointTemperature(-99.0)
    spm_oa_pretreat.setMaximumSetpointTemperature(99.0)
    spm_oa_pretreat.setMinimumSetpointHumidityRatio(0.00001)
    spm_oa_pretreat.setMaximumSetpointHumidityRatio(1.0)
    # Reference setpoint node and 
    # Mixed air stream node are outlet 
    # node of the OA system
    mixed_air_node = oa_system.mixedAirModelObject.get.to_Node.get
    spm_oa_pretreat.setReferenceSetpointNode(mixed_air_node)
    spm_oa_pretreat.setMixedAirStreamNode(mixed_air_node)
    # Outdoor air node is
    # the outboard OA node of teh OA system
    spm_oa_pretreat.setOutdoorAirStreamNode(oa_system.outboardOANode.get)
    # Return air node is the inlet
    # node of the OA system
    return_air_node = oa_system.returnAirModelObject.get.to_Node.get
    spm_oa_pretreat.setReturnAirStreamNode(return_air_node)
    # Attach to the outlet of the ERV
    erv_outlet = erv.primaryAirOutletModelObject.get.to_Node.get
    spm_oa_pretreat.addToNode(erv_outlet)

    # Apply the prototype Heat Exchanger power assumptions.
    erv.setPrototypeNominalElectricPower
    
    return true
    
  end   
   
  # Determine if multizone vav optimization is required.
  #
  # @param (see #is_economizer_required)
  # @return [Bool] Returns true if required, false if not.  
  # @todo Add exception logic for 
  #   systems with AIA healthcare ventilation requirements
  #   dual duct systems
  def is_multizone_vav_optimization_required(template, climate_zone)

    multizone_opt_required = false
  
    case template
    when 'DOE Ref Pre-1980', 'DOE Ref 1980-2004', '90.1-2004', '90.1-2007'
      
      # Not required before 90.1-2010
      return multizone_opt_required
      
    when '90.1-2010', '90.1-2013'
      
      # Not required for systems with fan-powered terminals
      num_fan_powered_terminals = 0
      self.demandComponents.each do |comp|
        if comp.to_AirTerminalSingleDuctParallelPIUReheat.is_initialized || comp.to_AirTerminalSingleDuctSeriesPIUReheat.is_initialized 
          num_fan_powered_terminals += 1
        end
      end
      if num_fan_powered_terminals > 0
        OpenStudio::logFree(OpenStudio::Warn, "openstudio.standards.AirLoopHVAC", "For #{self.name}, multizone vav optimization is not required because the system has #{num_fan_powered_terminals} fan-powered terminals.")
        return multizone_opt_required
      end
      
      # Not required for systems that require an ERV
      if self.has_energy_recovery
        OpenStudio::logFree(OpenStudio::Info, 'openstudio.standards.AirLoopHVAC', "For #{self.name}: multizone vav optimization is not required because the system has Energy Recovery.")
        return multizone_opt_required
      end
      
      # Get the OA intake
      controller_oa = nil
      controller_mv = nil
      oa_system = nil
      if self.airLoopHVACOutdoorAirSystem.is_initialized
        oa_system = self.airLoopHVACOutdoorAirSystem.get
        controller_oa = oa_system.getControllerOutdoorAir      
        controller_mv = controller_oa.controllerMechanicalVentilation
      else
        OpenStudio::logFree(OpenStudio::Info, "openstudio.standards.AirLoopHVAC", "For #{self.name}, multizone optimization is not applicable because system has no OA intake.")
        return multizone_opt_required
      end
      
      # Get the AHU design supply air flow rate
      dsn_flow_m3_per_s = nil
      if self.designSupplyAirFlowRate.is_initialized
        dsn_flow_m3_per_s = self.designSupplyAirFlowRate.get
      elsif self.autosizedDesignSupplyAirFlowRate.is_initialized
        dsn_flow_m3_per_s = self.autosizedDesignSupplyAirFlowRate.get
      else
        OpenStudio::logFree(OpenStudio::Warn, "openstudio.standards.AirLoopHVAC", "For #{self.name} design supply air flow rate is not available, cannot apply efficiency standard.")
        return multizone_opt_required
      end
      dsn_flow_cfm = OpenStudio.convert(dsn_flow_m3_per_s, 'm^3/s', 'cfm').get
    
      # Get the minimum OA flow rate
      min_oa_flow_m3_per_s = nil
      if controller_oa.minimumOutdoorAirFlowRate.is_initialized
        min_oa_flow_m3_per_s = controller_oa.minimumOutdoorAirFlowRate.get
      elsif controller_oa.autosizedMinimumOutdoorAirFlowRate.is_initialized
        min_oa_flow_m3_per_s = controller_oa.autosizedMinimumOutdoorAirFlowRate.get
      else
        OpenStudio::logFree(OpenStudio::Warn, "openstudio.standards.AirLoopHVAC", "For #{controller_oa.name}: minimum OA flow rate is not available, cannot apply efficiency standard.")
        return multizone_opt_required
      end
      min_oa_flow_cfm = OpenStudio.convert(min_oa_flow_m3_per_s, 'm^3/s', 'cfm').get
    
      # Calculate the percent OA at design airflow
      pct_oa = min_oa_flow_m3_per_s/dsn_flow_m3_per_s
    
      # Not required for systems where
      # exhaust is more than 70% of the total OA intake.
      if pct_oa > 0.7
        OpenStudio::logFree(OpenStudio::Warn, "openstudio.standards.AirLoopHVAC", "For #{controller_oa.name}: multizone optimization is not applicable because system is more than 70% OA.")
        return multizone_opt_required
      end

      # TODO Not required for dual-duct systems
      # if self.isDualDuct
        # OpenStudio::logFree(OpenStudio::Warn, "openstudio.standards.AirLoopHVAC", "For #{controller_oa.name}: multizone optimization is not applicable because it is a dual duct system")
        # return multizone_opt_required
      # end
      
      # If here, multizone vav optimization is required
      multizone_opt_required = true
      
      return multizone_opt_required
    
    end
   
  end      
   
  # Enable multizone vav optimization by changing the Outdoor Air Method
  # in the Controller:MechanicalVentilation object to 'VentilationRateProcedure'
  #
  # @return [Bool] Returns true if required, false if not.  
  def enable_multizone_vav_optimization
   
    # Enable multizone vav optimization
    # at each timestep.
    if self.airLoopHVACOutdoorAirSystem.is_initialized
      oa_system = self.airLoopHVACOutdoorAirSystem.get
      controller_oa = oa_system.getControllerOutdoorAir      
      controller_mv = controller_oa.controllerMechanicalVentilation
      controller_mv.setSystemOutdoorAirMethod('VentilationRateProcedure')
    else
      OpenStudio::logFree(OpenStudio::Warn, "openstudio.standards.AirLoopHVAC", "For #{self.name}, cannot enable multizone vav optimization because the system has no OA intake.")
      return false
    end
   
  end 
   
  # Disable multizone vav optimization by changing the Outdoor Air Method
  # in the Controller:MechanicalVentilation object to 'ZoneSum'
  #
  # @return [Bool] Returns true if required, false if not.
  def disable_multizone_vav_optimization
   
    # Disable multizone vav optimization
    # at each timestep.
    if self.airLoopHVACOutdoorAirSystem.is_initialized
      oa_system = self.airLoopHVACOutdoorAirSystem.get
      controller_oa = oa_system.getControllerOutdoorAir      
      controller_mv = controller_oa.controllerMechanicalVentilation
      controller_mv.setSystemOutdoorAirMethod('ZoneSum')
    else
      OpenStudio::logFree(OpenStudio::Warn, "openstudio.standards.AirLoopHVAC", "For #{self.name}, cannot disable multizone vav optimization because the system has no OA intake.")
      return false
    end
   
  end 

  # Set the minimum VAV damper positions
  #
  # 
  def set_minimum_vav_damper_positions(template)
  
    self.thermalZones.each do |zone|
      zone.equipment.each do |equip|
        if equip.to_AirTerminalSingleDuctVAVReheat.is_initialized
          zone_oa_per_area = zone.outdoor_airflow_rate_per_area
          vav_terminal = equip.to_AirTerminalSingleDuctVAVReheat.get
          vav_terminal.set_minimum_damper_position(template, zone_oa_per_area)
        end
      end
    end
  
    return true
  
  end
  
  # Adjust minimum VAV damper positions to the values
  #
  # @param (see #is_economizer_required)
  # @return [Bool] Returns true if required, false if not.  
  # @todo Add exception logic for systems serving parking garage, warehouse, or multifamily
  def adjust_minimum_vav_damper_positions
   
    # Total uncorrected outdoor airflow rate
    v_ou = 0.0
    self.thermalZones.each do |zone|
      v_ou += zone.outdoor_airflow_rate
    end
    v_ou_cfm = OpenStudio.convert(v_ou, 'm^3/s', 'cfm').get
     
    # System primary airflow rate (whether autosized or hard-sized)
    v_ps = 0.0
    if self.autosizedDesignSupplyAirFlowRate.is_initialized
      v_ps = self.autosizedDesignSupplyAirFlowRate.get
    else
      v_ps = self.designSupplyAirFlowRate.get
    end
    v_ps_cfm = OpenStudio.convert(v_ps, 'm^3/s', 'cfm').get
    
    # Average outdoor air fraction
    x_s = v_ou / v_ps
    
    OpenStudio::logFree(OpenStudio::Debug, 'openstudio.standards.AirLoopHVAC', "For #{self.name}: v_ou = #{v_ou_cfm.round} cfm, v_ps = #{v_ps_cfm.round} cfm, x_s = #{x_s.round(2)}.")  
    
    # Determine the zone ventilation effectiveness
    # for every zone on the system.
    # When ventilation effectiveness is too low,
    # increase the minimum damper position.
    e_vzs = []
    e_vzs_adj = []
    num_zones_adj = 0
    self.thermalZones.sort.each do |zone|
      
      # Breathing zone airflow rate
      v_bz = zone.outdoor_airflow_rate 
      
      # Zone air distribution, assumed 1 per PNNL
      e_z = 1.0 
      
      # Zone airflow rate
      v_oz = v_bz / e_z 
      
      # Primary design airflow rate
      # max of heating and cooling 
      # design air flow rates
      v_pz = 0.0
      clg_dsn_flow = zone.autosizedCoolingDesignAirFlowRate
      if clg_dsn_flow.is_initialized
        clg_dsn_flow = clg_dsn_flow.get
        if clg_dsn_flow > v_pz
          v_pz = clg_dsn_flow
        end
      else
        OpenStudio::logFree(OpenStudio::Warn, 'openstudio.standards.AirLoopHVAC', "For #{self.name}: #{zone.name} clg_dsn_flow could not be found.")
      end
      htg_dsn_flow = zone.autosizedHeatingDesignAirFlowRate
      if htg_dsn_flow.is_initialized
        htg_dsn_flow = htg_dsn_flow.get
        if htg_dsn_flow > v_pz
          v_pz = htg_dsn_flow
        end
      else
        OpenStudio::logFree(OpenStudio::Warn, 'openstudio.standards.AirLoopHVAC', "For #{self.name}: #{zone.name} htg_dsn_flow could not be found.")
      end
      
      # Get the minimum damper position
      mdp = 1.0
      zone.equipment.each do |equip|
        if equip.to_AirTerminalSingleDuctVAVHeatAndCoolNoReheat.is_initialized
          term = equip.to_AirTerminalSingleDuctVAVHeatAndCoolNoReheat.get
          mdp = term.zoneMinimumAirFlowFraction
        elsif equip.to_AirTerminalSingleDuctVAVHeatAndCoolReheat.is_initialized
          term = equip.to_AirTerminalSingleDuctVAVHeatAndCoolReheat.get
          mdp = term.zoneMinimumAirFlowFraction
        elsif equip.to_AirTerminalSingleDuctVAVNoReheat.is_initialized
          term = equip.to_AirTerminalSingleDuctVAVNoReheat.get
          if term.constantMinimumAirFlowFraction.is_initialized
            mdp = term.constantMinimumAirFlowFraction.get
          end
        elsif equip.to_AirTerminalSingleDuctVAVReheat.is_initialized
          term = equip.to_AirTerminalSingleDuctVAVReheat.get
          mdp = term.constantMinimumAirFlowFraction
        end
      end
    
      # Zone minimum discharge airflow rate
      v_dz = v_pz*mdp
    
      # Zone discharge air fraction
      z_d = v_oz / v_dz
      
      # Zone ventilation effectiveness
      e_vz = 1+x_s-z_d
    
      # Store the ventilation effectiveness
      e_vzs << e_vz
    
      OpenStudio::logFree(OpenStudio::Debug, 'openstudio.standards.AirLoopHVAC', "For #{self.name}: Zone #{zone.name} v_oz = #{v_oz.round(2)} m^3/s, v_pz = #{v_pz.round(2)} m^3/s, v_dz = #{v_dz.round(2)}, z_d = #{z_d.round(2)}.")
    
      # Check the ventilation effectiveness against
      # the minimum limit per PNNL and increase
      # as necessary.
      if e_vz < 0.6
      
        # Adjusted discharge air fraction
        z_d_adj = 1+x_s-0.6
        
        # Adjusted min discharge airflow rate
        v_dz_adj = v_oz / z_d_adj
      
        # Adjusted minimum damper position
        mdp_adj = v_dz_adj / v_pz
        
        # Don't allow values > 1
        if mdp_adj > 1.0
          mdp_adj = 1.0
        end
        
        # Zone ventilation effectiveness
        e_vz_adj = 1+x_s-z_d_adj
    
        # Store the ventilation effectiveness
        e_vzs_adj << e_vz_adj
        
        # Set the adjusted minimum damper position
        zone.equipment.each do |equip|
          if equip.to_AirTerminalSingleDuctVAVHeatAndCoolNoReheat.is_initialized
            term = equip.to_AirTerminalSingleDuctVAVHeatAndCoolNoReheat.get
            term.setZoneMinimumAirFlowFraction(mdp_adj)
          elsif equip.to_AirTerminalSingleDuctVAVHeatAndCoolReheat.is_initialized
            term = equip.to_AirTerminalSingleDuctVAVHeatAndCoolReheat.get
            term.setZoneMinimumAirFlowFraction(mdp_adj)
          elsif equip.to_AirTerminalSingleDuctVAVNoReheat.is_initialized
            term = equip.to_AirTerminalSingleDuctVAVNoReheat.get
            term.setConstantMinimumAirFlowFraction(mdp_adj)
          elsif equip.to_AirTerminalSingleDuctVAVReheat.is_initialized
            term = equip.to_AirTerminalSingleDuctVAVReheat.get
            term.setConstantMinimumAirFlowFraction(mdp_adj)
          end
        end
        
        num_zones_adj += 1
        
        OpenStudio::logFree(OpenStudio::Info, 'openstudio.standards.AirLoopHVAC', "For #{self.name}: Zone #{zone.name} has a ventilation effectiveness of #{e_vz.round(2)}.  Increasing to #{e_vz_adj.round(2)} by increasing minimum damper position from #{mdp.round(2)} to #{mdp_adj.round(2)}.")

      else
        # Store the unadjusted value
        e_vzs_adj << e_vz
      end
  
    end
  
    # Min system zone ventilation effectiveness
    e_v = e_vzs.min
   
    # Total system outdoor intake flow rate 
    v_ot = v_ou / e_v
    v_ot_cfm = OpenStudio.convert(v_ot, 'm^3/s', 'cfm').get
    
    # Min system zone ventilation effectiveness
    e_v_adj = e_vzs_adj.min
   
    # Total system outdoor intake flow rate 
    v_ot_adj = v_ou / e_v_adj
    v_ot_adj_cfm = OpenStudio.convert(v_ot_adj, 'm^3/s', 'cfm').get
    
    # Report out the results of the multizone calculations
    if num_zones_adj > 0
      OpenStudio::logFree(OpenStudio::Info, 'openstudio.standards.AirLoopHVAC', "For #{self.name}: the multizone outdoor air calculation method was applied.  A simple summation of the zone outdoor air requirements gives a value of #{v_ou_cfm.round} cfm.  Applying the multizone method gives a value of #{v_ot_cfm.round} cfm, with an original system ventilation effectiveness of #{e_v.round(2)}.  After increasing the minimum damper position in #{num_zones_adj} critical zones, the resulting requirement is #{v_ot_adj_cfm.round} cfm with a system ventilation effectiveness of #{e_v_adj.round(2)}.")
    else
      OpenStudio::logFree(OpenStudio::Info, 'openstudio.standards.AirLoopHVAC', "For #{self.name}: the multizone outdoor air calculation method was applied.  A simple summation of the zone requirements gives a value of #{v_ou_cfm.round} cfm.  However, applying the multizone method requires #{v_ot_adj_cfm.round} cfm based on the ventilation effectiveness of the system.")
    end
   
    # Hard-size the sizing:system
    # object with the calculated min OA flow rate
    sizing_system = self.sizingSystem
    sizing_system.setDesignOutdoorAirFlowRate(v_ot_adj)
   
    return true
   
  end
     
  # Determine if demand control ventilation (DCV) is
  # required for this air loop.
  #
  # @param (see #is_economizer_required)
  # @return [Bool] Returns true if required, false if not.  
  # @todo Add exception logic for 
  #   systems that serve multifamily, parking garage, warehouse
  def is_demand_control_ventilation_required(template, climate_zone)
   
    dcv_required = false
   
    # Not required by the old vintages
    if template == 'DOE Ref Pre-1980' || template == 'DOE Ref 1980-2004'
      OpenStudio::logFree(OpenStudio::Info, 'openstudio.standards.AirLoopHVAC', "For #{self.name}: DCV is not required for any system.")
      return dcv_required
    end
   
    # Not required for systems that require an ERV
    if self.has_energy_recovery
      OpenStudio::logFree(OpenStudio::Info, 'openstudio.standards.AirLoopHVAC', "For #{self.name}: DCV is not required since the system has Energy Recovery.")
      return dcv_required
    end
   
    # Area, occupant density, and OA flow limits
    min_area_ft2 = 0
    min_occ_per_1000_ft2 = 0
    min_oa_without_economizer_cfm = 0
    min_oa_with_economizer_cfm = 0
    case template
    when '90.1-2004'
      min_area_ft2 = 0
      min_occ_per_1000_ft2 = 100
      min_oa_without_economizer_cfm = 3000
      min_oa_with_economizer_cfm = 0
    when '90.1-2007', '90.1-2010'
      min_area_ft2 = 500
      min_occ_per_1000_ft2 = 40
      min_oa_without_economizer_cfm = 3000
      min_oa_with_economizer_cfm = 1200
    when '90.1-2013'
      min_area_ft2 = 500
      min_occ_per_1000_ft2 = 25
      min_oa_without_economizer_cfm = 3000
      min_oa_with_economizer_cfm = 750
    end
    
    # Get the area served and the number of occupants
    area_served_m2 = 0
    num_people = 0
    self.thermalZones.each do |zone|
      zone.spaces.each do |space|
        area_served_m2 += space.floorArea
        num_people += space.numberOfPeople
      end
    end

    # Check the minimum area
    area_served_ft2 = OpenStudio.convert(area_served_m2, 'm^2', 'ft^2').get
    if area_served_ft2 < min_area_ft2
      OpenStudio::logFree(OpenStudio::Info, 'openstudio.standards.AirLoopHVAC', "For #{self.name}: DCV is not required since the system serves #{area_served_ft2.round} ft2, but the minimum size is #{min_area_ft2.round} ft2.")
      return dcv_required
    end
    
    # Check the minimum occupancy density
    occ_per_ft2 = num_people / area_served_ft2
    occ_per_1000_ft2 = occ_per_ft2*1000
    if occ_per_1000_ft2 < min_occ_per_1000_ft2
      OpenStudio::logFree(OpenStudio::Info, 'openstudio.standards.AirLoopHVAC', "For #{self.name}: DCV is not required since the system occupant density is #{occ_per_1000_ft2.round} people/1000 ft2, but the minimum occupant density is #{min_occ_per_1000_ft2.round} people/1000 ft2.")
      return dcv_required
    end
    
    # Get the min OA flow rate   
    oa_flow_m3_per_s = 0
    if self.airLoopHVACOutdoorAirSystem.is_initialized
      oa_system = self.airLoopHVACOutdoorAirSystem.get
      controller_oa = oa_system.getControllerOutdoorAir      
      if controller_oa.minimumOutdoorAirFlowRate.is_initialized
        oa_flow_m3_per_s = controller_oa.minimumOutdoorAirFlowRate.get
      elsif controller_oa.autosizedMinimumOutdoorAirFlowRate.is_initialized
        oa_flow_m3_per_s = controller_oa.autosizedMinimumOutdoorAirFlowRate.get
      end
    else
      OpenStudio::logFree(OpenStudio::Info, "openstudio.standards.AirLoopHVAC", "For #{self.name}, DCV not applicable because it has no OA intake.")
      return dcv_required
    end
    oa_flow_cfm = OpenStudio.convert(oa_flow_m3_per_s, 'm^3/s', 'cfm').get
    
    
    # Check for min OA without an economizer OR has economizer
    if oa_flow_cfm < min_oa_without_economizer_cfm && self.has_economizer == false
      # Message if doesn't pass OA limit
      if oa_flow_cfm < min_oa_without_economizer_cfm
        OpenStudio::logFree(OpenStudio::Info, 'openstudio.standards.AirLoopHVAC', "For #{self.name}: DCV is not required since the system min oa flow is #{oa_flow_cfm.round} cfm, less than the minimum of #{min_oa_without_economizer_cfm.round} cfm.")
      end
      # Message if doesn't have economizer
      if self.has_economizer == false
        OpenStudio::logFree(OpenStudio::Info, 'openstudio.standards.AirLoopHVAC', "For #{self.name}: DCV is not required since the system does not have an economizer.")
      end
      return dcv_required
    end

    # If has economizer, cfm limit is lower
    if oa_flow_cfm < min_oa_with_economizer_cfm && self.has_economizer
      OpenStudio::logFree(OpenStudio::Info, 'openstudio.standards.AirLoopHVAC', "For #{self.name}: DCV is not required since the system has an economizer, but the min oa flow is #{oa_flow_cfm.round} cfm, less than the minimum of #{min_oa_with_economizer_cfm.round} cfm for systems with an economizer.")
      return dcv_required
    end
   
    # If here, DCV is required
    dcv_required = true
    
    return dcv_required
   
  end    

  # Enable demand control ventilation (DCV) for this air loop.
  #
  # @return [Bool] Returns true if required, false if not.
  def enable_demand_control_ventilation()

    # Get the OA intake
    controller_oa = nil
    controller_mv = nil
    if self.airLoopHVACOutdoorAirSystem.is_initialized
      oa_system = self.airLoopHVACOutdoorAirSystem.get
      controller_oa = oa_system.getControllerOutdoorAir      
      controller_mv = controller_oa.controllerMechanicalVentilation
      if controller_mv.demandControlledVentilation == true
        OpenStudio::logFree(OpenStudio::Info, 'openstudio.standards.AirLoopHVAC', "For #{self.name}: DCV was already enabled.")
        return true
      end
    else
      OpenStudio::logFree(OpenStudio::Warn, 'openstudio.standards.AirLoopHVAC', "For #{self.name}: Could not enable DCV since the system has no OA intake.")
      return false
    end
  
    # Change the min flow rate in the controller outdoor air
    controller_oa.setMinimumOutdoorAirFlowRate(0.0)
     
    # Enable DCV in the controller mechanical ventilation
    controller_mv.setDemandControlledVentilation(true)

    return true

  end
  
  # Determine if the system required supply air temperature
  # (SAT) reset.
  #
  # @param (see #is_economizer_required)
  # @return [Bool] Returns true if required, false if not.  
  def is_supply_air_temperature_reset_required(template, climate_zone)
  
    is_sat_reset_required = false
    
    # Only required for multizone VAV systems
    return is_sat_reset_required unless self.is_multizone_vav_system
  
    # Not required until 90.1-2010
    case template
    when 'DOE Ref Pre-1980', 'DOE Ref 1980-2004', '90.1-2004', '90.1-2007'
      return is_sat_reset_required
    when '90.1-2010', '90.1-2013'
      case climate_zone
      when 'ASHRAE 169-2006-1A',
        'ASHRAE 169-2006-2A',
        'ASHRAE 169-2006-3A'
        OpenStudio::logFree(OpenStudio::Info, 'openstudio.standards.AirLoopHVAC', "For #{self.name}: Supply air temperature reset is not required per 6.5.3.4 Exception 1, the system is located in climate zone #{climate_zone}.")
      when 'ASHRAE 169-2006-1B',
        'ASHRAE 169-2006-2B',
        'ASHRAE 169-2006-3B',
        'ASHRAE 169-2006-3C',
        'ASHRAE 169-2006-4A',
        'ASHRAE 169-2006-4B',
        'ASHRAE 169-2006-4C',
        'ASHRAE 169-2006-5A',
        'ASHRAE 169-2006-5B',
        'ASHRAE 169-2006-5C',
        'ASHRAE 169-2006-6A',
        'ASHRAE 169-2006-6B',
        'ASHRAE 169-2006-7A',
        'ASHRAE 169-2006-7B',
        'ASHRAE 169-2006-8A',
        'ASHRAE 169-2006-8B'
        is_sat_reset_required = true
        OpenStudio::logFree(OpenStudio::Info, 'openstudio.standards.AirLoopHVAC', "For #{self.name}: Supply air temperature reset is required.") 
        return is_sat_reset_required
      end
    end
    
  end

  # Enable supply air temperature (SAT) reset based
  # on the cooling demand of the warmest zone.
  #
  # @param template [String] valid choices: '90.1-2004', '90.1-2007', '90.1-2010', '90.1-2013'
  # @return [Bool] Returns true if successful, false if not.
  def enable_supply_air_temperature_reset_warmest_zone(template)

    # Get the current setpoint and calculate
    # the new setpoint.
    sizing_system = self.sizingSystem
    design_sat_c = sizing_system.centralCoolingDesignSupplyAirTemperature
    design_sat_f = OpenStudio::convert(design_sat_c, 'C','F').get


    case template
      when '90.1-2004'
        # 2004 has a 10F sat reset
        sat_reset_r = 10
      when '90.1-2007', '90.1-2010', '90.1-2013'
        sat_reset_r = 5
    end

    sat_reset_k = OpenStudio.convert(sat_reset_r, 'R', 'K').get

    max_sat_f = design_sat_f + sat_reset_r
    max_sat_c = design_sat_c + sat_reset_k

    # Create a setpoint manager
    sat_warmest_reset = OpenStudio::Model::SetpointManagerWarmest.new(model)
    sat_warmest_reset.setName("#{self.name} SAT Warmest Reset")
    sat_warmest_reset.setStrategy('MaximumTemperature')
    sat_warmest_reset.setMinimumSetpointTemperature(design_sat_c)
    sat_warmest_reset.setMaximumSetpointTemperature(max_sat_c)

    # Attach the setpoint manager to the
    # supply outlet node of the system.
    sat_warmest_reset.addToNode(self.supplyOutletNode)

    OpenStudio::logFree(OpenStudio::Info, 'openstudio.standards.AirLoopHVAC', "For #{self.name}: Supply air temperature reset was enabled using a SPM Warmest with a min SAT of #{design_sat_c.round}C // #{design_sat_f.round}F and a max SAT of #{max_sat_c.round}C // #{max_sat_f.round}F.")

    return true

  end

  # Enable supply air temperature (SAT) reset based
  # on outdoor air conditions.  SAT will be kept at the
  # current design temperature when outdoor air is above 70F,
  # increased by 5F when outdoor air is below 50F, and reset
  # linearly when outdoor air is between 50F and 70F.
  #
  # @return [Bool] Returns true if successful, false if not.  
<<<<<<< HEAD
  def enable_supply_air_temperature_reset_outdoor_temperature()
=======
  def enable_supply_air_temperature_reset()
    
    # for AHU1 in Outpatient, SAT is 52F constant, no reset
    return true if self.name.get == 'PVAV Outpatient F1'
>>>>>>> e30e0bc7
  
    # Get the current setpoint and calculate 
    # the new setpoint.
    sizing_system = self.sizingSystem
    sat_at_hi_oat_c = sizing_system.centralCoolingDesignSupplyAirTemperature
    sat_at_hi_oat_f = OpenStudio.convert(sat_at_hi_oat_c, 'C', 'F').get
    # 5F increase when it's cold outside,
    # and therefore less cooling capacity is likely required.
    increase_f = 5.0
    sat_at_lo_oat_f = sat_at_hi_oat_f+increase_f
    sat_at_lo_oat_c = OpenStudio.convert(sat_at_lo_oat_f, 'F', 'C').get
    
    # Define the high and low outdoor air temperatures
    lo_oat_f = 50
    lo_oat_c = OpenStudio.convert(lo_oat_f, 'F', 'C').get
    hi_oat_f = 70
    hi_oat_c = OpenStudio.convert(hi_oat_f, 'F', 'C').get
    
    # Create a setpoint manager
    sat_oa_reset = OpenStudio::Model::SetpointManagerOutdoorAirReset.new(model)
    sat_oa_reset.setName("#{self.name} SAT Reset")
    sat_oa_reset.setControlVariable('Temperature')
    sat_oa_reset.setSetpointatOutdoorLowTemperature(sat_at_lo_oat_c)
    sat_oa_reset.setOutdoorLowTemperature(lo_oat_c)
    sat_oa_reset.setSetpointatOutdoorHighTemperature(sat_at_hi_oat_c)
    sat_oa_reset.setOutdoorHighTemperature(hi_oat_c)
    
    # Attach the setpoint manager to the
    # supply outlet node of the system.
    sat_oa_reset.addToNode(self.supplyOutletNode)
    
    OpenStudio::logFree(OpenStudio::Info, 'openstudio.standards.AirLoopHVAC', "For #{self.name}: Supply air temperature reset was enabled.  When OAT > #{hi_oat_f.round}F, SAT is #{sat_at_hi_oat_f.round}F.  When OAT < #{lo_oat_f.round}F, SAT is #{sat_at_lo_oat_f.round}F.  It varies linearly in between these points.")
    
    return true
  
  end
  
  # Determine if the system has an economizer
  #
  # @return [Bool] Returns true if required, false if not.  
  def has_economizer()
  
    # Get the OA system and OA controller
    oa_sys = self.airLoopHVACOutdoorAirSystem
    if oa_sys.is_initialized
      oa_sys = oa_sys.get
    else
      return false # No OA system
    end
    oa_control = oa_sys.getControllerOutdoorAir
    economizer_type = oa_control.getEconomizerControlType
    
    # Return false if no economizer is present
    if economizer_type == 'NoEconomizer'
      return false
    else
      return true
    end
    
  end
  
  # Determine if the system is a multizone VAV system
  #
  # @return [Bool] Returns true if required, false if not.  
  def is_multizone_vav_system()
    
    is_multizone_vav_system = false
    
    # Must serve more than 1 zone
    if self.thermalZones.size < 2
      return is_multizone_vav_system
    end
    
    # Must be a variable volume system
    has_vav_fan = false
    self.supplyComponents.each do |comp|
      if comp.to_FanVariableVolume.is_initialized
        has_vav_fan = true
      end
    end
    if has_vav_fan == false
      return is_multizone_vav_system
    end
    
    # If here, it's a multizone VAV system
    is_multizone_vav_system = true
    
    return is_multizone_vav_system

  end
  
  # Determine if the system has energy recovery already
  #
  # @return [Bool] Returns true if an ERV is present, false if not.  
  def has_energy_recovery()
    
    has_erv = false
    
    # Get the OA system
    oa_sys = self.airLoopHVACOutdoorAirSystem
    if oa_sys.is_initialized
      oa_sys = oa_sys.get
    else
      return has_erv # No OA system
    end	
      
    # Find any ERV on the OA system
    oa_sys.oaComponents.each do |oa_comp|
      if oa_comp.to_HeatExchangerAirToAirSensibleAndLatent.is_initialized
        has_erv = true
      end
    end
    
    return has_erv

  end

  # Set the VAV damper control to single maximum or
  # dual maximum control depending on the standard.
  #
  # @return [Bool] Returns true if successful, false if not
  # @todo see if this impacts the sizing run.
  def set_vav_damper_action(template)
    damper_action = nil
    case template       
    when 'DOE Ref Pre-1980', 'DOE Ref 1980-2004', '90.1-2004', 'NECB 2011'
      damper_action = 'Single Maximum'
    when '90.1-2007', '90.1-2010', '90.1-2013'
      damper_action = 'Dual Maximum'
    end
    
    # Interpret this as an EnergyPlus input
    damper_action_eplus = nil
    if damper_action == 'Single Maximum'
      damper_action_eplus = 'Normal'
    elsif damper_action == 'Dual Maximum'
      damper_action_eplus = 'Reverse'
    end
    
    # Set the control for any VAV reheat terminals
    # on this airloop.
    self.demandComponents.each do |equip|
      if equip.to_AirTerminalSingleDuctVAVReheat.is_initialized
        term = equip.to_AirTerminalSingleDuctVAVReheat.get
        term.setDamperHeatingAction(damper_action_eplus)
      end
    end    
    
    OpenStudio::logFree(OpenStudio::Info, 'openstudio.standards.AirLoopHVAC', "For #{self.name}: VAV damper action was set to #{damper_action} control.")
    
    return true
    
  end

  # Determine if a motorized OA damper is required
  def is_motorized_oa_damper_required(template, climate_zone)
  
    motorized_oa_damper_required = false
  
    # If the system has an economizer, it must have
    # a motorized damper.
    if self.has_economizer
<<<<<<< HEAD
      motorized_oa_damper_required = true
      OpenStudio::logFree(OpenStudio::Info, 'openstudio.standards.AirLoopHVAC', "For #{self.name}: Because the system has an economizer, it requires a motorized OA damper.")
      return motorized_oa_damper_required
=======
      is_motorized_oa_damper_required = true  # KS: change false to true
      OpenStudio::logFree(OpenStudio::Info, 'openstudio.standards.AirLoopHVAC', "For #{template} #{climate_zone}:  #{self.name}: Because the system has an economizer, it is assumed to require a motorized damper.")
      return is_motorized_oa_damper_required
>>>>>>> e30e0bc7
    end
    
    return is_motorized_oa_damper_required
  
    # Determine the exceptions based on
    # number of stories, climate zone, and 
    # outdoor air intake rates.
    minimum_oa_flow_cfm = 0
    maximum_stories = 0
    case template       
    when 'DOE Ref Pre-1980', 'DOE Ref 1980-2004'
      # Assuming that older buildings always
      # used backdraft gravity dampers
      return motorized_oa_damper_required
    when '90.1-2004', '90.1-2007'
      case climate_zone
      when 'ASHRAE 169-2006-1A',
          'ASHRAE 169-2006-1B',
          'ASHRAE 169-2006-2A',
          'ASHRAE 169-2006-2B',
          'ASHRAE 169-2006-3A',
          'ASHRAE 169-2006-3B',
          'ASHRAE 169-2006-3C',
        minimum_oa_flow_cfm = 300
        maximum_stories = 999 # Any number of stories
      else
        minimum_oa_flow_cfm = 300
        maximum_stories = 3
      end
    when  '90.1-2010', '90.1-2013'
      case climate_zone
      when 'ASHRAE 169-2006-1A',
          'ASHRAE 169-2006-1B',
          'ASHRAE 169-2006-2A',
          'ASHRAE 169-2006-2B',
          'ASHRAE 169-2006-3A',
          'ASHRAE 169-2006-3B',
          'ASHRAE 169-2006-3C',
        minimum_oa_flow_cfm = 300
        maximum_stories = 999 # Any number of stories
      else
        minimum_oa_flow_cfm = 300
        maximum_stories = 0
      end
    end
    
    # Get the number of stories
    num_stories = self.model.getBuildingStorys.size
    
    # Check the number of stories exception,
    # which is climate-zone dependent.
    if num_stories < maximum_stories
      OpenStudio::logFree(OpenStudio::Info, 'openstudio.standards.AirLoopHVAC', "For #{self.name}: Motorized OA damper not required because the building has #{num_stories} stories, less than the maximum of #{maximum_stories} stories for climate zone #{climate_zone}.")
      return motorized_oa_damper_required
    end    
    
    # Get the min OA flow rate   
    oa_flow_m3_per_s = 0
    if self.airLoopHVACOutdoorAirSystem.is_initialized
      oa_system = self.airLoopHVACOutdoorAirSystem.get
      controller_oa = oa_system.getControllerOutdoorAir      
      if controller_oa.minimumOutdoorAirFlowRate.is_initialized
        oa_flow_m3_per_s = controller_oa.minimumOutdoorAirFlowRate.get
      elsif controller_oa.autosizedMinimumOutdoorAirFlowRate.is_initialized
        oa_flow_m3_per_s = controller_oa.autosizedMinimumOutdoorAirFlowRate.get
      end
    else
      OpenStudio::logFree(OpenStudio::Info, "openstudio.standards.AirLoopHVAC", "For #{self.name}, Motorized OA damper not applicable because it has no OA intake.")
      return motorized_oa_damper_required
    end
    oa_flow_cfm = OpenStudio.convert(oa_flow_m3_per_s, 'm^3/s', 'cfm').get    
    
    # Check the OA flow rate exception
    if oa_flow_cfm < minimum_oa_flow_cfm
      OpenStudio::logFree(OpenStudio::Info, 'openstudio.standards.AirLoopHVAC', "For #{self.name}: Motorized OA damper not required because the system OA intake of #{oa_flow_cfm.round} cfm is less than the minimum threshold of #{minimum_oa_flow_cfm} cfm.")
      return motorized_oa_damper_required
    end

    # If here, motorized damper is required
    motorized_oa_damper_required = true
    
    return motorized_oa_damper_required

  end
  
  # Add a motorized damper by modifying the OA schedule
  # to require zero OA during unoccupied hours.  This means
  # that even during morning warmup or nightcyling, no OA will
  # be brought into the building, lowering heating/cooling load.
  # If no occupancy schedule is supplied, one will be created.
  # In this case, occupied is defined as the total percent
  # occupancy for the loop for all zones served.
  # 
  # @param min_occ_pct [Double] the fractional value below which
  # the system will be considered unoccupied.
  # @param occ_sch [OpenStudio::Model::Schedule] the occupancy schedule.
  # If not supplied, one will be created based on the supplied
  # occupancy threshold.
  # @return [Bool] true if successful, false if not  
  def add_motorized_oa_damper(min_occ_pct = 0.15, occ_sch = nil)
    
    # Get the airloop occupancy schedule if none supplied
    if occ_sch.nil?
      occ_sch = self.get_occupancy_schedule(min_occ_pct)
      flh = occ_sch.annual_equivalent_full_load_hrs
      OpenStudio::logFree(OpenStudio::Info, "openstudio.standards.AirLoopHVAC", "For #{self.name}: Annual occupied hours = #{flh.round} hr/yr, assuming a #{min_occ_pct} occupancy threshold.  This schedule will be used to close OA damper during unoccupied hours.")
    else
      OpenStudio::logFree(OpenStudio::Info, "openstudio.standards.AirLoopHVAC", "For #{self.name}: Setting motorized OA damper schedule to #{occ_sch.name}.")
    end
  
    # Get the OA system and OA controller
    oa_sys = self.airLoopHVACOutdoorAirSystem
    if oa_sys.is_initialized
      oa_sys = oa_sys.get
    else
      return false # No OA system
    end
    oa_control = oa_sys.getControllerOutdoorAir
  
    # Set the minimum OA schedule to follow occupancy
    oa_control.setMinimumOutdoorAirSchedule(occ_sch)  
  
    return true
    
  end  
  
  # Remove a motorized OA damper by modifying the OA schedule
  # to require full OA at all times.  Whenever the fan operates,
  # the damper will be open and OA will be brought into the building.
  # This reflects the use of a backdraft gravity damper, and
  # increases building loads unnecessarily during unoccupied hours.
  def remove_motorized_oa_damper
  
    # Get the OA system and OA controller
    oa_sys = self.airLoopHVACOutdoorAirSystem
    if oa_sys.is_initialized
      oa_sys = oa_sys.get
    else
      return false # No OA system
    end
    oa_control = oa_sys.getControllerOutdoorAir
  
    # Set the minimum OA schedule to always 1 (100%)
    oa_control.setMinimumOutdoorAirSchedule(self.model.alwaysOnDiscreteSchedule)

    return true
  
  end  

  # This method creates a schedule where the value is zero when
  # the overall occupancy for all zones on the airloop is below
  # the specified threshold, and one when the overall occupancy is
  # greater than or equal to the threshold.  This method is designed
  # to use the total number of people on the airloop, so if there is
  # a zone that is continuously occupied by a few people, but other
  # zones that are intermittently occupied by many people, the 
  # first zone doesn't drive the entire system.
  #
  # @param occupied_percentage_threshold [Double] the minimum fraction (0 to 1) that counts as occupied
  # @return [ScheduleRuleset] a ScheduleRuleset where 0 = unoccupied, 1 = occupied
  # @todo Speed up this method.  Bottleneck is ScheduleRule.getDaySchedules
  def get_occupancy_schedule(occupied_percentage_threshold = 0.05)

    # Get all the occupancy schedules in every space in every zone
    # served by this airloop.  Include people added via the SpaceType
    # in addition to people hard-assigned to the Space itself.
    occ_schedules_num_occ = {}
    max_occ_on_airloop = 0
    self.thermalZones.each do |zone|
      # Get the people objects
      zone.spaces.each do |space|
        # From the space type
        if space.spaceType.is_initialized
          space.spaceType.get.people.each do |people|
            num_ppl_sch = people.numberofPeopleSchedule
            if num_ppl_sch.is_initialized
              num_ppl_sch = num_ppl_sch.get
              num_ppl_sch = num_ppl_sch.to_ScheduleRuleset
              next if num_ppl_sch.empty? # Skip non-ruleset schedules
              num_ppl_sch = num_ppl_sch.get
              num_ppl = people.getNumberOfPeople(space.floorArea)
              if occ_schedules_num_occ[num_ppl_sch].nil?
                occ_schedules_num_occ[num_ppl_sch] = num_ppl
                max_occ_on_airloop += num_ppl     
              else
                occ_schedules_num_occ[num_ppl_sch] += num_ppl
                max_occ_on_airloop += num_ppl
              end
            end
          end
        end
        # From the space
        space.people.each do |people|
          num_ppl_sch = people.numberofPeopleSchedule
          if num_ppl_sch.is_initialized
            num_ppl_sch = num_ppl_sch.get
            num_ppl_sch = num_ppl_sch.to_ScheduleRuleset
            next if num_ppl_sch.empty? # Skip non-ruleset schedules
            num_ppl_sch = num_ppl_sch.get
            num_ppl = people.getNumberOfPeople(space.floorArea)
            if occ_schedules_num_occ[num_ppl_sch].nil?
              occ_schedules_num_occ[num_ppl_sch] = num_ppl
              max_occ_on_airloop += num_ppl     
            else
              occ_schedules_num_occ[num_ppl_sch] += num_ppl
              max_occ_on_airloop += num_ppl
            end
          end
        end
      end
    end
    
    OpenStudio::logFree(OpenStudio::Debug, "openstudio.standards.AirLoopHVAC", "#{self.name} has #{occ_schedules_num_occ.size} unique occ schedules.")
    occ_schedules_num_occ.each do |occ_sch, num_occ|
      OpenStudio::logFree(OpenStudio::Debug, "openstudio.standards.AirLoopHVAC", "   #{occ_sch.name} - #{num_occ.round} people")
    end
    OpenStudio::logFree(OpenStudio::Debug, "openstudio.standards.AirLoopHVAC", "   Total #{max_occ_on_airloop.round} people on #{self.name}")
    
    # For each day of the year, determine
    #time_value_pairs = []
    year = self.model.getYearDescription
    yearly_data = []
    yearly_times = OpenStudio::DateTimeVector.new
    yearly_values = []
    for i in 1..365

      times_on_this_day = []
      os_date = year.makeDate(i)
      day_of_week = os_date.dayOfWeek.valueName
    
      # Get the unique time indices and corresponding day schedules
      occ_schedules_day_schs = {}
      day_sch_num_occ = {}
      occ_schedules_num_occ.each do |occ_sch, num_occ|
        
        # Get the day schedules for this day
        # (there should only be one)
        day_schs = occ_sch.getDaySchedules(os_date, os_date)
        OpenStudio::logFree(OpenStudio::Debug, "openstudio.standards.AirLoopHVAC", "Schedule #{occ_sch.name} has #{day_schs.size} day schs") unless day_schs.size == 1
        day_schs[0].times.each do |time|
          times_on_this_day << time.toString
        end
        day_sch_num_occ[day_schs[0]] = num_occ
        
      end

      # Determine the total fraction for the airloop at each time
      daily_times = []
      daily_os_times = []
      daily_values = []
      daily_occs = []
      times_on_this_day.uniq.sort.each do |time|

        os_time = OpenStudio::Time.new(time)
        os_date_time = OpenStudio::DateTime.new(os_date, os_time)
        # Total number of people at each time
        tot_occ_at_time = 0
        day_sch_num_occ.each do |day_sch, num_occ|
          occ_frac = day_sch.getValue(os_time)
          tot_occ_at_time += occ_frac * num_occ
        end
      
        # Total fraction for the airloop at each time
        air_loop_occ_frac = tot_occ_at_time / max_occ_on_airloop
        occ_status = 0 # unoccupied
        if air_loop_occ_frac >= occupied_percentage_threshold
          occ_status = 1
        end

        # Add this data to the daily arrays
        daily_times << time
        daily_os_times << os_time
        daily_values << occ_status
        daily_occs << air_loop_occ_frac.round(2)

      end

      # OpenStudio::logFree(OpenStudio::Debug, "openstudio.standards.AirLoopHVAC", "#{daily_times.join(', ')}                  #{daily_values.join(', ')}")
      
      # Simplify the daily times to eliminate intermediate
      # points with the same value as the following point.
      simple_daily_times = []
      simple_daily_os_times = []
      simple_daily_values = []
      simple_daily_occs = []
      daily_values.each_with_index do |value, i| 
        next if value == daily_values[i+1]
        simple_daily_times << daily_times[i]
        simple_daily_os_times << daily_os_times[i]
        simple_daily_values << daily_values[i]
        simple_daily_occs << daily_occs[i]
      end
      
      # OpenStudio::logFree(OpenStudio::Debug, "openstudio.standards.AirLoopHVAC", "#{simple_daily_times.join(', ')}                  {simple_daily_values.join(', ')}")
      
      # Store the daily values
      yearly_data << {'date'=>os_date,'day_of_week'=>day_of_week,'times'=>simple_daily_times,'values'=>simple_daily_values,'daily_os_times'=>simple_daily_os_times, 'daily_occs'=>simple_daily_occs}

    end
    
    # Create a TimeSeries from the data
    #time_series = OpenStudio::TimeSeries.new(times, values, 'unitless')

    # Make a schedule ruleset
    sch_name = "#{self.name} Occ Sch"
    sch_ruleset = OpenStudio::Model::ScheduleRuleset.new(self.model)
    sch_ruleset.setName("#{sch_name}")  

    # Default - All Occupied
    day_sch = sch_ruleset.defaultDaySchedule
    day_sch.setName("#{sch_name} Default")
    day_sch.addValue(OpenStudio::Time.new(0, 24, 0, 0), 1)

    # Winter Design Day - All Occupied
    day_sch = OpenStudio::Model::ScheduleDay.new(self.model)
    sch_ruleset.setWinterDesignDaySchedule(day_sch)
    day_sch = sch_ruleset.winterDesignDaySchedule
    day_sch.setName("#{sch_name} Winter Design Day")
    day_sch.addValue(OpenStudio::Time.new(0, 24, 0, 0), 1)     

    # Summer Design Day - All Occupied
    day_sch = OpenStudio::Model::ScheduleDay.new(self.model)
    sch_ruleset.setSummerDesignDaySchedule(day_sch)
    day_sch = sch_ruleset.summerDesignDaySchedule
    day_sch.setName("#{sch_name} Summer Design Day")
    day_sch.addValue(OpenStudio::Time.new(0, 24, 0, 0), 1)
    
    # Create ruleset schedules, attempting to create
    # the minimum number of unique rules.
    ['Monday','Tuesday','Wednesday','Thursday','Friday','Saturday','Sunday'].each do |day_of_week|
      OpenStudio::logFree(OpenStudio::Debug, "openstudio.standards.AirLoopHVAC", "#{day_of_week}")
      end_of_prev_rule = yearly_data[0]['date']
      yearly_data.each_with_index do |daily_data, i|
        # Skip unless it is the day of week
        # currently under inspection
        day = daily_data['day_of_week']
        next unless day == day_of_week
        date = daily_data['date']
        times = daily_data['times']
        values = daily_data['values']
        daily_occs = daily_data['daily_occs']
        
        # If the next (Monday, Tuesday, etc.)
        # is the same as today, keep going.
        # If the next is different, or if
        # we've reached the end of the year,
        # create a new rule
        if !yearly_data[i+7].nil?
          next_day_times = yearly_data[i+7]['times']
          next_day_values = yearly_data[i+7]['values']
          next if times == next_day_times && values == next_day_values
        end
        
        daily_os_times = daily_data['daily_os_times']
        daily_occs = daily_data['daily_occs']
        
        # If here, we need to make a rule to cover from the previous
        # rule to today
        OpenStudio::logFree(OpenStudio::Debug, "openstudio.standards.AirLoopHVAC", "Making a new rule for #{day_of_week} from #{end_of_prev_rule.to_s} to #{date}")
        sch_rule = OpenStudio::Model::ScheduleRule.new(sch_ruleset)
        sch_rule.setName("#{sch_name} #{day_of_week} Rule")
        day_sch = sch_rule.daySchedule
        day_sch.setName("#{sch_name} #{day_of_week}")
        daily_os_times.each_with_index do |time, i|
          value = values[i]
          next if value == values[i+1] # Don't add breaks if same value
          day_sch.addValue(time, value)
          OpenStudio::logFree(OpenStudio::Debug, "openstudio.standards.AirLoopHVAC", "   Adding value #{time}, #{value}")
        end
        
        # Set the dates when the rule applies
        sch_rule.setStartDate(end_of_prev_rule)
        sch_rule.setEndDate(date)

        # Individual Days
        sch_rule.setApplyMonday(true) if day_of_week == 'Monday'
        sch_rule.setApplyTuesday(true) if day_of_week == 'Tuesday'
        sch_rule.setApplyWednesday(true) if day_of_week == 'Wednesday'
        sch_rule.setApplyThursday(true) if day_of_week == 'Thursday'
        sch_rule.setApplyFriday(true) if day_of_week == 'Friday'
        sch_rule.setApplySaturday(true) if day_of_week == 'Saturday'
        sch_rule.setApplySunday(true) if day_of_week == 'Sunday'
      
        # Reset the previous rule end date
        end_of_prev_rule = date + OpenStudio::Time.new(0, 24, 0, 0)
      
      end
      
    end

    return sch_ruleset
      
  end  
  
  # Generate the EMS used to implement the economizer
  # and staging controls for packaged single zone units.
  # @note The resulting EMS doesn't actually get added to
  # the IDF yet.
  #
  def apply_single_zone_controls(template, climate_zone)
  
    # Number of stages is determined by the template
    num_stages = nil
    case template       
    when 'DOE Ref Pre-1980', 'DOE Ref 1980-2004', 'NECB 2011'
      OpenStudio::logFree(OpenStudio::Info, 'openstudio.standards.AirLoopHVAC', "For #{self.name}: No special economizer controls were modeled.")
      return true
    when '90.1-2004', '90.1-2007'
      num_stages = 1
    when  '90.1-2010', '90.1-2013'
      num_stages = 2
    end
  
    # Scrub special characters from the system name
    sn = self.name.get.to_s
    snc = sn.gsub(/\W/,'').gsub('_','')
   
    # Get the zone name
    zone = self.thermalZones[0]
    zone_name = zone.name.get.to_s
    zn_name_clean = zone_name.gsub(/\W/,'_')
    
    # Zone air node
    zone_air_node_name = zone.zoneAirNode.name.get    
    
    # Get the OA system and OA controller
    oa_sys = self.airLoopHVACOutdoorAirSystem
    if oa_sys.is_initialized
      oa_sys = oa_sys.get
    else
      return false # No OA system
    end
    oa_control = oa_sys.getControllerOutdoorAir
    oa_control_name = oa_control.name.get
    oa_node_name = oa_sys.outboardOANode.get.name.get
    
    # Get the name of the min oa schedule
    min_oa_sch_name = nil
    if oa_control.minimumOutdoorAirSchedule.is_initialized
      min_oa_sch_name = oa_control.minimumOutdoorAirSchedule.get.name.get
    else
      min_oa_sch_name = self.model.alwaysOnDiscreteSchedule.name.get
    end
    
    # Get the supply fan
    if self.supplyFan.empty?
      OpenStudio::logFree(OpenStudio::Info, 'openstudio.standards.AirLoopHVAC', "For #{self.name}: No supply fan found, cannot apply DX fan/economizer control.")
      return false
    end
    fan = self.supplyFan.get
    fan_name = fan.name.get
    
    # Supply outlet node
    sup_out_node = self.supplyOutletNode
    sup_out_node_name = sup_out_node.name.get
    
    # DX Cooling Coil
    dx_coil = nil
    self.supplyComponents.each do |equip|
      if equip.to_CoilCoolingDXSingleSpeed.is_initialized
        dx_coil = equip.to_CoilCoolingDXSingleSpeed.get
      elsif equip.to_CoilCoolingDXTwoSpeed.is_initialized
        dx_coil = equip.to_CoilCoolingDXTwoSpeed.get
      end
    end
    if dx_coil.nil?
      OpenStudio::logFree(OpenStudio::Info, 'openstudio.standards.AirLoopHVAC', "For #{self.name}: No DX cooling coil found, cannot apply DX fan/economizer control.")
      return false
    end
    dx_coil_name = dx_coil.name.get
    dx_coilsys_name = "#{dx_coil_name} CoilSystem"
    
    # Heating Coil
    htg_coil = nil
    self.supplyComponents.each do |equip|
      if equip.to_CoilHeatingGas.is_initialized
        htg_coil = equip.to_CoilHeatingGas.get
      elsif equip.to_CoilHeatingElectric.is_initialized
        htg_coil = equip.to_CoilHeatingElectric.get
      elsif equip.to_CoilHeatingWater.is_initialized
        htg_coil = equip.to_CoilHeatingWater.get
      end
    end
    if htg_coil.nil?
      OpenStudio::logFree(OpenStudio::Info, 'openstudio.standards.AirLoopHVAC', "For #{self.name}: No heating coil found, cannot apply DX fan/economizer control.")
      return false
    end
    htg_coil_name = htg_coil.name.get
 
    # Create an economizer maximum OA fraction schedule with
    # a maximum of 70% to reflect damper leakage per PNNL
    max_oa_sch_name = "#{snc}maxOASch"
    max_oa_sch = OpenStudio::Model::ScheduleRuleset.new(self.model)
    max_oa_sch.setName(max_oa_sch_name)
    max_oa_sch.defaultDaySchedule.setName("#{max_oa_sch_name}Default")
    max_oa_sch.defaultDaySchedule.addValue(OpenStudio::Time.new(0,24,0,0), 0.7)
    oa_control.setMaximumFractionofOutdoorAirSchedule(max_oa_sch)
 
    ems = "
    
    ! Sensors
    
    EnergyManagementSystem:Sensor,
      #{snc}OASch,           
      #{min_oa_sch_name},         !- Output:Variable or Output:Meter Index Key Name,            
      Schedule Value;          !- Output:Variable or Output:Meter Name

    EnergyManagementSystem:Sensor,
      #{zn_name_clean}Temp,
      #{zone_air_node_name},  !- Output:Variable or Output:Meter Index Key Name
      System Node Temperature; !- Output:Variable or Output:Meter Name

    EnergyManagementSystem:Sensor,
      #{snc}OAFlowMass,     
      #{oa_node_name}, !- Output:Variable or Output:Meter Index Key Name
      System Node Mass Flow Rate;  !- Output:Variable or Output:Meter Name

    EnergyManagementSystem:Sensor,
      #{snc}HeatingRTF,     
      #{htg_coil_name},        !- Output:Variable or Output:Meter Index Key Name
      Heating Coil Runtime Fraction;  !- Output:Variable or Output:Meter Name

    EnergyManagementSystem:Sensor,
      #{snc}RTF,            
      #{dx_coil_name}, !- Output:Variable or Output:Meter Index Key Name
      Cooling Coil Runtime Fraction;  !- Output:Variable or Output:Meter Name

    EnergyManagementSystem:Sensor,
      #{snc}SpeedRatio,     
      #{dx_coilsys_name},        !- Output:Variable or Output:Meter Index Key Name
      Coil System Compressor Speed Ratio;  !- Output:Variable or Output:Meter Name

    EnergyManagementSystem:Sensor,
      #{snc}DATRqd,        
      #{sup_out_node_name},  !- Output:Variable or Output:Meter Index Key Name
      System Node Setpoint Temperature;  !- Output:Variable or Output:Meter Name

    EnergyManagementSystem:Sensor,
      #{snc}EconoStatus,   
      #{sn},              !- Output:Variable or Output:Meter Index Key Name
      Air System Outdoor Air Economizer Status;  !- Output:Variable or Output:Meter Name

    ! Internal Variables

    EnergyManagementSystem:InternalVariable,
      #{snc}FanDesignPressure,
      #{fan_name},          !- Internal Data Index Key Name
      Fan Nominal Pressure Rise;  !- Internal Data Type

    EnergyManagementSystem:InternalVariable,
      #{snc}DesignFlowMass, 
      #{oa_control_name},!- Internal Data Index Key Name
      Outdoor Air Controller Maximum Mass Flow Rate;  !- Internal Data Type

    EnergyManagementSystem:InternalVariable,
      #{snc}OADesignMass,   
      #{oa_control_name},!- Internal Data Index Key Name
      Outdoor Air Controller Minimum Mass Flow Rate;  !- Internal Data Type

    ! Actuators

    EnergyManagementSystem:Actuator,
      #{snc}FanPressure,   
      #{fan_name},          !- Actuated Component Unique Name
      Fan,                     !- Actuated Component Type
      Fan Pressure Rise;       !- Actuated Component Control Type

    EnergyManagementSystem:Actuator,
      #{snc}TimestepEconEff,!- Name
      #{max_oa_sch_name},  !- Actuated Component Unique Name
      Schedule:Year,       !- Actuated Component Type
      Schedule Value;          !- Actuated Component Control Type

    EnergyManagementSystem:GlobalVariable,
      #{snc}FanPwrExp,   !- Erl Variable 1 Name
      #{snc}Stg1Spd,      !- Erl Variable 2 Name
      #{snc}Stg2Spd,      !- Erl Variable 3 Name
      #{snc}HeatSpeed,      
      #{snc}VenSpeed,       
      #{snc}NumberofStages; 

    EnergyManagementSystem:Program,
      #{snc}EconomizerCTRLProg,
      SET #{snc}TimestepEconEff = 0.7,  
      SET #{snc}MaxE = 0.7,   
      SET #{snc}DATRqd = (#{snc}DATRqd*1.8)+32,
      SET OATF = (OATF*1.8)+32,
      SET OAwbF = (OAwbF*1.8)+32,
      IF #{snc}OAFlowMass > (#{snc}OADesignMass*#{snc}OASch),
      SET #{snc}EconoActive = 1,
      ELSE,                  
      SET #{snc}EconoActive = 0,
      ENDIF,                 
      SET #{snc}dTNeeded = 75-#{snc}DATRqd,
      SET #{snc}CoolDesdT = ((98*0.15)+(75*(1-0.15)))-55,
      SET #{snc}CoolLoad = #{snc}dTNeeded/ #{snc}CoolDesdT,
      IF #{snc}CoolLoad > 1, 
      SET #{snc}CoolLoad = 1,
      ELSEIF #{snc}CoolLoad < 0,
      SET #{snc}CoolLoad = 0,
      ENDIF,                 
      IF #{snc}EconoActive == 1,
      SET #{snc}Stage = #{snc}NumberofStages,
      IF #{snc}Stage == 2,  
      IF #{snc}CoolLoad < 0.6,
      SET #{snc}TimestepEconEff = #{snc}MaxE,
      ELSE,                  
      SET #{snc}ECOEff = 0-2.18919863612305,
      SET #{snc}ECOEff = #{snc}ECOEff+(0-0.674461284910428*#{snc}CoolLoad),
      SET #{snc}ECOEff = #{snc}ECOEff+(0.000459106275872404*(OATF^2)),
      SET #{snc}ECOEff = #{snc}ECOEff+(0-0.00000484778537945252*(OATF^3)),
      SET #{snc}ECOEff = #{snc}ECOEff+(0.182915713033586*OAwbF),
      SET #{snc}ECOEff = #{snc}ECOEff+(0-0.00382838660261133*(OAwbF^2)),
      SET #{snc}ECOEff = #{snc}ECOEff+(0.0000255567460240583*(OAwbF^3)),
      SET #{snc}TimestepEconEff = #{snc}ECOEff,
      ENDIF,                 
      ELSE,                  
      SET #{snc}ECOEff = 2.36337942464462,
      SET #{snc}ECOEff = #{snc}ECOEff+(0-0.409939515512619*#{snc}CoolLoad),
      SET #{snc}ECOEff = #{snc}ECOEff+(0-0.0565205596792225*OAwbF),
      SET #{snc}ECOEff = #{snc}ECOEff+(0-0.0000632612294169389*(OATF^2)),
      SET #{snc}TimestepEconEff = #{snc}ECOEff+(0.000571724868775081*(OAwbF^2)),
      ENDIF,                 
      IF #{snc}TimestepEconEff > #{snc}MaxE,
      SET #{snc}TimestepEconEff = #{snc}MaxE,
      ELSEIF #{snc}TimestepEconEff < (#{snc}OADesignMass*#{snc}OASch),
      SET #{snc}TimestepEconEff = (#{snc}OADesignMass*#{snc}OASch),
      ENDIF,                 
      ENDIF;                 

    EnergyManagementSystem:Program,
      #{snc}SetFanPar,    
      IF #{snc}NumberofStages == 1,  
      Return,                  
      ENDIF,                 
      SET #{snc}FanPwrExp = 2.2,
      SET #{snc}OAFrac = #{snc}OAFlowMass/#{snc}DesignFlowMass,
      IF  #{snc}OAFrac < 0.66,
      SET #{snc}VenSpeed = 0.66,
      SET #{snc}Stg1Spd = 0.66,
      ELSE,                  
      SET #{snc}VenSpeed = #{snc}OAFrac,
      SET #{snc}Stg1Spd = #{snc}OAFrac,
      ENDIF,                 
      SET #{snc}Stg2Spd = 1.0,
      SET #{snc}HeatSpeed = 1.0;

    EnergyManagementSystem:Program,
      #{snc}FanControl,    
      IF #{snc}NumberofStages == 1,  
      Return,                  
      ENDIF,                 
      IF #{snc}HeatingRTF > 0,
      SET #{snc}Heating = #{snc}HeatingRTF,
      SET #{snc}Ven = 1-#{snc}HeatingRTF,
      SET #{snc}Eco = 0,    
      SET #{snc}Stage1 = 0, 
      SET #{snc}Stage2 = 0, 
      ELSE,                  
      SET #{snc}Heating = 0,
      SET #{snc}EcoSpeed = #{snc}VenSpeed,
      IF #{snc}SpeedRatio == 0,
      IF #{snc}RTF > 0,     
      SET #{snc}Stage1 = #{snc}RTF,
      SET #{snc}Stage2 = 0, 
      SET #{snc}Ven = 1-#{snc}RTF,
      SET #{snc}Eco = 0,    
      IF #{snc}OAFlowMass > (#{snc}OADesignMass*#{snc}OASch),
      SET #{snc}Stg1Spd = 1.0,
      ENDIF,                 
      ELSE,                  
      SET #{snc}Stage1 = 0, 
      SET #{snc}Stage2 = 0, 
      IF #{snc}OAFlowMass > (#{snc}OADesignMass*#{snc}OASch),
      SET #{snc}Eco = 1.0,  
      SET #{snc}Ven = 0,           
      !Calculate the expected discharge air temperature if the system runs at its low speed      
      SET #{snc}ExpDAT = #{snc}DATRqd-(1-#{snc}VenSpeed)*#{zn_name_clean}Temp,
      SET #{snc}ExpDAT = #{snc}ExpDAT/#{snc}VenSpeed,
      IF OATF > #{snc}ExpDAT,
      SET #{snc}EcoSpeed = #{snc}Stg2Spd,
      ENDIF,                 
      ELSE,                  
      SET #{snc}Eco = 0,    
      SET #{snc}Ven = 1.0,  
      ENDIF,                 
      ENDIF,                 
      ELSE,                  
      SET #{snc}Stage1 = 1-#{snc}SpeedRatio,
      SET #{snc}Stage2 = #{snc}SpeedRatio,
      SET #{snc}Ven = 0,    
      SET #{snc}Eco = 0,    
      IF #{snc}OAFlowMass > (#{snc}OADesignMass*#{snc}OASch),
      SET #{snc}Stg1Spd = 1.0,
      ENDIF,                 
      ENDIF,                 
      ENDIF,                  
      ! For each mode, (percent time in mode)*(fanSpeer^PwrExp) is the contribution to weighted fan power over time step
      SET #{snc}FPR = #{snc}Ven*(#{snc}VenSpeed ^ #{snc}FanPwrExp),
      SET #{snc}FPR = #{snc}FPR+#{snc}Eco*(#{snc}EcoSpeed^#{snc}FanPwrExp),
      SET #{snc}FPR1 = #{snc}Stage1*(#{snc}Stg1Spd^#{snc}FanPwrExp),
      SET #{snc}FPR = #{snc}FPR+#{snc}FPR1,
      SET #{snc}FPR2 = #{snc}Stage2*(#{snc}Stg2Spd^#{snc}FanPwrExp),
      SET #{snc}FPR = #{snc}FPR+#{snc}FPR2,
      SET #{snc}FPR3 = #{snc}Heating*(#{snc}HeatSpeed^#{snc}FanPwrExp),
      SET #{snc}FanPwrRatio = #{snc}FPR+ #{snc}FPR3,
      ! system fan power is directly proportional to static pressure, so this change linearly adjusts fan energy for speed control
      SET #{snc}FanPressure = #{snc}FanDesignPressure*#{snc}FanPwrRatio;

    EnergyManagementSystem:Program,
      #{snc}SetNumberofStages,
      SET #{snc}NumberofStages =  #{num_stages};

    EnergyManagementSystem:ProgramCallingManager,
      #{snc}SetNumberofStagesCallingManager,
      BeginNewEnvironment,
      #{snc}SetNumberofStages;  !- Program Name 1

    EnergyManagementSystem:ProgramCallingManager,
      #{snc}ECOManager,    
      InsideHVACSystemIterationLoop,  !- EnergyPlus Model Calling Point
      #{snc}EconomizerCTRLProg;  !- Program Name 1

    EnergyManagementSystem:ProgramCallingManager,
      #{snc}FanParametermanager,
      BeginNewEnvironment,
      #{snc}SetFanPar;

    EnergyManagementSystem:ProgramCallingManager,
      #{snc}FanMainManager,
      BeginTimestepBeforePredictor,
      #{snc}FanControl;

    "
    
    # Write the ems out
    # File.open("#{Dir.pwd}/#{snc}_ems.idf", 'w') do |file|  
      # file.puts ems
    # end
  
    return ems
  
  end
  
  # Determine if static pressure reset is required for this
  # system.  For 90.1, this determination needs information
  # about whether or not the system has DDC control over the 
  # VAV terminals.
  #
  # @todo Instead of requiring the input of whether a system
  #   has DDC control of VAV terminals or not, determine this
  #   from the system itself.  This may require additional information
  #   be added to the OpenStudio data model.
  # @param template [String] the standard
  # @param has_ddc [Bool] whether or not the system has DDC control
  # over VAV terminals.
  # return [Bool] returns true if static pressure reset is required, false if not
  def is_static_pressure_reset_required(template, has_ddc)

    sp_reset_required = false
    
    # A big number of btu per hr as the minimum requirement
    infinity_btu_per_hr = 999999999999
    minimum_capacity_btu_per_hr = infinity_btu_per_hr
    
    # Determine the minimum capacity that requires an economizer
    case template
    when 'DOE Ref Pre-1980', 'DOE Ref 1980-2004'
      # static pressure reset not required
    when '90.1-2004', '90.1-2007', '90.1-2010', '90.1-2013'
      if has_ddc
        sp_reset_required = true
        OpenStudio::logFree(OpenStudio::Info, "openstudio.standards.AirLoopHVAC", "For #{self.name}: static pressure reset is required because the system has DDC control of VAV terminals.")
      else
        OpenStudio::logFree(OpenStudio::Info, "openstudio.standards.AirLoopHVAC", "For #{self.name}: static pressure reset not required because the system does not have DDC control of VAV terminals.")
      end
    when 'NECB 2011'
      # static pressure reset not required
    end
  
    return sp_reset_required
  
  end

  # Determine if a system's fans must shut off when
  # not required.
  #
  # @param template [String]
  # @return [Bool] true if required, false if not
  def is_unoccupied_fan_shutoff_required(template)
  
    shutoff_required = true
    
    # Per 90.1 6.4.3.4.5, systems less than 0.75 HP
    # must turn off when unoccupied.
    minimum_fan_hp = nil
    case template
    when 'DOE Ref Pre-1980', 'DOE Ref 1980-2004', '90.1-2004', '90.1-2007', '90.1-2010', '90.1-2013'
      minimum_fan_hp = 0.75
    end
  
    # Determine the system fan horsepower
    total_hp = 0.0
    self.supply_return_exhaust_relief_fans.each do |fan|
      total_hp += fan.motorHorsepower
    end
  
    # Check the HP exception
    if total_hp < minimum_fan_hp
      shutoff_required = false
      OpenStudio::logFree(OpenStudio::Info, "openstudio.standards.AirLoopHVAC", "For #{self.name}: Unoccupied fan shutoff not required because system fan HP of #{total_hp.round(2)} HP is less than the minimum threshold of #{minimum_fan_hp} HP.")
    end

    return shutoff_required
  
  end
 
  # Shut off the system during unoccupied periods.
  # During these times, systems will cycle on briefly
  # if temperature drifts below setpoint.  For systems
  # with fan-powered terminals, only the terminal fans will
  # cycle on.  If the system already has a schedule other than
  # Always-On, no change will be made.  If the system has
  # an Always-On schedule assigned, a new schedule will be created.
  # In this case, occupied is defined as the total percent
  # occupancy for the loop for all zones served.
  #
  # @param min_occ_pct [Double] the fractional value below which
  # the system will be considered unoccupied.
  # @return [Bool] true if successful, false if not
  def enable_unoccupied_fan_shutoff(min_occ_pct = 0.15)
    
    # Set the system to night cycle
    night_cycle_type = 'CycleOnAny'
    # For VAV with PFP boxes, cycle zone fans only
    if self.demandComponents('OS:AirTerminal:SingleDuct:ParallelPIU:Reheat'.to_IddObjectType).size > 0
      night_cycle_type = 'CycleOnAnyZoneFansOnly'
    end
    self.setNightCycleControlType(night_cycle_type)
    
    # Check if already using a schedule other than always on
    avail_sch = self.availabilitySchedule
    unless avail_sch == self.model.alwaysOnDiscreteSchedule
      OpenStudio::logFree(OpenStudio::Info, "openstudio.standards.AirLoopHVAC", "For #{self.name}: Availability schedule is already set to #{avail_sch.name}.  Will assume this includes unoccupied shut down; no changes will be made.")
      return true
    end
    
    # Get the airloop occupancy schedule
    loop_occ_sch = self.get_occupancy_schedule(min_occ_pct)
    flh = loop_occ_sch.annual_equivalent_full_load_hrs
    OpenStudio::logFree(OpenStudio::Info, "openstudio.standards.AirLoopHVAC", "For #{self.name}: Annual occupied hours = #{flh.round} hr/yr, assuming a #{min_occ_pct} occupancy threshold.  This schedule will be used as the HVAC operation schedule.")

    # Set HVAC availability schedule to follow occupancy
    self.setAvailabilitySchedule(loop_occ_sch)

    return true
  
  end
 
  # Calculate the total floor area of all zones attached
  # to the air loop, in m^2.
  #
  # return [Double] the total floor area of all zones attached
  # to the air loop, in m^2.
  def floor_area_served()
  
    total_area = 0.0
  
    self.thermalZones.each do |zone|
      total_area += zone.floorArea
    end

    return total_area
  
  end

  # Calculate the total floor area of all zones attached
  # to the air loop that have no exterior surfaces, in m^2.
  #
  # return [Double] the total floor area of all zones attached
  # to the air loop, in m^2.
  def floor_area_served_interior_zones()
  
    total_area = 0.0
  
    self.thermalZones.each do |zone|
      # Skip zones that have exterior surface area
      next if zone.exteriorSurfaceArea > 0
      total_area += zone.floorArea
    end

    return total_area
  
  end  
  
  # Calculate the total floor area of all zones attached
  # to the air loop that have at least one exterior surface, in m^2.
  #
  # return [Double] the total floor area of all zones attached
  # to the air loop, in m^2.
  def floor_area_served_exterior_zones()
  
    total_area = 0.0
  
    self.thermalZones.each do |zone|
      # Skip zones that have no exterior surface area
      next if zone.exteriorSurfaceArea == 0
      total_area += zone.floorArea
    end

    return total_area
  
  end

  # find design_supply_air_flow_rate
  #
  # @return [Double]  design_supply_air_flow_rate m^3/s
  def find_design_supply_air_flow_rate()

    # Get the design_supply_air_flow_rate
    design_supply_air_flow_rate = nil
    if self.designSupplyAirFlowRate.is_initialized
      design_supply_air_flow_rate = self.designSupplyAirFlowRate.get
    elsif self.autosizedDesignSupplyAirFlowRate.is_initialized
      design_supply_air_flow_rate = self.autosizedDesignSupplyAirFlowRate.get
    else
      OpenStudio::logFree(OpenStudio::Warn, 'openstudio.standards.AirLoopHVAC', "For #{self.name} design sypply air flow rate is not available.")
    end

    return design_supply_air_flow_rate

  end
  
end<|MERGE_RESOLUTION|>--- conflicted
+++ resolved
@@ -2219,14 +2219,11 @@
   # linearly when outdoor air is between 50F and 70F.
   #
   # @return [Bool] Returns true if successful, false if not.  
-<<<<<<< HEAD
+
   def enable_supply_air_temperature_reset_outdoor_temperature()
-=======
-  def enable_supply_air_temperature_reset()
     
     # for AHU1 in Outpatient, SAT is 52F constant, no reset
     return true if self.name.get == 'PVAV Outpatient F1'
->>>>>>> e30e0bc7
   
     # Get the current setpoint and calculate 
     # the new setpoint.
@@ -2389,15 +2386,9 @@
     # If the system has an economizer, it must have
     # a motorized damper.
     if self.has_economizer
-<<<<<<< HEAD
       motorized_oa_damper_required = true
       OpenStudio::logFree(OpenStudio::Info, 'openstudio.standards.AirLoopHVAC', "For #{self.name}: Because the system has an economizer, it requires a motorized OA damper.")
       return motorized_oa_damper_required
-=======
-      is_motorized_oa_damper_required = true  # KS: change false to true
-      OpenStudio::logFree(OpenStudio::Info, 'openstudio.standards.AirLoopHVAC', "For #{template} #{climate_zone}:  #{self.name}: Because the system has an economizer, it is assumed to require a motorized damper.")
-      return is_motorized_oa_damper_required
->>>>>>> e30e0bc7
     end
     
     return is_motorized_oa_damper_required
