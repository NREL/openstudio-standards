--- conflicted
+++ resolved
@@ -175,134 +175,16 @@
   def apply_efficiency_and_curves(template, sql_db_vars_map)
     successfully_set_all_properties = true
 
-<<<<<<< HEAD
-    heat_pumps = $os_standards['heat_pumps_heating']
-
-    # Define the criteria to find the unitary properties
-    # in the hvac standards data set.
-    search_criteria = {}
-    search_criteria['template'] = template
-
-    # TODO: Standards - add split system vs single package to model
-    # For now, assume single package
-    subcategory = 'Single Package'
-
-    # Assume they are all aircooled for now
-    search_criteria['cooling_type'] = 'AirCooled'
-
-    # Determine supplemental heating type if unitary
-    heat_pump = false
-    suppl_heating_type = nil
-    if airLoopHVAC.empty?
-      if containingHVACComponent.is_initialized
-        containing_comp = containingHVACComponent.get
-        if containing_comp.to_AirLoopHVACUnitaryHeatPumpAirToAir.is_initialized
-          heat_pump = true
-          htg_coil = containing_comp.to_AirLoopHVACUnitaryHeatPumpAirToAir.get.supplementalHeatingCoil
-          suppl_heating_type = if htg_coil.to_CoilHeatingElectric.is_initialized
-                                 'Electric Resistance or None'
-                               else
-                                 'All Other'
-                               end
-        end # TODO: Add other unitary systems
-      elsif containingZoneHVACComponent.is_initialized
-        containing_comp = containingZoneHVACComponent.get
-        # PTHP
-        if containing_comp.to_ZoneHVACPackagedTerminalHeatPump.is_initialized
-          pthp = containing_comp.to_ZoneHVACPackagedTerminalHeatPump.get
-          subcategory = 'PTHP'
-          htg_coil = containing_comp.to_ZoneHVACPackagedTerminalHeatPump.get.supplementalHeatingCoil
-          suppl_heating_type = if htg_coil.to_CoilHeatingElectric.is_initialized
-                                 'Electric Resistance or None'
-                               else
-                                 'All Other'
-                               end
-        end
-      end
-    end
-
-    # Add the subcategory to the search criteria
-    search_criteria['subcategory'] = subcategory
-
-    # Determine the supplemental heating type if on an airloop
-    if airLoopHVAC.is_initialized
-      air_loop = airLoopHVAC.get
-      suppl_heating_type = if !air_loop.supplyComponents('OS:Coil:Heating:Electric'.to_IddObjectType).empty?
-                             'Electric Resistance or None'
-                           elsif !air_loop.supplyComponents('OS:Coil:Heating:Gas'.to_IddObjectType).empty?
-                             'All Other'
-                           elsif !air_loop.supplyComponents('OS:Coil:Heating:Water'.to_IddObjectType).empty?
-                             'All Other'
-                           elsif !air_loop.supplyComponents('OS:Coil:Heating:DX:SingleSpeed'.to_IddObjectType).empty?
-                             'All Other'
-                           elsif !air_loop.supplyComponents('OS:Coil:Heating:Gas:MultiStage'.to_IddObjectType).empty?
-                             'All Other'
-                           elsif !air_loop.supplyComponents('OS:Coil:Heating:Desuperheater'.to_IddObjectType).empty?
-                             'All Other'
-                           elsif !air_loop.supplyComponents('OS:Coil:Heating:WaterToAirHeatPump:EquationFit'.to_IddObjectType).empty?
-                             'All Other'
-                           else
-                             'Electric Resistance or None'
-                           end
-    end
-
-    # Add the heating type to the search criteria
-    unless suppl_heating_type.nil?
-      search_criteria['heating_type'] = suppl_heating_type
-    end
-
-    # Get the coil capacity
-    capacity_w = nil
-    if heat_pump
-      containing_comp = containingHVACComponent.get
-      heat_pump_comp = containing_comp.to_AirLoopHVACUnitaryHeatPumpAirToAir.get
-      ccoil = heat_pump_comp.coolingCoil
-      dxcoil = ccoil.to_CoilCoolingDXSingleSpeed.get
-      dxcoil_name = dxcoil.name.to_s
-      if sql_db_vars_map
-        if sql_db_vars_map[dxcoil_name]
-          dxcoil.setName(sql_db_vars_map[dxcoil_name])
-        end
-      end
-      if dxcoil.ratedTotalCoolingCapacity.is_initialized
-        capacity_w = dxcoil.ratedTotalCoolingCapacity.get
-      elsif dxcoil.autosizedRatedTotalCoolingCapacity.is_initialized
-        capacity_w = dxcoil.autosizedRatedTotalCoolingCapacity.get
-      else
-        OpenStudio.logFree(OpenStudio::Warn, 'openstudio.standards.CoilHeatingDXSingleSpeed', "For #{name} capacity is not available, cannot apply efficiency standard.")
-        successfully_set_all_properties = false
-        return successfully_set_all_properties
-      end
-      dxcoil.setName(dxcoil_name)
-    else
-      if ratedTotalHeatingCapacity.is_initialized
-        capacity_w = ratedTotalHeatingCapacity.get
-      elsif autosizedRatedTotalHeatingCapacity.is_initialized
-        capacity_w = autosizedRatedTotalHeatingCapacity.get
-      else
-        OpenStudio.logFree(OpenStudio::Warn, 'openstudio.standards.CoilHeatingDXSingleSpeed', "For #{name} capacity is not available, cannot apply efficiency standard.")
-        successfully_set_all_properties = false
-        return successfully_set_all_properties
-      end
-    end
-=======
     # Get the search criteria
     search_criteria = find_search_criteria(template)
->>>>>>> 8fab2143
 
     # Get the capacity
     capacity_w = find_capacity
     capacity_btu_per_hr = OpenStudio.convert(capacity_w, 'W', 'Btu/hr').get
     capacity_kbtu_per_hr = OpenStudio.convert(capacity_w, 'W', 'kBtu/hr').get
 
-<<<<<<< HEAD
-    # Lookup efficiencies depending on whether it is a unitary HP or a heat pump
-    ac_props = nil
-    ac_props = model.find_object(heat_pumps, search_criteria, capacity_btu_per_hr)
-=======
     # Lookup efficiencies
     ac_props = model.find_object($os_standards['heat_pumps_heating'], search_criteria, capacity_btu_per_hr, Date.today)
->>>>>>> 8fab2143
 
     # Check to make sure properties were found
     if ac_props.nil?
