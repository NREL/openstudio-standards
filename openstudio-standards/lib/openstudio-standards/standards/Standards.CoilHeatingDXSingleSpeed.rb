
# open the class to add methods to return sizing values
class OpenStudio::Model::CoilHeatingDXSingleSpeed
  # Finds the search criteria
  #
  # @param template [String] valid choices: 'DOE Ref Pre-1980', 'DOE Ref 1980-2004', '90.1-2004', '90.1-2007', '90.1-2010', '90.1-2013'
  # @return [hash] has for search criteria to be used for find object
  def find_search_criteria(template)
    # Define the criteria to find the chiller properties
    # in the hvac standards data set.
    search_criteria = {}
    search_criteria['template'] = template

    # TODO: Standards - add split system vs single package to model
    # For now, assume single package
    subcategory = 'Single Package'
    search_criteria['subcategory'] = subcategory

    return search_criteria
  end

  # Finds capacity in Btu/hr
  #
  # @return [Double] capacity in Btu/hr to be used for find object
<<<<<<< HEAD
  def find_capacity()

    # Get the coil capacity
    capacity_w = nil
    if self.ratedTotalHeatingCapacity.is_initialized
      capacity_w = self.ratedTotalHeatingCapacity.get
    elsif self.autosizedRatedTotalHeatingCapacity.is_initialized
      capacity_w = self.autosizedRatedTotalHeatingCapacity.get
    else
      OpenStudio::logFree(OpenStudio::Warn, 'openstudio.standards.CoilHeatingDXSingleSpeed', "For #{self.name} capacity is not available, cannot apply efficiency standard.")
=======
  def find_capacity
    # Get the coil capacity
    capacity_w = nil
    if ratedTotalHeatingCapacity.is_initialized
      capacity_w = ratedTotalHeatingCapacity.get
    elsif autosizedRatedTotalHeatingCapacity.is_initialized
      capacity_w = autosizedRatedTotalHeatingCapacity.get
    else
      OpenStudio.logFree(OpenStudio::Warn, 'openstudio.standards.CoilHeatingDXSingleSpeed', "For #{name} capacity is not available, cannot apply efficiency standard.")
>>>>>>> ba8678ee
      return false
    end

    # Convert capacity to Btu/hr
    capacity_btu_per_hr = OpenStudio.convert(capacity_w, 'W', 'Btu/hr').get

    return capacity_btu_per_hr
  end

  # Finds lookup object in standards and return efficiency
  #
  # @param template [String] valid choices: 'DOE Ref Pre-1980', 'DOE Ref 1980-2004', '90.1-2004', '90.1-2007', '90.1-2010', '90.1-2013'
  # @param standards [Hash] the OpenStudio_Standards spreadsheet in hash format
  # @return [Double] full load efficiency (COP)
  def standard_minimum_cop(template, standards)
    # find ac properties
    search_criteria = find_search_criteria(template)
    subcategory = search_criteria['subcategory']
    capacity_btu_per_hr = find_capacity
    capacity_kbtu_per_hr = OpenStudio.convert(capacity_btu_per_hr, 'Btu/hr', 'kBtu/hr').get

    # Determine supplemental heating type if unitary
    heat_pump = false
    if airLoopHVAC.empty?
      if containingHVACComponent.is_initialized
        containing_comp = containingHVACComponent.get
        if containing_comp.to_AirLoopHVACUnitaryHeatPumpAirToAir.is_initialized
          heat_pump = true
        end
      end
    end

    # find object
    ac_props = model.find_object(standards['heat_pumps_heating'], search_criteria, capacity_btu_per_hr, Date.today)

    # Get the minimum efficiency standards
    cop = nil

    # Check to make sure properties were found
    if ac_props.nil?
      OpenStudio.logFree(OpenStudio::Warn, 'openstudio.standards.CoilHeatingDXSingleSpeed', "For #{name}, cannot find efficiency info, cannot apply efficiency standard.")
      return cop # value of nil
    end

    # If specified as HSPF
    unless ac_props['minimum_heating_seasonal_performance_factor'].nil?
      min_hspf = ac_props['minimum_heating_seasonal_performance_factor']
      cop = hspf_to_cop_heating_no_fan(min_hspf)
      OpenStudio.logFree(OpenStudio::Info, 'openstudio.standards.CoilHeatingDXSingleSpeed', "For #{template}: #{name}: #{suppl_heating_type} #{subcategory} Capacity = #{capacity_kbtu_per_hr.round}kBtu/hr; HSPF = #{min_hspf}")
    end

    # If specified as COPH
    unless ac_props['minimum_coefficient_of_performance_heating'].nil?
      min_coph = ac_props['minimum_coefficient_of_performance_heating']
      cop = cop_heating_to_cop_heating_no_fan(min_coph, OpenStudio.convert(capacity_kbtu_per_hr, 'kBtu/hr', 'W').get)
      OpenStudio.logFree(OpenStudio::Info, 'openstudio.standards.CoilHeatingDXSingleSpeed', "For #{template}: #{name}: #{suppl_heating_type} #{subcategory} Capacity = #{capacity_kbtu_per_hr.round}kBtu/hr; COPH = #{min_coph}")
    end

    # If specified as EER
    unless ac_props['minimum_energy_efficiency_ratio'].nil?
      min_eer = ac_props['minimum_energy_efficiency_ratio']
      cop = eer_to_cop(min_eer, OpenStudio.convert(capacity_kbtu_per_hr, 'kBtu/hr', 'W').get)
      OpenStudio.logFree(OpenStudio::Info, 'openstudio.standards.CoilHeatingDXSingleSpeed', "For #{template}: #{name}:  #{suppl_heating_type} #{subcategory} Capacity = #{capacity_kbtu_per_hr.round}kBtu/hr; EER = #{min_eer}")
    end

    return cop
  end

  def apply_efficiency_and_curves(template, sql_db_vars_map)
    successfully_set_all_properties = true

    unitary_hps = $os_standards['heat_pumps']
    heat_pumps = $os_standards['heat_pumps_heating']

    # Define the criteria to find the unitary properties
    # in the hvac standards data set.
    search_criteria = {}
    search_criteria['template'] = template

    # TODO: Standards - add split system vs single package to model
    # For now, assume single package
    subcategory = 'Single Package'

    # Assume they are all aircooled for now
    search_criteria['cooling_type'] = 'AirCooled'

    # Determine supplemental heating type if unitary
    unitary = false
    suppl_heating_type = nil
    if airLoopHVAC.empty?
      if containingHVACComponent.is_initialized
        containing_comp = containingHVACComponent.get
        if containing_comp.to_AirLoopHVACUnitaryHeatPumpAirToAir.is_initialized
          unitary = true
          htg_coil = containing_comp.to_AirLoopHVACUnitaryHeatPumpAirToAir.get.supplementalHeatingCoil
          suppl_heating_type = if htg_coil.to_CoilHeatingElectric.is_initialized
                                 'Electric Resistance or None'
                               else
                                 'All Other'
                               end
        end # TODO: Add other unitary systems
      elsif containingZoneHVACComponent.is_initialized
        containing_comp = containingZoneHVACComponent.get
        # PTHP
        if containing_comp.to_ZoneHVACPackagedTerminalHeatPump.is_initialized
          pthp = containing_comp.to_ZoneHVACPackagedTerminalHeatPump.get
          subcategory = 'PTHP'
          htg_coil = containing_comp.to_ZoneHVACPackagedTerminalHeatPump.get.supplementalHeatingCoil
          suppl_heating_type = if htg_coil.to_CoilHeatingElectric.is_initialized
                                 'Electric Resistance or None'
                               else
                                 'All Other'
                               end
        end
      end
    end

    # Add the subcategory to the search criteria
    search_criteria['subcategory'] = subcategory

    # Determine the supplemental heating type if on an airloop
    if airLoopHVAC.is_initialized
      air_loop = airLoopHVAC.get
      suppl_heating_type = if !air_loop.supplyComponents('OS:Coil:Heating:Electric'.to_IddObjectType).empty?
                             'Electric Resistance or None'
                           elsif !air_loop.supplyComponents('OS:Coil:Heating:Gas'.to_IddObjectType).empty?
                             'All Other'
                           elsif !air_loop.supplyComponents('OS:Coil:Heating:Water'.to_IddObjectType).empty?
                             'All Other'
                           elsif !air_loop.supplyComponents('OS:Coil:Heating:DX:SingleSpeed'.to_IddObjectType).empty?
                             'All Other'
                           elsif !air_loop.supplyComponents('OS:Coil:Heating:Gas:MultiStage'.to_IddObjectType).empty?
                             'All Other'
                           elsif !air_loop.supplyComponents('OS:Coil:Heating:Desuperheater'.to_IddObjectType).empty?
                             'All Other'
                           elsif !air_loop.supplyComponents('OS:Coil:Heating:WaterToAirHeatPump:EquationFit'.to_IddObjectType).empty?
                             'All Other'
                           else
                             'Electric Resistance or None'
                           end
    end

    # Add the heating type to the search criteria
    unless suppl_heating_type.nil?
      search_criteria['heating_type'] = suppl_heating_type
    end

    # Get the coil capacity
    capacity_w = nil
    if unitary
      containing_comp = containingHVACComponent.get
      heat_pump_comp = containing_comp.to_AirLoopHVACUnitaryHeatPumpAirToAir.get
      ccoil = heat_pump_comp.coolingCoil
      dxcoil = ccoil.to_CoilCoolingDXSingleSpeed.get
      dxcoil_name = dxcoil.name.to_s
      if sql_db_vars_map
        if sql_db_vars_map[dxcoil_name]
          dxcoil.setName(sql_db_vars_map[dxcoil_name])
        end
      end
      if dxcoil.ratedTotalCoolingCapacity.is_initialized
        capacity_w = dxcoil.ratedTotalCoolingCapacity.get
      elsif dxcoil.autosizedRatedTotalCoolingCapacity.is_initialized
        capacity_w = dxcoil.autosizedRatedTotalCoolingCapacity.get
      else
        OpenStudio.logFree(OpenStudio::Warn, 'openstudio.standards.CoilHeatingDXSingleSpeed', "For #{name} capacity is not available, cannot apply efficiency standard.")
        successfully_set_all_properties = false
        return successfully_set_all_properties
      end
      dxcoil.setName(dxcoil_name)
    else
      if ratedTotalHeatingCapacity.is_initialized
        capacity_w = ratedTotalHeatingCapacity.get
      elsif autosizedRatedTotalHeatingCapacity.is_initialized
        capacity_w = autosizedRatedTotalHeatingCapacity.get
      else
        OpenStudio.logFree(OpenStudio::Warn, 'openstudio.standards.CoilHeatingDXSingleSpeed', "For #{name} capacity is not available, cannot apply efficiency standard.")
        successfully_set_all_properties = false
        return successfully_set_all_properties
      end
    end

    # Convert capacity to Btu/hr
    capacity_btu_per_hr = OpenStudio.convert(capacity_w, 'W', 'Btu/hr').get
    capacity_kbtu_per_hr = OpenStudio.convert(capacity_w, 'W', 'kBtu/hr').get

    # Lookup efficiencies depending on whether it is a unitary HP or a heat pump
    ac_props = nil
    ac_props = if unitary == true
                 model.find_object(unitary_hps, search_criteria, capacity_btu_per_hr, Date.today)
               else
                 model.find_object(heat_pumps, search_criteria, capacity_btu_per_hr, Date.today)
               end

    # Check to make sure properties were found
    if ac_props.nil?
      OpenStudio.logFree(OpenStudio::Warn, 'openstudio.standards.CoilHeatingDXSingleSpeed', "For #{name}, cannot find efficiency info, cannot apply efficiency standard.")
      successfully_set_all_properties = false
      return successfully_set_all_properties
    end

    # Make the HEAT-CAP-FT curve
    heat_cap_ft = model.add_curve(ac_props['heat_cap_ft'])
    if heat_cap_ft
      setTotalHeatingCapacityFunctionofTemperatureCurve(heat_cap_ft)
    else
      OpenStudio.logFree(OpenStudio::Warn, 'openstudio.standards.CoilHeatingDXSingleSpeed', "For #{name}, cannot find heat_cap_ft curve, will not be set.")
      successfully_set_all_properties = false
    end

    # Make the HEAT-CAP-FFLOW curve
    heat_cap_fflow = model.add_curve(ac_props['heat_cap_fflow'])
    if heat_cap_fflow
      setTotalHeatingCapacityFunctionofFlowFractionCurve(heat_cap_fflow)
    else
      OpenStudio.logFree(OpenStudio::Warn, 'openstudio.standards.CoilHeatingDXSingleSpeed', "For #{name}, cannot find heat_cap_fflow curve, will not be set.")
      successfully_set_all_properties = false
    end

    # Make the HEAT-EIR-FT curve
    heat_eir_ft = model.add_curve(ac_props['heat_eir_ft'])
    if heat_eir_ft
      setEnergyInputRatioFunctionofTemperatureCurve(heat_eir_ft)
    else
      OpenStudio.logFree(OpenStudio::Warn, 'openstudio.standards.CoilHeatingDXSingleSpeed', "For #{name}, cannot find heat_eir_ft curve, will not be set.")
      successfully_set_all_properties = false
    end

    # Make the HEAT-EIR-FFLOW curve
    heat_eir_fflow = model.add_curve(ac_props['heat_eir_fflow'])
    if heat_eir_fflow
      setEnergyInputRatioFunctionofFlowFractionCurve(heat_eir_fflow)
    else
      OpenStudio.logFree(OpenStudio::Warn, 'openstudio.standards.CoilHeatingDXSingleSpeed', "For #{name}, cannot find heat_eir_fflow curve, will not be set.")
      successfully_set_all_properties = false
    end

    # Make the HEAT-PLF-FPLR curve
    heat_plf_fplr = model.add_curve(ac_props['heat_plf_fplr'])
    if heat_plf_fplr
      setPartLoadFractionCorrelationCurve(heat_plf_fplr)
    else
      OpenStudio.logFree(OpenStudio::Warn, 'openstudio.standards.CoilHeatingDXSingleSpeed', "For #{name}, cannot find heat_plf_fplr curve, will not be set.")
      successfully_set_all_properties = false
    end

    # Get the minimum efficiency standards
    cop = nil

    # If PTHP, use equations
    if subcategory == 'PTHP'
      pthp_cop_coeff_1 = ac_props['pthp_cop_coefficient_1']
      pthp_cop_coeff_2 = ac_props['pthp_cop_coefficient_2']
      # TABLE 6.8.1D
      # COP = pthp_cop_coeff_1 - (pthp_cop_coeff_2 * Cap / 1000)
      # Note c: Cap means the rated cooling capacity of the product in Btu/h.
      # If the unit's capacity is less than 7000 Btu/h, use 7000 Btu/h in the calculation.
      # If the unit's capacity is greater than 15,000 Btu/h, use 15,000 Btu/h in the calculation.
      capacity_btu_per_hr = 7000 if capacity_btu_per_hr < 7000
      capacity_btu_per_hr = 15_000 if capacity_btu_per_hr > 15_000
      cop = pthp_cop_coeff_1 - (pthp_cop_coeff_2 * capacity_btu_per_hr / 1000.0)
      OpenStudio.logFree(OpenStudio::Info, 'openstudio.standards.CoilHeatingDXSingleSpeed', "For #{name}: #{subcategory} Capacity = #{capacity_kbtu_per_hr.round}kBtu/hr; COPH = #{cop.round(2)}")
    end

    # If specified as HSPF
    unless ac_props['minimum_heating_seasonal_performance_factor'].nil?
      min_hspf = ac_props['minimum_heating_seasonal_performance_factor']
      cop = hspf_to_cop_heating_no_fan(min_hspf)
      OpenStudio.logFree(OpenStudio::Info, 'openstudio.standards.CoilHeatingDXSingleSpeed', "For #{template}: #{name}: #{suppl_heating_type} #{subcategory} Capacity = #{capacity_kbtu_per_hr.round}kBtu/hr; HSPF = #{min_hspf}")
    end

    # If specified as COPH
    unless ac_props['minimum_coefficient_of_performance_heating'].nil?
      min_coph = ac_props['minimum_coefficient_of_performance_heating']
      cop = cop_heating_to_cop_heating_no_fan(min_coph, OpenStudio.convert(capacity_kbtu_per_hr, 'kBtu/hr', 'W').get)
      OpenStudio.logFree(OpenStudio::Info, 'openstudio.standards.CoilHeatingDXSingleSpeed', "For #{template}: #{name}: #{suppl_heating_type} #{subcategory} Capacity = #{capacity_kbtu_per_hr.round}kBtu/hr; COPH = #{min_coph}")
    end

    # If specified as EER
    unless ac_props['minimum_energy_efficiency_ratio'].nil?
      min_eer = ac_props['minimum_energy_efficiency_ratio']
      cop = eer_to_cop(min_eer, OpenStudio.convert(capacity_kbtu_per_hr, 'kBtu/hr', 'W').get)
      OpenStudio.logFree(OpenStudio::Info, 'openstudio.standards.CoilHeatingDXSingleSpeed', "For #{template}: #{name}:  #{suppl_heating_type} #{subcategory} Capacity = #{capacity_kbtu_per_hr.round}kBtu/hr; EER = #{min_eer}")
    end

    # Set the efficiency values
    unless cop.nil?
      setRatedCOP(cop)
    end

    return sql_db_vars_map
  end
end<|MERGE_RESOLUTION|>--- conflicted
+++ resolved
@@ -22,18 +22,6 @@
   # Finds capacity in Btu/hr
   #
   # @return [Double] capacity in Btu/hr to be used for find object
-<<<<<<< HEAD
-  def find_capacity()
-
-    # Get the coil capacity
-    capacity_w = nil
-    if self.ratedTotalHeatingCapacity.is_initialized
-      capacity_w = self.ratedTotalHeatingCapacity.get
-    elsif self.autosizedRatedTotalHeatingCapacity.is_initialized
-      capacity_w = self.autosizedRatedTotalHeatingCapacity.get
-    else
-      OpenStudio::logFree(OpenStudio::Warn, 'openstudio.standards.CoilHeatingDXSingleSpeed', "For #{self.name} capacity is not available, cannot apply efficiency standard.")
-=======
   def find_capacity
     # Get the coil capacity
     capacity_w = nil
@@ -43,7 +31,6 @@
       capacity_w = autosizedRatedTotalHeatingCapacity.get
     else
       OpenStudio.logFree(OpenStudio::Warn, 'openstudio.standards.CoilHeatingDXSingleSpeed', "For #{name} capacity is not available, cannot apply efficiency standard.")
->>>>>>> ba8678ee
       return false
     end
 
