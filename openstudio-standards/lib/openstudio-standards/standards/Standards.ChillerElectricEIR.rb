
# Reopen the OpenStudio class to add methods to apply standards to this object
class OpenStudio::Model::ChillerElectricEIR

  # Finds the search criteria
  #
  # @param template [String] valid choices: 'DOE Ref Pre-1980', 'DOE Ref 1980-2004', '90.1-2004', '90.1-2007', '90.1-2010', '90.1-2013'
  # @return [hash] has for search criteria to be used for find object
  def find_search_criteria(template)

    # Define the criteria to find the chiller properties
    # in the hvac standards data set.
    search_criteria = {}
    search_criteria['template'] = template
    cooling_type = self.condenserType
    search_criteria['cooling_type'] = cooling_type

    # TODO Standards replace this with a mechanism to store this
    # data in the chiller object itself.
    # For now, retrieve the condenser type from the name
    name = self.name.get
    condenser_type = nil
    compressor_type = nil
    if name.include?('AirCooled')
      if name.include?('WithCondenser')
        condenser_type = 'WithCondenser'
      elsif name.include?('WithoutCondenser')
        condenser_type = 'WithoutCondenser'
      end
    elsif name.include?('WaterCooled')
      if name.include?('Reciprocating')
        compressor_type = 'Reciprocating'
      elsif name.include?('Rotary Screw')
        compressor_type = 'Rotary Screw'
      elsif  name.include?('Scroll')
        compressor_type = 'Scroll'
      elsif name.include?('Centrifugal')
        compressor_type = 'Centrifugal'
      end
    end
    unless condenser_type.nil?
      search_criteria['condenser_type'] = condenser_type
    end
    unless compressor_type.nil?
      search_criteria['compressor_type'] = compressor_type
    end

    return search_criteria

  end

  # Finds capacity in tons
  #
  # @return [Double] capacity in tons to be used for find object
  def find_capacity()

    # Get the chiller capacity
    capacity_w = nil
    if self.referenceCapacity.is_initialized
      capacity_w = self.referenceCapacity.get
    elsif self.autosizedReferenceCapacity.is_initialized
      capacity_w = self.autosizedReferenceCapacity.get
    else
      OpenStudio::logFree(OpenStudio::Warn, "openstudio.standards.ChillerElectricEIR", "For #{self.name} capacity is not available, cannot apply efficiency standard.")
      successfully_set_all_properties = false
      return successfully_set_all_properties
    end

    # Convert capacity to tons
    capacity_tons = OpenStudio.convert(capacity_w, "W", "ton").get

    return capacity_tons

  end

  # Finds lookup object in standards and return full load efficiency
  #
  # @param template [String] valid choices: 'DOE Ref Pre-1980', 'DOE Ref 1980-2004', '90.1-2004', '90.1-2007', '90.1-2010', '90.1-2013'
  # @param standards [Hash] the OpenStudio_Standards spreadsheet in hash format
  # @return [Double] full load efficiency (COP)
  def standard_minimum_full_load_efficiency(template,standards)

    # Get the chiller properties
    search_criteria = self.find_search_criteria(template)
    capacity_tons = self.find_capacity
    chlr_props = self.model.find_object(standards['chillers'], search_criteria, capacity_tons)

    # lookup the efficiency value
    kw_per_ton = nil
    cop = nil
    if chlr_props['minimum_full_load_efficiency']
      kw_per_ton = chlr_props['minimum_full_load_efficiency']
      cop = kw_per_ton_to_cop(kw_per_ton)
    else
      OpenStudio::logFree(OpenStudio::Warn, "openstudio.standards.ChillerElectricEIR", "For #{self.name}, cannot find minimum full load efficiency.")
    end

    return cop

  end

  # Applies the standard efficiency ratings and typical performance curves to this object.
  # 
  # @param template [String] valid choices: 'DOE Ref Pre-1980', 'DOE Ref 1980-2004', '90.1-2004', '90.1-2007', '90.1-2010', '90.1-2013'
  # @param standards [Hash] the OpenStudio_Standards spreadsheet in hash format
  # @return [Bool] true if successful, false if not
<<<<<<< HEAD
  def setStandardEfficiencyAndCurves(template)
=======
  def setStandardEfficiencyAndCurves(template, standards)
    # todo - update this to use findSearchCriteria and findCapacity methods vs. duplicating code here
>>>>>>> 508b49ee
  
    chillers = $os_standards['chillers']
    curve_biquadratics = $os_standards['curve_biquadratics']
    curve_quadratics = $os_standards['curve_quadratics']
    curve_bicubics = $os_standards['curve_bicubics']
  
    # Define the criteria to find the chiller properties
    # in the hvac standards data set.
    search_criteria = {}
    search_criteria['template'] = template
    cooling_type = self.condenserType
    search_criteria['cooling_type'] = cooling_type
    
    # TODO Standards replace this with a mechanism to store this
    # data in the chiller object itself.
    # For now, retrieve the condenser type from the name
    name = self.name.get
    condenser_type = nil
    compressor_type = nil
    if name.include?('AirCooled')
      if name.include?('WithCondenser')
        condenser_type = 'WithCondenser'
      elsif name.include?('WithoutCondenser')
        condenser_type = 'WithoutCondenser'
      end
    elsif name.include?('WaterCooled')
      if name.include?('Reciprocating')
        compressor_type = 'Reciprocating'
      elsif name.include?('Rotary Screw')
        compressor_type = 'Rotary Screw'
      elsif  name.include?('Scroll')
        compressor_type = 'Scroll'
      elsif name.include?('Centrifugal')
        compressor_type = 'Centrifugal'
      end
    end
    unless condenser_type.nil?
      search_criteria['condenser_type'] = condenser_type
    end
    unless compressor_type.nil?
      search_criteria['compressor_type'] = compressor_type
    end
    
    # Get the chiller capacity
    capacity_w = nil
    if self.referenceCapacity.is_initialized
      capacity_w = self.referenceCapacity.get
    elsif self.autosizedReferenceCapacity.is_initialized
      capacity_w = self.autosizedReferenceCapacity.get
    else
      OpenStudio::logFree(OpenStudio::Warn, "openstudio.standards.ChillerElectricEIR", "For #{self.name} capacity is not available, cannot apply efficiency standard.")
      successfully_set_all_properties = false
      return successfully_set_all_properties
    end

    # Convert capacity to tons
    capacity_tons = OpenStudio.convert(capacity_w, "W", "ton").get

    # Get the chiller properties
    chlr_props = self.model.find_object(chillers, search_criteria, capacity_tons)
    if !chlr_props
      OpenStudio::logFree(OpenStudio::Warn, "openstudio.standards.ChillerElectricEIR", "For #{self.name}, cannot find chiller properties, cannot apply standard efficiencies or curves.")
      successfully_set_all_properties = false
      return successfully_set_all_properties
    end

    # Make the CAPFT curve
    cool_cap_ft = self.model.add_curve(chlr_props['capft'])
    if cool_cap_ft
      self.setCoolingCapacityFunctionOfTemperature(cool_cap_ft)
    else
      OpenStudio::logFree(OpenStudio::Warn, "openstudio.standards.ChillerElectricEIR", "For #{self.name}, cannot find cool_cap_ft curve, will not be set.")
      successfully_set_all_properties = false
    end    
    
    # Make the EIRFT curve
    cool_eir_ft = self.model.add_curve(chlr_props['eirft'])
    if cool_eir_ft
      self.setElectricInputToCoolingOutputRatioFunctionOfTemperature(cool_eir_ft)  
    else
      OpenStudio::logFree(OpenStudio::Warn, "openstudio.standards.ChillerElectricEIR", "For #{self.name}, cannot find cool_eir_ft curve, will not be set.")
      successfully_set_all_properties = false
    end    
    
    # Make the EIRFPLR curve
    # which may be either a CurveBicubic or a CurveQuadratic based on chiller type
    cool_plf_fplr = self.model.add_curve(chlr_props['eirfplr'])
    if cool_plf_fplr
      #self.setElectricInputToCoolingOutputRatioFunctionOfPLR(cool_plf_fplr)
    else
      OpenStudio::logFree(OpenStudio::Warn, "openstudio.standards.ChillerElectricEIR", "For #{self.name}, cannot find cool_plf_fplr curve, will not be set.")
      successfully_set_all_properties = false
    end     

    # Set the efficiency value
    kw_per_ton = nil
    cop = nil
    if chlr_props['minimum_full_load_efficiency']
      kw_per_ton = chlr_props['minimum_full_load_efficiency']
      cop = kw_per_ton_to_cop(kw_per_ton)
      self.setReferenceCOP(cop)
    else
      OpenStudio::logFree(OpenStudio::Warn, "openstudio.standards.ChillerElectricEIR", "For #{self.name}, cannot find minimum full load efficiency, will not be set.")
      successfully_set_all_properties = false
    end

    # Append the name with size and kw/ton
    self.setName("#{name} #{capacity_tons.round}tons #{kw_per_ton.round(1)}kW/ton")
    OpenStudio::logFree(OpenStudio::Info, 'openstudio.model.ChillerElectricEIR', "For #{template}: #{self.name}: #{cooling_type} #{condenser_type} #{compressor_type} Capacity = #{capacity_tons.round}tons; COP = #{cop.round(1)} (#{kw_per_ton.round(1)}kW/ton)")

    #NECB 2011 requires that all chillers be modulating down to 25% of their capacity
    
    if template == 'NECB 2011'      
      self.setChillerFlowMode('LeavingSetpointModulated')
      self.setMinimumPartLoadRatio(0.25)
      self.setMinimumUnloadingRatio(0.25)
    end  # NECB 2011
   
    return successfully_set_all_properties

  end
  
end<|MERGE_RESOLUTION|>--- conflicted
+++ resolved
@@ -104,12 +104,7 @@
   # @param template [String] valid choices: 'DOE Ref Pre-1980', 'DOE Ref 1980-2004', '90.1-2004', '90.1-2007', '90.1-2010', '90.1-2013'
   # @param standards [Hash] the OpenStudio_Standards spreadsheet in hash format
   # @return [Bool] true if successful, false if not
-<<<<<<< HEAD
   def setStandardEfficiencyAndCurves(template)
-=======
-  def setStandardEfficiencyAndCurves(template, standards)
-    # todo - update this to use findSearchCriteria and findCapacity methods vs. duplicating code here
->>>>>>> 508b49ee
   
     chillers = $os_standards['chillers']
     curve_biquadratics = $os_standards['curve_biquadratics']
