--- conflicted
+++ resolved
@@ -382,16 +382,6 @@
   end
 
   def enable_supply_water_temperature_reset
-<<<<<<< HEAD
-=======
-
-    # Do not enable for service hot water loops
-    if self.is_shw_loop
-      OpenStudio::logFree(OpenStudio::Info, 'openstudio.standards.PlantLoop', "For #{self.name}: This is a Service Hot Water Loop, no supply water temperature reset needed.")
-      return false
-    end
-  
->>>>>>> f3adb197
     # Get the current setpoint manager on the outlet node
     # and determine if already has temperature reset
     spms = supplyOutletNode.setpointManagers
@@ -500,15 +490,9 @@
       end
     end
 
-<<<<<<< HEAD
     total_cooling_capacity_tons = OpenStudio.convert(total_cooling_capacity_w, 'W', 'ton').get
     OpenStudio.logFree(OpenStudio::Info, 'openstudio.standards.AirLoopHVAC', "For #{name}, cooling capacity is #{total_cooling_capacity_tons.round} tons of refrigeration.")
 
-=======
-    total_cooling_capacity_tons = OpenStudio.convert(total_cooling_capacity_w,'W','ton').get
-    OpenStudio::logFree(OpenStudio::Info, 'openstudio.standards.AirLoopHVAC', "For #{self.name}, cooling capacity is #{total_cooling_capacity_tons.round} tons of refrigeration (TR).")
-    
->>>>>>> f3adb197
     return total_cooling_capacity_w
   end
 
@@ -521,13 +505,8 @@
     # Sum the heating capacity for all heating components
     # on the plant loop.
     total_heating_capacity_w = 0
-<<<<<<< HEAD
     supplyComponents.each do |sc|
       # BoilerHotWater
-=======
-    self.supplyComponents.each do |sc|
-      # Boiler:HotWater
->>>>>>> f3adb197
       if sc.to_BoilerHotWater.is_initialized
         boiler = sc.to_BoilerHotWater.get
         if boiler.nominalCapacity.is_initialized
@@ -537,15 +516,8 @@
         else
           OpenStudio::logFree(OpenStudio::Warn, 'openstudio.standards.PlantLoop', "For #{self.name} capacity of Boiler:HotWater ' #{boiler.name} is not available, total heating capacity of plant loop will be incorrect when applying standard.")
         end
-<<<<<<< HEAD
       # WaterHeater:Mixed
       elsif sc.to_WaterHeaterMixed.is_initialized
-=======
-      end
-      # @Todo: Add the other possible types, like DistrictHeating, WaterHeaterMixed, etc, etc
-      # WaterHeater:Mixed
-      if sc.to_WaterHeaterMixed.is_initialized
->>>>>>> f3adb197
         water_heater = sc.to_WaterHeaterMixed.get
         if water_heater.heaterMaximumCapacity.is_initialized
           total_heating_capacity_w += water_heater.heaterMaximumCapacity.get
@@ -553,7 +525,6 @@
           total_heating_capacity_w += water_heater.autosizedHeaterMaximumCapacity.get
         else
           OpenStudio::logFree(OpenStudio::Warn, 'openstudio.standards.PlantLoop', "For #{self.name} capacity of WaterHeater:Mixed #{water_heater.name} is not available, total heating capacity of plant loop will be incorrect when applying standard.")
-<<<<<<< HEAD
         end
       # WaterHeater:Stratified
       elsif sc.to_WaterHeaterStratified.is_initialized
@@ -571,28 +542,6 @@
     total_heating_capacity_kbtu_per_hr = OpenStudio.convert(total_heating_capacity_w,'W','kBtu/hr').get
     OpenStudio::logFree(OpenStudio::Info, 'openstudio.standards.PlantLoop', "For #{self.name}, heating capacity is #{total_heating_capacity_kbtu_per_hr.round} kBtu/hr.")
 
-=======
-        end
-      end
-
-      # WaterHeater:Stratified
-      # @Todo: handle autosizing?
-      if sc.to_WaterHeaterStratified.is_initialized
-        water_heater = sc.to_WaterHeaterStratified.get
-        if water_heater.heater1Capacity.is_initialized
-          total_heating_capacity_w += water_heater.heater1Capacity.get
-        end
-        if water_heater.heater2Capacity.is_initialized
-          total_heating_capacity_w += water_heater.heater2Capacity.get
-        end
-      end
-
-    end # End loop on supplyComponents
-
-    total_heating_capacity_kbtu_per_hr = OpenStudio.convert(total_heating_capacity_w,'W','kBtu/hr').get
-    OpenStudio::logFree(OpenStudio::Info, 'openstudio.standards.PlantLoop', "For #{self.name}, heating capacity is #{total_heating_capacity_kbtu_per_hr.round} kBtu/hr.")
-    
->>>>>>> f3adb197
     return total_heating_capacity_w
   end
 
@@ -1140,17 +1089,10 @@
     return maximum_loop_flow_rate
   end
 
-<<<<<<< HEAD
   # Determines if the loop is a Service Water Heating loop by checking if there is a WaterUseConnection on the demand side
   #
   # @return [Boolean] true if it's indeed a SHW loop, false otherwise
   def swh_loop?()
-=======
-  # Determines if the loop is a Service Hot Water loop by checking if there is a WaterUseConnection on the demand side
-  #
-  # @return [Boolean] true if it's indeed a SHW loop, false otherwise
-  def is_shw_loop()
->>>>>>> f3adb197
 
     serves_swh = false
     self.demandComponents.each do |comp|
@@ -1159,15 +1101,117 @@
         break
       end
     end
-<<<<<<< HEAD
-=======
 
     return serves_swh
-
-  end
-
->>>>>>> f3adb197
-
-    return serves_swh
-  end
+  end
+  
+  # Classifies the service water system and returns information
+  # about fuel types, whether it serves both heating and service water heating,
+  # the water storage volume, and the total heating capacity.
+  #
+  # @return [Array<Array<String>, Bool, Double, Double>] An array of:
+  # fuel types, combination_system (true/false), storage_capacity (m^3), total_heating_capacity (W)
+  def swh_system_type
+    combination_system = true
+    storage_capacity = 0
+    primary_fuels = []
+    secondary_fuels = []
+
+    # @Todo: to work correctly, plantloop.total_heating_capacity requires to have either hardsized capacities or a sizing run.
+    primary_heating_capacity = total_heating_capacity
+    secondary_heating_capacity = 0
+
+    supplyComponents.each do |component|
+
+      # Get the object type
+      obj_type = component.iddObjectType.valueName.to_s
+
+      case obj_type
+      when 'OS_DistrictHeating'
+        primary_fuels << 'DistrictHeating'
+        combination_system = false
+      when 'OS_HeatPump_WaterToWater_EquationFit_Heating'
+        primary_fuels << 'Electricity'
+      when 'OS_SolarCollector_FlatPlate_PhotovoltaicThermal'
+        primary_fuels << 'SolarEnergy'
+      when 'OS_SolarCollector_FlatPlate_Water'
+        primary_fuels << 'SolarEnergy'
+      when 'OS_SolarCollector_IntegralCollectorStorage'
+        primary_fuels << 'SolarEnergy'
+      when 'OS_WaterHeater_HeatPump'
+        primary_fuels << 'Electricity'
+      when 'OS_WaterHeater_Mixed'
+        component = component.to_WaterHeaterMixed.get
+        # Check it it's actually a heater, not just a storage tank
+        if component.heaterMaximumCapacity.empty? || component.heaterMaximumCapacity.get != 0
+          # If it does, we add the heater Fuel Type
+          primary_fuels << component.heaterFuelType
+          # And in this case we'll reuse this object
+          combination_system = false
+        end  # @Todo: not sure about whether it should be an elsif or not
+        # Check the plant loop connection on the source side
+        if component.secondaryPlantLoop.is_initialized
+          source_plant_loop = component.secondaryPlantLoop.get
+          secondary_fuels += plant_loop_heating_fuels(source_plant_loop)
+          secondary_heating_capacity += source_plant_loop.total_heating_capacity
+        end
+
+        # Storage capacity
+        if component.tankVolume.is_initialized
+          storage_capacity = component.tankVolume.get
+        end
+
+      when 'OS_WaterHeater_Stratified'
+        component = component.to_WaterHeaterStratified.get
+
+        # Check if the heater actually has a capacity (otherwise it's simply a Storage Tank)
+        if component.heaterMaximumCapacity.empty? || component.heaterMaximumCapacity.get != 0
+          # If it does, we add the heater Fuel Type
+          primary_fuels << component.heaterFuelType
+          # And in this case we'll reuse this object
+          combination_system = false
+        end # @Todo: not sure about whether it should be an elsif or not
+        # Check the plant loop connection on the source side
+        if component.secondaryPlantLoop.is_initialized
+          source_plant_loop = component.secondaryPlantLoop.get
+          secondary_fuels += plant_loop_heating_fuels(source_plant_loop)
+          secondary_heating_capacity += source_plant_loop.total_heating_capacity
+        end
+
+        # Storage capacity
+        if component.tankVolume.is_initialized
+          storage_capacity = component.tankVolume.get
+        end
+
+      when 'OS_HeatExchanger_FluidToFluid'
+        hx = component.to_HeatExchangerFluidToFluid.get
+        cooling_hx_control_types = ["CoolingSetpointModulated", "CoolingSetpointOnOff", "CoolingDifferentialOnOff", "CoolingSetpointOnOffWithComponentOverride"]
+        cooling_hx_control_types.each {|x| x.downcase!}
+        if !cooling_hx_control_types.include?(hx.controlType.downcase) && hx.secondaryPlantLoop.is_initialized
+          source_plant_loop = hx.secondaryPlantLoop.get
+          secondary_fuels += plant_loop_heating_fuels(source_plant_loop)
+          secondary_heating_capacity += source_plant_loop.total_heating_capacity
+        end
+
+      when 'OS_Node', 'OS_Pump_ConstantSpeed', 'OS_Pump_VariableSpeed', 'OS_Connector_Splitter', 'OS_Connector_Mixer', 'OS_Pipe_Adiabatic'
+        # To avoid extraneous debug messages
+      else
+        #OpenStudio::logFree(OpenStudio::Debug, 'openstudio.sizing.Model', "No heating fuel types found for #{obj_type}")
+      end
+
+    end
+
+    # @Todo: decide how to handle primary and secondary stuff
+    fuels = primary_fuels + secondary_fuels
+    total_heating_capacity = primary_heating_capacity + secondary_heating_capacity
+    # If the primary heating capacity is bigger than secondary, assume the secondary is just a backup and disregard it?
+    # if primary_heating_capacity > secondary_heating_capacity
+    #   total_heating_capacity = primary_heating_capacity
+    #   fuels = primary_fuels
+    # end
+
+    return fuels.uniq.sort, combination_system, storage_capacity, total_heating_capacity
+
+  end # end classify_swh_system_type  
+  
 end