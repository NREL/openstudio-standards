--- conflicted
+++ resolved
@@ -52,14 +52,10 @@
     
     # Set the rendering color of the space type
     rgb = space_type_properties['rgb']
-<<<<<<< HEAD
-    raise ("RGB not present in space type #{space_type_properties}") if rgb.nil?
-=======
     if rgb.nil?
       return false
     end
     
->>>>>>> eb7b3223
     rgb = rgb.split('_')
     r = rgb[0].to_i
     g = rgb[1].to_i
@@ -69,7 +65,7 @@
     rendering_color.setRenderingGreenValue(g)
     rendering_color.setRenderingBlueValue(b)
     self.setRenderingColor(rendering_color)
-    
+
     return true
   
   end
