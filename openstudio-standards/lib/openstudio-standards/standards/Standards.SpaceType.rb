--- conflicted
+++ resolved
@@ -21,13 +21,8 @@
     }
 
     # lookup space type properties
-<<<<<<< HEAD
-    
-    space_type_properties = self.model.find_object($os_standards["space_types"], search_criteria)
-=======
 
     space_type_properties = model.find_object($os_standards['space_types'], search_criteria)
->>>>>>> ba8678ee
 
     if space_type_properties.nil?
       OpenStudio.logFree(OpenStudio::Info, 'openstudio.standards.SpaceType', "Space type properties lookup failed: #{search_criteria}.")
@@ -44,14 +39,8 @@
   # @return [Bool] returns true if successful, false if not.
   def apply_rendering_color(template)
     # Get the standards data
-<<<<<<< HEAD
-    space_type_properties = self.get_standards_data(template)
-    
-    
-=======
     space_type_properties = get_standards_data(template)
 
->>>>>>> ba8678ee
     # Set the rendering color of the space type
     rgb = space_type_properties['rgb']
     if rgb.nil?
