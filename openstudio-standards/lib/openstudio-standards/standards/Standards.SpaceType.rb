
# Reopen the OpenStudio class to add methods to apply standards to this object
class OpenStudio::Model::SpaceType

  # Returns standards data for selected space type and template
  #
  # @param [string] target template for lookup
  # @return [hash] hash of internal loads for different load types
  def get_standards_data(template)

    if self.standardsBuildingType.is_initialized
      standards_building_type = self.standardsBuildingType.get
    else
      standards_building_type = nil
    end
    if self.standardsSpaceType.is_initialized
      standards_space_type = self.standardsSpaceType.get
    else
      standards_space_type = nil
    end
<<<<<<< HEAD
    
=======

    # todo - remove loading standards before merge
    standards = self.model.load_openstudio_standards_json

>>>>>>> 508b49ee
    # populate search hash
    search_criteria = {
        "template" => template,
        "building_type" => standards_building_type,
        "space_type" => standards_space_type,
    }

    # lookup space type properties
<<<<<<< HEAD
    space_type_properties = self.model.find_object($os_standards["space_types"], search_criteria)
=======
    space_type_properties = self.model.find_object(standards["space_types"], search_criteria)
>>>>>>> 508b49ee

    if space_type_properties.nil?
      OpenStudio::logFree(OpenStudio::Info, 'openstudio.standards.SpaceType', "Space type properties lookup failed: #{search_criteria}.")
      space_type_properties = {}
    end
    
    return space_type_properties

  end
<<<<<<< HEAD
 
  # Sets the color for the space types as shown
  # in the SketchUp plugin using render by space type.
  #
  # @param [string] target template for lookup
  # @return [Bool] returns true if successful, false if not.
  def set_rendering_color(template)
 
    # Get the standards data
    space_type_properties = self.get_standards_data(template)
 
    # Set the rendering color of the space type
    rgb = space_type_properties['rgb']
    rgb = rgb.split('_')
    r = rgb[0].to_i
    g = rgb[1].to_i
    b = rgb[2].to_i
    rendering_color = OpenStudio::Model::RenderingColor.new(self.model)
    rendering_color.setRenderingRedValue(r)
    rendering_color.setRenderingGreenValue(g)
    rendering_color.setRenderingBlueValue(b)
    self.setRenderingColor(rendering_color)

    return true
  
  end
 
  # Sets the selected internal loads to standards-based or typical values.
  # For each category that is selected get all load instances. Remove all
  # but the first instance if multiple instances.  Add a new instance/definition 
  # if no instance exists. Modify the definition for the remaining instance
  # to have the specified values. This method does not alter any
  # loads directly assigned to spaces.
  #
  # @param set_people [Bool] if true, set the people density.
  # Also, assign reasonable clothing, air velocity, and work efficiency inputs
  # to allow reasonable thermal comfort metrics to be calculated.
  # @param set_lights [Bool] if true, set the lighting density, lighting fraction
  # to return air, fraction radiant, and fraction visible.
  # @param set_electric_equipment [Bool] if true, set the electric equipment density
  # @param set_gas_equipment [Bool] if true, set the gas equipment density
  # @param set_ventilation [Bool] if true, set the ventilation rates (per-person and per-area)
  # @param set_infiltration [Bool] if true, set the infiltration rates
  # @return [Bool] returns true if successful, false if not  
  def set_internal_loads(template, set_people, set_lights, set_electric_equipment, set_gas_equipment, set_ventilation, set_infiltration)
  
    # Get the standards data
    space_type_properties = self.get_standards_data(template)

    # Need to add a check, or it'll crash on space_type_properties['occupancy_per_area'].to_f below
    if space_type_properties.nil?
      OpenStudio::logFree(OpenStudio::Info, 'openstudio.standards.SpaceType', "#{self.name} was not found in the standards data.")
      return false
    end
    # People
    people_have_info = false
    occupancy_per_area = space_type_properties['occupancy_per_area'].to_f
    people_have_info = true unless occupancy_per_area == 0

    if set_people && people_have_info
    
      # Remove all but the first instance
      instances = self.people.sort
      if instances.size == 0
        # Create a new definition and instance
        definition = OpenStudio::Model::PeopleDefinition.new(model)
        definition.setName("#{self.name} People Definition")
        instance = OpenStudio::Model::People.new(definition)
        instance.setName("#{self.name} People")
        instance.setSpaceType(self)
        OpenStudio::logFree(OpenStudio::Info, 'openstudio.standards.SpaceType', "#{self.name} had no people, one has been created.")
        instances << instance
      elsif instances.size > 1
        for i in 0..instances.size - 1
          next if i == 0
          instance = instances[i]
          OpenStudio::logFree(OpenStudio::Info, 'openstudio.standards.SpaceType', "Removed #{instance.name} from #{self.name}.")
          instance.remove
        end
      end
      
      # Modify the definition of the instance
      instances.each do |instance|
        definition = instance.peopleDefinition
        unless occupancy_per_area == 0
          definition.setPeopleperSpaceFloorArea(OpenStudio.convert(occupancy_per_area/1000,'people/ft^2','people/m^2').get)
          OpenStudio::logFree(OpenStudio::Info, 'openstudio.standards.SpaceType', "#{self.name} set occupancy to #{occupancy_per_area} people/1000 ft^2.")
        end
        
        # Clothing schedule for thermal comfort metrics
        clothing_sch = self.model.getScheduleRulesetByName("Clothing Schedule")
        if clothing_sch.is_initialized
          clothing_sch = clothing_sch.get
        else
          clothing_sch = OpenStudio::Model::ScheduleRuleset.new(self.model)
          clothing_sch.setName("Clothing Schedule")
          clothing_sch.defaultDaySchedule.setName("Clothing Schedule Default Winter Clothes")
          clothing_sch.defaultDaySchedule.addValue(OpenStudio::Time.new(0,24,0,0), 1.0)
          sch_rule = OpenStudio::Model::ScheduleRule.new(clothing_sch)
          sch_rule.daySchedule.setName("Clothing Schedule Summer Clothes")
          sch_rule.daySchedule.addValue(OpenStudio::Time.new(0,24,0,0), 0.5)
          sch_rule.setStartDate(OpenStudio::Date.new(OpenStudio::MonthOfYear.new(5), 1))
          sch_rule.setEndDate(OpenStudio::Date.new(OpenStudio::MonthOfYear.new(9), 30))
        end
        instance.setClothingInsulationSchedule(clothing_sch)

        # Air velocity schedule for thermal comfort metrics
        air_velo_sch = self.model.getScheduleRulesetByName("Air Velocity Schedule")
        if air_velo_sch.is_initialized
          air_velo_sch = air_velo_sch.get
        else
          air_velo_sch = OpenStudio::Model::ScheduleRuleset.new(self.model)
          air_velo_sch.setName("Air Velocity Schedule")
          air_velo_sch.defaultDaySchedule.setName("Air Velocity Schedule Default")
          air_velo_sch.defaultDaySchedule.addValue(OpenStudio::Time.new(0,24,0,0), 0.2)
        end
        instance.setAirVelocitySchedule(air_velo_sch)

        # Work efficiency schedule for thermal comfort metrics
        work_efficiency_sch = self.model.getScheduleRulesetByName("Work Efficiency Schedule")
        if work_efficiency_sch.is_initialized
          work_efficiency_sch = work_efficiency_sch.get
        else
          work_efficiency_sch = OpenStudio::Model::ScheduleRuleset.new(self.model)
          work_efficiency_sch.setName("Work Efficiency Schedule")
          work_efficiency_sch.defaultDaySchedule.setName("Work Efficiency Schedule Default")
          work_efficiency_sch.defaultDaySchedule.addValue(OpenStudio::Time.new(0,24,0,0), 0)
        end
        instance.setWorkEfficiencySchedule(work_efficiency_sch)        
        
      end
 
    end
    
    # Lights
    lights_have_info = false
    lighting_per_area = space_type_properties['lighting_per_area'].to_f
    lighting_per_person = space_type_properties['lighting_per_person'].to_f
    lights_frac_to_return_air = space_type_properties['lighting_fraction_to_return_air'].to_f
    lights_frac_radiant = space_type_properties['lighting_fraction_radiant'].to_f
    lights_frac_visible = space_type_properties['lighting_fraction_visible'].to_f   
    lights_have_info = true unless lighting_per_area == 0
    lights_have_info = true unless lighting_per_person == 0

    if set_lights && lights_have_info

      # Remove all but the first instance
      instances = self.lights.sort
      if instances.size == 0
        definition = OpenStudio::Model::LightsDefinition.new(model)
        definition.setName("#{self.name} Lights Definition")
        instance = OpenStudio::Model::Lights.new(definition)
        instance.setName("#{self.name} Lights")
        instance.setSpaceType(self)
        OpenStudio::logFree(OpenStudio::Info, 'openstudio.standards.SpaceType', "#{self.name} had no lights, one has been created.")
        instances << instance
      elsif instances.size > 1
        for i in 0..instances.size - 1
          next if i == 0
          instance = instances[i]
          OpenStudio::logFree(OpenStudio::Info, 'openstudio.standards.SpaceType', "Removed #{instance.name} from #{self.name}.")
          instance.remove
        end
      end
      
      # Modify the definition of the instance
      instances.each do |instance|
        definition = instance.lightsDefinition
        unless  lighting_per_area == 0
          definition.setWattsperSpaceFloorArea(OpenStudio.convert(lighting_per_area.to_f,'W/ft^2','W/m^2').get)
          OpenStudio::logFree(OpenStudio::Info, 'openstudio.standards.SpaceType', "#{self.name} set LPD to #{lighting_per_area} W/ft^2.")
        end
        unless lighting_per_person == 0
          definition.setWattsperPerson(OpenStudio.convert(lighting_per_person.to_f,'W/person','W/person').get)
          OpenStudio::logFree(OpenStudio::Info, 'openstudio.standards.SpaceType', "#{self.name} set lighting to #{lighting_per_person} W/person.")
        end
        unless lights_frac_to_return_air == 0
          definition.setReturnAirFraction(lights_frac_to_return_air)
        end
        unless lights_frac_radiant == 0
          definition.setFractionRadiant(lights_frac_radiant)
        end
        unless lights_frac_visible == 0
          definition.setFractionVisible(lights_frac_visible)
        end        
        
      end
 
      # If additional lights are specified, add those too
      additional_lighting_per_area = space_type_properties['additional_lighting_per_area'].to_f
      unless additional_lighting_per_area == 0
        # Create the lighting definition
        additional_lights_def = OpenStudio::Model::LightsDefinition.new(model)
        additional_lights_def.setName("#{name} Additional Lights Definition")
        additional_lights_def.setWattsperSpaceFloorArea(OpenStudio.convert(additional_lighting_per_area.to_f, 'W/ft^2', 'W/m^2').get)
        additional_lights_def.setReturnAirFraction(lights_frac_to_return_air)
        additional_lights_def.setFractionRadiant(lights_frac_radiant)
        additional_lights_def.setFractionVisible(lights_frac_visible)

        # Create the lighting instance and hook it up to the space type
        additional_lights = OpenStudio::Model::Lights.new(additional_lights_def)
        additional_lights.setName("#{name} Additional Lights")
        additional_lights.setSpaceType(self)
      end      

    end
    
    # Electric Equipment
    elec_equip_have_info = false
    elec_equip_per_area = space_type_properties['electric_equipment_per_area'].to_f
    elec_equip_frac_latent = space_type_properties['electric_equipment_fraction_latent'].to_f
    elec_equip_frac_radiant = space_type_properties['electric_equipment_fraction_radiant'].to_f
    elec_equip_frac_lost = space_type_properties['electric_equipment_fraction_lost'].to_f
    elec_equip_have_info = true unless elec_equip_per_area == 0

    if set_electric_equipment && elec_equip_have_info
    
      # Remove all but the first instance
      instances = self.electricEquipment.sort
      if instances.size == 0
        definition = OpenStudio::Model::ElectricEquipmentDefinition.new(model)
        definition.setName("#{self.name} Elec Equip Definition")
        instance = OpenStudio::Model::ElectricEquipment.new(definition)
        instance.setName("#{self.name} Elec Equip")
        instance.setSpaceType(self)
        OpenStudio::logFree(OpenStudio::Info, 'openstudio.standards.SpaceType', "#{self.name} had no electric equipment, one has been created.")
        instances << instance
      elsif instances.size > 1
        for i in 0..instances.size - 1
          next if i == 0
          instance = instances[i]
          OpenStudio::logFree(OpenStudio::Info, 'openstudio.standards.SpaceType', "Removed #{instance.name} from #{self.name}.")
          instance.remove
        end
      end
      
      # Modify the definition of the instance
      instances.each do |instance|
        definition = instance.electricEquipmentDefinition
        unless elec_equip_per_area == 0
          definition.setWattsperSpaceFloorArea(OpenStudio.convert(elec_equip_per_area.to_f,'W/ft^2','W/m^2').get)
          OpenStudio::logFree(OpenStudio::Info, 'openstudio.standards.SpaceType', "#{self.name} set electric EPD to #{elec_equip_per_area} W/ft^2.")
        end
        unless elec_equip_frac_latent == 0
          definition.setFractionLatent(elec_equip_frac_latent)
        end
        unless elec_equip_frac_radiant == 0
          definition.setFractionRadiant(elec_equip_frac_radiant)
        end
        unless elec_equip_frac_lost == 0
          definition.setFractionLost(elec_equip_frac_lost)
        end
      end
 
    end    

    # Gas Equipment
    gas_equip_have_info = false
    gas_equip_per_area = space_type_properties['gas_equipment_per_area'].to_f
    gas_equip_frac_latent = space_type_properties['gas_equipment_fraction_latent'].to_f
    gas_equip_frac_radiant = space_type_properties['gas_equipment_fraction_radiant'].to_f
    gas_equip_frac_lost = space_type_properties['gas_equipment_fraction_lost'].to_f
    gas_equip_have_info = true unless gas_equip_per_area == 0

    if set_gas_equipment && gas_equip_have_info
    
      # Remove all but the first instance
      instances = self.gasEquipment.sort
      if instances.size == 0
        definition = OpenStudio::Model::GasEquipmentDefinition.new(model)
        definition.setName("#{self.name} Gas Equip Definition")
        instance = OpenStudio::Model::GasEquipment.new(definition)
        instance.setName("#{self.name} Gas Equip")
        instance.setSpaceType(self)
        OpenStudio::logFree(OpenStudio::Info, 'openstudio.standards.SpaceType', "#{self.name} had no gas equipment, one has been created.")
        instances << instance
      elsif instances.size > 1
        for i in 0..instances.size - 1
          next if i == 0
          instance = instances[i]
          OpenStudio::logFree(OpenStudio::Info, 'openstudio.standards.SpaceType', "Removed #{instance.name} from #{self.name}.")
          instance.remove
        end
      end
      
      # Modify the definition of the instance
      instances.each do |instance|
        definition = instance.gasEquipmentDefinition
        unless gas_equip_per_area == 0
          definition.setWattsperSpaceFloorArea(OpenStudio.convert(gas_equip_per_area.to_f,'Btu/hr*ft^2','W/m^2').get)
          OpenStudio::logFree(OpenStudio::Info, 'openstudio.standards.SpaceType', "#{self.name} set gas EPD to #{elec_equip_per_area} Btu/hr*ft^2.")
        end
        unless gas_equip_frac_latent == 0
          definition.setFractionLatent(gas_equip_frac_latent)
        end
        unless gas_equip_frac_radiant == 0
          definition.setFractionRadiant(gas_equip_frac_radiant)
        end
        unless gas_equip_frac_lost == 0
          definition.setFractionLost(gas_equip_frac_lost)
        end
      end
 
    end    
    
    # Ventilation
    ventilation_have_info = false
    ventilation_per_area = space_type_properties['ventilation_per_area'].to_f
    ventilation_per_person = space_type_properties['ventilation_per_person'].to_f
    ventilation_ach = space_type_properties['ventilation_air_changes'].to_f
    ventilation_have_info = true unless ventilation_per_area == 0
    ventilation_have_info = true unless ventilation_per_person == 0
    ventilation_have_info = true unless ventilation_ach == 0

    # Get the design OA or create a new one if none exists
    ventilation = self.designSpecificationOutdoorAir
    if ventilation.is_initialized
      ventilation = ventilation.get
    else
      ventilation = OpenStudio::Model::DesignSpecificationOutdoorAir.new(model)
      ventilation.setName("#{name} Ventilation")
      self.setDesignSpecificationOutdoorAir(ventilation)
      OpenStudio::logFree(OpenStudio::Info, 'openstudio.standards.SpaceType', "#{self.name} had no ventilation specification, one has been created.")
    end    
    
    if set_ventilation && ventilation_have_info

      # Modify the ventilation properties
      ventilation.setOutdoorAirMethod("Sum")
      unless ventilation_per_area == 0
        ventilation.setOutdoorAirFlowperFloorArea(OpenStudio.convert(ventilation_per_area.to_f,'ft^3/min*ft^2','m^3/s*m^2').get)
        OpenStudio::logFree(OpenStudio::Info, 'openstudio.standards.SpaceType', "#{self.name} set ventilation per area to #{ventilation_per_area} cfm/ft^2.")
      end
      unless ventilation_per_person == 0
        ventilation.setOutdoorAirFlowperPerson(OpenStudio.convert(ventilation_per_person.to_f,'ft^3/min*person','m^3/s*person').get)
        OpenStudio::logFree(OpenStudio::Info, 'openstudio.standards.SpaceType', "#{self.name} set ventilation per person to #{ventilation_per_person} cfm/person.")
      end
      unless ventilation_ach == 0
        ventilation.setOutdoorAirFlowAirChangesperHour(ventilation_ach)
        OpenStudio::logFree(OpenStudio::Info, 'openstudio.standards.SpaceType', "#{self.name} set ventilation to #{ventilation_ach} ACH.")
      end
 
    elsif set_ventilation && !ventilation_have_info
    
      # All space types must have a design spec OA 
      # object for ventilation controls to work correctly,
      # even if the values are all zero.
      ventilation.setOutdoorAirFlowperFloorArea(0)
      ventilation.setOutdoorAirFlowperPerson(0)
      ventilation.setOutdoorAirFlowAirChangesperHour(0) 
    
    end

    # Infiltration
    infiltration_have_info = false
    infiltration_per_area_ext = space_type_properties['infiltration_per_exterior_area'].to_f
    infiltration_per_area_ext_wall = space_type_properties['infiltration_per_exterior_wall_area'].to_f
    infiltration_ach = space_type_properties['infiltration_air_changes'].to_f
    make_infiltration = true unless infiltration_per_area_ext == 0

    if set_infiltration && infiltration_have_info
    
      # Remove all but the first instance
      instances = self.spaceInfiltrationDesignFlowRates.sort
      if instances.size == 0
        instance = OpenStudio::Model::SpaceInfiltrationDesignFlowRate.new(model)
        instance.setName("#{self.name} Infiltration")
        instance.setSpaceType(self)
        OpenStudio::logFree(OpenStudio::Info, 'openstudio.standards.SpaceType', "#{self.name} had no infiltration objects, one has been created.")
        instances << instance
      elsif instances.size > 1
        for i in 0..instances.size - 1
          next if i == 0
          instance = instances[i]
          OpenStudio::logFree(OpenStudio::Info, 'openstudio.standards.SpaceType', "Removed #{instance.name} from #{self.name}.")
          instance.remove
        end
      end
      
      # Modify each instance
      instances.each do |instance|
        unless infiltration_per_area_ext == 0
          instance.setFlowperExteriorSurfaceArea(OpenStudio.convert(infiltration_per_area_ext.to_f, 'ft^3/min*ft^2', 'm^3/s*m^2').get)
          OpenStudio::logFree(OpenStudio::Info, 'openstudio.standards.SpaceType', "#{self.name} set infiltration to #{ventilation_ach} per ft^2 exterior surface area.")
        end
        unless infiltration_per_area_ext_wall == 0
          instance.setFlowperExteriorWallArea(OpenStudio.convert(infiltration_per_area_ext_wall.to_f, 'ft^3/min*ft^2', 'm^3/s*m^2').get)
          OpenStudio::logFree(OpenStudio::Info, 'openstudio.standards.SpaceType', "#{self.name} set infiltration to #{infiltration_per_area_ext_wall} per ft^2 exterior wall area.")
        end
        unless infiltration_ach == 0
          instance.setAirChangesperHour(infiltration_ach)
          OpenStudio::logFree(OpenStudio::Info, 'openstudio.standards.SpaceType', "#{self.name} set infiltration to #{ventilation_ach} ACH.")
        end
      end
 
    end     

  end

  # Sets the schedules for the selected internal loads to typical schedules.
  # Get the default schedule set for this space type if one exists or make
  # one if none exists. For each category that is selected, add the typical
  # schedule for this category to the default schedule set. 
  # This method does not alter any schedules of any internal loads that
  # does not inherit from the default schedule set.
  #
  # @param set_people [Bool] if true, set the occupancy and activity schedules
  # @param set_lights [Bool] if true, set the lighting schedule
  # @param set_electric_equipment [Bool] if true, set the electric schedule schedule
  # @param set_gas_equipment [Bool] if true, set the gas equipment density
  # @param set_infiltration [Bool] if true, set the infiltration schedule
  # @param make_thermostat [Bool] if true, makes a thermostat for this space type from the
  # schedules listed for the space type.  This thermostat is not hooked to any zone by this method,
  # but may be found and used later.
  # @return [Bool] returns true if successful, false if not  
  def set_internal_load_schedules(template, set_people, set_lights, set_electric_equipment, set_gas_equipment, set_ventilation, set_infiltration, make_thermostat)
  
    # Get the standards data
    space_type_properties = self.get_standards_data(template)   
    
    # Get the default schedule set
    # or create a new one if none exists.
    default_sch_set = nil
    if self.defaultScheduleSet.is_initialized
      default_sch_set = self.defaultScheduleSet.get
    else
      default_sch_set = OpenStudio::Model::DefaultScheduleSet.new(model)
      default_sch_set.setName("#{self.name} Schedule Set")
      self.setDefaultScheduleSet(default_sch_set)    
    end

    # People
    if set_people
      occupancy_sch = space_type_properties['occupancy_schedule']
      unless occupancy_sch.nil?
        default_sch_set.setNumberofPeopleSchedule(model.add_schedule(occupancy_sch))
        OpenStudio::logFree(OpenStudio::Info, 'openstudio.standards.SpaceType', "#{self.name} set occupancy schedule to #{occupancy_sch}.")
      end
      
      occupancy_activity_sch = space_type_properties['occupancy_activity_schedule']
      unless occupancy_activity_sch.nil?
        default_sch_set.setPeopleActivityLevelSchedule(model.add_schedule(occupancy_activity_sch))
        OpenStudio::logFree(OpenStudio::Info, 'openstudio.standards.SpaceType', "#{self.name} set occupant activity schedule to #{occupancy_activity_sch}.")
      end
      
    end
    
    # Lights
    if set_lights
    
      lighting_sch = space_type_properties['lighting_schedule']
      unless lighting_sch.nil?
        default_sch_set.setLightingSchedule(model.add_schedule(lighting_sch))
        OpenStudio::logFree(OpenStudio::Info, 'openstudio.standards.SpaceType', "#{self.name} set lighting schedule to #{lighting_sch}.")
      end    

    end
    
    # Electric Equipment   
    if set_electric_equipment
    
      elec_equip_sch = space_type_properties['electric_equipment_schedule']
      unless elec_equip_sch.nil?
        default_sch_set.setElectricEquipmentSchedule(model.add_schedule(elec_equip_sch))
        OpenStudio::logFree(OpenStudio::Info, 'openstudio.standards.SpaceType', "#{self.name} set electric equipment schedule to #{elec_equip_sch}.")
      end    
    
    end

    # Gas Equipment
    if set_gas_equipment
    
      gas_equip_sch = space_type_properties['gas_equipment_schedule']
      unless gas_equip_sch.nil?
        default_sch_set.setGasEquipmentSchedule(model.add_schedule(gas_equip_sch))
        OpenStudio::logFree(OpenStudio::Info, 'openstudio.standards.SpaceType', "#{self.name} set gas equipment schedule to #{gas_equip_sch}.")
      end
    
    end
    
    # Infiltration
    if set_infiltration
    
      infiltration_sch = space_type_properties['infiltration_schedule']
      unless infiltration_sch.nil?
        default_sch_set.setInfiltrationSchedule(model.add_schedule(infiltration_sch))
        OpenStudio::logFree(OpenStudio::Info, 'openstudio.standards.SpaceType', "#{self.name} set infiltration schedule to #{infiltration_sch}.")
      end   
   
    end
   
    # Thermostat
    if make_thermostat
    
      thermostat = OpenStudio::Model::ThermostatSetpointDualSetpoint.new(model)
      thermostat.setName("#{self.name} Thermostat")

      heating_setpoint_sch = space_type_properties['heating_setpoint_schedule']
      unless heating_setpoint_sch.nil?
        thermostat.setHeatingSetpointTemperatureSchedule(model.add_schedule(heating_setpoint_sch))
        OpenStudio::logFree(OpenStudio::Info, 'openstudio.standards.SpaceType', "#{self.name} set heating setpoint schedule to #{heating_setpoint_sch}.")
      end

      cooling_setpoint_sch = space_type_properties['cooling_setpoint_schedule']
      unless cooling_setpoint_sch.nil?
        thermostat.setCoolingSetpointTemperatureSchedule(model.add_schedule(cooling_setpoint_sch))
        OpenStudio::logFree(OpenStudio::Info, 'openstudio.standards.SpaceType', "#{self.name} set cooling setpoint schedule to #{cooling_setpoint_sch}.")
      end    

    end
    
    return true
    
  end  
=======

  # this returns standards data for selected construction
  # @param [string] target template for lookup
  # @param [string] intended_surface_type template for lookup
  # @param [string] standards_construction_type template for lookup
  # @return [hash] hash of construction properties
  def get_construction_properties(template,intended_surface_type,standards_construction_type)

    # get building_category value
    if not self.get_standards_data(template) == nil and self.get_standards_data(template)['is_residential'] == "Yes"
      building_category = "Residential"
    else
      building_category = "Nonresidential"
    end

    # todo - remove loading standards before merge
    standards = self.model.load_openstudio_standards_json

    # get climate_zone_set
    climate_zone = self.model.get_building_climate_zone_and_building_type['climate_zone']
    climate_zone_set = self.model.find_climate_zone_set(climate_zone, template,standards)

    # populate search hash
    search_criteria = {
        "template" => template,
        "climate_zone_set" => climate_zone_set,
        "intended_surface_type" => intended_surface_type,
        "standards_construction_type" => standards_construction_type,
        "building_category" => building_category,
    }

    # switch to use this but update test in standards and measures to load this outside of the method
    construction_properties = self.model.find_object(standards["construction_properties"], search_criteria)

    return construction_properties

  end
>>>>>>> 508b49ee

end<|MERGE_RESOLUTION|>--- conflicted
+++ resolved
@@ -18,14 +18,7 @@
     else
       standards_space_type = nil
     end
-<<<<<<< HEAD
-    
-=======
-
-    # todo - remove loading standards before merge
-    standards = self.model.load_openstudio_standards_json
-
->>>>>>> 508b49ee
+    
     # populate search hash
     search_criteria = {
         "template" => template,
@@ -34,11 +27,7 @@
     }
 
     # lookup space type properties
-<<<<<<< HEAD
     space_type_properties = self.model.find_object($os_standards["space_types"], search_criteria)
-=======
-    space_type_properties = self.model.find_object(standards["space_types"], search_criteria)
->>>>>>> 508b49ee
 
     if space_type_properties.nil?
       OpenStudio::logFree(OpenStudio::Info, 'openstudio.standards.SpaceType', "Space type properties lookup failed: #{search_criteria}.")
@@ -48,7 +37,6 @@
     return space_type_properties
 
   end
-<<<<<<< HEAD
  
   # Sets the color for the space types as shown
   # in the SketchUp plugin using render by space type.
@@ -563,9 +551,9 @@
     return true
     
   end  
-=======
-
-  # this returns standards data for selected construction
+
+  # Returns standards data for selected construction
+  #
   # @param [string] target template for lookup
   # @param [string] intended_surface_type template for lookup
   # @param [string] standards_construction_type template for lookup
@@ -579,12 +567,9 @@
       building_category = "Nonresidential"
     end
 
-    # todo - remove loading standards before merge
-    standards = self.model.load_openstudio_standards_json
-
     # get climate_zone_set
     climate_zone = self.model.get_building_climate_zone_and_building_type['climate_zone']
-    climate_zone_set = self.model.find_climate_zone_set(climate_zone, template,standards)
+    climate_zone_set = self.model.find_climate_zone_set(climate_zone, template)
 
     # populate search hash
     search_criteria = {
@@ -596,11 +581,10 @@
     }
 
     # switch to use this but update test in standards and measures to load this outside of the method
-    construction_properties = self.model.find_object(standards["construction_properties"], search_criteria)
+    construction_properties = self.model.find_object($os_standards["construction_properties"], search_criteria)
 
     return construction_properties
 
-  end
->>>>>>> 508b49ee
-
+  end  
+  
 end