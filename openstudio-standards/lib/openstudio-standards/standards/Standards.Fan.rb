--- conflicted
+++ resolved
@@ -2,86 +2,7 @@
 # A variety of fan calculation methods that are the same regardless of fan type.
 # These methods are available to FanConstantVolume, FanOnOff, FanVariableVolume, and FanZoneExhaust
 module Fan
-<<<<<<< HEAD
-
-<<<<<<< HEAD
-  # Sets the fan motor efficiency based on the standard.
-  # Assumes 65% fan efficiency and 4-pole, enclosed motor.
-  #
-  # @return [Bool] true if successful, false if not
-  def setStandardEfficiency(template)
-    
-    # Get the max flow rate from the fan.
-    maximum_flow_rate_m3_per_s = nil
-    if self.maximumFlowRate.is_initialized
-      maximum_flow_rate_m3_per_s = self.maximumFlowRate.get
-    elsif self.autosizedMaximumFlowRate.is_initialized
-      maximum_flow_rate_m3_per_s = self.autosizedMaximumFlowRate.get
-    else
-      OpenStudio::logFree(OpenStudio::Warn, 'openstudio.standards.Fan', "For #{self.name} max flow rate is not hard sized, cannot apply efficiency standard.")
-      return false
-    end
-
-    # Convert max flow rate to cfm
-    maximum_flow_rate_cfm = OpenStudio.convert(maximum_flow_rate_m3_per_s, 'm^3/s', 'cfm').get
-    
-    # Get the pressure rise from the fan
-    pressure_rise_pa = self.pressureRise
-    pressure_rise_in_h2o = OpenStudio.convert(pressure_rise_pa, 'Pa','inH_{2}O').get
-
-    # Get the default impeller efficiency
-    fan_impeller_eff = self.baselineImpellerEfficiency(template)
-
-    # Calculate the Brake Horsepower
-    brake_hp = (pressure_rise_in_h2o * maximum_flow_rate_cfm)/(fan_impeller_eff * 6356) 
-    allowed_hp = brake_hp * 1.1 # Per PNNL document #TODO add reference
-    if allowed_hp > 0.1
-      allowed_hp = allowed_hp.round(2)+0.0001
-    elsif allowed_hp < 0.01
-      allowed_hp = 0.01
-    end
-
-    # Minimum motor size for efficiency lookup
-    # is 1 HP unless the motor serves an exhaust fan,
-    # a powered VAV terminal, or a fan coil unit.
-    unless self.is_small_fan
-      if allowed_hp < 1.0
-        allowed_hp = 1.01
-      end
-    end
-    
-    # Find the motor efficiency
-    motor_eff, nominal_hp = standard_minimum_motor_efficiency_and_size(template, allowed_hp)
-
-    # Calculate the total fan efficiency
-    total_fan_eff = fan_impeller_eff * motor_eff
-    
-    # Set the total fan efficiency and the motor efficiency
-    if self.to_FanZoneExhaust.is_initialized
-      self.setFanEfficiency(total_fan_eff)
-    else
-      self.setFanEfficiency(total_fan_eff)
-      self.setMotorEfficiency(motor_eff)
-    end
-    
-
-    if(template == 'NECB 2011')
-      fan_power_kw = maximum_flow_rate_m3_per_s*pressure_rise_pa/(fan_impeller_eff*1000.0)
-    end
-
-    OpenStudio::logFree(OpenStudio::Info, 'openstudio.standards.Fan', "For #{self.name}: allowed_hp = #{allowed_hp.round(2)}HP; motor eff = #{(motor_eff*100).round(2)}%; total fan eff = #{(total_fan_eff*100).round}% based on #{maximum_flow_rate_cfm.round} cfm.")
-    
-    return true
-    
-  end
-
-=======
->>>>>>> origin/ecbc_baseline_automation
-  def set_standard_minimum_motor_efficiency(template, allowed_bhp)
-    
-=======
   def apply_standard_minimum_motor_efficiency(template, allowed_bhp)
->>>>>>> ba8678ee
     # Find the motor efficiency
     motor_eff, nominal_hp = standard_minimum_motor_efficiency_and_size(template, allowed_bhp)
 
@@ -286,12 +207,7 @@
   # 4-pole, 1800rpm totally-enclosed fan-cooled motors.
   #
   # @param motor_bhp [Double] motor brake horsepower (hp)
-<<<<<<< HEAD
-
-  # @return [Double] minimum motor efficiency (0.0 to 1.0), nominal HP
-=======
   # @return [Array<Double>] minimum motor efficiency (0.0 to 1.0), nominal horsepower
->>>>>>> origin/ecbc_baseline_automation
   def standard_minimum_motor_efficiency_and_size(template, motor_bhp)
     fan_motor_eff = 0.85
     nominal_hp = motor_bhp
@@ -308,36 +224,6 @@
 
     # Assuming all fan motors are 4-pole ODP
     template_mod = template.dup
-<<<<<<< HEAD
-    if(template == 'NECB 2011') 
-      if(self.class.name == 'OpenStudio::Model::FanConstantVolume')
-        template_mod = template_mod+'-CONSTANT'
-      elsif(self.class.name == 'OpenStudio::Model::FanVariableVolume')
-        template_mod = template_mod+'-VARIABLE'
-        fan_power_kw = 0.909*0.7457*motor_bhp
-        if(fan_power_kw >= 25.0)
-          power_vs_flow_curve_name = 'VarVolFan-FCInletVanes-NECB2011-FPLR'
-        elsif(fan_power_kw >= 7.5 && fan_power_kw < 25)
-          power_vs_flow_curve_name = 'VarVolFan-AFBIInletVanes-NECB2011-FPLR'
-        else
-          power_vs_flow_curve_name = 'VarVolFan-AFBIFanCurve-NECB2011-FPLR'
-        end
-        power_vs_flow_curve = self.model.add_curve(power_vs_flow_curve_name, standards)
-        self.setFanPowerMinimumFlowRateInputMethod("Fraction")
-        self.setFanPowerCoefficient5(0.0)
-        self.setFanPowerMinimumFlowFraction(power_vs_flow_curve.minimumValueofx)
-        self.setFanPowerCoefficient1(power_vs_flow_curve.coefficient1Constant)
-        self.setFanPowerCoefficient2(power_vs_flow_curve.coefficient2x)
-        self.setFanPowerCoefficient3(power_vs_flow_curve.coefficient3xPOW2)
-        self.setFanPowerCoefficient4(power_vs_flow_curve.coefficient4xPOW3)
-      end
-    end
- 
-    search_criteria = {
-      "template" => template_mod,
-      "number_of_poles" => 4.0,
-      "type" => "Enclosed",
-=======
     if template == 'NECB 2011'
       if self.class.name == 'OpenStudio::Model::FanConstantVolume'
         template_mod += '-CONSTANT'
@@ -368,12 +254,7 @@
       'template' => template_mod,
       'number_of_poles' => 4.0,
       'type' => 'Enclosed'
->>>>>>> ba8678ee
     }
-<<<<<<< HEAD
- 
-    motor_properties = self.model.find_object(motors, search_criteria, motor_bhp)
-=======
 
     # Exception for small fans, including
     # zone exhaust, fan coil, and fan powered terminals.
@@ -402,12 +283,7 @@
 
     # Get the efficiency based on the nominal horsepower
     # Add 0.01 hp to avoid search errors.
-<<<<<<< HEAD
-    motor_properties = self.model.find_object(motors, search_criteria, nominal_hp + 0.01)
->>>>>>> origin/ecbc_baseline_automation
-=======
     motor_properties = model.find_object(motors, search_criteria, nominal_hp + 0.01)
->>>>>>> ba8678ee
     if motor_properties.nil?
       OpenStudio.logFree(OpenStudio::Error, 'openstudio.standards.Fan', "For #{name}, could not find nominal motor properties using search criteria: #{search_criteria}, motor_hp = #{nominal_hp} hp.")
       return [fan_motor_eff, nominal_hp]
